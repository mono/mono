--- conflicted
+++ resolved
@@ -24,13 +24,9 @@
   pool:
     ${{ if eq(parameters.os, 'osx') }}:
       vmImage: macos-10.15
-<<<<<<< HEAD
     ${{ if eq(parameters.os, 'win') }}:
       vmImage: windows-2019
-    ${{ if and(eq(parameters.os, 'linux'),ne(parameters.arch, 'aarch64')) }}:
-=======
     ${{ if and(eq(parameters.os, 'linux'),eq(parameters.arch, 'amd64')) }}:
->>>>>>> a5cf6b82
       vmImage: ubuntu-20.04
     ${{ if and(eq(parameters.os, 'linux'),eq(parameters.arch, 'aarch64')) }}:
       name: MonoARM64
