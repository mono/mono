--- conflicted
+++ resolved
@@ -255,28 +255,13 @@
             ${TESTCMD} --label=sm-mini-test --timeout=60m $gnumake -C sdks/wasm run-sm-mini
             ${TESTCMD} --label=jsc-mini-test --timeout=60m $gnumake -C sdks/wasm run-jsc-mini
             #The following tests are not passing yet, so enabling them would make us perma-red
-<<<<<<< HEAD
-            #${TESTCMD} --label=mini-corlib --timeout=60m make -C sdks/wasm run-all-corlib
-            #${TESTCMD} --label=mini-system --timeout=60m make -C sdks/wasm run-all-system
-            ${TESTCMD} --label=ch-system-core --timeout=60m make -C sdks/wasm run-ch-system-core
-            ${TESTCMD} --label=v8-system-core --timeout=60m make -C sdks/wasm run-v8-system-core
-            ${TESTCMD} --label=sm-system-core --timeout=60m make -C sdks/wasm run-sm-system-core
-            ${TESTCMD} --label=jsc-system-core --timeout=60m make -C sdks/wasm run-jsc-system-core
-            ${TESTCMD} --label=debugger --timeout=60m make -C sdks/wasm test-debugger
-            ${TESTCMD} --label=v8-corlib --timeout=60m make -C sdks/wasm run-v8-corlib
-            ${TESTCMD} --label=aot-mini --timeout=60m make -j ${CI_CPU_COUNT} -C sdks/wasm run-aot-mini
-            ${TESTCMD} --label=build-aot-all --timeout=60m make -j ${CI_CPU_COUNT} -C sdks/wasm build-aot-all
-            for suite in ${aot_test_suites}; do ${TESTCMD} --label=run-aot-${suite} --timeout=10m make -C sdks/wasm run-aot-${suite}; done
-            for suite in ${mixed_test_suites}; do ${TESTCMD} --label=run-aot-mixed-${suite} --timeout=10m make -C sdks/wasm run-aot-mixed-${suite}; done
-            #${TESTCMD} --label=check-aot --timeout=60m make -C sdks/wasm check-aot
-            ${TESTCMD} --label=package --timeout=60m make -C sdks/wasm package
-=======
             #${TESTCMD} --label=mini-corlib --timeout=60m $gnu$gnumake -C sdks/wasm run-all-corlib
             #${TESTCMD} --label=mini-system --timeout=60m $gnu$gnumake -C sdks/wasm run-all-system
             ${TESTCMD} --label=ch-system-core --timeout=60m $gnumake -C sdks/wasm run-ch-system-core
             ${TESTCMD} --label=v8-system-core --timeout=60m $gnumake -C sdks/wasm run-v8-system-core
             ${TESTCMD} --label=sm-system-core --timeout=60m $gnumake -C sdks/wasm run-sm-system-core
             ${TESTCMD} --label=jsc-system-core --timeout=60m $gnumake -C sdks/wasm run-jsc-system-core
+            ${TESTCMD} --label=debugger --timeout=60m make -C sdks/wasm test-debugger
             ${TESTCMD} --label=v8-corlib --timeout=60m $gnumake -C sdks/wasm run-v8-corlib
             ${TESTCMD} --label=aot-mini --timeout=60m $gnumake -j ${CI_CPU_COUNT} -C sdks/wasm run-aot-mini
             ${TESTCMD} --label=build-aot-all --timeout=60m $gnumake -j ${CI_CPU_COUNT} -C sdks/wasm build-aot-all
@@ -284,7 +269,6 @@
             for suite in ${mixed_test_suites}; do ${TESTCMD} --label=run-aot-mixed-${suite} --timeout=10m $gnumake -C sdks/wasm run-aot-mixed-${suite}; done
             #${TESTCMD} --label=check-aot --timeout=60m $gnumake -C sdks/wasm check-aot
             ${TESTCMD} --label=package --timeout=60m $gnumake -C sdks/wasm package
->>>>>>> aa047137
         fi
 	   exit 0
 fi
