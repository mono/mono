#!/bin/bash -e

export MONO_REPO_ROOT="$( cd "$( dirname "${BASH_SOURCE[0]}" )/../../" && pwd )"
export TESTCMD=${MONO_REPO_ROOT}/scripts/ci/run-step.sh

export TEST_HARNESS_VERBOSE=1

make_timeout=300m

if [[ ${CI_TAGS} == *'clang-sanitizer'* ]]; then
	export CC="clang"
	export CXX="clang++"
	export CFLAGS="$CFLAGS -g -O1 -fsanitize=thread -fsanitize-blacklist=${MONO_REPO_ROOT}/scripts/ci/clang-thread-sanitizer-blacklist -mllvm -tsan-instrument-atomics=false"
	export LDFLAGS="-fsanitize=thread"
	# TSAN_OPTIONS are used by programs that were compiled with Clang's ThreadSanitizer
	# see https://github.com/google/sanitizers/wiki/ThreadSanitizerFlags for more details
	export TSAN_OPTIONS="history_size=7:exitcode=0:force_seq_cst_atomics=1"
	make_timeout=30m
fi

if [[ ${CI_TAGS} == *'win-'* ]]; then
    # Passing -ggdb3 on Cygwin breaks linking against libmonosgen-x.y.dll
    export CFLAGS="$CFLAGS -g -O2"
else
    export CFLAGS="$CFLAGS -ggdb3 -O2"
fi

if [[ $CI_TAGS == *'collect-coverage'* ]]; then
    # Collect coverage for further use by lcov and similar tools.
    # Coverage must be collected with -O0 and debug information.
    export CFLAGS="$CFLAGS -ggdb3 --coverage -O0"
fi

if [[ $CI_TAGS == *'retry-flaky-tests'* ]]; then
    export MONO_FLAKY_TEST_RETRIES=5
fi

if [[ ${CI_TAGS} == *'osx-i386'* ]]; then CFLAGS="$CFLAGS -m32 -arch i386 -mmacosx-version-min=10.8"; LDFLAGS="$LDFLAGS -m32 -arch i386"; EXTRA_CONF_FLAGS="${EXTRA_CONF_FLAGS} --with-libgdiplus=/Library/Frameworks/Mono.framework/Versions/Current/lib/libgdiplus.dylib --host=i386-apple-darwin11.2.0 --build=i386-apple-darwin11.2.0"; fi
if [[ ${CI_TAGS} == *'osx-amd64'* ]]; then CFLAGS="$CFLAGS -m64 -arch x86_64 -mmacosx-version-min=10.8"; LDFLAGS="$LDFLAGS -m64 -arch x86_64" EXTRA_CONF_FLAGS="${EXTRA_CONF_FLAGS} --with-libgdiplus=/Library/Frameworks/Mono.framework/Versions/Current/lib/libgdiplus.dylib"; fi
if [[ ${CI_TAGS} == *'win-i386'* ]]; then PLATFORM=Win32; EXTRA_CONF_FLAGS="${EXTRA_CONF_FLAGS} --host=i686-w64-mingw32"; export MONO_EXECUTABLE="${MONO_REPO_ROOT}/msvc/build/sgen/Win32/bin/Release/mono-sgen.exe"; fi
if [[ ${CI_TAGS} == *'win-amd64'* ]]; then PLATFORM=x64; EXTRA_CONF_FLAGS="${EXTRA_CONF_FLAGS} --host=x86_64-w64-mingw32 --disable-boehm"; export MONO_EXECUTABLE="${MONO_REPO_ROOT}/msvc/build/sgen/x64/bin/Release/mono-sgen.exe"; fi

if   [[ ${CI_TAGS} == *'coop-suspend'* ]];   then EXTRA_CONF_FLAGS="${EXTRA_CONF_FLAGS} --disable-hybrid-suspend --enable-cooperative-suspend";
elif [[ ${CI_TAGS} == *'hybrid-suspend'* ]]; then EXTRA_CONF_FLAGS="${EXTRA_CONF_FLAGS} --enable-hybrid-suspend";
elif [[ ${CI_TAGS} == *'preemptive-suspend'* ]]; then EXTRA_CONF_FLAGS="${EXTRA_CONF_FLAGS} --disable-hybrid-suspend";
fi

if [[ ${CI_TAGS} == *'checked-coop'* ]]; then EXTRA_CONF_FLAGS="${EXTRA_CONF_FLAGS} --enable-checked-build=gc,thread"; fi
if [[ ${CI_TAGS} == *'checked-all'* ]]; then EXTRA_CONF_FLAGS="${EXTRA_CONF_FLAGS} --enable-checked-build=all"; fi

if [[ ${CI_TAGS} == *'mcs-compiler'* ]]; then EXTRA_CONF_FLAGS="${EXTRA_CONF_FLAGS} --with-csc=mcs"; fi
if [[ ${CI_TAGS} == *'disable-mcs-build'* ]]; then EXTRA_CONF_FLAGS="${EXTRA_CONF_FLAGS} --disable-mcs-build"; fi

if   [[ ${CI_TAGS} == *'fullaot_llvm'* ]];       then EXTRA_CONF_FLAGS="${EXTRA_CONF_FLAGS} --enable-llvm=yes --with-runtime-preset=fullaot_llvm ";
elif [[ ${CI_TAGS} == *'hybridaot_llvm'* ]];     then EXTRA_CONF_FLAGS="${EXTRA_CONF_FLAGS} --enable-llvm=yes --with-runtime-preset=hybridaot_llvm";
elif [[ ${CI_TAGS} == *'aot_llvm'* ]];           then EXTRA_CONF_FLAGS="${EXTRA_CONF_FLAGS} --enable-llvm=yes --with-runtime-preset=aot_llvm ";
elif [[ ${CI_TAGS} == *'jit_llvm'* ]];           then EXTRA_CONF_FLAGS="${EXTRA_CONF_FLAGS} --enable-llvm=yes"; export MONO_ENV_OPTIONS="$MONO_ENV_OPTIONS --llvm";
elif [[ ${CI_TAGS} == *'fullaot'* ]];            then EXTRA_CONF_FLAGS="${EXTRA_CONF_FLAGS} --with-runtime-preset=fullaot";
elif [[ ${CI_TAGS} == *'hybridaot'* ]];          then EXTRA_CONF_FLAGS="${EXTRA_CONF_FLAGS} --with-runtime-preset=hybridaot";
elif [[ ${CI_TAGS} == *'winaot'* ]];             then EXTRA_CONF_FLAGS="${EXTRA_CONF_FLAGS} --with-runtime-preset=winaot";
elif [[ ${CI_TAGS} == *'aot'* ]];                then EXTRA_CONF_FLAGS="${EXTRA_CONF_FLAGS} --with-runtime-preset=aot";
elif [[ ${CI_TAGS} == *'bitcode'* ]];            then EXTRA_CONF_FLAGS="${EXTRA_CONF_FLAGS} --with-runtime-preset=bitcode";
elif [[ ${CI_TAGS} == *'acceptance-tests'* ]];   then EXTRA_CONF_FLAGS="${EXTRA_CONF_FLAGS} --prefix=${MONO_REPO_ROOT}/tmp/mono-acceptance-tests --with-sgen-default-concurrent=yes";
elif [[ ${CI_TAGS} == *'all-profiles'* ]]; then
    # only enable build of the additional profiles on one config to save time
    EXTRA_CONF_FLAGS="${EXTRA_CONF_FLAGS} --with-runtime-preset=all"
    # when building profiles like monotouch/monodroid which don't build System.Drawing.dll in the Mono repo we need
    # to build the facades against _something_ to satisfy the typeforwards. In CI we can cheat a little and pass
    # them System.Drawing.dll from the 'build' profile since we don't test those profiles here (we just ensure they compile).
    export EXTERNAL_FACADE_DRAWING_REFERENCE=${MONO_REPO_ROOT}/mcs/class/lib/build/System.Drawing.dll
fi

if [ -x "/usr/bin/dpkg-architecture" ];
	then
	EXTRA_CONF_FLAGS="$EXTRA_CONF_FLAGS --host=`/usr/bin/dpkg-architecture -qDEB_HOST_GNU_TYPE`"
	#force build arch = dpkg arch, sometimes misdetected
	mkdir -p ~/.config/.mono/
	wget -qO- https://download.mono-project.com/test/new-certs.tgz| tar zx -C ~/.config/.mono/
fi

if [[ ${CI_TAGS} == *'cxx'* ]]; then
	EXTRA_CONF_FLAGS="$EXTRA_CONF_FLAGS -enable-cxx"
fi

if [[ ${CI_TAGS} == *'cplusplus'* ]]; then
	EXTRA_CONF_FLAGS="$EXTRA_CONF_FLAGS -enable-cxx"
fi

if [[ ${CI_TAGS} == *'win-'* ]];
then
	mkdir -p ~/.config/.mono/
	wget -qO- https://download.mono-project.com/test/new-certs.tgz| tar zx -C ~/.config/.mono/
fi

if [[ ${CI_TAGS} == *'product-sdks-ios'* ]];
   then
	   echo "DISABLE_ANDROID=1" > sdks/Make.config
	   echo "DISABLE_WASM=1" >> sdks/Make.config
	   export device_test_suites="Mono.Runtime.Tests System.Core"

	   ${TESTCMD} --label=build-sim-runtimes --timeout=60m --fatal make -j4 -C sdks/builds package-ios-{sim64,sim32,simtv,simwatch}
	   ${TESTCMD} --label=build-dev-runtimes --timeout=60m --fatal make -j4 -C sdks/builds package-ios-{target64,target32,targettv,targetwatch}
	   ${TESTCMD} --label=build-cross-compilers --timeout=60m --fatal make -j4 -C sdks/builds package-ios-{cross64,cross32,crosswatch}

	   ${TESTCMD} --label=bcl --timeout=60m --fatal make -j4 -C sdks/builds package-bcl
	   ${TESTCMD} --label=build-tests --timeout=10m --fatal make -C sdks/ios compile-tests
	   ${TESTCMD} --label=run-sim --timeout=20m make -C sdks/ios run-ios-sim-all
	   ${TESTCMD} --label=build-ios-dev --timeout=60m make -C sdks/ios build-ios-dev-all
	   if [[ ${CI_TAGS} == *'run-device-tests'* ]]; then
		   for suite in ${device_test_suites}; do ${TESTCMD} --label=run-ios-dev-${suite} --timeout=10m make -C sdks/ios run-ios-dev-${suite}; done
	   fi
	   ${TESTCMD} --label=build-ios-dev-llvm --timeout=60m make -C sdks/ios build-ios-dev-llvm-all
	   if [[ ${CI_TAGS} == *'run-device-tests'* ]]; then
		   for suite in ${device_test_suites}; do ${TESTCMD} --label=run-ios-dev-llvm-${suite} --timeout=10m make -C sdks/ios run-ios-dev-${suite}; done
	   fi
	   ${TESTCMD} --label=build-ios-dev-interp-only --timeout=60m make -C sdks/ios build-ios-dev-interp-only-all
	   if [[ ${CI_TAGS} == *'run-device-tests'* ]]; then
		   for suite in ${device_test_suites}; do ${TESTCMD} --label=run-ios-dev-interp-only-${suite} --timeout=10m make -C sdks/ios run-ios-dev-${suite}; done
	   fi
	   ${TESTCMD} --label=build-ios-dev-interp-mixed --timeout=60m make -C sdks/ios build-ios-dev-interp-mixed-all
	   if [[ ${CI_TAGS} == *'run-device-tests'* ]]; then
		   for suite in ${device_test_suites}; do ${TESTCMD} --label=run-ios-dev-interp-mixed-${suite} --timeout=10m make -C sdks/ios run-ios-dev-${suite}; done
	   fi
	   ${TESTCMD} --label=package --timeout=60m tar cvzf mono-product-sdk-$GIT_COMMIT.tar.gz -C sdks/out/ bcl ios-llvm64 ios-llvm32 ios-cross32-release ios-cross64-release
	   exit 0
fi

if [[ ${CI_TAGS} == *'product-sdks-android'* ]];
   then
        echo "IGNORE_PROVISION_ANDROID=1" > sdks/Make.config
        echo "IGNORE_PROVISION_MXE=1" >> sdks/Make.config
        echo "DISABLE_CCACHE=1" >> sdks/Make.config
        ${TESTCMD} --label=provision-android --timeout=120m --fatal make -j4 -C sdks/builds provision-android
<<<<<<< HEAD
        ${TESTCMD} --label=provision-mxe --timeout=240m --fatal make -j4 -C sdks/builds provision-mxe
        ${TESTCMD} --label=runtimes --timeout=120m --fatal make -j4 --trace --keep-going -C sdks/builds package-android-{armeabi,armeabi-v7a,arm64-v8a,x86,x86_64} package-android-host-{Darwin,mxe-Win64} package-llvm-{llvm32,llvm64}
=======
        if [[ ${CI_TAGS} == *'provision-mxe'* ]]; then
            ${TESTCMD} --label=provision-mxe --timeout=240m --fatal make -j4 -C sdks/builds provision-mxe
        fi
        ${TESTCMD} --label=runtimes --timeout=120m --fatal make -j4 -C sdks/builds package-android-{armeabi,armeabi-v7a,arm64-v8a,x86,x86_64} package-android-host-{Darwin,mxe-Win64}
>>>>>>> 89a0fea7
        exit 0
fi

if [[ ${CI_TAGS} == *'webassembly'* ]];
   then
	   echo "DISABLE_ANDROID=1" > sdks/Make.config
	   echo "DISABLE_IOS=1" >> sdks/Make.config
	   ${TESTCMD} --label=runtimes --timeout=60m --fatal make -j4 -C sdks/builds package-wasm-interp
	   ${TESTCMD} --label=bcl --timeout=60m --fatal make -j4 -C sdks/builds package-bcl
	   ${TESTCMD} --label=wasm-build --timeout=60m --fatal make -j4 -C sdks/wasm build
	   ${TESTCMD} --label=ch-mini-test --timeout=60m make -C sdks/wasm run-ch-mini
	   ${TESTCMD} --label=v8-mini-test --timeout=60m make -C sdks/wasm run-v8-mini
	   ${TESTCMD} --label=sm-mini-test --timeout=60m make -C sdks/wasm run-sm-mini
	   ${TESTCMD} --label=jsc-mini-test --timeout=60m make -C sdks/wasm run-jsc-mini
	   #The following tests are not passing yet, so enabling them would make us perma-red
	   #${TESTCMD} --label=mini-corlib --timeout=60m make -C sdks/wasm run-all-corlib
	   #${TESTCMD} --label=mini-system --timeout=60m make -C sdks/wasm run-all-system
	   # Chakra crashes with System.Core. See https://github.com/mono/mono/issues/8345
	   ${TESTCMD} --label=ch-system-core --timeout=60m make -C sdks/wasm run-ch-system-core
	   ${TESTCMD} --label=v8-system-core --timeout=60m make -C sdks/wasm run-v8-system-core
	   ${TESTCMD} --label=sm-system-core --timeout=60m make -C sdks/wasm run-sm-system-core
	   ${TESTCMD} --label=jsc-system-core --timeout=60m make -C sdks/wasm run-jsc-system-core
	   ${TESTCMD} --label=package --timeout=60m make -C sdks/wasm package
	   exit 0
fi


if [[ ${CI_TAGS} != *'mac-sdk'* ]]; # Mac SDK builds Mono itself
	then
	echo ./autogen.sh $EXTRA_CONF_FLAGS
	${TESTCMD} --label=configure --timeout=60m --fatal ./autogen.sh $EXTRA_CONF_FLAGS
fi
if [[ ${CI_TAGS} == *'win-i386'* ]];
    then
	# only build boehm on w32 (only windows platform supporting boehm).
    ${TESTCMD} --label=make-msvc --timeout=60m --fatal /cygdrive/c/Program\ Files\ \(x86\)/MSBuild/14.0/Bin/MSBuild.exe /p:PlatformToolset=v140 /p:Platform=${PLATFORM} /p:Configuration=Release /p:MONO_TARGET_GC=boehm msvc/mono.sln
fi
if [[ ${CI_TAGS} == *'win-'* ]];
    then
    ${TESTCMD} --label=make-msvc-sgen --timeout=60m --fatal /cygdrive/c/Program\ Files\ \(x86\)/MSBuild/14.0/Bin/MSBuild.exe /p:PlatformToolset=v140 /p:Platform=${PLATFORM} /p:Configuration=Release /p:MONO_TARGET_GC=sgen msvc/mono.sln
fi

if [[ ${CI_TAGS} == *'winaot'* ]];
    then
    # The AOT compiler on Windows requires Visual Studio's clang.exe and link.exe in $PATH
    # and we must make sure Visual Studio's link.exe comes before Cygwin's link.exe
    VC_ROOT="/cygdrive/c/Program Files (x86)/Microsoft Visual Studio 14.0/VC"
    export PATH="$VC_ROOT/ClangC2/bin/amd64:$VC_ROOT/bin/amd64":$PATH
fi

if [[ ${CI_TAGS} == *'monolite'* ]]; then make get-monolite-latest; fi

make_parallelism=-j4
if [[ ${CI_TAGS} == *'linux-ppc64el'* ]]; then make_parallelism=-j1; fi

make_continue=
if [[ ${CI_TAGS} == *'checked-all'* ]]; then make_continue=-k; fi


# FIXME For now C++ means just build mono (metadata, mini, sgen, utils) and ignore errors to get more.
# Once this succeeds, we can let it proceed more normally through tests.
if [[ ${CI_TAGS} == *'cxx'* ]];
   then
	${TESTCMD} --label=make --timeout=${make_timeout} --fatal make ${make_parallelism} -k -w -C mono V=1
        exit 0
fi
if [[ ${CI_TAGS} == *'cplusplus'* ]];
   then
	${TESTCMD} --label=make --timeout=${make_timeout} --fatal make ${make_parallelism} -k -w -C mono V=1
        exit 0
fi

if [[ ${CI_TAGS} != *'mac-sdk'* ]]; # Mac SDK builds Mono itself
	then
	${TESTCMD} --label=make --timeout=${make_timeout} --fatal make ${make_parallelism} ${make_continue} -w V=1
fi

if [[ ${CI_TAGS} == *'checked-coop'* ]]; then export MONO_CHECK_MODE=gc,thread; fi
if [[ ${CI_TAGS} == *'checked-all'* ]]; then export MONO_CHECK_MODE=all; fi

export MONO_ENV_OPTIONS="$MONO_ENV_OPTIONS $MONO_TEST_ENV_OPTIONS"

if   [[ ${CI_TAGS} == *'acceptance-tests'* ]];         then ${MONO_REPO_ROOT}/scripts/ci/run-test-acceptance-tests.sh;
elif [[ ${CI_TAGS} == *'profiler-stress-tests'* ]];    then ${MONO_REPO_ROOT}/scripts/ci/run-test-profiler-stress-tests.sh;
elif [[ ${CI_TAGS} == *'stress-tests'* ]];             then ${MONO_REPO_ROOT}/scripts/ci/run-test-stress-tests.sh;
elif [[ ${CI_TAGS} == *'interpreter'* ]];              then ${MONO_REPO_ROOT}/scripts/ci/run-test-interpreter.sh;
elif [[ ${CI_TAGS} == *'mcs-compiler'* ]];             then ${MONO_REPO_ROOT}/scripts/ci/run-test-mcs.sh;
elif [[ ${CI_TAGS} == *'mac-sdk'* ]];                  then ${MONO_REPO_ROOT}/scripts/ci/run-test-mac-sdk.sh;
elif [[ ${CI_TAGS} == *'no-tests'* ]];                 then exit 0;
else make check-ci;
fi<|MERGE_RESOLUTION|>--- conflicted
+++ resolved
@@ -131,15 +131,10 @@
         echo "IGNORE_PROVISION_MXE=1" >> sdks/Make.config
         echo "DISABLE_CCACHE=1" >> sdks/Make.config
         ${TESTCMD} --label=provision-android --timeout=120m --fatal make -j4 -C sdks/builds provision-android
-<<<<<<< HEAD
-        ${TESTCMD} --label=provision-mxe --timeout=240m --fatal make -j4 -C sdks/builds provision-mxe
-        ${TESTCMD} --label=runtimes --timeout=120m --fatal make -j4 --trace --keep-going -C sdks/builds package-android-{armeabi,armeabi-v7a,arm64-v8a,x86,x86_64} package-android-host-{Darwin,mxe-Win64} package-llvm-{llvm32,llvm64}
-=======
         if [[ ${CI_TAGS} == *'provision-mxe'* ]]; then
             ${TESTCMD} --label=provision-mxe --timeout=240m --fatal make -j4 -C sdks/builds provision-mxe
         fi
-        ${TESTCMD} --label=runtimes --timeout=120m --fatal make -j4 -C sdks/builds package-android-{armeabi,armeabi-v7a,arm64-v8a,x86,x86_64} package-android-host-{Darwin,mxe-Win64}
->>>>>>> 89a0fea7
+        ${TESTCMD} --label=runtimes --timeout=120m --fatal make -j4 -C sdks/builds package-android-{armeabi,armeabi-v7a,arm64-v8a,x86,x86_64} package-android-host-{Darwin,mxe-Win64} package-llvm-{llvm32,llvm64}
         exit 0
 fi
 
