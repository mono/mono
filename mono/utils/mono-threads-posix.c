--- conflicted
+++ resolved
@@ -236,7 +236,6 @@
 	return handle;
 }
 
-<<<<<<< HEAD
 void
 mono_threads_set_priority(MonoNativeThreadId tid, enum thread_priority priority)
 {
@@ -261,7 +260,8 @@
            (thread_priority_highest - thread_priority_lowest) /
            (sched_get_priority_max(SCHED_FIFO) - sched_get_priority_min(SCHED_FIFO)) +
            thread_priority_lowest;
-=======
+}
+
 gpointer
 mono_threads_core_prepare_interrupt (HANDLE thread_handle)
 {
@@ -284,7 +284,6 @@
 mono_threads_core_clear_interruption (void)
 {
 	wapi_clear_interruption ();
->>>>>>> ca51c3b0
 }
 
 #if !defined (__MACH__)
