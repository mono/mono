--- conflicted
+++ resolved
@@ -249,17 +249,7 @@
 {
 	copy_stack_data_internal (info, stackdata_begin, NULL, NULL);
 }
-<<<<<<< HEAD
-#endif /* _MSC_VER */
-#else
-static void
-copy_stack_data (MonoThreadInfo *info, MonoStackData *stackdata_begin)
-{
-}
-#endif /* ENABLE_COPY_STACK_DATA */
-=======
-#endif
->>>>>>> 3d83c742
+#endif
 
 static gpointer
 mono_threads_enter_gc_safe_region_unbalanced_with_info (MonoThreadInfo *info, MonoStackData *stackdata);
