<<<<<<< HEAD
<<<<<<< .working
2006-05-03  Zoltan Varga  <vargaz@gmail.com>
=======
=======
2006-08-30  Zoltan Varga  <vargaz@gmail.com>

	* mono-codeman.c: Align code to a 16 byte boundary on amd64 too.

2006-08-23 Gonzalo Paniagua Javier <gonzalo@ximian.com>

	* Makefile.am:
	* mono-stdlib.[ch]: mkstemp implementation.

2006-08-22 Gonzalo Paniagua Javier <gonzalo@ximian.com>

	* Makefile.am:
	* mono-path.[ch]: new files with functions to handle/resolve paths.

>>>>>>> c4469764
2006-08-10  Zoltan Varga  <vargaz@gmail.com>
>>>>>>> .merge-right.r63679

<<<<<<< .working
	* monobitset.c: Fix mono_bitset_sub again: Use src->size instead of dest->size.

	* monobitset.h monobitset.c: Add new macros for performing copy/union operations
	with little overhead.

=======
	* mono-compiler.h: Fix TLS definitions so libmono can be loaded dynamically as a
	module. Fixes #78767.

>>>>>>> .merge-right.r63679
Wed May 17 19:00:15 CEST 2006 Paolo Molaro <lupus@ximian.com>

	* mono-hash.h, mono-hash.c: changed the code so we're able to
	specify if the key or value or both are managed objects.

2006-04-10  Zoltan Varga  <vargaz@gmail.com>

	* monobitset.c (mono_bitset_sub): Use src->size since the assert 
	guarantees it is less than dest->size.

Mon Apr 10 12:28:05 CEST 2006 Paolo Molaro <lupus@ximian.com>

	* monobitset.c: cap size in mono_bitset_sub () to
	avoid reading uninit memory.

Wed Mar 29 16:39:14 CEST 2006 Paolo Molaro <lupus@ximian.com>

	* mono-counters.c: initialize the next pointer.

Mon Mar 20 14:50:35 CET 2006 Paolo Molaro <lupus@ximian.com>

	* monobitset.c, monobitset.h: added mono_bitset_find_first_unset ().

2006-03-16  Zoltan Varga  <vargaz@gmail.com>

	* monobitset.c: Guard inline asm with #ifdef __GNUC__.

	* monobitset.c (mono_bitset_find_first): Turn a g_return_val_if_fail
	into an assert.

	* mono-compiler.h (MONO_INTERNAL): Disable this on the VC build.

2006-03-10  Zoltan Varga  <vargaz@gmail.com>

	* monobitset.h monobitset.c: Merge lots of optimizations from the linear-il 
	branch.

2006-03-01  Zoltan Varga  <vargaz@gmail.com>

	* mono-compiler.h (__func__): Define this as __FUNCTION__ for MSVC.

	* mono-counters.c: Fix windows build.

Wed Mar 1 12:33:26 CET 2006 Paolo Molaro <lupus@ximian.com>

	* mono-counters.h, mono-counters.c, Makefile.am: added
	API for flexible stats collection.

Tue Feb 28 13:58:50 CET 2006 Paolo Molaro <lupus@ximian.com>

	* mono-compiler.h: fixed Jakub's patch to actually compile on amd64.

Tue Feb 28 11:33:40 CET 2006 Paolo Molaro <lupus@ximian.com>

	* mono-compiler.h: patch from Jakub Jelinek to retrieve
	the tls offset without a text writable section (bug #77653).

2006-02-01  Sebastien Pouliot  <sebastien@ximian.com>

	* mono-compiler.h: Added a macro for isnormal(x) as it's not available
	in VS.NET.

2006-01-20  Zoltan Varga  <vargaz@gmail.com>

	* monobitset.h (mono_bitset_set_fast): Add more fast accessors. 

2006-01-17  Zoltan Varga  <vargaz@gmail.com>

	* monobitset.h monobitset.c: Move the mono_bitset_test_fast macro here
	 from mini.h. Also fix it after the 64 bit changes.

2006-01-15  Zoltan Varga  <vargaz@gmail.com>

	* monobitset.h monobitset.c: Use 64 bit chunks on 64 bit machines.

2006-01-04  Zoltan Varga  <vargaz@gmail.com>

	* mono-codeman.c (new_codechunk): Fix warnings.

2005-12-13  Atsushi Enomoto  <atsushi@ximian.com>

	* strtod.c : un-constified some variables to fix bug #75228.

2005-09-30 Gonzalo Paniagua Javier <gonzalo@ximian.com>

	* strenc.c: don't use the UTF16 conversion with g_convert. It returns
	the FF FE at the beginning, which is not what we expect. Now
	MONO_EXTERNAL_ENCODINGS can roundtrip and works.

2005-09-12  Zoltan Varga  <vargaz@freemail.hu>

	* mono-compiler.h (MONO_THREAD_VAR_OFFSET): Fix compilation on amd64
	with recent binutils.

Wed Sep 7 21:23:18 BST 2005 Paolo Molaro <lupus@ximian.com>

	* mono-codeman.c: ensure we have enough room for thunks
	with large allocations.

2005-08-27  Zoltan Varga  <vargaz@gmail.com>

	* mono-compiler.h (MONO_THREAD_VAR_OFFSET): Disable this when using
	intel icc.

	* strtod.c (Storeinc): Modify code which is miscompiled by intel icc.

Thu Aug 4 20:06:28 BST 2005 Paolo Molaro <lupus@ximian.com>

	* mono-codeman.c: allow room for far calls for ARM, too.

2005-07-20  Zoltan Varga  <vargaz@freemail.hu>

	* mono-compiler.h (MONO_THREAD_VAR_OFFSET): Use the nice way of
	getting the tls offsets on amd64 too.

2005-07-19  Zoltan Varga  <vargaz@freemail.hu>

	* mono-compiler.h: Add TLS offset detection for ia64.

2005-06-28  Zoltan Varga  <vargaz@freemail.hu>

	* mono-compiler.h (trunc): Define this to be floor under win32.

2005-06-13  Geoff Norton  <gnorton@customerdna.com>

	* mono-compiler.h:  Be slightly more conservative on ppc
	as this was previously causing crashes building.

2005-06-09  Duncan Mak  <duncan@novell.com>

	* *.h: Added G_BEGIN_DECLS and G_END_DECLS where appropriate to
	all public headers. Fixes #74919.

2005-05-18  Zoltan Varga  <vargaz@freemail.hu>

	* mono-codeman.c: Align code on a 16 byte boundary on ia64.

2005-04-20  Zoltan Varga  <vargaz@freemail.hu>

	* mono-digest.h mono-sha1.c mono-md5.c: Fix some gcc 4.0 warnings.

2005-04-08 Gonzalo Paniagua Javier <gonzalo@ximian.com>

	* mono-poll.c: windows return code translation.
	* mono-poll.h: FD_SETSIZE must be defined when compiling everything.
	Moved to configure.in.

2005-04-06 Gonzalo Paniagua Javier <gonzalo@ximian.com>

	* mono-poll.[ch]: mono_poll uses poll() when available, otherwise
	implement it in terms of select().
	* Makefile.am: added new files.

2005-03-29  Sebastien Pouliot  <sebastien@ximian.com>

	* mono-compiler.h: Added defines to make it easier to compile mono and
	it's unmanaged tools using the Microsoft C compiler (VS.NET 2005).

2005-02-27  Zoltan Varga  <vargaz@freemail.hu>

	* mono-codeman.c: Pass MAP_32BIT to mmap on amd64 to force generated
	code to have 32 bit addresses.

Fri Feb 25 14:54:19 CET 2005 Paolo Molaro <lupus@ximian.com>

	* mono-compiler.h: amd64 can't handle local-exec in PIC libs.

Thu Feb 24 15:18:05 CET 2005 Paolo Molaro <lupus@ximian.com>

	* Makefile.am, mono-compiler.h: added header to deal with 
	compiler-specific bugs and features.

2005-01-30  Zoltan Varga  <vargaz@freemail.hu>

	* mono-logger.c (mono_trace_is_traced): Fix comment.

	* mono-logger.h mono-logger.c (mono_trace_is_traced): New helper function.

2005-01-15  Zoltan Varga  <vargaz@freemail.hu>

	* mono-codeman.c (new_codechunk): Initialize pagesize in the dynamic
	case as well.

2004-12-23  Ben Maurer  <bmaurer@ximian.com>

	* strtod.c: add `cosnt' to some arrays to get them on shareable pages.

Tue Dec 7 17:53:01 CET 2004 Paolo Molaro <lupus@ximian.com>

	* mono-codeman.c: align bsize so the returned pointer
	is aligned also for dynamic methods.

2004-10-26  Zoltan Varga  <vargaz@freemail.hu>

	* mono-codeman.c: Fall back to malloc if MAP_ANON is not defined.

2004-09-25  Zoltan Varga  <vargaz@freemail.hu>

	* mono-codeman.c (new_codechunk): Set malloc'ed code pages as 
	executable.

2004-09-07  Bernie Solomon  <bernard@ugsolutions.com>

	* mono-sha1.c: Remove uint32 and int32 types completely

2004-09-02  Zoltan Varga  <vargaz@freemail.hu>

	* mono-codeman.c (new_codechunk): Remove g_assert_not_reached ().
	
	* mono-codeman.c (new_codechunk): Fix windows build.

	* mono-codeman.h mono-codeman.c: Generalize so it can be used to
	allocate code for dynamic methods (one method per code manager).

2004-07-30  Zoltan Varga  <vargaz@freemail.hu>

	* mono-logger.c (mono_trace_set_mask_string): Fix AOT tracing constant.

2004-07-28  Zoltan Varga  <vargaz@freemail.hu>

	* mono-codeman.c (mono_code_manager_invalidate): Invalidate with
	x86 break on AMD64 too.

2004-07-23  zovarga  <vargaz@freemail.hu>

	* monobitset.c (my_g_bit_nth_msf): Add workaround for glib 2.2 bug on
	64 bit platforms.

2004-07-09  Ben Maurer  <bmaurer@ximain.com>
	
	* mono-hash.c: register gc roots

2004-07-02  Zoltan Varga  <vargaz@freemail.hu>

	* mono-logger.h mono-logger.c: Added AOT component.

2004-06-30  Zoltan Varga  <vargaz@freemail.hu>

	* strtod.c: Use gint32 for 32 bit types.

2004-06-29  Zoltan Varga  <vargaz@freemail.hu>

	* mono-sha1.c: Use gint32 for 32 types. Fixes random memory corruption
	in SHA1Transform on 64 bit systems.

2004-06-24  David Waite  <mass@akuma.org>

	* monobitset.c: change to C90-style comments from C99/C++-style 

2004-06-21  Atsushi Enomoto  <atsushi@ximian.com>

	* mono-sha1.c : close opened file in case of successful read. This
	  saves a bunch of System.Reflection Emit failures under windows.

2004-06-18  Jackson Harper  <jackson@ximian.com>

	* mono-logger.c/h: Add a trace mask option for tracing loading
	config files. A little white space love.
	
2004-06-18  Jackson Harper  <jackson@ximian.com>

	* mono-logger.c: Change default logging level to ERROR. Make sure
	that mono_trace_init is called if mono_tracev is our first trace
	statement is mono_tracev. Little indentation fix.
	
2004-05-25  Zoltan Varga  <vargaz@freemail.hu>

	* mono-codeman.c (mono_code_manager_invalidate): On x86, fill the
	memory with 0xcc (x86 break).

2004-05-02  Miguel de Icaza  <miguel@ximian.com>

	* mono-sha1.c: MacOS X defines "LITTLE_ENDIAN", you are supposed
	to test against BYTE_ORDER, and this caused trouble.  We now use
	G_BYTE_ORDER and G_LITTLE_ENDIAN.  This should fix the MacOS woes.

2004-04-26  David Waite  <mass@akuma.org>

	* mono-logger.h: remove comma from end of enumeration declaration

Fri Apr 23 11:04:33 EDT 2004 Paolo Molaro <lupus@ximian.com>

	* mono-codeman.c: macosx pretends an argument (which is ignored)
	to be -1. Make sure the thunks area is zeroed.

2004-03-11  Zoltan Varga  <vargaz@freemail.hu>

	* monobitset.c (mono_bitset_test_bulk): New function to return multiple
	bits at once.

Thu Mar 4 15:46:20 PST 2004 Paolo Molaro <lupus@ximian.com>

	* mono-codeman.c: add a define to force the use of malloc
	instead of mmap.

Tue Feb 17 21:45:12 CET 2004 Paolo Molaro <lupus@ximian.com>

	* mono-codeman.c, mono-codeman.h: allocate extra room in memory close
	to the native code for arch where calls have a limited immediate
	displacement.

Wed Feb 11 15:26:18 CET 2004 Paolo Molaro <lupus@ximian.com>

	* Makefile.am, mono-codeman.h, mono-codeman.c: new support code
	to deal with buffers of native code (handles exec bits and other
	details).

2004-01-22  Gonzalo Paniagua Javier <gonzalo@ximian.com>

	* strenc.c:
	(mono_unicode_from_external): UTF8 is the default, not the preferred
	encoding, ie, try MONO_EXTERNAL_ENCODINGS first. When "default_locale"
	was passed in the env. var., it always failed because we were passing
	"default_locale" to g_convert. Also fixed the byte count for non-UTF8
	conversions.
	(mono_utf8_from_external): UTF8 is the default, not the preferred one.

	Fixes bug #53166.

Thu Jan 8 19:56:08 CET 2004 Paolo Molaro <lupus@ximian.com>

	* mono-uri.c: fixed compile problem.

2003-12-02  Bernie Solomon  <bernard@ugsolutions.com>

	* mono-math.c: fix for older C compilers and big endian machines

2003-11-12  Zoltan Varga  <vargaz@freemail.hu>

	* mono-math.h mono-math.c: New file which contains implementations of
	math functions/macros which are missing on some platforms.

2003-11-10  Dick Porter  <dick@ximian.com>

	* strenc.c: Use platform-endian UTF16

2003-10-28  Dick Porter  <dick@ximian.com>

	* strenc.h:
	* strenc.c: New files, convert text to and from unicode or utf8,
	and the user's chosen encoding.

2003-08-26  Zoltan Varga  <vargaz@freemail.hu>

	* mono-hash.h mono-hash.c (mono_g_hash_table_remap): New function used
	to remap hashtable values during a copying collection. Not used at the
	moment.
	* mono-hash.c (g_hash_node_new): Restructured to avoid the global lock
	in the common case.
	* mono-hash.c (mono_g_hash_table_new_full): Enable the optimization of
	the key function even if the client supplied g_direct_equal instead of
	NULL.

2003-08-22  Duncan Mak  <duncan@ximian.com>

	* strtod.c: 64-bit related fixes from Laurent Morichetti
	<l_m@pacbell.net>. Patch approval from Miguel.

Fri Jun 6 19:09:51 CEST 2003 Paolo Molaro <lupus@ximian.com>

	* mono-logger.h, mono-logger.c, Makefile.am: added
	selective logging code by Jerome Laban <jlaban@wanadoo.fr>.

2003-03-05  Dietmar Maurer  <dietmar@ximian.com>

	* monobitset.c (mono_bitset_set_all): impl.

Fri Sep 13 15:56:04 CEST 2002 Paolo Molaro <lupus@ximian.com>

	* mono-digest.h, mono-sha1.c: Added mono_digest_get_public_token()
	to get the public key token from a public key.

Thu Jul 25 13:59:34 CEST 2002 Paolo Molaro <lupus@ximian.com>

	* mono-digest.h, mono-md5.c, mono-sha1.c: MD5 and SHA1
	implementations.

Mon Jun 3 15:59:31 CEST 2002 Paolo Molaro <lupus@ximian.com>

	* strtod.c: make __bsd_dtoa() always return malloc()ed memory.

Mon Jun 3 15:42:50 CEST 2002 Paolo Molaro <lupus@ximian.com>

	* monobitset.c, monobitset.h: documentation and fixes from
	Dennis Haney.

Sat Jun 1 14:10:23 CEST 2002 Paolo Molaro <lupus@ximian.com>

	* monobitset.c: fix my screwup pointed out by Lawrence Pit
	(loz@cable.a2000.nl).

Fri May 31 15:34:18 CEST 2002 Paolo Molaro <lupus@ximian.com>

	* monobitset.c, monobitset.h: fixes. added mono_bitset_foreach().

Wed May 22 12:42:06 CEST 2002 Paolo Molaro <lupus@ximian.com>

	* monobitset.c: use our own bit_nth_lsf since the glib one is buggy.
	Add more tests. mono_bitset_find_first (set, -1) will work correctly
	now.

2002-05-09  Dietmar Maurer  <dietmar@ximian.com>

	* monobitset.c: use memcmp instead of memcpy

Thu May 9 17:23:17 CEST 2002 Paolo Molaro <lupus@ximian.com>

	* monobitset.c, monibitset.h: bit set data structure.
	Not included in the build yet because the jit has some symbol clashes
	with it.

Mon Mar 25 12:50:53 CET 2002 Paolo Molaro <lupus@ximian.com>

	* First checkin: libmonoutils is meant to hold some utility
	data structures and bits that are usefult to the rest of the project
	and don't require metadata/runtime support.
	mono-hash is a GC-safe hash table: i.e. you can store GC-allocated
	data in it.
<|MERGE_RESOLUTION|>--- conflicted
+++ resolved
@@ -1,8 +1,4 @@
-<<<<<<< HEAD
-<<<<<<< .working
-2006-05-03  Zoltan Varga  <vargaz@gmail.com>
-=======
-=======
+
 2006-08-30  Zoltan Varga  <vargaz@gmail.com>
 
 	* mono-codeman.c: Align code to a 16 byte boundary on amd64 too.
@@ -17,21 +13,15 @@
 	* Makefile.am:
 	* mono-path.[ch]: new files with functions to handle/resolve paths.
 
->>>>>>> c4469764
 2006-08-10  Zoltan Varga  <vargaz@gmail.com>
->>>>>>> .merge-right.r63679
-
-<<<<<<< .working
 	* monobitset.c: Fix mono_bitset_sub again: Use src->size instead of dest->size.
 
 	* monobitset.h monobitset.c: Add new macros for performing copy/union operations
 	with little overhead.
 
-=======
 	* mono-compiler.h: Fix TLS definitions so libmono can be loaded dynamically as a
 	module. Fixes #78767.
 
->>>>>>> .merge-right.r63679
 Wed May 17 19:00:15 CEST 2006 Paolo Molaro <lupus@ximian.com>
 
 	* mono-hash.h, mono-hash.c: changed the code so we're able to
