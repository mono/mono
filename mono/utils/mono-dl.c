--- conflicted
+++ resolved
@@ -19,15 +19,11 @@
 #include <string.h>
 #include <glib.h>
 
-<<<<<<< HEAD
-#if !defined (HOST_WIN32) && defined (HAVE_DL_LOADER)
-=======
 #ifdef PLATFORM_UNITY
 #include <LibraryLoader-c-api.h>
 #endif
 
-#ifndef HOST_WIN32 && defined (HAVE_DL_LOADER)
->>>>>>> 4aa7571e
+#if !defined (HOST_WIN32) && defined (HAVE_DL_LOADER)
 #include <dlfcn.h>
 #endif
 
@@ -41,11 +37,11 @@
 static GSList *fallback_handlers;
 
 
-/*                                                                                                                                                                                                
- * Maps static symbol names to the address                                                                                                                                                        
- * Symbol names registered by mono_dl_register_symbol ().                                                                                                                                         
- */                                                                                                                                                                                               
-static GHashTable *static_dl_symbols;                                                                                                                                                             
+/*
+ * Maps static symbol names to the address
+ * Symbol names registered by mono_dl_register_symbol ().
+ */
+static GHashTable *static_dl_symbols;
 
 
 static void* load_library (const char *name, int flags)
@@ -56,7 +52,7 @@
 	return mono_dl_open_file (name, flags);
 #endif
 }
-        
+
 static void* load_function(MonoDl *module, const char* name)
 {
 #if defined(PLATFORM_UNITY)
@@ -75,23 +71,23 @@
 #endif
 }
 
-/*                                                                                                                                                                                                
- * mono_dl_register_symbol:                                                                                                                                                                       
- *                                                                                                                                                                                                
- *   This should be called by embedding code to register AOT modules statically linked                                                                                                            
- * into the executable. AOT_INFO should be the value of the                                                                                                                                       
- * 'mono_aot_module_<ASSEMBLY_NAME>_info' global symbol from the AOT module.                                                                                                                      
- */                                                                                                                                                                                               
-void                                                                                                                                                                                              
-mono_dl_register_symbol (const char* name, gpointer *addr)                                                                                                                                        
-{                                                                                                                                                                                                 
-       if (!static_dl_symbols)                                                                                                                                                                    
-               static_dl_symbols = g_hash_table_new (g_str_hash, g_str_equal);                                                                                                                    
-                                                                                                                                                                                                  
-       g_hash_table_insert (static_dl_symbols, name, addr);                                                                                                                                       
-                                                                                                                                                                                                  
-}                                                                                                                                                                                                 
-              
+/*
+ * mono_dl_register_symbol:
+ *
+ *   This should be called by embedding code to register AOT modules statically linked
+ * into the executable. AOT_INFO should be the value of the
+ * 'mono_aot_module_<ASSEMBLY_NAME>_info' global symbol from the AOT module.
+ */
+void
+mono_dl_register_symbol (const char* name, gpointer *addr)
+{
+       if (!static_dl_symbols)
+               static_dl_symbols = g_hash_table_new (g_str_hash, g_str_equal);
+
+       g_hash_table_insert (static_dl_symbols, name, addr);
+
+}
+
 
 /*
  * read a value string from line with any of the following formats:
@@ -221,11 +217,11 @@
 			MonoDlFallbackHandler *handler = (MonoDlFallbackHandler *) node->data;
 			if (error_msg)
 				*error_msg = NULL;
-			
+
 			lib = handler->load_func (name, lflags, error_msg, handler->user_data);
 			if (error_msg && *error_msg != NULL)
 				g_free (*error_msg);
-			
+
 			if (lib != NULL){
 				dl_fallback = handler;
 				break;
@@ -242,7 +238,7 @@
 			g_free (module);
 			return NULL;
 		}
-		
+
 		suff = ".la";
 		ext = strrchr (name, '.');
 		if (ext && strcmp (ext, ".la") == 0)
@@ -302,11 +298,11 @@
 #endif
 	}
 #ifndef HOST_WIN32
-	// lookup in static table                                                                                                                                                                  
-	if (!sym && module->handle == RTLD_DEFAULT)                                                                                                                                               
-	{                                                                                                                                                                                         
-	       if (static_dl_symbols)                                                                                                                                                            
-	               sym = g_hash_table_lookup (static_dl_symbols, name);                                                                                                                      
+	// lookup in static table
+	if (!sym && module->handle == RTLD_DEFAULT)
+	{
+	       if (static_dl_symbols)
+	               sym = g_hash_table_lookup (static_dl_symbols, name);
 	}
 #endif
 	if (sym) {
@@ -331,7 +327,7 @@
 mono_dl_close (MonoDl *module)
 {
 	MonoDlFallbackHandler *dl_fallback = module->dl_fallback;
-	
+
 	if (dl_fallback){
 		if (dl_fallback->close_func != NULL)
 			dl_fallback->close_func (module->handle, dl_fallback->user_data);
@@ -416,7 +412,7 @@
 mono_dl_fallback_register (MonoDlFallbackLoad load_func, MonoDlFallbackSymbol symbol_func, MonoDlFallbackClose close_func, void *user_data)
 {
 	MonoDlFallbackHandler *handler;
-	
+
 	g_return_val_if_fail (load_func != NULL, NULL);
 	g_return_val_if_fail (symbol_func != NULL, NULL);
 
@@ -427,7 +423,7 @@
 	handler->user_data = user_data;
 
 	fallback_handlers = g_slist_prepend (fallback_handlers, handler);
-	
+
 	return handler;
 }
 
