--- conflicted
+++ resolved
@@ -136,11 +136,7 @@
 		}
 	}
 	else if (start_info->suspend)
-<<<<<<< HEAD
-	    CloseHandle (start_info->suspend_event);
-=======
 		CloseHandle (start_info->suspend_event);
->>>>>>> d57a2bca
 	MONO_SEM_DESTROY (&(start_info->registered));
 	g_free (start_info);
 	return result;
