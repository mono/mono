/*
 * mono-context.c: plat independent machine state definitions
 *
 *
 * Copyright (c) 2011 Novell, Inc (http://www.novell.com)
 */

#include <mono/utils/mono-sigcontext.h>

#ifdef HAVE_UCONTEXT_H
#include <ucontext.h>
#endif

#if (defined(__i386__) && !defined(MONO_CROSS_COMPILE)) || (defined(TARGET_X86))

#include <mono/utils/mono-context.h>

#ifdef __sun
#define REG_EAX EAX
#define REG_EBX EBX
#define REG_ECX ECX
#define REG_EDX EDX
#define REG_EBP EBP
#define REG_ESP ESP
#define REG_ESI ESI
#define REG_EDI EDI
#define REG_EIP EIP
#endif

void
mono_sigctx_to_monoctx (void *sigctx, MonoContext *mctx)
{
#if defined (__native_client__)
	printf("WARNING: mono_arch_sigctx_to_monoctx() called!\n");
	mctx->eax = 0xDEADBEEF;
	mctx->ebx = 0xDEADBEEF;
	mctx->ecx = 0xDEADBEEF;
	mctx->edx = 0xDEADBEEF;
	mctx->ebp = 0xDEADBEEF;
	mctx->esp = 0xDEADBEEF;
	mctx->esi = 0xDEADBEEF;
	mctx->edi = 0xDEADBEEF;
	mctx->eip = 0xDEADBEEF;
#elif defined(MONO_SIGNAL_USE_SIGACTION)
	ucontext_t *ctx = (ucontext_t*)sigctx;
	
	mctx->eax = UCONTEXT_REG_EAX (ctx);
	mctx->ebx = UCONTEXT_REG_EBX (ctx);
	mctx->ecx = UCONTEXT_REG_ECX (ctx);
	mctx->edx = UCONTEXT_REG_EDX (ctx);
	mctx->ebp = UCONTEXT_REG_EBP (ctx);
	mctx->esp = UCONTEXT_REG_ESP (ctx);
	mctx->esi = UCONTEXT_REG_ESI (ctx);
	mctx->edi = UCONTEXT_REG_EDI (ctx);
	mctx->eip = UCONTEXT_REG_EIP (ctx);
#else	
	struct sigcontext *ctx = (struct sigcontext *)sigctx;

	mctx->eax = ctx->SC_EAX;
	mctx->ebx = ctx->SC_EBX;
	mctx->ecx = ctx->SC_ECX;
	mctx->edx = ctx->SC_EDX;
	mctx->ebp = ctx->SC_EBP;
	mctx->esp = ctx->SC_ESP;
	mctx->esi = ctx->SC_ESI;
	mctx->edi = ctx->SC_EDI;
	mctx->eip = ctx->SC_EIP;
#endif /* if defined(__native_client__) */
}

void
mono_monoctx_to_sigctx (MonoContext *mctx, void *sigctx)
{
#if defined(__native_client__)
	printf("WARNING: mono_arch_monoctx_to_sigctx() called!\n");
#elif defined(MONO_SIGNAL_USE_SIGACTION)
	ucontext_t *ctx = (ucontext_t*)sigctx;

	UCONTEXT_REG_EAX (ctx) = mctx->eax;
	UCONTEXT_REG_EBX (ctx) = mctx->ebx;
	UCONTEXT_REG_ECX (ctx) = mctx->ecx;
	UCONTEXT_REG_EDX (ctx) = mctx->edx;
	UCONTEXT_REG_EBP (ctx) = mctx->ebp;
	UCONTEXT_REG_ESP (ctx) = mctx->esp;
	UCONTEXT_REG_ESI (ctx) = mctx->esi;
	UCONTEXT_REG_EDI (ctx) = mctx->edi;
	UCONTEXT_REG_EIP (ctx) = mctx->eip;
#else
	struct sigcontext *ctx = (struct sigcontext *)sigctx;

	ctx->SC_EAX = mctx->eax;
	ctx->SC_EBX = mctx->ebx;
	ctx->SC_ECX = mctx->ecx;
	ctx->SC_EDX = mctx->edx;
	ctx->SC_EBP = mctx->ebp;
	ctx->SC_ESP = mctx->esp;
	ctx->SC_ESI = mctx->esi;
	ctx->SC_EDI = mctx->edi;
	ctx->SC_EIP = mctx->eip;
#endif /* __native_client__ */
}

#elif (defined(__x86_64__) && !defined(MONO_CROSS_COMPILE)) || (defined(TARGET_AMD64)) /* defined(__i386__) */

#include <mono/utils/mono-context.h>

void
mono_sigctx_to_monoctx (void *sigctx, MonoContext *mctx)
{
#if defined(__native_client_codegen__) || defined(__native_client__)
	printf("WARNING: mono_arch_sigctx_to_monoctx() called!\n");
#endif

#if defined(MONO_SIGNAL_USE_SIGACTION)
	ucontext_t *ctx = (ucontext_t*)sigctx;

	mctx->rax = UCONTEXT_REG_RAX (ctx);
	mctx->rbx = UCONTEXT_REG_RBX (ctx);
	mctx->rcx = UCONTEXT_REG_RCX (ctx);
	mctx->rdx = UCONTEXT_REG_RDX (ctx);
	mctx->rbp = UCONTEXT_REG_RBP (ctx);
	mctx->rsp = UCONTEXT_REG_RSP (ctx);
	mctx->rsi = UCONTEXT_REG_RSI (ctx);
	mctx->rdi = UCONTEXT_REG_RDI (ctx);
	mctx->r8 = UCONTEXT_REG_R8 (ctx);
	mctx->r9 = UCONTEXT_REG_R9 (ctx);
	mctx->r10 = UCONTEXT_REG_R10 (ctx);
	mctx->r11 = UCONTEXT_REG_R11 (ctx);
	mctx->r12 = UCONTEXT_REG_R12 (ctx);
	mctx->r13 = UCONTEXT_REG_R13 (ctx);
	mctx->r14 = UCONTEXT_REG_R14 (ctx);
	mctx->r15 = UCONTEXT_REG_R15 (ctx);
	mctx->rip = UCONTEXT_REG_RIP (ctx);
#else
	MonoContext *ctx = (MonoContext *)sigctx;

	mctx->rax = ctx->rax;
	mctx->rbx = ctx->rbx;
	mctx->rcx = ctx->rcx;
	mctx->rdx = ctx->rdx;
	mctx->rbp = ctx->rbp;
	mctx->rsp = ctx->rsp;
	mctx->rsi = ctx->rsi;
	mctx->rdi = ctx->rdi;
	mctx->r8 = ctx->r8;
	mctx->r9 = ctx->r9;
	mctx->r10 = ctx->r10;
	mctx->r11 = ctx->r11;
	mctx->r12 = ctx->r12;
	mctx->r13 = ctx->r13;
	mctx->r14 = ctx->r14;
	mctx->r15 = ctx->r15;
	mctx->rip = ctx->rip;
#endif
}

void
mono_monoctx_to_sigctx (MonoContext *mctx, void *sigctx)
{
#if defined(__native_client__) || defined(__native_client_codegen__)
  printf("WARNING: mono_arch_monoctx_to_sigctx() called!\n");
#endif

#if defined(MONO_SIGNAL_USE_SIGACTION)
	ucontext_t *ctx = (ucontext_t*)sigctx;

	UCONTEXT_REG_RAX (ctx) = mctx->rax;
	UCONTEXT_REG_RBX (ctx) = mctx->rbx;
	UCONTEXT_REG_RCX (ctx) = mctx->rcx;
	UCONTEXT_REG_RDX (ctx) = mctx->rdx;
	UCONTEXT_REG_RBP (ctx) = mctx->rbp;
	UCONTEXT_REG_RSP (ctx) = mctx->rsp;
	UCONTEXT_REG_RSI (ctx) = mctx->rsi;
	UCONTEXT_REG_RDI (ctx) = mctx->rdi;
	UCONTEXT_REG_R8 (ctx) = mctx->r8;
	UCONTEXT_REG_R9 (ctx) = mctx->r9;
	UCONTEXT_REG_R10 (ctx) = mctx->r10;
	UCONTEXT_REG_R11 (ctx) = mctx->r11;
	UCONTEXT_REG_R12 (ctx) = mctx->r12;
	UCONTEXT_REG_R13 (ctx) = mctx->r13;
	UCONTEXT_REG_R14 (ctx) = mctx->r14;
	UCONTEXT_REG_R15 (ctx) = mctx->r15;
	UCONTEXT_REG_RIP (ctx) = mctx->rip;
#else
	MonoContext *ctx = (MonoContext *)sigctx;

	ctx->rax = mctx->rax;
	ctx->rbx = mctx->rbx;
	ctx->rcx = mctx->rcx;
	ctx->rdx = mctx->rdx;
	ctx->rbp = mctx->rbp;
	ctx->rsp = mctx->rsp;
	ctx->rsi = mctx->rsi;
	ctx->rdi = mctx->rdi;
	ctx->r8 = mctx->r8;
	ctx->r9 = mctx->r9;
	ctx->r10 = mctx->r10;
	ctx->r11 = mctx->r11;
	ctx->r12 = mctx->r12;
	ctx->r13 = mctx->r13;
	ctx->r14 = mctx->r14;
	ctx->r15 = mctx->r15;
	ctx->rip = mctx->rip;
#endif
}

#elif defined(__s390x__)

#include <mono/utils/mono-context.h>

/*------------------------------------------------------------------*/
/*                                                                  */
/* Name		- mono_arch_sigctx_to_monoctx.                      */
/*                                                                  */
/* Function	- Called from the signal handler to convert signal  */
/*                context to MonoContext.                           */
/*                                                                  */
/*------------------------------------------------------------------*/

void
mono_sigctx_to_monoctx (void *ctx, MonoContext *mctx)
{
	memcpy (mctx, ctx, sizeof(MonoContext));
}

/*========================= End of Function ========================*/

/*------------------------------------------------------------------*/
/*                                                                  */
/* Name		- mono_arch_monoctx_to_sigctx.                      */
/*                                                                  */
/* Function	- Convert MonoContext structure to signal context.  */
/*                                                                  */
/*------------------------------------------------------------------*/

void
mono_monoctx_to_sigctx (MonoContext *mctx, void *ctx)
{
	memcpy (ctx, mctx, sizeof(MonoContext));
}

/*========================= End of Function ========================*/

#elif (defined(__arm__) && !defined(MONO_CROSS_COMPILE)) || (defined(TARGET_ARM))

#include <mono/utils/mono-context.h>
#include <mono/arch/arm/arm-codegen.h>
#include <mono/arch/arm/arm-vfp-codegen.h>

void
mono_sigctx_to_monoctx (void *sigctx, MonoContext *mctx)
{
#ifdef MONO_CROSS_COMPILE
	g_assert_not_reached ();
<<<<<<< HEAD
#elif defined(__native_client__)
	g_assert_not_reached ();
#elif BROKEN_LINUX
	g_assert_not_reached ();
=======
>>>>>>> fade2ea1
#else
	arm_ucontext *my_uc = sigctx;

	mctx->pc = UCONTEXT_REG_PC (my_uc);
	mctx->regs [ARMREG_SP] = UCONTEXT_REG_SP (my_uc);
	mctx->cpsr = UCONTEXT_REG_CPSR (my_uc);
	memcpy (&mctx->regs, &UCONTEXT_REG_R0 (my_uc), sizeof (mgreg_t) * 16);
#ifdef UCONTEXT_REG_VFPREGS
	memcpy (&mctx->fregs, UCONTEXT_REG_VFPREGS (my_uc), sizeof (double) * 16);
#endif
#endif
}

void
mono_monoctx_to_sigctx (MonoContext *mctx, void *ctx)
{
#ifdef MONO_CROSS_COMPILE
	g_assert_not_reached ();
#elif defined(__native_client__)
	g_assert_not_reached ();
#else
	arm_ucontext *my_uc = ctx;

	UCONTEXT_REG_PC (my_uc) = mctx->pc;
	UCONTEXT_REG_SP (my_uc) = mctx->regs [ARMREG_SP];
	UCONTEXT_REG_CPSR (my_uc) = mctx->cpsr;
	/* The upper registers are not guaranteed to be valid */
	memcpy (&UCONTEXT_REG_R0 (my_uc), &mctx->regs, sizeof (mgreg_t) * 12);
#ifdef UCONTEXT_REG_VFPREGS
	memcpy (UCONTEXT_REG_VFPREGS (my_uc), &mctx->fregs, sizeof (double) * 16);
#endif
#endif
}

#elif (defined(__mips__) && !defined(MONO_CROSS_COMPILE)) || (defined(TARGET_MIPS))

#include <mono/utils/mono-context.h>
#include <mono/arch/mips/mips-codegen.h>

void
mono_sigctx_to_monoctx (void *sigctx, MonoContext *mctx)
{
	int i;

	mctx->sc_pc = UCONTEXT_REG_PC (sigctx);
	for (i = 0; i < 32; ++i) {
		mctx->sc_regs[i] = UCONTEXT_GREGS (sigctx) [i];
		mctx->sc_fpregs[i] = UCONTEXT_FPREGS (sigctx) [i];
	}
}

void
mono_monoctx_to_sigctx (MonoContext *mctx, void *sigctx)
{
	int i;

	UCONTEXT_REG_PC (sigctx) = mctx->sc_pc;
	for (i = 0; i < 32; ++i) {
		UCONTEXT_GREGS (sigctx) [i] = mctx->sc_regs[i];
		UCONTEXT_FPREGS (sigctx) [i] = mctx->sc_fpregs[i];
	}
}

#endif /* #if defined(__i386__) */<|MERGE_RESOLUTION|>--- conflicted
+++ resolved
@@ -252,13 +252,8 @@
 {
 #ifdef MONO_CROSS_COMPILE
 	g_assert_not_reached ();
-<<<<<<< HEAD
 #elif defined(__native_client__)
 	g_assert_not_reached ();
-#elif BROKEN_LINUX
-	g_assert_not_reached ();
-=======
->>>>>>> fade2ea1
 #else
 	arm_ucontext *my_uc = sigctx;
 
