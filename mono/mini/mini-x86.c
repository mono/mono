--- conflicted
+++ resolved
@@ -1931,11 +1931,7 @@
 	pad_size = (guint32)(code + 1 - cfg->native_code) & 0x3;
 #ifndef __native_client_codegen__
 	if (needs_paddings && pad_size)
-<<<<<<< HEAD
-		x86_padding (code, pad_size);
-=======
 		x86_padding (code, 4 - pad_size);
->>>>>>> fade2ea1
 #endif
 
 	mono_add_patch_info (cfg, code - cfg->native_code, patch_type, data);
