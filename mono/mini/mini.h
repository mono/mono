--- conflicted
+++ resolved
@@ -187,14 +187,11 @@
 	
 	gint32 dfn;
 
-<<<<<<< HEAD
-=======
 	/* Basic blocks: incoming and outgoing counts and pointers */
 	gint16 out_count, in_count;
 	MonoBasicBlock **in_bb;
 	MonoBasicBlock **out_bb;
 
->>>>>>> b6274ae5
 	/* Points to the start of the CIL code that initiated this BB */
 	unsigned char* cil_code;
 
@@ -208,14 +205,6 @@
 	/* Visited and reachable flags */
 	guint32 flags;
 
-<<<<<<< HEAD
-	/* Basic blocks: incoming and outgoing counts and pointers */
-	gint16 out_count, in_count;
-	MonoBasicBlock **in_bb;
-	MonoBasicBlock **out_bb;
-
-=======
->>>>>>> b6274ae5
 	/*
 	 * SSA and loop based flags
 	 */
@@ -237,14 +226,9 @@
 	 * Whenever the bblock is rarely executed so it should be emitted after
 	 * the function epilog.
 	 */
-<<<<<<< HEAD
-	gboolean out_of_line : 1;
-	gboolean not_useless : 1;
-=======
 	guint out_of_line : 1;
 	/* Caches the result of uselessness calculation during optimize_branches */
 	guint not_useless : 1;
->>>>>>> b6274ae5
 
 	/* use for liveness analysis */
 	MonoBitSet *gen_set;
@@ -332,10 +316,6 @@
 	gboolean virtual;
 	regmask_t used_iregs;
 	regmask_t used_fregs;
-<<<<<<< HEAD
-=======
-#if defined(MONO_ARCH_HAS_XP_LOCAL_REGALLOC)
->>>>>>> b6274ae5
 	GSList *out_ireg_args;
 	GSList *out_freg_args;
 };
@@ -652,16 +632,6 @@
 	guint32          param_area;
 	guint32          frame_reg;
 	gint32           sig_cookie;
-<<<<<<< HEAD
-	gboolean         disable_aot;
-	gboolean         disable_ssa;
-	gboolean         run_cctors;
-	gboolean         need_lmf_area;
-	gboolean         compile_aot;
-	gboolean         got_var_allocated;
-	gboolean         ret_var_is_local;
-	gboolean         new_ir;
-=======
 	guint            disable_aot : 1;
 	guint            disable_ssa : 1;
 	guint            run_cctors : 1;
@@ -669,7 +639,7 @@
 	guint            compile_aot : 1;
 	guint            got_var_allocated : 1;
 	guint            ret_var_is_local : 1;
->>>>>>> b6274ae5
+	gboolean         new_ir;
 	gpointer         debug_info;
 	guint32          lmf_offset;
 	guint16          *intvars;
@@ -944,13 +914,10 @@
 MonoInst* mono_compile_create_var_load      (MonoCompile *cfg, gssize var_index);
 MonoInst* mono_compile_create_var_store     (MonoCompile *cfg, gssize var_index, MonoInst *value);
 MonoType* mono_type_from_stack_type         (MonoInst *ins);
-<<<<<<< HEAD
 guint32   mono_alloc_ireg                   (MonoCompile *cfg);
 guint32   mono_alloc_freg                   (MonoCompile *cfg);
 guint32   mono_alloc_preg                   (MonoCompile *cfg);
 guint32   mono_alloc_dreg                   (MonoCompile *cfg, MonoStackType stack_type);
-=======
->>>>>>> b6274ae5
 void      mono_unlink_bblock                (MonoCompile *cfg, MonoBasicBlock *from, MonoBasicBlock* to);
 void      mono_blockset_print               (MonoCompile *cfg, MonoBitSet *set, const char *name, guint idom);
 void      mono_print_tree                   (MonoInst *tree);
@@ -1049,14 +1016,10 @@
 void     *mono_arch_instrument_prolog           (MonoCompile *cfg, void *func, void *p, gboolean enable_arguments);
 void     *mono_arch_instrument_epilog           (MonoCompile *cfg, void *func, void *p, gboolean enable_arguments);
 MonoCallInst *mono_arch_call_opcode             (MonoCompile *cfg, MonoBasicBlock* bb, MonoCallInst *call, int is_virtual);
-<<<<<<< HEAD
 MonoCallInst *mono_arch_call_opcode2            (MonoCompile *cfg, MonoCallInst *call, int is_virtual);
 void      mono_arch_emit_setret                 (MonoCompile *cfg, MonoMethod *method, MonoInst *val);
-MonoInst *mono_arch_get_inst_for_method       (MonoCompile *cfg, MonoMethod *cmethod, MonoMethodSignature *fsig, MonoInst **args);
+MonoInst *mono_arch_get_inst_for_method         (MonoCompile *cfg, MonoMethod *cmethod, MonoMethodSignature *fsig, MonoInst **args);
 MonoInst *mono_arch_emit_inst_for_method       (MonoCompile *cfg, MonoMethod *cmethod, MonoMethodSignature *fsig, MonoInst **args);
-=======
-MonoInst *mono_arch_get_inst_for_method         (MonoCompile *cfg, MonoMethod *cmethod, MonoMethodSignature *fsig, MonoInst **args);
->>>>>>> b6274ae5
 void      mono_codegen                          (MonoCompile *cfg);
 void      mono_call_inst_add_outarg_reg         (MonoCompile *cfg, MonoCallInst *call, int vreg, int hreg, gboolean fp);
 const char *mono_arch_regname                   (int reg);
