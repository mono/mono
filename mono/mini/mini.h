--- conflicted
+++ resolved
@@ -110,7 +110,6 @@
 	} while (0)
 
 #define NULLIFY_INS(ins) do { \
-<<<<<<< HEAD
         (ins)->opcode = OP_NOP; \
         (ins)->dreg = (ins)->sreg1 = (ins)->sreg2 = -1; \
     } while (0)
@@ -134,12 +133,6 @@
 
 #define MONO_IS_CALL(ins) (((ins->opcode >= OP_VOIDCALL) && (ins->opcode <= OP_VOIDCALL_MEMBASE)) || ((ins->opcode >= OP_FCALL) && (ins->opcode <= OP_FCALL_MEMBASE)) || ((ins->opcode >= OP_LCALL) && (ins->opcode <= OP_LCALL_MEMBASE)) || ((ins->opcode >= OP_VCALL) && (ins->opcode <= OP_VCALL_MEMBASE)) || ((ins->opcode >= OP_CALL) && (ins->opcode <= OP_CALL_MEMBASE)) || ((ins->opcode >= OP_VCALL2) && (ins->opcode <= OP_VCALL2_MEMBASE)))
 
-=======
-        (ins)->opcode = CEE_NOP; \
-        (ins)->dreg = (ins)->sreg1 = (ins)->sreg2 = -1; \
-    } while (0)
-
->>>>>>> 10c5df46
 typedef struct MonoInst MonoInst;
 typedef struct MonoCallInst MonoCallInst;
 typedef struct MonoCallArgParm MonoCallArgParm;
@@ -723,10 +716,7 @@
 	gulong basic_blocks;
 	gulong max_basic_blocks;
 	gulong locals_stack_size;
-<<<<<<< HEAD
 	gulong regvars;
-=======
->>>>>>> 10c5df46
 	gulong cas_declsec_check;
 	gulong cas_linkdemand_icall;
 	gulong cas_linkdemand_pinvoke;
@@ -1105,18 +1095,15 @@
 gint32*           mono_allocate_stack_slots (MonoCompile *cfg, guint32 *stack_size, guint32 *stack_align) MONO_INTERNAL;
 void              mono_local_regalloc (MonoCompile *cfg, MonoBasicBlock *bb) MONO_INTERNAL;
 MonoInst         *mono_branch_optimize_exception_target (MonoCompile *cfg, MonoBasicBlock *bb, const char * exname) MONO_INTERNAL;
-<<<<<<< HEAD
-void              mini_emit_memcpy2 (MonoCompile *cfg, int destreg, int doffset, int srcreg, int soffset, int size, int align);
-CompRelation      mono_opcode_to_cond (int opcode);
-CompType          mono_opcode_to_type (int opcode, int cmp_opcode);
+gboolean          mono_is_regsize_var (MonoType *t) MONO_INTERNAL;
+void              mini_emit_memcpy2 (MonoCompile *cfg, int destreg, int doffset, int srcreg, int soffset, int size, int align) MONO_INTERNAL;
+CompRelation      mono_opcode_to_cond (int opcode) MONO_INTERNAL;
+CompType          mono_opcode_to_type (int opcode, int cmp_opcode) MONO_INTERNAL;
 
 void              mono_decompose_long_opts (MonoCompile *cfg);
 void              mono_decompose_vtype_opts (MonoCompile *cfg);
 void              mono_handle_global_vregs (MonoCompile *cfg);
 void              mono_spill_global_vars (MonoCompile *cfg);
-=======
-gboolean          mono_is_regsize_var (MonoType *t) MONO_INTERNAL;
->>>>>>> 10c5df46
 
 /* methods that must be provided by the arch-specific port */
 void      mono_arch_cpu_init                    (void);
@@ -1273,14 +1260,8 @@
 MonoSecurityFrame* ves_icall_System_Security_SecurityFrame_GetSecurityFrame (gint32 skip) MONO_INTERNAL;
 MonoArray* ves_icall_System_Security_SecurityFrame_GetSecurityStack (gint32 skip) MONO_INTERNAL;
 
-<<<<<<< HEAD
-extern int mini_wapi_hps     (int argc, char **argv) MONO_INTERNAL;
-extern int mini_wapi_semdel  (int argc, char **argv) MONO_INTERNAL;
-extern int mini_wapi_seminfo (int argc, char **argv) MONO_INTERNAL;
-=======
 int mono_wapi_hps     (int argc, char **argv) MONO_INTERNAL;
 int mono_wapi_semdel  (int argc, char **argv) MONO_INTERNAL;
 int mono_wapi_seminfo (int argc, char **argv) MONO_INTERNAL;
->>>>>>> 10c5df46
 
 #endif /* __MONO_MINI_H__ */