/**
 * \file
 * mono Ahead of Time compiler
 *
 * Author:
 *   Dietmar Maurer (dietmar@ximian.com)
 *   Zoltan Varga (vargaz@gmail.com)
 *   Johan Lorensson (lateralusx.github@gmail.com)
 *
 * (C) 2002 Ximian, Inc.
 * Copyright 2003-2011 Novell, Inc 
 * Copyright 2011 Xamarin Inc (http://www.xamarin.com)
 * Licensed under the MIT license. See LICENSE file in the project root for full license information.
 */

#include "config.h"
#include <sys/types.h>
#ifdef HAVE_UNISTD_H
#include <unistd.h>
#endif
#ifdef HAVE_STDINT_H
#include <stdint.h>
#endif
#include <fcntl.h>
#include <ctype.h>
#include <string.h>
#ifndef HOST_WIN32
#include <sys/time.h>
#else
#include <winsock2.h>
#include <windows.h>
#endif

#include <errno.h>
#include <sys/stat.h>

#include <mono/metadata/abi-details.h>
#include <mono/metadata/tabledefs.h>
#include <mono/metadata/class.h>
#include <mono/metadata/object.h>
#include <mono/metadata/tokentype.h>
#include <mono/metadata/appdomain.h>
#include <mono/metadata/debug-helpers.h>
#include <mono/metadata/assembly.h>
#include <mono/metadata/metadata-internals.h>
#include <mono/metadata/reflection-internals.h>
#include <mono/metadata/marshal.h>
#include <mono/metadata/gc-internals.h>
#include <mono/metadata/mempool-internals.h>
#include <mono/metadata/mono-endian.h>
#include <mono/metadata/threads-types.h>
#include <mono/metadata/custom-attrs-internals.h>
#include <mono/utils/mono-logger-internals.h>
#include <mono/utils/mono-compiler.h>
#include <mono/utils/mono-time.h>
#include <mono/utils/mono-mmap.h>
#include <mono/utils/mono-rand.h>
#include <mono/utils/json.h>
#include <mono/utils/mono-threads-coop.h>
#include <mono/profiler/aot.h>
#include <mono/utils/w32api.h>

#include "aot-compiler.h"
#include "aot-runtime.h"
#include "seq-points.h"
#include "image-writer.h"
#include "dwarfwriter.h"
#include "mini-gc.h"
#include "mini-llvm.h"
#include "mini-runtime.h"

static MonoMethod*
try_get_method_nofail (MonoClass *klass, const char *method_name, int param_count, int flags)
{
	MonoMethod *result;
	ERROR_DECL (error);
	result = mono_class_get_method_from_name_checked (klass, method_name, param_count, flags, error);
	mono_error_assert_ok (error);
	return result;
}

static MonoMethod*
get_method_nofail (MonoClass *klass, const char *method_name, int param_count, int flags)
{
	MonoMethod *result = try_get_method_nofail (klass, method_name, param_count, flags);
	g_assertf (result, "Expected to find method %s in klass %s", method_name, m_class_get_name (klass));
	return result;
}

#if !defined(DISABLE_AOT) && !defined(DISABLE_JIT)

// Use MSVC toolchain, Clang for MSVC using MSVC codegen and linker, when compiling for AMD64
// targeting WIN32 platforms running AOT compiler on WIN32 platform with VS installation.
#if defined(TARGET_AMD64) && defined(TARGET_WIN32) && defined(HOST_WIN32) && defined(_MSC_VER)
#define TARGET_X86_64_WIN32_MSVC
#endif

#if defined(TARGET_X86_64_WIN32_MSVC)
#define TARGET_WIN32_MSVC
#endif

// Emit native unwind info on Windows platforms (different from DWARF). Emitted unwind info
// works when using the MSVC toolchain using Clang for MSVC codegen and linker. Only supported when
// compiling for AMD64 (Windows x64 platforms).
#if defined(TARGET_WIN32_MSVC) && defined(MONO_ARCH_HAVE_UNWIND_TABLE)
#define EMIT_WIN32_UNWIND_INFO
#endif

#if defined(__linux__)
#define RODATA_SECT ".rodata"
#elif defined(TARGET_MACH)
#define RODATA_SECT ".section __TEXT, __const"
#elif defined(TARGET_WIN32_MSVC)
#define RODATA_SECT ".rdata"
#else
#define RODATA_SECT ".text"
#endif

#define TV_DECLARE(name) gint64 name
#define TV_GETTIME(tv) tv = mono_100ns_ticks ()
#define TV_ELAPSED(start,end) (((end) - (start)) / 10)

#define ROUND_DOWN(VALUE,SIZE)	((VALUE) & ~((SIZE) - 1))

typedef struct {
	char *name;
	MonoImage *image;
} ImageProfileData;

typedef struct ClassProfileData ClassProfileData;

typedef struct {
	int argc;
	ClassProfileData **argv;
	MonoGenericInst *inst;
} GInstProfileData;

struct ClassProfileData {
	ImageProfileData *image;
	char *ns, *name;
	GInstProfileData *inst;
	MonoClass *klass;
};

typedef struct {
	ClassProfileData *klass;
	int id;
	char *name;
	int param_count;
	char *signature;
	GInstProfileData *inst;
	MonoMethod *method;
} MethodProfileData;

typedef struct {
	GHashTable *images, *classes, *ginsts, *methods;
} ProfileData;

/* predefined values for static readonly fields without needed to run the .cctor */
typedef struct _ReadOnlyValue ReadOnlyValue;
struct _ReadOnlyValue {
	ReadOnlyValue *next;
	char *name;
	int type; /* to be used later for typechecking to prevent user errors */
	union {
		guint8 i1;
		guint16 i2;
		guint32 i4;
		guint64 i8;
		gpointer ptr;
	} value;
};
static ReadOnlyValue *readonly_values;

typedef struct MonoAotOptions {
	char *outfile;
	char *llvm_outfile;
	char *data_outfile;
	GList *profile_files;
	gboolean save_temps;
	gboolean write_symbols;
	gboolean metadata_only;
	gboolean bind_to_runtime_version;
	MonoAotMode mode;
	gboolean interp;
	gboolean no_dlsym;
	gboolean static_link;
	gboolean asm_only;
	gboolean asm_writer;
	gboolean nodebug;
	gboolean dwarf_debug;
	gboolean soft_debug;
	gboolean log_generics;
	gboolean log_instances;
	gboolean gen_msym_dir;
	char *gen_msym_dir_path;
	gboolean direct_pinvoke;
	gboolean direct_icalls;
	gboolean no_direct_calls;
	gboolean use_trampolines_page;
	gboolean no_instances;
	// We are collecting inflated methods and emitting non-inflated
	gboolean dedup; 
	// The name of the assembly for which the AOT module is going to have all deduped methods moved to. 
	// When set, we are emitting inflated methods only
	char *dedup_include; 
	gboolean gnu_asm;
	gboolean try_llvm;
	gboolean llvm;
	gboolean llvm_only;
	gboolean llvm_disable_self_init;
	int nthreads;
	int ntrampolines;
	int nrgctx_trampolines;
	int nimt_trampolines;
	int ngsharedvt_arg_trampolines;
	int nftnptr_arg_trampolines;
	int nrgctx_fetch_trampolines;
	int nunbox_arbitrary_trampolines;
	gboolean print_skipped_methods;
	gboolean stats;
	gboolean verbose;
	gboolean deterministic;
	char *tool_prefix;
	char *ld_flags;
	char *mtriple;
	char *llvm_path;
	char *temp_path;
	char *instances_logfile_path;
	char *logfile;
	char *llvm_opts;
	char *llvm_llc;
	gboolean dump_json;
	gboolean profile_only;
	gboolean no_opt;
	char *clangxx;
	char *depfile;
} MonoAotOptions;

typedef enum {
	METHOD_CAT_NORMAL,
	METHOD_CAT_GSHAREDVT,
	METHOD_CAT_INST,
	METHOD_CAT_WRAPPER,
	METHOD_CAT_NUM
} MethodCategory;

typedef struct MonoAotStats {
	int ccount, mcount, lmfcount, abscount, gcount, ocount, genericcount;
	gint64 code_size, method_info_size, ex_info_size, unwind_info_size, got_size, class_info_size, got_info_size, plt_size, blob_size;
	int methods_without_got_slots, direct_calls, all_calls, llvm_count;
	int got_slots, offsets_size;
	int method_categories [METHOD_CAT_NUM];
	int got_slot_types [MONO_PATCH_INFO_NUM];
	int got_slot_info_sizes [MONO_PATCH_INFO_NUM];
	int jit_time, gen_time, link_time;
	int method_ref_count, method_ref_size;
	int class_ref_count, class_ref_size;
	int ginst_count, ginst_size;
} MonoAotStats;

typedef struct GotInfo {
	GHashTable *patch_to_got_offset;
	GHashTable **patch_to_got_offset_by_type;
	GPtrArray *got_patches;
} GotInfo;

#ifdef EMIT_WIN32_UNWIND_INFO
typedef struct _UnwindInfoSectionCacheItem {
	char *xdata_section_label;
	PUNWIND_INFO unwind_info;
	gboolean xdata_section_emitted;
} UnwindInfoSectionCacheItem;
#endif

typedef struct MonoAotCompile {
	MonoImage *image;
	GPtrArray *methods;
	GHashTable *method_indexes;
	GHashTable *method_depth;
	MonoCompile **cfgs;
	int cfgs_size;
	GHashTable **patch_to_plt_entry;
	GHashTable *plt_offset_to_entry;
	//GHashTable *patch_to_got_offset;
	//GHashTable **patch_to_got_offset_by_type;
	//GPtrArray *got_patches;
	GotInfo got_info, llvm_got_info;
	GHashTable *image_hash;
	GHashTable *method_to_cfg;
	GHashTable *token_info_hash;
	GHashTable *method_to_pinvoke_import;
	GHashTable *method_to_external_icall_symbol_name;
	GPtrArray *extra_methods;
	GPtrArray *image_table;
	GPtrArray *globals;
	GPtrArray *method_order;
	GHashTable *dedup_stats;
	GHashTable *dedup_cache;
	gboolean dedup_cache_changed;
	GHashTable *export_names;
	/* Maps MonoClass* -> blob offset */
	GHashTable *klass_blob_hash;
	/* Maps MonoMethod* -> blob offset */
	GHashTable *method_blob_hash;
	/* Maps MonoGenericInst* -> blob offset */
	GHashTable *ginst_blob_hash;
	GHashTable *gsharedvt_in_signatures;
	GHashTable *gsharedvt_out_signatures;
	guint32 *plt_got_info_offsets;
	guint32 got_offset, llvm_got_offset, plt_offset, plt_got_offset_base, nshared_got_entries;
	/* Number of GOT entries reserved for trampolines */
	guint32 num_trampoline_got_entries;
	guint32 tramp_page_size;

	guint32 table_offsets [MONO_AOT_TABLE_NUM];
	guint32 num_trampolines [MONO_AOT_TRAMP_NUM];
	guint32 trampoline_got_offset_base [MONO_AOT_TRAMP_NUM];
	guint32 trampoline_size [MONO_AOT_TRAMP_NUM];
	guint32 tramp_page_code_offsets [MONO_AOT_TRAMP_NUM];

	MonoAotOptions aot_opts;
	guint32 nmethods;
	guint32 nextra_methods;
	guint32 opts;
	guint32 simd_opts;
	MonoMemPool *mempool;
	MonoAotStats stats;
	int method_index;
	char *static_linking_symbol;
	mono_mutex_t mutex;
	gboolean gas_line_numbers;
	/* Whenever to emit an object file directly from llc */
	gboolean llvm_owriter;
	gboolean llvm_owriter_supported;
	MonoImageWriter *w;
	MonoDwarfWriter *dwarf;
	FILE *fp;
	char *tmpbasename;
	char *tmpfname;
	char *temp_dir_to_delete;
	char *llvm_sfile;
	char *llvm_ofile;
	GSList *cie_program;
	GHashTable *unwind_info_offsets;
	GPtrArray *unwind_ops;
	guint32 unwind_info_offset;
	char *global_prefix;
	char *got_symbol;
	char *llvm_got_symbol;
	char *plt_symbol;
	char *llvm_eh_frame_symbol;
	GHashTable *method_label_hash;
	const char *temp_prefix;
	const char *user_symbol_prefix;
	const char *llvm_label_prefix;
	const char *inst_directive;
	int align_pad_value;
	guint32 label_generator;
	gboolean llvm;
	gboolean has_jitted_code;
	gboolean is_full_aot;
	gboolean dedup_collect_only;
	MonoAotFileFlags flags;
	MonoDynamicStream blob;
	gboolean blob_closed;
	GHashTable *typespec_classes;
	GString *llc_args;
	GString *as_args;
	char *assembly_name_sym;
	GHashTable *plt_entry_debug_sym_cache;
	gboolean thumb_mixed, need_no_dead_strip, need_pt_gnu_stack;
	GHashTable *ginst_hash;
	GHashTable *dwarf_ln_filenames;
	gboolean global_symbols;
	int objc_selector_index, objc_selector_index_2;
	GPtrArray *objc_selectors;
	GHashTable *objc_selector_to_index;
	GList *profile_data;
	GHashTable *profile_methods;
#ifdef EMIT_WIN32_UNWIND_INFO
	GList *unwind_info_section_cache;
#endif
	FILE *logfile;
	FILE *instances_logfile;
	FILE *data_outfile;
	int datafile_offset;
	int gc_name_offset;
	// In this mode, we are emitting dedupable methods that we encounter
	gboolean dedup_emit_mode;
} MonoAotCompile;

typedef struct {
	int plt_offset;
	char *symbol, *llvm_symbol, *debug_sym;
	MonoJumpInfo *ji;
	gboolean jit_used, llvm_used;
} MonoPltEntry;

#define mono_acfg_lock(acfg) mono_os_mutex_lock (&((acfg)->mutex))
#define mono_acfg_unlock(acfg) mono_os_mutex_unlock (&((acfg)->mutex))

/* This points to the current acfg in LLVM mode */
static MonoAotCompile *llvm_acfg;

/* Cache of decoded method external icall symbol names. */
/* Owned by acfg, but kept in this static as well since it is */
/* accessed by code paths not having access to acfg. */
static GHashTable *method_to_external_icall_symbol_name;

// This, instead of an array of pointers, to optimize away a pointer and a relocation per string.
#define MSGSTRFIELD(line) MSGSTRFIELD1(line)
#define MSGSTRFIELD1(line) str##line
static const struct msgstr_t {
#define PATCH_INFO(a,b) char MSGSTRFIELD(__LINE__) [sizeof (b)];
#include "patch-info.h"
#undef PATCH_INFO
} opstr = {
#define PATCH_INFO(a,b) b,
#include "patch-info.h"
#undef PATCH_INFO
};
static const gint16 opidx [] = {
#define PATCH_INFO(a,b) offsetof (struct msgstr_t, MSGSTRFIELD(__LINE__)),
#include "patch-info.h"
#undef PATCH_INFO
};

static G_GNUC_UNUSED const char*
get_patch_name (int info)
{
	return (const char*)&opstr + opidx [info];
}

static int
emit_aot_image (MonoAotCompile *acfg);

static void 
mono_flush_method_cache (MonoAotCompile *acfg);

static void 
mono_read_method_cache (MonoAotCompile *acfg);

static guint32
get_unwind_info_offset (MonoAotCompile *acfg, guint8 *encoded, guint32 encoded_len);

static char*
get_plt_entry_debug_sym (MonoAotCompile *acfg, MonoJumpInfo *ji, GHashTable *cache);

static void
add_gsharedvt_wrappers (MonoAotCompile *acfg, MonoMethodSignature *sig, gboolean gsharedvt_in, gboolean gsharedvt_out, gboolean interp_in);

static void
add_profile_instances (MonoAotCompile *acfg, ProfileData *data);

static inline gboolean
ignore_cfg (MonoCompile *cfg)
{
	return !cfg || cfg->skip;
}

static void
aot_printf (MonoAotCompile *acfg, const gchar *format, ...)
{
	FILE *output;
	va_list args;

	if (acfg->logfile)
		output = acfg->logfile;
	else
		output = stdout;

	va_start (args, format);
	vfprintf (output, format, args);
	va_end (args);
}

static void
aot_printerrf (MonoAotCompile *acfg, const gchar *format, ...)
{
	FILE *output;
	va_list args;

	if (acfg->logfile)
		output = acfg->logfile;
	else
		output = stderr;

	va_start (args, format);
	vfprintf (output, format, args);
	va_end (args);
}

static void
report_loader_error (MonoAotCompile *acfg, MonoError *error, gboolean fatal, const char *format, ...)
{
	FILE *output;
	va_list args;

	if (mono_error_ok (error))
		return;

	if (acfg->logfile)
		output = acfg->logfile;
	else
		output = stderr;

	va_start (args, format);
	vfprintf (output, format, args);
	va_end (args);
	mono_error_cleanup (error);

	if (acfg->is_full_aot && fatal) {
		fprintf (output, "FullAOT cannot continue if there are loader errors.\n");
		exit (1);
	}
}

/* Wrappers around the image writer functions */

#define MAX_SYMBOL_SIZE 256

static inline const char *
mangle_symbol (const char * symbol, char * mangled_symbol, gsize length)
{
	gsize needed_size = length;

	g_assert (NULL != symbol);
	g_assert (NULL != mangled_symbol);
	g_assert (0 != length);

#if defined(TARGET_WIN32) && defined(TARGET_X86)
	if (symbol && '_' != symbol [0]) {
		needed_size = g_snprintf (mangled_symbol, length, "_%s", symbol);
	} else {
		needed_size = g_snprintf (mangled_symbol, length, "%s", symbol);
	}
#else
	needed_size = g_snprintf (mangled_symbol, length, "%s", symbol);
#endif

	g_assert (0 <= needed_size && needed_size < length);
	return mangled_symbol;
}

static inline char *
mangle_symbol_alloc (const char * symbol)
{
	g_assert (NULL != symbol);

#if defined(TARGET_WIN32) && defined(TARGET_X86)
	if (symbol && '_' != symbol [0]) {
		return g_strdup_printf ("_%s", symbol);
	}
	else {
		return g_strdup_printf ("%s", symbol);
	}
#else
	return g_strdup_printf ("%s", symbol);
#endif
}

static inline void
emit_section_change (MonoAotCompile *acfg, const char *section_name, int subsection_index)
{
	mono_img_writer_emit_section_change (acfg->w, section_name, subsection_index);
}

#if defined(TARGET_WIN32) && defined(TARGET_X86)

static inline void
emit_local_symbol (MonoAotCompile *acfg, const char *name, const char *end_label, gboolean func)
{
	const char * mangled_symbol_name = name;
	char * mangled_symbol_name_alloc = NULL;

	if (TRUE == func) {
		mangled_symbol_name_alloc = mangle_symbol_alloc (name);
		mangled_symbol_name = mangled_symbol_name_alloc;
	}

	if (name != mangled_symbol_name && 0 != g_strcasecmp (name, mangled_symbol_name)) {
		mono_img_writer_emit_label (acfg->w, mangled_symbol_name);
	}
	mono_img_writer_emit_local_symbol (acfg->w, mangled_symbol_name, end_label, func);

	if (NULL != mangled_symbol_name_alloc) {
		g_free (mangled_symbol_name_alloc);
	}
}

#else

static inline void
emit_local_symbol (MonoAotCompile *acfg, const char *name, const char *end_label, gboolean func) 
{ 
	mono_img_writer_emit_local_symbol (acfg->w, name, end_label, func);
}

#endif

static inline void
emit_label (MonoAotCompile *acfg, const char *name) 
{ 
	mono_img_writer_emit_label (acfg->w, name); 
}

static inline void
emit_bytes (MonoAotCompile *acfg, const guint8* buf, int size) 
{ 
	mono_img_writer_emit_bytes (acfg->w, buf, size); 
}

static inline void
emit_string (MonoAotCompile *acfg, const char *value) 
{ 
	mono_img_writer_emit_string (acfg->w, value); 
}

static inline void
emit_line (MonoAotCompile *acfg) 
{ 
	mono_img_writer_emit_line (acfg->w); 
}

static inline void
emit_alignment (MonoAotCompile *acfg, int size)
{ 
	mono_img_writer_emit_alignment (acfg->w, size);
}

static inline void
emit_alignment_code (MonoAotCompile *acfg, int size)
{
	if (acfg->align_pad_value)
		mono_img_writer_emit_alignment_fill (acfg->w, size, acfg->align_pad_value);
	else
		mono_img_writer_emit_alignment (acfg->w, size);
}

static inline void
emit_padding (MonoAotCompile *acfg, int size)
{
	int i;
	guint8 buf [16];

	if (acfg->align_pad_value) {
		for (i = 0; i < 16; ++i)
			buf [i] = acfg->align_pad_value;
	} else {
		memset (buf, 0, sizeof (buf));
	}

	for (i = 0; i < size; i += 16) {
		if (size - i < 16)
			emit_bytes (acfg, buf, size - i);
		else
			emit_bytes (acfg, buf, 16);
	}
}

static inline void
emit_pointer (MonoAotCompile *acfg, const char *target) 
{ 
	mono_img_writer_emit_pointer (acfg->w, target); 
}

static inline void
emit_pointer_2 (MonoAotCompile *acfg, const char *prefix, const char *target) 
{ 
	if (prefix [0] != '\0') {
		char *s = g_strdup_printf ("%s%s", prefix, target);
		mono_img_writer_emit_pointer (acfg->w, s);
		g_free (s);
	} else {
		mono_img_writer_emit_pointer (acfg->w, target);
	}
}

static inline void
emit_int16 (MonoAotCompile *acfg, int value) 
{ 
	mono_img_writer_emit_int16 (acfg->w, value); 
}

static inline void
emit_int32 (MonoAotCompile *acfg, int value) 
{ 
	mono_img_writer_emit_int32 (acfg->w, value); 
}

static inline void
emit_symbol_diff (MonoAotCompile *acfg, const char *end, const char* start, int offset) 
{ 
	mono_img_writer_emit_symbol_diff (acfg->w, end, start, offset); 
}

static inline void
emit_zero_bytes (MonoAotCompile *acfg, int num) 
{ 
	mono_img_writer_emit_zero_bytes (acfg->w, num); 
}

static inline void
emit_byte (MonoAotCompile *acfg, guint8 val) 
{ 
	mono_img_writer_emit_byte (acfg->w, val); 
}

#if defined(TARGET_WIN32) && defined(TARGET_X86)

static G_GNUC_UNUSED void
emit_global_inner (MonoAotCompile *acfg, const char *name, gboolean func)
{
	const char * mangled_symbol_name = name;
	char * mangled_symbol_name_alloc = NULL;

	mangled_symbol_name_alloc = mangle_symbol_alloc (name);
	mangled_symbol_name = mangled_symbol_name_alloc;
	
	if (0 != g_strcasecmp (name, mangled_symbol_name)) {
		mono_img_writer_emit_label (acfg->w, mangled_symbol_name);
	}
	mono_img_writer_emit_global (acfg->w, mangled_symbol_name, func);

	if (NULL != mangled_symbol_name_alloc) {
		g_free (mangled_symbol_name_alloc);
	}
}

#else

static G_GNUC_UNUSED void
emit_global_inner (MonoAotCompile *acfg, const char *name, gboolean func)
{
	mono_img_writer_emit_global (acfg->w, name, func);
}

#endif

static inline gboolean
link_shared_library (MonoAotCompile *acfg)
{
	return !acfg->aot_opts.static_link && !acfg->aot_opts.asm_only;
}

static inline gboolean
add_to_global_symbol_table (MonoAotCompile *acfg)
{
#ifdef TARGET_WIN32_MSVC
	return acfg->aot_opts.no_dlsym || link_shared_library (acfg);
#else
	return acfg->aot_opts.no_dlsym;
#endif
}

static void
emit_global (MonoAotCompile *acfg, const char *name, gboolean func)
{
	if (add_to_global_symbol_table (acfg))
		g_ptr_array_add (acfg->globals, g_strdup (name));

	if (acfg->aot_opts.no_dlsym) {
		mono_img_writer_emit_local_symbol (acfg->w, name, NULL, func);
	} else {
		emit_global_inner (acfg, name, func);
	}
}

static void
emit_symbol_size (MonoAotCompile *acfg, const char *name, const char *end_label)
{
	mono_img_writer_emit_symbol_size (acfg->w, name, end_label);
}

/* Emit a symbol which is referenced by the MonoAotFileInfo structure */
static void
emit_info_symbol (MonoAotCompile *acfg, const char *name, gboolean func)
{
	char symbol [MAX_SYMBOL_SIZE];

	if (acfg->llvm) {
		emit_label (acfg, name);
		/* LLVM generated code references this */
		sprintf (symbol, "%s%s%s", acfg->user_symbol_prefix, acfg->global_prefix, name);
		emit_label (acfg, symbol);

#ifndef TARGET_WIN32_MSVC
		emit_global_inner (acfg, symbol, FALSE);
#else
		emit_global_inner (acfg, symbol, func);
#endif
	} else {
		emit_label (acfg, name);
	}
}

static void
emit_string_symbol (MonoAotCompile *acfg, const char *name, const char *value)
{
	if (acfg->llvm) {
		mono_llvm_emit_aot_data (name, (guint8*)value, strlen (value) + 1);
		return;
	}

	mono_img_writer_emit_section_change (acfg->w, RODATA_SECT, 1);
#ifdef TARGET_MACH
	/* On apple, all symbols need to be aligned to avoid warnings from ld */
	emit_alignment (acfg, 4);
#endif
	mono_img_writer_emit_label (acfg->w, name);
	mono_img_writer_emit_string (acfg->w, value);
}

static G_GNUC_UNUSED void
emit_uleb128 (MonoAotCompile *acfg, guint32 value)
{
	do {
		guint8 b = value & 0x7f;
		value >>= 7;
		if (value != 0) /* more bytes to come */
			b |= 0x80;
		emit_byte (acfg, b);
	} while (value);
}

static G_GNUC_UNUSED void
emit_sleb128 (MonoAotCompile *acfg, gint64 value)
{
	gboolean more = 1;
	gboolean negative = (value < 0);
	guint32 size = 64;
	guint8 byte;

	while (more) {
		byte = value & 0x7f;
		value >>= 7;
		/* the following is unnecessary if the
		 * implementation of >>= uses an arithmetic rather
		 * than logical shift for a signed left operand
		 */
		if (negative)
			/* sign extend */
			value |= - ((gint64)1 <<(size - 7));
		/* sign bit of byte is second high order bit (0x40) */
		if ((value == 0 && !(byte & 0x40)) ||
			(value == -1 && (byte & 0x40)))
			more = 0;
		else
			byte |= 0x80;
		emit_byte (acfg, byte);
	}
}

static G_GNUC_UNUSED void
encode_uleb128 (guint32 value, guint8 *buf, guint8 **endbuf)
{
	guint8 *p = buf;

	do {
		guint8 b = value & 0x7f;
		value >>= 7;
		if (value != 0) /* more bytes to come */
			b |= 0x80;
		*p ++ = b;
	} while (value);

	*endbuf = p;
}

static G_GNUC_UNUSED void
encode_sleb128 (gint32 value, guint8 *buf, guint8 **endbuf)
{
	gboolean more = 1;
	gboolean negative = (value < 0);
	guint32 size = 32;
	guint8 byte;
	guint8 *p = buf;

	while (more) {
		byte = value & 0x7f;
		value >>= 7;
		/* the following is unnecessary if the
		 * implementation of >>= uses an arithmetic rather
		 * than logical shift for a signed left operand
		 */
		if (negative)
			/* sign extend */
			value |= - (1 <<(size - 7));
		/* sign bit of byte is second high order bit (0x40) */
		if ((value == 0 && !(byte & 0x40)) ||
			(value == -1 && (byte & 0x40)))
			more = 0;
		else
			byte |= 0x80;
		*p ++= byte;
	}

	*endbuf = p;
}

static void
encode_int (gint32 val, guint8 *buf, guint8 **endbuf)
{
	// FIXME: Big-endian
	buf [0] = (val >> 0) & 0xff;
	buf [1] = (val >> 8) & 0xff;
	buf [2] = (val >> 16) & 0xff;
	buf [3] = (val >> 24) & 0xff;

	*endbuf = buf + 4;
}

static void
encode_int16 (guint16 val, guint8 *buf, guint8 **endbuf)
{
	buf [0] = (val >> 0) & 0xff;
	buf [1] = (val >> 8) & 0xff;

	*endbuf = buf + 2;
}

static void
encode_string (const char *s, guint8 *buf, guint8 **endbuf)
{
	int len = strlen (s);

	memcpy (buf, s, len + 1);
	*endbuf = buf + len + 1;
}

static void
emit_unset_mode (MonoAotCompile *acfg)
{
	mono_img_writer_emit_unset_mode (acfg->w);
}

static G_GNUC_UNUSED void
emit_set_thumb_mode (MonoAotCompile *acfg)
{
	emit_unset_mode (acfg);
	fprintf (acfg->fp, ".code 16\n");
}

static G_GNUC_UNUSED void
emit_set_arm_mode (MonoAotCompile *acfg)
{
	emit_unset_mode (acfg);
	fprintf (acfg->fp, ".code 32\n");
}

static inline void
emit_code_bytes (MonoAotCompile *acfg, const guint8* buf, int size)
{
#ifdef TARGET_ARM64
	int i;

	g_assert (size % 4 == 0);
	emit_unset_mode (acfg);
	for (i = 0; i < size; i += 4)
		fprintf (acfg->fp, "%s 0x%x\n", acfg->inst_directive, *(guint32*)(buf + i));
#else
	emit_bytes (acfg, buf, size);
#endif
}

/* ARCHITECTURE SPECIFIC CODE */

#if defined(TARGET_X86) || defined(TARGET_AMD64) || defined(TARGET_ARM) || defined(TARGET_POWERPC) || defined(TARGET_ARM64) || defined (TARGET_RISCV)
#define EMIT_DWARF_INFO 1
#endif

#ifdef TARGET_WIN32_MSVC
#undef EMIT_DWARF_INFO
#define EMIT_WIN32_CODEVIEW_INFO
#endif

#ifdef EMIT_WIN32_UNWIND_INFO
static UnwindInfoSectionCacheItem *
get_cached_unwind_info_section_item_win32 (MonoAotCompile *acfg, const char *function_start, const char *function_end, GSList *unwind_ops);

static void
free_unwind_info_section_cache_win32 (MonoAotCompile *acfg);

static void
emit_unwind_info_data_win32 (MonoAotCompile *acfg, PUNWIND_INFO unwind_info);

static void
emit_unwind_info_sections_win32 (MonoAotCompile *acfg, const char *function_start, const char *function_end, GSList *unwind_ops);
#endif

static void
arch_free_unwind_info_section_cache (MonoAotCompile *acfg)
{
#ifdef EMIT_WIN32_UNWIND_INFO
	free_unwind_info_section_cache_win32 (acfg);
#endif
}

static void
arch_emit_unwind_info_sections (MonoAotCompile *acfg, const char *function_start, const char *function_end, GSList *unwind_ops)
{
#ifdef EMIT_WIN32_UNWIND_INFO
	gboolean own_unwind_ops = FALSE;
	if (!unwind_ops) {
		unwind_ops = mono_unwind_get_cie_program ();
		own_unwind_ops = TRUE;
	}

	emit_unwind_info_sections_win32 (acfg, function_start, function_end, unwind_ops);

	if (own_unwind_ops)
		mono_free_unwind_info (unwind_ops);
#endif
}

#if defined(TARGET_ARM)
#define AOT_FUNC_ALIGNMENT 4
#else
#define AOT_FUNC_ALIGNMENT 16
#endif
 
#if defined(TARGET_POWERPC64) && !defined(MONO_ARCH_ILP32)
#define PPC_LD_OP "ld"
#define PPC_LDX_OP "ldx"
#else
#define PPC_LD_OP "lwz"
#define PPC_LDX_OP "lwzx"
#endif

#ifdef TARGET_X86_64_WIN32_MSVC
#define AOT_TARGET_STR "AMD64 (WIN32) (MSVC codegen)"
#elif TARGET_AMD64
#define AOT_TARGET_STR "AMD64"
#endif

#ifdef TARGET_ARM
#ifdef TARGET_MACH
#define AOT_TARGET_STR "ARM (MACH)"
#else
#define AOT_TARGET_STR "ARM (!MACH)"
#endif
#endif

#ifdef TARGET_ARM64
#ifdef TARGET_MACH
#define AOT_TARGET_STR "ARM64 (MACH)"
#else
#define AOT_TARGET_STR "ARM64 (!MACH)"
#endif
#endif

#ifdef TARGET_POWERPC64
#ifdef MONO_ARCH_ILP32
#define AOT_TARGET_STR "POWERPC64 (mono ilp32)"
#else
#define AOT_TARGET_STR "POWERPC64 (!mono ilp32)"
#endif
#else
#ifdef TARGET_POWERPC
#ifdef MONO_ARCH_ILP32
#define AOT_TARGET_STR "POWERPC (mono ilp32)"
#else
#define AOT_TARGET_STR "POWERPC (!mono ilp32)"
#endif
#endif
#endif

#ifdef TARGET_RISCV32
#define AOT_TARGET_STR "RISCV32"
#endif

#ifdef TARGET_RISCV64
#define AOT_TARGET_STR "RISCV64"
#endif

#ifdef TARGET_X86
#ifdef TARGET_WIN32
#define AOT_TARGET_STR "X86 (WIN32)"
#else
#define AOT_TARGET_STR "X86"
#endif
#endif

#ifndef AOT_TARGET_STR
#define AOT_TARGET_STR ""
#endif

static void
arch_init (MonoAotCompile *acfg)
{
	acfg->llc_args = g_string_new ("");
	acfg->as_args = g_string_new ("");
	acfg->llvm_owriter_supported = TRUE;

	/*
	 * The prefix LLVM likes to put in front of symbol names on darwin.
	 * The mach-os specs require this for globals, but LLVM puts them in front of all
	 * symbols. We need to handle this, since we need to refer to LLVM generated
	 * symbols.
	 */
	acfg->llvm_label_prefix = "";
	acfg->user_symbol_prefix = "";

#if TARGET_X86 || TARGET_AMD64
	const gboolean has_custom_args = !!acfg->aot_opts.llvm_llc;
#endif

#if defined(TARGET_X86)
	g_string_append_printf (acfg->llc_args, " -march=x86 %s", has_custom_args ? "" : "-mcpu=generic");
#endif

#if defined(TARGET_AMD64)
	g_string_append_printf (acfg->llc_args, " -march=x86-64 %s", has_custom_args ? "" : "-mcpu=generic");
	/* NOP */
	acfg->align_pad_value = 0x90;
#endif

#ifdef TARGET_ARM
	if (acfg->aot_opts.mtriple && strstr (acfg->aot_opts.mtriple, "darwin")) {
		g_string_append (acfg->llc_args, "-mattr=+v6");
	} else {
		if (!(acfg->aot_opts.mtriple && strstr (acfg->aot_opts.mtriple, "thumb")))
			g_string_append (acfg->llc_args, " -march=arm");

		if (acfg->aot_opts.mtriple && strstr (acfg->aot_opts.mtriple, "ios")) {
			g_string_append (acfg->llc_args, " -mattr=+v7");
<<<<<<< HEAD
#ifdef LLVM_API_VERSION > 100
			g_string_append (acfg->llc_args, " -exception-model=dwarf -disable-fp-elim");
#endif
=======
			g_string_append (acfg->llc_args, " -exception-model=dwarf");
>>>>>>> cf609799
		}

#if defined(ARM_FPU_VFP_HARD)
		g_string_append (acfg->llc_args, " -mattr=+vfp2,-neon,+d16 -float-abi=hard");
		g_string_append (acfg->as_args, " -mfpu=vfp3");
#elif defined(ARM_FPU_VFP)
		g_string_append (acfg->llc_args, " -mattr=+vfp2,-neon,+d16");
		g_string_append (acfg->as_args, " -mfpu=vfp3");
#else
		g_string_append (acfg->llc_args, " -mattr=+soft-float");
#endif
	}
	if (acfg->aot_opts.mtriple && strstr (acfg->aot_opts.mtriple, "thumb"))
		acfg->thumb_mixed = TRUE;

	if (acfg->aot_opts.mtriple)
		mono_arch_set_target (acfg->aot_opts.mtriple);
#endif

#ifdef TARGET_ARM64
	g_string_append (acfg->llc_args, " -march=aarch64");
	acfg->inst_directive = ".inst";
	if (acfg->aot_opts.mtriple)
		mono_arch_set_target (acfg->aot_opts.mtriple);
#endif

#ifdef TARGET_MACH
	acfg->user_symbol_prefix = "_";
	acfg->llvm_label_prefix = "_";
	acfg->inst_directive = ".word";
	acfg->need_no_dead_strip = TRUE;
	acfg->aot_opts.gnu_asm = TRUE;
#endif

#if defined(__linux__) && !defined(TARGET_ARM)
	acfg->need_pt_gnu_stack = TRUE;
#endif

#ifdef TARGET_RISCV
	if (acfg->aot_opts.mtriple)
		mono_arch_set_target (acfg->aot_opts.mtriple);

#ifdef TARGET_RISCV64

	g_string_append (acfg->as_args, " -march=rv64i ");
#ifdef RISCV_FPABI_DOUBLE
	g_string_append (acfg->as_args, " -mabi=lp64d");
#else
	g_string_append (acfg->as_args, " -mabi=lp64");
#endif

#else

	g_string_append (acfg->as_args, " -march=rv32i ");
#ifdef RISCV_FPABI_DOUBLE
	g_string_append (acfg->as_args, " -mabi=ilp32d ");
#else
	g_string_append (acfg->as_args, " -mabi=ilp32 ");
#endif

#endif

#endif

#ifdef MONOTOUCH
	acfg->global_symbols = TRUE;
#endif

#ifdef TARGET_ANDROID
	acfg->llvm_owriter_supported = FALSE;
#endif
}

#ifdef TARGET_ARM64


/* Load the contents of GOT_SLOT into dreg, clobbering ip0 */
static void
arm64_emit_load_got_slot (MonoAotCompile *acfg, int dreg, int got_slot)
{
	int offset;

	g_assert (acfg->fp);
	emit_unset_mode (acfg);
	/* r16==ip0 */
	offset = (int)(got_slot * sizeof (target_mgreg_t));
#ifdef TARGET_MACH
	/* clang's integrated assembler */
	fprintf (acfg->fp, "adrp x16, %s@PAGE+%d\n", acfg->got_symbol, offset & 0xfffff000);
	fprintf (acfg->fp, "add x16, x16, %s@PAGEOFF\n", acfg->got_symbol);
	fprintf (acfg->fp, "ldr x%d, [x16, #%d]\n", dreg, offset & 0xfff);
#else
	/* Linux GAS */
	fprintf (acfg->fp, "adrp x16, %s+%d\n", acfg->got_symbol, offset & 0xfffff000);
	fprintf (acfg->fp, "add x16, x16, :lo12:%s\n", acfg->got_symbol);
	fprintf (acfg->fp, "ldr x%d, [x16, %d]\n", dreg, offset & 0xfff);
#endif
}

static void
arm64_emit_objc_selector_ref (MonoAotCompile *acfg, guint8 *code, int index, int *code_size)
{
	int reg;

	g_assert (acfg->fp);
	emit_unset_mode (acfg);

	/* ldr rt, target */
	reg = arm_get_ldr_lit_reg (code);

	fprintf (acfg->fp, "adrp x%d, L_OBJC_SELECTOR_REFERENCES_%d@PAGE\n", reg, index);
	fprintf (acfg->fp, "add x%d, x%d, L_OBJC_SELECTOR_REFERENCES_%d@PAGEOFF\n", reg, reg, index);
	fprintf (acfg->fp, "ldr x%d, [x%d]\n", reg, reg);

	*code_size = 12;
}

static void
arm64_emit_direct_call (MonoAotCompile *acfg, const char *target, gboolean external, gboolean thumb, MonoJumpInfo *ji, int *call_size)
{
	g_assert (acfg->fp);
	emit_unset_mode (acfg);
	if (ji && ji->relocation == MONO_R_ARM64_B) {
		fprintf (acfg->fp, "b %s\n", target);
	} else {
		if (ji)
			g_assert (ji->relocation == MONO_R_ARM64_BL);
		fprintf (acfg->fp, "bl %s\n", target);
	}
	*call_size = 4;
}

static void
arm64_emit_got_access (MonoAotCompile *acfg, guint8 *code, int got_slot, int *code_size)
{
	int reg;

	/* ldr rt, target */
	reg = arm_get_ldr_lit_reg (code);
	arm64_emit_load_got_slot (acfg, reg, got_slot);
	*code_size = 12;
}

static void
arm64_emit_plt_entry (MonoAotCompile *acfg, const char *got_symbol, int offset, int info_offset)
{
	arm64_emit_load_got_slot (acfg, ARMREG_R16, offset / sizeof (target_mgreg_t));
	fprintf (acfg->fp, "br x16\n");
	/* Used by mono_aot_get_plt_info_offset () */
	fprintf (acfg->fp, "%s %d\n", acfg->inst_directive, info_offset);
}

static void
arm64_emit_tramp_page_common_code (MonoAotCompile *acfg, int pagesize, int arg_reg, int *size)
{
	guint8 buf [256];
	guint8 *code;
	int imm;

	/* The common code */
	code = buf;
	imm = pagesize;
	/* The trampoline address is in IP0 */
	arm_movzx (code, ARMREG_IP1, imm & 0xffff, 0);
	arm_movkx (code, ARMREG_IP1, (imm >> 16) & 0xffff, 16);
	/* Compute the data slot address */
	arm_subx (code, ARMREG_IP0, ARMREG_IP0, ARMREG_IP1);
	/* Trampoline argument */
	arm_ldrx (code, arg_reg, ARMREG_IP0, 0);
	/* Address */
	arm_ldrx (code, ARMREG_IP0, ARMREG_IP0, 8);
	arm_brx (code, ARMREG_IP0);

	/* Emit it */
	emit_code_bytes (acfg, buf, code - buf);

	*size = code - buf;
}

static void
arm64_emit_tramp_page_specific_code (MonoAotCompile *acfg, int pagesize, int common_tramp_size, int specific_tramp_size)
{
	guint8 buf [256];
	guint8 *code;
	int i, count;

	count = (pagesize - common_tramp_size) / specific_tramp_size;
	for (i = 0; i < count; ++i) {
		code = buf;
		arm_adrx (code, ARMREG_IP0, code);
		/* Branch to the generic code */
		arm_b (code, code - 4 - (i * specific_tramp_size) - common_tramp_size);
		/* This has to be 2 pointers long */
		arm_nop (code);
		arm_nop (code);
		g_assert (code - buf == specific_tramp_size);
		emit_code_bytes (acfg, buf, code - buf);
	}
}

static void
arm64_emit_specific_trampoline_pages (MonoAotCompile *acfg)
{
	guint8 buf [128];
	guint8 *code;
	guint8 *labels [16];
	int common_tramp_size;
	int specific_tramp_size = 2 * 8;
	int imm, pagesize;
	char symbol [128];

	if (!acfg->aot_opts.use_trampolines_page)
		return;

#ifdef TARGET_MACH
	/* Have to match the target pagesize */
	pagesize = 16384;
#else
	pagesize = mono_pagesize ();
#endif
	acfg->tramp_page_size = pagesize;

	/* The specific trampolines */
	sprintf (symbol, "%sspecific_trampolines_page", acfg->user_symbol_prefix);
	emit_alignment (acfg, pagesize);
	emit_global (acfg, symbol, TRUE);
	emit_label (acfg, symbol);

	/* The common code */
	arm64_emit_tramp_page_common_code (acfg, pagesize, ARMREG_IP1, &common_tramp_size);
	acfg->tramp_page_code_offsets [MONO_AOT_TRAMP_SPECIFIC] = common_tramp_size;

	arm64_emit_tramp_page_specific_code (acfg, pagesize, common_tramp_size, specific_tramp_size);

	/* The rgctx trampolines */
	/* These are the same as the specific trampolines, but they load the argument into MONO_ARCH_RGCTX_REG */
	sprintf (symbol, "%srgctx_trampolines_page", acfg->user_symbol_prefix);
	emit_alignment (acfg, pagesize);
	emit_global (acfg, symbol, TRUE);
	emit_label (acfg, symbol);

	/* The common code */
	arm64_emit_tramp_page_common_code (acfg, pagesize, MONO_ARCH_RGCTX_REG, &common_tramp_size);
	acfg->tramp_page_code_offsets [MONO_AOT_TRAMP_STATIC_RGCTX] = common_tramp_size;

	arm64_emit_tramp_page_specific_code (acfg, pagesize, common_tramp_size, specific_tramp_size);

	/* The gsharedvt arg trampolines */
	/* These are the same as the specific trampolines */
	sprintf (symbol, "%sgsharedvt_arg_trampolines_page", acfg->user_symbol_prefix);
	emit_alignment (acfg, pagesize);
	emit_global (acfg, symbol, TRUE);
	emit_label (acfg, symbol);

	arm64_emit_tramp_page_common_code (acfg, pagesize, ARMREG_IP1, &common_tramp_size);
	acfg->tramp_page_code_offsets [MONO_AOT_TRAMP_GSHAREDVT_ARG] = common_tramp_size;

	arm64_emit_tramp_page_specific_code (acfg, pagesize, common_tramp_size, specific_tramp_size);

	/* Unbox arbitrary trampolines */
	sprintf (symbol, "%sunbox_arbitrary_trampolines_page", acfg->user_symbol_prefix);
	emit_alignment (acfg, pagesize);
	emit_global (acfg, symbol, TRUE);
	emit_label (acfg, symbol);

	code = buf;
	imm = pagesize;

	/* Unbox this arg */
	arm_addx_imm (code, ARMREG_R0, ARMREG_R0, MONO_ABI_SIZEOF (MonoObject));

	/* The trampoline address is in IP0 */
	arm_movzx (code, ARMREG_IP1, imm & 0xffff, 0);
	arm_movkx (code, ARMREG_IP1, (imm >> 16) & 0xffff, 16);
	/* Compute the data slot address */
	arm_subx (code, ARMREG_IP0, ARMREG_IP0, ARMREG_IP1);
	/* Address */
	arm_ldrx (code, ARMREG_IP0, ARMREG_IP0, 0);
	arm_brx (code, ARMREG_IP0);

	/* Emit it */
	emit_code_bytes (acfg, buf, code - buf);

	common_tramp_size = code - buf;
	acfg->tramp_page_code_offsets [MONO_AOT_TRAMP_UNBOX_ARBITRARY] = common_tramp_size;

	arm64_emit_tramp_page_specific_code (acfg, pagesize, common_tramp_size, specific_tramp_size);

	/* The IMT trampolines */
	sprintf (symbol, "%simt_trampolines_page", acfg->user_symbol_prefix);
	emit_alignment (acfg, pagesize);
	emit_global (acfg, symbol, TRUE);
	emit_label (acfg, symbol);

	code = buf;
	imm = pagesize;
	/* The trampoline address is in IP0 */
	arm_movzx (code, ARMREG_IP1, imm & 0xffff, 0);
	arm_movkx (code, ARMREG_IP1, (imm >> 16) & 0xffff, 16);
	/* Compute the data slot address */
	arm_subx (code, ARMREG_IP0, ARMREG_IP0, ARMREG_IP1);
	/* Trampoline argument */
	arm_ldrx (code, ARMREG_IP1, ARMREG_IP0, 0);

	/* Same as arch_emit_imt_trampoline () */
	labels [0] = code;
	arm_ldrx (code, ARMREG_IP0, ARMREG_IP1, 0);
	arm_cmpx (code, ARMREG_IP0, MONO_ARCH_RGCTX_REG);
	labels [1] = code;
	arm_bcc (code, ARMCOND_EQ, 0);

	/* End-of-loop check */
	labels [2] = code;
	arm_cbzx (code, ARMREG_IP0, 0);

	/* Loop footer */
	arm_addx_imm (code, ARMREG_IP1, ARMREG_IP1, 2 * 8);
	arm_b (code, labels [0]);

	/* Match */
	mono_arm_patch (labels [1], code, MONO_R_ARM64_BCC);
	/* Load vtable slot addr */
	arm_ldrx (code, ARMREG_IP0, ARMREG_IP1, 8);
	/* Load vtable slot */
	arm_ldrx (code, ARMREG_IP0, ARMREG_IP0, 0);
	arm_brx (code, ARMREG_IP0);

	/* No match */
	mono_arm_patch (labels [2], code, MONO_R_ARM64_CBZ);
	/* Load fail addr */
	arm_ldrx (code, ARMREG_IP0, ARMREG_IP1, 8);
	arm_brx (code, ARMREG_IP0);

	emit_code_bytes (acfg, buf, code - buf);

	common_tramp_size = code - buf;
	acfg->tramp_page_code_offsets [MONO_AOT_TRAMP_IMT] = common_tramp_size;

	arm64_emit_tramp_page_specific_code (acfg, pagesize, common_tramp_size, specific_tramp_size);
}

static void
arm64_emit_specific_trampoline (MonoAotCompile *acfg, int offset, int *tramp_size)
{
	/* Load argument from second GOT slot */
	arm64_emit_load_got_slot (acfg, ARMREG_R17, offset + 1);
	/* Load generic trampoline address from first GOT slot */
	arm64_emit_load_got_slot (acfg, ARMREG_R16, offset);
	fprintf (acfg->fp, "br x16\n");
	*tramp_size = 7 * 4;
}

static void
arm64_emit_unbox_trampoline (MonoAotCompile *acfg, MonoCompile *cfg, MonoMethod *method, const char *call_target)
{
	emit_unset_mode (acfg);
	fprintf (acfg->fp, "add x0, x0, %d\n", (int)(MONO_ABI_SIZEOF (MonoObject)));
	fprintf (acfg->fp, "b %s\n", call_target);
}

static void
arm64_emit_static_rgctx_trampoline (MonoAotCompile *acfg, int offset, int *tramp_size)
{
	/* Similar to the specific trampolines, but use the rgctx reg instead of ip1 */

	/* Load argument from first GOT slot */
	arm64_emit_load_got_slot (acfg, MONO_ARCH_RGCTX_REG, offset);
	/* Load generic trampoline address from second GOT slot */
	arm64_emit_load_got_slot (acfg, ARMREG_R16, offset + 1);
	fprintf (acfg->fp, "br x16\n");
	*tramp_size = 7 * 4;
}

static void
arm64_emit_imt_trampoline (MonoAotCompile *acfg, int offset, int *tramp_size)
{
	guint8 buf [128];
	guint8 *code, *labels [16];

	/* Load parameter from GOT slot into ip1 */
	arm64_emit_load_got_slot (acfg, ARMREG_R17, offset);

	code = buf;
	labels [0] = code;
	arm_ldrx (code, ARMREG_IP0, ARMREG_IP1, 0);
	arm_cmpx (code, ARMREG_IP0, MONO_ARCH_RGCTX_REG);
	labels [1] = code;
	arm_bcc (code, ARMCOND_EQ, 0);

	/* End-of-loop check */
	labels [2] = code;
	arm_cbzx (code, ARMREG_IP0, 0);

	/* Loop footer */
	arm_addx_imm (code, ARMREG_IP1, ARMREG_IP1, 2 * 8);
	arm_b (code, labels [0]);

	/* Match */
	mono_arm_patch (labels [1], code, MONO_R_ARM64_BCC);
	/* Load vtable slot addr */
	arm_ldrx (code, ARMREG_IP0, ARMREG_IP1, 8);
	/* Load vtable slot */
	arm_ldrx (code, ARMREG_IP0, ARMREG_IP0, 0);
	arm_brx (code, ARMREG_IP0);

	/* No match */
	mono_arm_patch (labels [2], code, MONO_R_ARM64_CBZ);
	/* Load fail addr */
	arm_ldrx (code, ARMREG_IP0, ARMREG_IP1, 8);
	arm_brx (code, ARMREG_IP0);

	emit_code_bytes (acfg, buf, code - buf);

	*tramp_size = code - buf + (3 * 4);
}

static void
arm64_emit_gsharedvt_arg_trampoline (MonoAotCompile *acfg, int offset, int *tramp_size)
{
	/* Similar to the specific trampolines, but the address is in the second slot */
	/* Load argument from first GOT slot */
	arm64_emit_load_got_slot (acfg, ARMREG_R17, offset);
	/* Load generic trampoline address from second GOT slot */
	arm64_emit_load_got_slot (acfg, ARMREG_R16, offset + 1);
	fprintf (acfg->fp, "br x16\n");
	*tramp_size = 7 * 4;
}


#endif

#ifdef MONO_ARCH_AOT_SUPPORTED
/*
 * arch_emit_direct_call:
 *
 *   Emit a direct call to the symbol TARGET. CALL_SIZE is set to the size of the
 * calling code.
 */
static void
arch_emit_direct_call (MonoAotCompile *acfg, const char *target, gboolean external, gboolean thumb, MonoJumpInfo *ji, int *call_size)
{
#if defined(TARGET_X86) || defined(TARGET_AMD64)
	/* Need to make sure this is exactly 5 bytes long */
	emit_unset_mode (acfg);
	fprintf (acfg->fp, "call %s\n", target);
	*call_size = 5;
#elif defined(TARGET_ARM)
	emit_unset_mode (acfg);
	if (thumb)
		fprintf (acfg->fp, "blx %s\n", target);
	else
		fprintf (acfg->fp, "bl %s\n", target);
	*call_size = 4;
#elif defined(TARGET_ARM64)
	arm64_emit_direct_call (acfg, target, external, thumb, ji, call_size);
#elif defined(TARGET_POWERPC)
	emit_unset_mode (acfg);
	fprintf (acfg->fp, "bl %s\n", target);
	*call_size = 4;
#else
	g_assert_not_reached ();
#endif
}

static void
arch_emit_label_address (MonoAotCompile *acfg, const char *target, gboolean external_call, gboolean thumb, MonoJumpInfo *ji, int *call_size)
{
#if defined(TARGET_ARM) && defined(TARGET_ANDROID)
	/* binutils ld does not support branch islands on arm32 */
	if (!thumb) {
		emit_unset_mode (acfg);
		fprintf (acfg->fp, "ldr pc,=%s\n", target);
		fprintf (acfg->fp, ".ltorg\n");
		*call_size = 8;
	} else
#endif
	arch_emit_direct_call (acfg, target, external_call, thumb, ji, call_size);
}
#endif

/*
 * PPC32 design:
 * - we use an approach similar to the x86 abi: reserve a register (r30) to hold 
 *   the GOT pointer.
 * - The full-aot trampolines need access to the GOT of mscorlib, so we store
 *   in in the 2. slot of every GOT, and require every method to place the GOT
 *   address in r30, even when it doesn't access the GOT otherwise. This way,
 *   the trampolines can compute the mscorlib GOT address by loading 4(r30).
 */

/*
 * PPC64 design:
 * PPC64 uses function descriptors which greatly complicate all code, since
 * these are used very inconsistently in the runtime. Some functions like 
 * mono_compile_method () return ftn descriptors, while others like the
 * trampoline creation functions do not.
 * We assume that all GOT slots contain function descriptors, and create 
 * descriptors in aot-runtime.c when needed.
 * The ppc64 abi uses r2 to hold the address of the TOC/GOT, which is loaded
 * from function descriptors, we could do the same, but it would require 
 * rewriting all the ppc/aot code to handle function descriptors properly.
 * So instead, we use the same approach as on PPC32.
 * This is a horrible mess, but fixing it would probably lead to an even bigger
 * one.
 */

/*
 * X86 design:
 * - similar to the PPC32 design, we reserve EBX to hold the GOT pointer.
 */

#ifdef MONO_ARCH_AOT_SUPPORTED
/*
 * arch_emit_got_offset:
 *
 *   The memory pointed to by CODE should hold native code for computing the GOT
 * address (OP_LOAD_GOTADDR). Emit this code while patching it with the offset
 * between code and the GOT. CODE_SIZE is set to the number of bytes emitted.
 */
static void
arch_emit_got_offset (MonoAotCompile *acfg, guint8 *code, int *code_size)
{
#if defined(TARGET_POWERPC64)
	emit_unset_mode (acfg);
	/* 
	 * The ppc32 code doesn't seem to work on ppc64, the assembler complains about
	 * unsupported relocations. So we store the got address into the .Lgot_addr
	 * symbol which is in the text segment, compute its address, and load it.
	 */
	fprintf (acfg->fp, ".L%d:\n", acfg->label_generator);
	fprintf (acfg->fp, "lis 0, (.Lgot_addr + 4 - .L%d)@h\n", acfg->label_generator);
	fprintf (acfg->fp, "ori 0, 0, (.Lgot_addr + 4 - .L%d)@l\n", acfg->label_generator);
	fprintf (acfg->fp, "add 30, 30, 0\n");
	fprintf (acfg->fp, "%s 30, 0(30)\n", PPC_LD_OP);
	acfg->label_generator ++;
	*code_size = 16;
#elif defined(TARGET_POWERPC)
	emit_unset_mode (acfg);
	fprintf (acfg->fp, ".L%d:\n", acfg->label_generator);
	fprintf (acfg->fp, "lis 0, (%s + 4 - .L%d)@h\n", acfg->got_symbol, acfg->label_generator);
	fprintf (acfg->fp, "ori 0, 0, (%s + 4 - .L%d)@l\n", acfg->got_symbol, acfg->label_generator);
	acfg->label_generator ++;
	*code_size = 8;
#else
	guint32 offset = mono_arch_get_patch_offset (code);
	emit_bytes (acfg, code, offset);
	emit_symbol_diff (acfg, acfg->got_symbol, ".", offset);

	*code_size = offset + 4;
#endif
}

/*
 * arch_emit_got_access:
 *
 *   The memory pointed to by CODE should hold native code for loading a GOT
 * slot (OP_AOTCONST/OP_GOT_ENTRY). Emit this code while patching it so it accesses the
 * GOT slot GOT_SLOT. CODE_SIZE is set to the number of bytes emitted.
 */
static void
arch_emit_got_access (MonoAotCompile *acfg, const char *got_symbol, guint8 *code, int got_slot, int *code_size)
{
#ifdef TARGET_AMD64
	/* mov reg, got+offset(%rip) */
	if (acfg->llvm) {
		/* The GOT symbol is in the LLVM module, the clang assembler has problems emitting symbol diffs for it */
		int dreg;
		int rex_r;

		/* Decode reg, see amd64_mov_reg_membase () */
		rex_r = code [0] & AMD64_REX_R;
		g_assert (code [0] == 0x49 + rex_r);
		g_assert (code [1] == 0x8b);
		dreg = ((code [2] >> 3) & 0x7) + (rex_r ? 8 : 0);

		emit_unset_mode (acfg);
		fprintf (acfg->fp, "mov %s+%d(%%rip), %s\n", got_symbol, (unsigned int) ((got_slot * sizeof (target_mgreg_t))), mono_arch_regname (dreg));
		*code_size = 7;
	} else {
		emit_bytes (acfg, code, mono_arch_get_patch_offset (code));
		emit_symbol_diff (acfg, got_symbol, ".", (unsigned int) ((got_slot * sizeof (target_mgreg_t)) - 4));
		*code_size = mono_arch_get_patch_offset (code) + 4;
	}
#elif defined(TARGET_X86)
	emit_bytes (acfg, code, mono_arch_get_patch_offset (code));
	emit_int32 (acfg, (unsigned int) ((got_slot * sizeof (target_mgreg_t))));
	*code_size = mono_arch_get_patch_offset (code) + 4;
#elif defined(TARGET_ARM)
	emit_bytes (acfg, code, mono_arch_get_patch_offset (code));
	emit_symbol_diff (acfg, got_symbol, ".", (unsigned int) ((got_slot * sizeof (target_mgreg_t))) - 12);
	*code_size = mono_arch_get_patch_offset (code) + 4;
#elif defined(TARGET_ARM64)
	emit_bytes (acfg, code, mono_arch_get_patch_offset (code));
	arm64_emit_got_access (acfg, code, got_slot, code_size);
#elif defined(TARGET_POWERPC)
	{
		guint8 buf [32];

		emit_bytes (acfg, code, mono_arch_get_patch_offset (code));
		code = buf;
		ppc_load32 (code, ppc_r0, got_slot * sizeof (target_mgreg_t));
		g_assert (code - buf == 8);
		emit_bytes (acfg, buf, code - buf);
		*code_size = code - buf;
	}
#else
	g_assert_not_reached ();
#endif
}

#endif

#ifdef MONO_ARCH_AOT_SUPPORTED
/*
 * arch_emit_objc_selector_ref:
 *
 *   Emit the implementation of OP_OBJC_GET_SELECTOR, which itself implements @selector(foo:) in objective-c.
 */
static void
arch_emit_objc_selector_ref (MonoAotCompile *acfg, guint8 *code, int index, int *code_size)
{
#if defined(TARGET_ARM)
	char symbol1 [MAX_SYMBOL_SIZE];
	char symbol2 [MAX_SYMBOL_SIZE];
	int lindex = acfg->objc_selector_index_2 ++;

	/* Emit ldr.imm/b */
	emit_bytes (acfg, code, 8);

	sprintf (symbol1, "L_OBJC_SELECTOR_%d", lindex);
	sprintf (symbol2, "L_OBJC_SELECTOR_REFERENCES_%d", index);

	emit_label (acfg, symbol1);
	mono_img_writer_emit_unset_mode (acfg->w);
	fprintf (acfg->fp, ".long %s-(%s+12)", symbol2, symbol1);

	*code_size = 12;
#elif defined(TARGET_ARM64)
	arm64_emit_objc_selector_ref (acfg, code, index, code_size);
#else
	g_assert_not_reached ();
#endif
}
#endif

/*
 * arch_emit_plt_entry:
 *
 *   Emit code for the PLT entry.
 * The plt entry should look like this:
 * <indirect jump to GOT_SYMBOL + OFFSET>
 * <INFO_OFFSET embedded into the instruction stream>
 */
static void
arch_emit_plt_entry (MonoAotCompile *acfg, const char *got_symbol, int offset, int info_offset)
{
#if defined(TARGET_X86)
		/* jmp *<offset>(%ebx) */
		emit_byte (acfg, 0xff);
		emit_byte (acfg, 0xa3);
		emit_int32 (acfg, offset);
		/* Used by mono_aot_get_plt_info_offset */
		emit_int32 (acfg, info_offset);
#elif defined(TARGET_AMD64)
		emit_unset_mode (acfg);
		fprintf (acfg->fp, "jmp *%s+%d(%%rip)\n", got_symbol, offset);
		/* Used by mono_aot_get_plt_info_offset */
		emit_int32 (acfg, info_offset);
		acfg->stats.plt_size += 10;
#elif defined(TARGET_ARM)
		guint8 buf [256];
		guint8 *code;

		code = buf;
		ARM_LDR_IMM (code, ARMREG_IP, ARMREG_PC, 0);
		ARM_LDR_REG_REG (code, ARMREG_PC, ARMREG_PC, ARMREG_IP);
		emit_bytes (acfg, buf, code - buf);
		emit_symbol_diff (acfg, got_symbol, ".", offset - 4);
		/* Used by mono_aot_get_plt_info_offset */
		emit_int32 (acfg, info_offset);
#elif defined(TARGET_ARM64)
		arm64_emit_plt_entry (acfg, got_symbol, offset, info_offset);
#elif defined(TARGET_POWERPC)
		/* The GOT address is guaranteed to be in r30 by OP_LOAD_GOTADDR */
		emit_unset_mode (acfg);
		fprintf (acfg->fp, "lis 11, %d@h\n", offset);
		fprintf (acfg->fp, "ori 11, 11, %d@l\n", offset);
		fprintf (acfg->fp, "add 11, 11, 30\n");
		fprintf (acfg->fp, "%s 11, 0(11)\n", PPC_LD_OP);
#ifdef PPC_USES_FUNCTION_DESCRIPTOR
		fprintf (acfg->fp, "%s 2, %d(11)\n", PPC_LD_OP, (int)sizeof (target_mgreg_t));
		fprintf (acfg->fp, "%s 11, 0(11)\n", PPC_LD_OP);
#endif
		fprintf (acfg->fp, "mtctr 11\n");
		fprintf (acfg->fp, "bctr\n");
		emit_int32 (acfg, info_offset);
#else
		g_assert_not_reached ();
#endif
}

/*
 * arch_emit_llvm_plt_entry:
 *
 *   Same as arch_emit_plt_entry, but handles calls from LLVM generated code.
 * This is only needed on arm to handle thumb interop.
 */
static void
arch_emit_llvm_plt_entry (MonoAotCompile *acfg, const char *got_symbol, int offset, int info_offset)
{
#if defined(TARGET_ARM)
	/* LLVM calls the PLT entries using bl, so these have to be thumb2 */
	/* The caller already transitioned to thumb */
	/* The code below should be 12 bytes long */
	/* clang has trouble encoding these instructions, so emit the binary */
#if 0
	fprintf (acfg->fp, "ldr ip, [pc, #8]\n");
	/* thumb can't encode ld pc, [pc, ip] */
	fprintf (acfg->fp, "add ip, pc, ip\n");
	fprintf (acfg->fp, "ldr ip, [ip, #0]\n");
	fprintf (acfg->fp, "bx ip\n");
#endif
	emit_set_thumb_mode (acfg);
	fprintf (acfg->fp, ".4byte 0xc008f8df\n");
	fprintf (acfg->fp, ".2byte 0x44fc\n");
	fprintf (acfg->fp, ".4byte 0xc000f8dc\n");
	fprintf (acfg->fp, ".2byte 0x4760\n");
	emit_symbol_diff (acfg, got_symbol, ".", offset + 4);
	emit_int32 (acfg, info_offset);
	emit_unset_mode (acfg);
	emit_set_arm_mode (acfg);
#else
	g_assert_not_reached ();
#endif
}

/* Save unwind_info in the module and emit the offset to the information at symbol */
static void save_unwind_info (MonoAotCompile *acfg, char *symbol, GSList *unwind_ops)
{
	guint32 uw_offset, encoded_len;
	guint8 *encoded;

	emit_section_change (acfg, RODATA_SECT, 0);
	emit_global (acfg, symbol, FALSE);
	emit_label (acfg, symbol);

	encoded = mono_unwind_ops_encode (unwind_ops, &encoded_len);
	uw_offset = get_unwind_info_offset (acfg, encoded, encoded_len);
	g_free (encoded);
	emit_int32 (acfg, uw_offset);
}

/*
 * arch_emit_specific_trampoline_pages:
 *
 * Emits a page full of trampolines: each trampoline uses its own address to
 * lookup both the generic trampoline code and the data argument.
 * This page can be remapped in process multiple times so we can get an
 * unlimited number of trampolines.
 * Specifically this implementation uses the following trick: two memory pages
 * are allocated, with the first containing the data and the second containing the trampolines.
 * To reduce trampoline size, each trampoline jumps at the start of the page where a common
 * implementation does all the lifting.
 * Note that the ARM single trampoline size is 8 bytes, exactly like the data that needs to be stored
 * on the arm 32 bit system.
 */
static void
arch_emit_specific_trampoline_pages (MonoAotCompile *acfg)
{
#if defined(TARGET_ARM)
	guint8 buf [128];
	guint8 *code;
	guint8 *loop_start, *loop_branch_back, *loop_end_check, *imt_found_check;
	int i;
	int pagesize = MONO_AOT_TRAMP_PAGE_SIZE;
	GSList *unwind_ops = NULL;
#define COMMON_TRAMP_SIZE 16
	int count = (pagesize - COMMON_TRAMP_SIZE) / 8;
	int imm8, rot_amount;
	char symbol [128];

	if (!acfg->aot_opts.use_trampolines_page)
		return;

	acfg->tramp_page_size = pagesize;

	sprintf (symbol, "%sspecific_trampolines_page", acfg->user_symbol_prefix);
	emit_alignment (acfg, pagesize);
	emit_global (acfg, symbol, TRUE);
	emit_label (acfg, symbol);

	/* emit the generic code first, the trampoline address + 8 is in the lr register */
	code = buf;
	imm8 = mono_arm_is_rotated_imm8 (pagesize, &rot_amount);
	ARM_SUB_REG_IMM (code, ARMREG_LR, ARMREG_LR, imm8, rot_amount);
	ARM_LDR_IMM (code, ARMREG_R1, ARMREG_LR, -8);
	ARM_LDR_IMM (code, ARMREG_PC, ARMREG_LR, -4);
	ARM_NOP (code);
	g_assert (code - buf == COMMON_TRAMP_SIZE);

	/* Emit it */
	emit_bytes (acfg, buf, code - buf);

	for (i = 0; i < count; ++i) {
		code = buf;
		ARM_PUSH (code, 0x5fff);
		ARM_BL (code, 0);
		arm_patch (code - 4, code - COMMON_TRAMP_SIZE - 8 * (i + 1));
		g_assert (code - buf == 8);
		emit_bytes (acfg, buf, code - buf);
	}

	/* now the rgctx trampolines: each specific trampolines puts in the ip register
	 * the instruction pointer address, so the generic trampoline at the start of the page
	 * subtracts 4096 to get to the data page and loads the values
	 * We again fit the generic trampiline in 16 bytes.
	 */
	sprintf (symbol, "%srgctx_trampolines_page", acfg->user_symbol_prefix);
	emit_global (acfg, symbol, TRUE);
	emit_label (acfg, symbol);
	code = buf;
	imm8 = mono_arm_is_rotated_imm8 (pagesize, &rot_amount);
	ARM_SUB_REG_IMM (code, ARMREG_IP, ARMREG_IP, imm8, rot_amount);
	ARM_LDR_IMM (code, MONO_ARCH_RGCTX_REG, ARMREG_IP, -8);
	ARM_LDR_IMM (code, ARMREG_PC, ARMREG_IP, -4);
	ARM_NOP (code);
	g_assert (code - buf == COMMON_TRAMP_SIZE);

	/* Emit it */
	emit_bytes (acfg, buf, code - buf);

	for (i = 0; i < count; ++i) {
		code = buf;
		ARM_MOV_REG_REG (code, ARMREG_IP, ARMREG_PC);
		ARM_B (code, 0);
		arm_patch (code - 4, code - COMMON_TRAMP_SIZE - 8 * (i + 1));
		g_assert (code - buf == 8);
		emit_bytes (acfg, buf, code - buf);
	}

	/*
	 * gsharedvt arg trampolines: see arch_emit_gsharedvt_arg_trampoline ()
	 */
	sprintf (symbol, "%sgsharedvt_arg_trampolines_page", acfg->user_symbol_prefix);
	emit_global (acfg, symbol, TRUE);
	emit_label (acfg, symbol);
	code = buf;
	ARM_PUSH (code, (1 << ARMREG_R0) | (1 << ARMREG_R1) | (1 << ARMREG_R2) | (1 << ARMREG_R3));
	imm8 = mono_arm_is_rotated_imm8 (pagesize, &rot_amount);
	ARM_SUB_REG_IMM (code, ARMREG_IP, ARMREG_IP, imm8, rot_amount);
	ARM_LDR_IMM (code, ARMREG_R0, ARMREG_IP, -8);
	ARM_LDR_IMM (code, ARMREG_PC, ARMREG_IP, -4);
	g_assert (code - buf == COMMON_TRAMP_SIZE);
	/* Emit it */
	emit_bytes (acfg, buf, code - buf);

	for (i = 0; i < count; ++i) {
		code = buf;
		ARM_MOV_REG_REG (code, ARMREG_IP, ARMREG_PC);
		ARM_B (code, 0);
		arm_patch (code - 4, code - COMMON_TRAMP_SIZE - 8 * (i + 1));
		g_assert (code - buf == 8);
		emit_bytes (acfg, buf, code - buf);
	}

	/* now the unbox arbitrary trampolines: each specific trampolines puts in the ip register
	 * the instruction pointer address, so the generic trampoline at the start of the page
	 * subtracts 4096 to get to the data page and loads the target addr.
	 * We again fit the generic trampoline in 16 bytes.
	 */
	sprintf (symbol, "%sunbox_arbitrary_trampolines_page", acfg->user_symbol_prefix);
	emit_global (acfg, symbol, TRUE);
	emit_label (acfg, symbol);
	code = buf;

	ARM_ADD_REG_IMM8 (code, ARMREG_R0, ARMREG_R0, MONO_ABI_SIZEOF (MonoObject));
	imm8 = mono_arm_is_rotated_imm8 (pagesize, &rot_amount);
	ARM_SUB_REG_IMM (code, ARMREG_IP, ARMREG_IP, imm8, rot_amount);
	ARM_LDR_IMM (code, ARMREG_PC, ARMREG_IP, -4);
	ARM_NOP (code);
	g_assert (code - buf == COMMON_TRAMP_SIZE);

	/* Emit it */
	emit_bytes (acfg, buf, code - buf);

	for (i = 0; i < count; ++i) {
		code = buf;
		ARM_MOV_REG_REG (code, ARMREG_IP, ARMREG_PC);
		ARM_B (code, 0);
		arm_patch (code - 4, code - COMMON_TRAMP_SIZE - 8 * (i + 1));
		g_assert (code - buf == 8);
		emit_bytes (acfg, buf, code - buf);
	}

	/* now the imt trampolines: each specific trampolines puts in the ip register
	 * the instruction pointer address, so the generic trampoline at the start of the page
	 * subtracts 4096 to get to the data page and loads the values
	 */
#define IMT_TRAMP_SIZE 72
	sprintf (symbol, "%simt_trampolines_page", acfg->user_symbol_prefix);
	emit_global (acfg, symbol, TRUE);
	emit_label (acfg, symbol);
	code = buf;
	/* Need at least two free registers, plus a slot for storing the pc */
	ARM_PUSH (code, (1 << ARMREG_R0)|(1 << ARMREG_R1)|(1 << ARMREG_R2));

	imm8 = mono_arm_is_rotated_imm8 (pagesize, &rot_amount);
	ARM_SUB_REG_IMM (code, ARMREG_IP, ARMREG_IP, imm8, rot_amount);
	ARM_LDR_IMM (code, ARMREG_R0, ARMREG_IP, -8);

	/* The IMT method is in v5, r0 has the imt array address */

	loop_start = code;
	ARM_LDR_IMM (code, ARMREG_R1, ARMREG_R0, 0);
	ARM_CMP_REG_REG (code, ARMREG_R1, ARMREG_V5);
	imt_found_check = code;
	ARM_B_COND (code, ARMCOND_EQ, 0);

	/* End-of-loop check */
	ARM_CMP_REG_IMM (code, ARMREG_R1, 0, 0);
	loop_end_check = code;
	ARM_B_COND (code, ARMCOND_EQ, 0);

	/* Loop footer */
	ARM_ADD_REG_IMM8 (code, ARMREG_R0, ARMREG_R0, sizeof (target_mgreg_t) * 2);
	loop_branch_back = code;
	ARM_B (code, 0);
	arm_patch (loop_branch_back, loop_start);

	/* Match */
	arm_patch (imt_found_check, code);
	ARM_LDR_IMM (code, ARMREG_R0, ARMREG_R0, 4);
	ARM_LDR_IMM (code, ARMREG_R0, ARMREG_R0, 0);
	/* Save it to the third stack slot */
	ARM_STR_IMM (code, ARMREG_R0, ARMREG_SP, 8);
	/* Restore the registers and branch */
	ARM_POP (code, (1 << ARMREG_R0)|(1 << ARMREG_R1)|(1 << ARMREG_PC));

	/* No match */
	arm_patch (loop_end_check, code);
	ARM_LDR_IMM (code, ARMREG_R0, ARMREG_R0, 4);
	ARM_STR_IMM (code, ARMREG_R0, ARMREG_SP, 8);
	ARM_POP (code, (1 << ARMREG_R0)|(1 << ARMREG_R1)|(1 << ARMREG_PC));
	ARM_NOP (code);

	/* Emit it */
	g_assert (code - buf == IMT_TRAMP_SIZE);
	emit_bytes (acfg, buf, code - buf);

	for (i = 0; i < count; ++i) {
		code = buf;
		ARM_MOV_REG_REG (code, ARMREG_IP, ARMREG_PC);
		ARM_B (code, 0);
		arm_patch (code - 4, code - IMT_TRAMP_SIZE - 8 * (i + 1));
		g_assert (code - buf == 8);
		emit_bytes (acfg, buf, code - buf);
	}

	acfg->tramp_page_code_offsets [MONO_AOT_TRAMP_SPECIFIC] = 16;
	acfg->tramp_page_code_offsets [MONO_AOT_TRAMP_STATIC_RGCTX] = 16;
	acfg->tramp_page_code_offsets [MONO_AOT_TRAMP_IMT] = 72;
	acfg->tramp_page_code_offsets [MONO_AOT_TRAMP_GSHAREDVT_ARG] = 16;
	acfg->tramp_page_code_offsets [MONO_AOT_TRAMP_UNBOX_ARBITRARY] = 16;

	/* Unwind info for specifc trampolines */
	sprintf (symbol, "%sspecific_trampolines_page_gen_p", acfg->user_symbol_prefix);
	/* We unwind to the original caller, from the stack, since lr is clobbered */
	mono_add_unwind_op_def_cfa (unwind_ops, 0, 0, ARMREG_SP, 14 * sizeof (target_mgreg_t));
	mono_add_unwind_op_offset (unwind_ops, 0, 0, ARMREG_LR, -4);
	save_unwind_info (acfg, symbol, unwind_ops);
	mono_free_unwind_info (unwind_ops);

	sprintf (symbol, "%sspecific_trampolines_page_sp_p", acfg->user_symbol_prefix);
	mono_add_unwind_op_def_cfa (unwind_ops, 0, 0, ARMREG_SP, 0);
	mono_add_unwind_op_def_cfa_offset (unwind_ops, 4, 0, 14 * sizeof (target_mgreg_t));
	save_unwind_info (acfg, symbol, unwind_ops);
	mono_free_unwind_info (unwind_ops);

	/* Unwind info for rgctx trampolines */
	sprintf (symbol, "%srgctx_trampolines_page_gen_p", acfg->user_symbol_prefix);
	mono_add_unwind_op_def_cfa (unwind_ops, 0, 0, ARMREG_SP, 0);
	save_unwind_info (acfg, symbol, unwind_ops);

	sprintf (symbol, "%srgctx_trampolines_page_sp_p", acfg->user_symbol_prefix);
	save_unwind_info (acfg, symbol, unwind_ops);
	mono_free_unwind_info (unwind_ops);

	/* Unwind info for gsharedvt trampolines */
	sprintf (symbol, "%sgsharedvt_trampolines_page_gen_p", acfg->user_symbol_prefix);
	mono_add_unwind_op_def_cfa (unwind_ops, 0, 0, ARMREG_SP, 0);
	mono_add_unwind_op_def_cfa_offset (unwind_ops, 4, 0, 4 * sizeof (target_mgreg_t));
	save_unwind_info (acfg, symbol, unwind_ops);
	mono_free_unwind_info (unwind_ops);

	sprintf (symbol, "%sgsharedvt_trampolines_page_sp_p", acfg->user_symbol_prefix);
	mono_add_unwind_op_def_cfa (unwind_ops, 0, 0, ARMREG_SP, 0);
	save_unwind_info (acfg, symbol, unwind_ops);
	mono_free_unwind_info (unwind_ops);

	/* Unwind info for unbox arbitrary trampolines */
	sprintf (symbol, "%sunbox_arbitrary_trampolines_page_gen_p", acfg->user_symbol_prefix);
	mono_add_unwind_op_def_cfa (unwind_ops, 0, 0, ARMREG_SP, 0);
	save_unwind_info (acfg, symbol, unwind_ops);

	sprintf (symbol, "%sunbox_arbitrary_trampolines_page_sp_p", acfg->user_symbol_prefix);
	save_unwind_info (acfg, symbol, unwind_ops);
	mono_free_unwind_info (unwind_ops);

	/* Unwind info for imt trampolines */
	sprintf (symbol, "%simt_trampolines_page_gen_p", acfg->user_symbol_prefix);
	mono_add_unwind_op_def_cfa (unwind_ops, 0, 0, ARMREG_SP, 0);
	mono_add_unwind_op_def_cfa_offset (unwind_ops, 4, 0, 3 * sizeof (target_mgreg_t));
	save_unwind_info (acfg, symbol, unwind_ops);
	mono_free_unwind_info (unwind_ops);

	sprintf (symbol, "%simt_trampolines_page_sp_p", acfg->user_symbol_prefix);
	mono_add_unwind_op_def_cfa (unwind_ops, 0, 0, ARMREG_SP, 0);
	save_unwind_info (acfg, symbol, unwind_ops);
	mono_free_unwind_info (unwind_ops);
#elif defined(TARGET_ARM64)
	arm64_emit_specific_trampoline_pages (acfg);
#endif
}

/*
 * arch_emit_specific_trampoline:
 *
 *   Emit code for a specific trampoline. OFFSET is the offset of the first of
 * two GOT slots which contain the generic trampoline address and the trampoline
 * argument. TRAMP_SIZE is set to the size of the emitted trampoline.
 */
static void
arch_emit_specific_trampoline (MonoAotCompile *acfg, int offset, int *tramp_size)
{
	/*
	 * The trampolines created here are variations of the specific 
	 * trampolines created in mono_arch_create_specific_trampoline (). The 
	 * differences are:
	 * - the generic trampoline address is taken from a got slot.
	 * - the offset of the got slot where the trampoline argument is stored
	 *   is embedded in the instruction stream, and the generic trampoline
	 *   can load the argument by loading the offset, adding it to the
	 *   address of the trampoline to get the address of the got slot, and
	 *   loading the argument from there.
	 * - all the trampolines should be of the same length.
	 */
#if defined(TARGET_AMD64)
	/* This should be exactly 8 bytes long */
	*tramp_size = 8;
	/* call *<offset>(%rip) */
	if (acfg->llvm) {
		emit_unset_mode (acfg);
		fprintf (acfg->fp, "call *%s+%d(%%rip)\n", acfg->got_symbol, (int)(offset * sizeof (target_mgreg_t)));
		emit_zero_bytes (acfg, 2);
	} else {
		emit_byte (acfg, '\x41');
		emit_byte (acfg, '\xff');
		emit_byte (acfg, '\x15');
		emit_symbol_diff (acfg, acfg->got_symbol, ".", (offset * sizeof (target_mgreg_t)) - 4);
		emit_zero_bytes (acfg, 1);
	}
#elif defined(TARGET_ARM)
	guint8 buf [128];
	guint8 *code;

	/* This should be exactly 20 bytes long */
	*tramp_size = 20;
	code = buf;
	ARM_PUSH (code, 0x5fff);
	ARM_LDR_IMM (code, ARMREG_R1, ARMREG_PC, 4);
	/* Load the value from the GOT */
	ARM_LDR_REG_REG (code, ARMREG_R1, ARMREG_PC, ARMREG_R1);
	/* Branch to it */
	ARM_BLX_REG (code, ARMREG_R1);

	g_assert (code - buf == 16);

	/* Emit it */
	emit_bytes (acfg, buf, code - buf);
	/* 
	 * Only one offset is needed, since the second one would be equal to the
	 * first one.
	 */
	emit_symbol_diff (acfg, acfg->got_symbol, ".", (offset * sizeof (target_mgreg_t)) - 4 + 4);
	//emit_symbol_diff (acfg, acfg->got_symbol, ".", ((offset + 1) * sizeof (target_mgreg_t)) - 4 + 8);
#elif defined(TARGET_ARM64)
	arm64_emit_specific_trampoline (acfg, offset, tramp_size);
#elif defined(TARGET_POWERPC)
	guint8 buf [128];
	guint8 *code;

	*tramp_size = 4;
	code = buf;

	/*
	 * PPC has no ip relative addressing, so we need to compute the address
	 * of the mscorlib got. That is slow and complex, so instead, we store it
	 * in the second got slot of every aot image. The caller already computed
	 * the address of its got and placed it into r30.
	 */
	emit_unset_mode (acfg);
	/* Load mscorlib got address */
	fprintf (acfg->fp, "%s 0, %d(30)\n", PPC_LD_OP, (int)sizeof (target_mgreg_t));
	/* Load generic trampoline address */
	fprintf (acfg->fp, "lis 11, %d@h\n", (int)(offset * sizeof (target_mgreg_t)));
	fprintf (acfg->fp, "ori 11, 11, %d@l\n", (int)(offset * sizeof (target_mgreg_t)));
	fprintf (acfg->fp, "%s 11, 11, 0\n", PPC_LDX_OP);
#ifdef PPC_USES_FUNCTION_DESCRIPTOR
	fprintf (acfg->fp, "%s 11, 0(11)\n", PPC_LD_OP);
#endif
	fprintf (acfg->fp, "mtctr 11\n");
	/* Load trampoline argument */
	/* On ppc, we pass it normally to the generic trampoline */
	fprintf (acfg->fp, "lis 11, %d@h\n", (int)((offset + 1) * sizeof (target_mgreg_t)));
	fprintf (acfg->fp, "ori 11, 11, %d@l\n", (int)((offset + 1) * sizeof (target_mgreg_t)));
	fprintf (acfg->fp, "%s 0, 11, 0\n", PPC_LDX_OP);
	/* Branch to generic trampoline */
	fprintf (acfg->fp, "bctr\n");

#ifdef PPC_USES_FUNCTION_DESCRIPTOR
	*tramp_size = 10 * 4;
#else
	*tramp_size = 9 * 4;
#endif
#elif defined(TARGET_X86)
	guint8 buf [128];
	guint8 *code;

	/* Similar to the PPC code above */

	/* FIXME: Could this clobber the register needed by get_vcall_slot () ? */

	code = buf;
	/* Load mscorlib got address */
	x86_mov_reg_membase (code, X86_ECX, MONO_ARCH_GOT_REG, sizeof (target_mgreg_t), 4);
	/* Push trampoline argument */
	x86_push_membase (code, X86_ECX, (offset + 1) * sizeof (target_mgreg_t));
	/* Load generic trampoline address */
	x86_mov_reg_membase (code, X86_ECX, X86_ECX, offset * sizeof (target_mgreg_t), 4);
	/* Branch to generic trampoline */
	x86_jump_reg (code, X86_ECX);

	emit_bytes (acfg, buf, code - buf);

	*tramp_size = 17;
	g_assert (code - buf == *tramp_size);
#else
	g_assert_not_reached ();
#endif
}

/*
 * arch_emit_unbox_trampoline:
 *
 *   Emit code for the unbox trampoline for METHOD used in the full-aot case.
 * CALL_TARGET is the symbol pointing to the native code of METHOD.
 *
 * See mono_aot_get_unbox_trampoline.
 */
static void
arch_emit_unbox_trampoline (MonoAotCompile *acfg, MonoCompile *cfg, MonoMethod *method, const char *call_target)
{
#if defined(TARGET_AMD64)
	guint8 buf [32];
	guint8 *code;
	int this_reg;

	this_reg = mono_arch_get_this_arg_reg (NULL);
	code = buf;
	amd64_alu_reg_imm (code, X86_ADD, this_reg, MONO_ABI_SIZEOF (MonoObject));

	emit_bytes (acfg, buf, code - buf);
	/* jump <method> */
	if (acfg->llvm) {
		emit_unset_mode (acfg);
		fprintf (acfg->fp, "jmp %s\n", call_target);
	} else {
		emit_byte (acfg, '\xe9');
		emit_symbol_diff (acfg, call_target, ".", -4);
	}
#elif defined(TARGET_X86)
	guint8 buf [32];
	guint8 *code;
	int this_pos = 4;

	code = buf;

	x86_alu_membase_imm (code, X86_ADD, X86_ESP, this_pos, MONO_ABI_SIZEOF (MonoObject));

	emit_bytes (acfg, buf, code - buf);

	/* jump <method> */
	emit_byte (acfg, '\xe9');
	emit_symbol_diff (acfg, call_target, ".", -4);
#elif defined(TARGET_ARM)
	guint8 buf [128];
	guint8 *code;

	if (acfg->thumb_mixed && cfg->compile_llvm) {
		fprintf (acfg->fp, "add r0, r0, #%d\n", (int)MONO_ABI_SIZEOF (MonoObject));
		fprintf (acfg->fp, "b %s\n", call_target);
		fprintf (acfg->fp, ".arm\n");
		fprintf (acfg->fp, ".align 2\n");
		return;
	}

	code = buf;

	ARM_ADD_REG_IMM8 (code, ARMREG_R0, ARMREG_R0, MONO_ABI_SIZEOF (MonoObject));

	emit_bytes (acfg, buf, code - buf);
	/* jump to method */
	if (acfg->thumb_mixed && cfg->compile_llvm)
		fprintf (acfg->fp, "\n\tbx %s\n", call_target);
	else
		fprintf (acfg->fp, "\n\tb %s\n", call_target);
#elif defined(TARGET_ARM64)
	arm64_emit_unbox_trampoline (acfg, cfg, method, call_target);
#elif defined(TARGET_POWERPC)
	int this_pos = 3;

	fprintf (acfg->fp, "\n\taddi %d, %d, %d\n", this_pos, this_pos, (int)MONO_ABI_SIZEOF (MonoObject));
	fprintf (acfg->fp, "\n\tb %s\n", call_target);
#else
	g_assert_not_reached ();
#endif
}

/*
 * arch_emit_static_rgctx_trampoline:
 *
 *   Emit code for a static rgctx trampoline. OFFSET is the offset of the first of
 * two GOT slots which contain the rgctx argument, and the method to jump to.
 * TRAMP_SIZE is set to the size of the emitted trampoline.
 * These kinds of trampolines cannot be enumerated statically, since there could
 * be one trampoline per method instantiation, so we emit the same code for all
 * trampolines, and parameterize them using two GOT slots.
 */
static void
arch_emit_static_rgctx_trampoline (MonoAotCompile *acfg, int offset, int *tramp_size)
{
#if defined(TARGET_AMD64)
	/* This should be exactly 13 bytes long */
	*tramp_size = 13;

	if (acfg->llvm) {
		emit_unset_mode (acfg);
		fprintf (acfg->fp, "mov %s+%d(%%rip), %%r10\n", acfg->got_symbol, (int)(offset * sizeof (target_mgreg_t)));
		fprintf (acfg->fp, "jmp *%s+%d(%%rip)\n", acfg->got_symbol, (int)((offset + 1) * sizeof (target_mgreg_t)));
	} else {
		/* mov <OFFSET>(%rip), %r10 */
		emit_byte (acfg, '\x4d');
		emit_byte (acfg, '\x8b');
		emit_byte (acfg, '\x15');
		emit_symbol_diff (acfg, acfg->got_symbol, ".", (offset * sizeof (target_mgreg_t)) - 4);

		/* jmp *<offset>(%rip) */
		emit_byte (acfg, '\xff');
		emit_byte (acfg, '\x25');
		emit_symbol_diff (acfg, acfg->got_symbol, ".", ((offset + 1) * sizeof (target_mgreg_t)) - 4);
	}
#elif defined(TARGET_ARM)
	guint8 buf [128];
	guint8 *code;

	/* This should be exactly 24 bytes long */
	*tramp_size = 24;
	code = buf;
	/* Load rgctx value */
	ARM_LDR_IMM (code, ARMREG_IP, ARMREG_PC, 8);
	ARM_LDR_REG_REG (code, MONO_ARCH_RGCTX_REG, ARMREG_PC, ARMREG_IP);
	/* Load branch addr + branch */
	ARM_LDR_IMM (code, ARMREG_IP, ARMREG_PC, 4);
	ARM_LDR_REG_REG (code, ARMREG_PC, ARMREG_PC, ARMREG_IP);

	g_assert (code - buf == 16);

	/* Emit it */
	emit_bytes (acfg, buf, code - buf);
	emit_symbol_diff (acfg, acfg->got_symbol, ".", (offset * sizeof (target_mgreg_t)) - 4 + 8);
	emit_symbol_diff (acfg, acfg->got_symbol, ".", ((offset + 1) * sizeof (target_mgreg_t)) - 4 + 4);
#elif defined(TARGET_ARM64)
	arm64_emit_static_rgctx_trampoline (acfg, offset, tramp_size);
#elif defined(TARGET_POWERPC)
	guint8 buf [128];
	guint8 *code;

	*tramp_size = 4;
	code = buf;

	/*
	 * PPC has no ip relative addressing, so we need to compute the address
	 * of the mscorlib got. That is slow and complex, so instead, we store it
	 * in the second got slot of every aot image. The caller already computed
	 * the address of its got and placed it into r30.
	 */
	emit_unset_mode (acfg);
	/* Load mscorlib got address */
	fprintf (acfg->fp, "%s 0, %d(30)\n", PPC_LD_OP, (int)sizeof (target_mgreg_t));
	/* Load rgctx */
	fprintf (acfg->fp, "lis 11, %d@h\n", (int)(offset * sizeof (target_mgreg_t)));
	fprintf (acfg->fp, "ori 11, 11, %d@l\n", (int)(offset * sizeof (target_mgreg_t)));
	fprintf (acfg->fp, "%s %d, 11, 0\n", PPC_LDX_OP, MONO_ARCH_RGCTX_REG);
	/* Load target address */
	fprintf (acfg->fp, "lis 11, %d@h\n", (int)((offset + 1) * sizeof (target_mgreg_t)));
	fprintf (acfg->fp, "ori 11, 11, %d@l\n", (int)((offset + 1) * sizeof (target_mgreg_t)));
	fprintf (acfg->fp, "%s 11, 11, 0\n", PPC_LDX_OP);
#ifdef PPC_USES_FUNCTION_DESCRIPTOR
	fprintf (acfg->fp, "%s 2, %d(11)\n", PPC_LD_OP, (int)sizeof (target_mgreg_t));
	fprintf (acfg->fp, "%s 11, 0(11)\n", PPC_LD_OP);
#endif
	fprintf (acfg->fp, "mtctr 11\n");
	/* Branch to the target address */
	fprintf (acfg->fp, "bctr\n");

#ifdef PPC_USES_FUNCTION_DESCRIPTOR
	*tramp_size = 11 * 4;
#else
	*tramp_size = 9 * 4;
#endif

#elif defined(TARGET_X86)
	guint8 buf [128];
	guint8 *code;

	/* Similar to the PPC code above */

	g_assert (MONO_ARCH_RGCTX_REG != X86_ECX);

	code = buf;
	/* Load mscorlib got address */
	x86_mov_reg_membase (code, X86_ECX, MONO_ARCH_GOT_REG, sizeof (target_mgreg_t), 4);
	/* Load arg */
	x86_mov_reg_membase (code, MONO_ARCH_RGCTX_REG, X86_ECX, offset * sizeof (target_mgreg_t), 4);
	/* Branch to the target address */
	x86_jump_membase (code, X86_ECX, (offset + 1) * sizeof (target_mgreg_t));

	emit_bytes (acfg, buf, code - buf);

	*tramp_size = 15;
	g_assert (code - buf == *tramp_size);
#else
	g_assert_not_reached ();
#endif
}	

/*
 * arch_emit_imt_trampoline:
 *
 *   Emit an IMT trampoline usable in full-aot mode. The trampoline uses 1 got slot which
 * points to an array of pointer pairs. The pairs of the form [key, ptr], where
 * key is the IMT key, and ptr holds the address of a memory location holding
 * the address to branch to if the IMT arg matches the key. The array is 
 * terminated by a pair whose key is NULL, and whose ptr is the address of the 
 * fail_tramp.
 * TRAMP_SIZE is set to the size of the emitted trampoline.
 */
static void
arch_emit_imt_trampoline (MonoAotCompile *acfg, int offset, int *tramp_size)
{
#if defined(TARGET_AMD64)
	guint8 *buf, *code;
	guint8 *labels [16];
	guint8 mov_buf[3];
	guint8 *mov_buf_ptr = mov_buf;

	const int kSizeOfMove = 7;

	code = buf = (guint8 *)g_malloc (256);

	/* FIXME: Optimize this, i.e. use binary search etc. */
	/* Maybe move the body into a separate function (slower, but much smaller) */

	/* MONO_ARCH_IMT_SCRATCH_REG is a free register */

	if (acfg->llvm) {
		emit_unset_mode (acfg);
		fprintf (acfg->fp, "mov %s+%d(%%rip), %s\n", acfg->got_symbol, (int)(offset * sizeof (target_mgreg_t)), mono_arch_regname (MONO_ARCH_IMT_SCRATCH_REG));
	}

	labels [0] = code;
	amd64_alu_membase_imm (code, X86_CMP, MONO_ARCH_IMT_SCRATCH_REG, 0, 0);
	labels [1] = code;
	amd64_branch8 (code, X86_CC_Z, 0, FALSE);

	/* Check key */
	amd64_alu_membase_reg_size (code, X86_CMP, MONO_ARCH_IMT_SCRATCH_REG, 0, MONO_ARCH_IMT_REG, sizeof (target_mgreg_t));
	labels [2] = code;
	amd64_branch8 (code, X86_CC_Z, 0, FALSE);

	/* Loop footer */
	amd64_alu_reg_imm (code, X86_ADD, MONO_ARCH_IMT_SCRATCH_REG, 2 * sizeof (target_mgreg_t));
	amd64_jump_code (code, labels [0]);

	/* Match */
	mono_amd64_patch (labels [2], code);
	amd64_mov_reg_membase (code, MONO_ARCH_IMT_SCRATCH_REG, MONO_ARCH_IMT_SCRATCH_REG, sizeof (target_mgreg_t), sizeof (target_mgreg_t));
	amd64_jump_membase (code, MONO_ARCH_IMT_SCRATCH_REG, 0);

	/* No match */
	mono_amd64_patch (labels [1], code);
	/* Load fail tramp */
	amd64_alu_reg_imm (code, X86_ADD, MONO_ARCH_IMT_SCRATCH_REG, sizeof (target_mgreg_t));
	/* Check if there is a fail tramp */
	amd64_alu_membase_imm (code, X86_CMP, MONO_ARCH_IMT_SCRATCH_REG, 0, 0);
	labels [3] = code;
	amd64_branch8 (code, X86_CC_Z, 0, FALSE);
	/* Jump to fail tramp */
	amd64_jump_membase (code, MONO_ARCH_IMT_SCRATCH_REG, 0);

	/* Fail */
	mono_amd64_patch (labels [3], code);
	x86_breakpoint (code);

	if (!acfg->llvm) {
		/* mov <OFFSET>(%rip), MONO_ARCH_IMT_SCRATCH_REG */
		amd64_emit_rex (mov_buf_ptr, sizeof(gpointer), MONO_ARCH_IMT_SCRATCH_REG, 0, AMD64_RIP);
		*(mov_buf_ptr)++ = (unsigned char)0x8b; /* mov opcode */
		x86_address_byte (mov_buf_ptr, 0, MONO_ARCH_IMT_SCRATCH_REG & 0x7, 5);
		emit_bytes (acfg, mov_buf, mov_buf_ptr - mov_buf);
		emit_symbol_diff (acfg, acfg->got_symbol, ".", (offset * sizeof (target_mgreg_t)) - 4);
	}
	emit_bytes (acfg, buf, code - buf);

	*tramp_size = code - buf + kSizeOfMove;

	g_free (buf);

#elif defined(TARGET_X86)
	guint8 *buf, *code;
	guint8 *labels [16];

	code = buf = g_malloc (256);

	/* Allocate a temporary stack slot */
	x86_push_reg (code, X86_EAX);
	/* Save EAX */
	x86_push_reg (code, X86_EAX);

	/* Load mscorlib got address */
	x86_mov_reg_membase (code, X86_EAX, MONO_ARCH_GOT_REG, sizeof (target_mgreg_t), 4);
	/* Load arg */
	x86_mov_reg_membase (code, X86_EAX, X86_EAX, offset * sizeof (target_mgreg_t), 4);

	labels [0] = code;
	x86_alu_membase_imm (code, X86_CMP, X86_EAX, 0, 0);
	labels [1] = code;
	x86_branch8 (code, X86_CC_Z, FALSE, 0);

	/* Check key */
	x86_alu_membase_reg (code, X86_CMP, X86_EAX, 0, MONO_ARCH_IMT_REG);
	labels [2] = code;
	x86_branch8 (code, X86_CC_Z, FALSE, 0);

	/* Loop footer */
	x86_alu_reg_imm (code, X86_ADD, X86_EAX, 2 * sizeof (target_mgreg_t));
	x86_jump_code (code, labels [0]);

	/* Match */
	mono_x86_patch (labels [2], code);
	x86_mov_reg_membase (code, X86_EAX, X86_EAX, sizeof (target_mgreg_t), 4);
	x86_mov_reg_membase (code, X86_EAX, X86_EAX, 0, 4);
	/* Save the target address to the temporary stack location */
	x86_mov_membase_reg (code, X86_ESP, 4, X86_EAX, 4);
	/* Restore EAX */
	x86_pop_reg (code, X86_EAX);
	/* Jump to the target address */
	x86_ret (code);

	/* No match */
	mono_x86_patch (labels [1], code);
	/* Load fail tramp */
	x86_mov_reg_membase (code, X86_EAX, X86_EAX, sizeof (target_mgreg_t), 4);
	x86_alu_membase_imm (code, X86_CMP, X86_EAX, 0, 0);
	labels [3] = code;
	x86_branch8 (code, X86_CC_Z, FALSE, 0);
	/* Jump to fail tramp */
	x86_mov_membase_reg (code, X86_ESP, 4, X86_EAX, 4);
	x86_pop_reg (code, X86_EAX);
	x86_ret (code);

	/* Fail */
	mono_x86_patch (labels [3], code);
	x86_breakpoint (code);

	emit_bytes (acfg, buf, code - buf);
	
	*tramp_size = code - buf;

	g_free (buf);

#elif defined(TARGET_ARM)
	guint8 buf [128];
	guint8 *code, *code2, *labels [16];

	code = buf;

	/* The IMT method is in v5 */

	/* Need at least two free registers, plus a slot for storing the pc */
	ARM_PUSH (code, (1 << ARMREG_R0)|(1 << ARMREG_R1)|(1 << ARMREG_R2));
	labels [0] = code;
	/* Load the parameter from the GOT */
	ARM_LDR_IMM (code, ARMREG_R0, ARMREG_PC, 0);
	ARM_LDR_REG_REG (code, ARMREG_R0, ARMREG_PC, ARMREG_R0);

	labels [1] = code;
	ARM_LDR_IMM (code, ARMREG_R1, ARMREG_R0, 0);
	ARM_CMP_REG_REG (code, ARMREG_R1, ARMREG_V5);
	labels [2] = code;
	ARM_B_COND (code, ARMCOND_EQ, 0);

	/* End-of-loop check */
	ARM_CMP_REG_IMM (code, ARMREG_R1, 0, 0);
	labels [3] = code;
	ARM_B_COND (code, ARMCOND_EQ, 0);

	/* Loop footer */
	ARM_ADD_REG_IMM8 (code, ARMREG_R0, ARMREG_R0, sizeof (target_mgreg_t) * 2);
	labels [4] = code;
	ARM_B (code, 0);
	arm_patch (labels [4], labels [1]);

	/* Match */
	arm_patch (labels [2], code);
	ARM_LDR_IMM (code, ARMREG_R0, ARMREG_R0, 4);
	ARM_LDR_IMM (code, ARMREG_R0, ARMREG_R0, 0);
	/* Save it to the third stack slot */
	ARM_STR_IMM (code, ARMREG_R0, ARMREG_SP, 8);
	/* Restore the registers and branch */
	ARM_POP (code, (1 << ARMREG_R0)|(1 << ARMREG_R1)|(1 << ARMREG_PC));

	/* No match */
	arm_patch (labels [3], code);
	ARM_LDR_IMM (code, ARMREG_R0, ARMREG_R0, 4);
	ARM_STR_IMM (code, ARMREG_R0, ARMREG_SP, 8);
	ARM_POP (code, (1 << ARMREG_R0)|(1 << ARMREG_R1)|(1 << ARMREG_PC));

	/* Fixup offset */
	code2 = labels [0];
	ARM_LDR_IMM (code2, ARMREG_R0, ARMREG_PC, (code - (labels [0] + 8)));

	emit_bytes (acfg, buf, code - buf);
	emit_symbol_diff (acfg, acfg->got_symbol, ".", (offset * sizeof (target_mgreg_t)) + (code - (labels [0] + 8)) - 4);

	*tramp_size = code - buf + 4;
#elif defined(TARGET_ARM64)
	arm64_emit_imt_trampoline (acfg, offset, tramp_size);
#elif defined(TARGET_POWERPC)
	guint8 buf [128];
	guint8 *code, *labels [16];

	code = buf;

	/* Load the mscorlib got address */
	ppc_ldptr (code, ppc_r12, sizeof (target_mgreg_t), ppc_r30);
	/* Load the parameter from the GOT */
	ppc_load (code, ppc_r0, offset * sizeof (target_mgreg_t));
	ppc_ldptr_indexed (code, ppc_r12, ppc_r12, ppc_r0);

	/* Load and check key */
	labels [1] = code;
	ppc_ldptr (code, ppc_r0, 0, ppc_r12);
	ppc_cmp (code, 0, sizeof (target_mgreg_t) == 8 ? 1 : 0, ppc_r0, MONO_ARCH_IMT_REG);
	labels [2] = code;
	ppc_bc (code, PPC_BR_TRUE, PPC_BR_EQ, 0);

	/* End-of-loop check */
	ppc_cmpi (code, 0, sizeof (target_mgreg_t) == 8 ? 1 : 0, ppc_r0, 0);
	labels [3] = code;
	ppc_bc (code, PPC_BR_TRUE, PPC_BR_EQ, 0);

	/* Loop footer */
	ppc_addi (code, ppc_r12, ppc_r12, 2 * sizeof (target_mgreg_t));
	labels [4] = code;
	ppc_b (code, 0);
	mono_ppc_patch (labels [4], labels [1]);

	/* Match */
	mono_ppc_patch (labels [2], code);
	ppc_ldptr (code, ppc_r12, sizeof (target_mgreg_t), ppc_r12);
	/* r12 now contains the value of the vtable slot */
	/* this is not a function descriptor on ppc64 */
	ppc_ldptr (code, ppc_r12, 0, ppc_r12);
	ppc_mtctr (code, ppc_r12);
	ppc_bcctr (code, PPC_BR_ALWAYS, 0);

	/* Fail */
	mono_ppc_patch (labels [3], code);
	/* FIXME: */
	ppc_break (code);

	*tramp_size = code - buf;

	emit_bytes (acfg, buf, code - buf);
#else
	g_assert_not_reached ();
#endif
}


#if defined (TARGET_AMD64)

static void
amd64_emit_load_got_slot (MonoAotCompile *acfg, int dreg, int got_slot)
{

	g_assert (acfg->fp);
	emit_unset_mode (acfg);

	fprintf (acfg->fp, "mov %s+%d(%%rip), %s\n", acfg->got_symbol, (unsigned int) ((got_slot * sizeof (target_mgreg_t))), mono_arch_regname (dreg));
}

#endif


/*
 * arch_emit_gsharedvt_arg_trampoline:
 *
 *   Emit code for a gsharedvt arg trampoline. OFFSET is the offset of the first of
 * two GOT slots which contain the argument, and the code to jump to.
 * TRAMP_SIZE is set to the size of the emitted trampoline.
 * These kinds of trampolines cannot be enumerated statically, since there could
 * be one trampoline per method instantiation, so we emit the same code for all
 * trampolines, and parameterize them using two GOT slots.
 */
static void
arch_emit_gsharedvt_arg_trampoline (MonoAotCompile *acfg, int offset, int *tramp_size)
{
#if defined(TARGET_X86)
	guint8 buf [128];
	guint8 *code;

	/* Similar to the PPC code above */

	g_assert (MONO_ARCH_RGCTX_REG != X86_ECX);

	code = buf;
	/* Load mscorlib got address */
	x86_mov_reg_membase (code, X86_ECX, MONO_ARCH_GOT_REG, sizeof (target_mgreg_t), 4);
	/* Load arg */
	x86_mov_reg_membase (code, X86_EAX, X86_ECX, offset * sizeof (target_mgreg_t), 4);
	/* Branch to the target address */
	x86_jump_membase (code, X86_ECX, (offset + 1) * sizeof (target_mgreg_t));

	emit_bytes (acfg, buf, code - buf);

	*tramp_size = 15;
	g_assert (code - buf == *tramp_size);
#elif defined(TARGET_ARM)
	guint8 buf [128];
	guint8 *code;

	/* The same as mono_arch_get_gsharedvt_arg_trampoline (), but for AOT */
	/* Similar to arch_emit_specific_trampoline () */
	*tramp_size = 24;
	code = buf;
	ARM_PUSH (code, (1 << ARMREG_R0) | (1 << ARMREG_R1) | (1 << ARMREG_R2) | (1 << ARMREG_R3));
	ARM_LDR_IMM (code, ARMREG_R1, ARMREG_PC, 8);
	/* Load the arg value from the GOT */
	ARM_LDR_REG_REG (code, ARMREG_R0, ARMREG_PC, ARMREG_R1);
	/* Load the addr from the GOT */
	ARM_LDR_REG_REG (code, ARMREG_R1, ARMREG_PC, ARMREG_R1);
	/* Branch to it */
	ARM_BX (code, ARMREG_R1);

	g_assert (code - buf == 20);

	/* Emit it */
	emit_bytes (acfg, buf, code - buf);
	emit_symbol_diff (acfg, acfg->got_symbol, ".", (offset * sizeof (target_mgreg_t)) + 4);
#elif defined(TARGET_ARM64)
	arm64_emit_gsharedvt_arg_trampoline (acfg, offset, tramp_size);
#elif defined (TARGET_AMD64)

	amd64_emit_load_got_slot (acfg, AMD64_RAX, offset);
	amd64_emit_load_got_slot (acfg, MONO_ARCH_IMT_SCRATCH_REG, offset + 1);
	g_assert (AMD64_R11 == MONO_ARCH_IMT_SCRATCH_REG);
	fprintf (acfg->fp, "jmp *%%r11\n");

	*tramp_size = 0x11;
#else
	g_assert_not_reached ();
#endif
}	

static void
arch_emit_ftnptr_arg_trampoline (MonoAotCompile *acfg, int offset, int *tramp_size)
{
#if defined(TARGET_ARM)
	guint8 buf [128];
	guint8 *code;

	*tramp_size = 32;
	code = buf;

	/* Load target address and push it on stack */
	ARM_LDR_IMM (code, ARMREG_IP, ARMREG_PC, 16);
	ARM_LDR_REG_REG (code, ARMREG_IP, ARMREG_PC, ARMREG_IP);
	ARM_PUSH (code, 1 << ARMREG_IP);
	/* Load argument in ARMREG_IP */
	ARM_LDR_IMM (code, ARMREG_IP, ARMREG_PC, 8);
	ARM_LDR_REG_REG (code, ARMREG_IP, ARMREG_PC, ARMREG_IP);
	/* Branch */
	ARM_POP (code, 1 << ARMREG_PC);

	g_assert (code - buf == 24);

	/* Emit it */
	emit_bytes (acfg, buf, code - buf);
	emit_symbol_diff (acfg, acfg->got_symbol, ".", ((offset + 1) * sizeof (target_mgreg_t)) + 12); // offset from ldr pc to addr
	emit_symbol_diff (acfg, acfg->got_symbol, ".", (offset * sizeof (target_mgreg_t)) + 4); // offset from ldr pc to arg
#else
	g_assert_not_reached ();
#endif
}

static void
arch_emit_unbox_arbitrary_trampoline (MonoAotCompile *acfg, int offset, int *tramp_size)
{
#if defined(TARGET_ARM64)
	emit_unset_mode (acfg);
	fprintf (acfg->fp, "add x0, x0, %d\n", (int)(MONO_ABI_SIZEOF (MonoObject)));
	arm64_emit_load_got_slot (acfg, ARMREG_R17, offset);
	fprintf (acfg->fp, "br x17\n");
	*tramp_size = 5 * 4;
#elif defined (TARGET_AMD64)
	guint8 buf [32];
	guint8 *code;
	int this_reg;

	this_reg = mono_arch_get_this_arg_reg (NULL);
	code = buf;
	amd64_alu_reg_imm (code, X86_ADD, this_reg, MONO_ABI_SIZEOF (MonoObject));
	emit_bytes (acfg, buf, code - buf);

	amd64_emit_load_got_slot (acfg, AMD64_RAX, offset);
	fprintf (acfg->fp, "jmp *%%rax\n");

	*tramp_size = 13;
#elif defined (TARGET_ARM)
	guint8 buf [32];
	guint8 *code, *label;

	code = buf;
	/* Unbox */
	ARM_ADD_REG_IMM8 (code, ARMREG_R0, ARMREG_R0, MONO_ABI_SIZEOF (MonoObject));

	label = code;
	/* Calculate GOT slot */
	ARM_LDR_IMM (code, ARMREG_IP, ARMREG_PC, 0);
	/* Load target addr into PC*/
	ARM_LDR_REG_REG (code, ARMREG_PC, ARMREG_PC, ARMREG_IP);

	g_assert (code - buf == 12);

	/* Emit it */
	emit_bytes (acfg, buf, code - buf);
	emit_symbol_diff (acfg, acfg->got_symbol, ".", (offset * sizeof (target_mgreg_t)) + (code - (label + 8)) - 4);
	*tramp_size = 4 * 4;
#else
	g_error ("NOT IMPLEMENTED: needed for AOT<>interp mixed mode transition");
#endif
}

/* END OF ARCH SPECIFIC CODE */

static guint32
mono_get_field_token (MonoClassField *field) 
{
	MonoClass *klass = field->parent;
	int i;

	int fcount = mono_class_get_field_count (klass);
	MonoClassField *klass_fields = m_class_get_fields (klass);
	for (i = 0; i < fcount; ++i) {
		if (field == &klass_fields [i])
			return MONO_TOKEN_FIELD_DEF | (mono_class_get_first_field_idx (klass) + 1 + i);
	}

	g_assert_not_reached ();
	return 0;
}

static inline void
encode_value (gint32 value, guint8 *buf, guint8 **endbuf)
{
	guint8 *p = buf;

	//printf ("ENCODE: %d 0x%x.\n", value, value);

	/* 
	 * Same encoding as the one used in the metadata, extended to handle values
	 * greater than 0x1fffffff.
	 */
	if ((value >= 0) && (value <= 127))
		*p++ = value;
	else if ((value >= 0) && (value <= 16383)) {
		p [0] = 0x80 | (value >> 8);
		p [1] = value & 0xff;
		p += 2;
	} else if ((value >= 0) && (value <= 0x1fffffff)) {
		p [0] = (value >> 24) | 0xc0;
		p [1] = (value >> 16) & 0xff;
		p [2] = (value >> 8) & 0xff;
		p [3] = value & 0xff;
		p += 4;
	}
	else {
		p [0] = 0xff;
		p [1] = (value >> 24) & 0xff;
		p [2] = (value >> 16) & 0xff;
		p [3] = (value >> 8) & 0xff;
		p [4] = value & 0xff;
		p += 5;
	}
	if (endbuf)
		*endbuf = p;
}

static void
stream_init (MonoDynamicStream *sh)
{
	sh->index = 0;
	sh->alloc_size = 4096;
	sh->data = (char *)g_malloc (4096);

	/* So offsets are > 0 */
	sh->data [0] = 0;
	sh->index ++;
}

static void
make_room_in_stream (MonoDynamicStream *stream, int size)
{
	if (size <= stream->alloc_size)
		return;
	
	while (stream->alloc_size <= size) {
		if (stream->alloc_size < 4096)
			stream->alloc_size = 4096;
		else
			stream->alloc_size *= 2;
	}
	
	stream->data = (char *)g_realloc (stream->data, stream->alloc_size);
}

static guint32
add_stream_data (MonoDynamicStream *stream, const char *data, guint32 len)
{
	guint32 idx;
	
	make_room_in_stream (stream, stream->index + len);
	memcpy (stream->data + stream->index, data, len);
	idx = stream->index;
	stream->index += len;
	return idx;
}

/*
 * add_to_blob:
 *
 *   Add data to the binary blob inside the aot image. Returns the offset inside the
 * blob where the data was stored.
 */
static guint32
add_to_blob (MonoAotCompile *acfg, const guint8 *data, guint32 data_len)
{
	g_assert (!acfg->blob_closed);

	if (acfg->blob.alloc_size == 0)
		stream_init (&acfg->blob);

	acfg->stats.blob_size += data_len;

	return add_stream_data (&acfg->blob, (char*)data, data_len);
}

static guint32
add_to_blob_aligned (MonoAotCompile *acfg, const guint8 *data, guint32 data_len, guint32 align)
{
	char buf [4] = {0};
	guint32 count;

	if (acfg->blob.alloc_size == 0)
		stream_init (&acfg->blob);

	count = acfg->blob.index % align;

	/* we assume the stream data will be aligned */
	if (count)
		add_stream_data (&acfg->blob, buf, 4 - count);

	return add_stream_data (&acfg->blob, (char*)data, data_len);
}

/* Emit a table of data into the aot image */
static void
emit_aot_data (MonoAotCompile *acfg, MonoAotFileTable table, const char *symbol, guint8 *data, int size)
{
	if (acfg->data_outfile) {
		acfg->table_offsets [(int)table] = acfg->datafile_offset;
		fwrite (data,1, size, acfg->data_outfile);
		acfg->datafile_offset += size;
		// align the data to 8 bytes. Put zeros in the file (so that every build results in consistent output).
		int align = 8 - size % 8;
		acfg->datafile_offset += align;
		guint8 align_buf [16];
		memset (&align_buf, 0, sizeof (align_buf));
		fwrite (align_buf, align, 1, acfg->data_outfile);
	} else if (acfg->llvm) {
		mono_llvm_emit_aot_data (symbol, data, size);
	} else {
		emit_section_change (acfg, RODATA_SECT, 0);
		emit_alignment (acfg, 8);
		emit_label (acfg, symbol);
		emit_bytes (acfg, data, size);
	}
}

/*
 * emit_offset_table:
 *
 *   Emit a table of increasing offsets in a compact form using differential encoding.
 * There is an index entry for each GROUP_SIZE number of entries. The greater the
 * group size, the more compact the table becomes, but the slower it becomes to compute
 * a given entry. Returns the size of the table.
 */
static guint32
emit_offset_table (MonoAotCompile *acfg, const char *symbol, MonoAotFileTable table, int noffsets, int group_size, gint32 *offsets)
{
	gint32 current_offset;
	int i, buf_size, ngroups, index_entry_size;
	guint8 *p, *buf;
	guint8 *data_p, *data_buf;
	guint32 *index_offsets;

	ngroups = (noffsets + (group_size - 1)) / group_size;

	index_offsets = g_new0 (guint32, ngroups);

	buf_size = noffsets * 4;
	p = buf = (guint8 *)g_malloc0 (buf_size);

	current_offset = 0;
	for (i = 0; i < noffsets; ++i) {
		//printf ("D: %d -> %d\n", i, offsets [i]);
		if ((i % group_size) == 0) {
			index_offsets [i / group_size] = p - buf;
			/* Emit the full value for these entries */
			encode_value (offsets [i], p, &p);
		} else {
			/* The offsets are allowed to be non-increasing */
			//g_assert (offsets [i] >= current_offset);
			encode_value (offsets [i] - current_offset, p, &p);
		}
		current_offset = offsets [i];
	}
	data_buf = buf;
	data_p = p;

	if (ngroups && index_offsets [ngroups - 1] < 65000)
		index_entry_size = 2;
	else
		index_entry_size = 4;

	buf_size = (data_p - data_buf) + (ngroups * 4) + 16;
	p = buf = (guint8 *)g_malloc0 (buf_size);

	/* Emit the header */
	encode_int (noffsets, p, &p);
	encode_int (group_size, p, &p);
	encode_int (ngroups, p, &p);
	encode_int (index_entry_size, p, &p);

	/* Emit the index */
	for (i = 0; i < ngroups; ++i) {
		if (index_entry_size == 2)
			encode_int16 (index_offsets [i], p, &p);
		else
			encode_int (index_offsets [i], p, &p);
	}
	/* Emit the data */
	memcpy (p, data_buf, data_p - data_buf);
	p += data_p - data_buf;

	g_assert (p - buf <= buf_size);

	emit_aot_data (acfg, table, symbol, buf, p - buf);

	g_free (buf);
	g_free (data_buf);

    return (int)(p - buf);
}

static guint32
get_image_index (MonoAotCompile *cfg, MonoImage *image)
{
	guint32 index;

	index = GPOINTER_TO_UINT (g_hash_table_lookup (cfg->image_hash, image));
	if (index)
		return index - 1;
	else {
		index = g_hash_table_size (cfg->image_hash);
		g_hash_table_insert (cfg->image_hash, image, GUINT_TO_POINTER (index + 1));
		g_ptr_array_add (cfg->image_table, image);
		return index;
	}
}

static guint32
find_typespec_for_class (MonoAotCompile *acfg, MonoClass *klass)
{
	int i;
	int len = acfg->image->tables [MONO_TABLE_TYPESPEC].rows;

	/* FIXME: Search referenced images as well */
	if (!acfg->typespec_classes) {
		acfg->typespec_classes = g_hash_table_new (NULL, NULL);
		for (i = 0; i < len; i++) {
			ERROR_DECL (error);
			int typespec = MONO_TOKEN_TYPE_SPEC | (i + 1);
			MonoClass *klass_key = mono_class_get_and_inflate_typespec_checked (acfg->image, typespec, NULL, error);
			if (!is_ok (error)) {
				mono_error_cleanup (error);
				continue;
			}
			g_hash_table_insert (acfg->typespec_classes, klass_key, GINT_TO_POINTER (typespec));
		}
	}
	return GPOINTER_TO_INT (g_hash_table_lookup (acfg->typespec_classes, klass));
}

static void
encode_method_ref (MonoAotCompile *acfg, MonoMethod *method, guint8 *buf, guint8 **endbuf);

static void
encode_klass_ref (MonoAotCompile *acfg, MonoClass *klass, guint8 *buf, guint8 **endbuf);

static void
encode_ginst (MonoAotCompile *acfg, MonoGenericInst *inst, guint8 *buf, guint8 **endbuf);

static void
encode_type (MonoAotCompile *acfg, MonoType *t, guint8 *buf, guint8 **endbuf);

static guint32
get_shared_ginst_ref (MonoAotCompile *acfg, MonoGenericInst *ginst);

static void
encode_klass_ref_inner (MonoAotCompile *acfg, MonoClass *klass, guint8 *buf, guint8 **endbuf)
{
	guint8 *p = buf;

	/*
	 * The encoding begins with one of the MONO_AOT_TYPEREF values, followed by additional
	 * information.
	 */

	if (mono_class_is_ginst (klass)) {
		guint32 token;
		g_assert (m_class_get_type_token (klass));

		/* Find a typespec for a class if possible */
		token = find_typespec_for_class (acfg, klass);
		if (token) {
			encode_value (MONO_AOT_TYPEREF_TYPESPEC_TOKEN, p, &p);
			encode_value (token, p, &p);
		} else {
			MonoClass *gclass = mono_class_get_generic_class (klass)->container_class;
			MonoGenericInst *inst = mono_class_get_generic_class (klass)->context.class_inst;
			static int count = 0;
			guint8 *p1 = p;

			encode_value (MONO_AOT_TYPEREF_GINST, p, &p);
			encode_klass_ref (acfg, gclass, p, &p);
			guint32 offset = get_shared_ginst_ref (acfg, inst);
			encode_value (offset, p, &p);

			count += p - p1;
		}
	} else if (m_class_get_type_token (klass)) {
		int iindex = get_image_index (acfg, m_class_get_image (klass));

		g_assert (mono_metadata_token_code (m_class_get_type_token (klass)) == MONO_TOKEN_TYPE_DEF);
		if (iindex == 0) {
			encode_value (MONO_AOT_TYPEREF_TYPEDEF_INDEX, p, &p);
			encode_value (m_class_get_type_token (klass) - MONO_TOKEN_TYPE_DEF, p, &p);
		} else {
			encode_value (MONO_AOT_TYPEREF_TYPEDEF_INDEX_IMAGE, p, &p);
			encode_value (m_class_get_type_token (klass) - MONO_TOKEN_TYPE_DEF, p, &p);
			encode_value (get_image_index (acfg, m_class_get_image (klass)), p, &p);
		}
	} else if ((m_class_get_byval_arg (klass)->type == MONO_TYPE_VAR) || (m_class_get_byval_arg (klass)->type == MONO_TYPE_MVAR)) {
		MonoGenericContainer *container = mono_type_get_generic_param_owner (m_class_get_byval_arg (klass));
		MonoGenericParam *par = m_class_get_byval_arg (klass)->data.generic_param;

		encode_value (MONO_AOT_TYPEREF_VAR, p, &p);

		encode_value (par->gshared_constraint ? 1 : 0, p, &p);
		if (par->gshared_constraint) {
			MonoGSharedGenericParam *gpar = (MonoGSharedGenericParam*)par;
			encode_type (acfg, par->gshared_constraint, p, &p);
			encode_klass_ref (acfg, mono_class_create_generic_parameter (gpar->parent), p, &p);
		} else {
			encode_value (m_class_get_byval_arg (klass)->type, p, &p);
			encode_value (mono_type_get_generic_param_num (m_class_get_byval_arg (klass)), p, &p);

			encode_value (container->is_anonymous ? 0 : 1, p, &p);

			if (!container->is_anonymous) {
				encode_value (container->is_method, p, &p);
				if (container->is_method)
					encode_method_ref (acfg, container->owner.method, p, &p);
				else
					encode_klass_ref (acfg, container->owner.klass, p, &p);
			}
		}
	} else if (m_class_get_byval_arg (klass)->type == MONO_TYPE_PTR) {
		encode_value (MONO_AOT_TYPEREF_PTR, p, &p);
		encode_type (acfg, m_class_get_byval_arg (klass), p, &p);
	} else {
		/* Array class */
		g_assert (m_class_get_rank (klass) > 0);
		encode_value (MONO_AOT_TYPEREF_ARRAY, p, &p);
		encode_value (m_class_get_rank (klass), p, &p);
		encode_klass_ref (acfg, m_class_get_element_class (klass), p, &p);
	}

	acfg->stats.class_ref_count++;
	acfg->stats.class_ref_size += p - buf;

	*endbuf = p;
}

static guint32
get_shared_klass_ref (MonoAotCompile *acfg, MonoClass *klass)
{
	guint offset = GPOINTER_TO_UINT (g_hash_table_lookup (acfg->klass_blob_hash, klass));
	guint8 *buf2, *p;

	if (!offset) {
		buf2 = (guint8 *)g_malloc (1024);
		p = buf2;

		encode_klass_ref_inner (acfg, klass, p, &p);
		g_assert (p - buf2 < 1024);

		offset = add_to_blob (acfg, buf2, p - buf2);
		g_free (buf2);

		g_hash_table_insert (acfg->klass_blob_hash, klass, GUINT_TO_POINTER (offset + 1));
	} else {
		offset --;
	}

	return offset;
}

/*
 * encode_klass_ref:
 *
 *   Encode a reference to KLASS. We use our home-grown encoding instead of the
 * standard metadata encoding.
 */
static void
encode_klass_ref (MonoAotCompile *acfg, MonoClass *klass, guint8 *buf, guint8 **endbuf)
{
	gboolean shared = FALSE;

	/* 
	 * The encoding of generic instances is large so emit them only once.
	 */
	if (mono_class_is_ginst (klass)) {
		guint32 token;
		g_assert (m_class_get_type_token (klass));

		/* Find a typespec for a class if possible */
		token = find_typespec_for_class (acfg, klass);
		if (!token)
			shared = TRUE;
	} else if ((m_class_get_byval_arg (klass)->type == MONO_TYPE_VAR) || (m_class_get_byval_arg (klass)->type == MONO_TYPE_MVAR)) {
		shared = TRUE;
	}

	if (shared) {
		guint8 *p;
		guint32 offset = get_shared_klass_ref (acfg, klass);

		p = buf;
		encode_value (MONO_AOT_TYPEREF_BLOB_INDEX, p, &p);
		encode_value (offset, p, &p);
		*endbuf = p;
		return;
	}

	encode_klass_ref_inner (acfg, klass, buf, endbuf);
}

static void
encode_field_info (MonoAotCompile *cfg, MonoClassField *field, guint8 *buf, guint8 **endbuf)
{
	guint32 token = mono_get_field_token (field);
	guint8 *p = buf;

	encode_klass_ref (cfg, field->parent, p, &p);
	g_assert (mono_metadata_token_code (token) == MONO_TOKEN_FIELD_DEF);
	encode_value (token - MONO_TOKEN_FIELD_DEF, p, &p);
	*endbuf = p;
}

static void
encode_ginst (MonoAotCompile *acfg, MonoGenericInst *inst, guint8 *buf, guint8 **endbuf)
{
	guint8 *p = buf;
	int i;

	encode_value (inst->type_argc, p, &p);
	for (i = 0; i < inst->type_argc; ++i)
		encode_klass_ref (acfg, mono_class_from_mono_type_internal (inst->type_argv [i]), p, &p);

	acfg->stats.ginst_count++;
	acfg->stats.ginst_size += p - buf;

	*endbuf = p;
}

static guint32
get_shared_ginst_ref (MonoAotCompile *acfg, MonoGenericInst *ginst)
{
	guint32 offset = GPOINTER_TO_UINT (g_hash_table_lookup (acfg->ginst_blob_hash, ginst));
	if (!offset) {
		guint8 *buf2, *p2;

		buf2 = (guint8 *)g_malloc (1024);
		p2 = buf2;

		encode_ginst (acfg, ginst, p2, &p2);
		g_assert (p2 - buf2 < 1024);

		offset = add_to_blob (acfg, buf2, p2 - buf2);
		g_free (buf2);

		g_hash_table_insert (acfg->ginst_blob_hash, ginst, GUINT_TO_POINTER (offset + 1));
	} else {
		offset --;
	}
	return offset;
}

static void
encode_generic_context (MonoAotCompile *acfg, MonoGenericContext *context, guint8 *buf, guint8 **endbuf)
{
	guint8 *p = buf;
	MonoGenericInst *inst;
	guint32 flags = (context->class_inst ? 1 : 0) | (context->method_inst ? 2 : 0);

	g_assert (flags);

	encode_value (flags, p, &p);
	inst = context->class_inst;
	if (inst) {
		guint32 offset = get_shared_ginst_ref (acfg, inst);
		encode_value (offset, p, &p);
	}
	inst = context->method_inst;
	if (inst) {
		guint32 offset = get_shared_ginst_ref (acfg, inst);
		encode_value (offset, p, &p);
	}
	*endbuf = p;
}

static void
encode_type (MonoAotCompile *acfg, MonoType *t, guint8 *buf, guint8 **endbuf)
{
	guint8 *p = buf;

	if (t->has_cmods) {
		int count = mono_type_custom_modifier_count (t);

		*p = MONO_TYPE_CMOD_REQD;
		++p;

		encode_value (count, p, &p);
		for (int i = 0; i < count; ++i) {
			ERROR_DECL (error);
			gboolean required;
			MonoType *cmod_type = mono_type_get_custom_modifier (t, i, &required, error);
			mono_error_assert_ok (error);
			encode_value (required, p, &p);
			encode_type (acfg, cmod_type, p, &p);
		}
	}

	/* t->attrs can be ignored */
	//g_assert (t->attrs == 0);

	if (t->pinned) {
		*p = MONO_TYPE_PINNED;
		++p;
	}
	if (t->byref) {
		*p = MONO_TYPE_BYREF;
		++p;
	}

	*p = t->type;
	p ++;

	switch (t->type) {
	case MONO_TYPE_VOID:
	case MONO_TYPE_BOOLEAN:
	case MONO_TYPE_CHAR:
	case MONO_TYPE_I1:
	case MONO_TYPE_U1:
	case MONO_TYPE_I2:
	case MONO_TYPE_U2:
	case MONO_TYPE_I4:
	case MONO_TYPE_U4:
	case MONO_TYPE_I8:
	case MONO_TYPE_U8:
	case MONO_TYPE_R4:
	case MONO_TYPE_R8:
	case MONO_TYPE_I:
	case MONO_TYPE_U:
	case MONO_TYPE_STRING:
	case MONO_TYPE_OBJECT:
	case MONO_TYPE_TYPEDBYREF:
		break;
	case MONO_TYPE_VALUETYPE:
	case MONO_TYPE_CLASS:
		encode_klass_ref (acfg, mono_class_from_mono_type_internal (t), p, &p);
		break;
	case MONO_TYPE_SZARRAY:
		encode_klass_ref (acfg, t->data.klass, p, &p);
		break;
	case MONO_TYPE_PTR:
		encode_type (acfg, t->data.type, p, &p);
		break;
	case MONO_TYPE_GENERICINST: {
		MonoClass *gclass = t->data.generic_class->container_class;
		MonoGenericInst *inst = t->data.generic_class->context.class_inst;

		encode_klass_ref (acfg, gclass, p, &p);
		encode_ginst (acfg, inst, p, &p);
		break;
	}
	case MONO_TYPE_ARRAY: {
		MonoArrayType *array = t->data.array;
		int i;

		encode_klass_ref (acfg, array->eklass, p, &p);
		encode_value (array->rank, p, &p);
		encode_value (array->numsizes, p, &p);
		for (i = 0; i < array->numsizes; ++i)
			encode_value (array->sizes [i], p, &p);
		encode_value (array->numlobounds, p, &p);
		for (i = 0; i < array->numlobounds; ++i)
			encode_value (array->lobounds [i], p, &p);
		break;
	}
	case MONO_TYPE_VAR:
	case MONO_TYPE_MVAR:
		encode_klass_ref (acfg, mono_class_from_mono_type_internal (t), p, &p);
		break;
	default:
		g_assert_not_reached ();
	}

	*endbuf = p;
}

static void
encode_signature (MonoAotCompile *acfg, MonoMethodSignature *sig, guint8 *buf, guint8 **endbuf)
{
	guint8 *p = buf;
	guint32 flags = 0;
	int i;

	/* Similar to the metadata encoding */
	if (sig->generic_param_count)
		flags |= 0x10;
	if (sig->hasthis)
		flags |= 0x20;
	if (sig->explicit_this)
		flags |= 0x40;
	flags |= (sig->call_convention & 0x0F);

	*p = flags;
	++p;
	if (sig->generic_param_count)
		encode_value (sig->generic_param_count, p, &p);
	encode_value (sig->param_count, p, &p);

	encode_type (acfg, sig->ret, p, &p);
	for (i = 0; i < sig->param_count; ++i) {
		if (sig->sentinelpos == i) {
			*p = MONO_TYPE_SENTINEL;
			++p;
		}
		encode_type (acfg, sig->params [i], p, &p);
	}

	*endbuf = p;
}

#define MAX_IMAGE_INDEX 250

static void
encode_method_ref (MonoAotCompile *acfg, MonoMethod *method, guint8 *buf, guint8 **endbuf)
{
	guint32 image_index = get_image_index (acfg, m_class_get_image (method->klass));
	guint32 token = method->token;
	MonoJumpInfoToken *ji;
	guint8 *p = buf;

	/*
	 * The encoding for most methods is as follows:
	 * - image index encoded as a leb128
	 * - token index encoded as a leb128
	 * Values of image index >= MONO_AOT_METHODREF_MIN are used to mark additional
	 * types of method encodings.
	 */

	/* Mark methods which can't use aot trampolines because they need the further 
	 * processing in mono_magic_trampoline () which requires a MonoMethod*.
	 */
	if ((method->is_generic && (method->flags & METHOD_ATTRIBUTE_VIRTUAL)) ||
		(method->iflags & METHOD_IMPL_ATTRIBUTE_SYNCHRONIZED))
		encode_value ((MONO_AOT_METHODREF_NO_AOT_TRAMPOLINE << 24), p, &p);

	if (method->wrapper_type) {
		WrapperInfo *info = mono_marshal_get_wrapper_info (method);

		encode_value ((MONO_AOT_METHODREF_WRAPPER << 24), p, &p);

		encode_value (method->wrapper_type, p, &p);

		switch (method->wrapper_type) {
		case MONO_WRAPPER_REMOTING_INVOKE:
		case MONO_WRAPPER_REMOTING_INVOKE_WITH_CHECK:
		case MONO_WRAPPER_XDOMAIN_INVOKE: {
			MonoMethod *m;

			m = mono_marshal_method_from_wrapper (method);
			g_assert (m);
			encode_method_ref (acfg, m, p, &p);
			break;
		}
		case MONO_WRAPPER_PROXY_ISINST:
		case MONO_WRAPPER_LDFLD:
		case MONO_WRAPPER_LDFLDA:
		case MONO_WRAPPER_STFLD: {
			g_assert (info);
			encode_klass_ref (acfg, info->d.proxy.klass, p, &p);
			break;
		}
		case MONO_WRAPPER_ALLOC: {
			/* The GC name is saved once in MonoAotFileInfo */
			g_assert (info->d.alloc.alloc_type != -1);
			encode_value (info->d.alloc.alloc_type, p, &p);
			break;
		}
		case MONO_WRAPPER_WRITE_BARRIER: {
			g_assert (info);
			break;
		}
		case MONO_WRAPPER_STELEMREF: {
			g_assert (info);
			encode_value (info->subtype, p, &p);
			if (info->subtype == WRAPPER_SUBTYPE_VIRTUAL_STELEMREF)
				encode_value (info->d.virtual_stelemref.kind, p, &p);
			break;
		}
		case MONO_WRAPPER_OTHER: {
			g_assert (info);
			encode_value (info->subtype, p, &p);
			if (info->subtype == WRAPPER_SUBTYPE_PTR_TO_STRUCTURE ||
				info->subtype == WRAPPER_SUBTYPE_STRUCTURE_TO_PTR)
				encode_klass_ref (acfg, method->klass, p, &p);
			else if (info->subtype == WRAPPER_SUBTYPE_SYNCHRONIZED_INNER)
				encode_method_ref (acfg, info->d.synchronized_inner.method, p, &p);
			else if (info->subtype == WRAPPER_SUBTYPE_ARRAY_ACCESSOR)
				encode_method_ref (acfg, info->d.array_accessor.method, p, &p);
			else if (info->subtype == WRAPPER_SUBTYPE_INTERP_IN)
				encode_signature (acfg, info->d.interp_in.sig, p, &p);
			else if (info->subtype == WRAPPER_SUBTYPE_GSHAREDVT_IN_SIG)
				encode_signature (acfg, info->d.gsharedvt.sig, p, &p);
			else if (info->subtype == WRAPPER_SUBTYPE_GSHAREDVT_OUT_SIG)
				encode_signature (acfg, info->d.gsharedvt.sig, p, &p);
			else if (info->subtype == WRAPPER_SUBTYPE_INTERP_LMF)
				encode_value (info->d.icall.jit_icall_id, p, &p);
			else if (info->subtype == WRAPPER_SUBTYPE_AOT_INIT)
				encode_value (info->d.aot_init.subtype, p, &p);
			break;
		}
		case MONO_WRAPPER_MANAGED_TO_NATIVE: {
			g_assert (info);
			encode_value (info->subtype, p, &p);
			if (info->subtype == WRAPPER_SUBTYPE_ICALL_WRAPPER) {
				encode_value (info->d.icall.jit_icall_id, p, &p);
			} else if (info->subtype == WRAPPER_SUBTYPE_NATIVE_FUNC_AOT) {
				encode_method_ref (acfg, info->d.managed_to_native.method, p, &p);
			} else {
				g_assert (info->subtype == WRAPPER_SUBTYPE_NONE || info->subtype == WRAPPER_SUBTYPE_PINVOKE);
				encode_method_ref (acfg, info->d.managed_to_native.method, p, &p);
			}
			break;
		}
		case MONO_WRAPPER_SYNCHRONIZED: {
			MonoMethod *m;

			m = mono_marshal_method_from_wrapper (method);
			g_assert (m);
			g_assert (m != method);
			encode_method_ref (acfg, m, p, &p);
			break;
		}
		case MONO_WRAPPER_MANAGED_TO_MANAGED: {
			g_assert (info);
			encode_value (info->subtype, p, &p);

			if (info->subtype == WRAPPER_SUBTYPE_ELEMENT_ADDR) {
				encode_value (info->d.element_addr.rank, p, &p);
				encode_value (info->d.element_addr.elem_size, p, &p);
			} else if (info->subtype == WRAPPER_SUBTYPE_STRING_CTOR) {
				encode_method_ref (acfg, info->d.string_ctor.method, p, &p);
			} else {
				g_assert_not_reached ();
			}
			break;
		}
		case MONO_WRAPPER_CASTCLASS: {
			g_assert (info);
			encode_value (info->subtype, p, &p);
			break;
		}
		case MONO_WRAPPER_RUNTIME_INVOKE: {
			g_assert (info);
			encode_value (info->subtype, p, &p);
			if (info->subtype == WRAPPER_SUBTYPE_RUNTIME_INVOKE_DIRECT || info->subtype == WRAPPER_SUBTYPE_RUNTIME_INVOKE_VIRTUAL)
				encode_method_ref (acfg, info->d.runtime_invoke.method, p, &p);
			else if (info->subtype == WRAPPER_SUBTYPE_RUNTIME_INVOKE_NORMAL)
				encode_signature (acfg, info->d.runtime_invoke.sig, p, &p);
			break;
		}
		case MONO_WRAPPER_DELEGATE_INVOKE:
		case MONO_WRAPPER_DELEGATE_BEGIN_INVOKE:
		case MONO_WRAPPER_DELEGATE_END_INVOKE: {
			if (method->is_inflated) {
				/* These wrappers are identified by their class */
				encode_value (1, p, &p);
				encode_klass_ref (acfg, method->klass, p, &p);
			} else {
				MonoMethodSignature *sig = mono_method_signature_internal (method);
				WrapperInfo *info = mono_marshal_get_wrapper_info (method);

				encode_value (0, p, &p);
				if (method->wrapper_type == MONO_WRAPPER_DELEGATE_INVOKE)
					encode_value (info ? info->subtype : 0, p, &p);
				encode_signature (acfg, sig, p, &p);
			}
			break;
		}
		case MONO_WRAPPER_NATIVE_TO_MANAGED: {
			g_assert (info);
			encode_method_ref (acfg, info->d.native_to_managed.method, p, &p);
			encode_klass_ref (acfg, info->d.native_to_managed.klass, p, &p);
			break;
		}
		default:
			g_assert_not_reached ();
		}
	} else if (mono_method_signature_internal (method)->is_inflated) {
		/* 
		 * This is a generic method, find the original token which referenced it and
		 * encode that.
		 * Obtain the token from information recorded by the JIT.
		 */
		ji = (MonoJumpInfoToken *)g_hash_table_lookup (acfg->token_info_hash, method);
		if (ji) {
			image_index = get_image_index (acfg, ji->image);
			g_assert (image_index < MAX_IMAGE_INDEX);
			token = ji->token;

			encode_value ((MONO_AOT_METHODREF_METHODSPEC << 24), p, &p);
			encode_value (image_index, p, &p);
			encode_value (token, p, &p);
		} else if (g_hash_table_lookup (acfg->method_blob_hash, method)) {
			/* Already emitted as part of an rgctx fetch */
			guint32 offset = GPOINTER_TO_UINT (g_hash_table_lookup (acfg->method_blob_hash, method));
			offset --;

			encode_value ((MONO_AOT_METHODREF_BLOB_INDEX << 24), p, &p);
			encode_value (offset, p, &p);
		} else {
			MonoMethod *declaring;
			MonoGenericContext *context = mono_method_get_context (method);

			g_assert (method->is_inflated);
			declaring = ((MonoMethodInflated*)method)->declaring;

			/*
			 * This might be a non-generic method of a generic instance, which 
			 * doesn't have a token since the reference is generated by the JIT 
			 * like Nullable:Box/Unbox, or by generic sharing.
			 */
			encode_value ((MONO_AOT_METHODREF_GINST << 24), p, &p);
			/* Encode the klass */
			encode_klass_ref (acfg, method->klass, p, &p);
			/* Encode the method */
			image_index = get_image_index (acfg, m_class_get_image (method->klass));
			g_assert (image_index < MAX_IMAGE_INDEX);
			g_assert (declaring->token);
			token = declaring->token;
			g_assert (mono_metadata_token_table (token) == MONO_TABLE_METHOD);
			encode_value (image_index, p, &p);
			encode_value (mono_metadata_token_index (token), p, &p);
			encode_generic_context (acfg, context, p, &p);
		}
	} else if (token == 0) {
		/* This might be a method of a constructed type like int[,].Set */
		/* Obtain the token from information recorded by the JIT */
		ji = (MonoJumpInfoToken *)g_hash_table_lookup (acfg->token_info_hash, method);
		if (ji) {
			image_index = get_image_index (acfg, ji->image);
			g_assert (image_index < MAX_IMAGE_INDEX);
			token = ji->token;

			encode_value ((MONO_AOT_METHODREF_METHODSPEC << 24), p, &p);
			encode_value (image_index, p, &p);
			encode_value (token, p, &p);
		} else {
			/* Array methods */
			g_assert (m_class_get_rank (method->klass));

			/* Encode directly */
			encode_value ((MONO_AOT_METHODREF_ARRAY << 24), p, &p);
			encode_klass_ref (acfg, method->klass, p, &p);
			if (!strcmp (method->name, ".ctor") && mono_method_signature_internal (method)->param_count == m_class_get_rank (method->klass))
				encode_value (0, p, &p);
			else if (!strcmp (method->name, ".ctor") && mono_method_signature_internal (method)->param_count == m_class_get_rank (method->klass) * 2)
				encode_value (1, p, &p);
			else if (!strcmp (method->name, "Get"))
				encode_value (2, p, &p);
			else if (!strcmp (method->name, "Address"))
				encode_value (3, p, &p);
			else if (!strcmp (method->name, "Set"))
				encode_value (4, p, &p);
			else
				g_assert_not_reached ();
		}
	} else {
		g_assert (mono_metadata_token_table (token) == MONO_TABLE_METHOD);

		if (image_index >= MONO_AOT_METHODREF_MIN) {
			encode_value ((MONO_AOT_METHODREF_LARGE_IMAGE_INDEX << 24), p, &p);
			encode_value (image_index, p, &p);
			encode_value (mono_metadata_token_index (token), p, &p);
		} else {
			encode_value ((image_index << 24) | mono_metadata_token_index (token), p, &p);
		}
	}

	acfg->stats.method_ref_count++;
	acfg->stats.method_ref_size += p - buf;

	*endbuf = p;
}

static guint32
get_shared_method_ref (MonoAotCompile *acfg, MonoMethod *method)
{
	guint32 offset = GPOINTER_TO_UINT (g_hash_table_lookup (acfg->method_blob_hash, method));
	if (!offset) {
		guint8 *buf2, *p2;

		buf2 = (guint8 *)g_malloc (1024);
		p2 = buf2;

		encode_method_ref (acfg, method, p2, &p2);
		g_assert (p2 - buf2 < 1024);

		offset = add_to_blob (acfg, buf2, p2 - buf2);
		g_free (buf2);

		g_hash_table_insert (acfg->method_blob_hash, method, GUINT_TO_POINTER (offset + 1));
	} else {
		offset --;
	}
	return offset;
}

static gint
compare_patches (gconstpointer a, gconstpointer b)
{
	int i, j;

	i = (*(MonoJumpInfo**)a)->ip.i;
	j = (*(MonoJumpInfo**)b)->ip.i;

	if (i < j)
		return -1;
	else
		if (i > j)
			return 1;
	else
		return 0;
}

static G_GNUC_UNUSED char*
patch_to_string (MonoJumpInfo *patch_info)
{
	GString *str;

	str = g_string_new ("");

	g_string_append_printf (str, "%s(", get_patch_name (patch_info->type));

	switch (patch_info->type) {
	case MONO_PATCH_INFO_VTABLE:
		mono_type_get_desc (str, m_class_get_byval_arg (patch_info->data.klass), TRUE);
		break;
	default:
		break;
	}
	g_string_append_printf (str, ")");
	return g_string_free (str, FALSE);
}

/*
 * is_plt_patch:
 *
 *   Return whenever PATCH_INFO refers to a direct call, and thus requires a
 * PLT entry.
 */
static inline gboolean
is_plt_patch (MonoJumpInfo *patch_info)
{
	switch (patch_info->type) {
	case MONO_PATCH_INFO_METHOD:
	case MONO_PATCH_INFO_JIT_ICALL_ID:
	case MONO_PATCH_INFO_JIT_ICALL_ADDR:
	case MONO_PATCH_INFO_ICALL_ADDR_CALL:
	case MONO_PATCH_INFO_RGCTX_FETCH:
	case MONO_PATCH_INFO_SPECIFIC_TRAMPOLINE_LAZY_FETCH_ADDR:
		return TRUE;
	case MONO_PATCH_INFO_JIT_ICALL_ADDR_NOCALL:
	default:
		return FALSE;
	}
}

/*
 * get_plt_symbol:
 *
 *   Return the symbol identifying the plt entry PLT_OFFSET.
 */
static char*
get_plt_symbol (MonoAotCompile *acfg, int plt_offset, MonoJumpInfo *patch_info)
{
#ifdef TARGET_MACH
	/* 
	 * The Apple linker reorganizes object files, so it doesn't like branches to local
	 * labels, since those have no relocations.
	 */
	return g_strdup_printf ("%sp_%d", acfg->llvm_label_prefix, plt_offset);
#else
	return g_strdup_printf ("%sp_%d", acfg->temp_prefix, plt_offset);
#endif
}

/*
 * get_plt_entry:
 *
 *   Return a PLT entry which belongs to the method identified by PATCH_INFO.
 */
static MonoPltEntry*
get_plt_entry (MonoAotCompile *acfg, MonoJumpInfo *patch_info)
{
	MonoPltEntry *res;
	gboolean synchronized = FALSE;
	static int synchronized_symbol_idx;

	if (!is_plt_patch (patch_info))
		return NULL;

	if (!acfg->patch_to_plt_entry [patch_info->type])
		acfg->patch_to_plt_entry [patch_info->type] = g_hash_table_new (mono_patch_info_hash, mono_patch_info_equal);
	res = (MonoPltEntry *)g_hash_table_lookup (acfg->patch_to_plt_entry [patch_info->type], patch_info);

	if (!acfg->llvm && patch_info->type == MONO_PATCH_INFO_METHOD && (patch_info->data.method->iflags & METHOD_IMPL_ATTRIBUTE_SYNCHRONIZED)) {
		/* 
		 * Allocate a separate PLT slot for each such patch, since some plt
		 * entries will refer to the method itself, and some will refer to the
		 * wrapper.
		 */
		res = NULL;
		synchronized = TRUE;
	}

	if (!res) {
		MonoJumpInfo *new_ji;

		new_ji = mono_patch_info_dup_mp (acfg->mempool, patch_info);

		res = (MonoPltEntry *)mono_mempool_alloc0 (acfg->mempool, sizeof (MonoPltEntry));
		res->plt_offset = acfg->plt_offset;
		res->ji = new_ji;
		res->symbol = get_plt_symbol (acfg, res->plt_offset, patch_info);
		if (acfg->aot_opts.write_symbols)
			res->debug_sym = get_plt_entry_debug_sym (acfg, res->ji, acfg->plt_entry_debug_sym_cache);
		if (synchronized) {
			/* Avoid duplicate symbols because we don't cache */
			res->symbol = g_strdup_printf ("%s_%d", res->symbol, synchronized_symbol_idx);
			if (res->debug_sym)
				res->debug_sym = g_strdup_printf ("%s_%d", res->debug_sym, synchronized_symbol_idx);
			synchronized_symbol_idx ++;
		}

		if (res->debug_sym)
			res->llvm_symbol = g_strdup_printf ("%s_%s_llvm", res->symbol, res->debug_sym);
		else
			res->llvm_symbol = g_strdup_printf ("%s_llvm", res->symbol);
		if (strstr (res->llvm_symbol, acfg->temp_prefix) == res->llvm_symbol) {
			/* The llvm symbol shouldn't be temporary, since the llvm generated object file references it */
			char *tmp = res->llvm_symbol;
			res->llvm_symbol = g_strdup (res->llvm_symbol + strlen (acfg->temp_prefix));
			g_free (tmp);
		}

		g_hash_table_insert (acfg->patch_to_plt_entry [new_ji->type], new_ji, res);

		g_hash_table_insert (acfg->plt_offset_to_entry, GUINT_TO_POINTER (res->plt_offset), res);

		//g_assert (mono_patch_info_equal (patch_info, new_ji));
		//mono_print_ji (patch_info); printf ("\n");
		//g_hash_table_print_stats (acfg->patch_to_plt_entry);

		acfg->plt_offset ++;
	}

	return res;
}

static guint32
lookup_got_offset (MonoAotCompile *acfg, gboolean llvm, MonoJumpInfo *ji)
{
	guint32 got_offset;
	GotInfo *info = llvm ? &acfg->llvm_got_info : &acfg->got_info;

	got_offset = GPOINTER_TO_UINT (g_hash_table_lookup (info->patch_to_got_offset_by_type [ji->type], ji));
	if (got_offset)
		return got_offset - 1;
	g_assert_not_reached ();
}

/**
 * get_got_offset:
 *
 *   Returns the offset of the GOT slot where the runtime object resulting from resolving
 * JI could be found if it exists, otherwise allocates a new one.
 */
static guint32
get_got_offset (MonoAotCompile *acfg, gboolean llvm, MonoJumpInfo *ji)
{
	guint32 got_offset;
	GotInfo *info = llvm ? &acfg->llvm_got_info : &acfg->got_info;

	got_offset = GPOINTER_TO_UINT (g_hash_table_lookup (info->patch_to_got_offset_by_type [ji->type], ji));
	if (got_offset)
		return got_offset - 1;

	if (llvm) {
		got_offset = acfg->llvm_got_offset;
		acfg->llvm_got_offset ++;
	} else {
		got_offset = acfg->got_offset;
		acfg->got_offset ++;
	}

	acfg->stats.got_slots ++;
	acfg->stats.got_slot_types [ji->type] ++;

	g_hash_table_insert (info->patch_to_got_offset, ji, GUINT_TO_POINTER (got_offset + 1));
	g_hash_table_insert (info->patch_to_got_offset_by_type [ji->type], ji, GUINT_TO_POINTER (got_offset + 1));
	g_ptr_array_add (info->got_patches, ji);

	return got_offset;
}

/* Add a method to the list of methods which need to be emitted */
static void
add_method_with_index (MonoAotCompile *acfg, MonoMethod *method, int index, gboolean extra)
{
	g_assert (method);
	if (!g_hash_table_lookup (acfg->method_indexes, method)) {
		g_ptr_array_add (acfg->methods, method);
		g_hash_table_insert (acfg->method_indexes, method, GUINT_TO_POINTER (index + 1));
		acfg->nmethods = acfg->methods->len + 1;
	}

	if (method->wrapper_type || extra) {
		int token = mono_metadata_token_index (method->token) - 1;
		if (token < 0)
			acfg->nextra_methods++;
		g_ptr_array_add (acfg->extra_methods, method);
	}
}

static gboolean
prefer_gsharedvt_method (MonoAotCompile *acfg, MonoMethod *method)
{
	/* One instantiation with valuetypes is generated for each async method */
	if (m_class_get_image (method->klass) == mono_defaults.corlib && (!strcmp (m_class_get_name (method->klass), "AsyncMethodBuilderCore") || !strcmp (m_class_get_name (method->klass), "AsyncVoidMethodBuilder")))
		return TRUE;
	else
		return FALSE;
}

static guint32
get_method_index (MonoAotCompile *acfg, MonoMethod *method)
{
	int index = GPOINTER_TO_UINT (g_hash_table_lookup (acfg->method_indexes, method));
	
	g_assert (index);

	return index - 1;
}

static int
add_method_full (MonoAotCompile *acfg, MonoMethod *method, gboolean extra, int depth)
{
	int index;

	index = GPOINTER_TO_UINT (g_hash_table_lookup (acfg->method_indexes, method));
	if (index)
		return index - 1;

	index = acfg->method_index;
	add_method_with_index (acfg, method, index, extra);

	g_ptr_array_add (acfg->method_order, GUINT_TO_POINTER (index));

	g_hash_table_insert (acfg->method_depth, method, GUINT_TO_POINTER (depth));

	acfg->method_index ++;

	return index;
}

static int
add_method (MonoAotCompile *acfg, MonoMethod *method)
{
	return add_method_full (acfg, method, FALSE, 0);
}

static void
mono_dedup_cache_method (MonoAotCompile *acfg, MonoMethod *method)
{
	g_assert (acfg->dedup_stats);

	char *name = mono_aot_get_mangled_method_name (method);
	g_assert (name);

	// For stats
	char *stats_name = g_strdup (name);

	g_assert (acfg->dedup_cache);

	if (!g_hash_table_lookup (acfg->dedup_cache, name)) {
		// This AOTCompile owns this method
		// We do this to decide whether to write it to disk
		// during a dedup run (first phase, where we skip).
		//
		// If never changed, then maybe can avoid a recompile
		// of the cache.
		//
		// Files not read in during last phase.
		acfg->dedup_cache_changed = TRUE;

		// owns name
		g_hash_table_insert (acfg->dedup_cache, name, method);
	} else {
		// owns name
		g_free (name);
	}

	guint count = GPOINTER_TO_UINT (g_hash_table_lookup (acfg->dedup_stats, stats_name));
	count++;
	g_hash_table_insert (acfg->dedup_stats, stats_name, GUINT_TO_POINTER (count));
}

static void
add_extra_method_with_depth (MonoAotCompile *acfg, MonoMethod *method, int depth)
{
	ERROR_DECL (error);

	if (mono_method_is_generic_sharable_full (method, TRUE, TRUE, FALSE)) {
		method = mini_get_shared_method_full (method, SHARE_MODE_NONE, error);
		if (!is_ok (error)) {
			/* vtype constraint */
			mono_error_cleanup (error);
			return;
		}
	} else if ((acfg->opts & MONO_OPT_GSHAREDVT) && prefer_gsharedvt_method (acfg, method) && mono_method_is_generic_sharable_full (method, FALSE, FALSE, TRUE)) {
		/* Use the gsharedvt version */
		method = mini_get_shared_method_full (method, SHARE_MODE_GSHAREDVT, error);
		mono_error_assert_ok (error);
	}

	if ((acfg->aot_opts.dedup || acfg->aot_opts.dedup_include) && mono_aot_can_dedup (method)) {
		mono_dedup_cache_method (acfg, method);

		if (!acfg->dedup_emit_mode)
			return;
	}

	if (acfg->aot_opts.log_generics)
		aot_printf (acfg, "%*sAdding method %s.\n", depth, "", mono_method_get_full_name (method));

	add_method_full (acfg, method, TRUE, depth);
}

static void
add_extra_method (MonoAotCompile *acfg, MonoMethod *method)
{
	add_extra_method_with_depth (acfg, method, 0);
}

static void
add_jit_icall_wrapper (MonoAotCompile *acfg, MonoJitICallInfo *callinfo)
{
	if (!callinfo->sig)
		return;

	g_assert (callinfo->name && callinfo->func);

	add_method (acfg, mono_marshal_get_icall_wrapper (callinfo, TRUE));
}

static void
add_lazy_init_wrappers (MonoAotCompile *acfg)
{
	add_method (acfg, mono_marshal_get_aot_init_wrapper (AOT_INIT_METHOD));
	add_method (acfg, mono_marshal_get_aot_init_wrapper (AOT_INIT_METHOD_GSHARED_MRGCTX));
	add_method (acfg, mono_marshal_get_aot_init_wrapper (AOT_INIT_METHOD_GSHARED_VTABLE));
	add_method (acfg, mono_marshal_get_aot_init_wrapper (AOT_INIT_METHOD_GSHARED_THIS));
}

static MonoMethod*
get_runtime_invoke_sig (MonoMethodSignature *sig)
{
	MonoMethodBuilder *mb;
	MonoMethod *m;

	mb = mono_mb_new (mono_defaults.object_class, "FOO", MONO_WRAPPER_NONE);
	m = mono_mb_create_method (mb, sig, 16);
	MonoMethod *invoke = mono_marshal_get_runtime_invoke (m, FALSE);
	mono_mb_free (mb);
	return invoke;
}

static MonoMethod*
get_runtime_invoke (MonoAotCompile *acfg, MonoMethod *method, gboolean virtual_)
{
	return mono_marshal_get_runtime_invoke (method, virtual_);
}

static gboolean
can_marshal_struct (MonoClass *klass)
{
	MonoClassField *field;
	gboolean can_marshal = TRUE;
	gpointer iter = NULL;
	MonoMarshalType *info;
	int i;

	if (mono_class_is_auto_layout (klass))
		return FALSE;

	info = mono_marshal_load_type_info (klass);

	/* Only allow a few field types to avoid asserts in the marshalling code */
	while ((field = mono_class_get_fields_internal (klass, &iter))) {
		if ((field->type->attrs & FIELD_ATTRIBUTE_STATIC))
			continue;

		switch (field->type->type) {
		case MONO_TYPE_I4:
		case MONO_TYPE_U4:
		case MONO_TYPE_I1:
		case MONO_TYPE_U1:
		case MONO_TYPE_BOOLEAN:
		case MONO_TYPE_I2:
		case MONO_TYPE_U2:
		case MONO_TYPE_CHAR:
		case MONO_TYPE_I8:
		case MONO_TYPE_U8:
		case MONO_TYPE_I:
		case MONO_TYPE_U:
		case MONO_TYPE_PTR:
		case MONO_TYPE_R4:
		case MONO_TYPE_R8:
		case MONO_TYPE_STRING:
			break;
		case MONO_TYPE_VALUETYPE:
			if (!m_class_is_enumtype (mono_class_from_mono_type_internal (field->type)) && !can_marshal_struct (mono_class_from_mono_type_internal (field->type)))
				can_marshal = FALSE;
			break;
		case MONO_TYPE_SZARRAY: {
			gboolean has_mspec = FALSE;

			if (info) {
				for (i = 0; i < info->num_fields; ++i) {
					if (info->fields [i].field == field && info->fields [i].mspec)
						has_mspec = TRUE;
				}
			}
			if (!has_mspec)
				can_marshal = FALSE;
			break;
		}
		default:
			can_marshal = FALSE;
			break;
		}
	}

	/* Special cases */
	/* Its hard to compute whenever these can be marshalled or not */
	if (!strcmp (m_class_get_name_space (klass), "System.Net.NetworkInformation.MacOsStructs") && strcmp (m_class_get_name (klass), "sockaddr_dl"))
		return TRUE;

	return can_marshal;
}

static void
create_gsharedvt_inst (MonoAotCompile *acfg, MonoMethod *method, MonoGenericContext *ctx)
{
	/* Create a vtype instantiation */
	MonoGenericContext shared_context;
	MonoType **args;
	MonoGenericInst *inst;
	MonoGenericContainer *container;
	MonoClass **constraints;
	int i;

	memset (ctx, 0, sizeof (MonoGenericContext));

	if (mono_class_is_gtd (method->klass)) {
		shared_context = mono_class_get_generic_container (method->klass)->context;
		inst = shared_context.class_inst;

		args = g_new0 (MonoType*, inst->type_argc);
		for (i = 0; i < inst->type_argc; ++i) {
			args [i] = mono_get_int_type ();
		}
		ctx->class_inst = mono_metadata_get_generic_inst (inst->type_argc, args);
	}
	if (method->is_generic) {
		container = mono_method_get_generic_container (method);
		g_assert (!container->is_anonymous && container->is_method);
		shared_context = container->context;
		inst = shared_context.method_inst;

		args = g_new0 (MonoType*, inst->type_argc);
		for (i = 0; i < container->type_argc; ++i) {
			MonoGenericParamInfo *info = mono_generic_param_info (&container->type_params [i]);
			gboolean ref_only = FALSE;

			if (info && info->constraints) {
				constraints = info->constraints;

				while (*constraints) {
					MonoClass *cklass = *constraints;
					if (!(cklass == mono_defaults.object_class || (m_class_get_image (cklass) == mono_defaults.corlib && !strcmp (m_class_get_name (cklass), "ValueType"))))
						/* Inflaring the method with our vtype would not be valid */
						ref_only = TRUE;
					constraints ++;
				}
			}

			if (ref_only)
				args [i] = mono_get_object_type ();
			else
				args [i] = mono_get_int_type ();
		}
		ctx->method_inst = mono_metadata_get_generic_inst (inst->type_argc, args);
	}
}

static void
add_gc_wrappers (MonoAotCompile *acfg)
{
	MonoMethod *m;
	/* Managed Allocators */
	int nallocators = mono_gc_get_managed_allocator_types ();
	for (int i = 0; i < nallocators; ++i) {
		if ((m = mono_gc_get_managed_allocator_by_type (i, MANAGED_ALLOCATOR_REGULAR)))
			add_method (acfg, m);
		if ((m = mono_gc_get_managed_allocator_by_type (i, MANAGED_ALLOCATOR_SLOW_PATH)))
			add_method (acfg, m);
		if ((m = mono_gc_get_managed_allocator_by_type (i, MANAGED_ALLOCATOR_PROFILER)))
			add_method (acfg, m);
	}

	/* write barriers */
	if (mono_gc_is_moving ()) {
		add_method (acfg, mono_gc_get_specific_write_barrier (FALSE));
		add_method (acfg, mono_gc_get_specific_write_barrier (TRUE));
	}
}

static gboolean
contains_disable_reflection_attribute (MonoCustomAttrInfo *cattr)
{
	for (int i = 0; i < cattr->num_attrs; ++i) {
		MonoCustomAttrEntry *attr = &cattr->attrs [i];

		if (!attr->ctor)
			return FALSE;

		if (strcmp (m_class_get_name_space (attr->ctor->klass), "System.Runtime.CompilerServices"))
			return FALSE;

		if (strcmp (m_class_get_name (attr->ctor->klass), "DisablePrivateReflectionAttribute"))
			return FALSE;
	}

	return TRUE;
}

gboolean
mono_aot_can_specialize (MonoMethod *method)
{
	if (!method)
		return FALSE;

	if (method->wrapper_type != MONO_WRAPPER_NONE)
		return FALSE;

	// If it's not private, we can't specialize
	if ((method->flags & METHOD_ATTRIBUTE_MEMBER_ACCESS_MASK) != METHOD_ATTRIBUTE_PRIVATE)
		return FALSE;

	// If it has the attribute disabling the specialization, we can't specialize
	//
	// Set by linker, indicates that the method can be found through reflection
	// and that call-site specialization shouldn't be done.
	//
	// Important that this attribute is used for *nothing else*
	//
	// If future authors make use of it (to disable more optimizations),
	// change this place to use a new attribute.
	ERROR_DECL (cattr_error);
	MonoCustomAttrInfo *cattr = mono_custom_attrs_from_class_checked (method->klass, cattr_error);

	if (!is_ok (cattr_error)) {
		mono_error_cleanup (cattr_error);
		goto cleanup_false;
	} else if (cattr && contains_disable_reflection_attribute (cattr)) {
		goto cleanup_true;
	}

	cattr = mono_custom_attrs_from_method_checked (method, cattr_error);

	if (!is_ok (cattr_error)) {
		mono_error_cleanup (cattr_error);
		goto cleanup_false;
	} else if (cattr && contains_disable_reflection_attribute (cattr)) {
		goto cleanup_true;
	} else {
		goto cleanup_false;
	}

cleanup_false:
	if (cattr)
		mono_custom_attrs_free (cattr);
	return FALSE;

cleanup_true:
	if (cattr)
		mono_custom_attrs_free (cattr);
	return TRUE;
}

static void
add_wrappers (MonoAotCompile *acfg)
{
	MonoMethod *method, *m;
	int i, j;
	MonoMethodSignature *sig, *csig;
	guint32 token;

	/* 
	 * FIXME: Instead of AOTing all the wrappers, it might be better to redesign them
	 * so there is only one wrapper of a given type, or inlining their contents into their
	 * callers.
	 */
	for (i = 0; i < acfg->image->tables [MONO_TABLE_METHOD].rows; ++i) {
		ERROR_DECL (error);
		MonoMethod *method;
		guint32 token = MONO_TOKEN_METHOD_DEF | (i + 1);
		gboolean skip = FALSE;

		method = mono_get_method_checked (acfg->image, token, NULL, NULL, error);
		report_loader_error (acfg, error, TRUE, "Failed to load method token 0x%x due to %s\n", i, mono_error_get_message (error));

		if ((method->flags & METHOD_ATTRIBUTE_PINVOKE_IMPL) ||
			(method->iflags & METHOD_IMPL_ATTRIBUTE_RUNTIME) ||
			(method->flags & METHOD_ATTRIBUTE_ABSTRACT))
			skip = TRUE;

		/* Skip methods which can not be handled by get_runtime_invoke () */
		sig = mono_method_signature_internal (method);
		if (!sig)
			continue;
		if ((sig->ret->type == MONO_TYPE_PTR) ||
			(sig->ret->type == MONO_TYPE_TYPEDBYREF))
			skip = TRUE;
		if (mono_class_is_open_constructed_type (sig->ret))
			skip = TRUE;

		for (j = 0; j < sig->param_count; j++) {
			if (sig->params [j]->type == MONO_TYPE_TYPEDBYREF)
				skip = TRUE;
			if (mono_class_is_open_constructed_type (sig->params [j]))
				skip = TRUE;
		}

#ifdef MONO_ARCH_DYN_CALL_SUPPORTED
		if (!mono_class_is_contextbound (method->klass)) {
			MonoDynCallInfo *info = mono_arch_dyn_call_prepare (sig);
			gboolean has_nullable = FALSE;

			for (j = 0; j < sig->param_count; j++) {
				if (sig->params [j]->type == MONO_TYPE_GENERICINST && mono_class_is_nullable (mono_class_from_mono_type_internal (sig->params [j])))
					has_nullable = TRUE;
			}

			if (info && !has_nullable && !acfg->aot_opts.llvm_only) {
				/* Supported by the dynamic runtime-invoke wrapper */
				skip = TRUE;
			}
			if (info)
				mono_arch_dyn_call_free (info);
		}
#endif

		if (acfg->aot_opts.llvm_only)
			/* Supported by the gsharedvt based runtime-invoke wrapper */
			skip = TRUE;

		if (!skip) {
			//printf ("%s\n", mono_method_full_name (method, TRUE));
			add_method (acfg, get_runtime_invoke (acfg, method, FALSE));
		}
 	}

	if (mono_is_corlib_image (acfg->image->assembly->image)) {
		/* Runtime invoke wrappers */

		MonoType *void_type = mono_get_void_type ();
		MonoType *string_type = m_class_get_byval_arg (mono_defaults.string_class);

		/* void runtime-invoke () [.cctor] */
		csig = mono_metadata_signature_alloc (mono_defaults.corlib, 0);
		csig->ret = void_type;
		add_method (acfg, get_runtime_invoke_sig (csig));

		/* void runtime-invoke () [Finalize] */
		csig = mono_metadata_signature_alloc (mono_defaults.corlib, 0);
		csig->hasthis = 1;
		csig->ret = void_type;
		add_method (acfg, get_runtime_invoke_sig (csig));

		/* void runtime-invoke (string) [exception ctor] */
		csig = mono_metadata_signature_alloc (mono_defaults.corlib, 1);
		csig->hasthis = 1;
		csig->ret = void_type;
		csig->params [0] = string_type;
		add_method (acfg, get_runtime_invoke_sig (csig));

		/* void runtime-invoke (string, string) [exception ctor] */
		csig = mono_metadata_signature_alloc (mono_defaults.corlib, 2);
		csig->hasthis = 1;
		csig->ret = void_type;
		csig->params [0] = string_type;
		csig->params [1] = string_type;
		add_method (acfg, get_runtime_invoke_sig (csig));

		/* string runtime-invoke () [Exception.ToString ()] */
		csig = mono_metadata_signature_alloc (mono_defaults.corlib, 0);
		csig->hasthis = 1;
		csig->ret = string_type;
		add_method (acfg, get_runtime_invoke_sig (csig));

		/* void runtime-invoke (string, Exception) [exception ctor] */
		csig = mono_metadata_signature_alloc (mono_defaults.corlib, 2);
		csig->hasthis = 1;
		csig->ret = void_type;
		csig->params [0] = string_type;
		csig->params [1] = m_class_get_byval_arg (mono_defaults.exception_class);
		add_method (acfg, get_runtime_invoke_sig (csig));

		/* Assembly runtime-invoke (string, Assembly, bool) [DoAssemblyResolve] */
		csig = mono_metadata_signature_alloc (mono_defaults.corlib, 3);
		csig->hasthis = 1;
		csig->ret = m_class_get_byval_arg (mono_class_load_from_name (mono_defaults.corlib, "System.Reflection", "Assembly"));
		csig->params [0] = string_type;
		csig->params [1] = m_class_get_byval_arg (mono_class_load_from_name (mono_defaults.corlib, "System.Reflection", "Assembly"));
		csig->params [2] = m_class_get_byval_arg (mono_defaults.boolean_class);
		add_method (acfg, get_runtime_invoke_sig (csig));

		/* runtime-invoke used by finalizers */
		add_method (acfg, get_runtime_invoke (acfg, get_method_nofail (mono_defaults.object_class, "Finalize", 0, 0), TRUE));

		/* This is used by mono_runtime_capture_context () */
		method = mono_get_context_capture_method ();
		if (method)
			add_method (acfg, get_runtime_invoke (acfg, method, FALSE));

#ifdef MONO_ARCH_DYN_CALL_SUPPORTED
		if (!acfg->aot_opts.llvm_only)
			add_method (acfg, mono_marshal_get_runtime_invoke_dynamic ());
#endif

		/* These are used by mono_jit_runtime_invoke () to calls gsharedvt out wrappers */
		if (acfg->aot_opts.llvm_only) {
			int variants;

			/* Create simplified signatures which match the signature used by the gsharedvt out wrappers */
			for (variants = 0; variants < 4; ++variants) {
				for (i = 0; i < 40; ++i) {
					sig = mini_get_gsharedvt_out_sig_wrapper_signature ((variants & 1) > 0, (variants & 2) > 0, i);
					add_extra_method (acfg, mono_marshal_get_runtime_invoke_for_sig (sig));

					g_free (sig);
				}
			}
		}

		/* stelemref */
		add_method (acfg, mono_marshal_get_stelemref ());

		add_gc_wrappers (acfg);

		/* Stelemref wrappers */
		{
			MonoMethod **wrappers;
			int nwrappers;

			wrappers = mono_marshal_get_virtual_stelemref_wrappers (&nwrappers);
			for (i = 0; i < nwrappers; ++i)
				add_method (acfg, wrappers [i]);
			g_free (wrappers);
		}

		/* castclass_with_check wrapper */
		add_method (acfg, mono_marshal_get_castclass_with_cache ());
		/* isinst_with_check wrapper */
		add_method (acfg, mono_marshal_get_isinst_with_cache ());

		/* JIT icall wrappers */
		/* FIXME: locking - this is "safe" as full-AOT threads don't mutate the icall data */
		for (int i = 0; i < MONO_JIT_ICALL_count; ++i)
			add_jit_icall_wrapper (acfg, mono_find_jit_icall_info ((MonoJitICallId)i));
	}

	/* 
	 * remoting-invoke-with-check wrappers are very frequent, so avoid emitting them,
	 * we use the original method instead at runtime.
	 * Since full-aot doesn't support remoting, this is not a problem.
	 */
#if 0
	/* remoting-invoke wrappers */
	for (i = 0; i < acfg->image->tables [MONO_TABLE_METHOD].rows; ++i) {
		ERROR_DECL (error);
		MonoMethodSignature *sig;
		
		token = MONO_TOKEN_METHOD_DEF | (i + 1);
		method = mono_get_method_checked (acfg->image, token, NULL, NULL, error);
		g_assert (mono_error_ok (error)); /* FIXME don't swallow the error */

		sig = mono_method_signature_internal (method);

		if (sig->hasthis && (method->klass->marshalbyref || method->klass == mono_defaults.object_class)) {
			m = mono_marshal_get_remoting_invoke_with_check (method);

			add_method (acfg, m);
		}
	}
#endif

	/* delegate-invoke wrappers */
	for (i = 0; i < acfg->image->tables [MONO_TABLE_TYPEDEF].rows; ++i) {
		ERROR_DECL (error);
		MonoClass *klass;
		
		token = MONO_TOKEN_TYPE_DEF | (i + 1);
		klass = mono_class_get_checked (acfg->image, token, error);

		if (!klass) {
			mono_error_cleanup (error);
			continue;
		}

		if (!m_class_is_delegate (klass) || klass == mono_defaults.delegate_class || klass == mono_defaults.multicastdelegate_class)
			continue;

		if (!mono_class_is_gtd (klass)) {
			method = mono_get_delegate_invoke_internal (klass);

			m = mono_marshal_get_delegate_invoke (method, NULL);

			add_method (acfg, m);

			method = try_get_method_nofail (klass, "BeginInvoke", -1, 0);
			if (method)
				add_method (acfg, mono_marshal_get_delegate_begin_invoke (method));

			method = try_get_method_nofail (klass, "EndInvoke", -1, 0);
			if (method)
				add_method (acfg, mono_marshal_get_delegate_end_invoke (method));

			MonoCustomAttrInfo *cattr;
			cattr = mono_custom_attrs_from_class_checked (klass, error);
			if (!is_ok (error)) {
				mono_error_cleanup (error);
				g_assert (!cattr);
				continue;
			}

			if (cattr) {
				int j;

				for (j = 0; j < cattr->num_attrs; ++j)
					if (cattr->attrs [j].ctor && (!strcmp (m_class_get_name (cattr->attrs [j].ctor->klass), "MonoNativeFunctionWrapperAttribute") || !strcmp (m_class_get_name (cattr->attrs [j].ctor->klass), "UnmanagedFunctionPointerAttribute")))
						break;
				if (j < cattr->num_attrs) {
					MonoMethod *invoke;
					MonoMethod *wrapper;
					MonoMethod *del_invoke;

					/* Add wrappers needed by mono_ftnptr_to_delegate () */
					invoke = mono_get_delegate_invoke_internal (klass);
					wrapper = mono_marshal_get_native_func_wrapper_aot (klass);
					del_invoke = mono_marshal_get_delegate_invoke_internal (invoke, FALSE, TRUE, wrapper);
					add_method (acfg, wrapper);
					add_method (acfg, del_invoke);
				}
				mono_custom_attrs_free (cattr);
			}
		} else if ((acfg->opts & MONO_OPT_GSHAREDVT) && mono_class_is_gtd (klass)) {
			ERROR_DECL (error);
			MonoGenericContext ctx;
			MonoMethod *inst, *gshared;

			/*
			 * Emit gsharedvt versions of the generic delegate-invoke wrappers
			 */
			/* Invoke */
			method = mono_get_delegate_invoke_internal (klass);
			create_gsharedvt_inst (acfg, method, &ctx);

			inst = mono_class_inflate_generic_method_checked (method, &ctx, error);
			g_assert (mono_error_ok (error)); /* FIXME don't swallow the error */

			m = mono_marshal_get_delegate_invoke (inst, NULL);
			g_assert (m->is_inflated);

			gshared = mini_get_shared_method_full (m, SHARE_MODE_GSHAREDVT, error);
			mono_error_assert_ok (error);

			add_extra_method (acfg, gshared);

			/* begin-invoke */
			method = mono_get_delegate_begin_invoke_internal (klass);
			if (method) {
				create_gsharedvt_inst (acfg, method, &ctx);

				inst = mono_class_inflate_generic_method_checked (method, &ctx, error);
				g_assert (mono_error_ok (error)); /* FIXME don't swallow the error */

				m = mono_marshal_get_delegate_begin_invoke (inst);
				g_assert (m->is_inflated);

				gshared = mini_get_shared_method_full (m, SHARE_MODE_GSHAREDVT, error);
				mono_error_assert_ok (error);

				add_extra_method (acfg, gshared);
			}

			/* end-invoke */
			method = mono_get_delegate_end_invoke_internal (klass);
			if (method) {
				create_gsharedvt_inst (acfg, method, &ctx);

				inst = mono_class_inflate_generic_method_checked (method, &ctx, error);
				g_assert (mono_error_ok (error)); /* FIXME don't swallow the error */

				m = mono_marshal_get_delegate_end_invoke (inst);
				g_assert (m->is_inflated);

				gshared = mini_get_shared_method_full (m, SHARE_MODE_GSHAREDVT, error);
				mono_error_assert_ok (error);

				add_extra_method (acfg, gshared);
			}
		}
	}

	/* array access wrappers */
	for (i = 0; i < acfg->image->tables [MONO_TABLE_TYPESPEC].rows; ++i) {
		ERROR_DECL (error);
		MonoClass *klass;
		
		token = MONO_TOKEN_TYPE_SPEC | (i + 1);
		klass = mono_class_get_checked (acfg->image, token, error);

		if (!klass) {
			mono_error_cleanup (error);
			continue;
		}

		if (m_class_get_rank (klass) && MONO_TYPE_IS_PRIMITIVE (m_class_get_byval_arg (m_class_get_element_class (klass)))) {
			MonoMethod *m, *wrapper;

			/* Add runtime-invoke wrappers too */

			m = get_method_nofail (klass, "Get", -1, 0);
			g_assert (m);
			wrapper = mono_marshal_get_array_accessor_wrapper (m);
			add_extra_method (acfg, wrapper);
			if (!acfg->aot_opts.llvm_only)
				add_extra_method (acfg, get_runtime_invoke (acfg, wrapper, FALSE));

			m = get_method_nofail (klass, "Set", -1, 0);
			g_assert (m);
			wrapper = mono_marshal_get_array_accessor_wrapper (m);
			add_extra_method (acfg, wrapper);
			if (!acfg->aot_opts.llvm_only)
				add_extra_method (acfg, get_runtime_invoke (acfg, wrapper, FALSE));
		}
	}

	/* Synchronized wrappers */
	for (i = 0; i < acfg->image->tables [MONO_TABLE_METHOD].rows; ++i) {
		ERROR_DECL (error);
		token = MONO_TOKEN_METHOD_DEF | (i + 1);
		method = mono_get_method_checked (acfg->image, token, NULL, NULL, error);
		report_loader_error (acfg, error, TRUE, "Failed to load method token 0x%x due to %s\n", i, mono_error_get_message (error));

		if (method->iflags & METHOD_IMPL_ATTRIBUTE_SYNCHRONIZED) {
			if (method->is_generic) {
				// FIXME:
			} else if ((acfg->opts & MONO_OPT_GSHAREDVT) && mono_class_is_gtd (method->klass)) {
				ERROR_DECL (error);
				MonoGenericContext ctx;
				MonoMethod *inst, *gshared, *m;

				/*
				 * Create a generic wrapper for a generic instance, and AOT that.
				 */
				create_gsharedvt_inst (acfg, method, &ctx);
				inst = mono_class_inflate_generic_method_checked (method, &ctx, error);
				g_assert (mono_error_ok (error)); /* FIXME don't swallow the error */
				m = mono_marshal_get_synchronized_wrapper (inst);
				g_assert (m->is_inflated);
				gshared = mini_get_shared_method_full (m, SHARE_MODE_GSHAREDVT, error);
				mono_error_assert_ok (error);

				add_method (acfg, gshared);
			} else {
				add_method (acfg, mono_marshal_get_synchronized_wrapper (method));
			}
		}
	}

	/* pinvoke wrappers */
	for (i = 0; i < acfg->image->tables [MONO_TABLE_METHOD].rows; ++i) {
		ERROR_DECL (error);
		MonoMethod *method;
		guint32 token = MONO_TOKEN_METHOD_DEF | (i + 1);

		method = mono_get_method_checked (acfg->image, token, NULL, NULL, error);
		report_loader_error (acfg, error, TRUE, "Failed to load method token 0x%x due to %s\n", i, mono_error_get_message (error));

		if ((method->flags & METHOD_ATTRIBUTE_PINVOKE_IMPL) ||
			(method->iflags & METHOD_IMPL_ATTRIBUTE_INTERNAL_CALL)) {
			add_method (acfg, mono_marshal_get_native_wrapper (method, TRUE, TRUE));
		}

		if (method->iflags & METHOD_IMPL_ATTRIBUTE_INTERNAL_CALL) {
			if (acfg->aot_opts.llvm_only) {
				/* The wrappers have a different signature (hasthis is not set) so need to add this too */
				add_gsharedvt_wrappers (acfg, mono_method_signature_internal (method), FALSE, TRUE, FALSE);
			}
		}
	}
 
	/* native-to-managed wrappers */
	for (i = 0; i < acfg->image->tables [MONO_TABLE_METHOD].rows; ++i) {
		ERROR_DECL (error);
		MonoMethod *method;
		guint32 token = MONO_TOKEN_METHOD_DEF | (i + 1);
		MonoCustomAttrInfo *cattr;
		int j;

		method = mono_get_method_checked (acfg->image, token, NULL, NULL, error);
		report_loader_error (acfg, error, TRUE, "Failed to load method token 0x%x due to %s\n", i, mono_error_get_message (error));

		/* 
		 * Only generate native-to-managed wrappers for methods which have an
		 * attribute named MonoPInvokeCallbackAttribute. We search for the attribute by
		 * name to avoid defining a new assembly to contain it.
		 */
		cattr = mono_custom_attrs_from_method_checked (method, error);
		if (!is_ok (error)) {
			char *name = mono_method_get_full_name (method);
			report_loader_error (acfg, error, TRUE, "Failed to load custom attributes from method %s due to %s\n", name, mono_error_get_message (error));
			g_free (name);
		}

		if (cattr) {
			for (j = 0; j < cattr->num_attrs; ++j)
				if (cattr->attrs [j].ctor && !strcmp (m_class_get_name (cattr->attrs [j].ctor->klass), "MonoPInvokeCallbackAttribute"))
					break;
			if (j < cattr->num_attrs) {
				MonoCustomAttrEntry *e = &cattr->attrs [j];
				MonoMethodSignature *sig = mono_method_signature_internal (e->ctor);
				const char *p = (const char*)e->data;
				const char *named;
				int slen, num_named, named_type;
				char *n;
				MonoType *t;
				MonoClass *klass;
				char *export_name = NULL;
				MonoMethod *wrapper;

				/* this cannot be enforced by the C# compiler so we must give the user some warning before aborting */
				if (!(method->flags & METHOD_ATTRIBUTE_STATIC)) {
					g_warning ("AOT restriction: Method '%s' must be static since it is decorated with [MonoPInvokeCallback]. See https://docs.microsoft.com/xamarin/ios/internals/limitations#reverse-callbacks",
						mono_method_full_name (method, TRUE));
					exit (1);
				}

				g_assert (sig->param_count == 1);
				g_assert (sig->params [0]->type == MONO_TYPE_CLASS && !strcmp (m_class_get_name (mono_class_from_mono_type_internal (sig->params [0])), "Type"));

				/* 
				 * Decode the cattr manually since we can't create objects
				 * during aot compilation.
				 */
					
				/* Skip prolog */
				p += 2;

				/* From load_cattr_value () in reflection.c */
				slen = mono_metadata_decode_value (p, &p);
				n = (char *)g_memdup (p, slen + 1);
				n [slen] = 0;
				t = mono_reflection_type_from_name_checked (n, acfg->image, error);
				g_assert (t);
				mono_error_assert_ok (error);
				g_free (n);

				klass = mono_class_from_mono_type_internal (t);
				g_assert (m_class_get_parent (klass) == mono_defaults.multicastdelegate_class);

				p += slen;

				num_named = read16 (p);
				p += 2;

				g_assert (num_named < 2);
				if (num_named == 1) {
					int name_len;
					char *name;

					/* parse ExportSymbol attribute */
					named = p;
					named_type = *named;
					named += 1;
					/* data_type = *named; */
					named += 1;

					name_len = mono_metadata_decode_blob_size (named, &named);
					name = (char *)g_malloc (name_len + 1);
					memcpy (name, named, name_len);
					name [name_len] = 0;
					named += name_len;

					g_assert (named_type == 0x54);
					g_assert (!strcmp (name, "ExportSymbol"));

					/* load_cattr_value (), string case */
MONO_DISABLE_WARNING (4310) // cast truncates constant value
					g_assert (*named != (char)0xFF);
MONO_RESTORE_WARNING
					slen = mono_metadata_decode_value (named, &named);
					export_name = (char *)g_malloc (slen + 1);
					memcpy (export_name, named, slen);
					export_name [slen] = 0;
					named += slen;
				}

				wrapper = mono_marshal_get_managed_wrapper (method, klass, 0, error);
				mono_error_assert_ok (error);

				add_method (acfg, wrapper);
				if (export_name)
					g_hash_table_insert (acfg->export_names, wrapper, export_name);
			}
			g_free (cattr);
		}

		if ((method->flags & METHOD_ATTRIBUTE_PINVOKE_IMPL) ||
			(method->iflags & METHOD_IMPL_ATTRIBUTE_INTERNAL_CALL)) {
			add_method (acfg, mono_marshal_get_native_wrapper (method, TRUE, TRUE));
		}
	}

	/* StructureToPtr/PtrToStructure wrappers */
	for (i = 0; i < acfg->image->tables [MONO_TABLE_TYPEDEF].rows; ++i) {
		ERROR_DECL (error);
		MonoClass *klass;
		
		token = MONO_TOKEN_TYPE_DEF | (i + 1);
		klass = mono_class_get_checked (acfg->image, token, error);

		if (!klass) {
			mono_error_cleanup (error);
			continue;
		}

		if (m_class_is_valuetype (klass) && !mono_class_is_gtd (klass) && can_marshal_struct (klass) &&
			!(m_class_get_nested_in (klass) && strstr (m_class_get_name (m_class_get_nested_in (klass)), "<PrivateImplementationDetails>") == m_class_get_name (m_class_get_nested_in (klass)))) {
			add_method (acfg, mono_marshal_get_struct_to_ptr (klass));
			add_method (acfg, mono_marshal_get_ptr_to_struct (klass));
		}
	}
}

static gboolean
has_type_vars (MonoClass *klass)
{
	if ((m_class_get_byval_arg (klass)->type == MONO_TYPE_VAR) || (m_class_get_byval_arg (klass)->type == MONO_TYPE_MVAR))
		return TRUE;
	if (m_class_get_rank (klass))
		return has_type_vars (m_class_get_element_class (klass));
	if (mono_class_is_ginst (klass)) {
		MonoGenericContext *context = &mono_class_get_generic_class (klass)->context;
		if (context->class_inst) {
			int i;

			for (i = 0; i < context->class_inst->type_argc; ++i)
				if (has_type_vars (mono_class_from_mono_type_internal (context->class_inst->type_argv [i])))
					return TRUE;
		}
	}
	if (mono_class_is_gtd (klass))
		return TRUE;
	return FALSE;
}

static gboolean
is_vt_inst (MonoGenericInst *inst)
{
	int i;

	for (i = 0; i < inst->type_argc; ++i) {
		MonoType *t = inst->type_argv [i];
		if (MONO_TYPE_ISSTRUCT (t) || t->type == MONO_TYPE_VALUETYPE)
			return TRUE;
	}
	return FALSE;
}

static gboolean
method_has_type_vars (MonoMethod *method)
{
	if (has_type_vars (method->klass))
		return TRUE;

	if (method->is_inflated) {
		MonoGenericContext *context = mono_method_get_context (method);
		if (context->method_inst) {
			int i;

			for (i = 0; i < context->method_inst->type_argc; ++i)
				if (has_type_vars (mono_class_from_mono_type_internal (context->method_inst->type_argv [i])))
					return TRUE;
		}
	}
	return FALSE;
}

static
gboolean mono_aot_mode_is_full (MonoAotOptions *opts)
{
	return opts->mode == MONO_AOT_MODE_FULL;
}

static
gboolean mono_aot_mode_is_interp (MonoAotOptions *opts)
{
	return opts->interp;
}

static
gboolean mono_aot_mode_is_hybrid (MonoAotOptions *opts)
{
	return opts->mode == MONO_AOT_MODE_HYBRID;
}

static void add_generic_class_with_depth (MonoAotCompile *acfg, MonoClass *klass, int depth, const char *ref);

static void
add_generic_class (MonoAotCompile *acfg, MonoClass *klass, gboolean force, const char *ref)
{
	/* This might lead to a huge code blowup so only do it if neccesary */
	if (!mono_aot_mode_is_full (&acfg->aot_opts) && !mono_aot_mode_is_hybrid (&acfg->aot_opts) && !force)
		return;

	add_generic_class_with_depth (acfg, klass, 0, ref);
}

static gboolean
check_type_depth (MonoType *t, int depth)
{
	int i;

	if (depth > 8)
		return TRUE;

	switch (t->type) {
	case MONO_TYPE_GENERICINST: {
		MonoGenericClass *gklass = t->data.generic_class;
		MonoGenericInst *ginst = gklass->context.class_inst;

		if (ginst) {
			for (i = 0; i < ginst->type_argc; ++i) {
				if (check_type_depth (ginst->type_argv [i], depth + 1))
					return TRUE;
			}
		}
		break;
	}
	default:
		break;
	}

	return FALSE;
}

static void
add_types_from_method_header (MonoAotCompile *acfg, MonoMethod *method);

/*
 * add_generic_class:
 *
 *   Add all methods of a generic class.
 */
static void
add_generic_class_with_depth (MonoAotCompile *acfg, MonoClass *klass, int depth, const char *ref)
{
	MonoMethod *method;
	MonoClassField *field;
	gpointer iter;
	gboolean use_gsharedvt = FALSE;

	if (!acfg->ginst_hash)
		acfg->ginst_hash = g_hash_table_new (NULL, NULL);

	mono_class_init_internal (klass);

	if (mono_class_is_ginst (klass) && mono_class_get_generic_class (klass)->context.class_inst->is_open)
		return;

	if (has_type_vars (klass))
		return;

	if (!mono_class_is_ginst (klass) && !m_class_get_rank (klass))
		return;

	if (mono_class_has_failure (klass))
		return;

	if (!acfg->ginst_hash)
		acfg->ginst_hash = g_hash_table_new (NULL, NULL);

	if (g_hash_table_lookup (acfg->ginst_hash, klass))
		return;

	if (check_type_depth (m_class_get_byval_arg (klass), 0))
		return;

	if (acfg->aot_opts.log_generics) {
		char *s = mono_type_full_name (m_class_get_byval_arg (klass));
		aot_printf (acfg, "%*sAdding generic instance %s [%s].\n", depth, "", s, ref);
		g_free (s);
	}

	g_hash_table_insert (acfg->ginst_hash, klass, klass);

	/*
	 * Use gsharedvt for generic collections with vtype arguments to avoid code blowup.
	 * Enable this only for some classes since gsharedvt might not support all methods.
	 */
	if ((acfg->opts & MONO_OPT_GSHAREDVT) && m_class_get_image (klass) == mono_defaults.corlib && mono_class_is_ginst (klass) && mono_class_get_generic_class (klass)->context.class_inst && is_vt_inst (mono_class_get_generic_class (klass)->context.class_inst) &&
		(!strcmp (m_class_get_name (klass), "Dictionary`2") || !strcmp (m_class_get_name (klass), "List`1") || !strcmp (m_class_get_name (klass), "ReadOnlyCollection`1")))
		use_gsharedvt = TRUE;

	iter = NULL;
	while ((method = mono_class_get_methods (klass, &iter))) {
		if ((acfg->opts & MONO_OPT_GSHAREDVT) && method->is_inflated && mono_method_get_context (method)->method_inst) {
			/*
			 * This is partial sharing, and we can't handle it yet
			 */
			continue;
		}
		
		if (mono_method_is_generic_sharable_full (method, FALSE, FALSE, use_gsharedvt)) {
			/* Already added */
			add_types_from_method_header (acfg, method);
			continue;
		}

		if (method->is_generic)
			/* FIXME: */
			continue;

		/*
		 * FIXME: Instances which are referenced by these methods are not added,
		 * for example Array.Resize<int> for List<int>.Add ().
		 */
		add_extra_method_with_depth (acfg, method, depth + 1);
	}

	iter = NULL;
	while ((field = mono_class_get_fields_internal (klass, &iter))) {
		if (field->type->type == MONO_TYPE_GENERICINST)
			add_generic_class_with_depth (acfg, mono_class_from_mono_type_internal (field->type), depth + 1, "field");
	}

	if (m_class_is_delegate (klass)) {
		method = mono_get_delegate_invoke_internal (klass);

		method = mono_marshal_get_delegate_invoke (method, NULL);

		if (acfg->aot_opts.log_generics)
			aot_printf (acfg, "%*sAdding method %s.\n", depth, "", mono_method_get_full_name (method));

		add_method (acfg, method);
	}

	/* Add superclasses */
	if (m_class_get_parent (klass))
		add_generic_class_with_depth (acfg, m_class_get_parent (klass), depth, "parent");

	const char *klass_name = m_class_get_name (klass);
	const char *klass_name_space = m_class_get_name_space (klass);
	const gboolean in_corlib = m_class_get_image (klass) == mono_defaults.corlib;
	/* 
	 * For ICollection<T>, add instances of the helper methods
	 * in Array, since a T[] could be cast to ICollection<T>.
	 */
	if (in_corlib && !strcmp (klass_name_space, "System.Collections.Generic") &&
		(!strcmp(klass_name, "ICollection`1") || !strcmp (klass_name, "IEnumerable`1") || !strcmp (klass_name, "IList`1") || !strcmp (klass_name, "IEnumerator`1") || !strcmp (klass_name, "IReadOnlyList`1"))) {
		MonoClass *tclass = mono_class_from_mono_type_internal (mono_class_get_generic_class (klass)->context.class_inst->type_argv [0]);
		MonoClass *array_class = mono_class_create_bounded_array (tclass, 1, FALSE);
		gpointer iter;
		char *name_prefix;

		if (!strcmp (klass_name, "IEnumerator`1"))
			name_prefix = g_strdup_printf ("%s.%s", klass_name_space, "IEnumerable`1");
		else
			name_prefix = g_strdup_printf ("%s.%s", klass_name_space, klass_name);

		/* Add the T[]/InternalEnumerator class */
		if (!strcmp (klass_name, "IEnumerable`1") || !strcmp (klass_name, "IEnumerator`1")) {
			ERROR_DECL (error);
			MonoClass *nclass;

			iter = NULL;
			while ((nclass = mono_class_get_nested_types (m_class_get_parent (array_class), &iter))) {
				if (!strcmp (m_class_get_name (nclass), "InternalEnumerator`1"))
					break;
			}
			g_assert (nclass);
			nclass = mono_class_inflate_generic_class_checked (nclass, mono_generic_class_get_context (mono_class_get_generic_class (klass)), error);
			mono_error_assert_ok (error); /* FIXME don't swallow the error */
			add_generic_class (acfg, nclass, FALSE, "ICollection<T>");
		}

		iter = NULL;
		while ((method = mono_class_get_methods (array_class, &iter))) {
			if (!strncmp (method->name, name_prefix, strlen (name_prefix))) {
				MonoMethod *m = mono_aot_get_array_helper_from_wrapper (method);

				if (m->is_inflated && !mono_method_is_generic_sharable_full (m, FALSE, FALSE, FALSE))
					add_extra_method_with_depth (acfg, m, depth);
			}
		}

		g_free (name_prefix);
	}

	/* Add an instance of GenericComparer<T> which is created dynamically by Comparer<T> */
	if (in_corlib && !strcmp (klass_name_space, "System.Collections.Generic") && !strcmp (klass_name, "Comparer`1")) {
		ERROR_DECL (error);
		MonoClass *tclass = mono_class_from_mono_type_internal (mono_class_get_generic_class (klass)->context.class_inst->type_argv [0]);
		MonoClass *icomparable, *gcomparer, *icomparable_inst;
		MonoGenericContext ctx;
		MonoType *args [16];

		memset (&ctx, 0, sizeof (ctx));

		icomparable = mono_class_load_from_name (mono_defaults.corlib, "System", "IComparable`1");

		args [0] = m_class_get_byval_arg (tclass);
		ctx.class_inst = mono_metadata_get_generic_inst (1, args);

		icomparable_inst = mono_class_inflate_generic_class_checked (icomparable, &ctx, error);
		mono_error_assert_ok (error); /* FIXME don't swallow the error */

		if (mono_class_is_assignable_from_internal (icomparable_inst, tclass)) {
			MonoClass *gcomparer_inst;
			gcomparer = mono_class_load_from_name (mono_defaults.corlib, "System.Collections.Generic", "GenericComparer`1");
			gcomparer_inst = mono_class_inflate_generic_class_checked (gcomparer, &ctx, error);
			mono_error_assert_ok (error); /* FIXME don't swallow the error */

			add_generic_class (acfg, gcomparer_inst, FALSE, "Comparer<T>");
		}
	}

	/* Add an instance of GenericEqualityComparer<T> which is created dynamically by EqualityComparer<T> */
	if (in_corlib && !strcmp (klass_name_space, "System.Collections.Generic") && !strcmp (klass_name, "EqualityComparer`1")) {
		ERROR_DECL (error);
		MonoClass *tclass = mono_class_from_mono_type_internal (mono_class_get_generic_class (klass)->context.class_inst->type_argv [0]);
		MonoClass *iface, *gcomparer, *iface_inst;
		MonoGenericContext ctx;
		MonoType *args [16];

		memset (&ctx, 0, sizeof (ctx));

		iface = mono_class_load_from_name (mono_defaults.corlib, "System", "IEquatable`1");
		g_assert (iface);
		args [0] = m_class_get_byval_arg (tclass);
		ctx.class_inst = mono_metadata_get_generic_inst (1, args);

		iface_inst = mono_class_inflate_generic_class_checked (iface, &ctx, error);
		mono_error_assert_ok (error); /* FIXME don't swallow the error */

		if (mono_class_is_assignable_from_internal (iface_inst, tclass)) {
			MonoClass *gcomparer_inst;
			ERROR_DECL (error);

			gcomparer = mono_class_load_from_name (mono_defaults.corlib, "System.Collections.Generic", "GenericEqualityComparer`1");
			gcomparer_inst = mono_class_inflate_generic_class_checked (gcomparer, &ctx, error);
			mono_error_assert_ok (error); /* FIXME don't swallow the error */
			add_generic_class (acfg, gcomparer_inst, FALSE, "EqualityComparer<T>");
		}
	}

	/* Add an instance of EnumComparer<T> which is created dynamically by EqualityComparer<T> for enums */
	if (in_corlib && !strcmp (klass_name_space, "System.Collections.Generic") && !strcmp (klass_name, "EqualityComparer`1")) {
		MonoClass *enum_comparer;
		MonoClass *tclass = mono_class_from_mono_type_internal (mono_class_get_generic_class (klass)->context.class_inst->type_argv [0]);
		MonoGenericContext ctx;
		MonoType *args [16];

		if (m_class_is_enumtype (tclass)) {
			MonoClass *enum_comparer_inst;
			ERROR_DECL (error);

			memset (&ctx, 0, sizeof (ctx));
			args [0] = m_class_get_byval_arg (tclass);
			ctx.class_inst = mono_metadata_get_generic_inst (1, args);

			enum_comparer = mono_class_load_from_name (mono_defaults.corlib, "System.Collections.Generic", "EnumEqualityComparer`1");
			enum_comparer_inst = mono_class_inflate_generic_class_checked (enum_comparer, &ctx, error);
			mono_error_assert_ok (error); /* FIXME don't swallow the error */
			add_generic_class (acfg, enum_comparer_inst, FALSE, "EqualityComparer<T>");
		}
	}

	/* Add an instance of ObjectComparer<T> which is created dynamically by Comparer<T> for enums */
	if (in_corlib && !strcmp (klass_name_space, "System.Collections.Generic") && !strcmp (klass_name, "Comparer`1")) {
		MonoClass *comparer;
		MonoClass *tclass = mono_class_from_mono_type_internal (mono_class_get_generic_class (klass)->context.class_inst->type_argv [0]);
		MonoGenericContext ctx;
		MonoType *args [16];

		if (m_class_is_enumtype (tclass)) {
			MonoClass *comparer_inst;
			ERROR_DECL (error);

			memset (&ctx, 0, sizeof (ctx));
			args [0] = m_class_get_byval_arg (tclass);
			ctx.class_inst = mono_metadata_get_generic_inst (1, args);

			comparer = mono_class_load_from_name (mono_defaults.corlib, "System.Collections.Generic", "ObjectComparer`1");
			comparer_inst = mono_class_inflate_generic_class_checked (comparer, &ctx, error);
			mono_error_assert_ok (error); /* FIXME don't swallow the error */
			add_generic_class (acfg, comparer_inst, FALSE, "Comparer<T>");
		}
	}
}

static void
add_instances_of (MonoAotCompile *acfg, MonoClass *klass, MonoType **insts, int ninsts, gboolean force)
{
	int i;
	MonoGenericContext ctx;
	MonoType *args [16];

	if (acfg->aot_opts.no_instances)
		return;

	memset (&ctx, 0, sizeof (ctx));

	for (i = 0; i < ninsts; ++i) {
		ERROR_DECL (error);
		MonoClass *generic_inst;
		args [0] = insts [i];
		ctx.class_inst = mono_metadata_get_generic_inst (1, args);
		generic_inst = mono_class_inflate_generic_class_checked (klass, &ctx, error);
		mono_error_assert_ok (error); /* FIXME don't swallow the error */
		add_generic_class (acfg, generic_inst, force, "");
	}
}

static void
add_types_from_method_header (MonoAotCompile *acfg, MonoMethod *method)
{
	ERROR_DECL (error);
	MonoMethodHeader *header;
	MonoMethodSignature *sig;
	int j, depth;

	depth = GPOINTER_TO_UINT (g_hash_table_lookup (acfg->method_depth, method));

	sig = mono_method_signature_internal (method);

	if (sig) {
		for (j = 0; j < sig->param_count; ++j)
			if (sig->params [j]->type == MONO_TYPE_GENERICINST)
				add_generic_class_with_depth (acfg, mono_class_from_mono_type_internal (sig->params [j]), depth + 1, "arg");
	}

	header = mono_method_get_header_checked (method, error);

	if (header) {
		for (j = 0; j < header->num_locals; ++j)
			if (header->locals [j]->type == MONO_TYPE_GENERICINST)
				add_generic_class_with_depth (acfg, mono_class_from_mono_type_internal (header->locals [j]), depth + 1, "local");
		mono_metadata_free_mh (header);
	} else {
		mono_error_cleanup (error); /* FIXME report the error */
	}

}

/*
 * add_generic_instances:
 *
 *   Add instances referenced by the METHODSPEC/TYPESPEC table.
 */
static void
add_generic_instances (MonoAotCompile *acfg)
{
	int i;
	guint32 token;
	MonoMethod *method;
	MonoGenericContext *context;

	if (acfg->aot_opts.no_instances)
		return;

	for (i = 0; i < acfg->image->tables [MONO_TABLE_METHODSPEC].rows; ++i) {
		ERROR_DECL (error);
		token = MONO_TOKEN_METHOD_SPEC | (i + 1);
		method = mono_get_method_checked (acfg->image, token, NULL, NULL, error);

		if (!method) {
			aot_printerrf (acfg, "Failed to load methodspec 0x%x due to %s.\n", token, mono_error_get_message (error));
			aot_printerrf (acfg, "Run with MONO_LOG_LEVEL=debug for more information.\n");
			mono_error_cleanup (error);
			continue;
		}

		if (m_class_get_image (method->klass) != acfg->image)
			continue;

		context = mono_method_get_context (method);

		if (context && ((context->class_inst && context->class_inst->is_open)))
			continue;

		/*
		 * For open methods, create an instantiation which can be passed to the JIT.
		 * FIXME: Handle class_inst as well.
		 */
		if (context && context->method_inst && context->method_inst->is_open) {
			ERROR_DECL (error);
			MonoGenericContext shared_context;
			MonoGenericInst *inst;
			MonoType **type_argv;
			int i;
			MonoMethod *declaring_method;
			gboolean supported = TRUE;

			/* Check that the context doesn't contain open constructed types */
			if (context->class_inst) {
				inst = context->class_inst;
				for (i = 0; i < inst->type_argc; ++i) {
					if (MONO_TYPE_IS_REFERENCE (inst->type_argv [i]) || inst->type_argv [i]->type == MONO_TYPE_VAR || inst->type_argv [i]->type == MONO_TYPE_MVAR)
						continue;
					if (mono_class_is_open_constructed_type (inst->type_argv [i]))
						supported = FALSE;
				}
			}
			if (context->method_inst) {
				inst = context->method_inst;
				for (i = 0; i < inst->type_argc; ++i) {
					if (MONO_TYPE_IS_REFERENCE (inst->type_argv [i]) || inst->type_argv [i]->type == MONO_TYPE_VAR || inst->type_argv [i]->type == MONO_TYPE_MVAR)
						continue;
					if (mono_class_is_open_constructed_type (inst->type_argv [i]))
						supported = FALSE;
				}
			}

			if (!supported)
				continue;

			memset (&shared_context, 0, sizeof (MonoGenericContext));

			inst = context->class_inst;
			if (inst) {
				type_argv = g_new0 (MonoType*, inst->type_argc);
				for (i = 0; i < inst->type_argc; ++i) {
					if (MONO_TYPE_IS_REFERENCE (inst->type_argv [i]) || inst->type_argv [i]->type == MONO_TYPE_VAR || inst->type_argv [i]->type == MONO_TYPE_MVAR)
						type_argv [i] = mono_get_object_type ();
					else
						type_argv [i] = inst->type_argv [i];
				}
				
				shared_context.class_inst = mono_metadata_get_generic_inst (inst->type_argc, type_argv);
				g_free (type_argv);
			}

			inst = context->method_inst;
			if (inst) {
				type_argv = g_new0 (MonoType*, inst->type_argc);
				for (i = 0; i < inst->type_argc; ++i) {
					if (MONO_TYPE_IS_REFERENCE (inst->type_argv [i]) || inst->type_argv [i]->type == MONO_TYPE_VAR || inst->type_argv [i]->type == MONO_TYPE_MVAR)
						type_argv [i] = mono_get_object_type ();
					else
						type_argv [i] = inst->type_argv [i];
				}

				shared_context.method_inst = mono_metadata_get_generic_inst (inst->type_argc, type_argv);
				g_free (type_argv);
			}

			if (method->is_generic || mono_class_is_gtd (method->klass))
				declaring_method = method;
			else
				declaring_method = mono_method_get_declaring_generic_method (method);

			method = mono_class_inflate_generic_method_checked (declaring_method, &shared_context, error);
			g_assert (mono_error_ok (error)); /* FIXME don't swallow the error */
		}

		/* 
		 * If the method is fully sharable, it was already added in place of its
		 * generic definition.
		 */
		if (mono_method_is_generic_sharable_full (method, FALSE, FALSE, FALSE))
			continue;

		/*
		 * FIXME: Partially shared methods are not shared here, so we end up with
		 * many identical methods.
		 */
		add_extra_method (acfg, method);
	}

	for (i = 0; i < acfg->image->tables [MONO_TABLE_TYPESPEC].rows; ++i) {
		ERROR_DECL (error);
		MonoClass *klass;

		token = MONO_TOKEN_TYPE_SPEC | (i + 1);

		klass = mono_class_get_checked (acfg->image, token, error);
		if (!klass || m_class_get_rank (klass)) {
			mono_error_cleanup (error);
			continue;
		}

		add_generic_class (acfg, klass, FALSE, "typespec");
	}

	/* Add types of args/locals */
	for (i = 0; i < acfg->methods->len; ++i) {
		method = (MonoMethod *)g_ptr_array_index (acfg->methods, i);
		add_types_from_method_header (acfg, method);
	}

	if (acfg->image == mono_defaults.corlib) {
		MonoClass *klass;
		MonoType *insts [256];
		int ninsts = 0;

		MonoType *byte_type = m_class_get_byval_arg (mono_defaults.byte_class);
		MonoType *sbyte_type = m_class_get_byval_arg (mono_defaults.sbyte_class);
		MonoType *int16_type = m_class_get_byval_arg (mono_defaults.int16_class);
		MonoType *uint16_type = m_class_get_byval_arg (mono_defaults.uint16_class);
		MonoType *int32_type = mono_get_int32_type ();
		MonoType *uint32_type = m_class_get_byval_arg (mono_defaults.uint32_class);
		MonoType *int64_type = m_class_get_byval_arg (mono_defaults.int64_class);
		MonoType *uint64_type = m_class_get_byval_arg (mono_defaults.uint64_class);
		MonoType *object_type = mono_get_object_type ();

		insts [ninsts ++] = byte_type;
		insts [ninsts ++] = sbyte_type;
		insts [ninsts ++] = int16_type;
		insts [ninsts ++] = uint16_type;
		insts [ninsts ++] = int32_type;
		insts [ninsts ++] = uint32_type;
		insts [ninsts ++] = int64_type;
		insts [ninsts ++] = uint64_type;
		insts [ninsts ++] = m_class_get_byval_arg (mono_defaults.single_class);
		insts [ninsts ++] = m_class_get_byval_arg (mono_defaults.double_class);
		insts [ninsts ++] = m_class_get_byval_arg (mono_defaults.char_class);
		insts [ninsts ++] = m_class_get_byval_arg (mono_defaults.boolean_class);

		/* Add GenericComparer<T> instances for primitive types for Enum.ToString () */
		klass = mono_class_try_load_from_name (acfg->image, "System.Collections.Generic", "GenericComparer`1");
		if (klass)
			add_instances_of (acfg, klass, insts, ninsts, TRUE);
		klass = mono_class_try_load_from_name (acfg->image, "System.Collections.Generic", "GenericEqualityComparer`1");
		if (klass)
			add_instances_of (acfg, klass, insts, ninsts, TRUE);

		/* Add instances of EnumEqualityComparer which are created by EqualityComparer<T> for enums */
		{
			MonoClass *enum_comparer;
			MonoType *insts [16];
			int ninsts;

			ninsts = 0;
			insts [ninsts ++] = int32_type;
			insts [ninsts ++] = uint32_type;
			insts [ninsts ++] = uint16_type;
			insts [ninsts ++] = byte_type;
			enum_comparer = mono_class_load_from_name (mono_defaults.corlib, "System.Collections.Generic", "EnumEqualityComparer`1");
			add_instances_of (acfg, enum_comparer, insts, ninsts, FALSE);

			ninsts = 0;
			insts [ninsts ++] = int16_type;
			enum_comparer = mono_class_load_from_name (mono_defaults.corlib, "System.Collections.Generic", "ShortEnumEqualityComparer`1");
			add_instances_of (acfg, enum_comparer, insts, ninsts, FALSE);

			ninsts = 0;
			insts [ninsts ++] = sbyte_type;
			enum_comparer = mono_class_load_from_name (mono_defaults.corlib, "System.Collections.Generic", "SByteEnumEqualityComparer`1");
			add_instances_of (acfg, enum_comparer, insts, ninsts, FALSE);

			enum_comparer = mono_class_load_from_name (mono_defaults.corlib, "System.Collections.Generic", "LongEnumEqualityComparer`1");
			ninsts = 0;
			insts [ninsts ++] = int64_type;
			insts [ninsts ++] = uint64_type;
			add_instances_of (acfg, enum_comparer, insts, ninsts, FALSE);
		}

		/* Add instances of the array generic interfaces for primitive types */
		/* This will add instances of the InternalArray_ helper methods in Array too */
		klass = mono_class_try_load_from_name (acfg->image, "System.Collections.Generic", "ICollection`1");
		if (klass)
			add_instances_of (acfg, klass, insts, ninsts, TRUE);

		klass = mono_class_try_load_from_name (acfg->image, "System.Collections.Generic", "IList`1");
		if (klass)
			add_instances_of (acfg, klass, insts, ninsts, TRUE);

		klass = mono_class_try_load_from_name (acfg->image, "System.Collections.Generic", "IEnumerable`1");
		if (klass)
			add_instances_of (acfg, klass, insts, ninsts, TRUE);

		/* 
		 * Add a managed-to-native wrapper of Array.GetGenericValueImpl<object>, which is
		 * used for all instances of GetGenericValueImpl by the AOT runtime.
		 */
		{
			ERROR_DECL (error);
			MonoGenericContext ctx;
			MonoType *args [16];
			MonoMethod *get_method;
			MonoClass *array_klass = m_class_get_parent (mono_class_create_array (mono_defaults.object_class, 1));

			get_method = mono_class_get_method_from_name_checked (array_klass, "GetGenericValueImpl", 2, 0, error);
			mono_error_assert_ok (error);

			if (get_method) {
				memset (&ctx, 0, sizeof (ctx));
				args [0] = object_type;
				ctx.method_inst = mono_metadata_get_generic_inst (1, args);
				add_extra_method (acfg, mono_marshal_get_native_wrapper (mono_class_inflate_generic_method_checked (get_method, &ctx, error), TRUE, TRUE));
				mono_error_assert_ok (error); /* FIXME don't swallow the error */
			}
		}

		/* Same for CompareExchange<T>/Exchange<T> */
		{
			MonoGenericContext ctx;
			MonoType *args [16];
			MonoMethod *m;
			MonoClass *interlocked_klass = mono_class_load_from_name (mono_defaults.corlib, "System.Threading", "Interlocked");
			gpointer iter = NULL;

			while ((m = mono_class_get_methods (interlocked_klass, &iter))) {
				if ((!strcmp (m->name, "CompareExchange") || !strcmp (m->name, "Exchange")) && m->is_generic) {
					ERROR_DECL (error);
					memset (&ctx, 0, sizeof (ctx));
					args [0] = object_type;
					ctx.method_inst = mono_metadata_get_generic_inst (1, args);
					add_extra_method (acfg, mono_marshal_get_native_wrapper (mono_class_inflate_generic_method_checked (m, &ctx, error), TRUE, TRUE));
					g_assert (mono_error_ok (error)); /* FIXME don't swallow the error */
				}
			}
		}

		/* Same for Volatile.Read/Write<T> */
		{
			MonoGenericContext ctx;
			MonoType *args [16];
			MonoMethod *m;
			MonoClass *volatile_klass = mono_class_try_load_from_name (mono_defaults.corlib, "System.Threading", "Volatile");
			gpointer iter = NULL;

			if (volatile_klass) {
				while ((m = mono_class_get_methods (volatile_klass, &iter))) {
					if ((!strcmp (m->name, "Read") || !strcmp (m->name, "Write")) && m->is_generic) {
						ERROR_DECL (error);
						memset (&ctx, 0, sizeof (ctx));
						args [0] = object_type;
						ctx.method_inst = mono_metadata_get_generic_inst (1, args);
						add_extra_method (acfg, mono_marshal_get_native_wrapper (mono_class_inflate_generic_method_checked (m, &ctx, error), TRUE, TRUE));
						g_assert (mono_error_ok (error)); /* FIXME don't swallow the error */
					}
				}
			}
		}

		/* object[] accessor wrappers. */
		for (i = 1; i < 4; ++i) {
			MonoClass *obj_array_class = mono_class_create_array (mono_defaults.object_class, i);
			MonoMethod *m;

			m = get_method_nofail (obj_array_class, "Get", i, 0);
			g_assert (m);

			m = mono_marshal_get_array_accessor_wrapper (m);
			add_extra_method (acfg, m);

			m = get_method_nofail (obj_array_class, "Address", i, 0);
			g_assert (m);

			m = mono_marshal_get_array_accessor_wrapper (m);
			add_extra_method (acfg, m);

			m = get_method_nofail (obj_array_class, "Set", i + 1, 0);
			g_assert (m);

			m = mono_marshal_get_array_accessor_wrapper (m);
			add_extra_method (acfg, m);
		}
	}
}

static char *
decode_direct_icall_symbol_name_attribute (MonoMethod *method)
{
	ERROR_DECL (error);

	int j = 0;
	char *symbol_name = NULL;

	MonoCustomAttrInfo *cattr = mono_custom_attrs_from_method_checked (method, error);
	if (mono_error_ok(error) && cattr) {
		for (j = 0; j < cattr->num_attrs; j++)
			if (cattr->attrs [j].ctor && !strcmp (m_class_get_name (cattr->attrs [j].ctor->klass), "MonoDirectICallSymbolNameAttribute"))
				break;

		if (j < cattr->num_attrs) {
			MonoCustomAttrEntry *e = &cattr->attrs [j];
			MonoMethodSignature *sig = mono_method_signature_internal (e->ctor);
			if (e->data && sig && sig->param_count == 1 && sig->params [0]->type == MONO_TYPE_STRING) {
				/*
				* Decode the cattr manually since we can't create objects
				* during aot compilation.
				*/

				/* Skip prolog */
				const char *p = ((const char*)e->data) + 2;
				int slen = mono_metadata_decode_value (p, &p);

				symbol_name = (char *)g_memdup (p, slen + 1);
				if (symbol_name)
					symbol_name [slen] = 0;
			}
		}
	}

	return symbol_name;
}
static const char*
lookup_external_icall_symbol_name_aot (MonoMethod *method)
{
	g_assert (method_to_external_icall_symbol_name);

	gpointer key, value;
	if (g_hash_table_lookup_extended (method_to_external_icall_symbol_name, method, &key, &value))
		return (const char*)value;

	char *symbol_name = decode_direct_icall_symbol_name_attribute (method);
	g_hash_table_insert (method_to_external_icall_symbol_name, method, symbol_name);

	return symbol_name;
}

static const char*
lookup_icall_symbol_name_aot (MonoMethod *method)
{
	const char * symbol_name = mono_lookup_icall_symbol (method);
	if (!symbol_name)
		symbol_name = lookup_external_icall_symbol_name_aot (method);

	return symbol_name;
}

gboolean
mono_aot_direct_icalls_enabled_for_method (MonoCompile *cfg, MonoMethod *method)
{
	gboolean enable_icall = FALSE;
	if (cfg->compile_aot)
		enable_icall = lookup_external_icall_symbol_name_aot (method) ? TRUE : FALSE;
	else
		enable_icall = FALSE;

	return enable_icall;
}

/*
 * is_direct_callable:
 *
 *   Return whenever the method identified by JI is directly callable without 
 * going through the PLT.
 */
static gboolean
is_direct_callable (MonoAotCompile *acfg, MonoMethod *method, MonoJumpInfo *patch_info)
{
	if ((patch_info->type == MONO_PATCH_INFO_METHOD) && (m_class_get_image (patch_info->data.method->klass) == acfg->image)) {
		MonoCompile *callee_cfg = (MonoCompile *)g_hash_table_lookup (acfg->method_to_cfg, patch_info->data.method);
		if (callee_cfg) {
			gboolean direct_callable = TRUE;

			if (direct_callable && (acfg->aot_opts.dedup || acfg->aot_opts.dedup_include) && mono_aot_can_dedup (patch_info->data.method))
				direct_callable = FALSE;

			if (direct_callable && (!acfg->llvm || acfg->aot_opts.llvm_disable_self_init) && !(!callee_cfg->has_got_slots && mono_class_is_before_field_init (callee_cfg->method->klass)))
				direct_callable = FALSE;

			if (direct_callable && !strcmp (callee_cfg->method->name, ".cctor"))
				direct_callable = FALSE;

			//
			// FIXME: Support inflated methods, it asserts in mini_llvm_init_gshared_method_this () because the method is not in
			// amodule->extra_methods.
			//
			if (direct_callable && callee_cfg->method->is_inflated)
				direct_callable = FALSE;

			if (direct_callable && (callee_cfg->method->iflags & METHOD_IMPL_ATTRIBUTE_SYNCHRONIZED) && (!method || method->wrapper_type != MONO_WRAPPER_SYNCHRONIZED))
				// FIXME: Maybe call the wrapper directly ?
				direct_callable = FALSE;

			if (direct_callable && (acfg->aot_opts.soft_debug || acfg->aot_opts.no_direct_calls)) {
				/* Disable this so all calls go through load_method (), see the
				 * mini_get_debug_options ()->load_aot_jit_info_eagerly = TRUE; line in
				 * mono_debugger_agent_init ().
				 */
				direct_callable = FALSE;
			}

			if (direct_callable && (callee_cfg->method->wrapper_type == MONO_WRAPPER_ALLOC))
				/* sgen does some initialization when the allocator method is created */
				direct_callable = FALSE;
			if (direct_callable && (callee_cfg->method->wrapper_type == MONO_WRAPPER_WRITE_BARRIER))
				/* we don't know at compile time whether sgen is concurrent or not */
				direct_callable = FALSE;

			if (direct_callable)
				return TRUE;
		}
	} else if ((patch_info->type == MONO_PATCH_INFO_ICALL_ADDR_CALL && patch_info->data.method->flags & METHOD_ATTRIBUTE_PINVOKE_IMPL)) {
		if (acfg->aot_opts.direct_pinvoke)
			return TRUE;
	} else if (patch_info->type == MONO_PATCH_INFO_ICALL_ADDR_CALL) {
		if (acfg->aot_opts.direct_icalls)
			return TRUE;
		return FALSE;
	}

	return FALSE;
}

#ifdef MONO_ARCH_AOT_SUPPORTED
static const char *
get_pinvoke_import (MonoAotCompile *acfg, MonoMethod *method)
{
	MonoImage *image = m_class_get_image (method->klass);
	MonoMethodPInvoke *piinfo = (MonoMethodPInvoke *) method;
	MonoTableInfo *tables = image->tables;
	MonoTableInfo *im = &tables [MONO_TABLE_IMPLMAP];
	MonoTableInfo *mr = &tables [MONO_TABLE_MODULEREF];
	guint32 im_cols [MONO_IMPLMAP_SIZE];
	char *import;

	import = (char *)g_hash_table_lookup (acfg->method_to_pinvoke_import, method);
	if (import != NULL)
		return import;

	if (!piinfo->implmap_idx || piinfo->implmap_idx > im->rows)
		return NULL;

	mono_metadata_decode_row (im, piinfo->implmap_idx - 1, im_cols, MONO_IMPLMAP_SIZE);

	if (!im_cols [MONO_IMPLMAP_SCOPE] || im_cols [MONO_IMPLMAP_SCOPE] > mr->rows)
		return NULL;

	import = g_strdup_printf ("%s", mono_metadata_string_heap (image, im_cols [MONO_IMPLMAP_NAME]));

	g_hash_table_insert (acfg->method_to_pinvoke_import, method, import);
	
	return import;
}
#else
static const char *
get_pinvoke_import (MonoAotCompile *acfg, MonoMethod *method)
{
	return NULL;
}
#endif

static gint
compare_lne (MonoDebugLineNumberEntry *a, MonoDebugLineNumberEntry *b)
{
	if (a->native_offset == b->native_offset)
		return a->il_offset - b->il_offset;
	else
		return a->native_offset - b->native_offset;
}

/*
 * compute_line_numbers:
 *
 * Returns a sparse array of size CODE_SIZE containing MonoDebugSourceLocation* entries for the native offsets which have a corresponding line number
 * entry.
 */
static MonoDebugSourceLocation**
compute_line_numbers (MonoMethod *method, int code_size, MonoDebugMethodJitInfo *debug_info)
{
	MonoDebugMethodInfo *minfo;
	MonoDebugLineNumberEntry *ln_array;
	MonoDebugSourceLocation *loc;
	int i, prev_line, prev_il_offset;
	int *native_to_il_offset = NULL;
	MonoDebugSourceLocation **res;
	gboolean first;

	minfo = mono_debug_lookup_method (method);
	if (!minfo)
		return NULL;
	// FIXME: This seems to happen when two methods have the same cfg->method_to_register
	if (debug_info->code_size != code_size)
		return NULL;

	g_assert (code_size);

	/* Compute the native->IL offset mapping */

	ln_array = g_new0 (MonoDebugLineNumberEntry, debug_info->num_line_numbers);
	memcpy (ln_array, debug_info->line_numbers, debug_info->num_line_numbers * sizeof (MonoDebugLineNumberEntry));

	qsort (ln_array, debug_info->num_line_numbers, sizeof (MonoDebugLineNumberEntry), (int (*)(const void *, const void *))compare_lne);

	native_to_il_offset = g_new0 (int, code_size + 1);

	for (i = 0; i < debug_info->num_line_numbers; ++i) {
		int j;
		MonoDebugLineNumberEntry *lne = &ln_array [i];

		if (i == 0) {
			for (j = 0; j < lne->native_offset; ++j)
				native_to_il_offset [j] = -1;
		}

		if (i < debug_info->num_line_numbers - 1) {
			MonoDebugLineNumberEntry *lne_next = &ln_array [i + 1];

			for (j = lne->native_offset; j < lne_next->native_offset; ++j)
				native_to_il_offset [j] = lne->il_offset;
		} else {
			for (j = lne->native_offset; j < code_size; ++j)
				native_to_il_offset [j] = lne->il_offset;
		}
	}
	g_free (ln_array);

	/* Compute the native->line number mapping */
	res = g_new0 (MonoDebugSourceLocation*, code_size);
	prev_il_offset = -1;
	prev_line = -1;
	first = TRUE;
	for (i = 0; i < code_size; ++i) {
		int il_offset = native_to_il_offset [i];

		if (il_offset == -1 || il_offset == prev_il_offset)
			continue;
		prev_il_offset = il_offset;
		loc = mono_debug_method_lookup_location (minfo, il_offset);
		if (!(loc && loc->source_file))
			continue;
		if (loc->row == prev_line) {
			mono_debug_free_source_location (loc);
			continue;
		}
		prev_line = loc->row;
		//printf ("D: %s:%d il=%x native=%x\n", loc->source_file, loc->row, il_offset, i);
		if (first)
			/* This will cover the prolog too */
			res [0] = loc;
		else
			res [i] = loc;
		first = FALSE;
	}
	return res;
}

static int
get_file_index (MonoAotCompile *acfg, const char *source_file)
{
	int findex;

	// FIXME: Free these
	if (!acfg->dwarf_ln_filenames)
		acfg->dwarf_ln_filenames = g_hash_table_new (g_str_hash, g_str_equal);
	findex = GPOINTER_TO_INT (g_hash_table_lookup (acfg->dwarf_ln_filenames, source_file));
	if (!findex) {
		findex = g_hash_table_size (acfg->dwarf_ln_filenames) + 1;
		g_hash_table_insert (acfg->dwarf_ln_filenames, g_strdup (source_file), GINT_TO_POINTER (findex));
		emit_unset_mode (acfg);
		fprintf (acfg->fp, ".file %d \"%s\"\n", findex, mono_dwarf_escape_path (source_file));
	}
	return findex;
}

#ifdef TARGET_ARM64
#define INST_LEN 4
#else
#define INST_LEN 1
#endif

/*
 * emit_and_reloc_code:
 *
 *   Emit the native code in CODE, handling relocations along the way. If GOT_ONLY
 * is true, calls are made through the GOT too. This is used for emitting trampolines
 * in full-aot mode, since calls made from trampolines couldn't go through the PLT,
 * since trampolines are needed to make PLT work.
 */
static void
emit_and_reloc_code (MonoAotCompile *acfg, MonoMethod *method, guint8 *code, guint32 code_len, MonoJumpInfo *relocs, gboolean got_only, MonoDebugMethodJitInfo *debug_info)
{
	int i, pindex, start_index;
	GPtrArray *patches;
	MonoJumpInfo *patch_info;
	MonoDebugSourceLocation **locs = NULL;
	gboolean skip, prologue_end = FALSE;
#ifdef MONO_ARCH_AOT_SUPPORTED
	gboolean direct_call, external_call;
	guint32 got_slot;
	const char *direct_call_target = 0;
	const char *direct_pinvoke;
#endif

	if (acfg->gas_line_numbers && method && debug_info) {
		locs = compute_line_numbers (method, code_len, debug_info);
		if (!locs) {
			int findex = get_file_index (acfg, "<unknown>");
			emit_unset_mode (acfg);
			fprintf (acfg->fp, ".loc %d %d 0\n", findex, 1);
		}
	}

	/* Collect and sort relocations */
	patches = g_ptr_array_new ();
	for (patch_info = relocs; patch_info; patch_info = patch_info->next)
		g_ptr_array_add (patches, patch_info);
	g_ptr_array_sort (patches, compare_patches);

	start_index = 0;
	for (i = 0; i < code_len; i += INST_LEN) {
		patch_info = NULL;
		for (pindex = start_index; pindex < patches->len; ++pindex) {
			patch_info = (MonoJumpInfo *)g_ptr_array_index (patches, pindex);
			if (patch_info->ip.i >= i)
				break;
		}

		if (locs && locs [i]) {
			MonoDebugSourceLocation *loc = locs [i];
			int findex;
			const char *options;

			findex = get_file_index (acfg, loc->source_file);
			emit_unset_mode (acfg);
			if (!prologue_end)
				options = " prologue_end";
			else
				options = "";
			prologue_end = TRUE;
			fprintf (acfg->fp, ".loc %d %d 0%s\n", findex, loc->row, options);
			mono_debug_free_source_location (loc);
		}

		skip = FALSE;
#ifdef MONO_ARCH_AOT_SUPPORTED
		if (patch_info && (patch_info->ip.i == i) && (pindex < patches->len)) {
			start_index = pindex;

			switch (patch_info->type) {
			case MONO_PATCH_INFO_NONE:
				break;
			case MONO_PATCH_INFO_GOT_OFFSET: {
				int code_size;
 
				arch_emit_got_offset (acfg, code + i, &code_size);
				i += code_size - INST_LEN;
				skip = TRUE;
				patch_info->type = MONO_PATCH_INFO_NONE;
				break;
			}
			case MONO_PATCH_INFO_OBJC_SELECTOR_REF: {
				int code_size, index;
				char *selector = (char *)patch_info->data.target;

				if (!acfg->objc_selector_to_index)
					acfg->objc_selector_to_index = g_hash_table_new (g_str_hash, g_str_equal);
				if (!acfg->objc_selectors)
					acfg->objc_selectors = g_ptr_array_new ();
				index = GPOINTER_TO_UINT (g_hash_table_lookup (acfg->objc_selector_to_index, selector));
				if (index)
					index --;
				else {
					index = acfg->objc_selector_index;
					g_ptr_array_add (acfg->objc_selectors, (void*)patch_info->data.target);
					g_hash_table_insert (acfg->objc_selector_to_index, selector, GUINT_TO_POINTER (index + 1));
					acfg->objc_selector_index ++;
				}

				arch_emit_objc_selector_ref (acfg, code + i, index, &code_size);
				i += code_size - INST_LEN;
				skip = TRUE;
				patch_info->type = MONO_PATCH_INFO_NONE;
				break;
			}
			default: {
				/*
				 * If this patch is a call, try emitting a direct call instead of
				 * through a PLT entry. This is possible if the called method is in
				 * the same assembly and requires no initialization.
				 */
				direct_call = FALSE;
				external_call = FALSE;
				if ((patch_info->type == MONO_PATCH_INFO_METHOD) && (m_class_get_image (patch_info->data.method->klass) == acfg->image)) {
					if (!got_only && is_direct_callable (acfg, method, patch_info)) {
						MonoCompile *callee_cfg = (MonoCompile *)g_hash_table_lookup (acfg->method_to_cfg, patch_info->data.method);

						// Don't compile inflated methods if we're doing dedup
						if (acfg->aot_opts.dedup && !mono_aot_can_dedup (patch_info->data.method)) {
							char *name = mono_aot_get_mangled_method_name (patch_info->data.method);
							mono_trace (G_LOG_LEVEL_DEBUG, MONO_TRACE_AOT, "DIRECT CALL: %s by %s", name, method ? mono_method_full_name (method, TRUE) : "");
							g_free (name);

							direct_call = TRUE;
							direct_call_target = callee_cfg->asm_symbol;
							patch_info->type = MONO_PATCH_INFO_NONE;
							acfg->stats.direct_calls ++;
						}
					}

					acfg->stats.all_calls ++;
				} else if (patch_info->type == MONO_PATCH_INFO_ICALL_ADDR_CALL) {
					if (!got_only && is_direct_callable (acfg, method, patch_info)) {
						if (!(patch_info->data.method->flags & METHOD_ATTRIBUTE_PINVOKE_IMPL))
							direct_pinvoke = lookup_icall_symbol_name_aot (patch_info->data.method);
						else
							direct_pinvoke = get_pinvoke_import (acfg, patch_info->data.method);
						if (direct_pinvoke) {
							direct_call = TRUE;
							g_assert (strlen (direct_pinvoke) < 1000);
							direct_call_target = g_strdup_printf ("%s%s", acfg->user_symbol_prefix, direct_pinvoke);
						}
					}
				} else if (patch_info->type == MONO_PATCH_INFO_JIT_ICALL_ADDR) {
					const char *sym = mono_find_jit_icall_info (patch_info->data.jit_icall_id)->c_symbol;
					if (!got_only && sym && acfg->aot_opts.direct_icalls) {
						/* Call to a C function implementing a jit icall */
						direct_call = TRUE;
						external_call = TRUE;
						g_assert (strlen (sym) < 1000);
						direct_call_target = g_strdup_printf ("%s%s", acfg->user_symbol_prefix, sym);
					}
				} else if (patch_info->type == MONO_PATCH_INFO_JIT_ICALL_ID) {
					MonoJitICallInfo * const info = mono_find_jit_icall_info (patch_info->data.jit_icall_id);
					const char * const sym = info->c_symbol;
					if (!got_only && sym && acfg->aot_opts.direct_icalls && info->func == info->wrapper) {
						/* Call to a jit icall without a wrapper */
						direct_call = TRUE;
						external_call = TRUE;
						g_assert (strlen (sym) < 1000);
						direct_call_target = g_strdup_printf ("%s%s", acfg->user_symbol_prefix, sym);
					}
				}
				if (direct_call) {
					patch_info->type = MONO_PATCH_INFO_NONE;
					acfg->stats.direct_calls ++;
				}

				if (!got_only && !direct_call) {
					MonoPltEntry *plt_entry = get_plt_entry (acfg, patch_info);
					if (plt_entry) {
						/* This patch has a PLT entry, so we must emit a call to the PLT entry */
						direct_call = TRUE;
						direct_call_target = plt_entry->symbol;
		
						/* Nullify the patch */
						patch_info->type = MONO_PATCH_INFO_NONE;
						plt_entry->jit_used = TRUE;
					}
				}

				if (direct_call) {
					int call_size;

					arch_emit_direct_call (acfg, direct_call_target, external_call, FALSE, patch_info, &call_size);
					i += call_size - INST_LEN;
				} else {
					int code_size;

					got_slot = get_got_offset (acfg, FALSE, patch_info);

					arch_emit_got_access (acfg, acfg->got_symbol, code + i, got_slot, &code_size);
					i += code_size - INST_LEN;
				}
				skip = TRUE;
			}
			}
		}
#endif /* MONO_ARCH_AOT_SUPPORTED */

		if (!skip) {
			/* Find next patch */
			patch_info = NULL;
			for (pindex = start_index; pindex < patches->len; ++pindex) {
				patch_info = (MonoJumpInfo *)g_ptr_array_index (patches, pindex);
				if (patch_info->ip.i >= i)
					break;
			}

			/* Try to emit multiple bytes at once */
			if (pindex < patches->len && patch_info->ip.i > i) {
				int limit;

				for (limit = i + INST_LEN; limit < patch_info->ip.i; limit += INST_LEN) {
					if (locs && locs [limit])
						break;
				}

				emit_code_bytes (acfg, code + i, limit - i);
				i = limit - INST_LEN;
			} else {
				emit_code_bytes (acfg, code + i, INST_LEN);
			}
		}
	}

	g_ptr_array_free (patches, TRUE);
	g_free (locs);
}

/*
 * sanitize_symbol:
 *
 *   Return a modified version of S which only includes characters permissible in symbols.
 */
static char*
sanitize_symbol (MonoAotCompile *acfg, char *s)
{
	gboolean process = FALSE;
	int i, len;
	GString *gs;
	char *res;

	if (!s)
		return s;

	len = strlen (s);
	for (i = 0; i < len; ++i)
		if (!(s [i] <= 0x7f && (isalnum (s [i]) || s [i] == '_')))
			process = TRUE;
	if (!process)
		return s;

	gs = g_string_sized_new (len);
	for (i = 0; i < len; ++i) {
		guint8 c = s [i];
		if (c <= 0x7f && (isalnum (c) || c == '_')) {
			g_string_append_c (gs, c);
		} else if (c > 0x7f) {
			/* multi-byte utf8 */
			g_string_append_printf (gs, "_0x%x", c);
			i ++;
			c = s [i];
			while (c >> 6 == 0x2) {
				g_string_append_printf (gs, "%x", c);
				i ++;
				c = s [i];
			}
			g_string_append_printf (gs, "_");
			i --;
		} else {
			g_string_append_c (gs, '_');
		}
	}

	res = mono_mempool_strdup (acfg->mempool, gs->str);
	g_string_free (gs, TRUE);
	return res;
}

static char*
get_debug_sym (MonoMethod *method, const char *prefix, GHashTable *cache)
{
	char *name1, *name2, *cached;
	int i, j, len, count;
	MonoMethod *cached_method;

	name1 = mono_method_full_name (method, TRUE);

#ifdef TARGET_MACH
	// This is so that we don't accidentally create a local symbol (which starts with 'L')
	if ((!prefix || !*prefix) && name1 [0] == 'L')
		prefix = "_";
#endif

#if defined(TARGET_WIN32) && defined(TARGET_X86)
	char adjustedPrefix [MAX_SYMBOL_SIZE];
	prefix = mangle_symbol (prefix, adjustedPrefix, G_N_ELEMENTS (adjustedPrefix));
#endif

	len = strlen (name1);
	name2 = (char *) g_malloc (strlen (prefix) + len + 16);
	memcpy (name2, prefix, strlen (prefix));
	j = strlen (prefix);
	for (i = 0; i < len; ++i) {
		if (i == 0 && name1 [0] >= '0' && name1 [0] <= '9') {
			name2 [j ++] = '_';
		} else if (isalnum (name1 [i])) {
			name2 [j ++] = name1 [i];
		} else if (name1 [i] == ' ' && name1 [i + 1] == '(' && name1 [i + 2] == ')') {
			i += 2;
		} else if (name1 [i] == ',' && name1 [i + 1] == ' ') {
			name2 [j ++] = '_';
			i++;
		} else if (name1 [i] == '(' || name1 [i] == ')' || name1 [i] == '>') {
		} else
			name2 [j ++] = '_';
	}
	name2 [j] = '\0';

	g_free (name1);

	count = 0;
	while (TRUE) {
		cached_method = (MonoMethod *)g_hash_table_lookup (cache, name2);
		if (!(cached_method && cached_method != method))
			break;
		sprintf (name2 + j, "_%d", count);
		count ++;
	}

	cached = g_strdup (name2);
	g_hash_table_insert (cache, cached, method);

	return name2;
}

static void
emit_method_code (MonoAotCompile *acfg, MonoCompile *cfg)
{
	MonoMethod *method;
	int method_index;
	guint8 *code;
	char *debug_sym = NULL;
	char *symbol = NULL;
	int func_alignment = AOT_FUNC_ALIGNMENT;
	char *export_name;

	g_assert (!ignore_cfg (cfg));

	method = cfg->orig_method;
	code = cfg->native_code;

	method_index = get_method_index (acfg, method);
	symbol = g_strdup_printf ("%sme_%x", acfg->temp_prefix, method_index);

	/* Make the labels local */
	emit_section_change (acfg, ".text", 0);
	emit_alignment_code (acfg, func_alignment);
	
	if (acfg->global_symbols && acfg->need_no_dead_strip)
		fprintf (acfg->fp, "	.no_dead_strip %s\n", cfg->asm_symbol);
	
	emit_label (acfg, cfg->asm_symbol);

	if (acfg->aot_opts.write_symbols && !acfg->global_symbols && !acfg->llvm) {
		/* 
		 * Write a C style symbol for every method, this has two uses:
		 * - it works on platforms where the dwarf debugging info is not
		 *   yet supported.
		 * - it allows the setting of breakpoints of aot-ed methods.
		 */

		// Comment out to force dedup to link these symbols and forbid compiling
		// in duplicated code. This is an "assert when linking if broken" trick.
		/*if (mono_aot_can_dedup (method) && (acfg->aot_opts.dedup || acfg->aot_opts.dedup_include))*/
			/*debug_sym = mono_aot_get_mangled_method_name (method);*/
		/*else*/
			debug_sym = get_debug_sym (method, "", acfg->method_label_hash);

		cfg->asm_debug_symbol = g_strdup (debug_sym);

		if (acfg->need_no_dead_strip)
			fprintf (acfg->fp, "	.no_dead_strip %s\n", debug_sym);

		// Comment out to force dedup to link these symbols and forbid compiling
		// in duplicated code. This is an "assert when linking if broken" trick.
		/*if (mono_aot_can_dedup (method) && (acfg->aot_opts.dedup || acfg->aot_opts.dedup_include))*/
			/*emit_global_inner (acfg, debug_sym, TRUE);*/
		/*else*/
			emit_local_symbol (acfg, debug_sym, symbol, TRUE);

		emit_label (acfg, debug_sym);
	}

	export_name = (char *)g_hash_table_lookup (acfg->export_names, method);
	if (export_name) {
		/* Emit a global symbol for the method */
		emit_global_inner (acfg, export_name, TRUE);
		emit_label (acfg, export_name);
	}

	if (cfg->verbose_level > 0 && !ignore_cfg (cfg))
		g_print ("Method %s emitted as %s\n", mono_method_get_full_name (method), cfg->asm_symbol);

	acfg->stats.code_size += cfg->code_len;

	acfg->cfgs [method_index]->got_offset = acfg->got_offset;

	emit_and_reloc_code (acfg, method, code, cfg->code_len, cfg->patch_info, FALSE, mono_debug_find_method (cfg->jit_info->d.method, mono_domain_get ()));

	emit_line (acfg);

	if (acfg->aot_opts.write_symbols) {
		if (debug_sym)
			emit_symbol_size (acfg, debug_sym, ".");
		else
			emit_symbol_size (acfg, cfg->asm_symbol, ".");
		g_free (debug_sym);
	}

	emit_label (acfg, symbol);

	arch_emit_unwind_info_sections (acfg, cfg->asm_symbol, symbol, cfg->unwind_ops);

	g_free (symbol);
}

/**
 * encode_patch:
 *
 *  Encode PATCH_INFO into its disk representation.
 */
static void
encode_patch (MonoAotCompile *acfg, MonoJumpInfo *patch_info, guint8 *buf, guint8 **endbuf)
{
	guint8 *p = buf;

	switch (patch_info->type) {
	case MONO_PATCH_INFO_NONE:
		break;
	case MONO_PATCH_INFO_IMAGE:
		encode_value (get_image_index (acfg, patch_info->data.image), p, &p);
		break;
	case MONO_PATCH_INFO_MSCORLIB_GOT_ADDR:
	case MONO_PATCH_INFO_GC_CARD_TABLE_ADDR:
	case MONO_PATCH_INFO_GC_NURSERY_START:
	case MONO_PATCH_INFO_GC_NURSERY_BITS:
		break;
	case MONO_PATCH_INFO_SWITCH: {
		gpointer *table = (gpointer *)patch_info->data.table->table;
		int k;

		encode_value (patch_info->data.table->table_size, p, &p);
		for (k = 0; k < patch_info->data.table->table_size; k++)
			encode_value ((int)(gssize)table [k], p, &p);
		break;
	}
	case MONO_PATCH_INFO_METHODCONST:
	case MONO_PATCH_INFO_METHOD:
	case MONO_PATCH_INFO_METHOD_JUMP:
	case MONO_PATCH_INFO_METHOD_FTNDESC:
	case MONO_PATCH_INFO_ICALL_ADDR:
	case MONO_PATCH_INFO_ICALL_ADDR_CALL:
	case MONO_PATCH_INFO_METHOD_RGCTX:
	case MONO_PATCH_INFO_METHOD_CODE_SLOT:
		encode_method_ref (acfg, patch_info->data.method, p, &p);
		break;
	case MONO_PATCH_INFO_AOT_JIT_INFO:
	case MONO_PATCH_INFO_CASTCLASS_CACHE:
		encode_value (patch_info->data.index, p, &p);
		break;
	case MONO_PATCH_INFO_JIT_ICALL_ID:
	case MONO_PATCH_INFO_JIT_ICALL_ADDR:
	case MONO_PATCH_INFO_JIT_ICALL_ADDR_NOCALL:
		encode_value (patch_info->data.jit_icall_id, p, &p);
		break;
	case MONO_PATCH_INFO_SPECIFIC_TRAMPOLINE_LAZY_FETCH_ADDR:
		encode_value (patch_info->data.uindex, p, &p);
		break;
	case MONO_PATCH_INFO_LDSTR_LIT: {
		guint32 len = strlen (patch_info->data.name);
		encode_value (len, p, &p);
		memcpy (p, patch_info->data.name, len + 1);
		p += len + 1;
		break;
	}
	case MONO_PATCH_INFO_LDSTR: {
		guint32 image_index = get_image_index (acfg, patch_info->data.token->image);
		guint32 token = patch_info->data.token->token;
		g_assert (mono_metadata_token_code (token) == MONO_TOKEN_STRING);
		encode_value (image_index, p, &p);
		encode_value (patch_info->data.token->token - MONO_TOKEN_STRING, p, &p);
		break;
	}
	case MONO_PATCH_INFO_RVA:
	case MONO_PATCH_INFO_DECLSEC:
	case MONO_PATCH_INFO_LDTOKEN:
	case MONO_PATCH_INFO_TYPE_FROM_HANDLE:
		encode_value (get_image_index (acfg, patch_info->data.token->image), p, &p);
		encode_value (patch_info->data.token->token, p, &p);
		encode_value (patch_info->data.token->has_context, p, &p);
		if (patch_info->data.token->has_context)
			encode_generic_context (acfg, &patch_info->data.token->context, p, &p);
		break;
	case MONO_PATCH_INFO_EXC_NAME: {
		MonoClass *ex_class;

		ex_class =
			mono_class_load_from_name (m_class_get_image (mono_defaults.exception_class),
								  "System", (const char *)patch_info->data.target);
		encode_klass_ref (acfg, ex_class, p, &p);
		break;
	}
	case MONO_PATCH_INFO_R4:
		encode_value (*((guint32 *)patch_info->data.target), p, &p);
		break;
	case MONO_PATCH_INFO_R8:
		encode_value (((guint32 *)patch_info->data.target) [MINI_LS_WORD_IDX], p, &p);
		encode_value (((guint32 *)patch_info->data.target) [MINI_MS_WORD_IDX], p, &p);
		break;
	case MONO_PATCH_INFO_VTABLE:
	case MONO_PATCH_INFO_CLASS:
	case MONO_PATCH_INFO_IID:
	case MONO_PATCH_INFO_ADJUSTED_IID:
		encode_klass_ref (acfg, patch_info->data.klass, p, &p);
		break;
	case MONO_PATCH_INFO_DELEGATE_TRAMPOLINE:
		encode_klass_ref (acfg, patch_info->data.del_tramp->klass, p, &p);
		if (patch_info->data.del_tramp->method) {
			encode_value (1, p, &p);
			encode_method_ref (acfg, patch_info->data.del_tramp->method, p, &p);
		} else {
			encode_value (0, p, &p);
		}
		encode_value (patch_info->data.del_tramp->is_virtual, p, &p);
		break;
	case MONO_PATCH_INFO_FIELD:
	case MONO_PATCH_INFO_SFLDA:
		encode_field_info (acfg, patch_info->data.field, p, &p);
		break;
	case MONO_PATCH_INFO_INTERRUPTION_REQUEST_FLAG:
		break;
	case MONO_PATCH_INFO_PROFILER_ALLOCATION_COUNT:
	case MONO_PATCH_INFO_PROFILER_CLAUSE_COUNT:
		break;
	case MONO_PATCH_INFO_RGCTX_FETCH:
	case MONO_PATCH_INFO_RGCTX_SLOT_INDEX: {
		MonoJumpInfoRgctxEntry *entry = patch_info->data.rgctx_entry;
		guint32 offset;

		/* 
		 * entry->d.klass/method has a lenghtly encoding and multiple rgctx_fetch entries
		 * reference the same klass/method, so encode it only once.
		 * For patches which refer to got entries, this sharing is done by get_got_offset, but
		 * these are not got entries.
		 */
		if (entry->in_mrgctx) {
			offset = get_shared_method_ref (acfg, entry->d.method);
		} else {
			offset = get_shared_klass_ref (acfg, entry->d.klass);
		}

		encode_value (offset, p, &p);
		g_assert ((int)entry->info_type < 256);
		g_assert (entry->data->type < 256);
		encode_value ((entry->in_mrgctx ? 1 : 0) | (entry->info_type << 1) | (entry->data->type << 9), p, &p);
		encode_patch (acfg, entry->data, p, &p);
		break;
	}
	case MONO_PATCH_INFO_SEQ_POINT_INFO:
	case MONO_PATCH_INFO_AOT_MODULE:
		break;
	case MONO_PATCH_INFO_SIGNATURE:
	case MONO_PATCH_INFO_GSHAREDVT_IN_WRAPPER:
		encode_signature (acfg, (MonoMethodSignature*)patch_info->data.target, p, &p);
		break;
	case MONO_PATCH_INFO_GSHAREDVT_CALL:
		encode_signature (acfg, (MonoMethodSignature*)patch_info->data.gsharedvt->sig, p, &p);
		encode_method_ref (acfg, patch_info->data.gsharedvt->method, p, &p);
		break;
	case MONO_PATCH_INFO_GSHAREDVT_METHOD: {
		MonoGSharedVtMethodInfo *info = patch_info->data.gsharedvt_method;
		int i;

		encode_method_ref (acfg, info->method, p, &p);
		encode_value (info->num_entries, p, &p);
		for (i = 0; i < info->num_entries; ++i) {
			MonoRuntimeGenericContextInfoTemplate *template_ = &info->entries [i];

			encode_value (template_->info_type, p, &p);
			switch (mini_rgctx_info_type_to_patch_info_type (template_->info_type)) {
			case MONO_PATCH_INFO_CLASS:
				encode_klass_ref (acfg, mono_class_from_mono_type_internal ((MonoType *)template_->data), p, &p);
				break;
			case MONO_PATCH_INFO_FIELD:
				encode_field_info (acfg, (MonoClassField *)template_->data, p, &p);
				break;
			default:
				g_assert_not_reached ();
				break;
			}
		}
		break;
	}
	case MONO_PATCH_INFO_VIRT_METHOD:
		encode_klass_ref (acfg, patch_info->data.virt_method->klass, p, &p);
		encode_method_ref (acfg, patch_info->data.virt_method->method, p, &p);
		break;
	case MONO_PATCH_INFO_GC_SAFE_POINT_FLAG:
		break;
	default:
		g_error ("unable to handle jump info %d", patch_info->type);
	}

	*endbuf = p;
}

static void
encode_patch_list (MonoAotCompile *acfg, GPtrArray *patches, int n_patches, gboolean llvm, guint8 *buf, guint8 **endbuf)
{
	guint8 *p = buf;
	guint32 pindex, offset;
	MonoJumpInfo *patch_info;

	encode_value (n_patches, p, &p);

	for (pindex = 0; pindex < patches->len; ++pindex) {
		patch_info = (MonoJumpInfo *)g_ptr_array_index (patches, pindex);

		if (patch_info->type == MONO_PATCH_INFO_NONE || patch_info->type == MONO_PATCH_INFO_BB)
			/* Nothing to do */
			continue;
		/* This shouldn't allocate a new offset */
		offset = lookup_got_offset (acfg, llvm, patch_info);
		encode_value (offset, p, &p);
	}

	*endbuf = p;
}

static void
emit_method_info (MonoAotCompile *acfg, MonoCompile *cfg)
{
	MonoMethod *method;
	int pindex, buf_size, n_patches;
	GPtrArray *patches;
	MonoJumpInfo *patch_info;
	guint8 *p, *buf;
	guint32 offset;
	gboolean needs_ctx = FALSE;

	method = cfg->orig_method;

	(void)get_method_index (acfg, method);

	/* Sort relocations */
	patches = g_ptr_array_new ();
	for (patch_info = cfg->patch_info; patch_info; patch_info = patch_info->next)
		g_ptr_array_add (patches, patch_info);
	if (!acfg->aot_opts.llvm_only)
		g_ptr_array_sort (patches, compare_patches);

	/**********************/
	/* Encode method info */
	/**********************/

	g_assert (!(cfg->opt & MONO_OPT_SHARED));

	guint32 *got_offsets = g_new0 (guint32, patches->len);

	n_patches = 0;
	for (pindex = 0; pindex < patches->len; ++pindex) {
		patch_info = (MonoJumpInfo *)g_ptr_array_index (patches, pindex);
		
		if ((patch_info->type == MONO_PATCH_INFO_GOT_OFFSET) ||
			(patch_info->type == MONO_PATCH_INFO_NONE)) {
			patch_info->type = MONO_PATCH_INFO_NONE;
			/* Nothing to do */
			continue;
		}

		if ((patch_info->type == MONO_PATCH_INFO_IMAGE) && (patch_info->data.image == acfg->image)) {
			/* Stored in a GOT slot initialized at module load time */
			patch_info->type = MONO_PATCH_INFO_NONE;
			continue;
		}

		if (patch_info->type == MONO_PATCH_INFO_GC_CARD_TABLE_ADDR ||
			patch_info->type == MONO_PATCH_INFO_GC_NURSERY_START ||
			patch_info->type == MONO_PATCH_INFO_GC_NURSERY_BITS ||
			patch_info->type == MONO_PATCH_INFO_AOT_MODULE) {
			/* Stored in a GOT slot initialized at module load time */
			patch_info->type = MONO_PATCH_INFO_NONE;
			continue;
		}

		if (is_plt_patch (patch_info) && !(cfg->compile_llvm && acfg->aot_opts.llvm_only)) {
			/* Calls are made through the PLT */
			patch_info->type = MONO_PATCH_INFO_NONE;
			continue;
		}

		if (acfg->aot_opts.llvm_only && patch_info->type == MONO_PATCH_INFO_METHOD)
			needs_ctx = TRUE;

		/* This shouldn't allocate a new offset */
		offset = lookup_got_offset (acfg, cfg->compile_llvm, patch_info);
		if (offset >= acfg->nshared_got_entries)
			got_offsets [n_patches ++] = offset;
	}

	if (n_patches)
		g_assert (cfg->has_got_slots);

	buf_size = (patches->len < 1000) ? 40960 : 40960 + (patches->len * 64);
	p = buf = (guint8 *)g_malloc (buf_size);

	MonoGenericContext *ctx = mono_method_get_context (cfg->method);

	guint8 flags = 0;
	if (mono_class_get_cctor (method->klass))
		flags |= MONO_AOT_METHOD_FLAG_HAS_CCTOR;
	if (mini_jit_info_is_gsharedvt (cfg->jit_info) && mini_is_gsharedvt_variable_signature (mono_method_signature_internal (jinfo_get_method (cfg->jit_info))))
		flags |= MONO_AOT_METHOD_FLAG_GSHAREDVT_VARIABLE;
	if (n_patches)
		flags |= MONO_AOT_METHOD_FLAG_HAS_PATCHES;
	if (needs_ctx && ctx)
		flags |= MONO_AOT_METHOD_FLAG_HAS_CTX;
	encode_value (flags, p, &p);
	if (flags & MONO_AOT_METHOD_FLAG_HAS_CCTOR)
		encode_klass_ref (acfg, method->klass, p, &p);
	if (needs_ctx && ctx)
		encode_generic_context (acfg, ctx, p, &p);

	if (n_patches) {
		encode_value (n_patches, p, &p);
		for (int i = 0; i < n_patches; ++i)
			encode_value (got_offsets [i], p, &p);
	}

	g_ptr_array_free (patches, TRUE);
	g_free (got_offsets);

	acfg->stats.method_info_size += p - buf;

	g_assert (p - buf < buf_size);

	cfg->method_info_offset = add_to_blob (acfg, buf, p - buf);
	g_free (buf);
}

static guint32
get_unwind_info_offset (MonoAotCompile *acfg, guint8 *encoded, guint32 encoded_len)
{
	guint32 cache_index;
	guint32 offset;

	/* Reuse the unwind module to canonize and store unwind info entries */
	cache_index = mono_cache_unwind_info (encoded, encoded_len);

	/* Use +/- 1 to distinguish 0s from missing entries */
	offset = GPOINTER_TO_UINT (g_hash_table_lookup (acfg->unwind_info_offsets, GUINT_TO_POINTER (cache_index + 1)));
	if (offset)
		return offset - 1;
	else {
		guint8 buf [16];
		guint8 *p;

		/* 
		 * It would be easier to use assembler symbols, but the caller needs an
		 * offset now.
		 */
		offset = acfg->unwind_info_offset;
		g_hash_table_insert (acfg->unwind_info_offsets, GUINT_TO_POINTER (cache_index + 1), GUINT_TO_POINTER (offset + 1));
		g_ptr_array_add (acfg->unwind_ops, GUINT_TO_POINTER (cache_index));

		p = buf;
		encode_value (encoded_len, p, &p);

		acfg->unwind_info_offset += encoded_len + (p - buf);
		return offset;
	}
}

static void
emit_exception_debug_info (MonoAotCompile *acfg, MonoCompile *cfg, gboolean store_seq_points)
{
	int i, k, buf_size;
	guint32 debug_info_size, seq_points_size;
	guint8 *code;
	MonoMethodHeader *header;
	guint8 *p, *buf, *debug_info;
	MonoJitInfo *jinfo = cfg->jit_info;
	guint32 flags;
	gboolean use_unwind_ops = FALSE;
	MonoSeqPointInfo *seq_points;

	code = cfg->native_code;
	header = cfg->header;

	if (!acfg->aot_opts.nodebug) {
		mono_debug_serialize_debug_info (cfg, &debug_info, &debug_info_size);
	} else {
		debug_info = NULL;
		debug_info_size = 0;
	}

	seq_points = cfg->seq_point_info;
	seq_points_size = (store_seq_points)? mono_seq_point_info_get_write_size (seq_points) : 0;

	buf_size = header->num_clauses * 256 + debug_info_size + 2048 + seq_points_size + cfg->gc_map_size;
	if (jinfo->has_try_block_holes) {
		MonoTryBlockHoleTableJitInfo *table = mono_jit_info_get_try_block_hole_table_info (jinfo);
		buf_size += table->num_holes * 16;
	}

	p = buf = (guint8 *)g_malloc (buf_size);

	use_unwind_ops = cfg->unwind_ops != NULL;

	flags = (jinfo->has_generic_jit_info ? 1 : 0) | (use_unwind_ops ? 2 : 0) | (header->num_clauses ? 4 : 0) | (seq_points_size ? 8 : 0) | (cfg->compile_llvm ? 16 : 0) | (jinfo->has_try_block_holes ? 32 : 0) | (cfg->gc_map ? 64 : 0) | (jinfo->has_arch_eh_info ? 128 : 0);

	encode_value (flags, p, &p);

	if (use_unwind_ops) {
		guint32 encoded_len;
		guint8 *encoded;
		guint32 unwind_desc;

		encoded = mono_unwind_ops_encode (cfg->unwind_ops, &encoded_len);

		unwind_desc = get_unwind_info_offset (acfg, encoded, encoded_len);
		encode_value (unwind_desc, p, &p);

		g_free (encoded);
	} else {
		encode_value (jinfo->unwind_info, p, &p);
	}

	/*Encode the number of holes before the number of clauses to make decoding easier*/
	if (jinfo->has_try_block_holes) {
		MonoTryBlockHoleTableJitInfo *table = mono_jit_info_get_try_block_hole_table_info (jinfo);
		encode_value (table->num_holes, p, &p);
	}

	if (jinfo->has_arch_eh_info) {
		/*
		 * In AOT mode, the code length is calculated from the address of the previous method,
		 * which could include alignment padding, so calculating the start of the epilog as
		 * code_len - epilog_size is correct any more. Save the real code len as a workaround.
		 */
		encode_value (jinfo->code_size, p, &p);
	}

	/* Exception table */
	if (cfg->compile_llvm) {
		/*
		 * When using LLVM, we can't emit some data, like pc offsets, this reg/offset etc.,
		 * since the information is only available to llc. Instead, we let llc save the data
		 * into the LSDA, and read it from there at runtime.
		 */
		/* The assembly might be CIL stripped so emit the data ourselves */
		if (header->num_clauses)
			encode_value (header->num_clauses, p, &p);

		for (k = 0; k < header->num_clauses; ++k) {
			MonoExceptionClause *clause;

			clause = &header->clauses [k];

			encode_value (clause->flags, p, &p);
			if (!(clause->flags == MONO_EXCEPTION_CLAUSE_FILTER || clause->flags == MONO_EXCEPTION_CLAUSE_FINALLY)) {
				if (clause->data.catch_class) {
					guint8 *buf2, *p2;
					int len;

					buf2 = (guint8 *)g_malloc (4096);
					p2 = buf2;
					encode_klass_ref (acfg, clause->data.catch_class, p2, &p2);
					len = p2 - buf2;
					g_assert (len < 4096);
					encode_value (len, p, &p);
					memcpy (p, buf2, len);
					p += p2 - buf2;
					g_free (buf2);
				} else {
					encode_value (0, p, &p);
				}
			}

			/* Emit the IL ranges too, since they might not be available at runtime */
			encode_value (clause->try_offset, p, &p);
			encode_value (clause->try_len, p, &p);
			encode_value (clause->handler_offset, p, &p);
			encode_value (clause->handler_len, p, &p);

			/* Emit a list of nesting clauses */
			for (i = 0; i < header->num_clauses; ++i) {
				gint32 cindex1 = k;
				MonoExceptionClause *clause1 = &header->clauses [cindex1];
				gint32 cindex2 = i;
				MonoExceptionClause *clause2 = &header->clauses [cindex2];

				if (cindex1 != cindex2 && clause1->try_offset >= clause2->try_offset && clause1->handler_offset <= clause2->handler_offset)
					encode_value (i, p, &p);
			}
			encode_value (-1, p, &p);
		}
	} else {
		if (jinfo->num_clauses)
			encode_value (jinfo->num_clauses, p, &p);

		for (k = 0; k < jinfo->num_clauses; ++k) {
			MonoJitExceptionInfo *ei = &jinfo->clauses [k];

			encode_value (ei->flags, p, &p);
#ifdef MONO_CONTEXT_SET_LLVM_EXC_REG
			/* Not used for catch clauses */
			if (ei->flags != MONO_EXCEPTION_CLAUSE_NONE)
				encode_value (ei->exvar_offset, p, &p);
#else
			encode_value (ei->exvar_offset, p, &p);
#endif

			if (ei->flags == MONO_EXCEPTION_CLAUSE_FILTER || ei->flags == MONO_EXCEPTION_CLAUSE_FINALLY)
				encode_value ((gint)((guint8*)ei->data.filter - code), p, &p);
			else {
				if (ei->data.catch_class) {
					guint8 *buf2, *p2;
					int len;

					buf2 = (guint8 *)g_malloc (4096);
					p2 = buf2;
					encode_klass_ref (acfg, ei->data.catch_class, p2, &p2);
					len = p2 - buf2;
					g_assert (len < 4096);
					encode_value (len, p, &p);
					memcpy (p, buf2, len);
					p += p2 - buf2;
					g_free (buf2);
				} else {
					encode_value (0, p, &p);
				}
			}

			encode_value ((gint)((guint8*)ei->try_start - code), p, &p);
			encode_value ((gint)((guint8*)ei->try_end - code), p, &p);
			encode_value ((gint)((guint8*)ei->handler_start - code), p, &p);
		}
	}

	if (jinfo->has_try_block_holes) {
		MonoTryBlockHoleTableJitInfo *table = mono_jit_info_get_try_block_hole_table_info (jinfo);
		for (i = 0; i < table->num_holes; ++i) {
			MonoTryBlockHoleJitInfo *hole = &table->holes [i];
			encode_value (hole->clause, p, &p);
			encode_value (hole->length, p, &p);
			encode_value (hole->offset, p, &p);
		}
	}

	if (jinfo->has_arch_eh_info) {
		MonoArchEHJitInfo *eh_info;

		eh_info = mono_jit_info_get_arch_eh_info (jinfo);
		encode_value (eh_info->stack_size, p, &p);
		encode_value (eh_info->epilog_size, p, &p);
	}

	if (jinfo->has_generic_jit_info) {
		MonoGenericJitInfo *gi = mono_jit_info_get_generic_jit_info (jinfo);
		MonoGenericSharingContext* gsctx = gi->generic_sharing_context;
		guint8 *buf2, *p2;
		int len;

		encode_value (gi->nlocs, p, &p);
		if (gi->nlocs) {
			for (i = 0; i < gi->nlocs; ++i) {
				MonoDwarfLocListEntry *entry = &gi->locations [i];

				encode_value (entry->is_reg ? 1 : 0, p, &p);
				encode_value (entry->reg, p, &p);
				if (!entry->is_reg)
					encode_value (entry->offset, p, &p);
				if (i == 0)
					g_assert (entry->from == 0);
				else
					encode_value (entry->from, p, &p);
				encode_value (entry->to, p, &p);
			}
		} else {
			if (!cfg->compile_llvm) {
				encode_value (gi->has_this ? 1 : 0, p, &p);
				encode_value (gi->this_reg, p, &p);
				encode_value (gi->this_offset, p, &p);
			}
		}

		/* 
		 * Need to encode jinfo->method too, since it is not equal to 'method'
		 * when using generic sharing.
		 */
		buf2 = (guint8 *)g_malloc (4096);
		p2 = buf2;
		encode_method_ref (acfg, jinfo->d.method, p2, &p2);
		len = p2 - buf2;
		g_assert (len < 4096);
		encode_value (len, p, &p);
		memcpy (p, buf2, len);
		p += p2 - buf2;
		g_free (buf2);

		if (gsctx && gsctx->is_gsharedvt) {
			encode_value (1, p, &p);
		} else {
			encode_value (0, p, &p);
		}
	}

	if (seq_points_size)
		p += mono_seq_point_info_write (seq_points, p);

	g_assert (debug_info_size < buf_size);

	encode_value (debug_info_size, p, &p);
	if (debug_info_size) {
		memcpy (p, debug_info, debug_info_size);
		p += debug_info_size;
		g_free (debug_info);
	}

	/* GC Map */
	if (cfg->gc_map) {
		encode_value (cfg->gc_map_size, p, &p);
		/* The GC map requires 4 bytes of alignment */
		while ((gsize)p % 4)
			p ++;
		memcpy (p, cfg->gc_map, cfg->gc_map_size);
		p += cfg->gc_map_size;
	}

	acfg->stats.ex_info_size += p - buf;

	g_assert (p - buf < buf_size);

	/* Emit info */
	/* The GC Map requires 4 byte alignment */
	cfg->ex_info_offset = add_to_blob_aligned (acfg, buf, p - buf, cfg->gc_map ? 4 : 1);
	g_free (buf);
}

static guint32
emit_klass_info (MonoAotCompile *acfg, guint32 token)
{
	ERROR_DECL (error);
	MonoClass *klass = mono_class_get_checked (acfg->image, token, error);
	guint8 *p, *buf;
	int i, buf_size, res;
	gboolean no_special_static, cant_encode;
	gpointer iter = NULL;

	if (!klass) {
		mono_error_cleanup (error);

		buf_size = 16;

		p = buf = (guint8 *)g_malloc (buf_size);

		/* Mark as unusable */
		encode_value (-1, p, &p);

		res = add_to_blob (acfg, buf, p - buf);
		g_free (buf);

		return res;
	}
		
	buf_size = 10240 + (m_class_get_vtable_size (klass) * 16);
	p = buf = (guint8 *)g_malloc (buf_size);

	g_assert (klass);

	mono_class_init_internal (klass);

	mono_class_get_nested_types (klass, &iter);
	g_assert (m_class_is_nested_classes_inited (klass));

	mono_class_setup_vtable (klass);

	/* 
	 * Emit all the information which is required for creating vtables so
	 * the runtime does not need to create the MonoMethod structures which
	 * take up a lot of space.
	 */

	no_special_static = !mono_class_has_special_static_fields (klass);

	/* Check whenever we have enough info to encode the vtable */
	cant_encode = FALSE;
	MonoMethod **klass_vtable = m_class_get_vtable (klass);
	for (i = 0; i < m_class_get_vtable_size (klass); ++i) {
		MonoMethod *cm = klass_vtable [i];

		if (cm && mono_method_signature_internal (cm)->is_inflated && !g_hash_table_lookup (acfg->token_info_hash, cm))
			cant_encode = TRUE;
	}

	mono_class_has_finalizer (klass);
	if (mono_class_has_failure (klass))
		cant_encode = TRUE;

	if (mono_class_is_gtd (klass) || cant_encode) {
		encode_value (-1, p, &p);
	} else {
		gboolean has_nested = mono_class_get_nested_classes_property (klass) != NULL;
		encode_value (m_class_get_vtable_size (klass), p, &p);
		encode_value ((m_class_has_weak_fields (klass) << 9) | (mono_class_is_gtd (klass) ? (1 << 8) : 0) | (no_special_static << 7) | (m_class_has_static_refs (klass) << 6) | (m_class_has_references (klass) << 5) | ((m_class_is_blittable (klass) << 4) | (has_nested ? 1 : 0) << 3) | (m_class_has_cctor (klass) << 2) | (m_class_has_finalize (klass) << 1) | m_class_is_ghcimpl (klass), p, &p);
		if (m_class_has_cctor (klass))
			encode_method_ref (acfg, mono_class_get_cctor (klass), p, &p);
		if (m_class_has_finalize (klass))
			encode_method_ref (acfg, mono_class_get_finalizer (klass), p, &p);
 
		encode_value (m_class_get_instance_size (klass), p, &p);
		encode_value (mono_class_data_size (klass), p, &p);
		encode_value (m_class_get_packing_size (klass), p, &p);
		encode_value (m_class_get_min_align (klass), p, &p);

		for (i = 0; i < m_class_get_vtable_size (klass); ++i) {
			MonoMethod *cm = klass_vtable [i];

			if (cm)
				encode_method_ref (acfg, cm, p, &p);
			else
				encode_value (0, p, &p);
		}
	}

	acfg->stats.class_info_size += p - buf;

	g_assert (p - buf < buf_size);
	res = add_to_blob (acfg, buf, p - buf);
	g_free (buf);

	return res;
}

static char*
get_plt_entry_debug_sym (MonoAotCompile *acfg, MonoJumpInfo *ji, GHashTable *cache)
{
	char *debug_sym = NULL;
	char *prefix;

	if (acfg->llvm && llvm_acfg->aot_opts.static_link) {
		/* Need to add a prefix to create unique symbols */
		prefix = g_strdup_printf ("plt_%s_", acfg->assembly_name_sym);
	} else {
#if defined(TARGET_WIN32) && defined(TARGET_X86)
		prefix = mangle_symbol_alloc ("plt_");
#else
		prefix = g_strdup ("plt_");
#endif
	}

	switch (ji->type) {
	case MONO_PATCH_INFO_METHOD:
		debug_sym = get_debug_sym (ji->data.method, prefix, cache);
		break;
	case MONO_PATCH_INFO_JIT_ICALL_ID:
		debug_sym = g_strdup_printf ("%s_jit_icall_%s", prefix, mono_find_jit_icall_info (ji->data.jit_icall_id)->name);
		break;
	case MONO_PATCH_INFO_RGCTX_FETCH:
		debug_sym = g_strdup_printf ("%s_rgctx_fetch_%d", prefix, acfg->label_generator ++);
		break;
	case MONO_PATCH_INFO_ICALL_ADDR:
	case MONO_PATCH_INFO_ICALL_ADDR_CALL: {
		char *s = get_debug_sym (ji->data.method, "", cache);
		
		debug_sym = g_strdup_printf ("%s_icall_native_%s", prefix, s);
		g_free (s);
		break;
	}
	case MONO_PATCH_INFO_SPECIFIC_TRAMPOLINE_LAZY_FETCH_ADDR:
		debug_sym = g_strdup_printf ("%s_jit_icall_native_specific_trampoline_lazy_fetch_%lu", prefix, ji->data.uindex);
		break;
	case MONO_PATCH_INFO_JIT_ICALL_ADDR:
		debug_sym = g_strdup_printf ("%s_jit_icall_native_%s", prefix, mono_find_jit_icall_info (ji->data.jit_icall_id)->name);
		break;
	default:
		break;
	}

	g_free (prefix);

	return sanitize_symbol (acfg, debug_sym);
}

/*
 * Calls made from AOTed code are routed through a table of jumps similar to the
 * ELF PLT (Program Linkage Table). Initially the PLT entries jump to code which transfers
 * control to the AOT runtime through a trampoline.
 */
static void
emit_plt (MonoAotCompile *acfg)
{
	int i;

	if (acfg->aot_opts.llvm_only) {
		g_assert (acfg->plt_offset == 1);
		return;
	}

	emit_line (acfg);

	emit_section_change (acfg, ".text", 0);
	emit_alignment_code (acfg, 16);
	emit_info_symbol (acfg, "plt", TRUE);
	emit_label (acfg, acfg->plt_symbol);

	for (i = 0; i < acfg->plt_offset; ++i) {
		char *debug_sym = NULL;
		MonoPltEntry *plt_entry = NULL;

		if (i == 0)
			/* 
			 * The first plt entry is unused.
			 */
			continue;

		plt_entry = (MonoPltEntry *)g_hash_table_lookup (acfg->plt_offset_to_entry, GUINT_TO_POINTER (i));

		debug_sym = plt_entry->debug_sym;

		if (acfg->thumb_mixed && !plt_entry->jit_used)
			/* Emit only a thumb version */
			continue;

		/* Skip plt entries not actually called */
		if (!plt_entry->jit_used && !plt_entry->llvm_used)
			continue;

		if (acfg->llvm && !acfg->thumb_mixed) {
			emit_label (acfg, plt_entry->llvm_symbol);
			if (acfg->llvm) {
				emit_global_inner (acfg, plt_entry->llvm_symbol, TRUE);
#if defined(TARGET_MACH)
				fprintf (acfg->fp, ".private_extern %s\n", plt_entry->llvm_symbol);
#endif
			}
		}

		if (debug_sym) {
			if (acfg->need_no_dead_strip) {
				emit_unset_mode (acfg);
				fprintf (acfg->fp, "	.no_dead_strip %s\n", debug_sym);
			}
			emit_local_symbol (acfg, debug_sym, NULL, TRUE);
			emit_label (acfg, debug_sym);
		}

		emit_label (acfg, plt_entry->symbol);

		arch_emit_plt_entry (acfg, acfg->got_symbol, (acfg->plt_got_offset_base + i) * sizeof (target_mgreg_t), acfg->plt_got_info_offsets [i]);

		if (debug_sym)
			emit_symbol_size (acfg, debug_sym, ".");
	}

	if (acfg->thumb_mixed) {
		/* Make sure the ARM symbols don't alias the thumb ones */
		emit_zero_bytes (acfg, 16);

		/* 
		 * Emit a separate set of PLT entries using thumb2 which is called by LLVM generated
		 * code.
		 */
		for (i = 0; i < acfg->plt_offset; ++i) {
			char *debug_sym = NULL;
			MonoPltEntry *plt_entry = NULL;

			if (i == 0)
				continue;

			plt_entry = (MonoPltEntry *)g_hash_table_lookup (acfg->plt_offset_to_entry, GUINT_TO_POINTER (i));

			/* Skip plt entries not actually called by LLVM code */
			if (!plt_entry->llvm_used)
				continue;

			if (acfg->aot_opts.write_symbols) {
				if (plt_entry->debug_sym)
					debug_sym = g_strdup_printf ("%s_thumb", plt_entry->debug_sym);
			}

			if (debug_sym) {
#if defined(TARGET_MACH)
				fprintf (acfg->fp, "	.thumb_func %s\n", debug_sym);
				fprintf (acfg->fp, "	.no_dead_strip %s\n", debug_sym);
#endif
				emit_local_symbol (acfg, debug_sym, NULL, TRUE);
				emit_label (acfg, debug_sym);
			}
			fprintf (acfg->fp, "\n.thumb_func\n");

			emit_label (acfg, plt_entry->llvm_symbol);

			if (acfg->llvm)
				emit_global_inner (acfg, plt_entry->llvm_symbol, TRUE);

			arch_emit_llvm_plt_entry (acfg, acfg->got_symbol, (acfg->plt_got_offset_base + i) * sizeof (target_mgreg_t), acfg->plt_got_info_offsets [i]);

			if (debug_sym) {
				emit_symbol_size (acfg, debug_sym, ".");
				g_free (debug_sym);
			}
		}
	}

	emit_symbol_size (acfg, acfg->plt_symbol, ".");

	emit_info_symbol (acfg, "plt_end", TRUE);

	arch_emit_unwind_info_sections (acfg, "plt", "plt_end", NULL);
}

/*
 * emit_trampoline_full:
 *
 *   If EMIT_TINFO is TRUE, emit additional information which can be used to create a MonoJitInfo for this trampoline by
 * create_jit_info_for_trampoline ().
 */
static G_GNUC_UNUSED void
emit_trampoline_full (MonoAotCompile *acfg, MonoTrampInfo *info, gboolean emit_tinfo)
{
	char start_symbol [MAX_SYMBOL_SIZE];
	char end_symbol [MAX_SYMBOL_SIZE];
	char symbol [MAX_SYMBOL_SIZE];
	guint32 buf_size, info_offset;
	MonoJumpInfo *patch_info;
	guint8 *buf, *p;
	GPtrArray *patches;
	char *name;
	guint8 *code;
	guint32 code_size;
	MonoJumpInfo *ji;
	GSList *unwind_ops;

	g_assert (info);

	name = info->name;
	code = info->code;
	code_size = info->code_size;
	ji = info->ji;
	unwind_ops = info->unwind_ops;

	/* Emit code */

	sprintf (start_symbol, "%s%s", acfg->user_symbol_prefix, name);

	emit_section_change (acfg, ".text", 0);
	emit_global (acfg, start_symbol, TRUE);
	emit_alignment_code (acfg, AOT_FUNC_ALIGNMENT);
	emit_label (acfg, start_symbol);

	sprintf (symbol, "%snamed_%s", acfg->temp_prefix, name);
	emit_label (acfg, symbol);

	/* 
	 * The code should access everything through the GOT, so we pass
	 * TRUE here.
	 */
	emit_and_reloc_code (acfg, NULL, code, code_size, ji, TRUE, NULL);

	emit_symbol_size (acfg, start_symbol, ".");

	if (emit_tinfo) {
		sprintf (end_symbol, "%snamede_%s", acfg->temp_prefix, name);
		emit_label (acfg, end_symbol);
	}

	/* Emit info */

	/* Sort relocations */
	patches = g_ptr_array_new ();
	for (patch_info = ji; patch_info; patch_info = patch_info->next)
		if (patch_info->type != MONO_PATCH_INFO_NONE)
			g_ptr_array_add (patches, patch_info);
	g_ptr_array_sort (patches, compare_patches);

	buf_size = patches->len * 128 + 128;
	buf = (guint8 *)g_malloc (buf_size);
	p = buf;

	encode_patch_list (acfg, patches, patches->len, FALSE, p, &p);
	g_assert (p - buf < buf_size);
	g_ptr_array_free (patches, TRUE);

	sprintf (symbol, "%s%s_p", acfg->user_symbol_prefix, name);

	info_offset = add_to_blob (acfg, buf, p - buf);

	emit_section_change (acfg, RODATA_SECT, 0);
	emit_global (acfg, symbol, FALSE);
	emit_label (acfg, symbol);

	emit_int32 (acfg, info_offset);

	if (emit_tinfo) {
		guint8 *encoded;
		guint32 encoded_len;
		guint32 uw_offset;

		/*
		 * Emit additional information which can be used to reconstruct a partial MonoTrampInfo.
		 */
		encoded = mono_unwind_ops_encode (info->unwind_ops, &encoded_len);
		uw_offset = get_unwind_info_offset (acfg, encoded, encoded_len);
		g_free (encoded);

		emit_symbol_diff (acfg, end_symbol, start_symbol, 0);
		emit_int32 (acfg, uw_offset);
	}

	/* Emit debug info */
	if (unwind_ops) {
		char symbol2 [MAX_SYMBOL_SIZE];

		sprintf (symbol, "%s", name);
		sprintf (symbol2, "%snamed_%s", acfg->temp_prefix, name);

		arch_emit_unwind_info_sections (acfg, start_symbol, end_symbol, unwind_ops);

		if (acfg->dwarf)
			mono_dwarf_writer_emit_trampoline (acfg->dwarf, symbol, symbol2, NULL, NULL, code_size, unwind_ops);
	}

	g_free (buf);
}

static G_GNUC_UNUSED void
emit_trampoline (MonoAotCompile *acfg, MonoTrampInfo *info)
{
	emit_trampoline_full (acfg, info, TRUE);
}

static void
emit_trampolines (MonoAotCompile *acfg)
{
	char symbol [MAX_SYMBOL_SIZE];
	char end_symbol [MAX_SYMBOL_SIZE];
	int i, tramp_got_offset;
	int ntype;
#ifdef MONO_ARCH_HAVE_FULL_AOT_TRAMPOLINES
	int tramp_type;
#endif

	if (!mono_aot_mode_is_full (&acfg->aot_opts) && !mono_aot_mode_is_interp (&acfg->aot_opts))
		return;
	if (acfg->aot_opts.llvm_only)
		return;
	
	g_assert (acfg->image->assembly);

	/* Currently, we emit most trampolines into the mscorlib AOT image. */
	if (mono_is_corlib_image(acfg->image->assembly->image)) {
#ifdef MONO_ARCH_HAVE_FULL_AOT_TRAMPOLINES
		MonoTrampInfo *info;

		/*
		 * Emit the generic trampolines.
		 *
		 * We could save some code by treating the generic trampolines as a wrapper
		 * method, but that approach has its own complexities, so we choose the simpler
		 * method.
		 */
		for (tramp_type = 0; tramp_type < MONO_TRAMPOLINE_NUM; ++tramp_type) {
			/* we overload the boolean here to indicate the slightly different trampoline needed, see mono_arch_create_generic_trampoline() */
#ifdef DISABLE_REMOTING
			if (tramp_type == MONO_TRAMPOLINE_GENERIC_VIRTUAL_REMOTING)
				continue;
#endif
			mono_arch_create_generic_trampoline ((MonoTrampolineType)tramp_type, &info, acfg->aot_opts.use_trampolines_page? 2: TRUE);
			emit_trampoline (acfg, info);
			mono_tramp_info_free (info);
		}

		/* Emit the exception related code pieces */
		mono_arch_get_restore_context (&info, TRUE);
		emit_trampoline (acfg, info);
		mono_tramp_info_free (info);

		mono_arch_get_call_filter (&info, TRUE);
		emit_trampoline (acfg, info);
		mono_tramp_info_free (info);

		mono_arch_get_throw_exception (&info, TRUE);
		emit_trampoline (acfg, info);
		mono_tramp_info_free (info);

		mono_arch_get_rethrow_exception (&info, TRUE);
		emit_trampoline (acfg, info);
		mono_tramp_info_free (info);

		mono_arch_get_rethrow_preserve_exception (&info, TRUE);
		emit_trampoline (acfg, info);
		mono_tramp_info_free (info);

		mono_arch_get_throw_corlib_exception (&info, TRUE);
		emit_trampoline (acfg, info);
		mono_tramp_info_free (info);

#ifdef MONO_ARCH_HAVE_SDB_TRAMPOLINES
		mono_arch_create_sdb_trampoline (TRUE, &info, TRUE);
		emit_trampoline (acfg, info);
		mono_tramp_info_free (info);

		mono_arch_create_sdb_trampoline (FALSE, &info, TRUE);
		emit_trampoline (acfg, info);
		mono_tramp_info_free (info);
#endif

#ifdef MONO_ARCH_GSHAREDVT_SUPPORTED
		mono_arch_get_gsharedvt_trampoline (&info, TRUE);
		if (info) {
			emit_trampoline_full (acfg, info, TRUE);

			/* Create a separate out trampoline for more information in stack traces */
			info->name = g_strdup ("gsharedvt_out_trampoline");
			emit_trampoline_full (acfg, info, TRUE);
			mono_tramp_info_free (info);
		}
#endif

#if defined(MONO_ARCH_HAVE_GET_TRAMPOLINES)
		{
			GSList *l = mono_arch_get_trampolines (TRUE);

			while (l) {
				MonoTrampInfo *info = (MonoTrampInfo *)l->data;

				emit_trampoline (acfg, info);
				l = l->next;
			}
		}
#endif

		for (i = 0; i < acfg->aot_opts.nrgctx_fetch_trampolines; ++i) {
			int offset;

			offset = MONO_RGCTX_SLOT_MAKE_RGCTX (i);
			mono_arch_create_rgctx_lazy_fetch_trampoline (offset, &info, TRUE);
			emit_trampoline (acfg, info);
			mono_tramp_info_free (info);

			offset = MONO_RGCTX_SLOT_MAKE_MRGCTX (i);
			mono_arch_create_rgctx_lazy_fetch_trampoline (offset, &info, TRUE);
			emit_trampoline (acfg, info);
			mono_tramp_info_free (info);
		}

#ifdef MONO_ARCH_HAVE_GENERAL_RGCTX_LAZY_FETCH_TRAMPOLINE
		mono_arch_create_general_rgctx_lazy_fetch_trampoline (&info, TRUE);
		emit_trampoline (acfg, info);
		mono_tramp_info_free (info);
#endif

		{
			GSList *l;

			/* delegate_invoke_impl trampolines */
			l = mono_arch_get_delegate_invoke_impls ();
			while (l) {
				MonoTrampInfo *info = (MonoTrampInfo *)l->data;

				emit_trampoline (acfg, info);
				l = l->next;
			}
		}

		if (mono_aot_mode_is_interp (&acfg->aot_opts) && mono_is_corlib_image (acfg->image->assembly->image)) {
			mono_arch_get_interp_to_native_trampoline (&info);
			emit_trampoline (acfg, info);

#ifdef MONO_ARCH_HAVE_INTERP_ENTRY_TRAMPOLINE
			mono_arch_get_native_to_interp_trampoline (&info);
			emit_trampoline (acfg, info);
#endif
		}

#endif /* #ifdef MONO_ARCH_HAVE_FULL_AOT_TRAMPOLINES */

		/* Emit trampolines which are numerous */

		/*
		 * These include the following:
		 * - specific trampolines
		 * - static rgctx invoke trampolines
		 * - imt trampolines
		 * These trampolines have the same code, they are parameterized by GOT 
		 * slots. 
		 * They are defined in this file, in the arch_... routines instead of
		 * in tramp-<ARCH>.c, since it is easier to do it this way.
		 */

		/*
		 * When running in aot-only mode, we can't create specific trampolines at 
		 * runtime, so we create a few, and save them in the AOT file. 
		 * Normal trampolines embed their argument as a literal inside the 
		 * trampoline code, we can't do that here, so instead we embed an offset
		 * which needs to be added to the trampoline address to get the address of
		 * the GOT slot which contains the argument value.
		 * The generated trampolines jump to the generic trampolines using another
		 * GOT slot, which will be setup by the AOT loader to point to the 
		 * generic trampoline code of the given type.
		 */

		/*
		 * FIXME: Maybe we should use more specific trampolines (i.e. one class init for
		 * each class).
		 */

		emit_section_change (acfg, ".text", 0);

		tramp_got_offset = acfg->got_offset;

		for (ntype = 0; ntype < MONO_AOT_TRAMP_NUM; ++ntype) {
			switch (ntype) {
			case MONO_AOT_TRAMP_SPECIFIC:
				sprintf (symbol, "specific_trampolines");
				break;
			case MONO_AOT_TRAMP_STATIC_RGCTX:
				sprintf (symbol, "static_rgctx_trampolines");
				break;
			case MONO_AOT_TRAMP_IMT:
				sprintf (symbol, "imt_trampolines");
				break;
			case MONO_AOT_TRAMP_GSHAREDVT_ARG:
				sprintf (symbol, "gsharedvt_arg_trampolines");
				break;
			case MONO_AOT_TRAMP_FTNPTR_ARG:
				sprintf (symbol, "ftnptr_arg_trampolines");
				break;
			case MONO_AOT_TRAMP_UNBOX_ARBITRARY:
				sprintf (symbol, "unbox_arbitrary_trampolines");
				break;
			default:
				g_assert_not_reached ();
			}

			sprintf (end_symbol, "%s_e", symbol);

			if (acfg->aot_opts.write_symbols)
				emit_local_symbol (acfg, symbol, end_symbol, TRUE);

			emit_alignment_code (acfg, AOT_FUNC_ALIGNMENT);
			emit_info_symbol (acfg, symbol, TRUE);

			acfg->trampoline_got_offset_base [ntype] = tramp_got_offset;

			for (i = 0; i < acfg->num_trampolines [ntype]; ++i) {
				int tramp_size = 0;

				switch (ntype) {
				case MONO_AOT_TRAMP_SPECIFIC:
					arch_emit_specific_trampoline (acfg, tramp_got_offset, &tramp_size);
					tramp_got_offset += 2;
				break;
				case MONO_AOT_TRAMP_STATIC_RGCTX:
					arch_emit_static_rgctx_trampoline (acfg, tramp_got_offset, &tramp_size);				
					tramp_got_offset += 2;
					break;
				case MONO_AOT_TRAMP_IMT:
					arch_emit_imt_trampoline (acfg, tramp_got_offset, &tramp_size);
					tramp_got_offset += 1;
					break;
				case MONO_AOT_TRAMP_GSHAREDVT_ARG:
					arch_emit_gsharedvt_arg_trampoline (acfg, tramp_got_offset, &tramp_size);				
					tramp_got_offset += 2;
					break;
				case MONO_AOT_TRAMP_FTNPTR_ARG:
					arch_emit_ftnptr_arg_trampoline (acfg, tramp_got_offset, &tramp_size);
					tramp_got_offset += 2;
					break;
				case MONO_AOT_TRAMP_UNBOX_ARBITRARY:
					arch_emit_unbox_arbitrary_trampoline (acfg, tramp_got_offset, &tramp_size);
					tramp_got_offset += 1;
					break;
				default:
					g_assert_not_reached ();
				}
				if (!acfg->trampoline_size [ntype]) {
					g_assert (tramp_size);
					acfg->trampoline_size [ntype] = tramp_size;
				}
			}

			emit_label (acfg, end_symbol);
			emit_int32 (acfg, 0);
		}

		arch_emit_specific_trampoline_pages (acfg);

		/* Reserve some entries at the end of the GOT for our use */
		acfg->num_trampoline_got_entries = tramp_got_offset - acfg->got_offset;
	}

	acfg->got_offset += acfg->num_trampoline_got_entries;
}

static gboolean
str_begins_with (const char *str1, const char *str2)
{
	int len = strlen (str2);
	return strncmp (str1, str2, len) == 0;
}

void*
mono_aot_readonly_field_override (MonoClassField *field)
{
	ReadOnlyValue *rdv;
	for (rdv = readonly_values; rdv; rdv = rdv->next) {
		char *p = rdv->name;
		int len;
		len = strlen (m_class_get_name_space (field->parent));
		if (strncmp (p, m_class_get_name_space (field->parent), len))
			continue;
		p += len;
		if (*p++ != '.')
			continue;
		len = strlen (m_class_get_name (field->parent));
		if (strncmp (p, m_class_get_name (field->parent), len))
			continue;
		p += len;
		if (*p++ != '.')
			continue;
		if (strcmp (p, field->name))
			continue;
		switch (rdv->type) {
		case MONO_TYPE_I1:
			return &rdv->value.i1;
		case MONO_TYPE_I2:
			return &rdv->value.i2;
		case MONO_TYPE_I4:
			return &rdv->value.i4;
		default:
			break;
		}
	}
	return NULL;
}

static void
add_readonly_value (MonoAotOptions *opts, const char *val)
{
	ReadOnlyValue *rdv;
	const char *fval;
	const char *tval;
	/* the format of val is:
	 * namespace.typename.fieldname=type/value
	 * type can be i1 for uint8/int8/boolean, i2 for uint16/int16/char, i4 for uint32/int32
	 */
	fval = strrchr (val, '/');
	if (!fval) {
		fprintf (stderr, "AOT : invalid format for readonly field '%s', missing /.\n", val);
		exit (1);
	}
	tval = strrchr (val, '=');
	if (!tval) {
		fprintf (stderr, "AOT : invalid format for readonly field '%s', missing =.\n", val);
		exit (1);
	}
	rdv = g_new0 (ReadOnlyValue, 1);
	rdv->name = (char *)g_malloc0 (tval - val + 1);
	memcpy (rdv->name, val, tval - val);
	tval++;
	fval++;
	if (strncmp (tval, "i1", 2) == 0) {
		rdv->value.i1 = atoi (fval);
		rdv->type = MONO_TYPE_I1;
	} else if (strncmp (tval, "i2", 2) == 0) {
		rdv->value.i2 = atoi (fval);
		rdv->type = MONO_TYPE_I2;
	} else if (strncmp (tval, "i4", 2) == 0) {
		rdv->value.i4 = atoi (fval);
		rdv->type = MONO_TYPE_I4;
	} else {
		fprintf (stderr, "AOT : unsupported type for readonly field '%s'.\n", tval);
		exit (1);
	}
	rdv->next = readonly_values;
	readonly_values = rdv;
}

static gchar *
clean_path (gchar * path)
{
	if (!path)
		return NULL;

	if (g_str_has_suffix (path, G_DIR_SEPARATOR_S))
		return path;

	gchar *clean = g_strconcat (path, G_DIR_SEPARATOR_S, NULL);
	g_free (path);

	return clean;
}

static const gchar *
wrap_path (const gchar * path)
{
	int len;
	if (!path)
		return NULL;

	// If the string contains no spaces, just return the original string.
	if (strstr (path, " ") == NULL)
		return path;

	// If the string is already wrapped in quotes, return it.
	len = strlen (path);
	if (len >= 2 && path[0] == '\"' && path[len-1] == '\"')
		return path;

	// If the string contains spaces, then wrap it in quotes.
	gchar *clean = g_strdup_printf ("\"%s\"", path);

	return clean;
}

// Duplicate a char range and add it to a ptrarray, but only if it is nonempty
static void
ptr_array_add_range_if_nonempty(GPtrArray *args, gchar const *start, gchar const *end)
{
	ptrdiff_t len = end-start;
	if (len > 0)
		g_ptr_array_add (args, g_strndup (start, len));
}

static GPtrArray *
mono_aot_split_options (const char *aot_options)
{
	enum MonoAotOptionState {
		MONO_AOT_OPTION_STATE_DEFAULT,
		MONO_AOT_OPTION_STATE_STRING,
		MONO_AOT_OPTION_STATE_ESCAPE,
	};

	GPtrArray *args = g_ptr_array_new ();
	enum MonoAotOptionState state = MONO_AOT_OPTION_STATE_DEFAULT;
	gchar const *opt_start = aot_options;
	gboolean end_of_string = FALSE;
	gchar cur;

	g_return_val_if_fail (aot_options != NULL, NULL);

	while ((cur = *aot_options) != '\0') {
		if (state == MONO_AOT_OPTION_STATE_ESCAPE)
			goto next;

		switch (cur) {
		case '"':
			// If we find a quote, then if we're in the default case then
			// it means we've found the start of a string, if not then it
			// means we've found the end of the string and should switch
			// back to the default case.		
			switch (state) {
			case MONO_AOT_OPTION_STATE_DEFAULT:
				state = MONO_AOT_OPTION_STATE_STRING;
				break;
			case MONO_AOT_OPTION_STATE_STRING:
				state = MONO_AOT_OPTION_STATE_DEFAULT;
				break;
			case MONO_AOT_OPTION_STATE_ESCAPE:
				g_assert_not_reached ();
				break;
			}
			break;
		case '\\':
			// If we've found an escaping operator, then this means we
			// should not process the next character if inside a string.		
			if (state == MONO_AOT_OPTION_STATE_STRING) 
				state = MONO_AOT_OPTION_STATE_ESCAPE;
			break;
		case ',':
			// If we're in the default state then this means we've found
			// an option, store it for later processing.
			if (state == MONO_AOT_OPTION_STATE_DEFAULT)
				goto new_opt;
			break;
		}

	next:
		aot_options++;
	restart:
		// If the next character is end of string, then process the last option.
		if (*(aot_options) == '\0') {
			end_of_string = TRUE;
			goto new_opt;
		}
		continue;

	new_opt:
		ptr_array_add_range_if_nonempty (args, opt_start, aot_options);
		opt_start = ++aot_options;
		if (end_of_string)
			break;
		goto restart; // Check for null and continue loop
	}

	return args;
}

static void
mono_aot_parse_options (const char *aot_options, MonoAotOptions *opts)
{
	GPtrArray* args;

	args = mono_aot_split_options (aot_options ? aot_options : "");
	for (int i = 0; i < args->len; ++i) {
		const char *arg = (const char *)g_ptr_array_index (args, i);

		if (str_begins_with (arg, "outfile=")) {
			opts->outfile = g_strdup (arg + strlen ("outfile="));
		} else if (str_begins_with (arg, "llvm-outfile=")) {
			opts->llvm_outfile = g_strdup (arg + strlen ("llvm-outfile="));
		} else if (str_begins_with (arg, "temp-path=")) {
			opts->temp_path = clean_path (g_strdup (arg + strlen ("temp-path=")));
		} else if (str_begins_with (arg, "save-temps")) {
			opts->save_temps = TRUE;
		} else if (str_begins_with (arg, "keep-temps")) {
			opts->save_temps = TRUE;
		} else if (str_begins_with (arg, "write-symbols")) {
			opts->write_symbols = TRUE;
		} else if (str_begins_with (arg, "no-write-symbols")) {
			opts->write_symbols = FALSE;
		// Intentionally undocumented -- one-off experiment
		} else if (str_begins_with (arg, "metadata-only")) {
			opts->metadata_only = TRUE;
		} else if (str_begins_with (arg, "bind-to-runtime-version")) {
			opts->bind_to_runtime_version = TRUE;
		} else if (str_begins_with (arg, "full")) {
			opts->mode = MONO_AOT_MODE_FULL;
		} else if (str_begins_with (arg, "hybrid")) {
			opts->mode = MONO_AOT_MODE_HYBRID;			
		} else if (str_begins_with (arg, "interp")) {
			opts->interp = TRUE;
		} else if (str_begins_with (arg, "threads=")) {
			opts->nthreads = atoi (arg + strlen ("threads="));
		} else if (str_begins_with (arg, "static")) {
			opts->static_link = TRUE;
			opts->no_dlsym = TRUE;
		} else if (str_begins_with (arg, "asmonly")) {
			opts->asm_only = TRUE;
		} else if (str_begins_with (arg, "asmwriter")) {
			opts->asm_writer = TRUE;
		} else if (str_begins_with (arg, "nodebug")) {
			opts->nodebug = TRUE;
		} else if (str_begins_with (arg, "dwarfdebug")) {
			opts->dwarf_debug = TRUE;
		// Intentionally undocumented -- No one remembers what this does. It appears to be ARM-only
		} else if (str_begins_with (arg, "nopagetrampolines")) {
			opts->use_trampolines_page = FALSE;
		} else if (str_begins_with (arg, "ntrampolines=")) {
			opts->ntrampolines = atoi (arg + strlen ("ntrampolines="));
		} else if (str_begins_with (arg, "nrgctx-trampolines=")) {
			opts->nrgctx_trampolines = atoi (arg + strlen ("nrgctx-trampolines="));
		} else if (str_begins_with (arg, "nrgctx-fetch-trampolines=")) {
			opts->nrgctx_fetch_trampolines = atoi (arg + strlen ("nrgctx-fetch-trampolines="));
		} else if (str_begins_with (arg, "nimt-trampolines=")) {
			opts->nimt_trampolines = atoi (arg + strlen ("nimt-trampolines="));
		} else if (str_begins_with (arg, "ngsharedvt-trampolines=")) {
			opts->ngsharedvt_arg_trampolines = atoi (arg + strlen ("ngsharedvt-trampolines="));
		} else if (str_begins_with (arg, "nftnptr-arg-trampolines=")) {
			opts->nftnptr_arg_trampolines = atoi (arg + strlen ("nftnptr-arg-trampolines="));
		} else if (str_begins_with (arg, "nunbox-arbitrary-trampolines=")) {
			opts->nunbox_arbitrary_trampolines = atoi (arg + strlen ("unbox-arbitrary-trampolines="));
		} else if (str_begins_with (arg, "tool-prefix=")) {
			opts->tool_prefix = g_strdup (arg + strlen ("tool-prefix="));
		} else if (str_begins_with (arg, "ld-flags=")) {
			opts->ld_flags = g_strdup (arg + strlen ("ld-flags="));			
		} else if (str_begins_with (arg, "soft-debug")) {
			opts->soft_debug = TRUE;
		// Intentionally undocumented x2-- deprecated
		} else if (str_begins_with (arg, "gen-seq-points-file=")) {
			fprintf (stderr, "Mono Warning: aot option gen-seq-points-file= is deprecated.\n");
		} else if (str_begins_with (arg, "gen-seq-points-file")) {
			fprintf (stderr, "Mono Warning: aot option gen-seq-points-file is deprecated.\n");
		} else if (str_begins_with (arg, "msym-dir=")) {
			mini_debug_options.no_seq_points_compact_data = FALSE;
			opts->gen_msym_dir = TRUE;
			opts->gen_msym_dir_path = g_strdup (arg + strlen ("msym_dir="));
		} else if (str_begins_with (arg, "direct-pinvoke")) {
			opts->direct_pinvoke = TRUE;
		} else if (str_begins_with (arg, "direct-icalls")) {
			opts->direct_icalls = TRUE;
		} else if (str_begins_with (arg, "no-direct-calls")) {
			opts->no_direct_calls = TRUE;
		} else if (str_begins_with (arg, "print-skipped")) {
			opts->print_skipped_methods = TRUE;
		} else if (str_begins_with (arg, "stats")) {
			opts->stats = TRUE;
		// Intentionally undocumented-- has no known function other than to debug the compiler
		} else if (str_begins_with (arg, "no-instances")) {
			opts->no_instances = TRUE;
		// Intentionally undocumented x4-- Used for internal debugging of compiler
		} else if (str_begins_with (arg, "log-generics")) {
			opts->log_generics = TRUE;
		} else if (str_begins_with (arg, "log-instances=")) {
			opts->log_instances = TRUE;
			opts->instances_logfile_path = g_strdup (arg + strlen ("log-instances="));
		} else if (str_begins_with (arg, "log-instances")) {
			opts->log_instances = TRUE;
		} else if (str_begins_with (arg, "internal-logfile=")) {
			opts->logfile = g_strdup (arg + strlen ("internal-logfile="));
		} else if (str_begins_with (arg, "dedup-skip")) {
			opts->dedup = TRUE;
		} else if (str_begins_with (arg, "dedup-include=")) {
			opts->dedup_include = g_strdup (arg + strlen ("dedup-include="));
		} else if (str_begins_with (arg, "mtriple=")) {
			opts->mtriple = g_strdup (arg + strlen ("mtriple="));
		} else if (str_begins_with (arg, "llvm-path=")) {
			opts->llvm_path = clean_path (g_strdup (arg + strlen ("llvm-path=")));
		} else if (!strcmp (arg, "try-llvm")) {
			// If we can load LLVM, use it
			// Note: if you call this function from anywhere but mono_compile_assembly,
			// this will only set the try_llvm attribute and not do the probing / set the
			// attribute.
			opts->try_llvm = TRUE;
		} else if (!strcmp (arg, "llvm")) {
			opts->llvm = TRUE;
		} else if (str_begins_with (arg, "readonly-value=")) {
			add_readonly_value (opts, arg + strlen ("readonly-value="));
		} else if (str_begins_with (arg, "info")) {
			printf ("AOT target setup: %s.\n", AOT_TARGET_STR);
			exit (0);
		// Intentionally undocumented: Used for precise stack maps, which are not available yet
		} else if (str_begins_with (arg, "gc-maps")) {
			mini_gc_enable_gc_maps_for_aot ();
		// Intentionally undocumented: Used for internal debugging
		} else if (str_begins_with (arg, "dump")) {
			opts->dump_json = TRUE;
		} else if (str_begins_with (arg, "llvmonly")) {
			opts->mode = MONO_AOT_MODE_FULL;
			opts->llvm = TRUE;
			opts->llvm_only = TRUE;
		} else if (str_begins_with (arg, "data-outfile=")) {
			opts->data_outfile = g_strdup (arg + strlen ("data-outfile="));
		} else if (str_begins_with (arg, "profile=")) {
			opts->profile_files = g_list_append (opts->profile_files, g_strdup (arg + strlen ("profile=")));
		} else if (!strcmp (arg, "profile-only")) {
			opts->profile_only = TRUE;
		} else if (!strcmp (arg, "verbose")) {
			opts->verbose = TRUE;
		} else if (str_begins_with (arg, "llvmopts=")){
			if (opts->llvm_opts) {
				char *s = g_strdup_printf ("%s %s", opts->llvm_opts, arg + strlen ("llvmopts="));
				g_free (opts->llvm_opts);
				opts->llvm_opts = s;
			} else {
				opts->llvm_opts = g_strdup (arg + strlen ("llvmopts="));
			}
		} else if (str_begins_with (arg, "llvmllc=")){
			opts->llvm_llc = g_strdup (arg + strlen ("llvmllc="));
		} else if (!strcmp (arg, "deterministic")) {
			opts->deterministic = TRUE;
		} else if (!strcmp (arg, "no-opt")) {
			opts->no_opt = TRUE;
		} else if (str_begins_with (arg, "clangxx=")) {
			opts->clangxx = g_strdup (arg + strlen ("clangxx="));
		} else if (str_begins_with (arg, "depfile=")) {
			opts->depfile = g_strdup (arg + strlen ("depfile="));
		} else if (str_begins_with (arg, "help") || str_begins_with (arg, "?")) {
			printf ("Supported options for --aot:\n");
			printf ("    asmonly\n");
			printf ("    bind-to-runtime-version\n");
			printf ("    bitcode\n");
			printf ("    data-outfile=\n");
			printf ("    direct-icalls\n");
			printf ("    direct-pinvoke\n");
			printf ("    dwarfdebug\n");
			printf ("    full\n");
			printf ("    hybrid\n");
			printf ("    info\n");
			printf ("    keep-temps\n");
			printf ("    llvm\n");
			printf ("    llvmonly\n");
			printf ("    llvm-outfile=\n");
			printf ("    llvm-path=\n");
			printf ("    msym-dir=\n");
			printf ("    mtriple\n");
			printf ("    nimt-trampolines=\n");
			printf ("    nodebug\n");
			printf ("    no-direct-calls\n");
			printf ("    no-write-symbols\n");
			printf ("    nrgctx-trampolines=\n");
			printf ("    nrgctx-fetch-trampolines=\n");
			printf ("    ngsharedvt-trampolines=\n");
			printf ("    nftnptr-arg-trampolines=\n");
			printf ("    nunbox-arbitrary-trampolines=\n");
			printf ("    ntrampolines=\n");
			printf ("    outfile=\n");
			printf ("    profile=\n");
			printf ("    profile-only\n");
			printf ("    print-skipped-methods\n");
			printf ("    readonly-value=\n");
			printf ("    save-temps\n");
			printf ("    soft-debug\n");
			printf ("    static\n");
			printf ("    stats\n");
			printf ("    temp-path=\n");
			printf ("    tool-prefix=\n");
			printf ("    threads=\n");
			printf ("    write-symbols\n");
			printf ("    verbose\n");
			printf ("    no-opt\n");
			printf ("    llvmopts=\n");
			printf ("    llvmllc=\n");
			printf ("    clangxx=\n");
			printf ("    depfile=\n");
			printf ("    help/?\n");
			exit (0);
		} else {
			fprintf (stderr, "AOT : Unknown argument '%s'.\n", arg);
			exit (1);
		}

		g_free ((gpointer) arg);
	}

	if (opts->use_trampolines_page) {
		opts->ntrampolines = 0;
		opts->nrgctx_trampolines = 0;
		opts->nimt_trampolines = 0;
		opts->ngsharedvt_arg_trampolines = 0;
		opts->nftnptr_arg_trampolines = 0;
		opts->nunbox_arbitrary_trampolines = 0;
	}

	g_ptr_array_free (args, /*free_seg=*/TRUE);
}

static void
add_token_info_hash (gpointer key, gpointer value, gpointer user_data)
{
	MonoMethod *method = (MonoMethod*)key;
	MonoJumpInfoToken *ji = (MonoJumpInfoToken*)value;
	MonoAotCompile *acfg = (MonoAotCompile *)user_data;
	MonoJumpInfoToken *new_ji;

	new_ji = (MonoJumpInfoToken *)mono_mempool_alloc0 (acfg->mempool, sizeof (MonoJumpInfoToken));
	new_ji->image = ji->image;
	new_ji->token = ji->token;
	g_hash_table_insert (acfg->token_info_hash, method, new_ji);
}

static gboolean
can_encode_class (MonoAotCompile *acfg, MonoClass *klass)
{
	if (m_class_get_type_token (klass))
		return TRUE;
	if ((m_class_get_byval_arg (klass)->type == MONO_TYPE_VAR) || (m_class_get_byval_arg (klass)->type == MONO_TYPE_MVAR) || (m_class_get_byval_arg (klass)->type == MONO_TYPE_PTR))
		return TRUE;
	if (m_class_get_rank (klass))
		return can_encode_class (acfg, m_class_get_element_class (klass));
	return FALSE;
}

static gboolean
can_encode_method (MonoAotCompile *acfg, MonoMethod *method)
{
		if (method->wrapper_type) {
			switch (method->wrapper_type) {
			case MONO_WRAPPER_NONE:
			case MONO_WRAPPER_REMOTING_INVOKE_WITH_CHECK:
			case MONO_WRAPPER_XDOMAIN_INVOKE:
			case MONO_WRAPPER_STFLD:
			case MONO_WRAPPER_LDFLD:
			case MONO_WRAPPER_LDFLDA:
			case MONO_WRAPPER_STELEMREF:
			case MONO_WRAPPER_PROXY_ISINST:
			case MONO_WRAPPER_ALLOC:
			case MONO_WRAPPER_REMOTING_INVOKE:
			case MONO_WRAPPER_OTHER:
			case MONO_WRAPPER_WRITE_BARRIER:
			case MONO_WRAPPER_DELEGATE_INVOKE:
			case MONO_WRAPPER_DELEGATE_BEGIN_INVOKE:
			case MONO_WRAPPER_DELEGATE_END_INVOKE:
			case MONO_WRAPPER_SYNCHRONIZED:
			case MONO_WRAPPER_MANAGED_TO_NATIVE:
				break;
			case MONO_WRAPPER_MANAGED_TO_MANAGED:
			case MONO_WRAPPER_CASTCLASS: {
				WrapperInfo *info = mono_marshal_get_wrapper_info (method);

				if (info)
					return TRUE;
				else
					return FALSE;
				break;
			}
			default:
				//printf ("Skip (wrapper call): %d -> %s\n", patch_info->type, mono_method_full_name (patch_info->data.method, TRUE));
				return FALSE;
			}
		} else {
			if (!method->token) {
				/* The method is part of a constructed type like Int[,].Set (). */
				if (!g_hash_table_lookup (acfg->token_info_hash, method)) {
					if (m_class_get_rank (method->klass))
						return TRUE;
					return FALSE;
				}
			}
		}
		return TRUE;
}

static gboolean
can_encode_patch (MonoAotCompile *acfg, MonoJumpInfo *patch_info)
{
	switch (patch_info->type) {
	case MONO_PATCH_INFO_METHOD:
	case MONO_PATCH_INFO_METHOD_FTNDESC:
	case MONO_PATCH_INFO_METHODCONST:
	case MONO_PATCH_INFO_METHOD_CODE_SLOT: {
		MonoMethod *method = patch_info->data.method;

		return can_encode_method (acfg, method);
	}
	case MONO_PATCH_INFO_VTABLE:
	case MONO_PATCH_INFO_CLASS:
	case MONO_PATCH_INFO_IID:
	case MONO_PATCH_INFO_ADJUSTED_IID:
		if (!can_encode_class (acfg, patch_info->data.klass)) {
			//printf ("Skip: %s\n", mono_type_full_name (m_class_get_byval_arg (patch_info->data.klass)));
			return FALSE;
		}
		break;
	case MONO_PATCH_INFO_DELEGATE_TRAMPOLINE: {
		if (!can_encode_class (acfg, patch_info->data.del_tramp->klass)) {
			//printf ("Skip: %s\n", mono_type_full_name (m_class_get_byval_arg (patch_info->data.klass)));
			return FALSE;
		}
		break;
	}
	case MONO_PATCH_INFO_RGCTX_FETCH:
	case MONO_PATCH_INFO_RGCTX_SLOT_INDEX: {
		MonoJumpInfoRgctxEntry *entry = patch_info->data.rgctx_entry;

		if (entry->in_mrgctx) {
			if (!can_encode_method (acfg, entry->d.method))
				return FALSE;
		} else {
			if (!can_encode_class (acfg, entry->d.klass))
				return FALSE;
		}
		if (!can_encode_patch (acfg, entry->data))
			return FALSE;
		break;
	}
	default:
		break;
	}

	return TRUE;
}

static gboolean
is_concrete_type (MonoType *t)
{
	MonoClass *klass;
	int i;

	if (t->type == MONO_TYPE_VAR || t->type == MONO_TYPE_MVAR)
		return FALSE;
	if (t->type == MONO_TYPE_GENERICINST) {
		MonoGenericContext *orig_ctx;
		MonoGenericInst *inst;
		MonoType *arg;

		if (!MONO_TYPE_ISSTRUCT (t))
			return TRUE;
		klass = mono_class_from_mono_type_internal (t);
		orig_ctx = &mono_class_get_generic_class (klass)->context;

		inst = orig_ctx->class_inst;
		if (inst) {
			for (i = 0; i < inst->type_argc; ++i) {
				arg = mini_get_underlying_type (inst->type_argv [i]);
				if (!is_concrete_type (arg))
					return FALSE;
			}
		}
		inst = orig_ctx->method_inst;
		if (inst) {
			for (i = 0; i < inst->type_argc; ++i) {
				arg = mini_get_underlying_type (inst->type_argv [i]);
				if (!is_concrete_type (arg))
					return FALSE;
			}
		}
	}
	return TRUE;
}

static MonoMethodSignature*
get_concrete_sig (MonoMethodSignature *sig)
{
	gboolean concrete = TRUE;

	if (!sig->has_type_parameters)
		return sig;

	/* For signatures created during generic sharing, convert them to a concrete signature if possible */
	MonoMethodSignature *copy = mono_metadata_signature_dup (sig);
	int i;

	//printf ("%s\n", mono_signature_full_name (sig));

	if (sig->ret->byref)
		copy->ret = m_class_get_this_arg (mono_defaults.int_class);
	else
		copy->ret = mini_get_underlying_type (sig->ret);
	if (!is_concrete_type (copy->ret))
		concrete = FALSE;
	for (i = 0; i < sig->param_count; ++i) {
		if (sig->params [i]->byref) {
			MonoType *t = m_class_get_byval_arg (mono_class_from_mono_type_internal (sig->params [i]));
			t = mini_get_underlying_type (t);
			copy->params [i] = m_class_get_this_arg (mono_class_from_mono_type_internal (t));
		} else {
			copy->params [i] = mini_get_underlying_type (sig->params [i]);
		}
		if (!is_concrete_type (copy->params [i]))
			concrete = FALSE;
	}
	copy->has_type_parameters = 0;
	if (!concrete)
		return NULL;
	return copy;
}

/* LOCKING: Assumes the loader lock is held */
static void
add_gsharedvt_wrappers (MonoAotCompile *acfg, MonoMethodSignature *sig, gboolean gsharedvt_in, gboolean gsharedvt_out, gboolean interp_in)
{
	MonoMethod *wrapper;
	gboolean add_in = gsharedvt_in;
	gboolean add_out = gsharedvt_out;

	if (gsharedvt_in && g_hash_table_lookup (acfg->gsharedvt_in_signatures, sig))
		add_in = FALSE;
	if (gsharedvt_out && g_hash_table_lookup (acfg->gsharedvt_out_signatures, sig))
		add_out = FALSE;

	if (!add_in && !add_out)
		return;

	if (mini_is_gsharedvt_variable_signature (sig))
		return;

	if (add_in)
		g_hash_table_insert (acfg->gsharedvt_in_signatures, sig, sig);
	if (add_out)
		g_hash_table_insert (acfg->gsharedvt_out_signatures, sig, sig);

	sig = get_concrete_sig (sig);
	if (!sig)
		return;
	//printf ("%s\n", mono_signature_full_name (sig));

	if (gsharedvt_in) {
		wrapper = mini_get_gsharedvt_in_sig_wrapper (sig);
		add_extra_method (acfg, wrapper);
	}
	if (gsharedvt_out) {
		wrapper = mini_get_gsharedvt_out_sig_wrapper (sig);
		add_extra_method (acfg, wrapper);
	}

#ifndef MONO_ARCH_HAVE_INTERP_ENTRY_TRAMPOLINE
	if (interp_in) {
		wrapper = mini_get_interp_in_wrapper (sig);
		add_extra_method (acfg, wrapper);
		//printf ("X: %s\n", mono_method_full_name (wrapper, 1));
	}
#endif
}

/*
 * compile_method:
 *
 *   AOT compile a given method.
 * This function might be called by multiple threads, so it must be thread-safe.
 */
static void
compile_method (MonoAotCompile *acfg, MonoMethod *method)
{
	MonoCompile *cfg;
	MonoJumpInfo *patch_info;
	gboolean skip;
	int index, depth;
	MonoMethod *wrapped;
	gint64 jit_time_start;
	JitFlags flags;

	if (acfg->aot_opts.metadata_only)
		return;

	mono_acfg_lock (acfg);
	index = get_method_index (acfg, method);
	mono_acfg_unlock (acfg);

	/* fixme: maybe we can also precompile wrapper methods */
	if ((method->flags & METHOD_ATTRIBUTE_PINVOKE_IMPL) ||
		(method->iflags & METHOD_IMPL_ATTRIBUTE_RUNTIME) ||
		(method->flags & METHOD_ATTRIBUTE_ABSTRACT)) {
		//printf ("Skip (impossible): %s\n", mono_method_full_name (method, TRUE));
		return;
	}

	if (method->iflags & METHOD_IMPL_ATTRIBUTE_INTERNAL_CALL)
		return;

	wrapped = mono_marshal_method_from_wrapper (method);
	if (wrapped && (wrapped->iflags & METHOD_IMPL_ATTRIBUTE_INTERNAL_CALL) && wrapped->is_generic)
		// FIXME: The wrapper should be generic too, but it is not
		return;

	if (method->wrapper_type == MONO_WRAPPER_COMINTEROP)
		return;

	if (acfg->aot_opts.profile_only && !method->is_inflated && !g_hash_table_lookup (acfg->profile_methods, method))
		return;

	mono_atomic_inc_i32 (&acfg->stats.mcount);

#if 0
	if (method->is_generic || mono_class_is_gtd (method->klass)) {
		mono_atomic_inc_i32 (&acfg->stats.genericcount);
		return;
	}
#endif

	//acfg->aot_opts.print_skipped_methods = TRUE;

	/*
	 * Since these methods are the only ones which are compiled with
	 * AOT support, and they are not used by runtime startup/shutdown code,
	 * the runtime will not see AOT methods during AOT compilation,so it
	 * does not need to support them by creating a fake GOT etc.
	 */
	flags = JIT_FLAG_AOT;
	if (mono_aot_mode_is_full (&acfg->aot_opts))
		flags = (JitFlags)(flags | JIT_FLAG_FULL_AOT);
	if (acfg->llvm)
		flags = (JitFlags)(flags | JIT_FLAG_LLVM);
	if (acfg->aot_opts.llvm_only)
		flags = (JitFlags)(flags | JIT_FLAG_LLVM_ONLY | JIT_FLAG_EXPLICIT_NULL_CHECKS);
	if (acfg->aot_opts.no_direct_calls)
		flags = (JitFlags)(flags | JIT_FLAG_NO_DIRECT_ICALLS);
	if (acfg->aot_opts.direct_pinvoke)
		flags = (JitFlags)(flags | JIT_FLAG_DIRECT_PINVOKE);
	if (acfg->aot_opts.interp)
		flags = (JitFlags)(flags | JIT_FLAG_INTERP);

	jit_time_start = mono_time_track_start ();
	cfg = mini_method_compile (method, acfg->opts, mono_get_root_domain (), flags, 0, index);
	mono_time_track_end (&mono_jit_stats.jit_time, jit_time_start);

	if (cfg->exception_type == MONO_EXCEPTION_GENERIC_SHARING_FAILED) {
		if (acfg->aot_opts.print_skipped_methods)
			printf ("Skip (gshared failure): %s (%s)\n", mono_method_get_full_name (method), cfg->exception_message);
		mono_atomic_inc_i32 (&acfg->stats.genericcount);
		return;
	}
	if (cfg->exception_type != MONO_EXCEPTION_NONE) {
		/* Some instances cannot be JITted due to constraints etc. */
		if (!method->is_inflated)
			report_loader_error (acfg, &cfg->error, FALSE, "Unable to compile method '%s' due to: '%s'.\n", mono_method_get_full_name (method), mono_error_get_message (&cfg->error));
		/* Let the exception happen at runtime */
		return;
	}

	if (cfg->disable_aot) {
		if (acfg->aot_opts.print_skipped_methods)
			printf ("Skip (disabled): %s\n", mono_method_get_full_name (method));
		mono_atomic_inc_i32 (&acfg->stats.ocount);
		return;
	}
	cfg->method_index = index;

	/* Nullify patches which need no aot processing */
	for (patch_info = cfg->patch_info; patch_info; patch_info = patch_info->next) {
		switch (patch_info->type) {
		case MONO_PATCH_INFO_LABEL:
		case MONO_PATCH_INFO_BB:
			patch_info->type = MONO_PATCH_INFO_NONE;
			break;
		default:
			break;
		}
	}

	/* Collect method->token associations from the cfg */
	mono_acfg_lock (acfg);
	g_hash_table_foreach (cfg->token_info_hash, add_token_info_hash, acfg);
	mono_acfg_unlock (acfg);
	g_hash_table_destroy (cfg->token_info_hash);
	cfg->token_info_hash = NULL;

	/*
	 * Check for absolute addresses.
	 */
	skip = FALSE;
	for (patch_info = cfg->patch_info; patch_info; patch_info = patch_info->next) {
		switch (patch_info->type) {
		case MONO_PATCH_INFO_ABS:
			/* unable to handle this */
			skip = TRUE;	
			break;
		default:
			break;
		}
	}

	if (skip) {
		if (acfg->aot_opts.print_skipped_methods)
			printf ("Skip (abs call): %s\n", mono_method_get_full_name (method));
		mono_atomic_inc_i32 (&acfg->stats.abscount);
		return;
	}

	/* Lock for the rest of the code */
	mono_acfg_lock (acfg);

	if (cfg->gsharedvt)
		acfg->stats.method_categories [METHOD_CAT_GSHAREDVT] ++;
	else if (cfg->gshared)
		acfg->stats.method_categories [METHOD_CAT_INST] ++;
	else if (cfg->method->wrapper_type)
		acfg->stats.method_categories [METHOD_CAT_WRAPPER] ++;
	else
		acfg->stats.method_categories [METHOD_CAT_NORMAL] ++;

	/*
	 * Check for methods/klasses we can't encode.
	 */
	skip = FALSE;
	for (patch_info = cfg->patch_info; patch_info; patch_info = patch_info->next) {
		if (!can_encode_patch (acfg, patch_info))
			skip = TRUE;
	}

	if (skip) {
		if (acfg->aot_opts.print_skipped_methods)
			printf ("Skip (patches): %s\n", mono_method_get_full_name (method));
		acfg->stats.ocount++;
		mono_acfg_unlock (acfg);
		return;
	}

	if (!cfg->compile_llvm)
		acfg->has_jitted_code = TRUE;

	if (method->is_inflated && acfg->aot_opts.log_instances) {
		if (acfg->instances_logfile)
			fprintf (acfg->instances_logfile, "%s ### %d\n", mono_method_get_full_name (method), cfg->code_size);
		else
			printf ("%s ### %d\n", mono_method_get_full_name (method), cfg->code_size);
	}

	/* Adds generic instances referenced by this method */
	/* 
	 * The depth is used to avoid infinite loops when generic virtual recursion is 
	 * encountered.
	 */
	depth = GPOINTER_TO_UINT (g_hash_table_lookup (acfg->method_depth, method));
	if (!acfg->aot_opts.no_instances && depth < 32 && (mono_aot_mode_is_full (&acfg->aot_opts) || mono_aot_mode_is_hybrid (&acfg->aot_opts))) {
		for (patch_info = cfg->patch_info; patch_info; patch_info = patch_info->next) {
			switch (patch_info->type) {
			case MONO_PATCH_INFO_RGCTX_FETCH:
			case MONO_PATCH_INFO_RGCTX_SLOT_INDEX:
			case MONO_PATCH_INFO_METHOD:
			case MONO_PATCH_INFO_METHOD_FTNDESC:
			case MONO_PATCH_INFO_METHOD_RGCTX: {
				MonoMethod *m = NULL;

				if (patch_info->type == MONO_PATCH_INFO_RGCTX_FETCH || patch_info->type == MONO_PATCH_INFO_RGCTX_SLOT_INDEX) {
					MonoJumpInfoRgctxEntry *e = patch_info->data.rgctx_entry;

					if (e->info_type == MONO_RGCTX_INFO_GENERIC_METHOD_CODE || e->info_type == MONO_RGCTX_INFO_METHOD_FTNDESC)
						m = e->data->data.method;
				} else {
					m = patch_info->data.method;
				}

				if (!m)
					break;
				if (m->is_inflated && (mono_aot_mode_is_full (&acfg->aot_opts) || mono_aot_mode_is_hybrid (&acfg->aot_opts))) {
					if (!(mono_class_generic_sharing_enabled (m->klass) &&
						  mono_method_is_generic_sharable_full (m, FALSE, FALSE, FALSE)) &&
						(!method_has_type_vars (m) || mono_method_is_generic_sharable_full (m, TRUE, TRUE, FALSE))) {
						if (m->iflags & METHOD_IMPL_ATTRIBUTE_INTERNAL_CALL) {
							if (mono_aot_mode_is_full (&acfg->aot_opts) && !method_has_type_vars (m))
								add_extra_method_with_depth (acfg, mono_marshal_get_native_wrapper (m, TRUE, TRUE), depth + 1);
						} else {
							add_extra_method_with_depth (acfg, m, depth + 1);
							add_types_from_method_header (acfg, m);
						}
					}
					add_generic_class_with_depth (acfg, m->klass, depth + 5, "method");
				}
				if (m->wrapper_type == MONO_WRAPPER_MANAGED_TO_MANAGED) {
					WrapperInfo *info = mono_marshal_get_wrapper_info (m);

					if (info && info->subtype == WRAPPER_SUBTYPE_ELEMENT_ADDR)
						add_extra_method_with_depth (acfg, m, depth + 1);
				}
				break;
			}
			case MONO_PATCH_INFO_VTABLE: {
				MonoClass *klass = patch_info->data.klass;

				if (mono_class_is_ginst (klass) && !mini_class_is_generic_sharable (klass))
					add_generic_class_with_depth (acfg, klass, depth + 5, "vtable");
				break;
			}
			case MONO_PATCH_INFO_SFLDA: {
				MonoClass *klass = patch_info->data.field->parent;

				/* The .cctor needs to run at runtime. */
				if (mono_class_is_ginst (klass) && !mono_generic_context_is_sharable_full (&mono_class_get_generic_class (klass)->context, FALSE, FALSE) && mono_class_get_cctor (klass))
					add_extra_method_with_depth (acfg, mono_class_get_cctor (klass), depth + 1);
				break;
			}
			default:
				break;
			}
		}
	}

	/* Determine whenever the method has GOT slots */
	for (patch_info = cfg->patch_info; patch_info; patch_info = patch_info->next) {
		switch (patch_info->type) {
		case MONO_PATCH_INFO_GOT_OFFSET:
		case MONO_PATCH_INFO_NONE:
		case MONO_PATCH_INFO_GC_CARD_TABLE_ADDR:
		case MONO_PATCH_INFO_GC_NURSERY_START:
		case MONO_PATCH_INFO_GC_NURSERY_BITS:
			break;
		case MONO_PATCH_INFO_IMAGE:
			/* The assembly is stored in GOT slot 0 */
			if (patch_info->data.image != acfg->image)
				cfg->has_got_slots = TRUE;
			break;
		default:
			if (!is_plt_patch (patch_info) || (cfg->compile_llvm && acfg->aot_opts.llvm_only))
				cfg->has_got_slots = TRUE;
			break;
		}
	}

	if (!cfg->has_got_slots)
		mono_atomic_inc_i32 (&acfg->stats.methods_without_got_slots);

	/* Add gsharedvt wrappers for signatures used by the method */
	if (acfg->aot_opts.llvm_only) {
		GSList *l;

		if (!cfg->method->wrapper_type || cfg->method->wrapper_type == MONO_WRAPPER_DELEGATE_INVOKE)
			/* These only need out wrappers */
			add_gsharedvt_wrappers (acfg, mono_method_signature_internal (cfg->method), FALSE, TRUE, FALSE);

		for (l = cfg->signatures; l; l = l->next) {
			MonoMethodSignature *sig = mono_metadata_signature_dup ((MonoMethodSignature*)l->data);

			/* These only need in wrappers */
			add_gsharedvt_wrappers (acfg, sig, TRUE, FALSE, FALSE);
		}

		for (l = cfg->interp_in_signatures; l; l = l->next) {
			MonoMethodSignature *sig = mono_metadata_signature_dup ((MonoMethodSignature*)l->data);

			add_gsharedvt_wrappers (acfg, sig, TRUE, FALSE, FALSE);
		}
	} else if (mono_aot_mode_is_full (&acfg->aot_opts) && mono_aot_mode_is_interp (&acfg->aot_opts)) {
		/* The interpreter uses these wrappers to call aot-ed code */
		if (!cfg->method->wrapper_type || cfg->method->wrapper_type == MONO_WRAPPER_DELEGATE_INVOKE)
			add_gsharedvt_wrappers (acfg, mono_method_signature_internal (cfg->method), FALSE, TRUE, TRUE);
	}

	if (cfg->llvm_only)
		acfg->stats.llvm_count ++;

	/* 
	 * FIXME: Instead of this mess, allocate the patches from the aot mempool.
	 */
	/* Make a copy of the patch info which is in the mempool */
	{
		MonoJumpInfo *patches = NULL, *patches_end = NULL;

		for (patch_info = cfg->patch_info; patch_info; patch_info = patch_info->next) {
			MonoJumpInfo *new_patch_info = mono_patch_info_dup_mp (acfg->mempool, patch_info);

			if (!patches)
				patches = new_patch_info;
			else
				patches_end->next = new_patch_info;
			patches_end = new_patch_info;
		}
		cfg->patch_info = patches;
	}
	/* Make a copy of the unwind info */
	{
		GSList *l, *unwind_ops;
		MonoUnwindOp *op;

		unwind_ops = NULL;
		for (l = cfg->unwind_ops; l; l = l->next) {
			op = (MonoUnwindOp *)mono_mempool_alloc (acfg->mempool, sizeof (MonoUnwindOp));
			memcpy (op, l->data, sizeof (MonoUnwindOp));
			unwind_ops = g_slist_prepend_mempool (acfg->mempool, unwind_ops, op);
		}
		cfg->unwind_ops = g_slist_reverse (unwind_ops);
	}
	/* Make a copy of the argument/local info */
	{
		ERROR_DECL (error);
		MonoInst **args, **locals;
		MonoMethodSignature *sig;
		MonoMethodHeader *header;
		int i;
		
		sig = mono_method_signature_internal (method);
		args = (MonoInst **)mono_mempool_alloc (acfg->mempool, sizeof (MonoInst*) * (sig->param_count + sig->hasthis));
		for (i = 0; i < sig->param_count + sig->hasthis; ++i) {
			args [i] = (MonoInst *)mono_mempool_alloc (acfg->mempool, sizeof (MonoInst));
			memcpy (args [i], cfg->args [i], sizeof (MonoInst));
		}
		cfg->args = args;

		header = mono_method_get_header_checked (method, error);
		mono_error_assert_ok (error); /* FIXME don't swallow the error */
		locals = (MonoInst **)mono_mempool_alloc (acfg->mempool, sizeof (MonoInst*) * header->num_locals);
		for (i = 0; i < header->num_locals; ++i) {
			locals [i] = (MonoInst *)mono_mempool_alloc (acfg->mempool, sizeof (MonoInst));
			memcpy (locals [i], cfg->locals [i], sizeof (MonoInst));
		}
		mono_metadata_free_mh (header);
		cfg->locals = locals;
	}

	/* Free some fields used by cfg to conserve memory */
	mono_empty_compile (cfg);

	//printf ("Compile:           %s\n", mono_method_full_name (method, TRUE));

	while (index >= acfg->cfgs_size) {
		MonoCompile **new_cfgs;
		int new_size;

		new_size = acfg->cfgs_size * 2;
		new_cfgs = g_new0 (MonoCompile*, new_size);
		memcpy (new_cfgs, acfg->cfgs, sizeof (MonoCompile*) * acfg->cfgs_size);
		g_free (acfg->cfgs);
		acfg->cfgs = new_cfgs;
		acfg->cfgs_size = new_size;
	}
	acfg->cfgs [index] = cfg;

	g_hash_table_insert (acfg->method_to_cfg, cfg->orig_method, cfg);

	/* Update global stats while holding a lock. */
	mono_update_jit_stats (cfg);

	/*
	if (cfg->orig_method->wrapper_type)
		g_ptr_array_add (acfg->extra_methods, cfg->orig_method);
	*/

	mono_acfg_unlock (acfg);

	mono_atomic_inc_i32 (&acfg->stats.ccount);
}
 
static mono_thread_start_return_t WINAPI
compile_thread_main (gpointer user_data)
{
	MonoAotCompile *acfg = ((MonoAotCompile **)user_data) [0];
	GPtrArray *methods = ((GPtrArray **)user_data) [1];
	int i;

	ERROR_DECL (error);
	MonoInternalThread *internal = mono_thread_internal_current ();
	MonoString *str = mono_string_new_checked (mono_domain_get (), "AOT compiler", error);
	mono_error_assert_ok (error);
	mono_thread_set_name_internal (internal, str, TRUE, FALSE, error);
	mono_error_assert_ok (error);

	for (i = 0; i < methods->len; ++i)
		compile_method (acfg, (MonoMethod *)g_ptr_array_index (methods, i));

	return 0;
}
 
/* Used by the LLVM backend */
guint32
mono_aot_get_got_offset (MonoJumpInfo *ji)
{
	return get_got_offset (llvm_acfg, TRUE, ji);
}

/*
 * mono_aot_is_shared_got_offset:
 *
 *   Return whenever OFFSET refers to a GOT slot which is preinitialized
 * when the AOT image is loaded.
 */
gboolean
mono_aot_is_shared_got_offset (int offset)
{
	return offset < llvm_acfg->nshared_got_entries;
}

char*
mono_aot_get_method_name (MonoCompile *cfg)
{
	MonoMethod *method = cfg->orig_method;

	/* Use the mangled name if possible */
	if (method->wrapper_type == MONO_WRAPPER_OTHER) {
		WrapperInfo *info = mono_marshal_get_wrapper_info (method);
		if (info->subtype == WRAPPER_SUBTYPE_GSHAREDVT_IN_SIG || info->subtype == WRAPPER_SUBTYPE_GSHAREDVT_OUT_SIG)
			return mono_aot_get_mangled_method_name (method);
	}

	if (llvm_acfg->aot_opts.static_link)
		/* Include the assembly name too to avoid duplicate symbol errors */
		return g_strdup_printf ("%s_%s", llvm_acfg->assembly_name_sym, get_debug_sym (cfg->orig_method, "", llvm_acfg->method_label_hash));
	else
		return get_debug_sym (cfg->orig_method, "", llvm_acfg->method_label_hash);
}

static gboolean
append_mangled_type (GString *s, MonoType *t)
{
	if (t->byref)
		g_string_append_printf (s, "b");
	switch (t->type) {
	case MONO_TYPE_VOID:
		g_string_append_printf (s, "void");
		break;
	case MONO_TYPE_I1:
		g_string_append_printf (s, "i1");
		break;
	case MONO_TYPE_U1:
		g_string_append_printf (s, "u1");
		break;
	case MONO_TYPE_I2:
		g_string_append_printf (s, "i2");
		break;
	case MONO_TYPE_U2:
		g_string_append_printf (s, "u2");
		break;
	case MONO_TYPE_I4:
		g_string_append_printf (s, "i4");
		break;
	case MONO_TYPE_U4:
		g_string_append_printf (s, "u4");
		break;
	case MONO_TYPE_I8:
		g_string_append_printf (s, "i8");
		break;
	case MONO_TYPE_U8:
		g_string_append_printf (s, "u8");
		break;
	case MONO_TYPE_I:
		g_string_append_printf (s, "ii");
		break;
	case MONO_TYPE_U:
		g_string_append_printf (s, "ui");
		break;
	case MONO_TYPE_R4:
		g_string_append_printf (s, "fl");
		break;
	case MONO_TYPE_R8:
		g_string_append_printf (s, "do");
		break;
	case MONO_TYPE_OBJECT:
		g_string_append_printf (s, "obj");
		break;
	default: {
		char *fullname = mono_type_full_name (t);
		GString *temp;
		char *temps;
		int i, len;

		/*
		 * Have to create a mangled name which is:
		 * - a valid symbol
		 * - unique
		 */
		temp = g_string_new ("");
		len = strlen (fullname);
		for (i = 0; i < len; ++i) {
			char c = fullname [i];
			if (isalnum (c)) {
				g_string_append_c (temp, c);
			} else if (c == '_') {
				g_string_append_c (temp, '_');
				g_string_append_c (temp, '_');
			} else {
				g_string_append_c (temp, '_');
				g_string_append_printf (temp, "%x", (int)c);
			}
		}
		temps = g_string_free (temp, FALSE);
		/* Include the length to avoid different length type names aliasing each other */
		g_string_append_printf (s, "cl%x_%s_", (int)strlen (temps), temps);
		g_free (temps);
	}
	}
	if (t->attrs)
		g_string_append_printf (s, "_attrs_%d", t->attrs);
	return TRUE;
}

static gboolean
append_mangled_signature (GString *s, MonoMethodSignature *sig)
{
	int i;
	gboolean supported;

	if (sig->pinvoke)
		g_string_append_printf (s, "pinvoke_");
	supported = append_mangled_type (s, sig->ret);
	if (!supported)
		return FALSE;
		g_string_append_printf (s, "_");
	if (sig->hasthis)
		g_string_append_printf (s, "this_");
	for (i = 0; i < sig->param_count; ++i) {
		supported = append_mangled_type (s, sig->params [i]);
		if (!supported)
			return FALSE;
	}

	return TRUE;
}

static void
append_mangled_wrapper_type (GString *s, guint32 wrapper_type) 
{
	const char *label;

	switch (wrapper_type) {
	case MONO_WRAPPER_REMOTING_INVOKE:
		label = "remoting_invoke";
		break;
	case MONO_WRAPPER_REMOTING_INVOKE_WITH_CHECK:
		label = "remoting_invoke_check";
		break;
	case MONO_WRAPPER_XDOMAIN_INVOKE:
		label = "remoting_invoke_xdomain";
		break;
	case MONO_WRAPPER_PROXY_ISINST:
		label = "proxy_isinst";
		break;
	case MONO_WRAPPER_LDFLD:
		label = "ldfld";
		break;
	case MONO_WRAPPER_LDFLDA:
		label = "ldflda";
		break;
	case MONO_WRAPPER_STFLD: 
		label = "stfld";
		break;
	case MONO_WRAPPER_ALLOC:
		label = "alloc";
		break;
	case MONO_WRAPPER_WRITE_BARRIER:
		label = "write_barrier";
		break;
	case MONO_WRAPPER_STELEMREF:
		label = "stelemref";
		break;
	case MONO_WRAPPER_OTHER:
		label = "unknown";
		break;
	case MONO_WRAPPER_MANAGED_TO_NATIVE:
		label = "man2native";
		break;
	case MONO_WRAPPER_SYNCHRONIZED:
		label = "synch";
		break;
	case MONO_WRAPPER_MANAGED_TO_MANAGED:
		label = "man2man";
		break;
	case MONO_WRAPPER_CASTCLASS:
		label = "castclass";
		break;
	case MONO_WRAPPER_RUNTIME_INVOKE:
		label = "run_invoke";
		break;
	case MONO_WRAPPER_DELEGATE_INVOKE:
		label = "del_inv";
		break;
	case MONO_WRAPPER_DELEGATE_BEGIN_INVOKE:
		label = "del_beg_inv";
		break;
	case MONO_WRAPPER_DELEGATE_END_INVOKE:
		label = "del_end_inv";
		break;
	case MONO_WRAPPER_NATIVE_TO_MANAGED:
		label = "native2man";
		break;
	default:
		g_assert_not_reached ();
	}

	g_string_append_printf (s, "%s_", label);
}

static void
append_mangled_wrapper_subtype (GString *s, WrapperSubtype subtype) 
{
	const char *label;

	switch (subtype) 
	{
	case WRAPPER_SUBTYPE_NONE:
		return;
	case WRAPPER_SUBTYPE_ELEMENT_ADDR:
		label = "elem_addr";
		break;
	case WRAPPER_SUBTYPE_STRING_CTOR:
		label = "str_ctor";
		break;
	case WRAPPER_SUBTYPE_VIRTUAL_STELEMREF:
		label = "virt_stelem";
		break;
	case WRAPPER_SUBTYPE_FAST_MONITOR_ENTER:
		label = "fast_mon_enter";
		break;
	case WRAPPER_SUBTYPE_FAST_MONITOR_ENTER_V4:
		label = "fast_mon_enter_4";
		break;
	case WRAPPER_SUBTYPE_FAST_MONITOR_EXIT:
		label = "fast_monitor_exit";
		break;
	case WRAPPER_SUBTYPE_PTR_TO_STRUCTURE:
		label = "ptr2struct";
		break;
	case WRAPPER_SUBTYPE_STRUCTURE_TO_PTR:
		label = "struct2ptr";
		break;
	case WRAPPER_SUBTYPE_CASTCLASS_WITH_CACHE:
		label = "castclass_w_cache";
		break;
	case WRAPPER_SUBTYPE_ISINST_WITH_CACHE:
		label = "isinst_w_cache";
		break;
	case WRAPPER_SUBTYPE_RUNTIME_INVOKE_NORMAL:
		label = "run_inv_norm";
		break;
	case WRAPPER_SUBTYPE_RUNTIME_INVOKE_DYNAMIC:
		label = "run_inv_dyn";
		break;
	case WRAPPER_SUBTYPE_RUNTIME_INVOKE_DIRECT:
		label = "run_inv_dir";
		break;
	case WRAPPER_SUBTYPE_RUNTIME_INVOKE_VIRTUAL:
		label = "run_inv_vir";
		break;
	case WRAPPER_SUBTYPE_ICALL_WRAPPER:
		label = "icall";
		break;
	case WRAPPER_SUBTYPE_NATIVE_FUNC_AOT:
		label = "native_func_aot";
		break;
	case WRAPPER_SUBTYPE_PINVOKE:
		label = "pinvoke";
		break;
	case WRAPPER_SUBTYPE_SYNCHRONIZED_INNER:
		label = "synch_inner";
		break;
	case WRAPPER_SUBTYPE_GSHAREDVT_IN:
		label = "gshared_in";
		break;
	case WRAPPER_SUBTYPE_GSHAREDVT_OUT:
		label = "gshared_out";
		break;
	case WRAPPER_SUBTYPE_ARRAY_ACCESSOR:
		label = "array_acc";
		break;
	case WRAPPER_SUBTYPE_GENERIC_ARRAY_HELPER:
		label = "generic_arry_help";
		break;
	case WRAPPER_SUBTYPE_DELEGATE_INVOKE_VIRTUAL:
		label = "del_inv_virt";
		break;
	case WRAPPER_SUBTYPE_DELEGATE_INVOKE_BOUND:
		label = "del_inv_bound";
		break;
	case WRAPPER_SUBTYPE_INTERP_IN:
		label = "interp_in";
		break;
	case WRAPPER_SUBTYPE_INTERP_LMF:
		label = "interp_lmf";
		break;
	case WRAPPER_SUBTYPE_GSHAREDVT_IN_SIG:
		label = "gsharedvt_in_sig";
		break;
	case WRAPPER_SUBTYPE_GSHAREDVT_OUT_SIG:
		label = "gsharedvt_out_sig";
		break;
	case WRAPPER_SUBTYPE_AOT_INIT:
		label = "aot_init";
		break;
	default:
		g_assert_not_reached ();
	}

	g_string_append_printf (s, "%s_", label);
}

static char *
sanitize_mangled_string (const char *input)
{
	GString *s = g_string_new ("");

	for (int i=0; input [i] != '\0'; i++) {
		char c = input [i];
		switch (c) {
		case '.':
			g_string_append (s, "_dot_");
			break;
		case ' ':
			g_string_append (s, "_");
			break;
		case '`':
			g_string_append (s, "_bt_");
			break;
		case '<':
			g_string_append (s, "_le_");
			break;
		case '>':
			g_string_append (s, "_gt_");
			break;
		case '/':
			g_string_append (s, "_sl_");
			break;
		case '[':
			g_string_append (s, "_lbrack_");
			break;
		case ']':
			g_string_append (s, "_rbrack_");
			break;
		case '(':
			g_string_append (s, "_lparen_");
			break;
		case '-':
			g_string_append (s, "_dash_");
			break;
		case ')':
			g_string_append (s, "_rparen_");
			break;
		case ',':
			g_string_append (s, "_comma_");
			break;
		case ':':
			g_string_append (s, "_colon_");
			break;
		default:
			g_string_append_c (s, c);
		}
	}

	return g_string_free (s, FALSE);
}

static gboolean
append_mangled_klass (GString *s, MonoClass *klass)
{
	char *klass_desc = mono_class_full_name (klass);
	g_string_append_printf (s, "_%s_%s_", m_class_get_name_space (klass), klass_desc);
	g_free (klass_desc);

	// Success
	return TRUE;
}

static gboolean
append_mangled_method (GString *s, MonoMethod *method);

static gboolean
append_mangled_wrapper (GString *s, MonoMethod *method) 
{
	gboolean success = TRUE;
	gboolean append_sig = TRUE;
	WrapperInfo *info = mono_marshal_get_wrapper_info (method);
	g_string_append_printf (s, "wrapper_");
	/* Most wrappers are in mscorlib */
	if (m_class_get_image (method->klass) != mono_get_corlib ())
		g_string_append_printf (s, "%s_", m_class_get_image (method->klass)->assembly->aname.name);

	if (method->wrapper_type != MONO_WRAPPER_OTHER && method->wrapper_type != MONO_WRAPPER_MANAGED_TO_NATIVE)
		append_mangled_wrapper_type (s, method->wrapper_type);

	switch (method->wrapper_type) {
	case MONO_WRAPPER_REMOTING_INVOKE:
	case MONO_WRAPPER_REMOTING_INVOKE_WITH_CHECK:
	case MONO_WRAPPER_XDOMAIN_INVOKE: {
		MonoMethod *m = mono_marshal_method_from_wrapper (method);
		g_assert (m);
		success = success && append_mangled_method (s, m);
		break;
	}
	case MONO_WRAPPER_PROXY_ISINST:
	case MONO_WRAPPER_LDFLD:
	case MONO_WRAPPER_LDFLDA:
	case MONO_WRAPPER_STFLD: {
		g_assert (info);
		success = success && append_mangled_klass (s, info->d.proxy.klass);
		break;
	}
	case MONO_WRAPPER_ALLOC: {
		/* The GC name is saved once in MonoAotFileInfo */
		g_assert (info->d.alloc.alloc_type != -1);
		g_string_append_printf (s, "%d_", info->d.alloc.alloc_type);
		// SlowAlloc, etc
		g_string_append_printf (s, "%s_", method->name);
		break;
	}
	case MONO_WRAPPER_WRITE_BARRIER: {
		g_string_append_printf (s, "%s_", method->name);
		break;
	}
	case MONO_WRAPPER_STELEMREF: {
		append_mangled_wrapper_subtype (s, info->subtype);
		if (info->subtype == WRAPPER_SUBTYPE_VIRTUAL_STELEMREF)
			g_string_append_printf (s, "%d", info->d.virtual_stelemref.kind);
		break;
	}
	case MONO_WRAPPER_OTHER: {
		append_mangled_wrapper_subtype (s, info->subtype);
		if (info->subtype == WRAPPER_SUBTYPE_PTR_TO_STRUCTURE ||
			info->subtype == WRAPPER_SUBTYPE_STRUCTURE_TO_PTR)
			success = success && append_mangled_klass (s, method->klass);
		else if (info->subtype == WRAPPER_SUBTYPE_SYNCHRONIZED_INNER)
			success = success && append_mangled_method (s, info->d.synchronized_inner.method);
		else if (info->subtype == WRAPPER_SUBTYPE_ARRAY_ACCESSOR)
			success = success && append_mangled_method (s, info->d.array_accessor.method);
		else if (info->subtype == WRAPPER_SUBTYPE_INTERP_IN)
			append_mangled_signature (s, info->d.interp_in.sig);
		else if (info->subtype == WRAPPER_SUBTYPE_GSHAREDVT_IN_SIG) {
			append_mangled_signature (s, info->d.gsharedvt.sig);
			append_sig = FALSE;
		} else if (info->subtype == WRAPPER_SUBTYPE_GSHAREDVT_OUT_SIG) {
			append_mangled_signature (s, info->d.gsharedvt.sig);
			append_sig = FALSE;
		} else if (info->subtype == WRAPPER_SUBTYPE_INTERP_LMF)
			g_string_append_printf (s, "%s", method->name);
		else if (info->subtype == WRAPPER_SUBTYPE_AOT_INIT) {
			g_string_append_printf (s, "%s_%d_", m_class_get_image (method->klass)->assembly->aname.name, info->d.aot_init.subtype);
			append_sig = FALSE;
		}
		break;
	}
	case MONO_WRAPPER_MANAGED_TO_NATIVE: {
		append_mangled_wrapper_subtype (s, info->subtype);
		if (info->subtype == WRAPPER_SUBTYPE_ICALL_WRAPPER) {
			const char *name = method->name;
			const char *prefix = "__icall_wrapper_";
			if (strstr (name, prefix) == name)
				name += strlen (prefix);
			g_string_append_printf (s, "%s", name);
			append_sig = FALSE;
		} else if (info->subtype == WRAPPER_SUBTYPE_NATIVE_FUNC_AOT) {
			success = success && append_mangled_method (s, info->d.managed_to_native.method);
		} else {
			g_assert (info->subtype == WRAPPER_SUBTYPE_NONE || info->subtype == WRAPPER_SUBTYPE_PINVOKE);
			success = success && append_mangled_method (s, info->d.managed_to_native.method);
		}
		break;
	}
	case MONO_WRAPPER_SYNCHRONIZED: {
		MonoMethod *m;

		m = mono_marshal_method_from_wrapper (method);
		g_assert (m);
		g_assert (m != method);
		success = success && append_mangled_method (s, m);
		break;
	}
	case MONO_WRAPPER_MANAGED_TO_MANAGED: {
		append_mangled_wrapper_subtype (s, info->subtype);

		if (info->subtype == WRAPPER_SUBTYPE_ELEMENT_ADDR) {
			g_string_append_printf (s, "%d_", info->d.element_addr.rank);
			g_string_append_printf (s, "%d_", info->d.element_addr.elem_size);
		} else if (info->subtype == WRAPPER_SUBTYPE_STRING_CTOR) {
			success = success && append_mangled_method (s, info->d.string_ctor.method);
		} else if (info->subtype == WRAPPER_SUBTYPE_GENERIC_ARRAY_HELPER) {
			success = success && append_mangled_method (s, info->d.generic_array_helper.method);
		} else {
			success = FALSE;
		}
		break;
	}
	case MONO_WRAPPER_CASTCLASS: {
		append_mangled_wrapper_subtype (s, info->subtype);
		break;
	}
	case MONO_WRAPPER_RUNTIME_INVOKE: {
		append_mangled_wrapper_subtype (s, info->subtype);
		if (info->subtype == WRAPPER_SUBTYPE_RUNTIME_INVOKE_DIRECT || info->subtype == WRAPPER_SUBTYPE_RUNTIME_INVOKE_VIRTUAL)
			success = success && append_mangled_method (s, info->d.runtime_invoke.method);
		else if (info->subtype == WRAPPER_SUBTYPE_RUNTIME_INVOKE_NORMAL)
			success = success && append_mangled_signature (s, info->d.runtime_invoke.sig);
		break;
	}
	case MONO_WRAPPER_DELEGATE_INVOKE:
	case MONO_WRAPPER_DELEGATE_BEGIN_INVOKE:
	case MONO_WRAPPER_DELEGATE_END_INVOKE: {
		if (method->is_inflated) {
			/* These wrappers are identified by their class */
			g_string_append_printf (s, "i_");
			success = success && append_mangled_klass (s, method->klass);
		} else {
			WrapperInfo *info = mono_marshal_get_wrapper_info (method);

			g_string_append_printf (s, "u_");
			if (method->wrapper_type == MONO_WRAPPER_DELEGATE_INVOKE)
				append_mangled_wrapper_subtype (s, info->subtype);
			g_string_append_printf (s, "u_sigstart");
		}
		break;
	}
	case MONO_WRAPPER_NATIVE_TO_MANAGED: {
		g_assert (info);
		success = success && append_mangled_method (s, info->d.native_to_managed.method);
		success = success && append_mangled_klass (s, method->klass);
		break;
	}
	default:
		g_assert_not_reached ();
	}
	if (success && append_sig)
		success = append_mangled_signature (s, mono_method_signature_internal (method));
	return success;
}

static void
append_mangled_ginst (GString *str, MonoGenericInst *ginst)
{
	int i;

	for (i = 0; i < ginst->type_argc; ++i) {
		if (i > 0)
			g_string_append (str, ", ");
		MonoType *type = ginst->type_argv [i];
		switch (type->type) {
		case MONO_TYPE_VAR:
		case MONO_TYPE_MVAR: {
			MonoType *constraint = NULL;
			if (type->data.generic_param)
				constraint = type->data.generic_param->gshared_constraint;
			if (constraint) {
				g_assert (constraint->type != MONO_TYPE_VAR && constraint->type != MONO_TYPE_MVAR);
				g_string_append (str, "gshared:");
				mono_type_get_desc (str, constraint, TRUE);
				break;
			}
			// Else falls through to common case
		}
		default:
			mono_type_get_desc (str, type, TRUE);
		}
	}
}

static void
append_mangled_context (GString *str, MonoGenericContext *context)
{
	GString *res = g_string_new ("");

	g_string_append_printf (res, "gens_");
	g_string_append (res, "00");

	gboolean good = context->class_inst && context->class_inst->type_argc > 0;
	good = good || (context->method_inst && context->method_inst->type_argc > 0);
	g_assert (good);

	if (context->class_inst)
		append_mangled_ginst (res, context->class_inst);
	if (context->method_inst) {
		if (context->class_inst)
			g_string_append (res, "11");
		append_mangled_ginst (res, context->method_inst);
	}
	g_string_append_printf (str, "gens_%s", res->str);
	g_free (res);
}

static gboolean
append_mangled_method (GString *s, MonoMethod *method)
{
	if (method->wrapper_type)
		return append_mangled_wrapper (s, method);

	if (method->is_inflated) {
		g_string_append_printf (s, "inflated_");
		MonoMethodInflated *imethod = (MonoMethodInflated*) method;
		g_assert (imethod->context.class_inst != NULL || imethod->context.method_inst != NULL);

		append_mangled_context (s, &imethod->context);
		g_string_append_printf (s, "_declared_by_%s_", m_class_get_image (imethod->declaring->klass)->assembly->aname.name);
		append_mangled_method (s, imethod->declaring);
	} else if (method->is_generic) {
		g_string_append_printf (s, "%s_", m_class_get_image (method->klass)->assembly->aname.name);

		g_string_append_printf (s, "generic_");
		append_mangled_klass (s, method->klass);
		g_string_append_printf (s, "_%s_", method->name);

		MonoGenericContainer *container = mono_method_get_generic_container (method);
		g_string_append_printf (s, "_");
		append_mangled_context (s, &container->context);

		return append_mangled_signature (s, mono_method_signature_internal (method));
	} else {
		g_string_append_printf (s, "%s", m_class_get_image (method->klass)->assembly->aname.name);
		append_mangled_klass (s, method->klass);
		g_string_append_printf (s, "_%s_", method->name);
		if (!append_mangled_signature (s, mono_method_signature_internal (method))) {
			g_string_free (s, TRUE);
			return FALSE;
		}
	}

	return TRUE;
}

/*
 * mono_aot_get_mangled_method_name:
 *
 *   Return a unique mangled name for METHOD, or NULL.
 */
char*
mono_aot_get_mangled_method_name (MonoMethod *method)
{
	// FIXME: use static cache (mempool?)
	// We call this a *lot*

	GString *s = g_string_new ("aot_");
	if (!append_mangled_method (s, method)) {
		g_string_free (s, TRUE);
		return NULL;
	} else {
		char *out = g_string_free (s, FALSE);
		// Scrub method and class names
		char *cleaned = sanitize_mangled_string (out);
		g_free (out);
		return cleaned;
	}
}

gboolean
mono_aot_is_direct_callable (MonoJumpInfo *patch_info)
{
	return is_direct_callable (llvm_acfg, NULL, patch_info);
}

void
mono_aot_mark_unused_llvm_plt_entry (MonoJumpInfo *patch_info)
{
	MonoPltEntry *plt_entry;

	plt_entry = get_plt_entry (llvm_acfg, patch_info);
	plt_entry->llvm_used = FALSE;
}

char*
mono_aot_get_direct_call_symbol (MonoJumpInfoType type, gconstpointer data)
{
	const char *sym = NULL;

	if (llvm_acfg->aot_opts.direct_icalls) {
		if (type == MONO_PATCH_INFO_JIT_ICALL_ADDR) {
			/* Call to a C function implementing a jit icall */
			sym = mono_find_jit_icall_info ((MonoJitICallId)(gsize)data)->c_symbol;
		} else if (type == MONO_PATCH_INFO_ICALL_ADDR_CALL) {
			MonoMethod *method = (MonoMethod *)data;
			if (!(method->flags & METHOD_ATTRIBUTE_PINVOKE_IMPL))
				sym = lookup_icall_symbol_name_aot (method);
			else if (llvm_acfg->aot_opts.direct_pinvoke)
				sym = get_pinvoke_import (llvm_acfg, method);
		} else if (type == MONO_PATCH_INFO_JIT_ICALL_ID) {
			MonoJitICallInfo const * const info = mono_find_jit_icall_info ((MonoJitICallId)(gsize)data);
			char const * const name = info->c_symbol;
			if (name && info->func == info->wrapper)
				sym = name;
		}
		if (sym)
			return g_strdup (sym);
	}
	return NULL;
}

char*
mono_aot_get_plt_symbol (MonoJumpInfoType type, gconstpointer data)
{
	MonoJumpInfo *ji = (MonoJumpInfo *)mono_mempool_alloc (llvm_acfg->mempool, sizeof (MonoJumpInfo));
	MonoPltEntry *plt_entry;
	const char *sym = NULL;

	ji->type = type;
	ji->data.target = data;

	if (!can_encode_patch (llvm_acfg, ji))
		return NULL;

	if (llvm_acfg->aot_opts.direct_icalls) {
		if (type == MONO_PATCH_INFO_JIT_ICALL_ADDR) {
			/* Call to a C function implementing a jit icall */
			sym = mono_find_jit_icall_info ((MonoJitICallId)(gsize)data)->c_symbol;
		} else if (type == MONO_PATCH_INFO_ICALL_ADDR_CALL) {
			MonoMethod *method = (MonoMethod *)data;
			if (!(method->flags & METHOD_ATTRIBUTE_PINVOKE_IMPL))
				sym = lookup_icall_symbol_name_aot (method);
		}
		if (sym)
			return g_strdup (sym);
	}

	plt_entry = get_plt_entry (llvm_acfg, ji);
	plt_entry->llvm_used = TRUE;

#if defined(TARGET_MACH)
	return g_strdup (plt_entry->llvm_symbol + strlen (llvm_acfg->llvm_label_prefix));
#else
	return g_strdup (plt_entry->llvm_symbol);
#endif
}

int
mono_aot_get_method_index (MonoMethod *method)
{
	g_assert (llvm_acfg);
	return get_method_index (llvm_acfg, method);
}

MonoJumpInfo*
mono_aot_patch_info_dup (MonoJumpInfo* ji)
{
	MonoJumpInfo *res;

	mono_acfg_lock (llvm_acfg);
	res = mono_patch_info_dup_mp (llvm_acfg->mempool, ji);
	mono_acfg_unlock (llvm_acfg);

	return res;
}

static int
execute_system (const char * command)
{
	int status = 0;

#if G_HAVE_API_SUPPORT(HAVE_CLASSIC_WINAPI_SUPPORT) && defined(HOST_WIN32)
	// We need an extra set of quotes around the whole command to properly handle commands 
	// with spaces since internally the command is called through "cmd /c.
	char * quoted_command = g_strdup_printf ("\"%s\"", command);

	int size =  MultiByteToWideChar (CP_UTF8, 0 , quoted_command , -1, NULL , 0);
	wchar_t* wstr = g_malloc (sizeof (wchar_t) * size);
	MultiByteToWideChar (CP_UTF8, 0, quoted_command, -1, wstr , size);
	status = _wsystem (wstr);
	g_free (wstr);

	g_free (quoted_command);
#elif defined (HAVE_SYSTEM)
	status = system (command);
#else
	g_assert_not_reached ();
#endif

	return status;
}

#ifdef ENABLE_LLVM

/*
 * emit_llvm_file:
 *
 *   Emit the LLVM code into an LLVM bytecode file, and compile it using the LLVM
 * tools.
 */
static gboolean
emit_llvm_file (MonoAotCompile *acfg)
{
	char *command, *opts, *tempbc, *optbc, *output_fname;

	if (acfg->aot_opts.llvm_only && acfg->aot_opts.asm_only) {
		if (acfg->aot_opts.no_opt)
			tempbc = g_strdup (acfg->aot_opts.llvm_outfile);
		else
			tempbc = g_strdup_printf ("%s.bc", acfg->tmpbasename);
		optbc = g_strdup (acfg->aot_opts.llvm_outfile);
	} else {
		tempbc = g_strdup_printf ("%s.bc", acfg->tmpbasename);
		optbc = g_strdup_printf ("%s.opt.bc", acfg->tmpbasename);
	}

	mono_llvm_emit_aot_module (tempbc, g_path_get_basename (acfg->image->name));

	if (acfg->aot_opts.no_opt)
		return TRUE;
	/*
	 * FIXME: Experiment with adding optimizations, the -std-compile-opts set takes
	 * a lot of time, and doesn't seem to save much space.
	 * The following optimizations cannot be enabled:
	 * - 'tailcallelim'
	 * - 'jump-threading' changes our blockaddress references to int constants.
	 * - 'basiccg' fails because it contains:
	 * if (CS && !isa<IntrinsicInst>(II)) {
	 * and isa<IntrinsicInst> is false for invokes to intrinsics (iltests.exe).
	 * - 'prune-eh' and 'functionattrs' depend on 'basiccg'.
	 * The opt list below was produced by taking the output of:
	 * llvm-as < /dev/null | opt -O2 -disable-output -debug-pass=Arguments
	 * then removing tailcallelim + the global opts.
	 * strip-dead-prototypes deletes unused intrinsics definitions.
	 */
	/* The dse pass is disabled because of #13734 and #17616 */
	/*
	 * The dse bug is in DeadStoreElimination.cpp:isOverwrite ():
	 * // If we have no DataLayout information around, then the size of the store
	 *  // is inferrable from the pointee type.  If they are the same type, then
	 * // we know that the store is safe.
	 * if (AA.getDataLayout() == 0 &&
	 * Later.Ptr->getType() == Earlier.Ptr->getType()) {
	 * return OverwriteComplete;
	 * Here, if 'Earlier' refers to a memset, and Later has no size info, it mistakenly thinks the memset is redundant.
	 */
	if (acfg->aot_opts.llvm_only) {
		// FIXME: This doesn't work yet
		opts = g_strdup ("");
	} else {
		opts = g_strdup ("-O2 -disable-tail-calls -place-safepoints -spp-all-backedges");
	}

	if (acfg->aot_opts.llvm_opts) {
		opts = g_strdup_printf ("%s %s", opts, acfg->aot_opts.llvm_opts);
	}

	command = g_strdup_printf ("\"%sopt\" -f %s -o \"%s\" \"%s\"", acfg->aot_opts.llvm_path, opts, optbc, tempbc);
	aot_printf (acfg, "Executing opt: %s\n", command);
	if (execute_system (command) != 0)
		return FALSE;
	g_free (opts);

	if (acfg->aot_opts.llvm_only && acfg->aot_opts.asm_only)
		/* Nothing else to do */
		return TRUE;

	if (acfg->aot_opts.llvm_only) {
		/* Use the stock clang from xcode */
		// FIXME: arch
		command = g_strdup_printf ("%s -fexceptions -fpic -O2 -fno-optimize-sibling-calls -Wno-override-module -c -o \"%s\" \"%s.opt.bc\"", acfg->aot_opts.clangxx, acfg->llvm_ofile, acfg->tmpbasename);

		aot_printf (acfg, "Executing clang: %s\n", command);
		if (execute_system (command) != 0)
			return FALSE;
		return TRUE;
	}

	if (!acfg->llc_args)
		acfg->llc_args = g_string_new ("");

	/* Verbose asm slows down llc greatly */
	g_string_append (acfg->llc_args, " -asm-verbose=false");

	if (acfg->aot_opts.mtriple)
		g_string_append_printf (acfg->llc_args, " -mtriple=%s", acfg->aot_opts.mtriple);

#if defined(TARGET_X86_64_WIN32_MSVC)
	if (!acfg->aot_opts.mtriple)
		g_string_append_printf (acfg->llc_args, " -mtriple=%s", "x86_64-pc-windows-msvc");
#endif

	g_string_append (acfg->llc_args, " -disable-gnu-eh-frame -enable-mono-eh-frame");

	g_string_append_printf (acfg->llc_args, " -mono-eh-frame-symbol=%s%s", acfg->user_symbol_prefix, acfg->llvm_eh_frame_symbol);

	g_string_append_printf (acfg->llc_args, " -disable-tail-calls");

#if defined(TARGET_AMD64) || defined(TARGET_X86)
	/* This generates stack adjustments in the middle of functions breaking unwind info */
	g_string_append_printf (acfg->llc_args, " -no-x86-call-frame-opt");
#endif

#if ( defined(TARGET_MACH) && defined(TARGET_ARM) ) || defined(TARGET_ORBIS) || defined(TARGET_X86_64_WIN32_MSVC)
	g_string_append_printf (acfg->llc_args, " -relocation-model=pic");
#else
	if (llvm_acfg->aot_opts.static_link)
		g_string_append_printf (acfg->llc_args, " -relocation-model=static");
	else
		g_string_append_printf (acfg->llc_args, " -relocation-model=pic");
#endif

	if (acfg->llvm_owriter) {
		/* Emit an object file directly */
		output_fname = g_strdup_printf ("%s", acfg->llvm_ofile);
		g_string_append_printf (acfg->llc_args, " -filetype=obj");
	} else {
		output_fname = g_strdup_printf ("%s", acfg->llvm_sfile);
	}

	if (acfg->aot_opts.llvm_llc) {
		g_string_append_printf (acfg->llc_args, " %s", acfg->aot_opts.llvm_llc);
	}

	command = g_strdup_printf ("\"%sllc\" %s -o \"%s\" \"%s.opt.bc\"", acfg->aot_opts.llvm_path, acfg->llc_args->str, output_fname, acfg->tmpbasename);
	g_free (output_fname);

	aot_printf (acfg, "Executing llc: %s\n", command);

	if (execute_system (command) != 0)
		return FALSE;
	return TRUE;
}
#endif

/* Set the skip flag for methods which do not need to be emitted because of dedup */
static void
dedup_skip_methods (MonoAotCompile *acfg)
{
	int oindex, i;

	if (acfg->aot_opts.llvm_only)
		return;

	for (oindex = 0; oindex < acfg->method_order->len; ++oindex) {
		MonoCompile *cfg;
		MonoMethod *method;

		i = GPOINTER_TO_UINT (g_ptr_array_index (acfg->method_order, oindex));

		cfg = acfg->cfgs [i];

		if (!cfg)
			continue;

		method = cfg->orig_method;

		gboolean dedup_collect = acfg->aot_opts.dedup || (acfg->aot_opts.dedup_include && !acfg->dedup_emit_mode);
		gboolean dedupable = mono_aot_can_dedup (method);

		// cfg->skip is vital for LLVM to work, can't just continue in this loop
		if (dedupable && strcmp (method->name, "wbarrier_conc") && dedup_collect) {
			mono_dedup_cache_method (acfg, method);

			// Don't compile inflated methods if we're in first phase of
			// dedup
			//
			// In second phase, we emit methods that
			// are dedupable. We also emit later methods
			// which are referenced by them and added later. 
			// For this reason, when in the dedup_include mode,
			// we never set skip.
			if (acfg->aot_opts.dedup)
				cfg->skip = TRUE;
		}

		// Don't compile anything in this mode
		if (acfg->aot_opts.dedup_include && !acfg->dedup_emit_mode)
			cfg->skip = TRUE;

		// Compile everything in this mode
		if (acfg->aot_opts.dedup_include && acfg->dedup_emit_mode)
			cfg->skip = FALSE;

		/*if (dedup_collect) {*/
			/*char *name = mono_aot_get_mangled_method_name (method);*/

			/*if (ignore_cfg (cfg))*/
				/*aot_printf (acfg, "Dedup Skipping %s\n", acfg->image->name, name);*/
			/*else*/
				/*aot_printf (acfg, "Dedup Keeping %s\n", acfg->image->name, name);*/

			/*g_free (name);*/
		/*}*/
	}
}

static void
emit_code (MonoAotCompile *acfg)
{
	int oindex, i, prev_index;
	gboolean saved_unbox_info = FALSE; // See mono_aot_get_unbox_trampoline.
	char symbol [MAX_SYMBOL_SIZE];

	if (acfg->aot_opts.llvm_only)
		return;

#if defined(TARGET_POWERPC64)
	sprintf (symbol, ".Lgot_addr");
	emit_section_change (acfg, ".text", 0);
	emit_alignment (acfg, 8);
	emit_label (acfg, symbol);
	emit_pointer (acfg, acfg->got_symbol);
#endif

	/* 
	 * This global symbol is used to compute the address of each method using the
	 * code_offsets array. It is also used to compute the memory ranges occupied by
	 * AOT code, so it must be equal to the address of the first emitted method.
	 */
	emit_section_change (acfg, ".text", 0);
	emit_alignment_code (acfg, 8);
	emit_info_symbol (acfg, "jit_code_start", TRUE);

	/* 
	 * Emit some padding so the local symbol for the first method doesn't have the
	 * same address as 'methods'.
	 */
	emit_padding (acfg, 16);

	for (oindex = 0; oindex < acfg->method_order->len; ++oindex) {
		MonoCompile *cfg;
		MonoMethod *method;

		i = GPOINTER_TO_UINT (g_ptr_array_index (acfg->method_order, oindex));

		cfg = acfg->cfgs [i];

		if (!cfg)
			continue;

		method = cfg->orig_method;

		if (ignore_cfg (cfg))
			continue;

		/* Emit unbox trampoline */
		if (mono_aot_mode_is_full (&acfg->aot_opts) && m_class_is_valuetype (cfg->orig_method->klass)) {
			sprintf (symbol, "ut_%d", get_method_index (acfg, method));

			emit_section_change (acfg, ".text", 0);

			if (acfg->thumb_mixed && cfg->compile_llvm) {
				emit_set_thumb_mode (acfg);
				fprintf (acfg->fp, "\n.thumb_func\n");
			}

			emit_label (acfg, symbol);

			arch_emit_unbox_trampoline (acfg, cfg, cfg->orig_method, cfg->asm_symbol);

			if (acfg->thumb_mixed && cfg->compile_llvm)
				emit_set_arm_mode (acfg);

			if (!saved_unbox_info) {
				char user_symbol [128];
				GSList *unwind_ops;
				sprintf (user_symbol, "%sunbox_trampoline_p", acfg->user_symbol_prefix);

				emit_label (acfg, "ut_end");

				unwind_ops = mono_unwind_get_cie_program ();
				save_unwind_info (acfg, user_symbol, unwind_ops);
				mono_free_unwind_info (unwind_ops);

				/* Save the unbox trampoline size */
#ifdef TARGET_AMD64
				// LLVM unbox trampolines vary in size, 6 or 9 bytes,
				// due to the last instruction being 2 or 5 bytes.
				// There is no need to describe interior bytes of instructions
				// however, so state the size as if the last instruction is size 1.
				emit_int32 (acfg, 5);
#else
				emit_symbol_diff (acfg, "ut_end", symbol, 0);
#endif
				saved_unbox_info = TRUE;
			}
		}

		if (cfg->compile_llvm) {
			acfg->stats.llvm_count ++;
		} else {
			emit_method_code (acfg, cfg);
		}
	}

	emit_section_change (acfg, ".text", 0);
	emit_alignment_code (acfg, 8);
	emit_info_symbol (acfg, "jit_code_end", TRUE);

	/* To distinguish it from the next symbol */
	emit_padding (acfg, 4);

	/* 
	 * Add .no_dead_strip directives for all LLVM methods to prevent the OSX linker
	 * from optimizing them away, since it doesn't see that code_offsets references them.
	 * JITted methods don't need this since they are referenced using assembler local
	 * symbols.
	 * FIXME: This is why write-symbols doesn't work on OSX ?
	 */
	if (acfg->llvm && acfg->need_no_dead_strip) {
		fprintf (acfg->fp, "\n");
		for (i = 0; i < acfg->nmethods; ++i) {
			if (acfg->cfgs [i] && acfg->cfgs [i]->compile_llvm)
				fprintf (acfg->fp, ".no_dead_strip %s\n", acfg->cfgs [i]->asm_symbol);
		}
	}

	/*
	 * To work around linker issues, we emit a table of branches, and disassemble them at runtime.
	 * This is PIE code, and the linker can update it if needed.
	 */
	
	sprintf (symbol, "method_addresses");
	emit_section_change (acfg, ".text", 1);
	emit_alignment_code (acfg, 8);
	emit_info_symbol (acfg, symbol, TRUE);
	if (acfg->aot_opts.write_symbols)
		emit_local_symbol (acfg, symbol, "method_addresses_end", TRUE);
	emit_unset_mode (acfg);
	if (acfg->need_no_dead_strip)
		fprintf (acfg->fp, "	.no_dead_strip %s\n", symbol);

	for (i = 0; i < acfg->nmethods; ++i) {
#ifdef MONO_ARCH_AOT_SUPPORTED
		int call_size;

		if (!ignore_cfg (acfg->cfgs [i])) {
			arch_emit_label_address (acfg, acfg->cfgs [i]->asm_symbol, FALSE, acfg->thumb_mixed && acfg->cfgs [i]->compile_llvm, NULL, &call_size);
		} else {
			arch_emit_label_address (acfg, symbol, FALSE, FALSE, NULL, &call_size);
		}
#endif
	}

	sprintf (symbol, "method_addresses_end");
	emit_label (acfg, symbol);
	emit_line (acfg);

	/* Emit a sorted table mapping methods to the index of their unbox trampolines */
	sprintf (symbol, "unbox_trampolines");
	emit_section_change (acfg, RODATA_SECT, 0);
	emit_alignment (acfg, 8);
	emit_info_symbol (acfg, symbol, FALSE);

	prev_index = -1;
	for (i = 0; i < acfg->nmethods; ++i) {
		MonoCompile *cfg;
		MonoMethod *method;
		int index;

		cfg = acfg->cfgs [i];
		if (ignore_cfg (cfg))
			continue;

		method = cfg->orig_method;

		if (mono_aot_mode_is_full (&acfg->aot_opts) && m_class_is_valuetype (cfg->orig_method->klass)) {
			index = get_method_index (acfg, method);

			emit_int32 (acfg, index);
			/* Make sure the table is sorted by index */
			g_assert (index > prev_index);
			prev_index = index;
		}
	}
	sprintf (symbol, "unbox_trampolines_end");
	emit_info_symbol (acfg, symbol, FALSE);
	emit_int32 (acfg, 0);

	/* Emit a separate table with the trampoline addresses/offsets */
	sprintf (symbol, "unbox_trampoline_addresses");
	emit_section_change (acfg, ".text", 0);
	emit_alignment_code (acfg, 8);
	emit_info_symbol (acfg, symbol, TRUE);

	for (i = 0; i < acfg->nmethods; ++i) {
		MonoCompile *cfg;
		MonoMethod *method;
		int index;

		cfg = acfg->cfgs [i];
		if (ignore_cfg (cfg))
			continue;

		method = cfg->orig_method;

		if (mono_aot_mode_is_full (&acfg->aot_opts) && m_class_is_valuetype (cfg->orig_method->klass)) {
#ifdef MONO_ARCH_AOT_SUPPORTED
			int call_size;

			index = get_method_index (acfg, method);
			sprintf (symbol, "ut_%d", index);

			arch_emit_direct_call (acfg, symbol, FALSE, acfg->thumb_mixed && cfg->compile_llvm, NULL, &call_size);
#endif
		}
	}
	emit_int32 (acfg, 0);
}

static void
emit_info (MonoAotCompile *acfg)
{
	int oindex, i;
	gint32 *offsets;

	offsets = g_new0 (gint32, acfg->nmethods);

	for (oindex = 0; oindex < acfg->method_order->len; ++oindex) {
		i = GPOINTER_TO_UINT (g_ptr_array_index (acfg->method_order, oindex));

		if (acfg->cfgs [i]) {
			emit_method_info (acfg, acfg->cfgs [i]);
			offsets [i] = acfg->cfgs [i]->method_info_offset;
		} else {
			offsets [i] = 0;
		}
	}

	acfg->stats.offsets_size += emit_offset_table (acfg, "method_info_offsets", MONO_AOT_TABLE_METHOD_INFO_OFFSETS, acfg->nmethods, 10, offsets);

	g_free (offsets);
}

#endif /* #if !defined(DISABLE_AOT) && !defined(DISABLE_JIT) */

#define rot(x,k) (((x)<<(k)) | ((x)>>(32-(k))))
#define mix(a,b,c) { \
	a -= c;  a ^= rot(c, 4);  c += b; \
	b -= a;  b ^= rot(a, 6);  a += c; \
	c -= b;  c ^= rot(b, 8);  b += a; \
	a -= c;  a ^= rot(c,16);  c += b; \
	b -= a;  b ^= rot(a,19);  a += c; \
	c -= b;  c ^= rot(b, 4);  b += a; \
}
#define mono_final(a,b,c) { \
	c ^= b; c -= rot(b,14); \
	a ^= c; a -= rot(c,11); \
	b ^= a; b -= rot(a,25); \
	c ^= b; c -= rot(b,16); \
	a ^= c; a -= rot(c,4);  \
	b ^= a; b -= rot(a,14); \
	c ^= b; c -= rot(b,24); \
}

static guint
mono_aot_type_hash (MonoType *t1)
{
	guint hash = t1->type;

	hash |= t1->byref << 6; /* do not collide with t1->type values */
	switch (t1->type) {
	case MONO_TYPE_VALUETYPE:
	case MONO_TYPE_CLASS:
	case MONO_TYPE_SZARRAY:
		/* check if the distribution is good enough */
		return ((hash << 5) - hash) ^ mono_metadata_str_hash (m_class_get_name (t1->data.klass));
	case MONO_TYPE_PTR:
		return ((hash << 5) - hash) ^ mono_metadata_type_hash (t1->data.type);
	case MONO_TYPE_ARRAY:
		return ((hash << 5) - hash) ^ mono_metadata_type_hash (m_class_get_byval_arg (t1->data.array->eklass));
	case MONO_TYPE_GENERICINST:
		return ((hash << 5) - hash) ^ 0;
	default:
		return hash;
	}
}

/*
 * mono_aot_method_hash:
 *
 *   Return a hash code for methods which only depends on metadata.
 */
guint32
mono_aot_method_hash (MonoMethod *method)
{
	MonoMethodSignature *sig;
	MonoClass *klass;
	int i, hindex;
	int hashes_count;
	guint32 *hashes_start, *hashes;
	guint32 a, b, c;
	MonoGenericInst *class_ginst = NULL;
	MonoGenericInst *ginst = NULL;

	/* Similar to the hash in mono_method_get_imt_slot () */

	sig = mono_method_signature_internal (method);

	if (mono_class_is_ginst (method->klass))
		class_ginst = mono_class_get_generic_class (method->klass)->context.class_inst;
	if (method->is_inflated)
		ginst = ((MonoMethodInflated*)method)->context.method_inst;

	hashes_count = sig->param_count + 5 + (class_ginst ? class_ginst->type_argc : 0) + (ginst ? ginst->type_argc : 0);
	hashes_start = (guint32 *)g_malloc0 (hashes_count * sizeof (guint32));
	hashes = hashes_start;

	/* Some wrappers are assigned to random classes */
	if (!method->wrapper_type || method->wrapper_type == MONO_WRAPPER_REMOTING_INVOKE_WITH_CHECK)
		klass = method->klass;
	else
		klass = mono_defaults.object_class;

	if (!method->wrapper_type) {
		char *full_name;

		if (mono_class_is_ginst (klass))
			full_name = mono_type_full_name (m_class_get_byval_arg (mono_class_get_generic_class (klass)->container_class));
		else
			full_name = mono_type_full_name (m_class_get_byval_arg (klass));

		hashes [0] = mono_metadata_str_hash (full_name);
		hashes [1] = 0;
		g_free (full_name);
	} else {
		hashes [0] = mono_metadata_str_hash (m_class_get_name (klass));
		hashes [1] = mono_metadata_str_hash (m_class_get_name_space (klass));
	}
	if (method->wrapper_type == MONO_WRAPPER_STFLD || method->wrapper_type == MONO_WRAPPER_LDFLD || method->wrapper_type == MONO_WRAPPER_LDFLDA)
		/* The method name includes a stringified pointer */
		hashes [2] = 0;
	else
		hashes [2] = mono_metadata_str_hash (method->name);
	hashes [3] = method->wrapper_type;
	hashes [4] = mono_aot_type_hash (sig->ret);
	hindex = 5;
	for (i = 0; i < sig->param_count; i++) {
		hashes [hindex ++] = mono_aot_type_hash (sig->params [i]);
	}
	if (class_ginst) {
		for (i = 0; i < class_ginst->type_argc; ++i)
			hashes [hindex ++] = mono_aot_type_hash (class_ginst->type_argv [i]);
	}
	if (ginst) {
		for (i = 0; i < ginst->type_argc; ++i)
			hashes [hindex ++] = mono_aot_type_hash (ginst->type_argv [i]);
	}		
	g_assert (hindex == hashes_count);

	/* Setup internal state */
	a = b = c = 0xdeadbeef + (((guint32)hashes_count)<<2);

	/* Handle most of the hashes */
	while (hashes_count > 3) {
		a += hashes [0];
		b += hashes [1];
		c += hashes [2];
		mix (a,b,c);
		hashes_count -= 3;
		hashes += 3;
	}

	/* Handle the last 3 hashes (all the case statements fall through) */
	switch (hashes_count) { 
	case 3 : c += hashes [2];
	case 2 : b += hashes [1];
	case 1 : a += hashes [0];
		mono_final (a,b,c);
	case 0: /* nothing left to add */
		break;
	}
	
	g_free (hashes_start);
	
	return c;
}
#undef rot
#undef mix
#undef mono_final

/*
 * mono_aot_get_array_helper_from_wrapper;
 *
 * Get the helper method in Array called by an array wrapper method.
 */
MonoMethod*
mono_aot_get_array_helper_from_wrapper (MonoMethod *method)
{
	MonoMethod *m;
	const char *prefix;
	MonoGenericContext ctx;
	MonoType *args [16];
	char *mname, *iname, *s, *s2, *helper_name = NULL;

	prefix = "System.Collections.Generic";
	s = g_strdup_printf ("%s", method->name + strlen (prefix) + 1);
	s2 = strstr (s, "`1.");
	g_assert (s2);
	s2 [0] = '\0';
	iname = s;
	mname = s2 + 3;

	//printf ("X: %s %s\n", iname, mname);

	if (!strcmp (iname, "IList"))
		helper_name = g_strdup_printf ("InternalArray__%s", mname);
	else
		helper_name = g_strdup_printf ("InternalArray__%s_%s", iname, mname);
	m = get_method_nofail (mono_defaults.array_class, helper_name, mono_method_signature_internal (method)->param_count, 0);
	g_assert (m);
	g_free (helper_name);
	g_free (s);

	if (m->is_generic) {
		ERROR_DECL (error);
		memset (&ctx, 0, sizeof (ctx));
		args [0] = m_class_get_byval_arg (m_class_get_element_class (method->klass));
		ctx.method_inst = mono_metadata_get_generic_inst (1, args);
		m = mono_class_inflate_generic_method_checked (m, &ctx, error);
		g_assert (mono_error_ok (error)); /* FIXME don't swallow the error */
	}

	return m;
}

#if !defined(DISABLE_AOT) && !defined(DISABLE_JIT)

typedef struct HashEntry {
    guint32 key, value, index;
	struct HashEntry *next;
} HashEntry;

/*
 * emit_extra_methods:
 *
 * Emit methods which are not in the METHOD table, like wrappers.
 */
static void
emit_extra_methods (MonoAotCompile *acfg)
{
	int i, table_size, buf_size;
	guint8 *p, *buf;
	guint32 *info_offsets;
	guint32 hash;
	GPtrArray *table;
	HashEntry *entry, *new_entry;
	int nmethods, max_chain_length;
	int *chain_lengths;

	info_offsets = g_new0 (guint32, acfg->extra_methods->len);

	/* Emit method info */
	nmethods = 0;
	for (i = 0; i < acfg->extra_methods->len; ++i) {
		MonoMethod *method = (MonoMethod *)g_ptr_array_index (acfg->extra_methods, i);
		MonoCompile *cfg = (MonoCompile *)g_hash_table_lookup (acfg->method_to_cfg, method);

		if (ignore_cfg (cfg))
			continue;

		buf_size = 10240;
		p = buf = (guint8 *)g_malloc (buf_size);

		nmethods ++;

		method = cfg->method_to_register;

		encode_method_ref (acfg, method, p, &p);

		g_assert ((p - buf) < buf_size);

		info_offsets [i] = add_to_blob (acfg, buf, p - buf);
		g_free (buf);
	}

	/*
	 * Construct a chained hash table for mapping indexes in extra_method_info to
	 * method indexes.
	 */
	table_size = g_spaced_primes_closest ((int)(nmethods * 1.5));
	table = g_ptr_array_sized_new (table_size);
	for (i = 0; i < table_size; ++i)
		g_ptr_array_add (table, NULL);
	chain_lengths = g_new0 (int, table_size);
	max_chain_length = 0;
	for (i = 0; i < acfg->extra_methods->len; ++i) {
		MonoMethod *method = (MonoMethod *)g_ptr_array_index (acfg->extra_methods, i);
		MonoCompile *cfg = (MonoCompile *)g_hash_table_lookup (acfg->method_to_cfg, method);
		guint32 key, value;

		if (ignore_cfg (cfg))
			continue;

		key = info_offsets [i];
		value = get_method_index (acfg, method);

		hash = mono_aot_method_hash (method) % table_size;
		//printf ("X: %s %x\n", mono_method_get_full_name (method), mono_aot_method_hash (method));

		chain_lengths [hash] ++;
		max_chain_length = MAX (max_chain_length, chain_lengths [hash]);

		new_entry = (HashEntry *)mono_mempool_alloc0 (acfg->mempool, sizeof (HashEntry));
		new_entry->key = key;
		new_entry->value = value;

		entry = (HashEntry *)g_ptr_array_index (table, hash);
		if (entry == NULL) {
			new_entry->index = hash;
			g_ptr_array_index (table, hash) = new_entry;
		} else {
			while (entry->next)
				entry = entry->next;
			
			entry->next = new_entry;
			new_entry->index = table->len;
			g_ptr_array_add (table, new_entry);
		}
	}
	g_free (chain_lengths);

	//printf ("MAX: %d\n", max_chain_length);

	buf_size = table->len * 12 + 4;
	p = buf = (guint8 *)g_malloc (buf_size);
	encode_int (table_size, p, &p);

	for (i = 0; i < table->len; ++i) {
		HashEntry *entry = (HashEntry *)g_ptr_array_index (table, i);

		if (entry == NULL) {
			encode_int (0, p, &p);
			encode_int (0, p, &p);
			encode_int (0, p, &p);
		} else {
			//g_assert (entry->key > 0);
			encode_int (entry->key, p, &p);
			encode_int (entry->value, p, &p);
			if (entry->next)
				encode_int (entry->next->index, p, &p);
			else
				encode_int (0, p, &p);
		}
	}
	g_assert (p - buf <= buf_size);

	/* Emit the table */
	emit_aot_data (acfg, MONO_AOT_TABLE_EXTRA_METHOD_TABLE, "extra_method_table", buf, p - buf);

	g_free (buf);

	/* 
	 * Emit a table reverse mapping method indexes to their index in extra_method_info.
	 * This is used by mono_aot_find_jit_info ().
	 */
	buf_size = acfg->extra_methods->len * 8 + 4;
	p = buf = (guint8 *)g_malloc (buf_size);
	encode_int (acfg->extra_methods->len, p, &p);
	for (i = 0; i < acfg->extra_methods->len; ++i) {
		MonoMethod *method = (MonoMethod *)g_ptr_array_index (acfg->extra_methods, i);

		encode_int (get_method_index (acfg, method), p, &p);
		encode_int (info_offsets [i], p, &p);
	}
	emit_aot_data (acfg, MONO_AOT_TABLE_EXTRA_METHOD_INFO_OFFSETS, "extra_method_info_offsets", buf, p - buf);

	g_free (buf);
	g_free (info_offsets);
	g_ptr_array_free (table, TRUE);
}	

static void
generate_aotid (guint8* aotid)
{
	gpointer rand_handle;
	ERROR_DECL (error);

	mono_rand_open ();
	rand_handle = mono_rand_init (NULL, 0);

	mono_rand_try_get_bytes (&rand_handle, aotid, 16, error);
	mono_error_assert_ok (error);

	mono_rand_close (rand_handle);
}

static void
emit_exception_info (MonoAotCompile *acfg)
{
	int i;
	gint32 *offsets;
	SeqPointData sp_data;
	gboolean seq_points_to_file = FALSE;

	offsets = g_new0 (gint32, acfg->nmethods);
	for (i = 0; i < acfg->nmethods; ++i) {
		if (acfg->cfgs [i]) {
			MonoCompile *cfg = acfg->cfgs [i];

			// By design aot-runtime decode_exception_debug_info is not able to load sequence point debug data from a file.
			// As it is not possible to load debug data from a file its is also not possible to store it in a file.
			gboolean method_seq_points_to_file = acfg->aot_opts.gen_msym_dir &&
				cfg->gen_seq_points && !cfg->gen_sdb_seq_points;
			gboolean method_seq_points_to_binary = cfg->gen_seq_points && !method_seq_points_to_file;
			
			emit_exception_debug_info (acfg, cfg, method_seq_points_to_binary);
			offsets [i] = cfg->ex_info_offset;

			if (method_seq_points_to_file) {
				if (!seq_points_to_file) {
					mono_seq_point_data_init (&sp_data, acfg->nmethods);
					seq_points_to_file = TRUE;
				}
				mono_seq_point_data_add (&sp_data, cfg->method->token, cfg->method_index, cfg->seq_point_info);
			}
		} else {
			offsets [i] = 0;
		}
	}

	if (seq_points_to_file) {
		char *aotid = mono_guid_to_string_minimal (acfg->image->aotid);
		char *dir = g_build_filename (acfg->aot_opts.gen_msym_dir_path, aotid, NULL);
		char *image_basename = g_path_get_basename (acfg->image->name);
		char *aot_file = g_strdup_printf("%s%s", image_basename, SEQ_POINT_AOT_EXT);
		char *aot_file_path = g_build_filename (dir, aot_file, NULL);

		if (g_ensure_directory_exists (aot_file_path) == FALSE) {
			fprintf (stderr, "AOT : failed to create msym directory: %s\n", aot_file_path);
			exit (1);
		}

		mono_seq_point_data_write (&sp_data, aot_file_path);
		mono_seq_point_data_free (&sp_data);

		g_free (aotid);
		g_free (dir);
		g_free (image_basename);
		g_free (aot_file);
		g_free (aot_file_path);
	}

	acfg->stats.offsets_size += emit_offset_table (acfg, "ex_info_offsets", MONO_AOT_TABLE_EX_INFO_OFFSETS, acfg->nmethods, 10, offsets);
	g_free (offsets);
}

static void
emit_unwind_info (MonoAotCompile *acfg)
{
	int i;
	char symbol [128];

	if (acfg->aot_opts.llvm_only) {
		g_assert (acfg->unwind_ops->len == 0);
		return;
	}

	/* 
	 * The unwind info contains a lot of duplicates so we emit each unique
	 * entry once, and only store the offset from the start of the table in the
	 * exception info.
	 */

	sprintf (symbol, "unwind_info");
	emit_section_change (acfg, RODATA_SECT, 1);
	emit_alignment (acfg, 8);
	emit_info_symbol (acfg, symbol, TRUE);

	for (i = 0; i < acfg->unwind_ops->len; ++i) {
		guint32 index = GPOINTER_TO_UINT (g_ptr_array_index (acfg->unwind_ops, i));
		guint8 *unwind_info;
		guint32 unwind_info_len;
		guint8 buf [16];
		guint8 *p;

		unwind_info = mono_get_cached_unwind_info (index, &unwind_info_len);

		p = buf;
		encode_value (unwind_info_len, p, &p);
		emit_bytes (acfg, buf, p - buf);
		emit_bytes (acfg, unwind_info, unwind_info_len);

		acfg->stats.unwind_info_size += (p - buf) + unwind_info_len;
	}
}

static void
emit_class_info (MonoAotCompile *acfg)
{
	int i;
	gint32 *offsets;

	offsets = g_new0 (gint32, acfg->image->tables [MONO_TABLE_TYPEDEF].rows);
	for (i = 0; i < acfg->image->tables [MONO_TABLE_TYPEDEF].rows; ++i)
		offsets [i] = emit_klass_info (acfg, MONO_TOKEN_TYPE_DEF | (i + 1));

	acfg->stats.offsets_size += emit_offset_table (acfg, "class_info_offsets", MONO_AOT_TABLE_CLASS_INFO_OFFSETS, acfg->image->tables [MONO_TABLE_TYPEDEF].rows, 10, offsets);
	g_free (offsets);
}

typedef struct ClassNameTableEntry {
	guint32 token, index;
	struct ClassNameTableEntry *next;
} ClassNameTableEntry;

static void
emit_class_name_table (MonoAotCompile *acfg)
{
	int i, table_size, buf_size;
	guint32 token, hash;
	MonoClass *klass;
	GPtrArray *table;
	char *full_name;
	guint8 *buf, *p;
	ClassNameTableEntry *entry, *new_entry;

	/*
	 * Construct a chained hash table for mapping class names to typedef tokens.
	 */
	table_size = g_spaced_primes_closest ((int)(acfg->image->tables [MONO_TABLE_TYPEDEF].rows * 1.5));
	table = g_ptr_array_sized_new (table_size);
	for (i = 0; i < table_size; ++i)
		g_ptr_array_add (table, NULL);
	for (i = 0; i < acfg->image->tables [MONO_TABLE_TYPEDEF].rows; ++i) {
		ERROR_DECL (error);
		token = MONO_TOKEN_TYPE_DEF | (i + 1);
		klass = mono_class_get_checked (acfg->image, token, error);
		if (!klass) {
			mono_error_cleanup (error);
			continue;
		}
		full_name = mono_type_get_name_full (m_class_get_byval_arg (klass), MONO_TYPE_NAME_FORMAT_FULL_NAME);
		hash = mono_metadata_str_hash (full_name) % table_size;
		g_free (full_name);

		/* FIXME: Allocate from the mempool */
		new_entry = g_new0 (ClassNameTableEntry, 1);
		new_entry->token = token;

		entry = (ClassNameTableEntry *)g_ptr_array_index (table, hash);
		if (entry == NULL) {
			new_entry->index = hash;
			g_ptr_array_index (table, hash) = new_entry;
		} else {
			while (entry->next)
				entry = entry->next;
			
			entry->next = new_entry;
			new_entry->index = table->len;
			g_ptr_array_add (table, new_entry);
		}
	}

	/* Emit the table */
	buf_size = table->len * 4 + 4;
	p = buf = (guint8 *)g_malloc0 (buf_size);

	/* FIXME: Optimize memory usage */
	g_assert (table_size < 65000);
	encode_int16 (table_size, p, &p);
	g_assert (table->len < 65000);
	for (i = 0; i < table->len; ++i) {
		ClassNameTableEntry *entry = (ClassNameTableEntry *)g_ptr_array_index (table, i);

		if (entry == NULL) {
			encode_int16 (0, p, &p);
			encode_int16 (0, p, &p);
		} else {
			encode_int16 (mono_metadata_token_index (entry->token), p, &p);
			if (entry->next)
				encode_int16 (entry->next->index, p, &p);
			else
				encode_int16 (0, p, &p);
		}
		g_free (entry);
	}
	g_assert (p - buf <= buf_size);
	g_ptr_array_free (table, TRUE);

	emit_aot_data (acfg, MONO_AOT_TABLE_CLASS_NAME, "class_name_table", buf, p - buf);

	g_free (buf);
}

static void
emit_image_table (MonoAotCompile *acfg)
{
	int i, buf_size;
	guint8 *buf, *p;

	/*
	 * The image table is small but referenced in a lot of places.
	 * So we emit it at once, and reference its elements by an index.
	 */
	buf_size = acfg->image_table->len * 28 + 4;
	for (i = 0; i < acfg->image_table->len; i++) {
		MonoImage *image = (MonoImage*)g_ptr_array_index (acfg->image_table, i);
		MonoAssemblyName *aname = &image->assembly->aname;

		buf_size += strlen (image->assembly_name) + strlen (image->guid) + (aname->culture ? strlen (aname->culture) : 1) + strlen ((char*)aname->public_key_token) + 4;
	}

	buf = p = (guint8 *)g_malloc0 (buf_size);
	encode_int (acfg->image_table->len, p, &p);
	for (i = 0; i < acfg->image_table->len; i++) {
		MonoImage *image = (MonoImage*)g_ptr_array_index (acfg->image_table, i);
		MonoAssemblyName *aname = &image->assembly->aname;

		/* FIXME: Support multi-module assemblies */
		g_assert (image->assembly->image == image);

		encode_string (image->assembly_name, p, &p);
		encode_string (image->guid, p, &p);
		encode_string (aname->culture ? aname->culture : "", p, &p);
		encode_string ((const char*)aname->public_key_token, p, &p);

		while (GPOINTER_TO_UINT (p) % 8 != 0)
			p ++;

		encode_int (aname->flags, p, &p);
		encode_int (aname->major, p, &p);
		encode_int (aname->minor, p, &p);
		encode_int (aname->build, p, &p);
		encode_int (aname->revision, p, &p);
	}
	g_assert (p - buf <= buf_size);

	emit_aot_data (acfg, MONO_AOT_TABLE_IMAGE_TABLE, "image_table", buf, p - buf);

	g_free (buf);
}

static void
emit_weak_field_indexes (MonoAotCompile *acfg)
{
	GHashTable *indexes;
	GHashTableIter iter;
	gpointer key, value;
	int buf_size;
	guint8 *buf, *p;

	/* Emit a table of weak field indexes, since computing these at runtime is expensive */
	mono_assembly_init_weak_fields (acfg->image);
	indexes = acfg->image->weak_field_indexes;
	g_assert (indexes);

	buf_size = (g_hash_table_size (indexes) + 1) * 4;
	buf = p = (guint8 *)g_malloc0 (buf_size);

	encode_int (g_hash_table_size (indexes), p, &p);
	g_hash_table_iter_init (&iter, indexes);
	while (g_hash_table_iter_next (&iter, &key, &value)) {
		guint32 index = GPOINTER_TO_UINT (key);
		encode_int (index, p, &p);
	}
	g_assert (p - buf <= buf_size);

	emit_aot_data (acfg, MONO_AOT_TABLE_WEAK_FIELD_INDEXES, "weak_field_indexes", buf, p - buf);

	g_free (buf);
}

static void
emit_got_info (MonoAotCompile *acfg, gboolean llvm)
{
	int i, first_plt_got_patch = 0, buf_size;
	guint8 *p, *buf;
	guint32 *got_info_offsets;
	GotInfo *info = llvm ? &acfg->llvm_got_info : &acfg->got_info;

	/* Add the patches needed by the PLT to the GOT */
	if (!llvm) {
		acfg->plt_got_offset_base = acfg->got_offset;
		first_plt_got_patch = info->got_patches->len;
		for (i = 1; i < acfg->plt_offset; ++i) {
			MonoPltEntry *plt_entry = (MonoPltEntry *)g_hash_table_lookup (acfg->plt_offset_to_entry, GUINT_TO_POINTER (i));

			g_ptr_array_add (info->got_patches, plt_entry->ji);

			acfg->stats.got_slot_types [plt_entry->ji->type] ++;
		}

		acfg->got_offset += acfg->plt_offset;
	}

	/**
	 * FIXME: 
	 * - optimize offsets table.
	 * - reduce number of exported symbols.
	 * - emit info for a klass only once.
	 * - determine when a method uses a GOT slot which is guaranteed to be already 
	 *   initialized.
	 * - clean up and document the code.
	 * - use String.Empty in class libs.
	 */

	/* Encode info required to decode shared GOT entries */
	buf_size = info->got_patches->len * 128;
	p = buf = (guint8 *)mono_mempool_alloc (acfg->mempool, buf_size);
	got_info_offsets = (guint32 *)mono_mempool_alloc (acfg->mempool, info->got_patches->len * sizeof (guint32));
	if (!llvm) {
		acfg->plt_got_info_offsets = (guint32 *)mono_mempool_alloc (acfg->mempool, acfg->plt_offset * sizeof (guint32));
		/* Unused */
		if (acfg->plt_offset)
			acfg->plt_got_info_offsets [0] = 0;
	}
	for (i = 0; i < info->got_patches->len; ++i) {
		MonoJumpInfo *ji = (MonoJumpInfo *)g_ptr_array_index (info->got_patches, i);
		guint8 *p2;

		p = buf;

		encode_value (ji->type, p, &p);
		p2 = p;
		encode_patch (acfg, ji, p, &p);
		acfg->stats.got_slot_info_sizes [ji->type] += p - p2;
		g_assert (p - buf <= buf_size);
		got_info_offsets [i] = add_to_blob (acfg, buf, p - buf);

		if (!llvm && i >= first_plt_got_patch)
			acfg->plt_got_info_offsets [i - first_plt_got_patch + 1] = got_info_offsets [i];
		acfg->stats.got_info_size += p - buf;
	}

	/* Emit got_info_offsets table */

	/* No need to emit offsets for the got plt entries, the plt embeds them directly */
	acfg->stats.offsets_size += emit_offset_table (acfg, llvm ? "llvm_got_info_offsets" : "got_info_offsets", llvm ? MONO_AOT_TABLE_LLVM_GOT_INFO_OFFSETS : MONO_AOT_TABLE_GOT_INFO_OFFSETS, llvm ? acfg->llvm_got_offset : first_plt_got_patch, 10, (gint32*)got_info_offsets);
}

static void
emit_got (MonoAotCompile *acfg)
{
	char symbol [MAX_SYMBOL_SIZE];

	if (acfg->aot_opts.llvm_only)
		return;

	/* Don't make GOT global so accesses to it don't need relocations */
	sprintf (symbol, "%s", acfg->got_symbol);

#ifdef TARGET_MACH
	emit_unset_mode (acfg);
	fprintf (acfg->fp, ".section __DATA, __bss\n");
	emit_alignment (acfg, 8);
	if (acfg->llvm)
		emit_info_symbol (acfg, "jit_got", FALSE);
	fprintf (acfg->fp, ".lcomm %s, %d\n", acfg->got_symbol, (int)(acfg->got_offset * sizeof (target_mgreg_t)));
#else
	emit_section_change (acfg, ".bss", 0);
	emit_alignment (acfg, 8);
	if (acfg->aot_opts.write_symbols)
		emit_local_symbol (acfg, symbol, "got_end", FALSE);
	emit_label (acfg, symbol);
	if (acfg->llvm)
		emit_info_symbol (acfg, "jit_got", FALSE);
	if (acfg->got_offset > 0)
		emit_zero_bytes (acfg, (int)(acfg->got_offset * sizeof (target_mgreg_t)));
#endif

	sprintf (symbol, "got_end");
	emit_label (acfg, symbol);
}

typedef struct GlobalsTableEntry {
	guint32 value, index;
	struct GlobalsTableEntry *next;
} GlobalsTableEntry;

#ifdef TARGET_WIN32_MSVC
#define DLL_ENTRY_POINT "DllMain"

static void
emit_library_info (MonoAotCompile *acfg)
{
	// Only include for shared libraries linked directly from generated object.
	if (link_shared_library (acfg)) {
		char	*name = NULL;
		char	symbol [MAX_SYMBOL_SIZE];

		// Ask linker to export all global symbols.
		emit_section_change (acfg, ".drectve", 0);
		for (guint i = 0; i < acfg->globals->len; ++i) {
			name = (char *)g_ptr_array_index (acfg->globals, i);
			g_assert (name != NULL);
			sprintf_s (symbol, MAX_SYMBOL_SIZE, " /EXPORT:%s", name);
			emit_string (acfg, symbol);
		}

		// Emit DLLMain function, needed by MSVC linker for DLL's.
		// NOTE, DllMain should not go into exports above.
		emit_section_change (acfg, ".text", 0);
		emit_global (acfg, DLL_ENTRY_POINT, TRUE);
		emit_label (acfg, DLL_ENTRY_POINT);

		// Simple implementation of DLLMain, just returning TRUE.
		// For more information about DLLMain: https://msdn.microsoft.com/en-us/library/windows/desktop/ms682583(v=vs.85).aspx
		fprintf (acfg->fp, "movl $1, %%eax\n");
		fprintf (acfg->fp, "ret\n");

		// Inform linker about our dll entry function.
		emit_section_change (acfg, ".drectve", 0);
		emit_string (acfg, "/ENTRY:" DLL_ENTRY_POINT);
		return;
	}
}

#else

static inline void
emit_library_info (MonoAotCompile *acfg)
{
	return;
}
#endif

static void
emit_globals (MonoAotCompile *acfg)
{
	int i, table_size;
	guint32 hash;
	GPtrArray *table;
	char symbol [1024];
	GlobalsTableEntry *entry, *new_entry;

	if (!acfg->aot_opts.static_link)
		return;

	if (acfg->aot_opts.llvm_only) {
		g_assert (acfg->globals->len == 0);
		return;
	}

	/* 
	 * When static linking, we emit a table containing our globals.
	 */

	/*
	 * Construct a chained hash table for mapping global names to their index in
	 * the globals table.
	 */
	table_size = g_spaced_primes_closest ((int)(acfg->globals->len * 1.5));
	table = g_ptr_array_sized_new (table_size);
	for (i = 0; i < table_size; ++i)
		g_ptr_array_add (table, NULL);
	for (i = 0; i < acfg->globals->len; ++i) {
		char *name = (char *)g_ptr_array_index (acfg->globals, i);

		hash = mono_metadata_str_hash (name) % table_size;

		/* FIXME: Allocate from the mempool */
		new_entry = g_new0 (GlobalsTableEntry, 1);
		new_entry->value = i;

		entry = (GlobalsTableEntry *)g_ptr_array_index (table, hash);
		if (entry == NULL) {
			new_entry->index = hash;
			g_ptr_array_index (table, hash) = new_entry;
		} else {
			while (entry->next)
				entry = entry->next;
			
			entry->next = new_entry;
			new_entry->index = table->len;
			g_ptr_array_add (table, new_entry);
		}
	}

	/* Emit the table */
	sprintf (symbol, ".Lglobals_hash");
	emit_section_change (acfg, RODATA_SECT, 0);
	emit_alignment (acfg, 8);
	emit_label (acfg, symbol);

	/* FIXME: Optimize memory usage */
	g_assert (table_size < 65000);
	emit_int16 (acfg, table_size);
	for (i = 0; i < table->len; ++i) {
		GlobalsTableEntry *entry = (GlobalsTableEntry *)g_ptr_array_index (table, i);

		if (entry == NULL) {
			emit_int16 (acfg, 0);
			emit_int16 (acfg, 0);
		} else {
			emit_int16 (acfg, entry->value + 1);
			if (entry->next)
				emit_int16 (acfg, entry->next->index);
			else
				emit_int16 (acfg, 0);
		}
	}

	/* Emit the names */
	for (i = 0; i < acfg->globals->len; ++i) {
		char *name = (char *)g_ptr_array_index (acfg->globals, i);

		sprintf (symbol, "name_%d", i);
		emit_section_change (acfg, RODATA_SECT, 1);
#ifdef TARGET_MACH
		emit_alignment (acfg, 4);
#endif
		emit_label (acfg, symbol);
		emit_string (acfg, name);
	}

	/* Emit the globals table */
	sprintf (symbol, "globals");
	emit_section_change (acfg, ".data", 0);
	/* This is not a global, since it is accessed by the init function */
	emit_alignment (acfg, 8);
	emit_info_symbol (acfg, symbol, FALSE);

	sprintf (symbol, "%sglobals_hash", acfg->temp_prefix);
	emit_pointer (acfg, symbol);

	for (i = 0; i < acfg->globals->len; ++i) {
		char *name = (char *)g_ptr_array_index (acfg->globals, i);

		sprintf (symbol, "name_%d", i);
		emit_pointer (acfg, symbol);

		g_assert (strlen (name) < sizeof (symbol));
		sprintf (symbol, "%s", name);
		emit_pointer (acfg, symbol);
	}
	/* Null terminate the table */
	emit_int32 (acfg, 0);
	emit_int32 (acfg, 0);
}

static void
emit_mem_end (MonoAotCompile *acfg)
{
	char symbol [128];

	if (acfg->aot_opts.llvm_only)
		return;

	sprintf (symbol, "mem_end");
	emit_section_change (acfg, ".text", 1);
	emit_alignment_code (acfg, 8);
	emit_label (acfg, symbol);
}

static void
init_aot_file_info (MonoAotCompile *acfg, MonoAotFileInfo *info)
{
	int i;

	info->version = MONO_AOT_FILE_VERSION;
	info->plt_got_offset_base = acfg->plt_got_offset_base;
	info->got_size = acfg->got_offset * sizeof (target_mgreg_t);
	info->plt_size = acfg->plt_offset;
	info->nmethods = acfg->nmethods;
	info->nextra_methods = acfg->nextra_methods;
	info->flags = acfg->flags;
	info->opts = acfg->opts;
	info->simd_opts = acfg->simd_opts;
	info->gc_name_index = acfg->gc_name_offset;
	info->datafile_size = acfg->datafile_offset;
	for (i = 0; i < MONO_AOT_TABLE_NUM; ++i)
		info->table_offsets [i] = acfg->table_offsets [i];
	for (i = 0; i < MONO_AOT_TRAMP_NUM; ++i)
		info->num_trampolines [i] = acfg->num_trampolines [i];
	for (i = 0; i < MONO_AOT_TRAMP_NUM; ++i)
		info->trampoline_got_offset_base [i] = acfg->trampoline_got_offset_base [i];
	for (i = 0; i < MONO_AOT_TRAMP_NUM; ++i)
		info->trampoline_size [i] = acfg->trampoline_size [i];
	info->num_rgctx_fetch_trampolines = acfg->aot_opts.nrgctx_fetch_trampolines;

	int card_table_shift_bits = 0;
	target_mgreg_t card_table_mask = 0;

	mono_gc_get_target_card_table (&card_table_shift_bits, &card_table_mask);

	/*
	 * Sanity checking variables used to make sure the host and target
	 * environment matches when cross compiling.
	 */
	info->double_align = MONO_ABI_ALIGNOF (double);
	info->long_align = MONO_ABI_ALIGNOF (gint64);
	info->generic_tramp_num = MONO_TRAMPOLINE_NUM;
	info->card_table_shift_bits = card_table_shift_bits;
	info->card_table_mask = card_table_mask;

	info->tramp_page_size = acfg->tramp_page_size;
	info->nshared_got_entries = acfg->nshared_got_entries;
	for (i = 0; i < MONO_AOT_TRAMP_NUM; ++i)
		info->tramp_page_code_offsets [i] = acfg->tramp_page_code_offsets [i];

	memcpy(&info->aotid, acfg->image->aotid, 16);
}

static void
emit_aot_file_info (MonoAotCompile *acfg, MonoAotFileInfo *info)
{
	char symbol [MAX_SYMBOL_SIZE];
	int i, sindex;
	const char **symbols;

	symbols = g_new0 (const char *, MONO_AOT_FILE_INFO_NUM_SYMBOLS);
	sindex = 0;
	symbols [sindex ++] = acfg->got_symbol;
	if (acfg->llvm) {
		symbols [sindex ++] = g_strdup_printf ("%s%s", acfg->user_symbol_prefix, acfg->llvm_got_symbol);
		symbols [sindex ++] = acfg->llvm_eh_frame_symbol;
	} else {
		symbols [sindex ++] = NULL;
		symbols [sindex ++] = NULL;
	}
	/* llvm_get_method */
	symbols [sindex ++] = NULL;
	/* llvm_get_unbox_tramp */
	symbols [sindex ++] = NULL;
	if (!acfg->aot_opts.llvm_only) {
		symbols [sindex ++] = "jit_code_start";
		symbols [sindex ++] = "jit_code_end";
		symbols [sindex ++] = "method_addresses";
	} else {
		symbols [sindex ++] = NULL;
		symbols [sindex ++] = NULL;
		symbols [sindex ++] = NULL;
	}
	symbols [sindex ++] = NULL;
	symbols [sindex ++] = NULL;

	if (acfg->data_outfile) {
		for (i = 0; i < MONO_AOT_TABLE_NUM; ++i)
			symbols [sindex ++] = NULL;
	} else {
		symbols [sindex ++] = "blob";
		symbols [sindex ++] = "class_name_table";
		symbols [sindex ++] = "class_info_offsets";
		symbols [sindex ++] = "method_info_offsets";
		symbols [sindex ++] = "ex_info_offsets";
		symbols [sindex ++] = "extra_method_info_offsets";
		symbols [sindex ++] = "extra_method_table";
		symbols [sindex ++] = "got_info_offsets";
		if (acfg->llvm)
			symbols [sindex ++] = "llvm_got_info_offsets";
		else
			symbols [sindex ++] = NULL;
		symbols [sindex ++] = "image_table";
		symbols [sindex ++] = "weak_field_indexes";
	}

	symbols [sindex ++] = "mem_end";
	symbols [sindex ++] = "assembly_guid";
	symbols [sindex ++] = "runtime_version";
	if (acfg->num_trampoline_got_entries) {
		symbols [sindex ++] = "specific_trampolines";
		symbols [sindex ++] = "static_rgctx_trampolines";
		symbols [sindex ++] = "imt_trampolines";
		symbols [sindex ++] = "gsharedvt_arg_trampolines";
		symbols [sindex ++] = "ftnptr_arg_trampolines";
		symbols [sindex ++] = "unbox_arbitrary_trampolines";
	} else {
		symbols [sindex ++] = NULL;
		symbols [sindex ++] = NULL;
		symbols [sindex ++] = NULL;
		symbols [sindex ++] = NULL;
		symbols [sindex ++] = NULL;
		symbols [sindex ++] = NULL;
	}
	if (acfg->aot_opts.static_link) {
		symbols [sindex ++] = "globals";
	} else {
		symbols [sindex ++] = NULL;
	}
	symbols [sindex ++] = "assembly_name";
	symbols [sindex ++] = "plt";
	symbols [sindex ++] = "plt_end";
	symbols [sindex ++] = "unwind_info";
	if (!acfg->aot_opts.llvm_only) {
		symbols [sindex ++] = "unbox_trampolines";
		symbols [sindex ++] = "unbox_trampolines_end";
		symbols [sindex ++] = "unbox_trampoline_addresses";
	} else {
		symbols [sindex ++] = NULL;
		symbols [sindex ++] = NULL;
		symbols [sindex ++] = NULL;
	}

	g_assert (sindex == MONO_AOT_FILE_INFO_NUM_SYMBOLS);

	sprintf (symbol, "%smono_aot_file_info", acfg->user_symbol_prefix);
	emit_section_change (acfg, ".data", 0);
	emit_alignment (acfg, 8);
	emit_label (acfg, symbol);
	if (!acfg->aot_opts.static_link)
		emit_global (acfg, symbol, FALSE);

	/* The data emitted here must match MonoAotFileInfo. */

	emit_int32 (acfg, info->version);
	emit_int32 (acfg, info->dummy);

	/* 
	 * We emit pointers to our data structures instead of emitting global symbols which
	 * point to them, to reduce the number of globals, and because using globals leads to
	 * various problems (i.e. arm/thumb).
	 */
	for (i = 0; i < MONO_AOT_FILE_INFO_NUM_SYMBOLS; ++i)
		emit_pointer (acfg, symbols [i]);

	emit_int32 (acfg, info->plt_got_offset_base);
	emit_int32 (acfg, info->got_size);
	emit_int32 (acfg, info->plt_size);
	emit_int32 (acfg, info->nmethods);
	emit_int32 (acfg, info->nextra_methods);
	emit_int32 (acfg, info->flags);
	emit_int32 (acfg, info->opts);
	emit_int32 (acfg, info->simd_opts);
	emit_int32 (acfg, info->gc_name_index);
	emit_int32 (acfg, info->num_rgctx_fetch_trampolines);
	emit_int32 (acfg, info->double_align);
	emit_int32 (acfg, info->long_align);
	emit_int32 (acfg, info->generic_tramp_num);
	emit_int32 (acfg, info->card_table_shift_bits);
	emit_int32 (acfg, info->card_table_mask);
	emit_int32 (acfg, info->tramp_page_size);
	emit_int32 (acfg, info->nshared_got_entries);
	emit_int32 (acfg, info->datafile_size);
	emit_int32 (acfg, 0);
	emit_int32 (acfg, 0);

	for (i = 0; i < MONO_AOT_TABLE_NUM; ++i)
		emit_int32 (acfg, info->table_offsets [i]);
	for (i = 0; i < MONO_AOT_TRAMP_NUM; ++i)
		emit_int32 (acfg, info->num_trampolines [i]);
	for (i = 0; i < MONO_AOT_TRAMP_NUM; ++i)
		emit_int32 (acfg, info->trampoline_got_offset_base [i]);
	for (i = 0; i < MONO_AOT_TRAMP_NUM; ++i)
		emit_int32 (acfg, info->trampoline_size [i]);
	for (i = 0; i < MONO_AOT_TRAMP_NUM; ++i)
		emit_int32 (acfg, info->tramp_page_code_offsets [i]);

	emit_bytes (acfg, info->aotid, 16);

	if (acfg->aot_opts.static_link) {
		emit_global_inner (acfg, acfg->static_linking_symbol, FALSE);
		emit_alignment (acfg, sizeof (target_mgreg_t));
		emit_label (acfg, acfg->static_linking_symbol);
		emit_pointer_2 (acfg, acfg->user_symbol_prefix, "mono_aot_file_info");
	}
}

/*
 * Emit a structure containing all the information not stored elsewhere.
 */
static void
emit_file_info (MonoAotCompile *acfg)
{
	char *build_info;
	MonoAotFileInfo *info;

	if (acfg->aot_opts.bind_to_runtime_version) {
		build_info = mono_get_runtime_build_info ();
		emit_string_symbol (acfg, "runtime_version", build_info);
		g_free (build_info);
	} else {
		emit_string_symbol (acfg, "runtime_version", "");
	}

	emit_string_symbol (acfg, "assembly_guid" , acfg->image->guid);

	/* Emit a string holding the assembly name */
	emit_string_symbol (acfg, "assembly_name", acfg->image->assembly->aname.name);

	info = g_new0 (MonoAotFileInfo, 1);
	init_aot_file_info (acfg, info);

	if (acfg->aot_opts.static_link) {
		char symbol [MAX_SYMBOL_SIZE];
		char *p;

		/*
		 * Emit a global symbol which can be passed by an embedding app to
		 * mono_aot_register_module (). The symbol points to a pointer to the the file info
		 * structure.
		 */
		sprintf (symbol, "%smono_aot_module_%s_info", acfg->user_symbol_prefix, acfg->image->assembly->aname.name);

		/* Get rid of characters which cannot occur in symbols */
		p = symbol;
		for (p = symbol; *p; ++p) {
			if (!(isalnum (*p) || *p == '_'))
				*p = '_';
		}
		acfg->static_linking_symbol = g_strdup (symbol);
	}

	if (acfg->llvm)
		mono_llvm_emit_aot_file_info (info, acfg->has_jitted_code);
	else
		emit_aot_file_info (acfg, info);
}

static void
emit_blob (MonoAotCompile *acfg)
{
	acfg->blob_closed = TRUE;

	emit_aot_data (acfg, MONO_AOT_TABLE_BLOB, "blob", (guint8*)acfg->blob.data, acfg->blob.index);
}

static void
emit_objc_selectors (MonoAotCompile *acfg)
{
	int i;
	char symbol [128];

	if (!acfg->objc_selectors || acfg->objc_selectors->len == 0)
		return;

	/*
	 * From
	 * cat > foo.m << EOF
	 * void *ret ()
	 * {
	 * return @selector(print:);
	 * }
	 * EOF
	 */

	mono_img_writer_emit_unset_mode (acfg->w);
	g_assert (acfg->fp);
	fprintf (acfg->fp, ".section	__DATA,__objc_selrefs,literal_pointers,no_dead_strip\n");
	fprintf (acfg->fp, ".align	3\n");
	for (i = 0; i < acfg->objc_selectors->len; ++i) {
		sprintf (symbol, "L_OBJC_SELECTOR_REFERENCES_%d", i);
		emit_label (acfg, symbol);
		sprintf (symbol, "L_OBJC_METH_VAR_NAME_%d", i);
		emit_pointer (acfg, symbol);

	}
	fprintf (acfg->fp, ".section	__TEXT,__cstring,cstring_literals\n");
	for (i = 0; i < acfg->objc_selectors->len; ++i) {
		fprintf (acfg->fp, "L_OBJC_METH_VAR_NAME_%d:\n", i);
		fprintf (acfg->fp, ".asciz \"%s\"\n", (char*)g_ptr_array_index (acfg->objc_selectors, i));
	}

	fprintf (acfg->fp, ".section	__DATA,__objc_imageinfo,regular,no_dead_strip\n");
	fprintf (acfg->fp, ".align	3\n");
	fprintf (acfg->fp, "L_OBJC_IMAGE_INFO:\n");
	fprintf (acfg->fp, ".long	0\n");
	fprintf (acfg->fp, ".long	16\n");
}

static void
emit_dwarf_info (MonoAotCompile *acfg)
{
#ifdef EMIT_DWARF_INFO
	int i;
	char symbol2 [128];

	/* DIEs for methods */
	for (i = 0; i < acfg->nmethods; ++i) {
		MonoCompile *cfg = acfg->cfgs [i];

		if (ignore_cfg (cfg))
			continue;

		// FIXME: LLVM doesn't define .Lme_...
		if (cfg->compile_llvm)
			continue;

		sprintf (symbol2, "%sme_%x", acfg->temp_prefix, i);

		mono_dwarf_writer_emit_method (acfg->dwarf, cfg, cfg->method, cfg->asm_symbol, symbol2, cfg->asm_debug_symbol, (guint8 *)cfg->jit_info->code_start, cfg->jit_info->code_size, cfg->args, cfg->locals, cfg->unwind_ops, mono_debug_find_method (cfg->jit_info->d.method, mono_domain_get ()));
	}
#endif
}

#ifdef EMIT_WIN32_CODEVIEW_INFO
typedef struct _CodeViewSubSectionData
{
	gchar *start_section;
	gchar *end_section;
	gchar *start_section_record;
	gchar *end_section_record;
	int section_type;
	int section_record_type;
	int section_id;
} CodeViewSubsectionData;

typedef struct _CodeViewCompilerVersion
{
	gint major;
	gint minor;
	gint revision;
	gint patch;
} CodeViewCompilerVersion;

#define CODEVIEW_SUBSECTION_SYMBOL_TYPE 0xF1
#define CODEVIEW_SUBSECTION_RECORD_COMPILER_TYPE 0x113c
#define CODEVIEW_SUBSECTION_RECORD_FUNCTION_START_TYPE 0x1147
#define CODEVIEW_SUBSECTION_RECORD_FUNCTION_END_TYPE 0x114F
#define CODEVIEW_CSHARP_LANGUAGE_TYPE 0x0A
#define CODEVIEW_CPU_TYPE 0x0
#define CODEVIEW_MAGIC_HEADER 0x4

static void
codeview_clear_subsection_data (CodeViewSubsectionData *section_data)
{
	g_free (section_data->start_section);
	g_free (section_data->end_section);
	g_free (section_data->start_section_record);
	g_free (section_data->end_section_record);

	memset (section_data, 0, sizeof (CodeViewSubsectionData));
}

static void
codeview_parse_compiler_version (gchar *version, CodeViewCompilerVersion *data)
{
	gint values[4] = { 0 };
	gint *value = values;

	while (*version && (value < values + G_N_ELEMENTS (values))) {
		if (isdigit (*version)) {
			*value *= 10;
			*value += *version - '0';
		}
		else if (*version == '.') {
			value++;
		}

		version++;
	}

	data->major = values[0];
	data->minor = values[1];
	data->revision = values[2];
	data->patch = values[3];
}

static void
emit_codeview_start_subsection (MonoAotCompile *acfg, int section_id, int section_type, int section_record_type, CodeViewSubsectionData *section_data)
{
	// Starting a new subsection, clear old data.
	codeview_clear_subsection_data (section_data);

	// Keep subsection data.
	section_data->section_id = section_id;
	section_data->section_type = section_type;
	section_data->section_record_type = section_record_type;

	// Allocate all labels used in subsection.
	section_data->start_section = g_strdup_printf ("%scvs_%d", acfg->temp_prefix, section_data->section_id);
	section_data->end_section = g_strdup_printf ("%scvse_%d", acfg->temp_prefix, section_data->section_id);
	section_data->start_section_record = g_strdup_printf ("%scvsr_%d", acfg->temp_prefix, section_data->section_id);
	section_data->end_section_record = g_strdup_printf ("%scvsre_%d", acfg->temp_prefix, section_data->section_id);

	// Subsection type, function symbol.
	emit_int32 (acfg, section_data->section_type);

	// Subsection size.
	emit_symbol_diff (acfg, section_data->end_section, section_data->start_section, 0);
	emit_label (acfg, section_data->start_section);

	// Subsection record size.
	fprintf (acfg->fp, "\t.word %s - %s\n", section_data->end_section_record, section_data->start_section_record);
	emit_label (acfg, section_data->start_section_record);

	// Subsection record type.
	emit_int16 (acfg, section_record_type);
}

static void
emit_codeview_end_subsection (MonoAotCompile *acfg, CodeViewSubsectionData *section_data, int *section_id)
{
	g_assert (section_data->start_section);
	g_assert (section_data->end_section);
	g_assert (section_data->start_section_record);
	g_assert (section_data->end_section_record);

	emit_label (acfg, section_data->end_section_record);

	if (section_data->section_record_type == CODEVIEW_SUBSECTION_RECORD_FUNCTION_START_TYPE) {
		// Emit record length.
		emit_int16 (acfg, 2);

		// Emit specific record type end.
		emit_int16 (acfg, CODEVIEW_SUBSECTION_RECORD_FUNCTION_END_TYPE);
	}

	emit_label (acfg, section_data->end_section);

	// Next subsection needs to be 4 byte aligned.
	emit_alignment (acfg, 4);

	*section_id = section_data->section_id + 1;
	codeview_clear_subsection_data (section_data);
}

inline static void
emit_codeview_start_symbol_subsection (MonoAotCompile *acfg, int section_id, int section_record_type, CodeViewSubsectionData *section_data)
{
	emit_codeview_start_subsection (acfg, section_id, CODEVIEW_SUBSECTION_SYMBOL_TYPE, section_record_type, section_data);
}

inline static void
emit_codeview_end_symbol_subsection (MonoAotCompile *acfg, CodeViewSubsectionData *section_data, int *section_id)
{
	emit_codeview_end_subsection (acfg, section_data, section_id);
}

static void
emit_codeview_compiler_info (MonoAotCompile *acfg, int *section_id)
{
	CodeViewSubsectionData section_data = { 0 };
	CodeViewCompilerVersion compiler_version = { 0 };

	// Start new compiler record subsection.
	emit_codeview_start_symbol_subsection (acfg, *section_id, CODEVIEW_SUBSECTION_RECORD_COMPILER_TYPE, &section_data);

	emit_int32 (acfg, CODEVIEW_CSHARP_LANGUAGE_TYPE);
	emit_int16 (acfg, CODEVIEW_CPU_TYPE);

	// Get compiler version information.
	codeview_parse_compiler_version (VERSION, &compiler_version);

	// Compiler frontend version, 4 digits.
	emit_int16 (acfg, compiler_version.major);
	emit_int16 (acfg, compiler_version.minor);
	emit_int16 (acfg, compiler_version.revision);
	emit_int16 (acfg, compiler_version.patch);

	// Compiler backend version, 4 digits (currently same as frontend).
	emit_int16 (acfg, compiler_version.major);
	emit_int16 (acfg, compiler_version.minor);
	emit_int16 (acfg, compiler_version.revision);
	emit_int16 (acfg, compiler_version.patch);

	// Compiler string.
	emit_string (acfg, "Mono AOT compiler");

	// Done with section.
	emit_codeview_end_symbol_subsection (acfg, &section_data, section_id);
}

static void
emit_codeview_function_info (MonoAotCompile *acfg, MonoMethod *method, int *section_id, gchar *symbol, gchar *symbol_start, gchar *symbol_end)
{
	CodeViewSubsectionData section_data = { 0 };
	gchar *full_method_name = NULL;

	// Start new function record subsection.
	emit_codeview_start_symbol_subsection (acfg, *section_id, CODEVIEW_SUBSECTION_RECORD_FUNCTION_START_TYPE, &section_data);

	// Emit 3 int 0 byte padding, currently not used.
	emit_zero_bytes (acfg, sizeof (int) * 3);

	// Emit size of function.
	emit_symbol_diff (acfg, symbol_end, symbol_start, 0);

	// Emit 3 int 0 byte padding, currently not used.
	emit_zero_bytes (acfg, sizeof (int) * 3);

	// Emit reallocation info.
	fprintf (acfg->fp, "\t.secrel32 %s\n", symbol);
	fprintf (acfg->fp, "\t.secidx %s\n", symbol);

	// Emit flag, currently not used.
	emit_zero_bytes (acfg, 1);

	// Emit function name, exclude signature since it should be described by own metadata.
	full_method_name = mono_method_full_name (method, FALSE);
	emit_string (acfg, full_method_name ? full_method_name : "");
	g_free (full_method_name);

	// Done with section.
	emit_codeview_end_symbol_subsection (acfg, &section_data, section_id);
}

static void
emit_codeview_info (MonoAotCompile *acfg)
{
	int i;
	int section_id = 0;
	gchar symbol_buffer[MAX_SYMBOL_SIZE];

	// Emit codeview debug info section
	emit_section_change (acfg, ".debug$S", 0);

	// Emit magic header.
	emit_int32 (acfg, CODEVIEW_MAGIC_HEADER);

	emit_codeview_compiler_info (acfg, &section_id);

	for (i = 0; i < acfg->nmethods; ++i) {
		MonoCompile *cfg = acfg->cfgs[i];

		if (!cfg || COMPILE_LLVM (cfg))
			continue;

		int ret = g_snprintf (symbol_buffer, G_N_ELEMENTS (symbol_buffer), "%sme_%x", acfg->temp_prefix, i);
		if (ret > 0 && ret < G_N_ELEMENTS (symbol_buffer))
			emit_codeview_function_info (acfg, cfg->method, &section_id, cfg->asm_debug_symbol, cfg->asm_symbol, symbol_buffer);
	}
}
#else
static void
emit_codeview_info (MonoAotCompile *acfg)
{
}
#endif /* EMIT_WIN32_CODEVIEW_INFO */

#ifdef EMIT_WIN32_UNWIND_INFO
static UnwindInfoSectionCacheItem *
get_cached_unwind_info_section_item_win32 (MonoAotCompile *acfg, const char *function_start, const char *function_end, GSList *unwind_ops)
{
	UnwindInfoSectionCacheItem *item = NULL;

	if (!acfg->unwind_info_section_cache)
		acfg->unwind_info_section_cache = g_list_alloc ();

	PUNWIND_INFO unwind_info = mono_arch_unwindinfo_alloc_unwind_info (unwind_ops);

	// Search for unwind info in cache.
	GList *list = acfg->unwind_info_section_cache;
	int list_size = 0;
	while (list && list->data) {
		item = (UnwindInfoSectionCacheItem*)list->data;
		if (!memcmp (unwind_info, item->unwind_info, sizeof (UNWIND_INFO))) {
			// Cache hit, return cached item.
			return item;
		}
		list = list->next;
		list_size++;
	}

	// Add to cache.
	if (acfg->unwind_info_section_cache) {
		item = g_new0 (UnwindInfoSectionCacheItem, 1);
		if (item) {
			// Format .xdata section label for function, used to get unwind info address RVA.
			// Since the unwind info is similar for most functions, the symbol will be reused.
			item->xdata_section_label = g_strdup_printf ("%sunwind_%d", acfg->temp_prefix, list_size);

			// Cache unwind info data, used when checking cache for matching unwind info. NOTE, cache takes
			//over ownership of unwind info.
			item->unwind_info = unwind_info;

			// Needs to be emitted once.
			item->xdata_section_emitted = FALSE;

			// Prepend to beginning of list to speed up inserts.
			acfg->unwind_info_section_cache = g_list_prepend (acfg->unwind_info_section_cache, (gpointer)item);
		}
	}

	return item;
}

static void
free_unwind_info_section_cache_win32 (MonoAotCompile *acfg)
{
	GList *list = acfg->unwind_info_section_cache;

	while (list) {
		UnwindInfoSectionCacheItem *item = (UnwindInfoSectionCacheItem *)list->data;
		if (item) {
			g_free (item->xdata_section_label);
			mono_arch_unwindinfo_free_unwind_info (item->unwind_info);

			g_free (item);
			list->data = NULL;
		}

		list = list->next;
	}

	g_list_free (acfg->unwind_info_section_cache);
	acfg->unwind_info_section_cache = NULL;
}

static void
emit_unwind_info_data_win32 (MonoAotCompile *acfg, PUNWIND_INFO unwind_info)
{
	// Emit the unwind info struct.
	emit_bytes (acfg, (guint8*)unwind_info, sizeof (UNWIND_INFO) - (sizeof (UNWIND_CODE) * MONO_MAX_UNWIND_CODES));

	// Emit all unwind codes encoded in unwind info struct.
	PUNWIND_CODE current_unwind_node = &unwind_info->UnwindCode[MONO_MAX_UNWIND_CODES - unwind_info->CountOfCodes];
	PUNWIND_CODE last_unwind_node = &unwind_info->UnwindCode[MONO_MAX_UNWIND_CODES];

	while (current_unwind_node < last_unwind_node) {
		guint8 node_count = 0;
		switch (current_unwind_node->UnwindOp) {
		case UWOP_PUSH_NONVOL:
		case UWOP_ALLOC_SMALL:
		case UWOP_SET_FPREG:
		case UWOP_PUSH_MACHFRAME:
			node_count = 1;
			break;
		case UWOP_SAVE_NONVOL:
		case UWOP_SAVE_XMM128:
			node_count = 2;
			break;
		case UWOP_SAVE_NONVOL_FAR:
		case UWOP_SAVE_XMM128_FAR:
			node_count = 3;
			break;
		case UWOP_ALLOC_LARGE:
			if (current_unwind_node->OpInfo == 0)
				node_count = 2;
			else
				node_count = 3;
			break;
		default:
			g_assert (!"Unknown unwind opcode.");
		}

		while (node_count > 0) {
			g_assert (current_unwind_node < last_unwind_node);

			//Emit current node.
			emit_bytes (acfg, (guint8*)current_unwind_node, sizeof (UNWIND_CODE));

			node_count--;
			current_unwind_node++;
		}
	}
}

// Emit unwind info sections for each function. Unwind info on Windows x64 is emitted into two different sections.
// .pdata includes the serialized DWORD aligned RVA's of function start, end and address of serialized
// UNWIND_INFO struct emitted into .xdata, see https://msdn.microsoft.com/en-us/library/ft9x1kdx.aspx.
// .xdata section includes DWORD aligned serialized version of UNWIND_INFO struct, https://msdn.microsoft.com/en-us/library/ddssxxy8.aspx.
static void
emit_unwind_info_sections_win32 (MonoAotCompile *acfg, const char *function_start, const char *function_end, GSList *unwind_ops)
{
	char *pdata_section_label = NULL;

	int temp_prefix_len = (acfg->temp_prefix != NULL) ? strlen (acfg->temp_prefix) : 0;
	if (strncmp (function_start, acfg->temp_prefix, temp_prefix_len)) {
		temp_prefix_len = 0;
	}

	// Format .pdata section label for function.
	pdata_section_label = g_strdup_printf ("%spdata_%s", acfg->temp_prefix, function_start + temp_prefix_len);

	UnwindInfoSectionCacheItem *cache_item = get_cached_unwind_info_section_item_win32 (acfg, function_start, function_end, unwind_ops);
	g_assert (cache_item && cache_item->xdata_section_label && cache_item->unwind_info);

	// Emit .pdata section.
	emit_section_change (acfg, ".pdata", 0);
	emit_alignment (acfg, sizeof (DWORD));
	emit_label (acfg, pdata_section_label);

	// Emit function start address RVA.
	fprintf (acfg->fp, "\t.long %s@IMGREL\n", function_start);

	// Emit function end address RVA.
	fprintf (acfg->fp, "\t.long %s@IMGREL\n", function_end);

	// Emit unwind info address RVA.
	fprintf (acfg->fp, "\t.long %s@IMGREL\n", cache_item->xdata_section_label);

	if (!cache_item->xdata_section_emitted) {
		// Emit .xdata section.
		emit_section_change (acfg, ".xdata", 0);
		emit_alignment (acfg, sizeof (DWORD));
		emit_label (acfg, cache_item->xdata_section_label);

		// Emit unwind info into .xdata section.
		emit_unwind_info_data_win32 (acfg, cache_item->unwind_info);
		cache_item->xdata_section_emitted = TRUE;
	}

	g_free (pdata_section_label);
}
#endif

static gboolean
should_emit_gsharedvt_method (MonoAotCompile *acfg, MonoMethod *method)
{
#ifdef TARGET_WASM
	if (acfg->image == mono_get_corlib () && !strcmp (m_class_get_name (method->klass), "Vector`1"))
		/* The SIMD fallback code in Vector<T> is very large, and not likely to be used */
		return FALSE;
#endif
	return TRUE;
}

static gboolean
collect_methods (MonoAotCompile *acfg)
{
	int mindex, i;
	MonoImage *image = acfg->image;

	/* Collect methods */
	for (i = 0; i < image->tables [MONO_TABLE_METHOD].rows; ++i) {
		ERROR_DECL (error);
		MonoMethod *method;
		guint32 token = MONO_TOKEN_METHOD_DEF | (i + 1);

		method = mono_get_method_checked (acfg->image, token, NULL, NULL, error);

		if (!method) {
			aot_printerrf (acfg, "Failed to load method 0x%x from '%s' due to %s.\n", token, image->name, mono_error_get_message (error));
			aot_printerrf (acfg, "Run with MONO_LOG_LEVEL=debug for more information.\n");
			mono_error_cleanup (error);
			return FALSE;
		}
			
		/* Load all methods eagerly to skip the slower lazy loading code */
		mono_class_setup_methods (method->klass);

		if (mono_aot_mode_is_full (&acfg->aot_opts) && method->iflags & METHOD_IMPL_ATTRIBUTE_INTERNAL_CALL) {
			/* Compile the wrapper instead */
			/* We do this here instead of add_wrappers () because it is easy to do it here */
			MonoMethod *wrapper = mono_marshal_get_native_wrapper (method, TRUE, TRUE);
			method = wrapper;
		}

		/* FIXME: Some mscorlib methods don't have debug info */
		/*
		if (acfg->aot_opts.soft_debug && !method->wrapper_type) {
			if (!((method->flags & METHOD_ATTRIBUTE_PINVOKE_IMPL) ||
				  (method->iflags & METHOD_IMPL_ATTRIBUTE_RUNTIME) ||
				  (method->flags & METHOD_ATTRIBUTE_ABSTRACT) ||
				  (method->iflags & METHOD_IMPL_ATTRIBUTE_INTERNAL_CALL))) {
				if (!mono_debug_lookup_method (method)) {
					fprintf (stderr, "Method %s has no debug info, probably the .mdb file for the assembly is missing.\n", mono_method_get_full_name (method));
					exit (1);
				}
			}
		}
		*/

		if (method->is_generic || mono_class_is_gtd (method->klass)) {
			/* Compile the ref shared version instead */
			method = mini_get_shared_method_full (method, SHARE_MODE_NONE, error);
			if (!method) {
				aot_printerrf (acfg, "Failed to load method 0x%x from '%s' due to %s.\n", token, image->name, mono_error_get_message (error));
				aot_printerrf (acfg, "Run with MONO_LOG_LEVEL=debug for more information.\n");
				mono_error_cleanup (error);
				return FALSE;
			}
		}

		/* Since we add the normal methods first, their index will be equal to their zero based token index */
		add_method_with_index (acfg, method, i, FALSE);
		acfg->method_index ++;
	}

	/* gsharedvt methods */
	for (mindex = 0; mindex < image->tables [MONO_TABLE_METHOD].rows; ++mindex) {
		ERROR_DECL (error);
		MonoMethod *method;
		guint32 token = MONO_TOKEN_METHOD_DEF | (mindex + 1);

		if (!(acfg->opts & MONO_OPT_GSHAREDVT))
			continue;

		method = mono_get_method_checked (acfg->image, token, NULL, NULL, error);
		report_loader_error (acfg, error, TRUE, "Failed to load method token 0x%x due to %s\n", i, mono_error_get_message (error));

		if ((method->is_generic || mono_class_is_gtd (method->klass)) && should_emit_gsharedvt_method (acfg, method)) {
			MonoMethod *gshared;

			gshared = mini_get_shared_method_full (method, SHARE_MODE_GSHAREDVT, error);
			mono_error_assert_ok (error);

			add_extra_method (acfg, gshared);
		}
	}

	if (mono_aot_mode_is_full (&acfg->aot_opts) || mono_aot_mode_is_hybrid (&acfg->aot_opts))
		add_generic_instances (acfg);

	if (mono_aot_mode_is_full (&acfg->aot_opts))
		add_wrappers (acfg);
	return TRUE;
}

static void
compile_methods (MonoAotCompile *acfg)
{
	int i, methods_len;

	if (acfg->aot_opts.nthreads > 0) {
		GPtrArray *frag;
		int len, j;
		GPtrArray *threads;
		MonoThreadHandle *thread_handle;
		gpointer *user_data;
		MonoMethod **methods;

		methods_len = acfg->methods->len;

		len = acfg->methods->len / acfg->aot_opts.nthreads;
		g_assert (len > 0);
		/* 
		 * Partition the list of methods into fragments, and hand it to threads to
		 * process.
		 */
		threads = g_ptr_array_new ();
		/* Make a copy since acfg->methods is modified by compile_method () */
		methods = g_new0 (MonoMethod*, methods_len);
		//memcpy (methods, g_ptr_array_index (acfg->methods, 0), sizeof (MonoMethod*) * methods_len);
		for (i = 0; i < methods_len; ++i)
			methods [i] = (MonoMethod *)g_ptr_array_index (acfg->methods, i);
		i = 0;
		while (i < methods_len) {
			ERROR_DECL (error);
			MonoInternalThread *thread;

			frag = g_ptr_array_new ();
			for (j = 0; j < len; ++j) {
				if (i < methods_len) {
					g_ptr_array_add (frag, methods [i]);
					i ++;
				}
			}

			user_data = g_new0 (gpointer, 3);
			user_data [0] = acfg;
			user_data [1] = frag;
			
			thread = mono_thread_create_internal (mono_domain_get (), (gpointer)compile_thread_main, user_data, MONO_THREAD_CREATE_FLAGS_NONE, error);
			mono_error_assert_ok (error);

			thread_handle = mono_threads_open_thread_handle (thread->handle);
			g_ptr_array_add (threads, thread_handle);
		}
		g_free (methods);

		for (i = 0; i < threads->len; ++i) {
			mono_thread_info_wait_one_handle ((MonoThreadHandle*)g_ptr_array_index (threads, i), MONO_INFINITE_WAIT, FALSE);
			mono_threads_close_thread_handle ((MonoThreadHandle*)g_ptr_array_index (threads, i));
		}
	} else {
		methods_len = 0;
	}

	/* Compile methods added by compile_method () or all methods if nthreads == 0 */
	for (i = methods_len; i < acfg->methods->len; ++i) {
		/* This can add new methods to acfg->methods */
		compile_method (acfg, (MonoMethod *)g_ptr_array_index (acfg->methods, i));
	}

#ifdef ENABLE_LLVM
	if (acfg->llvm)
		mono_llvm_fixup_aot_module ();
#endif
}

static int
compile_asm (MonoAotCompile *acfg)
{
	char *command, *objfile;
	char *outfile_name, *tmp_outfile_name, *llvm_ofile;
	const char *tool_prefix = acfg->aot_opts.tool_prefix ? acfg->aot_opts.tool_prefix : "";
	char *ld_flags = acfg->aot_opts.ld_flags ? acfg->aot_opts.ld_flags : g_strdup("");

#ifdef TARGET_WIN32_MSVC
#define AS_OPTIONS "-c -x assembler"
#elif defined(TARGET_AMD64) && !defined(TARGET_MACH)
#define AS_OPTIONS "--64"
#elif defined(TARGET_POWERPC64)
#define AS_OPTIONS "-a64 -mppc64"
#elif defined(sparc) && TARGET_SIZEOF_VOID_P == 8
#define AS_OPTIONS "-xarch=v9"
#elif defined(TARGET_X86) && defined(TARGET_MACH)
#define AS_OPTIONS "-arch i386"
#elif defined(TARGET_X86) && !defined(TARGET_MACH)
#define AS_OPTIONS "--32"
#else
#define AS_OPTIONS ""
#endif

#if defined(TARGET_OSX)
#define AS_NAME "clang"
#elif defined(TARGET_WIN32_MSVC)
#define AS_NAME "clang.exe"
#else
#define AS_NAME "as"
#endif

#ifdef TARGET_WIN32_MSVC
#define AS_OBJECT_FILE_SUFFIX "obj"
#else
#define AS_OBJECT_FILE_SUFFIX "o"
#endif

#if defined(sparc)
#define LD_NAME "ld"
#define LD_OPTIONS "-shared -G"
#elif defined(__ppc__) && defined(TARGET_MACH)
#define LD_NAME "gcc"
#define LD_OPTIONS "-dynamiclib"
#elif defined(TARGET_AMD64) && defined(TARGET_MACH)
#define LD_NAME "clang"
#define LD_OPTIONS "--shared"
#elif defined(TARGET_WIN32_MSVC)
#define LD_NAME "link.exe"
#define LD_OPTIONS "/DLL /MACHINE:X64 /NOLOGO /INCREMENTAL:NO"
#define LD_DEBUG_OPTIONS LD_OPTIONS " /DEBUG"
#elif defined(TARGET_WIN32) && !defined(TARGET_ANDROID)
#define LD_NAME "gcc"
#define LD_OPTIONS "-shared"
#elif defined(TARGET_X86) && defined(TARGET_MACH)
#define LD_NAME "clang"
#define LD_OPTIONS "-m32 -dynamiclib"
#elif defined(TARGET_X86) && !defined(TARGET_MACH)
#define LD_OPTIONS "-m elf_i386"
#elif defined(TARGET_ARM) && !defined(TARGET_ANDROID)
#define LD_NAME "gcc"
#define LD_OPTIONS "--shared"
#elif defined(TARGET_POWERPC64)
#define LD_OPTIONS "-m elf64ppc"
#endif

#ifndef LD_OPTIONS
#define LD_OPTIONS ""
#endif

	if (acfg->aot_opts.asm_only) {
		aot_printf (acfg, "Output file: '%s'.\n", acfg->tmpfname);
		if (acfg->aot_opts.static_link)
			aot_printf (acfg, "Linking symbol: '%s'.\n", acfg->static_linking_symbol);
		if (acfg->llvm)
			aot_printf (acfg, "LLVM output file: '%s'.\n", acfg->llvm_sfile);
		return 0;
	}

	if (acfg->aot_opts.static_link) {
		if (acfg->aot_opts.outfile)
			objfile = g_strdup_printf ("%s", acfg->aot_opts.outfile);
		else
			objfile = g_strdup_printf ("%s." AS_OBJECT_FILE_SUFFIX, acfg->image->name);
	} else {
		objfile = g_strdup_printf ("%s." AS_OBJECT_FILE_SUFFIX, acfg->tmpfname);
	}

#ifdef TARGET_OSX
	g_string_append (acfg->as_args, "-c -x assembler");
#endif

	command = g_strdup_printf ("\"%s%s\" %s %s -o %s %s", tool_prefix, AS_NAME, AS_OPTIONS,
			acfg->as_args ? acfg->as_args->str : "", 
			wrap_path (objfile), wrap_path (acfg->tmpfname));
	aot_printf (acfg, "Executing the native assembler: %s\n", command);
	if (execute_system (command) != 0) {
		g_free (command);
		g_free (objfile);
		return 1;
	}

	if (acfg->llvm && !acfg->llvm_owriter) {
		command = g_strdup_printf ("\"%s%s\" %s %s -o %s %s", tool_prefix, AS_NAME, AS_OPTIONS,
			acfg->as_args ? acfg->as_args->str : "",
			wrap_path (acfg->llvm_ofile), wrap_path (acfg->llvm_sfile));
		aot_printf (acfg, "Executing the native assembler: %s\n", command);
		if (execute_system (command) != 0) {
			g_free (command);
			g_free (objfile);
			return 1;
		}
	}

	g_free (command);

	if (acfg->aot_opts.static_link) {
		aot_printf (acfg, "Output file: '%s'.\n", objfile);
		aot_printf (acfg, "Linking symbol: '%s'.\n", acfg->static_linking_symbol);
		g_free (objfile);
		return 0;
	}

	if (acfg->aot_opts.outfile)
		outfile_name = g_strdup_printf ("%s", acfg->aot_opts.outfile);
	else
		outfile_name = g_strdup_printf ("%s%s", acfg->image->name, MONO_SOLIB_EXT);

	tmp_outfile_name = g_strdup_printf ("%s.tmp", outfile_name);

	if (acfg->llvm) {
		llvm_ofile = g_strdup_printf ("\"%s\"", acfg->llvm_ofile);
	} else {
		llvm_ofile = g_strdup ("");
	}

	/* replace the ; flags separators with spaces */
	g_strdelimit (ld_flags, ';', ' ');

	if (acfg->aot_opts.llvm_only)
		ld_flags = g_strdup_printf ("%s %s", ld_flags, "-lstdc++");

#ifdef TARGET_WIN32_MSVC
	g_assert (tmp_outfile_name != NULL);
	g_assert (objfile != NULL);
	command = g_strdup_printf ("\"%s%s\" %s %s /OUT:%s %s %s", tool_prefix, LD_NAME,
			acfg->aot_opts.nodebug ? LD_OPTIONS : LD_DEBUG_OPTIONS, ld_flags, wrap_path (tmp_outfile_name), wrap_path (objfile), wrap_path (llvm_ofile));
#elif defined(LD_NAME)
	command = g_strdup_printf ("%s%s %s -o %s %s %s %s", tool_prefix, LD_NAME, LD_OPTIONS,
		wrap_path (tmp_outfile_name), wrap_path (llvm_ofile),
		wrap_path (g_strdup_printf ("%s." AS_OBJECT_FILE_SUFFIX, acfg->tmpfname)), ld_flags);
#else
	// Default (linux)
	if (acfg->aot_opts.tool_prefix) {
		/* Cross compiling */
		command = g_strdup_printf ("\"%sld\" %s -shared -o %s %s %s %s", tool_prefix, LD_OPTIONS,
								   wrap_path (tmp_outfile_name), wrap_path (llvm_ofile),
								   wrap_path (g_strdup_printf ("%s." AS_OBJECT_FILE_SUFFIX, acfg->tmpfname)), ld_flags);
	} else {
		char *args = g_strdup_printf ("%s -shared -o %s %s %s %s", LD_OPTIONS,
									  wrap_path (tmp_outfile_name), wrap_path (llvm_ofile),
									  wrap_path (g_strdup_printf ("%s." AS_OBJECT_FILE_SUFFIX, acfg->tmpfname)), ld_flags);

		if (acfg->aot_opts.llvm_only) {
			command = g_strdup_printf ("%s %s", acfg->aot_opts.clangxx, args);
		} else {
			command = g_strdup_printf ("\"%sld\" %s", tool_prefix, args);
		}
		g_free (args);
	}
#endif
	aot_printf (acfg, "Executing the native linker: %s\n", command);
	if (execute_system (command) != 0) {
		g_free (tmp_outfile_name);
		g_free (outfile_name);
		g_free (command);
		g_free (objfile);
		g_free (ld_flags);
		return 1;
	}

	g_free (command);

	/*com = g_strdup_printf ("strip --strip-unneeded %s%s", acfg->image->name, MONO_SOLIB_EXT);
	printf ("Stripping the binary: %s\n", com);
	execute_system (com);
	g_free (com);*/

#if defined(TARGET_ARM) && !defined(TARGET_MACH)
	/* 
	 * gas generates 'mapping symbols' each time code and data is mixed, which 
	 * happens a lot in emit_and_reloc_code (), so we need to get rid of them.
	 */
	command = g_strdup_printf ("\"%sstrip\" --strip-symbol=\\$a --strip-symbol=\\$d %s", wrap_path(tool_prefix), wrap_path(tmp_outfile_name));
	aot_printf (acfg, "Stripping the binary: %s\n", command);
	if (execute_system (command) != 0) {
		g_free (tmp_outfile_name);
		g_free (outfile_name);
		g_free (command);
		g_free (objfile);
		return 1;
	}
#endif

	if (0 != rename (tmp_outfile_name, outfile_name)) {
		if (G_FILE_ERROR_EXIST == g_file_error_from_errno (errno)) {
			/* Since we are rebuilding the module we need to be able to replace any old copies. Remove old file and retry rename operation. */
			unlink (outfile_name);
			rename (tmp_outfile_name, outfile_name);
		}
	}

#if defined(TARGET_MACH)
	command = g_strdup_printf ("dsymutil \"%s\"", outfile_name);
	aot_printf (acfg, "Executing dsymutil: %s\n", command);
	if (execute_system (command) != 0) {
		return 1;
	}
#endif

	if (!acfg->aot_opts.save_temps)
		unlink (objfile);

	g_free (tmp_outfile_name);
	g_free (outfile_name);
	g_free (objfile);

	if (acfg->aot_opts.save_temps)
		aot_printf (acfg, "Retained input file.\n");
	else
		unlink (acfg->tmpfname);

	return 0;
}

static guint8
profread_byte (FILE *infile)
{
	guint8 i;
	int res;

	res = fread (&i, 1, 1, infile);
	g_assert (res == 1);
	return i;
}

static int
profread_int (FILE *infile)
{
	int i, res;

	res = fread (&i, 4, 1, infile);
	g_assert (res == 1);
	return i;
}

static char*
profread_string (FILE *infile)
{
	int len, res;
	char *pbuf;

	len = profread_int (infile);
	pbuf = (char*)g_malloc (len + 1);
	res = fread (pbuf, 1, len, infile);
	g_assert (res == len);
	pbuf [len] = '\0';
	return pbuf;
}

static void
load_profile_file (MonoAotCompile *acfg, char *filename)
{
	FILE *infile;
	char buf [1024];
	int res, len, version;
	char magic [32];

	infile = fopen (filename, "rb");
	if (!infile) {
		fprintf (stderr, "Unable to open file '%s': %s.\n", filename, strerror (errno));
		exit (1);
	}

	printf ("Using profile data file '%s'\n", filename);

	sprintf (magic, AOT_PROFILER_MAGIC);
	len = strlen (magic);
	res = fread (buf, 1, len, infile);
	magic [len] = '\0';
	buf [len] = '\0';
	if ((res != len) || strcmp (buf, magic) != 0) {
		printf ("Profile file has wrong header: '%s'.\n", buf);
		fclose (infile);
		exit (1);
	}
	guint32 expected_version = (AOT_PROFILER_MAJOR_VERSION << 16) | AOT_PROFILER_MINOR_VERSION;
	version = profread_int (infile);
	if (version != expected_version) {
		printf ("Profile file has wrong version 0x%4x, expected 0x%4x.\n", version, expected_version);
		fclose (infile);
		exit (1);
	}

	ProfileData *data = g_new0 (ProfileData, 1);
	data->images = g_hash_table_new (NULL, NULL);
	data->classes = g_hash_table_new (NULL, NULL);
	data->ginsts = g_hash_table_new (NULL, NULL);
	data->methods = g_hash_table_new (NULL, NULL);

	while (TRUE) {
		int type = profread_byte (infile);
		int id = profread_int (infile);

		if (type == AOTPROF_RECORD_NONE)
			break;

		switch (type) {
		case AOTPROF_RECORD_IMAGE: {
			ImageProfileData *idata = g_new0 (ImageProfileData, 1);
			idata->name = profread_string (infile);
			char *mvid = profread_string (infile);
			g_free (mvid);
			g_hash_table_insert (data->images, GINT_TO_POINTER (id), idata);
			break;
		}
		case AOTPROF_RECORD_GINST: {
			int i;
			int len = profread_int (infile);

			GInstProfileData *gdata = g_new0 (GInstProfileData, 1);
			gdata->argc = len;
			gdata->argv = g_new0 (ClassProfileData*, len);

			for (i = 0; i < len; ++i) {
				int class_id = profread_int (infile);

				gdata->argv [i] = (ClassProfileData*)g_hash_table_lookup (data->classes, GINT_TO_POINTER (class_id));
				g_assert (gdata->argv [i]);
			}
			g_hash_table_insert (data->ginsts, GINT_TO_POINTER (id), gdata);
			break;
		}
		case AOTPROF_RECORD_TYPE: {
			int type = profread_byte (infile);

			switch (type) {
			case MONO_TYPE_CLASS: {
				int image_id = profread_int (infile);
				int ginst_id = profread_int (infile);
				char *class_name = profread_string (infile);

				ImageProfileData *image = (ImageProfileData*)g_hash_table_lookup (data->images, GINT_TO_POINTER (image_id));
				g_assert (image);

				char *p = strrchr (class_name, '.');
				g_assert (p);
				*p = '\0';

				ClassProfileData *cdata = g_new0 (ClassProfileData, 1);
				cdata->image = image;
				cdata->ns = g_strdup (class_name);
				cdata->name = g_strdup (p + 1);

				if (ginst_id != -1) {
					cdata->inst = (GInstProfileData*)g_hash_table_lookup (data->ginsts, GINT_TO_POINTER (ginst_id));
					g_assert (cdata->inst);
				}
				g_free (class_name);

				g_hash_table_insert (data->classes, GINT_TO_POINTER (id), cdata);
				break;
			}
#if 0
			case MONO_TYPE_SZARRAY: {
				int elem_id = profread_int (infile);
				// FIXME:
				break;
			}
#endif
			default:
				g_assert_not_reached ();
				break;
			}
			break;
		}
		case AOTPROF_RECORD_METHOD: {
			int class_id = profread_int (infile);
			int ginst_id = profread_int (infile);
			int param_count = profread_int (infile);
			char *method_name = profread_string (infile);
			char *sig = profread_string (infile);

			ClassProfileData *klass = (ClassProfileData*)g_hash_table_lookup (data->classes, GINT_TO_POINTER (class_id));
			g_assert (klass);

			MethodProfileData *mdata = g_new0 (MethodProfileData, 1);
			mdata->id = id;
			mdata->klass = klass;
			mdata->name = method_name;
			mdata->signature = sig;
			mdata->param_count = param_count;

			if (ginst_id != -1) {
				mdata->inst = (GInstProfileData*)g_hash_table_lookup (data->ginsts, GINT_TO_POINTER (ginst_id));
				g_assert (mdata->inst);
			}
			g_hash_table_insert (data->methods, GINT_TO_POINTER (id), mdata);
			break;
		}
		default:
			printf ("%d\n", type);
			g_assert_not_reached ();
			break;
		}
	}

	fclose (infile);
	acfg->profile_data = g_list_append (acfg->profile_data, data);
}

static void
resolve_class (ClassProfileData *cdata);

static void
resolve_ginst (GInstProfileData *inst_data)
{
	int i;

	if (inst_data->inst)
		return;

	for (i = 0; i < inst_data->argc; ++i) {
		resolve_class (inst_data->argv [i]);
		if (!inst_data->argv [i]->klass)
			return;
	}
	MonoType **args = g_new0 (MonoType*, inst_data->argc);
	for (i = 0; i < inst_data->argc; ++i)
		args [i] = m_class_get_byval_arg (inst_data->argv [i]->klass);

	inst_data->inst = mono_metadata_get_generic_inst (inst_data->argc, args);
}

static void
resolve_class (ClassProfileData *cdata)
{
	ERROR_DECL (error);
	MonoClass *klass;

	if (!cdata->image->image)
		return;

	klass = mono_class_from_name_checked (cdata->image->image, cdata->ns, cdata->name, error);
	if (!klass) {
		//printf ("[%s] %s.%s\n", cdata->image->name, cdata->ns, cdata->name);
		return;
	}
	if (cdata->inst) {
		resolve_ginst (cdata->inst);
		if (!cdata->inst->inst)
			return;
		MonoGenericContext ctx;

		memset (&ctx, 0, sizeof (ctx));
		ctx.class_inst = cdata->inst->inst;
		cdata->klass = mono_class_inflate_generic_class_checked (klass, &ctx, error);
	} else {
		cdata->klass = klass;
	}
}

/*
 * Resolve the profile data to the corresponding loaded classes/methods etc. if possible.
 */
static void
resolve_profile_data (MonoAotCompile *acfg, ProfileData *data, MonoAssembly* current)
{
	GHashTableIter iter;
	gpointer key, value;
	int i;

	if (!data)
		return;

	/* Images */
	GPtrArray *assemblies = mono_domain_get_assemblies (mono_get_root_domain (), FALSE);
	g_hash_table_iter_init (&iter, data->images);
	while (g_hash_table_iter_next (&iter, &key, &value)) {
		ImageProfileData *idata = (ImageProfileData*)value;

		if (!strcmp (current->aname.name, idata->name)) {
			idata->image = current->image;
			break;
		}

		for (i = 0; i < assemblies->len; ++i) {
			MonoAssembly *ass = (MonoAssembly*)g_ptr_array_index (assemblies, i);

			if (!strcmp (ass->aname.name, idata->name)) {
				idata->image = ass->image;
				break;
			}
		}
	}
	g_ptr_array_free (assemblies, TRUE);

	/* Classes */
	g_hash_table_iter_init (&iter, data->classes);
	while (g_hash_table_iter_next (&iter, &key, &value)) {
		ClassProfileData *cdata = (ClassProfileData*)value;

		if (!cdata->image->image) {
			if (acfg->aot_opts.verbose)
				printf ("Unable to load class '%s.%s' because its image '%s' is not loaded.\n", cdata->ns, cdata->name, cdata->image->name);
			continue;
		}

		resolve_class (cdata);
		/*
		if (cdata->klass)
			printf ("%s %s %s\n", cdata->ns, cdata->name, mono_class_full_name (cdata->klass));
		*/
	}

	/* Methods */
	g_hash_table_iter_init (&iter, data->methods);
	while (g_hash_table_iter_next (&iter, &key, &value)) {
		MethodProfileData *mdata = (MethodProfileData*)value;
		MonoClass *klass;
		MonoMethod *m;
		gpointer miter;

		resolve_class (mdata->klass);
		klass = mdata->klass->klass;
		if (!klass) {
			if (acfg->aot_opts.verbose)
				printf ("Unable to load method '%s' because its class '%s.%s' is not loaded.\n", mdata->name, mdata->klass->ns, mdata->klass->name);
			continue;
		}
		miter = NULL;
		while ((m = mono_class_get_methods (klass, &miter))) {
			ERROR_DECL (error);

			if (strcmp (m->name, mdata->name))
				continue;
			MonoMethodSignature *sig = mono_method_signature_internal (m);
			if (!sig)
				continue;
			if (sig->param_count != mdata->param_count)
				continue;
			if (mdata->inst) {
				resolve_ginst (mdata->inst);
				if (!mdata->inst->inst)
					continue;
				MonoGenericContext ctx;

				memset (&ctx, 0, sizeof (ctx));
				ctx.method_inst = mdata->inst->inst;

				m = mono_class_inflate_generic_method_checked (m, &ctx, error);
				if (!m)
					continue;
				sig = mono_method_signature_checked (m, error);
				if (!is_ok (error)) {
					mono_error_cleanup (error);
					continue;
				}
			}
			char *sig_str = mono_signature_full_name (sig);
			gboolean match = !strcmp (sig_str, mdata->signature);
			g_free (sig_str);
			if (!match)

				continue;
			//printf ("%s\n", mono_method_full_name (m, 1));
			mdata->method = m;
			break;
		}
		if (!mdata->method) {
			if (acfg->aot_opts.verbose)
				printf ("Unable to load method '%s' from class '%s', not found.\n", mdata->name, mono_class_full_name (klass));
		}
	}
}

static gboolean
inst_references_image (MonoGenericInst *inst, MonoImage *image)
{
	int i;

	for (i = 0; i < inst->type_argc; ++i) {
		MonoClass *k = mono_class_from_mono_type_internal (inst->type_argv [i]);
		if (m_class_get_image (k) == image)
			return TRUE;
		if (mono_class_is_ginst (k)) {
			MonoGenericInst *kinst = mono_class_get_context (k)->class_inst;
			if (inst_references_image (kinst, image))
				return TRUE;
		}
	}
	return FALSE;
}

static gboolean
is_local_inst (MonoGenericInst *inst, MonoImage *image)
{
	int i;

	for (i = 0; i < inst->type_argc; ++i) {
		MonoClass *k = mono_class_from_mono_type_internal (inst->type_argv [i]);
		if (!MONO_TYPE_IS_PRIMITIVE (inst->type_argv [i]) && m_class_get_image (k) != image)
			return FALSE;
	}
	return TRUE;
}

static void
add_profile_instances (MonoAotCompile *acfg, ProfileData *data)
{
	GHashTableIter iter;
	gpointer key, value;
	int count = 0;

	if (!data)
		return;

	if (acfg->aot_opts.profile_only) {
		/* Add methods referenced by the profile */
		g_hash_table_iter_init (&iter, data->methods);
		while (g_hash_table_iter_next (&iter, &key, &value)) {
			MethodProfileData *mdata = (MethodProfileData*)value;
			MonoMethod *m = mdata->method;

			if (!m)
				continue;
			if (m->is_inflated)
				continue;
			add_extra_method (acfg, m);
			g_hash_table_insert (acfg->profile_methods, m, m);
			count ++;
		}
	}

	/*
	 * Add method instances 'related' to this assembly to the AOT image.
	 */
	g_hash_table_iter_init (&iter, data->methods);
	while (g_hash_table_iter_next (&iter, &key, &value)) {
		MethodProfileData *mdata = (MethodProfileData*)value;
		MonoMethod *m = mdata->method;
		MonoGenericContext *ctx;

		if (!m)
			continue;
		if (!m->is_inflated)
			continue;

		ctx = mono_method_get_context (m);
		/* For simplicity, add instances which reference the assembly we are compiling */
		if (((ctx->class_inst && inst_references_image (ctx->class_inst, acfg->image)) ||
			 (ctx->method_inst && inst_references_image (ctx->method_inst, acfg->image))) &&
			!mono_method_is_generic_sharable_full (m, FALSE, FALSE, FALSE)) {
			//printf ("%s\n", mono_method_full_name (m, TRUE));
			add_extra_method (acfg, m);
			count ++;
		} else if (m_class_get_image (m->klass) == acfg->image &&
			((ctx->class_inst && is_local_inst (ctx->class_inst, acfg->image)) ||
			 (ctx->method_inst && is_local_inst (ctx->method_inst, acfg->image))) &&
			!mono_method_is_generic_sharable_full (m, FALSE, FALSE, FALSE))  {
			/* Add instances where the gtd is in the assembly and its inflated with types from this assembly or corlib */
			//printf ("%s\n", mono_method_full_name (m, TRUE));
			add_extra_method (acfg, m);
			count ++;
		}
		/*
		 * FIXME: We might skip some instances, for example:
		 * Foo<Bar> won't be compiled when compiling Foo's assembly since it doesn't match the first case,
		 * and it won't be compiled when compiling Bar's assembly if Foo's assembly is not loaded.
		 */
	}

	printf ("Added %d methods from profile.\n", count);
}

static void
init_got_info (GotInfo *info)
{
	int i;

	info->patch_to_got_offset = g_hash_table_new (mono_patch_info_hash, mono_patch_info_equal);
	info->patch_to_got_offset_by_type = g_new0 (GHashTable*, MONO_PATCH_INFO_NUM);
	for (i = 0; i < MONO_PATCH_INFO_NUM; ++i)
		info->patch_to_got_offset_by_type [i] = g_hash_table_new (mono_patch_info_hash, mono_patch_info_equal);
	info->got_patches = g_ptr_array_new ();
}

static MonoAotCompile*
acfg_create (MonoAssembly *ass, guint32 opts)
{
	MonoImage *image = ass->image;
	MonoAotCompile *acfg;

	acfg = g_new0 (MonoAotCompile, 1);
	acfg->methods = g_ptr_array_new ();
	acfg->method_indexes = g_hash_table_new (NULL, NULL);
	acfg->method_depth = g_hash_table_new (NULL, NULL);
	acfg->plt_offset_to_entry = g_hash_table_new (NULL, NULL);
	acfg->patch_to_plt_entry = g_new0 (GHashTable*, MONO_PATCH_INFO_NUM);
	acfg->method_to_cfg = g_hash_table_new (NULL, NULL);
	acfg->token_info_hash = g_hash_table_new_full (NULL, NULL, NULL, NULL);
	acfg->method_to_pinvoke_import = g_hash_table_new_full (NULL, NULL, NULL, g_free);
	acfg->method_to_external_icall_symbol_name = g_hash_table_new_full (NULL, NULL, NULL, g_free);
	acfg->image_hash = g_hash_table_new (NULL, NULL);
	acfg->image_table = g_ptr_array_new ();
	acfg->globals = g_ptr_array_new ();
	acfg->image = image;
	acfg->opts = opts;
	/* TODO: Write out set of SIMD instructions used, rather than just those available */
#ifndef MONO_CROSS_COMPILE
	acfg->simd_opts = mono_arch_cpu_enumerate_simd_versions ();
#endif
	acfg->mempool = mono_mempool_new ();
	acfg->extra_methods = g_ptr_array_new ();
	acfg->unwind_info_offsets = g_hash_table_new (NULL, NULL);
	acfg->unwind_ops = g_ptr_array_new ();
	acfg->method_label_hash = g_hash_table_new_full (g_str_hash, g_str_equal, g_free, NULL);
	acfg->method_order = g_ptr_array_new ();
	acfg->export_names = g_hash_table_new (NULL, NULL);
	acfg->klass_blob_hash = g_hash_table_new (NULL, NULL);
	acfg->method_blob_hash = g_hash_table_new (NULL, NULL);
	acfg->ginst_blob_hash = g_hash_table_new (mono_metadata_generic_inst_hash, mono_metadata_generic_inst_equal);
	acfg->plt_entry_debug_sym_cache = g_hash_table_new (g_str_hash, g_str_equal);
	acfg->gsharedvt_in_signatures = g_hash_table_new ((GHashFunc)mono_signature_hash, (GEqualFunc)mono_metadata_signature_equal);
	acfg->gsharedvt_out_signatures = g_hash_table_new ((GHashFunc)mono_signature_hash, (GEqualFunc)mono_metadata_signature_equal);
	acfg->profile_methods = g_hash_table_new (NULL, NULL);
	mono_os_mutex_init_recursive (&acfg->mutex);

	init_got_info (&acfg->got_info);
	init_got_info (&acfg->llvm_got_info);

	method_to_external_icall_symbol_name = acfg->method_to_external_icall_symbol_name;
	return acfg;
}

static void
got_info_free (GotInfo *info)
{
	int i;

	for (i = 0; i < MONO_PATCH_INFO_NUM; ++i)
		g_hash_table_destroy (info->patch_to_got_offset_by_type [i]);
	g_free (info->patch_to_got_offset_by_type);
	g_hash_table_destroy (info->patch_to_got_offset);
	g_ptr_array_free (info->got_patches, TRUE);
}

static void
acfg_free (MonoAotCompile *acfg)
{
	int i;

	mono_img_writer_destroy (acfg->w);
	for (i = 0; i < acfg->nmethods; ++i)
		if (acfg->cfgs [i])
			mono_destroy_compile (acfg->cfgs [i]);

	g_free (acfg->cfgs);

	g_free (acfg->static_linking_symbol);
	g_free (acfg->got_symbol);
	g_free (acfg->plt_symbol);
	g_ptr_array_free (acfg->methods, TRUE);
	g_ptr_array_free (acfg->image_table, TRUE);
	g_ptr_array_free (acfg->globals, TRUE);
	g_ptr_array_free (acfg->unwind_ops, TRUE);
	g_hash_table_destroy (acfg->method_indexes);
	g_hash_table_destroy (acfg->method_depth);
	g_hash_table_destroy (acfg->plt_offset_to_entry);
	for (i = 0; i < MONO_PATCH_INFO_NUM; ++i)
		g_hash_table_destroy (acfg->patch_to_plt_entry [i]);
	g_free (acfg->patch_to_plt_entry);
	g_hash_table_destroy (acfg->method_to_cfg);
	g_hash_table_destroy (acfg->token_info_hash);
	g_hash_table_destroy (acfg->method_to_pinvoke_import);
	g_hash_table_destroy (acfg->method_to_external_icall_symbol_name);
	g_hash_table_destroy (acfg->image_hash);
	g_hash_table_destroy (acfg->unwind_info_offsets);
	g_hash_table_destroy (acfg->method_label_hash);
	g_hash_table_destroy (acfg->typespec_classes);
	g_hash_table_destroy (acfg->export_names);
	g_hash_table_destroy (acfg->plt_entry_debug_sym_cache);
	g_hash_table_destroy (acfg->klass_blob_hash);
	g_hash_table_destroy (acfg->method_blob_hash);
	got_info_free (&acfg->got_info);
	got_info_free (&acfg->llvm_got_info);
	arch_free_unwind_info_section_cache (acfg);
	mono_mempool_destroy (acfg->mempool);

	method_to_external_icall_symbol_name = NULL;
	g_free (acfg);
}

#define WRAPPER(e,n) n,
static const char* const
wrapper_type_names [MONO_WRAPPER_NUM + 1] = {
#include "mono/metadata/wrapper-types.h"
	NULL
};

static G_GNUC_UNUSED const char*
get_wrapper_type_name (int type)
{
	return wrapper_type_names [type];
}

//#define DUMP_PLT
//#define DUMP_GOT

static void aot_dump (MonoAotCompile *acfg)
{
	FILE *dumpfile;
	char * dumpname;

	JsonWriter writer;
	mono_json_writer_init (&writer);

	mono_json_writer_object_begin(&writer);

	// Methods
	mono_json_writer_indent (&writer);
	mono_json_writer_object_key(&writer, "methods");
	mono_json_writer_array_begin (&writer);

	int i;
	for (i = 0; i < acfg->nmethods; ++i) {
		MonoCompile *cfg;
		MonoMethod *method;
		MonoClass *klass;

		cfg = acfg->cfgs [i];
		if (ignore_cfg (cfg))
			continue;

		method = cfg->orig_method;

		mono_json_writer_indent (&writer);
		mono_json_writer_object_begin(&writer);

		mono_json_writer_indent (&writer);
		mono_json_writer_object_key(&writer, "name");
		mono_json_writer_printf (&writer, "\"%s\",\n", method->name);

		mono_json_writer_indent (&writer);
		mono_json_writer_object_key(&writer, "signature");
		mono_json_writer_printf (&writer, "\"%s\",\n", mono_method_get_full_name (method));

		mono_json_writer_indent (&writer);
		mono_json_writer_object_key(&writer, "code_size");
		mono_json_writer_printf (&writer, "\"%d\",\n", cfg->code_size);

		klass = method->klass;

		mono_json_writer_indent (&writer);
		mono_json_writer_object_key(&writer, "class");
		mono_json_writer_printf (&writer, "\"%s\",\n", m_class_get_name (klass));

		mono_json_writer_indent (&writer);
		mono_json_writer_object_key(&writer, "namespace");
		mono_json_writer_printf (&writer, "\"%s\",\n", m_class_get_name_space (klass));

		mono_json_writer_indent (&writer);
		mono_json_writer_object_key(&writer, "wrapper_type");
		mono_json_writer_printf (&writer, "\"%s\",\n", get_wrapper_type_name(method->wrapper_type));

		mono_json_writer_indent_pop (&writer);
		mono_json_writer_indent (&writer);
		mono_json_writer_object_end (&writer);
		mono_json_writer_printf (&writer, ",\n");
	}

	mono_json_writer_indent_pop (&writer);
	mono_json_writer_indent (&writer);
	mono_json_writer_array_end (&writer);
	mono_json_writer_printf (&writer, ",\n");

	// PLT entries
#ifdef DUMP_PLT
	mono_json_writer_indent_push (&writer);
	mono_json_writer_indent (&writer);
	mono_json_writer_object_key(&writer, "plt");
	mono_json_writer_array_begin (&writer);

	for (i = 0; i < acfg->plt_offset; ++i) {
		MonoPltEntry *plt_entry = NULL;
		MonoJumpInfo *ji;

		if (i == 0)
			/* 
			 * The first plt entry is unused.
			 */
			continue;

		plt_entry = g_hash_table_lookup (acfg->plt_offset_to_entry, GUINT_TO_POINTER (i));
		ji = plt_entry->ji;

		mono_json_writer_indent (&writer);
		mono_json_writer_printf (&writer, "{ ");
		mono_json_writer_object_key(&writer, "symbol");
		mono_json_writer_printf (&writer, "\"%s\" },\n", plt_entry->symbol);
	}

	mono_json_writer_indent_pop (&writer);
	mono_json_writer_indent (&writer);
	mono_json_writer_array_end (&writer);
	mono_json_writer_printf (&writer, ",\n");
#endif

	// GOT entries
#ifdef DUMP_GOT
	mono_json_writer_indent_push (&writer);
	mono_json_writer_indent (&writer);
	mono_json_writer_object_key(&writer, "got");
	mono_json_writer_array_begin (&writer);

	mono_json_writer_indent_push (&writer);
	for (i = 0; i < acfg->got_info.got_patches->len; ++i) {
		MonoJumpInfo *ji = g_ptr_array_index (acfg->got_info.got_patches, i);

		mono_json_writer_indent (&writer);
		mono_json_writer_printf (&writer, "{ ");
		mono_json_writer_object_key(&writer, "patch_name");
		mono_json_writer_printf (&writer, "\"%s\" },\n", get_patch_name (ji->type));
	}

	mono_json_writer_indent_pop (&writer);
	mono_json_writer_indent (&writer);
	mono_json_writer_array_end (&writer);
	mono_json_writer_printf (&writer, ",\n");
#endif

	mono_json_writer_indent_pop (&writer);
	mono_json_writer_indent (&writer);
	mono_json_writer_object_end (&writer);

	dumpname = g_strdup_printf ("%s.json", g_path_get_basename (acfg->image->name));
	dumpfile = fopen (dumpname, "w+");
	g_free (dumpname);

	fprintf (dumpfile, "%s", writer.text->str);
	fclose (dumpfile);

	mono_json_writer_destroy (&writer);
}

static const MonoJitICallId preinited_jit_icalls [] = {
	MONO_JIT_ICALL_mini_llvm_init_method,
	MONO_JIT_ICALL_mini_llvm_init_gshared_method_this,
	MONO_JIT_ICALL_mini_llvm_init_gshared_method_mrgctx,
	MONO_JIT_ICALL_mini_llvm_init_gshared_method_vtable,
	MONO_JIT_ICALL_mini_llvmonly_throw_nullref_exception,
	MONO_JIT_ICALL_mono_llvm_throw_corlib_exception,
	MONO_JIT_ICALL_mono_threads_state_poll,
	MONO_JIT_ICALL_mini_llvmonly_init_vtable_slot,
	MONO_JIT_ICALL_mono_helper_ldstr_mscorlib,
	MONO_JIT_ICALL_mono_fill_method_rgctx,
	MONO_JIT_ICALL_mono_fill_class_rgctx
};

static void
add_preinit_slot (MonoAotCompile *acfg, MonoJumpInfo *ji)
{
	if (!acfg->aot_opts.llvm_only)
		get_got_offset (acfg, FALSE, ji);
	get_got_offset (acfg, TRUE, ji);
}

static void
add_preinit_got_slots (MonoAotCompile *acfg)
{
	MonoJumpInfo *ji;
	int i;

	/*
	 * Allocate the first few GOT entries to information which is needed frequently, or it is needed
	 * during method initialization etc.
	 */

	ji = (MonoJumpInfo *)mono_mempool_alloc0 (acfg->mempool, sizeof (MonoJumpInfo));
	ji->type = MONO_PATCH_INFO_IMAGE;
	ji->data.image = acfg->image;
	add_preinit_slot (acfg, ji);

	ji = (MonoJumpInfo *)mono_mempool_alloc0 (acfg->mempool, sizeof (MonoJumpInfo));
	ji->type = MONO_PATCH_INFO_MSCORLIB_GOT_ADDR;
	add_preinit_slot (acfg, ji);

	ji = (MonoJumpInfo *)mono_mempool_alloc0 (acfg->mempool, sizeof (MonoJumpInfo));
	ji->type = MONO_PATCH_INFO_GC_CARD_TABLE_ADDR;
	add_preinit_slot (acfg, ji);

	ji = (MonoJumpInfo *)mono_mempool_alloc0 (acfg->mempool, sizeof (MonoJumpInfo));
	ji->type = MONO_PATCH_INFO_GC_NURSERY_START;
	add_preinit_slot (acfg, ji);

	ji = (MonoJumpInfo *)mono_mempool_alloc0 (acfg->mempool, sizeof (MonoJumpInfo));
	ji->type = MONO_PATCH_INFO_AOT_MODULE;
	add_preinit_slot (acfg, ji);

	ji = (MonoJumpInfo *)mono_mempool_alloc0 (acfg->mempool, sizeof (MonoJumpInfo));
	ji->type = MONO_PATCH_INFO_GC_NURSERY_BITS;
	add_preinit_slot (acfg, ji);

	ji = (MonoJumpInfo *)mono_mempool_alloc0 (acfg->mempool, sizeof (MonoJumpInfo));
	ji->type = MONO_PATCH_INFO_INTERRUPTION_REQUEST_FLAG;
	add_preinit_slot (acfg, ji);

	ji = (MonoJumpInfo *)mono_mempool_alloc0 (acfg->mempool, sizeof (MonoJumpInfo));
	ji->type = MONO_PATCH_INFO_GC_SAFE_POINT_FLAG;
	add_preinit_slot (acfg, ji);

	if (!acfg->aot_opts.llvm_only) {
		for (i = 0; i < TLS_KEY_NUM; i++) {
			ji = (MonoJumpInfo *)mono_mempool_alloc0 (acfg->mempool, sizeof (MonoJumpInfo));
			ji->type = MONO_PATCH_INFO_JIT_ICALL_ADDR_NOCALL;
			ji->data.jit_icall_id = mono_get_tls_key_to_jit_icall_id (i);
			add_preinit_slot (acfg, ji);
		}
	}

	/* Called by native-to-managed wrappers on possibly unattached threads */
	ji = (MonoJumpInfo *)mono_mempool_alloc0 (acfg->mempool, sizeof (MonoJumpInfo));
	ji->type = MONO_PATCH_INFO_JIT_ICALL_ADDR_NOCALL;
	ji->data.jit_icall_id = MONO_JIT_ICALL_mono_threads_attach_coop;
	add_preinit_slot (acfg, ji);

	for (i = 0; i < G_N_ELEMENTS (preinited_jit_icalls); ++i) {
		ji = (MonoJumpInfo *)mono_mempool_alloc0 (acfg->mempool, sizeof (MonoJumpInfo));
		ji->type = MONO_PATCH_INFO_JIT_ICALL_ID;
		ji->data.jit_icall_id = preinited_jit_icalls [i];
		add_preinit_slot (acfg, ji);
	}

	if (acfg->aot_opts.llvm_only)
		acfg->nshared_got_entries = acfg->llvm_got_offset;
	else
		acfg->nshared_got_entries = acfg->got_offset;
	g_assert (acfg->nshared_got_entries);
}

static void
mono_dedup_log_stats (MonoAotCompile *acfg)
{
	GHashTableIter iter;
	g_assert (acfg->dedup_stats);

	if (!acfg->dedup_emit_mode)
		return;

	// If dedup_emit_mode, acfg is the dummy dedup module that consolidates
	// deduped modules
	g_hash_table_iter_init (&iter, acfg->method_to_cfg);
	MonoCompile *dcfg = NULL;
	MonoMethod *method = NULL;

	size_t wrappers_size_saved = 0;
	size_t inflated_size_saved = 0;
	size_t copied_singles = 0;
	int wrappers_saved = 0;
	int instances_saved = 0;
	int copied = 0;

	while (g_hash_table_iter_next (&iter, (gpointer *) &method, (gpointer *)&dcfg)) {
		gchar *dedup_name = mono_aot_get_mangled_method_name (method);
		guint count = GPOINTER_TO_UINT(g_hash_table_lookup (acfg->dedup_stats, dedup_name));

		if (count == 0)
			continue;

		if (acfg->dedup_emit_mode) {
			// Size *saved* is the size due to things not emitted.
			if (count < 2) {
				// Just moved, didn't save space / dedup
				copied ++;
				copied_singles += dcfg->code_len;
			} else if (method->wrapper_type != MONO_WRAPPER_NONE) {
				wrappers_saved ++;
				wrappers_size_saved += dcfg->code_len * (count - 1);
			} else {
				instances_saved ++;
				inflated_size_saved += dcfg->code_len * (count - 1);
			}
		}
		if (acfg->aot_opts.dedup) {
			if (method->wrapper_type != MONO_WRAPPER_NONE) {
				wrappers_saved ++;
				wrappers_size_saved += dcfg->code_len * count;
			} else {
				instances_saved ++;
				inflated_size_saved += dcfg->code_len * count;
			}
		}
	}

	aot_printf (acfg, "Dedup Pass: Size Saved From Deduped Wrappers:\t%d methods, %zu bytes\n", wrappers_saved, wrappers_size_saved);
	aot_printf (acfg, "Dedup Pass: Size Saved From Inflated Methods:\t%d methods, %zu bytes\n", instances_saved, inflated_size_saved);
	if (acfg->dedup_emit_mode)
		aot_printf (acfg, "Dedup Pass: Size of Moved But Not Deduped (only 1 copy) Methods:\t%d methods, %zu bytes\n", copied, copied_singles);

	g_hash_table_destroy (acfg->dedup_stats);
	acfg->dedup_stats = NULL;
}

// Flush the cache to tell future calls what to skip
static void
mono_flush_method_cache (MonoAotCompile *acfg)
{
	GHashTable *method_cache = acfg->dedup_cache;
	char *filename = g_strdup_printf ("%s.dedup", acfg->image->name);
	if (!acfg->dedup_cache_changed || !acfg->aot_opts.dedup) {
		g_free (filename);
		return;
	}

	acfg->dedup_cache = NULL;

	FILE *cache = fopen (filename, "w");

	if (!cache)
		g_error ("Could not create cache at %s because of error: %s\n", filename, strerror (errno));
	
	GHashTableIter iter;
	gchar *name = NULL;
	g_hash_table_iter_init (&iter, method_cache);
	gboolean cont = TRUE;
	while (cont && g_hash_table_iter_next (&iter, (gpointer *) &name, NULL)) {
		int res = fprintf (cache, "%s\n", name);
		cont = res >= 0;
	}
	// FIXME: don't assert if error when flushing
	g_assert (cont);

	fclose (cache);
	g_free (filename);

	// The keys are all in the imageset, nothing to free
	// Values are just pointers to memory owned elsewhere, or sentinels
	g_hash_table_destroy (method_cache);
}

// Read in what has been emitted by previous invocations,
// what can be skipped
static void
mono_read_method_cache (MonoAotCompile *acfg)
{
	char *filename = g_strdup_printf ("%s.dedup", acfg->image->name);
	// Only do once, when dedup_cache is null
	if (acfg->dedup_cache)
		goto early_exit;

	if (acfg->aot_opts.dedup_include || acfg->aot_opts.dedup)
		g_assert (acfg->dedup_stats);
	
	// only in skip mode
	if (!acfg->aot_opts.dedup)
		goto early_exit;

	g_assert (acfg->dedup_cache);

	FILE *cache;
	cache = fopen (filename, "r");
	if (!cache)
		goto early_exit;

	// Since we do pointer comparisons, and it can't be allocated at
	// the address 0x1 due to alignment, we use this as a sentinel
	gpointer other_acfg_sentinel;
	other_acfg_sentinel = GINT_TO_POINTER (0x1);

	if (fseek (cache, 0L, SEEK_END))
		goto cleanup;

	size_t fileLength;
	fileLength = ftell (cache);
	g_assert (fileLength > 0);

	if (fseek (cache, 0L, SEEK_SET))
		goto cleanup;

	// Avoid thousands of new malloc entries
	// FIXME: allocate into imageset, so we don't need to free.
	// put the other mangled names there too.
	char *bulk;
	bulk = g_malloc0 (fileLength * sizeof (char));
	size_t offset;
	offset = 0;

	while (fgets (&bulk [offset], fileLength - offset, cache)) {
		// strip newline
		char *line = &bulk [offset];
		size_t len = strlen (line);
		if (len == 0)
			break;

		if (len >= 0 && line [len] == '\n')
			line [len] = '\0';
		offset += strlen (line) + 1;
		g_assert (fileLength >= offset);

		g_hash_table_insert (acfg->dedup_cache, line, other_acfg_sentinel);
	}

cleanup:
	fclose (cache);

early_exit:
	g_free (filename);
	return;
}

typedef struct {
	GHashTable *cache;
	GHashTable *stats;
	gboolean emit_inflated_methods;
	MonoAssembly *inflated_assembly;
} MonoAotState;

static MonoAotState *
alloc_aot_state (void) 
{
	MonoAotState *state = g_malloc (sizeof (MonoAotState));
	// FIXME: Should this own the memory?
	state->cache = g_hash_table_new (g_str_hash, g_str_equal);
	state->stats = g_hash_table_new (g_str_hash, g_str_equal);
	// Start in "collect mode"
	state->emit_inflated_methods = FALSE;
	state->inflated_assembly = NULL;
	return state;
}

static void
free_aot_state (MonoAotState *astate) 
{
	g_hash_table_destroy (astate->cache);
	g_free (astate);
}

static void
mono_add_deferred_extra_methods (MonoAotCompile *acfg, MonoAotState *astate)
{
	GHashTableIter iter;
	gchar *name = NULL;
	MonoMethod *method = NULL;

	acfg->dedup_emit_mode = TRUE;

	g_hash_table_iter_init (&iter, astate->cache);
	while (g_hash_table_iter_next (&iter, (gpointer *) &name, (gpointer *) &method)) {
		add_method_full (acfg, method, TRUE, 0);
	}
	return;
}

static void
mono_setup_dedup_state (MonoAotCompile *acfg, MonoAotState **global_aot_state, MonoAssembly *ass, MonoAotState **astate, gboolean *is_dedup_dummy) 
{
	if (!acfg->aot_opts.dedup_include && !acfg->aot_opts.dedup)
		return;

	if (global_aot_state && *global_aot_state && acfg->aot_opts.dedup_include) {
	// Thread the state through when making the inflate pass
		*astate = *global_aot_state;
	}

	if (!*astate) {
		*astate = alloc_aot_state ();
		*global_aot_state = *astate;
	}

	acfg->dedup_cache = (*astate)->cache;
	acfg->dedup_stats = (*astate)->stats;

	// fills out acfg->dedup_cache
	if (acfg->aot_opts.dedup)
		mono_read_method_cache (acfg);

	if (!(*astate)->inflated_assembly && acfg->aot_opts.dedup_include) {
		gchar **asm_path = g_strsplit (ass->image->name, G_DIR_SEPARATOR_S, 0);
		gchar *asm_file = NULL;

		// Get the last part of the path, the filename
		for (int i=0; asm_path [i] != NULL; i++)
			asm_file = asm_path [i];

		if (!strcmp (acfg->aot_opts.dedup_include, asm_file)) {
			// Save
			*is_dedup_dummy = TRUE;
			(*astate)->inflated_assembly = ass;
		}
		g_strfreev (asm_path);
	} else if ((*astate)->inflated_assembly) {
		*is_dedup_dummy = (ass == (*astate)->inflated_assembly);
	}
}

int 
mono_compile_deferred_assemblies (guint32 opts, const char *aot_options, gpointer **aot_state)
{
	// create assembly, loop and add extra_methods
	// in add_generic_instances , rip out what's in that for loop
	// and apply that to this aot_state inside of mono_compile_assembly
	MonoAotState *astate;
	astate = *(MonoAotState **)aot_state;
	g_assert (astate);

	// FIXME: allow suffixes?
	if (!astate->inflated_assembly) {
		const char* inflate = strstr (aot_options, "dedup-inflate");
		if (!inflate)
			return 0;
		else 
			g_error ("Error: mono was not given an assembly with the provided inflate name\n");
	}

	// Switch modes
	astate->emit_inflated_methods = TRUE;

	int res = mono_compile_assembly (astate->inflated_assembly, opts, aot_options, aot_state);

	*aot_state = NULL;
	free_aot_state (astate);

	return res;
}

#ifndef MONO_ARCH_HAVE_INTERP_ENTRY_TRAMPOLINE
static MonoMethodSignature * const * const interp_in_static_sigs [] = {
    &mono_icall_sig_bool_ptr_int32_ptrref,
    &mono_icall_sig_bool_ptr_ptrref,
    &mono_icall_sig_int32_int32_ptrref,
    &mono_icall_sig_int32_int32_ptr_ptrref,
    &mono_icall_sig_int32_ptr_int32_ptr,
    &mono_icall_sig_int32_ptr_int32_ptrref,
    &mono_icall_sig_int32_ptr_ptrref,
    &mono_icall_sig_object_object_ptr_ptr_ptr,
    &mono_icall_sig_object,
    &mono_icall_sig_ptr_int32_ptrref,
    &mono_icall_sig_ptr_ptr_int32_ptr_ptr_ptrref,
    &mono_icall_sig_ptr_ptr_int32_ptr_ptrref,
    &mono_icall_sig_ptr_ptr_int32_ptrref,
    &mono_icall_sig_ptr_ptr_ptr_int32_ptrref,
    &mono_icall_sig_ptr_ptr_ptr_ptrref_ptrref,
    &mono_icall_sig_ptr_ptr_ptr_ptr_ptrref,
    &mono_icall_sig_ptr_ptr_ptr_ptrref,
    &mono_icall_sig_ptr_ptr_ptrref,
    &mono_icall_sig_ptr_ptr_uint32_ptrref,
    &mono_icall_sig_ptr_uint32_ptrref,
    &mono_icall_sig_void_object_ptr_ptr_ptr,
    &mono_icall_sig_void_ptr_ptr_int32_ptr_ptrref_ptr_ptrref,
    &mono_icall_sig_void_ptr_ptr_int32_ptr_ptrref,
    &mono_icall_sig_void_ptr_ptr_ptrref,
    &mono_icall_sig_void_ptr_ptrref,
    &mono_icall_sig_void_ptr,
    &mono_icall_sig_void_int32_ptrref,
    &mono_icall_sig_void_uint32_ptrref,
    &mono_icall_sig_void,
};
#else
// Common signatures for which we use interp in wrappers even in fullaot + trampolines mode
// for increased performance
static MonoMethodSignature *const * const interp_in_static_common_sigs [] = {
	&mono_icall_sig_void,
	&mono_icall_sig_ptr,
	&mono_icall_sig_void_ptr,
	&mono_icall_sig_ptr_ptr,
	&mono_icall_sig_void_ptr_ptr,
	&mono_icall_sig_ptr_ptr_ptr,
	&mono_icall_sig_void_ptr_ptr_ptr,
	&mono_icall_sig_ptr_ptr_ptr_ptr,
	&mono_icall_sig_void_ptr_ptr_ptr_ptr,
	&mono_icall_sig_ptr_ptr_ptr_ptr_ptr,
	&mono_icall_sig_void_ptr_ptr_ptr_ptr_ptr,
	&mono_icall_sig_ptr_ptr_ptr_ptr_ptr_ptr,
	&mono_icall_sig_void_ptr_ptr_ptr_ptr_ptr_ptr,
	&mono_icall_sig_ptr_ptr_ptr_ptr_ptr_ptr_ptr,
};
#endif

static void
add_interp_in_wrapper_for_sig (MonoAotCompile *acfg, MonoMethodSignature *sig)
{
	MonoMethod *wrapper;

	sig = mono_metadata_signature_dup_full (mono_get_corlib (), sig);
	sig->pinvoke = FALSE;
	wrapper = mini_get_interp_in_wrapper (sig);
	add_method (acfg, wrapper);
}

int
mono_compile_assembly (MonoAssembly *ass, guint32 opts, const char *aot_options, gpointer **global_aot_state)
{
	MonoImage *image = ass->image;
	int res;
	MonoAotCompile *acfg;
	char *p;
	TV_DECLARE (atv);
	TV_DECLARE (btv);

	acfg = acfg_create (ass, opts);

	memset (&acfg->aot_opts, 0, sizeof (acfg->aot_opts));
	acfg->aot_opts.write_symbols = TRUE;
	acfg->aot_opts.ntrampolines = 4096;
	acfg->aot_opts.nrgctx_trampolines = 4096;
	acfg->aot_opts.nimt_trampolines = 512;
	acfg->aot_opts.nrgctx_fetch_trampolines = 128;
	acfg->aot_opts.ngsharedvt_arg_trampolines = 512;
#ifdef MONO_ARCH_HAVE_FTNPTR_ARG_TRAMPOLINE
	acfg->aot_opts.nftnptr_arg_trampolines = 128;
#endif
	acfg->aot_opts.nunbox_arbitrary_trampolines = 256;
	if (!acfg->aot_opts.llvm_path)
		acfg->aot_opts.llvm_path = g_strdup ("");
	acfg->aot_opts.temp_path = g_strdup ("");
#ifdef MONOTOUCH
	acfg->aot_opts.use_trampolines_page = TRUE;
#endif
	acfg->aot_opts.clangxx = g_strdup ("clang++");

	mono_aot_parse_options (aot_options, &acfg->aot_opts);

	// start dedup
	MonoAotState *astate = NULL;
	gboolean is_dedup_dummy = FALSE;
	mono_setup_dedup_state (acfg, (MonoAotState **) global_aot_state, ass, &astate, &is_dedup_dummy);

	// Process later
	if (is_dedup_dummy && astate && !astate->emit_inflated_methods)
		return 0; 

	if (acfg->aot_opts.dedup_include && !is_dedup_dummy)
		acfg->dedup_collect_only = TRUE;
	// end dedup

	if (acfg->aot_opts.logfile) {
		acfg->logfile = fopen (acfg->aot_opts.logfile, "a+");
	}

	if (acfg->aot_opts.data_outfile) {
		acfg->data_outfile = fopen (acfg->aot_opts.data_outfile, "w+");
		if (!acfg->data_outfile) {
			aot_printerrf (acfg, "Unable to create file '%s': %s\n", acfg->aot_opts.data_outfile, strerror (errno));
			return 1;
		}
		acfg->flags = (MonoAotFileFlags)(acfg->flags | MONO_AOT_FILE_FLAG_SEPARATE_DATA);
	}

	//acfg->aot_opts.print_skipped_methods = TRUE;

#if !defined(MONO_ARCH_GSHAREDVT_SUPPORTED)
	if (acfg->opts & MONO_OPT_GSHAREDVT) {
		aot_printerrf (acfg, "-O=gsharedvt not supported on this platform.\n");
		return 1;
	}
	if (acfg->aot_opts.llvm_only) {
		aot_printerrf (acfg, "--aot=llvmonly requires a runtime that supports gsharedvt.\n");
		return 1;
	}
#else
	if (acfg->aot_opts.llvm_only || mono_aot_mode_is_full (&acfg->aot_opts) || mono_aot_mode_is_hybrid (&acfg->aot_opts))
		acfg->opts |= MONO_OPT_GSHAREDVT;
#endif

#if !defined(ENABLE_LLVM)
	if (acfg->aot_opts.llvm_only) {
		aot_printerrf (acfg, "--aot=llvmonly requires a runtime compiled with llvm support.\n");
		return 1;
	}
#endif

	if (acfg->opts & MONO_OPT_GSHAREDVT)
		mono_set_generic_sharing_vt_supported (TRUE);

	if (!acfg->dedup_collect_only)
		aot_printf (acfg, "Mono Ahead of Time compiler - compiling assembly %s\n", image->name);

	if (!acfg->aot_opts.deterministic)
		generate_aotid ((guint8*) &acfg->image->aotid);

	char *aotid = mono_guid_to_string (acfg->image->aotid);
	if (!acfg->dedup_collect_only)
		aot_printf (acfg, "AOTID %s\n", aotid);
	g_free (aotid);

#ifndef MONO_ARCH_HAVE_FULL_AOT_TRAMPOLINES
	if (mono_aot_mode_is_full (&acfg->aot_opts)) {
		aot_printerrf (acfg, "--aot=full is not supported on this platform.\n");
		return 1;
	}
#endif

	if (acfg->aot_opts.direct_pinvoke && !acfg->aot_opts.static_link) {
		aot_printerrf (acfg, "The 'direct-pinvoke' AOT option also requires the 'static' AOT option.\n");
		return 1;
	}

	if (acfg->aot_opts.static_link)
		acfg->aot_opts.asm_writer = TRUE;

	if (acfg->aot_opts.soft_debug) {
		mini_debug_options.mdb_optimizations = TRUE;
		mini_debug_options.gen_sdb_seq_points = TRUE;

		if (!mono_debug_enabled ()) {
			aot_printerrf (acfg, "The soft-debug AOT option requires the --debug option.\n");
			return 1;
		}
		acfg->flags = (MonoAotFileFlags)(acfg->flags | MONO_AOT_FILE_FLAG_DEBUG);
	}

	if (acfg->aot_opts.try_llvm)
		acfg->aot_opts.llvm = mini_llvm_init ();

	if (mono_use_llvm || acfg->aot_opts.llvm) {
		acfg->llvm = TRUE;
		acfg->aot_opts.asm_writer = TRUE;
		acfg->flags = (MonoAotFileFlags)(acfg->flags | MONO_AOT_FILE_FLAG_WITH_LLVM);

		if (acfg->aot_opts.soft_debug) {
			aot_printerrf (acfg, "The 'soft-debug' option is not supported when compiling with LLVM.\n");
			return 1;
		}

		mini_llvm_init ();

		if (acfg->aot_opts.asm_only && !acfg->aot_opts.llvm_outfile) {
			aot_printerrf (acfg, "Compiling with LLVM and the asm-only option requires the llvm-outfile= option.\n");
			return 1;
		}
	}

	if (mono_aot_mode_is_full (&acfg->aot_opts)) {
		acfg->flags = (MonoAotFileFlags)(acfg->flags | MONO_AOT_FILE_FLAG_FULL_AOT);
		acfg->is_full_aot = TRUE;
	}

	if (mono_aot_mode_is_interp (&acfg->aot_opts)) {
		acfg->flags = (MonoAotFileFlags)(acfg->flags | MONO_AOT_FILE_FLAG_INTERP);
		acfg->is_full_aot = TRUE;
	}

	if (mini_safepoints_enabled ())
		acfg->flags = (MonoAotFileFlags)(acfg->flags | MONO_AOT_FILE_FLAG_SAFEPOINTS);

	// The methods in dedup-emit amodules must be available on runtime startup
	// Note: Only one such amodule can have this attribute
	if (astate && astate->emit_inflated_methods)
		acfg->flags = (MonoAotFileFlags)(acfg->flags | MONO_AOT_FILE_FLAG_EAGER_LOAD);


	if (acfg->aot_opts.instances_logfile_path) {
		acfg->instances_logfile = fopen (acfg->aot_opts.instances_logfile_path, "w");
		if (!acfg->instances_logfile) {
			aot_printerrf (acfg, "Unable to create logfile: '%s'.\n", acfg->aot_opts.instances_logfile_path);
			return 1;
		}
	}

	if (acfg->aot_opts.profile_files) {
		GList *l;

		for (l = acfg->aot_opts.profile_files; l; l = l->next) {
			load_profile_file (acfg, (char*)l->data);
		}
	}

	if (!(mono_aot_mode_is_interp (&acfg->aot_opts) && !mono_aot_mode_is_full (&acfg->aot_opts))) {
		for (int method_index = 0; method_index < acfg->image->tables [MONO_TABLE_METHOD].rows; ++method_index)
			g_ptr_array_add (acfg->method_order,GUINT_TO_POINTER (method_index));
	}

	acfg->num_trampolines [MONO_AOT_TRAMP_SPECIFIC] = mono_aot_mode_is_full (&acfg->aot_opts) ? acfg->aot_opts.ntrampolines : 0;
#ifdef MONO_ARCH_GSHARED_SUPPORTED
	acfg->num_trampolines [MONO_AOT_TRAMP_STATIC_RGCTX] = mono_aot_mode_is_full (&acfg->aot_opts) ? acfg->aot_opts.nrgctx_trampolines : 0;
#endif
	acfg->num_trampolines [MONO_AOT_TRAMP_IMT] = mono_aot_mode_is_full (&acfg->aot_opts) ? acfg->aot_opts.nimt_trampolines : 0;
#ifdef MONO_ARCH_GSHAREDVT_SUPPORTED
	if (acfg->opts & MONO_OPT_GSHAREDVT)
		acfg->num_trampolines [MONO_AOT_TRAMP_GSHAREDVT_ARG] = mono_aot_mode_is_full (&acfg->aot_opts) ? acfg->aot_opts.ngsharedvt_arg_trampolines : 0;
#endif
#ifdef MONO_ARCH_HAVE_FTNPTR_ARG_TRAMPOLINE
	acfg->num_trampolines [MONO_AOT_TRAMP_FTNPTR_ARG] = mono_aot_mode_is_interp (&acfg->aot_opts) ? acfg->aot_opts.nftnptr_arg_trampolines : 0;
#endif
	acfg->num_trampolines [MONO_AOT_TRAMP_UNBOX_ARBITRARY] = mono_aot_mode_is_interp (&acfg->aot_opts) && mono_aot_mode_is_full (&acfg->aot_opts) ? acfg->aot_opts.nunbox_arbitrary_trampolines : 0;

	acfg->temp_prefix = mono_img_writer_get_temp_label_prefix (NULL);

	arch_init (acfg);

	if (mono_use_llvm || acfg->aot_opts.llvm) {
		/*
		 * Emit all LLVM code into a separate assembly/object file and link with it
		 * normally.
		 */
		if (!acfg->aot_opts.asm_only && acfg->llvm_owriter_supported) {
			acfg->llvm_owriter = TRUE;
		} else if (acfg->aot_opts.llvm_outfile) {
			int len = strlen (acfg->aot_opts.llvm_outfile);

			if (len >= 2 && acfg->aot_opts.llvm_outfile [len - 2] == '.' && acfg->aot_opts.llvm_outfile [len - 1] == 'o')
				acfg->llvm_owriter = TRUE;
		}
	}

	if (acfg->llvm && acfg->thumb_mixed)
		acfg->flags = (MonoAotFileFlags)(acfg->flags | MONO_AOT_FILE_FLAG_LLVM_THUMB);
	if (acfg->aot_opts.llvm_only)
		acfg->flags = (MonoAotFileFlags)(acfg->flags | MONO_AOT_FILE_FLAG_LLVM_ONLY);

	acfg->assembly_name_sym = g_strdup (acfg->image->assembly->aname.name);
	/* Get rid of characters which cannot occur in symbols */
	for (p = acfg->assembly_name_sym; *p; ++p) {
		if (!(isalnum (*p) || *p == '_'))
			*p = '_';
	}

	acfg->global_prefix = g_strdup_printf ("mono_aot_%s", acfg->assembly_name_sym);
	acfg->plt_symbol = g_strdup_printf ("%s_plt", acfg->global_prefix);
	acfg->got_symbol = g_strdup_printf ("%s_got", acfg->global_prefix);
 	if (acfg->llvm) {
		acfg->llvm_got_symbol = g_strdup_printf ("%s_llvm_got", acfg->global_prefix);
		acfg->llvm_eh_frame_symbol = g_strdup_printf ("%s_eh_frame", acfg->global_prefix);
	}

	acfg->method_index = 1;

	if (mono_aot_mode_is_full (&acfg->aot_opts) || mono_aot_mode_is_hybrid (&acfg->aot_opts))
		mono_set_partial_sharing_supported (TRUE);

	if (!(mono_aot_mode_is_interp (&acfg->aot_opts) && !mono_aot_mode_is_full (&acfg->aot_opts))) {
		res = collect_methods (acfg);
		if (!res)
			return 1;
	}

	// If we're emitting all of the inflated methods into a dummy
	// Assembly, then after extra_methods is set up, we're done
	// in this function.
	if (astate && astate->emit_inflated_methods)
		mono_add_deferred_extra_methods (acfg, astate);

	{
		GList *l;

		for (l = acfg->profile_data; l; l = l->next)
			resolve_profile_data (acfg, (ProfileData*)l->data, ass);
		for (l = acfg->profile_data; l; l = l->next)
			add_profile_instances (acfg, (ProfileData*)l->data);
	}

	acfg->cfgs_size = acfg->methods->len + 32;
	acfg->cfgs = g_new0 (MonoCompile*, acfg->cfgs_size);

	/* PLT offset 0 is reserved for the PLT trampoline */
	acfg->plt_offset = 1;
	add_preinit_got_slots (acfg);

#ifdef ENABLE_LLVM
	if (acfg->llvm) {
		llvm_acfg = acfg;
		LLVMModuleFlags flags = 0;
#ifdef EMIT_DWARF_INFO
		flags = LLVM_MODULE_FLAG_DWARF;
#endif
#ifdef EMIT_WIN32_CODEVIEW_INFO
		flags = LLVM_MODULE_FLAG_CODEVIEW;
#endif
		if (acfg->aot_opts.static_link)
			flags = (LLVMModuleFlags)(flags | LLVM_MODULE_FLAG_STATIC);
		if (acfg->aot_opts.llvm_only)
			flags = (LLVMModuleFlags)(flags | LLVM_MODULE_FLAG_LLVM_ONLY);
		if (acfg->aot_opts.interp)
			flags = (LLVMModuleFlags)(flags | LLVM_MODULE_FLAG_INTERP);
		mono_llvm_create_aot_module (acfg->image->assembly, acfg->global_prefix, acfg->nshared_got_entries, flags);

		add_lazy_init_wrappers (acfg);
	}
#endif

	if (mono_aot_mode_is_interp (&acfg->aot_opts) && mono_is_corlib_image (acfg->image->assembly->image)) {
		MonoMethod *wrapper = mini_get_interp_lmf_wrapper ("mono_interp_to_native_trampoline", (gpointer) mono_interp_to_native_trampoline);
		add_method (acfg, wrapper);

		wrapper = mini_get_interp_lmf_wrapper ("mono_interp_entry_from_trampoline", (gpointer) mono_interp_entry_from_trampoline);
		add_method (acfg, wrapper);

#ifndef MONO_ARCH_HAVE_INTERP_ENTRY_TRAMPOLINE
		for (int i = 0; i < G_N_ELEMENTS (interp_in_static_sigs); i++)
			add_interp_in_wrapper_for_sig (acfg, *interp_in_static_sigs [i]);
#else
		for (int i = 0; i < G_N_ELEMENTS (interp_in_static_common_sigs); i++)
			add_interp_in_wrapper_for_sig (acfg, *interp_in_static_common_sigs [i]);
#endif

		/* required for mixed mode */
		if (strcmp (acfg->image->assembly->aname.name, "mscorlib") == 0) {
			add_gc_wrappers (acfg);

			for (int i = 0; i < MONO_JIT_ICALL_count; ++i)
				add_jit_icall_wrapper (acfg, mono_find_jit_icall_info ((MonoJitICallId)i));
		}
	}

	TV_GETTIME (atv);

	compile_methods (acfg);

	TV_GETTIME (btv);

	acfg->stats.jit_time = TV_ELAPSED (atv, btv);

	dedup_skip_methods (acfg);

	if (acfg->aot_opts.dedup_include && !is_dedup_dummy)
		/* We only collected methods from this assembly */
		return 0;

	return emit_aot_image (acfg);
}

static void
print_stats (MonoAotCompile *acfg)
{
	int i;
	gint64 all_sizes;
	char llvm_stats_msg [256];

	if (acfg->llvm && !acfg->aot_opts.llvm_only)
		sprintf (llvm_stats_msg, ", LLVM: %d (%d%%)", acfg->stats.llvm_count, acfg->stats.mcount ? (acfg->stats.llvm_count * 100) / acfg->stats.mcount : 100);
	else
		strcpy (llvm_stats_msg, "");

	all_sizes = acfg->stats.code_size + acfg->stats.method_info_size + acfg->stats.ex_info_size + acfg->stats.unwind_info_size + acfg->stats.class_info_size + acfg->stats.got_info_size + acfg->stats.offsets_size + acfg->stats.plt_size;

	aot_printf (acfg, "Code: %d(%d%%) Info: %d(%d%%) Ex Info: %d(%d%%) Unwind Info: %d(%d%%) Class Info: %d(%d%%) PLT: %d(%d%%) GOT Info: %d(%d%%) Offsets: %d(%d%%) GOT: %d, BLOB: %d\n",
				(int)acfg->stats.code_size, (int)(acfg->stats.code_size * 100 / all_sizes),
				(int)acfg->stats.method_info_size, (int)(acfg->stats.method_info_size * 100 / all_sizes),
				(int)acfg->stats.ex_info_size, (int)(acfg->stats.ex_info_size * 100 / all_sizes),
				(int)acfg->stats.unwind_info_size, (int)(acfg->stats.unwind_info_size * 100 / all_sizes),
				(int)acfg->stats.class_info_size, (int)(acfg->stats.class_info_size * 100 / all_sizes),
				acfg->stats.plt_size ? (int)acfg->stats.plt_size : (int)acfg->plt_offset, acfg->stats.plt_size ? (int)(acfg->stats.plt_size * 100 / all_sizes) : 0,
				(int)acfg->stats.got_info_size, (int)(acfg->stats.got_info_size * 100 / all_sizes),
				(int)acfg->stats.offsets_size, (int)(acfg->stats.offsets_size * 100 / all_sizes),
					(int)(acfg->got_offset * sizeof (target_mgreg_t)),
					(int)acfg->stats.blob_size);
	aot_printf (acfg, "Compiled: %d/%d (%d%%)%s, No GOT slots: %d (%d%%), Direct calls: %d (%d%%)\n",
			acfg->stats.ccount, acfg->stats.mcount, acfg->stats.mcount ? (acfg->stats.ccount * 100) / acfg->stats.mcount : 100,
			llvm_stats_msg,
			acfg->stats.methods_without_got_slots, acfg->stats.mcount ? (acfg->stats.methods_without_got_slots * 100) / acfg->stats.mcount : 100,
			acfg->stats.direct_calls, acfg->stats.all_calls ? (acfg->stats.direct_calls * 100) / acfg->stats.all_calls : 100);
	if (acfg->stats.genericcount)
		aot_printf (acfg, "%d methods failed gsharing (%d%%)\n", acfg->stats.genericcount, acfg->stats.mcount ? (acfg->stats.genericcount * 100) / acfg->stats.mcount : 100);
	if (acfg->stats.abscount)
		aot_printf (acfg, "%d methods contain absolute addresses (%d%%)\n", acfg->stats.abscount, acfg->stats.mcount ? (acfg->stats.abscount * 100) / acfg->stats.mcount : 100);
	if (acfg->stats.lmfcount)
		aot_printf (acfg, "%d methods contain lmf pointers (%d%%)\n", acfg->stats.lmfcount, acfg->stats.mcount ? (acfg->stats.lmfcount * 100) / acfg->stats.mcount : 100);
	if (acfg->stats.ocount)
		aot_printf (acfg, "%d methods have other problems (%d%%)\n", acfg->stats.ocount, acfg->stats.mcount ? (acfg->stats.ocount * 100) / acfg->stats.mcount : 100);

	aot_printf (acfg, "GOT slot distribution:\n");
	int nslots = 0;
	int size = 0;
	for (i = 0; i < MONO_PATCH_INFO_NUM; ++i) {
		nslots += acfg->stats.got_slot_types [i];
		size += acfg->stats.got_slot_info_sizes [i];
		if (acfg->stats.got_slot_types [i])
			aot_printf (acfg, "\t%s: %d (%d)\n", get_patch_name (i), acfg->stats.got_slot_types [i], acfg->stats.got_slot_info_sizes [i]);
	}
	aot_printf (acfg, "GOT SLOTS: %d, INFO SIZE: %d\n", nslots, size);

	aot_printf (acfg, "\nEncoding stats:\n");
	aot_printf (acfg, "\tMethod ref: %d (%dk)\n", acfg->stats.method_ref_count, acfg->stats.method_ref_size / 1024);
	aot_printf (acfg, "\tClass ref: %d (%dk)\n", acfg->stats.class_ref_count, acfg->stats.class_ref_size / 1024);
	aot_printf (acfg, "\tGinst: %d (%dk)\n", acfg->stats.ginst_count, acfg->stats.ginst_size / 1024);

	aot_printf (acfg, "\nMethod stats:\n");
	aot_printf (acfg, "\tNormal:    %d\n", acfg->stats.method_categories [METHOD_CAT_NORMAL]);
	aot_printf (acfg, "\tInstance:  %d\n", acfg->stats.method_categories [METHOD_CAT_INST]);
	aot_printf (acfg, "\tGSharedvt: %d\n", acfg->stats.method_categories [METHOD_CAT_GSHAREDVT]);
	aot_printf (acfg, "\tWrapper:   %d\n", acfg->stats.method_categories [METHOD_CAT_WRAPPER]);

	if (acfg->aot_opts.dedup || acfg->dedup_emit_mode)
		mono_dedup_log_stats (acfg);
}

static void
create_depfile (MonoAotCompile *acfg)
{
	FILE *depfile;

	// FIXME: Support other configurations
	g_assert (acfg->aot_opts.llvm_only && acfg->aot_opts.asm_only && acfg->aot_opts.llvm_outfile);

	depfile = fopen (acfg->aot_opts.depfile, "w");
	g_assert (depfile);

	int ntargets = 1;
	char **targets = g_new0 (char*, ntargets);
	targets [0] = acfg->aot_opts.llvm_outfile;
	for (int tindex = 0; tindex < ntargets; ++tindex) {
		fprintf (depfile, "%s: ", targets [tindex]);
		for (int i = 0; i < acfg->image_table->len; i++) {
			MonoImage *image = (MonoImage*)g_ptr_array_index (acfg->image_table, i);
			fprintf (depfile, " %s", image->filename);
		}
		fprintf (depfile, "\n");
	}
	g_free (targets);
	fclose (depfile);
}

static int
emit_aot_image (MonoAotCompile *acfg)
{
	int i, res;
	TV_DECLARE (atv);
	TV_DECLARE (btv);

	TV_GETTIME (atv);

#ifdef ENABLE_LLVM
	if (acfg->llvm) {
		if (acfg->aot_opts.asm_only) {
			if (acfg->aot_opts.outfile) {
				acfg->tmpfname = g_strdup_printf ("%s", acfg->aot_opts.outfile);
				acfg->tmpbasename = g_strdup (acfg->tmpfname);
			} else {
				acfg->tmpbasename = g_strdup_printf ("%s", acfg->image->name);
				acfg->tmpfname = g_strdup_printf ("%s.s", acfg->tmpbasename);
			}
			g_assert (acfg->aot_opts.llvm_outfile);
			acfg->llvm_sfile = g_strdup (acfg->aot_opts.llvm_outfile);
			if (acfg->llvm_owriter)
				acfg->llvm_ofile = g_strdup (acfg->aot_opts.llvm_outfile);
			else
				acfg->llvm_sfile = g_strdup (acfg->aot_opts.llvm_outfile);
		} else {
			gchar *temp_path;
			if (strcmp (acfg->aot_opts.temp_path, "") != 0) {
				temp_path = g_strdup (acfg->aot_opts.temp_path);
			} else {
				temp_path = g_mkdtemp (g_strdup ("mono_aot_XXXXXX"));
				g_assertf (temp_path, "mkdtemp failed, error = (%d) %s", errno, g_strerror (errno));
				acfg->temp_dir_to_delete = g_strdup (temp_path);
			}
				
			acfg->tmpbasename = g_build_filename (temp_path, "temp", NULL);
			acfg->tmpfname = g_strdup_printf ("%s.s", acfg->tmpbasename);
			acfg->llvm_sfile = g_strdup_printf ("%s-llvm.s", acfg->tmpbasename);
			acfg->llvm_ofile = g_strdup_printf ("%s-llvm." AS_OBJECT_FILE_SUFFIX, acfg->tmpbasename);

			g_free (temp_path);
		}
	}
#endif

	if (acfg->aot_opts.asm_only && !acfg->aot_opts.llvm_only) {
		if (acfg->aot_opts.outfile)
			acfg->tmpfname = g_strdup_printf ("%s", acfg->aot_opts.outfile);
		else
			acfg->tmpfname = g_strdup_printf ("%s.s", acfg->image->name);
		acfg->fp = fopen (acfg->tmpfname, "w+");
	} else {
		if (strcmp (acfg->aot_opts.temp_path, "") == 0) {
			int i = g_file_open_tmp ("mono_aot_XXXXXX", &acfg->tmpfname, NULL);
			acfg->fp = fdopen (i, "w+");
		} else {
			acfg->tmpbasename = g_build_filename (acfg->aot_opts.temp_path, "temp", NULL);
			acfg->tmpfname = g_strdup_printf ("%s.s", acfg->tmpbasename);
			acfg->fp = fopen (acfg->tmpfname, "w+");
		}
	}
	if (acfg->fp == 0 && !acfg->aot_opts.llvm_only) {
		aot_printerrf (acfg, "Unable to open file '%s': %s\n", acfg->tmpfname, strerror (errno));
		return 1;
	}
	if (acfg->fp)
		acfg->w = mono_img_writer_create (acfg->fp, FALSE);

	/* Compute symbols for methods */
	for (i = 0; i < acfg->nmethods; ++i) {
		if (acfg->cfgs [i]) {
			MonoCompile *cfg = acfg->cfgs [i];
			int method_index = get_method_index (acfg, cfg->orig_method);

			if (cfg->asm_symbol) {
				// Set by method emitter in backend
				if (acfg->llvm_label_prefix) {
					char *old_symbol = cfg->asm_symbol;
					cfg->asm_symbol = g_strdup_printf ("%s%s", acfg->llvm_label_prefix, cfg->asm_symbol);
					g_free (old_symbol);
				}
			} else if (COMPILE_LLVM (cfg)) {
				cfg->asm_symbol = g_strdup_printf ("%s%s", acfg->llvm_label_prefix, cfg->llvm_method_name);
			} else if (acfg->global_symbols || acfg->llvm) {
				cfg->asm_symbol = get_debug_sym (cfg->orig_method, "", acfg->method_label_hash);
			} else {
				cfg->asm_symbol = g_strdup_printf ("%s%sm_%x", acfg->temp_prefix, acfg->llvm_label_prefix, method_index);
			}
			cfg->asm_debug_symbol = cfg->asm_symbol;
		}
	}

	if (acfg->aot_opts.dwarf_debug && acfg->aot_opts.gnu_asm) {
		/*
		 * CLANG supports GAS .file/.loc directives, so emit line number information this way
		 */
		acfg->gas_line_numbers = TRUE;
	}

#ifdef EMIT_DWARF_INFO
	if ((!acfg->aot_opts.nodebug || acfg->aot_opts.dwarf_debug) && acfg->has_jitted_code) {
		if (acfg->aot_opts.dwarf_debug && !mono_debug_enabled ()) {
			aot_printerrf (acfg, "The dwarf AOT option requires the --debug option.\n");
			return 1;
		}
		acfg->dwarf = mono_dwarf_writer_create (acfg->w, NULL, 0, !acfg->gas_line_numbers);
	}
#endif /* EMIT_DWARF_INFO */

	if (acfg->w)
		mono_img_writer_emit_start (acfg->w);

	if (acfg->dwarf)
		mono_dwarf_writer_emit_base_info (acfg->dwarf, g_path_get_basename (acfg->image->name), mono_unwind_get_cie_program ());

	if (acfg->aot_opts.dedup)
		mono_flush_method_cache (acfg);

	emit_code (acfg);

	emit_info (acfg);

	emit_extra_methods (acfg);

	emit_trampolines (acfg);

	emit_class_name_table (acfg);

	emit_got_info (acfg, FALSE);
	if (acfg->llvm)
		emit_got_info (acfg, TRUE);

	emit_exception_info (acfg);

	emit_unwind_info (acfg);

	emit_class_info (acfg);

	emit_plt (acfg);

	emit_image_table (acfg);

	emit_weak_field_indexes (acfg);

	emit_got (acfg);

	{
		/*
		 * The managed allocators are GC specific, so can't use an AOT image created by one GC
		 * in another.
		 */
		const char *gc_name = mono_gc_get_gc_name ();
		acfg->gc_name_offset = add_to_blob (acfg, (guint8*)gc_name, strlen (gc_name) + 1);
	}

	emit_blob (acfg);

	emit_objc_selectors (acfg);

	emit_globals (acfg);

	emit_file_info (acfg);

	if (acfg->dwarf) {
		emit_dwarf_info (acfg);
		mono_dwarf_writer_close (acfg->dwarf);
	} else {
		if (!acfg->aot_opts.nodebug)
			emit_codeview_info (acfg);
	}

	emit_mem_end (acfg);

	if (acfg->need_pt_gnu_stack) {
		/* This is required so the .so doesn't have an executable stack */
		/* The bin writer already emits this */
		fprintf (acfg->fp, "\n.section	.note.GNU-stack,\"\",@progbits\n");
	}

	if (acfg->aot_opts.data_outfile)
		fclose (acfg->data_outfile);

#ifdef ENABLE_LLVM
	if (acfg->llvm) {
		gboolean res;

		res = emit_llvm_file (acfg);
		if (!res)
			return 1;
	}
#endif

	emit_library_info (acfg);

	TV_GETTIME (btv);

	acfg->stats.gen_time = TV_ELAPSED (atv, btv);

	if (!acfg->aot_opts.stats)
		aot_printf (acfg, "Compiled: %d/%d\n", acfg->stats.ccount, acfg->stats.mcount);

	TV_GETTIME (atv);
	if (acfg->w) {
		res = mono_img_writer_emit_writeout (acfg->w);
		if (res != 0) {
			acfg_free (acfg);
			return res;
		}
		res = compile_asm (acfg);
		if (res != 0) {
			acfg_free (acfg);
			return res;
		}
	}
	TV_GETTIME (btv);
	acfg->stats.link_time = TV_ELAPSED (atv, btv);

	if (acfg->aot_opts.stats)
		print_stats (acfg);

	aot_printf (acfg, "JIT time: %d ms, Generation time: %d ms, Assembly+Link time: %d ms.\n", acfg->stats.jit_time / 1000, acfg->stats.gen_time / 1000, acfg->stats.link_time / 1000);

	if (acfg->aot_opts.depfile)
		create_depfile (acfg);

	if (acfg->aot_opts.dump_json)
		aot_dump (acfg);

	if (!acfg->aot_opts.save_temps && acfg->temp_dir_to_delete) {
		char *command = g_strdup_printf ("rm -r %s", acfg->temp_dir_to_delete);
		execute_system (command);
		g_free (command);
	}

	acfg_free (acfg);
	
	return 0;
}

#else

/* AOT disabled */

void*
mono_aot_readonly_field_override (MonoClassField *field)
{
	return NULL;
}

int
mono_compile_assembly (MonoAssembly *ass, guint32 opts, const char *aot_options, gpointer **aot_state)
{
	return 0;
}

gboolean
mono_aot_is_shared_got_offset (int offset)
{
	return FALSE;
}

int
mono_compile_deferred_assemblies (guint32 opts, const char *aot_options, gpointer **aot_state)
{
	g_assert_not_reached ();
	return 0;
}

gboolean
mono_aot_direct_icalls_enabled_for_method (MonoCompile *cfg, MonoMethod *method)
{
	g_assert_not_reached ();
	return 0;
}

#endif<|MERGE_RESOLUTION|>--- conflicted
+++ resolved
@@ -1125,13 +1125,7 @@
 
 		if (acfg->aot_opts.mtriple && strstr (acfg->aot_opts.mtriple, "ios")) {
 			g_string_append (acfg->llc_args, " -mattr=+v7");
-<<<<<<< HEAD
-#ifdef LLVM_API_VERSION > 100
-			g_string_append (acfg->llc_args, " -exception-model=dwarf -disable-fp-elim");
-#endif
-=======
-			g_string_append (acfg->llc_args, " -exception-model=dwarf");
->>>>>>> cf609799
+			g_string_append (acfg->llc_args, " -exception-model=dwarf -disable-fp-elim")
 		}
 
 #if defined(ARM_FPU_VFP_HARD)
