--- conflicted
+++ resolved
@@ -254,16 +254,10 @@
 			sp->data.p = frame->ex;										\
 			++sp;														\
 		} \
-<<<<<<< HEAD
-		set_resume_state ((context), (frame));							\
-		goto main_loop; /* goto main_loop instead of MINT_IN_DISPATCH conserves stack, in slow path */	\
-=======
 		(finally_ips) = set_resume_state ((context), (frame), (finally_ips));				\
 		/* goto main_loop instead of MINT_IN_DISPATCH helps the compiler and therefore conserves stack. \
-		 * This is a slow/rare path and conserving stack is preferred over its performance otherwise.	\
-                 */												\
+		 * This is a slow/rare path and conserving stack is preferred over its performance otherwise.	*/ \
 		goto main_loop;											\
->>>>>>> 7c3dfbcb
 	} while (0)
 
 /*
@@ -3266,11 +3260,7 @@
 	 * but it may be useful for debug
 	 */
 	while (1) {
-<<<<<<< HEAD
-	main_loop:
-=======
 main_loop:
->>>>>>> 7c3dfbcb
 		/* g_assert (sp >= frame->stack); */
 		/* g_assert(vt_sp - vtalloc <= imethod->vt_stack_size); */
 		DUMP_INSTR();
@@ -5920,13 +5910,9 @@
 				/* Throw abort after the last finally block to avoid confusing EH */
 				if (pending_abort && !finally_ips)
 					EXCEPTION_CHECKPOINT;
-<<<<<<< HEAD
-				goto main_loop; // goto main_loop instead of MINT_IN_DISPATCH conserves stack, in slow path
-=======
 				// goto main_loop instead of MINT_IN_DISPATCH helps the compiler and therefore conserves stack.
 				// This is a slow/rare path and conserving stack is preferred over its performance otherwise.
 				goto main_loop;
->>>>>>> 7c3dfbcb
 			}
 			ves_abort();
 			MINT_IN_BREAK;
@@ -5996,13 +5982,9 @@
 				finally_ips = g_slist_remove (finally_ips, ip);
 				sp = frame->stack; /* spec says stack should be empty at endfinally so it should be at the start too */
 				vt_sp = (unsigned char *) sp + imethod->stack_size;
-<<<<<<< HEAD
-				goto main_loop; // goto main_loop instead of MINT_IN_DISPATCH conserves stack, in slow path
-=======
 				// goto main_loop instead of MINT_IN_DISPATCH helps the compiler and therefore conserves stack.
 				// This is a slow/rare path and conserving stack is preferred over its performance otherwise.
 				goto main_loop;
->>>>>>> 7c3dfbcb
 			}
 
 			ves_abort();
