--- conflicted
+++ resolved
@@ -119,18 +119,14 @@
 			opcode = OP_ABSF;
 		else if (!strcmp (cmethod->name, "Sqrt"))
 			opcode = OP_SQRTF;
-<<<<<<< HEAD
 		else if (!strcmp (cmethod->name, "Floor"))
 			opcode = OP_FLOORF;
 		else if (!strcmp (cmethod->name, "Ceiling"))
 			opcode = OP_CEILF;
 		else if (!strcmp (cmethod->name, "FusedMultiplyAdd"))
 			opcode = OP_FMAF;
-		else if (!strcmp (cmethod->name, "Max"))
-=======
 		// Max and Min can only be optimized in fast math mode
 		else if (!strcmp (cmethod->name, "Max") && mono_use_fast_math)
->>>>>>> c4695b8b
 			opcode = OP_RMAX;
 		else if (!strcmp (cmethod->name, "Min") && mono_use_fast_math)
 			opcode = OP_RMIN;
