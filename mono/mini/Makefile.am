--- conflicted
+++ resolved
@@ -375,29 +375,7 @@
 # $(arch_define) is the preprocessor symbol that enables all the opcodes
 # for the specific platform in mini-ops.h
 if CROSS_COMPILING
-<<<<<<< HEAD
-
-cpu-x86.h: cpu-x86.md
-cpu-amd64.h: cpu-amd64.md
-cpu-g4.h: cpu-g4.md
-cpu-sparc.h: cpu-sparc.md
-cpu-s390.h: cpu-s390.md
-cpu-s390x.h: cpu-s390x.md
-cpu-ia64.h: cpu-ia64.md
-cpu-alpha.h: cpu-alpha.md
-cpu-mips.h: cpu-mips.md
-
-cpu-arm.h: cpu-arm.md
-	perl genmdesc.pl __arm__ $(srcdir) $(srcdir)/cpu-arm.md cpu-arm.h arm_cpu_desc
-
-## Gross hack.  Making 'genmdesc' a host binary takes more effort
-#$(arch_built):
-#	echo "*** please build $(arch_built) on a native build tree and copy it here"
-#	exit 1
-
-=======
 GENMDESC_PRG=perl genmdesc.pl $(arch_define) $(srcdir)
->>>>>>> 10c5df46
 else !CROSS_COMPILING
 GENMDESC_PRG=./genmdesc
 endif !CROSS_COMPILING
