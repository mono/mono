--- conflicted
+++ resolved
@@ -118,11 +118,7 @@
 		break;
 	}
 
-<<<<<<< HEAD
-	if (win32_chained_exception_needs_run) {
-=======
 	if (mono_win_chained_exception_needs_run) {
->>>>>>> 450407d1
 		/* Don't copy context back if we chained exception
 		* as the handler may have modfied the EXCEPTION_POINTERS
 		* directly. We don't pass sigcontext to chained handlers.
@@ -168,11 +164,6 @@
 	if (mono_old_win_toplevel_exception_filter) SetUnhandledExceptionFilter(mono_old_win_toplevel_exception_filter);
 
 	guint32 ret = 0;
-<<<<<<< HEAD
-	if (old_win32_toplevel_exception_filter)
-		SetUnhandledExceptionFilter(mono_old_win_toplevel_exception_filter);
-=======
->>>>>>> 450407d1
 
 	ret = RemoveVectoredExceptionHandler (mono_win_vectored_exception_handle);
 	g_assert (ret);
