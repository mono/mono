
/*
 * mini-runtime.c: Runtime code for the JIT
 *
 * Authors:
 *   Paolo Molaro (lupus@ximian.com)
 *   Dietmar Maurer (dietmar@ximian.com)
 *
 * Copyright 2002-2003 Ximian, Inc.
 * Copyright 2003-2010 Novell, Inc.
 * Copyright 2011-2015 Xamarin, Inc (http://www.xamarin.com)
 * Licensed under the MIT license. See LICENSE file in the project root for full license information.
 */

#include <config.h>
#ifdef HAVE_ALLOCA_H
#include <alloca.h>
#endif
#ifdef HAVE_UNISTD_H
#include <unistd.h>
#endif
#include <math.h>
#ifdef HAVE_SYS_TIME_H
#include <sys/time.h>
#endif
#ifdef HAVE_SIGNAL_H
#include <signal.h>
#endif

#include <mono/utils/memcheck.h>

#include <mono/metadata/assembly.h>
#include <mono/metadata/loader.h>
#include <mono/metadata/tabledefs.h>
#include <mono/metadata/class.h>
#include <mono/metadata/object.h>
#include <mono/metadata/tokentype.h>
#include <mono/metadata/tabledefs.h>
#include <mono/metadata/threads.h>
#include <mono/metadata/appdomain.h>
#include <mono/metadata/debug-helpers.h>
#include "mono/metadata/profiler.h"
#include <mono/metadata/profiler-private.h>
#include <mono/metadata/mono-config.h>
#include <mono/metadata/environment.h>
#include <mono/metadata/mono-debug.h>
#include <mono/metadata/gc-internals.h>
#include <mono/metadata/threads-types.h>
#include <mono/metadata/mempool-internals.h>
#include <mono/metadata/attach.h>
#include <mono/metadata/runtime.h>
#include <mono/metadata/reflection-internals.h>
#include <mono/metadata/monitor.h>
#include <mono/utils/mono-math.h>
#include <mono/utils/mono-compiler.h>
#include <mono/utils/mono-counters.h>
#include <mono/utils/mono-error-internals.h>
#include <mono/utils/mono-logger-internals.h>
#include <mono/utils/mono-mmap.h>
#include <mono/utils/mono-path.h>
#include <mono/utils/mono-tls.h>
#include <mono/utils/mono-hwcap.h>
#include <mono/utils/dtrace.h>
#include <mono/utils/mono-signal-handler.h>
#include <mono/utils/mono-threads.h>
#include <mono/utils/mono-threads-coop.h>
#include <mono/utils/checked-build.h>
#include <mono/io-layer/io-layer.h>

#include "mini.h"
#include "seq-points.h"
#include "tasklets.h"
#include <string.h>
#include <ctype.h>
#include "trace.h"
#include "version.h"

#include "jit-icalls.h"

#include "mini-gc.h"
#include "mini-llvm.h"
#include "debugger-agent.h"

#ifdef MONO_ARCH_LLVM_SUPPORTED
#ifdef ENABLE_LLVM
#include "mini-llvm-cpp.h"
#include "llvm-jit.h"
#endif
#endif

static guint32 default_opt = 0;
static gboolean default_opt_set = FALSE;

MonoNativeTlsKey mono_jit_tls_id;

#ifdef MONO_HAVE_FAST_TLS
MONO_FAST_TLS_DECLARE(mono_jit_tls);
#endif

gboolean mono_compile_aot = FALSE;
/* If this is set, no code is generated dynamically, everything is taken from AOT files */
gboolean mono_aot_only = FALSE;
/* Same as mono_aot_only, but only LLVM compiled code is used, no trampolines */
gboolean mono_llvm_only = FALSE;
MonoAotMode mono_aot_mode = MONO_AOT_MODE_NONE;

const char *mono_build_date;
gboolean mono_do_signal_chaining;
gboolean mono_do_crash_chaining;
int mini_verbose = 0;

/*
 * This flag controls whenever the runtime uses LLVM for JIT compilation, and whenever
 * it can load AOT code compiled by LLVM.
 */
gboolean mono_use_llvm = FALSE;

#define mono_jit_lock() mono_os_mutex_lock (&jit_mutex)
#define mono_jit_unlock() mono_os_mutex_unlock (&jit_mutex)
static mono_mutex_t jit_mutex;

static MonoCodeManager *global_codeman;

MonoDebugOptions debug_options;

#ifdef VALGRIND_JIT_REGISTER_MAP
int valgrind_register;
#endif

static GSList *tramp_infos;

static void register_icalls (void);

gboolean
mono_running_on_valgrind (void)
{
#ifndef HOST_WIN32
	if (RUNNING_ON_VALGRIND){
#ifdef VALGRIND_JIT_REGISTER_MAP
		valgrind_register = TRUE;
#endif
		return TRUE;
	} else
#endif
		return FALSE;
}

typedef struct {
	void *ip;
	MonoMethod *method;
} FindTrampUserData;

static void
find_tramp (gpointer key, gpointer value, gpointer user_data)
{
	FindTrampUserData *ud = (FindTrampUserData*)user_data;

	if (value == ud->ip)
		ud->method = (MonoMethod*)key;
}

/* debug function */
G_GNUC_UNUSED static char*
get_method_from_ip (void *ip)
{
	MonoJitInfo *ji;
	MonoMethod *method;
	char *method_name;
	char *res;
	MonoDomain *domain = mono_domain_get ();
	MonoDebugSourceLocation *location;
	FindTrampUserData user_data;

	if (!domain)
		domain = mono_get_root_domain ();

	ji = mono_jit_info_table_find_internal (domain, (char *)ip, TRUE, TRUE);
	if (!ji) {
		user_data.ip = ip;
		user_data.method = NULL;
		mono_domain_lock (domain);
		g_hash_table_foreach (domain_jit_info (domain)->jit_trampoline_hash, find_tramp, &user_data);
		mono_domain_unlock (domain);
		if (user_data.method) {
			char *mname = mono_method_full_name (user_data.method, TRUE);
			res = g_strdup_printf ("<%p - JIT trampoline for %s>", ip, mname);
			g_free (mname);
			return res;
		}
		else
			return NULL;
	} else if (ji->is_trampoline) {
		res = g_strdup_printf ("<%p - %s trampoline>", ip, ((MonoTrampInfo*)ji->d.tramp_info)->name);
		return res;
	}

	method = jinfo_get_method (ji);
	method_name = mono_method_full_name (method, TRUE);
	/* FIXME: unused ? */
	location = mono_debug_lookup_source_location (method, (guint32)((guint8*)ip - (guint8*)ji->code_start), domain);

	res = g_strdup_printf (" %s {%p} + 0x%x (%p %p) [%p - %s]", method_name, method, (int)((char*)ip - (char*)ji->code_start), ji->code_start, (char*)ji->code_start + ji->code_size, domain, domain->friendly_name);

	mono_debug_free_source_location (location);
	g_free (method_name);

	return res;
}

/**
 * mono_pmip:
 * @ip: an instruction pointer address
 *
 * This method is used from a debugger to get the name of the
 * method at address @ip.   This routine is typically invoked from
 * a debugger like this:
 *
 * (gdb) print mono_pmip ($pc)
 *
 * Returns: the name of the method at address @ip.
 */
G_GNUC_UNUSED char *
mono_pmip (void *ip)
{
	return get_method_from_ip (ip);
}

/**
 * mono_print_method_from_ip
 * @ip: an instruction pointer address
 *
 * This method is used from a debugger to get the name of the
 * method at address @ip.
 *
 * This prints the name of the method at address @ip in the standard
 * output.  Unlike mono_pmip which returns a string, this routine
 * prints the value on the standard output.
 */
#ifdef __GNUC__
/* Prevent the linker from optimizing this away in embedding setups to help debugging */
 __attribute__((used))
#endif
void
mono_print_method_from_ip (void *ip)
{
	MonoJitInfo *ji;
	char *method;
	MonoDebugSourceLocation *source;
	MonoDomain *domain = mono_domain_get ();
	MonoDomain *target_domain = mono_domain_get ();
	FindTrampUserData user_data;
	MonoGenericSharingContext*gsctx;
	const char *shared_type;

	ji = mini_jit_info_table_find_ext (domain, (char *)ip, TRUE, &target_domain);
	if (ji && ji->is_trampoline) {
		MonoTrampInfo *tinfo = (MonoTrampInfo *)ji->d.tramp_info;

		printf ("IP %p is at offset 0x%x of trampoline '%s'.\n", ip, (int)((guint8*)ip - tinfo->code), tinfo->name);
		return;
	}

	if (!ji) {
		user_data.ip = ip;
		user_data.method = NULL;
		mono_domain_lock (domain);
		g_hash_table_foreach (domain_jit_info (domain)->jit_trampoline_hash, find_tramp, &user_data);
		mono_domain_unlock (domain);

		if (user_data.method) {
			char *mname = mono_method_full_name (user_data.method, TRUE);
			printf ("IP %p is a JIT trampoline for %s\n", ip, mname);
			g_free (mname);
			return;
		}

		g_print ("No method at %p\n", ip);
		fflush (stdout);
		return;
	}
	method = mono_method_full_name (jinfo_get_method (ji), TRUE);
	source = mono_debug_lookup_source_location (jinfo_get_method (ji), (guint32)((guint8*)ip - (guint8*)ji->code_start), target_domain);

	gsctx = mono_jit_info_get_generic_sharing_context (ji);
	shared_type = "";
	if (gsctx) {
		if (gsctx->is_gsharedvt)
			shared_type = "gsharedvt ";
		else
			shared_type = "gshared ";
	}

	g_print ("IP %p at offset 0x%x of %smethod %s (%p %p)[domain %p - %s]\n", ip, (int)((char*)ip - (char*)ji->code_start), shared_type, method, ji->code_start, (char*)ji->code_start + ji->code_size, target_domain, target_domain->friendly_name);

	if (source)
		g_print ("%s:%d\n", source->source_file, source->row);
	fflush (stdout);

	mono_debug_free_source_location (source);
	g_free (method);
}

/*
 * mono_method_same_domain:
 *
 * Determine whenever two compiled methods are in the same domain, thus
 * the address of the callee can be embedded in the caller.
 */
gboolean mono_method_same_domain (MonoJitInfo *caller, MonoJitInfo *callee)
{
	MonoMethod *cmethod;

	if (!caller || caller->is_trampoline || !callee || callee->is_trampoline)
		return FALSE;

	/*
	 * If the call was made from domain-neutral to domain-specific
	 * code, we can't patch the call site.
	 */
	if (caller->domain_neutral && !callee->domain_neutral)
		return FALSE;

	cmethod = jinfo_get_method (caller);
	if ((cmethod->klass == mono_defaults.appdomain_class) &&
		(strstr (cmethod->name, "InvokeInDomain"))) {
		 /* The InvokeInDomain methods change the current appdomain */
		return FALSE;
	}

	return TRUE;
}

/*
 * mono_global_codeman_reserve:
 *
 *  Allocate code memory from the global code manager.
 */
void *mono_global_codeman_reserve (int size)
{
	void *ptr;

	if (mono_aot_only)
		g_error ("Attempting to allocate from the global code manager while running with --aot-only.\n");

	if (!global_codeman) {
		/* This can happen during startup */
		global_codeman = mono_code_manager_new ();
		return mono_code_manager_reserve (global_codeman, size);
	}
	else {
		mono_jit_lock ();
		ptr = mono_code_manager_reserve (global_codeman, size);
		mono_jit_unlock ();
		return ptr;
	}
}

#if defined(__native_client_codegen__) && defined(__native_client__)
void
mono_nacl_gc()
{
#ifdef __native_client_gc__
	__nacl_suspend_thread_if_needed();
#endif
}
#endif /* __native_client__ */

/**
 * mono_create_unwind_op:
 *
 *   Create an unwind op with the given parameters.
 */
MonoUnwindOp*
mono_create_unwind_op (int when, int tag, int reg, int val)
{
	MonoUnwindOp *op = g_new0 (MonoUnwindOp, 1);

	op->op = tag;
	op->reg = reg;
	op->val = val;
	op->when = when;

	return op;
}

MonoJumpInfoToken *
mono_jump_info_token_new2 (MonoMemPool *mp, MonoImage *image, guint32 token, MonoGenericContext *context)
{
	MonoJumpInfoToken *res = (MonoJumpInfoToken *)mono_mempool_alloc0 (mp, sizeof (MonoJumpInfoToken));
	res->image = image;
	res->token = token;
	res->has_context = context != NULL;
	if (context)
		memcpy (&res->context, context, sizeof (MonoGenericContext));

	return res;
}

MonoJumpInfoToken *
mono_jump_info_token_new (MonoMemPool *mp, MonoImage *image, guint32 token)
{
	return mono_jump_info_token_new2 (mp, image, token, NULL);
}

/*
 * mono_tramp_info_create:
 *
 *   Create a MonoTrampInfo structure from the arguments. This function assumes ownership
 * of JI, and UNWIND_OPS.
 */
MonoTrampInfo*
mono_tramp_info_create (const char *name, guint8 *code, guint32 code_size, MonoJumpInfo *ji, GSList *unwind_ops)
{
	MonoTrampInfo *info = g_new0 (MonoTrampInfo, 1);

	info->name = g_strdup ((char*)name);
	info->code = code;
	info->code_size = code_size;
	info->ji = ji;
	info->unwind_ops = unwind_ops;

	return info;
}

void
mono_tramp_info_free (MonoTrampInfo *info)
{
	g_free (info->name);

	// FIXME: ji
	mono_free_unwind_info (info->unwind_ops);
	g_free (info);
}

static void
register_trampoline_jit_info (MonoDomain *domain, MonoTrampInfo *info)
{
	MonoJitInfo *ji;

	ji = (MonoJitInfo *)mono_domain_alloc0 (domain, mono_jit_info_size ((MonoJitInfoFlags)0, 0, 0));
	mono_jit_info_init (ji, NULL, info->code, info->code_size, (MonoJitInfoFlags)0, 0, 0);
	ji->d.tramp_info = info;
	ji->is_trampoline = TRUE;

	ji->unwind_info = mono_cache_unwind_info (info->uw_info, info->uw_info_len);

	mono_jit_info_table_add (domain, ji);
}

/*
 * mono_tramp_info_register:
 *
 * Remember INFO for use by xdebug, mono_print_method_from_ip (), jit maps, etc.
 * INFO can be NULL.
 * Frees INFO.
 */
void
mono_tramp_info_register (MonoTrampInfo *info, MonoDomain *domain)
{
	MonoTrampInfo *copy;

	if (!info)
		return;

	if (!domain)
		domain = mono_get_root_domain ();

	copy = g_new0 (MonoTrampInfo, 1);
	copy->code = info->code;
	copy->code_size = info->code_size;
	copy->name = g_strdup (info->name);

	if (info->unwind_ops) {
		copy->uw_info = mono_unwind_ops_encode (info->unwind_ops, &copy->uw_info_len);
	} else {
		/* Trampolines from aot have the unwind ops already encoded */
		copy->uw_info = info->uw_info;
		copy->uw_info_len = info->uw_info_len;
	}

	mono_jit_lock ();
	tramp_infos = g_slist_prepend (tramp_infos, copy);
	mono_jit_unlock ();

	mono_save_trampoline_xdebug_info (info);

	/* Only register trampolines that have unwind infos */
	if (mono_get_root_domain () && copy->uw_info)
		register_trampoline_jit_info (domain, copy);

	if (mono_jit_map_is_enabled ())
		mono_emit_jit_tramp (info->code, info->code_size, info->name);

	mono_tramp_info_free (info);
}

static void
mono_tramp_info_cleanup (void)
{
	GSList *l;

	for (l = tramp_infos; l; l = l->next) {
		MonoTrampInfo *info = (MonoTrampInfo *)l->data;

		mono_tramp_info_free (info);
	}
	g_slist_free (tramp_infos);
}

/* Register trampolines created before the root domain was created in the jit info tables */
static void
register_trampolines (MonoDomain *domain)
{
	GSList *l;

	for (l = tramp_infos; l; l = l->next) {
		MonoTrampInfo *info = (MonoTrampInfo *)l->data;

		register_trampoline_jit_info (domain, info);
	}
}

G_GNUC_UNUSED static void
break_count (void)
{
}

/*
 * Runtime debugging tool, use if (debug_count ()) <x> else <y> to do <x> the first COUNT times, then do <y> afterwards.
 * Set a breakpoint in break_count () to break the last time <x> is done.
 */
G_GNUC_UNUSED gboolean
mono_debug_count (void)
{
	static int count = 0;
	static gboolean inited;
	static const char *value;

	count ++;

	if (!inited) {
		value = g_getenv ("COUNT");
		inited = TRUE;
	}

	if (!value)
		return TRUE;

	if (count == atoi (value))
		break_count ();

	if (count > atoi (value))
		return FALSE;

	return TRUE;
}

gconstpointer
mono_icall_get_wrapper_full (MonoJitICallInfo* callinfo, gboolean do_compile)
{
	MonoError error;
	char *name;
	MonoMethod *wrapper;
	gconstpointer trampoline;
	MonoDomain *domain = mono_get_root_domain ();
	gboolean check_exc = TRUE;

	if (callinfo->wrapper)
		return callinfo->wrapper;

	if (callinfo->trampoline)
		return callinfo->trampoline;

	if (!strcmp (callinfo->name, "mono_thread_interruption_checkpoint"))
		/* This icall is used to check for exceptions, so don't check in the wrapper */
		check_exc = FALSE;

	name = g_strdup_printf ("__icall_wrapper_%s", callinfo->name);
	wrapper = mono_marshal_get_icall_wrapper (callinfo->sig, name, callinfo->func, check_exc);
	g_free (name);

	if (do_compile) {
		trampoline = mono_compile_method_checked (wrapper, &error);
		mono_error_assert_ok (&error);
	} else {

		trampoline = mono_create_jit_trampoline (domain, wrapper, &error);
		mono_error_assert_ok (&error);
		trampoline = mono_create_ftnptr (domain, (gpointer)trampoline);
	}

	mono_loader_lock ();
	if (!callinfo->trampoline) {
		mono_register_jit_icall_wrapper (callinfo, trampoline);
		callinfo->trampoline = trampoline;
	}
	mono_loader_unlock ();

	return callinfo->trampoline;
}

gconstpointer
mono_icall_get_wrapper (MonoJitICallInfo* callinfo)
{
	return mono_icall_get_wrapper_full (callinfo, FALSE);
}

static MonoJitDynamicMethodInfo*
mono_dynamic_code_hash_lookup (MonoDomain *domain, MonoMethod *method)
{
	MonoJitDynamicMethodInfo *res;

	if (domain_jit_info (domain)->dynamic_code_hash)
		res = (MonoJitDynamicMethodInfo *)g_hash_table_lookup (domain_jit_info (domain)->dynamic_code_hash, method);
	else
		res = NULL;
	return res;
}

static void
register_opcode_emulation (int opcode, const char *name, const char *sigstr, gpointer func, const char *symbol, gboolean no_throw)
{
#ifndef DISABLE_JIT
	mini_register_opcode_emulation (opcode, name, sigstr, func, symbol, no_throw);
#else
	MonoMethodSignature *sig = mono_create_icall_signature (sigstr);

	g_assert (!sig->hasthis);
	g_assert (sig->param_count < 3);

	/* Opcode emulation functions are assumed to don't call mono_raise_exception () */
	mono_register_jit_icall_full (func, name, sig, no_throw, TRUE, symbol);
#endif
}

/*
 * For JIT icalls implemented in C.
 * NAME should be the same as the name of the C function whose address is FUNC.
 * If @avoid_wrapper is TRUE, no wrapper is generated. This is for perf critical icalls which
 * can't throw exceptions.
 */
static void
register_icall (gpointer func, const char *name, const char *sigstr, gboolean avoid_wrapper)
{
	MonoMethodSignature *sig;

	if (sigstr)
		sig = mono_create_icall_signature (sigstr);
	else
		sig = NULL;

	mono_register_jit_icall_full (func, name, sig, avoid_wrapper, FALSE, avoid_wrapper ? name : NULL);
}

static void
register_icall_no_wrapper (gpointer func, const char *name, const char *sigstr)
{
	MonoMethodSignature *sig;

	if (sigstr)
		sig = mono_create_icall_signature (sigstr);
	else
		sig = NULL;

	mono_register_jit_icall_full (func, name, sig, TRUE, FALSE, name);
}

static void
register_icall_with_wrapper (gpointer func, const char *name, const char *sigstr)
{
	MonoMethodSignature *sig;

	if (sigstr)
		sig = mono_create_icall_signature (sigstr);
	else
		sig = NULL;

	mono_register_jit_icall_full (func, name, sig, FALSE, FALSE, NULL);
}

static void
register_dyn_icall (gpointer func, const char *name, const char *sigstr, gboolean save)
{
	MonoMethodSignature *sig;

	if (sigstr)
		sig = mono_create_icall_signature (sigstr);
	else
		sig = NULL;

	mono_register_jit_icall (func, name, sig, save);
}

#ifdef MONO_HAVE_FAST_TLS
MONO_FAST_TLS_DECLARE(mono_lmf_addr);
#ifdef MONO_ARCH_ENABLE_MONO_LMF_VAR
/*
 * When this is defined, the current lmf is stored in this tls variable instead of in
 * jit_tls->lmf.
 */
MONO_FAST_TLS_DECLARE(mono_lmf);
#endif
#endif

gint32
mono_get_jit_tls_offset (void)
{
	int offset;

#ifdef HOST_WIN32
	if (mono_jit_tls_id)
		offset = mono_jit_tls_id;
	else
		/* FIXME: Happens during startup */
		offset = -1;
#else
	MONO_THREAD_VAR_OFFSET (mono_jit_tls, offset);
#endif
	return offset;
}

gint32
mono_get_lmf_tls_offset (void)
{
#if defined(MONO_ARCH_ENABLE_MONO_LMF_VAR)
	int offset;
	MONO_THREAD_VAR_OFFSET(mono_lmf,offset);
	return offset;
#else
	return -1;
#endif
}

gint32
mono_get_lmf_addr_tls_offset (void)
{
	int offset;
	MONO_THREAD_VAR_OFFSET(mono_lmf_addr,offset);
	return offset;
}

MonoLMF *
mono_get_lmf (void)
{
#if defined(MONO_HAVE_FAST_TLS) && defined(MONO_ARCH_ENABLE_MONO_LMF_VAR)
	return (MonoLMF *)MONO_FAST_TLS_GET (mono_lmf);
#else
	MonoJitTlsData *jit_tls;

	if ((jit_tls = mono_native_tls_get_value (mono_jit_tls_id)))
		return jit_tls->lmf;
	/*
	 * We do not assert here because this function can be called from
	 * mini-gc.c on a thread that has not executed any managed code, yet
	 * (the thread object allocation can trigger a collection).
	 */
	return NULL;
#endif
}

MonoLMF **
mono_get_lmf_addr (void)
{
#ifdef MONO_HAVE_FAST_TLS
	return (MonoLMF **)MONO_FAST_TLS_GET (mono_lmf_addr);
#else
	MonoJitTlsData *jit_tls;

	jit_tls = mono_native_tls_get_value (mono_jit_tls_id);
	if (G_LIKELY (jit_tls))
		return &jit_tls->lmf;

	/*
	 * When resolving the call to mono_jit_thread_attach full-aot will look
	 * in the plt, which causes a call into the generic trampoline, which in turn
	 * tries to resolve the lmf_addr creating a cyclic dependency.  We cannot
	 * call mono_jit_thread_attach from the native-to-managed wrapper, without
	 * mono_get_lmf_addr, and mono_get_lmf_addr requires the thread to be attached.
	 */

	mono_thread_attach (mono_get_root_domain ());
	mono_thread_set_state (mono_thread_internal_current (), ThreadState_Background);

	if ((jit_tls = mono_native_tls_get_value (mono_jit_tls_id)))
		return &jit_tls->lmf;

	g_assert_not_reached ();
	return NULL;
#endif
}

void
mono_set_lmf (MonoLMF *lmf)
{
#if defined(MONO_HAVE_FAST_TLS) && defined(MONO_ARCH_ENABLE_MONO_LMF_VAR)
	MONO_FAST_TLS_SET (mono_lmf, lmf);
#endif

	(*mono_get_lmf_addr ()) = lmf;
}

MonoJitTlsData*
mono_get_jit_tls (void)
{
	return (MonoJitTlsData *)mono_native_tls_get_value (mono_jit_tls_id);
}

static void
mono_set_jit_tls (MonoJitTlsData *jit_tls)
{
	MonoThreadInfo *info;

	mono_native_tls_set_value (mono_jit_tls_id, jit_tls);

#ifdef MONO_HAVE_FAST_TLS
	MONO_FAST_TLS_SET (mono_jit_tls, jit_tls);
#endif

	/* Save it into MonoThreadInfo so it can be accessed by mono_thread_state_init_from_handle () */
	info = mono_thread_info_current ();
	if (info)
		mono_thread_info_tls_set (info, TLS_KEY_JIT_TLS, jit_tls);
}

static void
mono_set_lmf_addr (gpointer lmf_addr)
{
	MonoThreadInfo *info;

#ifdef MONO_HAVE_FAST_TLS
	MONO_FAST_TLS_SET (mono_lmf_addr, lmf_addr);
#endif

	/* Save it into MonoThreadInfo so it can be accessed by mono_thread_state_init_from_handle () */
	info = mono_thread_info_current ();
	if (info)
		mono_thread_info_tls_set (info, TLS_KEY_LMF_ADDR, lmf_addr);
}

/*
 * mono_jit_thread_attach:
 *
 * Called by Xamarin.Mac and other products. Attach thread to runtime if
 * needed and switch to @domain.
 *
 * @return the original domain which needs to be restored, or NULL.
 */
MonoDomain*
mono_jit_thread_attach (MonoDomain *domain)
{
	MonoDomain *orig;
	gboolean attached;

	g_assert (!mono_threads_is_coop_enabled ());

	if (!domain) {
		/* Happens when called from AOTed code which is only used in the root domain. */
		domain = mono_get_root_domain ();
	}

	g_assert (domain);

#ifdef MONO_HAVE_FAST_TLS
	attached = MONO_FAST_TLS_GET (mono_lmf_addr) != NULL;
#else
	attached = mono_native_tls_get_value (mono_jit_tls_id) != NULL;
#endif

	if (!attached) {
		mono_thread_attach (domain);

		// #678164
		mono_thread_set_state (mono_thread_internal_current (), ThreadState_Background);
	}

	orig = mono_domain_get ();
	if (orig != domain)
		mono_domain_set (domain, TRUE);

	return orig != domain ? orig : NULL;
}

/*
 * mono_jit_set_domain:
 *
 * Set domain to @domain if @domain is not null
 */
void
mono_jit_set_domain (MonoDomain *domain)
{
	g_assert (!mono_threads_is_coop_enabled ());

	if (domain)
		mono_domain_set (domain, TRUE);
}

/**
 * mono_thread_abort:
 * @obj: exception object
 *
 * abort the thread, print exception information and stack trace
 */
static void
mono_thread_abort (MonoObject *obj)
{
	/* MonoJitTlsData *jit_tls = mono_native_tls_get_value (mono_jit_tls_id); */

	/* handle_remove should be eventually called for this thread, too
	g_free (jit_tls);*/

	if ((mono_runtime_unhandled_exception_policy_get () == MONO_UNHANDLED_POLICY_LEGACY) ||
			(obj->vtable->klass == mono_defaults.threadabortexception_class)) {
		mono_thread_exit ();
	} else {
		mono_invoke_unhandled_exception_hook (obj);
	}
}

static void*
setup_jit_tls_data (gpointer stack_start, gpointer abort_func)
{
	MonoJitTlsData *jit_tls;
	MonoLMF *lmf;

	jit_tls = (MonoJitTlsData *)mono_native_tls_get_value (mono_jit_tls_id);
	if (jit_tls)
		return jit_tls;

	jit_tls = g_new0 (MonoJitTlsData, 1);

	jit_tls->abort_func = (void (*)(MonoObject *))abort_func;
	jit_tls->end_of_stack = stack_start;

	mono_set_jit_tls (jit_tls);

	lmf = g_new0 (MonoLMF, 1);
	MONO_ARCH_INIT_TOP_LMF_ENTRY (lmf);

	jit_tls->first_lmf = lmf;

#if defined(MONO_HAVE_FAST_TLS) && defined(MONO_ARCH_ENABLE_MONO_LMF_VAR)
	/* jit_tls->lmf is unused */
	MONO_FAST_TLS_SET (mono_lmf, lmf);
	mono_set_lmf_addr (MONO_FAST_TLS_ADDR (mono_lmf));
#else
	mono_set_lmf_addr (&jit_tls->lmf);

	jit_tls->lmf = lmf;
#endif

#ifdef MONO_ARCH_HAVE_TLS_INIT
	mono_arch_tls_init ();
#endif

	mono_setup_altstack (jit_tls);

	return jit_tls;
}

static void
free_jit_tls_data (MonoJitTlsData *jit_tls)
{
	mono_arch_free_jit_tls_data (jit_tls);
	mono_free_altstack (jit_tls);

	g_free (jit_tls->first_lmf);
	g_free (jit_tls);
}

static void
mono_thread_start_cb (intptr_t tid, gpointer stack_start, gpointer func)
{
	MonoThreadInfo *thread;
	void *jit_tls = setup_jit_tls_data (stack_start, mono_thread_abort);
	thread = mono_thread_info_current_unchecked ();
	if (thread)
		thread->jit_data = jit_tls;

	mono_arch_cpu_init ();
}

void (*mono_thread_attach_aborted_cb ) (MonoObject *obj) = NULL;

static void
mono_thread_abort_dummy (MonoObject *obj)
{
  if (mono_thread_attach_aborted_cb)
    mono_thread_attach_aborted_cb (obj);
  else
    mono_thread_abort (obj);
}

static void
mono_thread_attach_cb (intptr_t tid, gpointer stack_start)
{
	MonoThreadInfo *thread;
	void *jit_tls = setup_jit_tls_data (stack_start, mono_thread_abort_dummy);
	thread = mono_thread_info_current_unchecked ();
	if (thread)
		thread->jit_data = jit_tls;

	mono_arch_cpu_init ();
}

static void
mini_thread_cleanup (MonoNativeThreadId tid)
{
	MonoJitTlsData *jit_tls = NULL;
	MonoThreadInfo *info;

	info = mono_thread_info_current_unchecked ();

	/* We can't clean up tls information if we are on another thread, it will clean up the wrong stuff
	 * It would be nice to issue a warning when this happens outside of the shutdown sequence. but it's
	 * not a trivial thing.
	 *
	 * The current offender is mono_thread_manage which cleanup threads from the outside.
	 */
	if (info && mono_thread_info_get_tid (info) == tid) {
		jit_tls = (MonoJitTlsData *)info->jit_data;
		info->jit_data = NULL;

		mono_set_jit_tls (NULL);

		/* If we attach a thread but never call into managed land, we might never get an lmf.*/
		if (mono_get_lmf ()) {
			mono_set_lmf (NULL);
			mono_set_lmf_addr (NULL);
		}
	} else {
		info = mono_thread_info_lookup (tid);
		if (info) {
			jit_tls = (MonoJitTlsData *)info->jit_data;
			info->jit_data = NULL;
		}
		mono_hazard_pointer_clear (mono_hazard_pointer_get (), 1);
	}

	if (jit_tls)
		free_jit_tls_data (jit_tls);
}

int
mini_get_tls_offset (MonoTlsKey key)
{
	int offset;
	g_assert (MONO_ARCH_HAVE_TLS_GET);

	switch (key) {
	case TLS_KEY_THREAD:
		offset = mono_thread_get_tls_offset ();
		break;
	case TLS_KEY_JIT_TLS:
		offset = mono_get_jit_tls_offset ();
		break;
	case TLS_KEY_DOMAIN:
		offset = mono_domain_get_tls_offset ();
		break;
	case TLS_KEY_LMF:
		offset = mono_get_lmf_tls_offset ();
		break;
	case TLS_KEY_LMF_ADDR:
		offset = mono_get_lmf_addr_tls_offset ();
		break;
	default:
		offset = mono_tls_key_get_offset (key);
		g_assert (offset != -1);
		break;
	}

	return offset;
}

static gboolean
mini_tls_key_supported (MonoTlsKey key)
{
	if (!MONO_ARCH_HAVE_TLS_GET)
		return FALSE;

	return mini_get_tls_offset (key) != -1;
}

MonoJumpInfo *
mono_patch_info_list_prepend (MonoJumpInfo *list, int ip, MonoJumpInfoType type, gconstpointer target)
{
	MonoJumpInfo *ji = g_new0 (MonoJumpInfo, 1);

	ji->ip.i = ip;
	ji->type = type;
	ji->data.target = target;
	ji->next = list;

	return ji;
}

/**
 * mono_patch_info_dup_mp:
 *
 * Make a copy of PATCH_INFO, allocating memory from the mempool MP.
 */
MonoJumpInfo*
mono_patch_info_dup_mp (MonoMemPool *mp, MonoJumpInfo *patch_info)
{
	MonoJumpInfo *res = (MonoJumpInfo *)mono_mempool_alloc (mp, sizeof (MonoJumpInfo));
	memcpy (res, patch_info, sizeof (MonoJumpInfo));

	switch (patch_info->type) {
	case MONO_PATCH_INFO_RVA:
	case MONO_PATCH_INFO_LDSTR:
	case MONO_PATCH_INFO_TYPE_FROM_HANDLE:
	case MONO_PATCH_INFO_LDTOKEN:
	case MONO_PATCH_INFO_DECLSEC:
		res->data.token = (MonoJumpInfoToken *)mono_mempool_alloc (mp, sizeof (MonoJumpInfoToken));
		memcpy (res->data.token, patch_info->data.token, sizeof (MonoJumpInfoToken));
		break;
	case MONO_PATCH_INFO_SWITCH:
		res->data.table = (MonoJumpInfoBBTable *)mono_mempool_alloc (mp, sizeof (MonoJumpInfoBBTable));
		memcpy (res->data.table, patch_info->data.table, sizeof (MonoJumpInfoBBTable));
		res->data.table->table = (MonoBasicBlock **)mono_mempool_alloc (mp, sizeof (MonoBasicBlock*) * patch_info->data.table->table_size);
		memcpy (res->data.table->table, patch_info->data.table->table, sizeof (MonoBasicBlock*) * patch_info->data.table->table_size);
		break;
	case MONO_PATCH_INFO_RGCTX_FETCH:
	case MONO_PATCH_INFO_RGCTX_SLOT_INDEX:
		res->data.rgctx_entry = (MonoJumpInfoRgctxEntry *)mono_mempool_alloc (mp, sizeof (MonoJumpInfoRgctxEntry));
		memcpy (res->data.rgctx_entry, patch_info->data.rgctx_entry, sizeof (MonoJumpInfoRgctxEntry));
		res->data.rgctx_entry->data = mono_patch_info_dup_mp (mp, res->data.rgctx_entry->data);
		break;
	case MONO_PATCH_INFO_DELEGATE_TRAMPOLINE:
		res->data.del_tramp = (MonoDelegateClassMethodPair *)mono_mempool_alloc0 (mp, sizeof (MonoDelegateClassMethodPair));
		memcpy (res->data.del_tramp, patch_info->data.del_tramp, sizeof (MonoDelegateClassMethodPair));
		break;
	case MONO_PATCH_INFO_GSHAREDVT_CALL:
		res->data.gsharedvt = (MonoJumpInfoGSharedVtCall *)mono_mempool_alloc (mp, sizeof (MonoJumpInfoGSharedVtCall));
		memcpy (res->data.gsharedvt, patch_info->data.gsharedvt, sizeof (MonoJumpInfoGSharedVtCall));
		break;
	case MONO_PATCH_INFO_GSHAREDVT_METHOD: {
		MonoGSharedVtMethodInfo *info;
		MonoGSharedVtMethodInfo *oinfo;
		int i;

		oinfo = patch_info->data.gsharedvt_method;
		info = (MonoGSharedVtMethodInfo *)mono_mempool_alloc (mp, sizeof (MonoGSharedVtMethodInfo));
		res->data.gsharedvt_method = info;
		memcpy (info, oinfo, sizeof (MonoGSharedVtMethodInfo));
		info->entries = (MonoRuntimeGenericContextInfoTemplate *)mono_mempool_alloc (mp, sizeof (MonoRuntimeGenericContextInfoTemplate) * info->count_entries);
		for (i = 0; i < oinfo->num_entries; ++i) {
			MonoRuntimeGenericContextInfoTemplate *otemplate = &oinfo->entries [i];
			MonoRuntimeGenericContextInfoTemplate *template_ = &info->entries [i];

			memcpy (template_, otemplate, sizeof (MonoRuntimeGenericContextInfoTemplate));
		}
		//info->locals_types = mono_mempool_alloc0 (mp, info->nlocals * sizeof (MonoType*));
		//memcpy (info->locals_types, oinfo->locals_types, info->nlocals * sizeof (MonoType*));
		break;
	}
	case MONO_PATCH_INFO_VIRT_METHOD: {
		MonoJumpInfoVirtMethod *info;
		MonoJumpInfoVirtMethod *oinfo;

		oinfo = patch_info->data.virt_method;
		info = (MonoJumpInfoVirtMethod *)mono_mempool_alloc0 (mp, sizeof (MonoJumpInfoVirtMethod));
		res->data.virt_method = info;
		memcpy (info, oinfo, sizeof (MonoJumpInfoVirtMethod));
		break;
	}
	default:
		break;
	}

	return res;
}

guint
mono_patch_info_hash (gconstpointer data)
{
	const MonoJumpInfo *ji = (MonoJumpInfo*)data;

	switch (ji->type) {
	case MONO_PATCH_INFO_RVA:
	case MONO_PATCH_INFO_LDSTR:
	case MONO_PATCH_INFO_LDTOKEN:
	case MONO_PATCH_INFO_DECLSEC:
		return (ji->type << 8) | ji->data.token->token;
	case MONO_PATCH_INFO_TYPE_FROM_HANDLE:
		return (ji->type << 8) | ji->data.token->token | (ji->data.token->has_context ? (gsize)ji->data.token->context.class_inst : 0);
	case MONO_PATCH_INFO_INTERNAL_METHOD:
		return (ji->type << 8) | g_str_hash (ji->data.name);
	case MONO_PATCH_INFO_VTABLE:
	case MONO_PATCH_INFO_CLASS:
	case MONO_PATCH_INFO_IID:
	case MONO_PATCH_INFO_ADJUSTED_IID:
	case MONO_PATCH_INFO_METHODCONST:
	case MONO_PATCH_INFO_METHOD:
	case MONO_PATCH_INFO_METHOD_JUMP:
	case MONO_PATCH_INFO_IMAGE:
	case MONO_PATCH_INFO_ICALL_ADDR:
	case MONO_PATCH_INFO_ICALL_ADDR_CALL:
	case MONO_PATCH_INFO_FIELD:
	case MONO_PATCH_INFO_SFLDA:
	case MONO_PATCH_INFO_SEQ_POINT_INFO:
	case MONO_PATCH_INFO_METHOD_RGCTX:
	case MONO_PATCH_INFO_SIGNATURE:
	case MONO_PATCH_INFO_TLS_OFFSET:
	case MONO_PATCH_INFO_METHOD_CODE_SLOT:
	case MONO_PATCH_INFO_AOT_JIT_INFO:
		return (ji->type << 8) | (gssize)ji->data.target;
	case MONO_PATCH_INFO_GSHAREDVT_CALL:
		return (ji->type << 8) | (gssize)ji->data.gsharedvt->method;
	case MONO_PATCH_INFO_RGCTX_FETCH:
	case MONO_PATCH_INFO_RGCTX_SLOT_INDEX: {
		MonoJumpInfoRgctxEntry *e = ji->data.rgctx_entry;

		return (ji->type << 8) | (gssize)e->method | (e->in_mrgctx) | e->info_type | mono_patch_info_hash (e->data);
	}
	case MONO_PATCH_INFO_INTERRUPTION_REQUEST_FLAG:
	case MONO_PATCH_INFO_MSCORLIB_GOT_ADDR:
	case MONO_PATCH_INFO_GC_CARD_TABLE_ADDR:
	case MONO_PATCH_INFO_GC_NURSERY_START:
	case MONO_PATCH_INFO_GC_NURSERY_BITS:
	case MONO_PATCH_INFO_JIT_TLS_ID:
	case MONO_PATCH_INFO_GOT_OFFSET:
	case MONO_PATCH_INFO_GC_SAFE_POINT_FLAG:
	case MONO_PATCH_INFO_AOT_MODULE:
		return (ji->type << 8);
	case MONO_PATCH_INFO_CASTCLASS_CACHE:
		return (ji->type << 8) | (ji->data.index);
	case MONO_PATCH_INFO_SWITCH:
		return (ji->type << 8) | ji->data.table->table_size;
	case MONO_PATCH_INFO_GSHAREDVT_METHOD:
		return (ji->type << 8) | (gssize)ji->data.gsharedvt_method->method;
	case MONO_PATCH_INFO_OBJC_SELECTOR_REF:
		/* Hash on the selector name */
		return g_str_hash (ji->data.target);
	case MONO_PATCH_INFO_DELEGATE_TRAMPOLINE:
		return (ji->type << 8) | (gsize)ji->data.del_tramp->klass | (gsize)ji->data.del_tramp->method | (gsize)ji->data.del_tramp->is_virtual;
	case MONO_PATCH_INFO_LDSTR_LIT:
		return g_str_hash (ji->data.target);
	case MONO_PATCH_INFO_VIRT_METHOD: {
		MonoJumpInfoVirtMethod *info = ji->data.virt_method;

		return (ji->type << 8) | (gssize)info->klass | (gssize)info->method;
	}
	case MONO_PATCH_INFO_JIT_ICALL_ADDR:
		return (ji->type << 8) | g_str_hash (ji->data.target);
	case MONO_PATCH_INFO_GSHAREDVT_IN_WRAPPER:
		return (ji->type << 8) | mono_signature_hash (ji->data.sig);
	default:
		printf ("info type: %d\n", ji->type);
		mono_print_ji (ji); printf ("\n");
		g_assert_not_reached ();
		return 0;
	}
}

/*
 * mono_patch_info_equal:
 *
 * This might fail to recognize equivalent patches, i.e. floats, so its only
 * usable in those cases where this is not a problem, i.e. sharing GOT slots
 * in AOT.
 */
gint
mono_patch_info_equal (gconstpointer ka, gconstpointer kb)
{
	const MonoJumpInfo *ji1 = (MonoJumpInfo*)ka;
	const MonoJumpInfo *ji2 = (MonoJumpInfo*)kb;

	if (ji1->type != ji2->type)
		return 0;

	switch (ji1->type) {
	case MONO_PATCH_INFO_RVA:
	case MONO_PATCH_INFO_LDSTR:
	case MONO_PATCH_INFO_TYPE_FROM_HANDLE:
	case MONO_PATCH_INFO_LDTOKEN:
	case MONO_PATCH_INFO_DECLSEC:
		if ((ji1->data.token->image != ji2->data.token->image) ||
			(ji1->data.token->token != ji2->data.token->token) ||
			(ji1->data.token->has_context != ji2->data.token->has_context) ||
			(ji1->data.token->context.class_inst != ji2->data.token->context.class_inst) ||
			(ji1->data.token->context.method_inst != ji2->data.token->context.method_inst))
			return 0;
		break;
	case MONO_PATCH_INFO_INTERNAL_METHOD:
		return g_str_equal (ji1->data.name, ji2->data.name);
	case MONO_PATCH_INFO_RGCTX_FETCH:
	case MONO_PATCH_INFO_RGCTX_SLOT_INDEX: {
		MonoJumpInfoRgctxEntry *e1 = ji1->data.rgctx_entry;
		MonoJumpInfoRgctxEntry *e2 = ji2->data.rgctx_entry;

		return e1->method == e2->method && e1->in_mrgctx == e2->in_mrgctx && e1->info_type == e2->info_type && mono_patch_info_equal (e1->data, e2->data);
	}
	case MONO_PATCH_INFO_GSHAREDVT_CALL: {
		MonoJumpInfoGSharedVtCall *c1 = ji1->data.gsharedvt;
		MonoJumpInfoGSharedVtCall *c2 = ji2->data.gsharedvt;

		return c1->sig == c2->sig && c1->method == c2->method;
	}
	case MONO_PATCH_INFO_GSHAREDVT_METHOD:
		return ji1->data.gsharedvt_method->method == ji2->data.gsharedvt_method->method;
	case MONO_PATCH_INFO_DELEGATE_TRAMPOLINE:
		return ji1->data.del_tramp->klass == ji2->data.del_tramp->klass && ji1->data.del_tramp->method == ji2->data.del_tramp->method && ji1->data.del_tramp->is_virtual == ji2->data.del_tramp->is_virtual;
	case MONO_PATCH_INFO_CASTCLASS_CACHE:
		return ji1->data.index == ji2->data.index;
	case MONO_PATCH_INFO_VIRT_METHOD:
		return ji1->data.virt_method->klass == ji2->data.virt_method->klass && ji1->data.virt_method->method == ji2->data.virt_method->method;
	case MONO_PATCH_INFO_JIT_ICALL_ADDR:
		if (ji1->data.target == ji2->data.target)
			return 1;
		return strcmp (ji1->data.target, ji2->data.target) == 0 ? 1 : 0;
	case MONO_PATCH_INFO_GSHAREDVT_IN_WRAPPER:
		return mono_metadata_signature_equal (ji1->data.sig, ji2->data.sig) ? 1 : 0;
	default:
		if (ji1->data.target != ji2->data.target)
			return 0;
		break;
	}

	return 1;
}

gpointer
mono_resolve_patch_target (MonoMethod *method, MonoDomain *domain, guint8 *code, MonoJumpInfo *patch_info, gboolean run_cctors, MonoError *error)
{
	unsigned char *ip = patch_info->ip.i + code;
	gconstpointer target = NULL;

	mono_error_init (error);

	switch (patch_info->type) {
	case MONO_PATCH_INFO_BB:
		/*
		 * FIXME: This could be hit for methods without a prolog. Should use -1
		 * but too much code depends on a 0 initial value.
		 */
		//g_assert (patch_info->data.bb->native_offset);
		target = patch_info->data.bb->native_offset + code;
		break;
	case MONO_PATCH_INFO_ABS:
		target = patch_info->data.target;
		break;
	case MONO_PATCH_INFO_LABEL:
		target = patch_info->data.inst->inst_c0 + code;
		break;
	case MONO_PATCH_INFO_IP:
		target = ip;
		break;
	case MONO_PATCH_INFO_METHOD_REL:
		target = code + patch_info->data.offset;
		break;
	case MONO_PATCH_INFO_INTERNAL_METHOD: {
		MonoJitICallInfo *mi = mono_find_jit_icall_by_name (patch_info->data.name);
		if (!mi) {
			g_warning ("unknown MONO_PATCH_INFO_INTERNAL_METHOD %s", patch_info->data.name);
			g_assert_not_reached ();
		}
		target = mono_icall_get_wrapper (mi);
		break;
	}
	case MONO_PATCH_INFO_JIT_ICALL_ADDR: {
		MonoJitICallInfo *mi = mono_find_jit_icall_by_name (patch_info->data.name);
		if (!mi) {
			g_warning ("unknown MONO_PATCH_INFO_JIT_ICALL_ADDR %s", patch_info->data.name);
			g_assert_not_reached ();
		}
		target = mi->func;
		break;
	}
	case MONO_PATCH_INFO_METHOD_JUMP:
		target = mono_create_jump_trampoline (domain, patch_info->data.method, FALSE, error);
		if (!mono_error_ok (error))
			return NULL;
		break;
	case MONO_PATCH_INFO_METHOD:
		if (patch_info->data.method == method) {
			target = code;
		} else {
			/* get the trampoline to the method from the domain */
			target = mono_create_jit_trampoline (domain, patch_info->data.method, error);
			if (!mono_error_ok (error))
				return NULL;
		}
		break;
	case MONO_PATCH_INFO_METHOD_CODE_SLOT: {
		gpointer code_slot;

		mono_domain_lock (domain);
		if (!domain_jit_info (domain)->method_code_hash)
			domain_jit_info (domain)->method_code_hash = g_hash_table_new (NULL, NULL);
		code_slot = g_hash_table_lookup (domain_jit_info (domain)->method_code_hash, patch_info->data.method);
		if (!code_slot) {
			code_slot = mono_domain_alloc0 (domain, sizeof (gpointer));
			g_hash_table_insert (domain_jit_info (domain)->method_code_hash, patch_info->data.method, code_slot);
		}
		mono_domain_unlock (domain);
		target = code_slot;
		break;
	}
	case MONO_PATCH_INFO_GC_SAFE_POINT_FLAG:
#if defined(__native_client_codegen__)
		target = (gpointer)&__nacl_thread_suspension_needed;
#else
		g_assert (mono_threads_is_coop_enabled ());
		target = (gpointer)&mono_polling_required;
#endif
		break;
	case MONO_PATCH_INFO_SWITCH: {
		gpointer *jump_table;
		int i;
#if defined(__native_client__) && defined(__native_client_codegen__)
		/* This memory will leak, but we don't care if we're */
		/* not deleting JIT'd methods anyway                 */
		jump_table = g_malloc0 (sizeof(gpointer) * patch_info->data.table->table_size);
#else
		if (method && method->dynamic) {
			jump_table = (void **)mono_code_manager_reserve (mono_dynamic_code_hash_lookup (domain, method)->code_mp, sizeof (gpointer) * patch_info->data.table->table_size);
		} else {
			if (mono_aot_only) {
				jump_table = (void **)mono_domain_alloc (domain, sizeof (gpointer) * patch_info->data.table->table_size);
			} else {
				jump_table = (void **)mono_domain_code_reserve (domain, sizeof (gpointer) * patch_info->data.table->table_size);
			}
		}
#endif

		for (i = 0; i < patch_info->data.table->table_size; i++) {
			jump_table [i] = code + GPOINTER_TO_INT (patch_info->data.table->table [i]);
		}

		target = jump_table;
		break;
	}
	case MONO_PATCH_INFO_METHODCONST:
	case MONO_PATCH_INFO_CLASS:
	case MONO_PATCH_INFO_IMAGE:
	case MONO_PATCH_INFO_FIELD:
	case MONO_PATCH_INFO_SIGNATURE:
	case MONO_PATCH_INFO_AOT_MODULE:
		target = patch_info->data.target;
		break;
	case MONO_PATCH_INFO_IID:
		mono_class_init (patch_info->data.klass);
		target = GINT_TO_POINTER ((int)patch_info->data.klass->interface_id);
		break;
	case MONO_PATCH_INFO_ADJUSTED_IID:
		mono_class_init (patch_info->data.klass);
		target = GINT_TO_POINTER ((int)(-((patch_info->data.klass->interface_id + 1) * SIZEOF_VOID_P)));
		break;
	case MONO_PATCH_INFO_VTABLE:
		target = mono_class_vtable (domain, patch_info->data.klass);
		g_assert (target);
		break;
	case MONO_PATCH_INFO_DELEGATE_TRAMPOLINE: {
		MonoDelegateClassMethodPair *del_tramp = patch_info->data.del_tramp;

		if (del_tramp->is_virtual)
			target = mono_create_delegate_virtual_trampoline (domain, del_tramp->klass, del_tramp->method);
		else
			target = mono_create_delegate_trampoline_info (domain, del_tramp->klass, del_tramp->method);
		break;
	}
	case MONO_PATCH_INFO_SFLDA: {
		MonoVTable *vtable = mono_class_vtable (domain, patch_info->data.field->parent);

		if (mono_class_field_is_special_static (patch_info->data.field)) {
			gpointer addr = NULL;

			mono_domain_lock (domain);
			if (domain->special_static_fields)
				addr = g_hash_table_lookup (domain->special_static_fields, patch_info->data.field);
			mono_domain_unlock (domain);
			g_assert (addr);
			return addr;
		}

		g_assert (vtable);
		if (!vtable->initialized && !(vtable->klass->flags & TYPE_ATTRIBUTE_BEFORE_FIELD_INIT) && (method && mono_class_needs_cctor_run (vtable->klass, method)))
			/* Done by the generated code */
			;
		else {
			if (run_cctors) {
				if (!mono_runtime_class_init_full (vtable, error)) {
					return NULL;
				}
			}
		}
		target = (char*)mono_vtable_get_static_field_data (vtable) + patch_info->data.field->offset;
		break;
	}
	case MONO_PATCH_INFO_RVA: {
		guint32 field_index = mono_metadata_token_index (patch_info->data.token->token);
		guint32 rva;

		mono_metadata_field_info (patch_info->data.token->image, field_index - 1, NULL, &rva, NULL);
		target = mono_image_rva_map (patch_info->data.token->image, rva);
		break;
	}
	case MONO_PATCH_INFO_R4:
	case MONO_PATCH_INFO_R8:
		target = patch_info->data.target;
		break;
	case MONO_PATCH_INFO_EXC_NAME:
		target = patch_info->data.name;
		break;
	case MONO_PATCH_INFO_LDSTR:
		target =
			mono_ldstr_checked (domain, patch_info->data.token->image,
					    mono_metadata_token_index (patch_info->data.token->token), error);
		break;
	case MONO_PATCH_INFO_TYPE_FROM_HANDLE: {
		gpointer handle;
		MonoClass *handle_class;

		handle = mono_ldtoken_checked (patch_info->data.token->image,
							   patch_info->data.token->token, &handle_class, patch_info->data.token->has_context ? &patch_info->data.token->context : NULL, error);
		if (!mono_error_ok (error))
			return NULL;
		mono_class_init (handle_class);
		mono_class_init (mono_class_from_mono_type ((MonoType *)handle));

		target = mono_type_get_object_checked (domain, (MonoType *)handle, error);
		if (!mono_error_ok (error))
			return NULL;
		break;
	}
	case MONO_PATCH_INFO_LDTOKEN: {
		gpointer handle;
		MonoClass *handle_class;

		handle = mono_ldtoken_checked (patch_info->data.token->image,
							   patch_info->data.token->token, &handle_class, patch_info->data.token->has_context ? &patch_info->data.token->context : NULL, error);
 		if (!mono_error_ok (error))
			g_error ("Could not patch ldtoken due to %s", mono_error_get_message (error));
		mono_class_init (handle_class);

		target = handle;
		break;
	}
	case MONO_PATCH_INFO_DECLSEC:
		target = (mono_metadata_blob_heap (patch_info->data.token->image, patch_info->data.token->token) + 2);
		break;
	case MONO_PATCH_INFO_ICALL_ADDR:
	case MONO_PATCH_INFO_ICALL_ADDR_CALL:
		/* run_cctors == 0 -> AOT */
		if (patch_info->data.method->flags & METHOD_ATTRIBUTE_PINVOKE_IMPL) {
			const char *exc_class;
			const char *exc_arg;

			if (run_cctors) {
				target = mono_lookup_pinvoke_call (patch_info->data.method, &exc_class, &exc_arg);
				if (!target) {
					if (mono_aot_only) {
						mono_error_set_exception_instance (error, mono_exception_from_name_msg (mono_defaults.corlib, "System", exc_class, exc_arg));
						return NULL;
					}
					g_error ("Unable to resolve pinvoke method '%s' Re-run with MONO_LOG_LEVEL=debug for more information.\n", mono_method_full_name (patch_info->data.method, TRUE));
				}
			} else {
				target = NULL;
			}
		} else {
			target = mono_lookup_internal_call (patch_info->data.method);

			if (!target && run_cctors)
				g_error ("Unregistered icall '%s'\n", mono_method_full_name (patch_info->data.method, TRUE));
		}
		break;
	case MONO_PATCH_INFO_INTERRUPTION_REQUEST_FLAG:
		target = mono_thread_interruption_request_flag ();
		break;
	case MONO_PATCH_INFO_METHOD_RGCTX: {
		MonoVTable *vtable = mono_class_vtable (domain, patch_info->data.method->klass);
		g_assert (vtable);

		target = mono_method_lookup_rgctx (vtable, mini_method_get_context (patch_info->data.method)->method_inst);
		break;
	}
	case MONO_PATCH_INFO_RGCTX_SLOT_INDEX: {
		int slot = mini_get_rgctx_entry_slot (patch_info->data.rgctx_entry);

		target = GINT_TO_POINTER (MONO_RGCTX_SLOT_INDEX (slot));
		break;
	}
	case MONO_PATCH_INFO_BB_OVF:
	case MONO_PATCH_INFO_EXC_OVF:
	case MONO_PATCH_INFO_GOT_OFFSET:
	case MONO_PATCH_INFO_NONE:
		break;
	case MONO_PATCH_INFO_RGCTX_FETCH: {
		int slot = mini_get_rgctx_entry_slot (patch_info->data.rgctx_entry);

		target = mono_create_rgctx_lazy_fetch_trampoline (slot);
		break;
	}
#ifdef MONO_ARCH_SOFT_DEBUG_SUPPORTED
	case MONO_PATCH_INFO_SEQ_POINT_INFO:
		if (!run_cctors)
			/* AOT, not needed */
			target = NULL;
		else
			target = mono_arch_get_seq_point_info (domain, code);
		break;
#endif
	case MONO_PATCH_INFO_GC_CARD_TABLE_ADDR: {
		int card_table_shift_bits;
		gpointer card_table_mask;

		target = mono_gc_get_card_table (&card_table_shift_bits, &card_table_mask);
		break;
	}
	case MONO_PATCH_INFO_GC_NURSERY_START: {
		int shift_bits;
		size_t size;

		target = mono_gc_get_nursery (&shift_bits, &size);
		break;
	}
	case MONO_PATCH_INFO_GC_NURSERY_BITS: {
		int shift_bits;
		size_t size;

		mono_gc_get_nursery (&shift_bits, &size);

		target = (gpointer)(mgreg_t)shift_bits;
		break;
	}
	case MONO_PATCH_INFO_CASTCLASS_CACHE: {
		target = mono_domain_alloc0 (domain, sizeof (gpointer));
		break;
	}
	case MONO_PATCH_INFO_JIT_TLS_ID: {
		target = (gpointer) (size_t) mono_jit_tls_id;
		break;
	}
	case MONO_PATCH_INFO_TLS_OFFSET: {
		int offset;

		offset = mini_get_tls_offset ((MonoTlsKey)GPOINTER_TO_INT (patch_info->data.target));
#ifdef MONO_ARCH_HAVE_TRANSLATE_TLS_OFFSET
		offset = mono_arch_translate_tls_offset (offset);
#endif
		target = GINT_TO_POINTER (offset);
		break;
	}
	case MONO_PATCH_INFO_OBJC_SELECTOR_REF: {
		target = NULL;
		break;
	}
	case MONO_PATCH_INFO_LDSTR_LIT: {
		int len;
		char *s;

		len = strlen ((const char *)patch_info->data.target);
		s = (char *)mono_domain_alloc0 (domain, len + 1);
		memcpy (s, patch_info->data.target, len);
		target = s;

		break;
	}
	case MONO_PATCH_INFO_GSHAREDVT_IN_WRAPPER:
		target = mini_get_gsharedvt_wrapper (TRUE, NULL, patch_info->data.sig, NULL, -1, FALSE);
		break;
	default:
		g_assert_not_reached ();
	}

	return (gpointer)target;
}

void
mini_init_gsctx (MonoDomain *domain, MonoMemPool *mp, MonoGenericContext *context, MonoGenericSharingContext *gsctx)
{
	MonoGenericInst *inst;
	int i;

	memset (gsctx, 0, sizeof (MonoGenericSharingContext));

	if (context && context->class_inst) {
		inst = context->class_inst;
		for (i = 0; i < inst->type_argc; ++i) {
			MonoType *type = inst->type_argv [i];

			if (mini_is_gsharedvt_gparam (type))
				gsctx->is_gsharedvt = TRUE;
		}
	}
	if (context && context->method_inst) {
		inst = context->method_inst;

		for (i = 0; i < inst->type_argc; ++i) {
			MonoType *type = inst->type_argv [i];

			if (mini_is_gsharedvt_gparam (type))
				gsctx->is_gsharedvt = TRUE;
		}
	}
}

/*
 * LOCKING: Acquires the jit code hash lock.
 */
MonoJitInfo*
mini_lookup_method (MonoDomain *domain, MonoMethod *method, MonoMethod *shared)
{
	MonoJitInfo *ji;
	static gboolean inited = FALSE;
	static int lookups = 0;
	static int failed_lookups = 0;

	mono_domain_jit_code_hash_lock (domain);
	ji = (MonoJitInfo *)mono_internal_hash_table_lookup (&domain->jit_code_hash, method);
	if (!ji && shared) {
		/* Try generic sharing */
		ji = (MonoJitInfo *)mono_internal_hash_table_lookup (&domain->jit_code_hash, shared);
		if (ji && !ji->has_generic_jit_info)
			ji = NULL;
		if (!inited) {
			mono_counters_register ("Shared generic lookups", MONO_COUNTER_INT|MONO_COUNTER_GENERICS, &lookups);
			mono_counters_register ("Failed shared generic lookups", MONO_COUNTER_INT|MONO_COUNTER_GENERICS, &failed_lookups);
			inited = TRUE;
		}

		++lookups;
		if (!ji)
			++failed_lookups;
	}
	mono_domain_jit_code_hash_unlock (domain);

	return ji;
}

static MonoJitInfo*
lookup_method (MonoDomain *domain, MonoMethod *method)
{
	MonoJitInfo *ji;
	MonoMethod *shared;

	ji = mini_lookup_method (domain, method, NULL);

	if (!ji) {
		if (!mono_method_is_generic_sharable (method, FALSE))
			return NULL;
		shared = mini_get_shared_method (method);
		ji = mini_lookup_method (domain, method, shared);
	}

	return ji;
}

MonoJitInfo *
mono_get_jit_info_from_method (MonoDomain *domain, MonoMethod *method)
{
	return lookup_method (domain, method);
}

#if ENABLE_JIT_MAP
static FILE* perf_map_file;

void
mono_enable_jit_map (void)
{
	if (!perf_map_file) {
		char name [64];
		g_snprintf (name, sizeof (name), "/tmp/perf-%d.map", getpid ());
		unlink (name);
		perf_map_file = fopen (name, "w");
	}
}

void
mono_emit_jit_tramp (void *start, int size, const char *desc)
{
	if (perf_map_file)
		fprintf (perf_map_file, "%llx %x %s\n", (long long unsigned int)(gsize)start, size, desc);
}

void
mono_emit_jit_map (MonoJitInfo *jinfo)
{
	if (perf_map_file) {
		char *name = mono_method_full_name (jinfo_get_method (jinfo), TRUE);
		mono_emit_jit_tramp (jinfo->code_start, jinfo->code_size, name);
		g_free (name);
	}
}

gboolean
mono_jit_map_is_enabled (void)
{
	return perf_map_file != NULL;
}

#endif

static void
no_gsharedvt_in_wrapper (void)
{
	g_assert_not_reached ();
}

static gpointer
mono_jit_compile_method_with_opt (MonoMethod *method, guint32 opt, MonoError *error)
{
	MonoDomain *target_domain, *domain = mono_domain_get ();
	MonoJitInfo *info;
	gpointer code = NULL, p;
	MonoJitInfo *ji;
	MonoJitICallInfo *callinfo = NULL;
	WrapperInfo *winfo = NULL;

	mono_error_init (error);

	if (mono_llvm_only)
		/* Should be handled by the caller */
		g_assert (!(method->iflags & METHOD_IMPL_ATTRIBUTE_SYNCHRONIZED));

	/*
	 * ICALL wrappers are handled specially, since there is only one copy of them
	 * shared by all appdomains.
	 */
	if (method->wrapper_type == MONO_WRAPPER_MANAGED_TO_NATIVE)
		winfo = mono_marshal_get_wrapper_info (method);
	if (winfo && winfo->subtype == WRAPPER_SUBTYPE_ICALL_WRAPPER) {
		callinfo = mono_find_jit_icall_by_addr (winfo->d.icall.func);
		g_assert (callinfo);

		/* Must be domain neutral since there is only one copy */
		opt |= MONO_OPT_SHARED;
	} else {
		/* MONO_OPT_SHARED is no longer supported, we only use it for icall wrappers */
		opt &= ~MONO_OPT_SHARED;
	}

	if (opt & MONO_OPT_SHARED)
		target_domain = mono_get_root_domain ();
	else
		target_domain = domain;

	if (method->wrapper_type == MONO_WRAPPER_UNKNOWN) {
		WrapperInfo *info = mono_marshal_get_wrapper_info (method);

		g_assert (info);
		if (info->subtype == WRAPPER_SUBTYPE_SYNCHRONIZED_INNER) {
			MonoGenericContext *ctx = NULL;
			if (method->is_inflated)
				ctx = mono_method_get_context (method);
			method = info->d.synchronized_inner.method;
			if (ctx) {
				method = mono_class_inflate_generic_method_checked (method, ctx, error);
				g_assert (mono_error_ok (error)); /* FIXME don't swallow the error */
			}
		}
	}

	info = lookup_method (target_domain, method);
	if (info) {
		/* We can't use a domain specific method in another domain */
		if (! ((domain != target_domain) && !info->domain_neutral)) {
			MonoVTable *vtable;

			mono_jit_stats.methods_lookups++;
			vtable = mono_class_vtable_full (domain, method->klass, error);
			if (!is_ok (error))
				return NULL;
			g_assert (vtable);
			if (!mono_runtime_class_init_full (vtable, error))
				return NULL;
			return mono_create_ftnptr (target_domain, info->code_start);
		}
	}

#ifdef MONO_USE_AOT_COMPILER
	if (opt & MONO_OPT_AOT) {
		MonoDomain *domain = mono_domain_get ();

		mono_class_init (method->klass);

		if ((code = mono_aot_get_method_checked (domain, method, error))) {
			MonoVTable *vtable;

			/*
			 * In llvm-only mode, method might be a shared method, so we can't initialize its class.
			 * This is not a problem, since it will be initialized when the method is first
			 * called by init_method ().
			 */
			if (!mono_llvm_only) {
				vtable = mono_class_vtable (domain, method->klass);
				g_assert (vtable);
				if (!mono_runtime_class_init_full (vtable, error))
					return NULL;
			}
		}
		if (!is_ok (error))
			return NULL;
	}
#endif

	if (!code && mono_llvm_only) {
		if (method->wrapper_type == MONO_WRAPPER_UNKNOWN) {
			WrapperInfo *info = mono_marshal_get_wrapper_info (method);

			if (info->subtype == WRAPPER_SUBTYPE_GSHAREDVT_IN_SIG) {
				/*
				 * These wrappers are only created for signatures which are in the program, but
				 * sometimes we load methods too eagerly and have to create them even if they
				 * will never be called.
				 */
				return no_gsharedvt_in_wrapper;
			}
		}
	}

	if (!code)
		code = mono_jit_compile_method_inner (method, target_domain, opt, error);
	if (!mono_error_ok (error))
		return NULL;

	if (!code && mono_llvm_only) {
		printf ("AOT method not found in llvmonly mode: %s\n", mono_method_full_name (method, 1));
		g_assert_not_reached ();
	}

	if (!code)
		return NULL;

	if (method->wrapper_type == MONO_WRAPPER_WRITE_BARRIER || method->wrapper_type == MONO_WRAPPER_ALLOC) {
		MonoDomain *d;

		/*
		 * SGEN requires the JIT info for these methods to be registered, see is_ip_in_managed_allocator ().
		 */
		ji = mini_jit_info_table_find (mono_domain_get (), (char *)code, &d);
		g_assert (ji);
	}

	p = mono_create_ftnptr (target_domain, code);

	if (callinfo) {
		/*mono_register_jit_icall_wrapper takes the loader lock, so we take it on the outside. */
		mono_loader_lock ();
		mono_jit_lock ();
		if (!callinfo->wrapper) {
			callinfo->wrapper = p;
			mono_register_jit_icall_wrapper (callinfo, p);
		}
		mono_jit_unlock ();
		mono_loader_unlock ();
	}

	return p;
}

gpointer
mono_jit_compile_method (MonoMethod *method, MonoError *error)
{
	gpointer code;

	code = mono_jit_compile_method_with_opt (method, mono_get_optimizations_for_method (method, default_opt), error);
	return code;
}

#ifdef MONO_ARCH_HAVE_INVALIDATE_METHOD
static void
invalidated_delegate_trampoline (char *desc)
{
	g_error ("Unmanaged code called delegate of type %s which was already garbage collected.\n"
		 "See http://www.mono-project.com/Diagnostic:Delegate for an explanation and ways to fix this.",
		 desc);
}
#endif

/*
 * mono_jit_free_method:
 *
 *  Free all memory allocated by the JIT for METHOD.
 */
static void
mono_jit_free_method (MonoDomain *domain, MonoMethod *method)
{
	MonoJitDynamicMethodInfo *ji;
	gboolean destroy = TRUE;
	GHashTableIter iter;
	MonoJumpList *jlist;

	g_assert (method->dynamic);

	mono_domain_lock (domain);
	ji = mono_dynamic_code_hash_lookup (domain, method);
	mono_domain_unlock (domain);

	if (!ji)
		return;

	mono_debug_remove_method (method, domain);

	mono_domain_lock (domain);
	g_hash_table_remove (domain_jit_info (domain)->dynamic_code_hash, method);
	mono_domain_jit_code_hash_lock (domain);
	mono_internal_hash_table_remove (&domain->jit_code_hash, method);
	mono_domain_jit_code_hash_unlock (domain);
	g_hash_table_remove (domain_jit_info (domain)->jump_trampoline_hash, method);

	/* requires the domain lock - took above */
	mono_conc_hashtable_remove (domain_jit_info (domain)->runtime_invoke_hash, method);

	/* Remove jump targets in this method */
	g_hash_table_iter_init (&iter, domain_jit_info (domain)->jump_target_hash);
	while (g_hash_table_iter_next (&iter, NULL, (void**)&jlist)) {
		GSList *tmp, *remove;

		remove = NULL;
		for (tmp = jlist->list; tmp; tmp = tmp->next) {
			guint8 *ip = (guint8 *)tmp->data;

			if (ip >= (guint8*)ji->ji->code_start && ip < (guint8*)ji->ji->code_start + ji->ji->code_size)
				remove = g_slist_prepend (remove, tmp);
		}
		for (tmp = remove; tmp; tmp = tmp->next) {
			jlist->list = g_slist_delete_link ((GSList *)jlist->list, (GSList *)tmp->data);
		}
		g_slist_free (remove);
	}
	mono_domain_unlock (domain);

#ifdef MONO_ARCH_HAVE_INVALIDATE_METHOD
	if (debug_options.keep_delegates && method->wrapper_type == MONO_WRAPPER_NATIVE_TO_MANAGED) {
		/*
		 * Instead of freeing the code, change it to call an error routine
		 * so people can fix their code.
		 */
		char *type = mono_type_full_name (&method->klass->byval_arg);
		char *type_and_method = g_strdup_printf ("%s.%s", type, method->name);

		g_free (type);
		mono_arch_invalidate_method (ji->ji, invalidated_delegate_trampoline, type_and_method);
		destroy = FALSE;
	}
#endif

	/*
	 * This needs to be done before freeing code_mp, since the code address is the
	 * key in the table, so if we free the code_mp first, another thread can grab the
	 * same code address and replace our entry in the table.
	 */
	mono_jit_info_table_remove (domain, ji->ji);

	if (destroy)
		mono_code_manager_destroy (ji->code_mp);
	g_free (ji);
}

gpointer
mono_jit_find_compiled_method_with_jit_info (MonoDomain *domain, MonoMethod *method, MonoJitInfo **ji)
{
	MonoDomain *target_domain;
	MonoJitInfo *info;

	if (default_opt & MONO_OPT_SHARED)
		target_domain = mono_get_root_domain ();
	else
		target_domain = domain;

	info = lookup_method (target_domain, method);
	if (info) {
		/* We can't use a domain specific method in another domain */
		if (! ((domain != target_domain) && !info->domain_neutral)) {
			mono_jit_stats.methods_lookups++;
			if (ji)
				*ji = info;
			return info->code_start;
		}
	}

	if (ji)
		*ji = NULL;
	return NULL;
}

static guint32 bisect_opt = 0;
static GHashTable *bisect_methods_hash = NULL;

void
mono_set_bisect_methods (guint32 opt, const char *method_list_filename)
{
	FILE *file;
	char method_name [2048];

	bisect_opt = opt;
	bisect_methods_hash = g_hash_table_new (g_str_hash, g_str_equal);
	g_assert (bisect_methods_hash);

	file = fopen (method_list_filename, "r");
	g_assert (file);

	while (fgets (method_name, sizeof (method_name), file)) {
		size_t len = strlen (method_name);
		g_assert (len > 0);
		g_assert (method_name [len - 1] == '\n');
		method_name [len - 1] = 0;
		g_hash_table_insert (bisect_methods_hash, g_strdup (method_name), GINT_TO_POINTER (1));
	}
	g_assert (feof (file));
}

gboolean mono_do_single_method_regression = FALSE;
guint32 mono_single_method_regression_opt = 0;
MonoMethod *mono_current_single_method;
GSList *mono_single_method_list;
GHashTable *mono_single_method_hash;

guint32
mono_get_optimizations_for_method (MonoMethod *method, guint32 default_opt)
{
	g_assert (method);

	if (bisect_methods_hash) {
		char *name = mono_method_full_name (method, TRUE);
		void *res = g_hash_table_lookup (bisect_methods_hash, name);
		g_free (name);
		if (res)
			return default_opt | bisect_opt;
	}
	if (!mono_do_single_method_regression)
		return default_opt;
	if (!mono_current_single_method) {
		if (!mono_single_method_hash)
			mono_single_method_hash = g_hash_table_new (g_direct_hash, g_direct_equal);
		if (!g_hash_table_lookup (mono_single_method_hash, method)) {
			g_hash_table_insert (mono_single_method_hash, method, method);
			mono_single_method_list = g_slist_prepend (mono_single_method_list, method);
		}
		return default_opt;
	}
	if (method == mono_current_single_method)
		return mono_single_method_regression_opt;
	return default_opt;
}

gpointer
mono_jit_find_compiled_method (MonoDomain *domain, MonoMethod *method)
{
	return mono_jit_find_compiled_method_with_jit_info (domain, method, NULL);
}

typedef struct {
	MonoMethod *method;
	gpointer compiled_method;
	gpointer runtime_invoke;
	MonoVTable *vtable;
	MonoDynCallInfo *dyn_call_info;
	MonoClass *ret_box_class;
	MonoMethodSignature *sig;
	gboolean gsharedvt_invoke;
	gpointer *wrapper_arg;
} RuntimeInvokeInfo;

static RuntimeInvokeInfo*
create_runtime_invoke_info (MonoDomain *domain, MonoMethod *method, gpointer compiled_method, gboolean callee_gsharedvt, MonoError *error)
{
	MonoMethod *invoke;
	RuntimeInvokeInfo *info;

	info = g_new0 (RuntimeInvokeInfo, 1);
	info->compiled_method = compiled_method;
	if (mono_llvm_only && method->string_ctor)
		info->sig = mono_marshal_get_string_ctor_signature (method);
	else
		info->sig = mono_method_signature (method);

	invoke = mono_marshal_get_runtime_invoke (method, FALSE);
	info->vtable = mono_class_vtable_full (domain, method->klass, error);
	if (!mono_error_ok (error))
		return NULL;
	g_assert (info->vtable);

	MonoMethodSignature *sig = info->sig;
	MonoType *ret_type;

	/*
	 * We want to avoid AOTing 1000s of runtime-invoke wrappers when running
	 * in full-aot mode, so we use a slower, but more generic wrapper if
	 * possible, built on top of the OP_DYN_CALL opcode provided by the JIT.
	 */
#ifdef MONO_ARCH_DYN_CALL_SUPPORTED
	if (!mono_llvm_only && (mono_aot_only || debug_options.dyn_runtime_invoke)) {
		gboolean supported = TRUE;
		int i;

		if (method->string_ctor)
			sig = mono_marshal_get_string_ctor_signature (method);

		for (i = 0; i < sig->param_count; ++i) {
			MonoType *t = sig->params [i];

			if (t->byref && t->type == MONO_TYPE_GENERICINST && mono_class_is_nullable (mono_class_from_mono_type (t)))
				supported = FALSE;
		}

		if (mono_class_is_contextbound (method->klass) || !info->compiled_method)
			supported = FALSE;

		if (supported)
			info->dyn_call_info = mono_arch_dyn_call_prepare (sig);
	}
#endif

	ret_type = sig->ret;
	switch (ret_type->type) {
	case MONO_TYPE_VOID:
		break;
	case MONO_TYPE_I1:
	case MONO_TYPE_U1:
	case MONO_TYPE_I2:
	case MONO_TYPE_U2:
	case MONO_TYPE_I4:
	case MONO_TYPE_U4:
	case MONO_TYPE_I:
	case MONO_TYPE_U:
	case MONO_TYPE_I8:
	case MONO_TYPE_U8:
	case MONO_TYPE_BOOLEAN:
	case MONO_TYPE_CHAR:
	case MONO_TYPE_R4:
	case MONO_TYPE_R8:
		info->ret_box_class = mono_class_from_mono_type (ret_type);
		break;
	case MONO_TYPE_PTR:
		info->ret_box_class = mono_defaults.int_class;
		break;
	case MONO_TYPE_STRING:
	case MONO_TYPE_CLASS:
	case MONO_TYPE_ARRAY:
	case MONO_TYPE_SZARRAY:
	case MONO_TYPE_OBJECT:
		break;
	case MONO_TYPE_GENERICINST:
		if (!MONO_TYPE_IS_REFERENCE (ret_type))
			info->ret_box_class = mono_class_from_mono_type (ret_type);
		break;
	case MONO_TYPE_VALUETYPE:
		info->ret_box_class = mono_class_from_mono_type (ret_type);
		break;
	default:
		g_assert_not_reached ();
		break;
	}

	if (!info->dyn_call_info) {
		if (mono_llvm_only) {
#ifndef MONO_ARCH_GSHAREDVT_SUPPORTED
			g_assert_not_reached ();
#endif
			info->gsharedvt_invoke = TRUE;
			if (!callee_gsharedvt) {
				/* Invoke a gsharedvt out wrapper instead */
				MonoMethod *wrapper = mini_get_gsharedvt_out_sig_wrapper (sig);
				MonoMethodSignature *wrapper_sig = mini_get_gsharedvt_out_sig_wrapper_signature (sig->hasthis, sig->ret->type != MONO_TYPE_VOID, sig->param_count);

				info->wrapper_arg = g_malloc0 (2 * sizeof (gpointer));
				info->wrapper_arg [0] = mini_add_method_wrappers_llvmonly (method, info->compiled_method, FALSE, FALSE, &(info->wrapper_arg [1]));

				/* Pass has_rgctx == TRUE since the wrapper has an extra arg */
				invoke = mono_marshal_get_runtime_invoke_for_sig (wrapper_sig);
				g_free (wrapper_sig);

				info->compiled_method = mono_jit_compile_method (wrapper, error);
				if (!mono_error_ok (error)) {
					g_free (info);
					return NULL;
				}
			} else {
				/* Gsharedvt methods can be invoked the same way */
				/* The out wrapper has the same signature as the compiled gsharedvt method */
				MonoMethodSignature *wrapper_sig = mini_get_gsharedvt_out_sig_wrapper_signature (sig->hasthis, sig->ret->type != MONO_TYPE_VOID, sig->param_count);

				info->wrapper_arg = mono_method_needs_static_rgctx_invoke (method, TRUE) ? mini_method_get_rgctx (method) : NULL;

				invoke = mono_marshal_get_runtime_invoke_for_sig (wrapper_sig);
				g_free (wrapper_sig);
			}
		}
		info->runtime_invoke = mono_jit_compile_method (invoke, error);
		if (!mono_error_ok (error)) {
			g_free (info);
			return NULL;
		}
	}

	return info;
}

static MonoObject*
mono_llvmonly_runtime_invoke (MonoMethod *method, RuntimeInvokeInfo *info, void *obj, void **params, MonoObject **exc, MonoError *error)
{
	MonoMethodSignature *sig = info->sig;
	MonoDomain *domain = mono_domain_get ();
	MonoObject *(*runtime_invoke) (MonoObject *this_obj, void **params, MonoObject **exc, void* compiled_method);
	gpointer *args;
	gpointer retval_ptr;
	guint8 retval [256];
	gpointer *param_refs;
	int i, pindex;

	mono_error_init (error);

	g_assert (info->gsharedvt_invoke);

	/*
	 * Instead of invoking the method directly, we invoke a gsharedvt out wrapper.
	 * The advantage of this is the gsharedvt out wrappers have a reduced set of
	 * signatures, so we only have to generate runtime invoke wrappers for these
	 * signatures.
	 * This code also handles invocation of gsharedvt methods directly, no
	 * out wrappers are used in that case.
	 */
	args = (void **)g_alloca ((sig->param_count + sig->hasthis + 2) * sizeof (gpointer));
	param_refs = (gpointer*)g_alloca ((sig->param_count + sig->hasthis + 2) * sizeof (gpointer));
	pindex = 0;
	/*
	 * The runtime invoke wrappers expects pointers to primitive types, so have to
	 * use indirections.
	 */
	if (sig->hasthis)
		args [pindex ++] = &obj;
	if (sig->ret->type != MONO_TYPE_VOID) {
		retval_ptr = (gpointer)&retval;
		args [pindex ++] = &retval_ptr;
	}
	for (i = 0; i < sig->param_count; ++i) {
		MonoType *t = sig->params [i];

		if (t->type == MONO_TYPE_GENERICINST && mono_class_is_nullable (mono_class_from_mono_type (t))) {
			MonoClass *klass = mono_class_from_mono_type (t);
			guint8 *nullable_buf;
			int size;

			size = mono_class_value_size (klass, NULL);
			nullable_buf = g_alloca (size);
			g_assert (nullable_buf);

			/* The argument pointed to by params [i] is either a boxed vtype or null */
			mono_nullable_init (nullable_buf, (MonoObject*)params [i], klass);
			params [i] = nullable_buf;
		}

		if (!t->byref && (MONO_TYPE_IS_REFERENCE (t) || t->type == MONO_TYPE_PTR)) {
			param_refs [i] = params [i];
			params [i] = &(param_refs [i]);
		}
		args [pindex ++] = &params [i];
	}
	/* The gsharedvt out wrapper has an extra argument which contains the method to call */
	args [pindex ++] = &info->wrapper_arg;

	runtime_invoke = (MonoObject *(*)(MonoObject *, void **, MonoObject **, void *))info->runtime_invoke;

	runtime_invoke (NULL, args, exc, info->compiled_method);
	if (exc && *exc) {
		mono_error_set_exception_instance (error, (MonoException*) *exc);
		return NULL;
	}

	if (sig->ret->type != MONO_TYPE_VOID && info->ret_box_class)
		return mono_value_box_checked (domain, info->ret_box_class, retval, error);
	else
		return *(MonoObject**)retval;
}

/**
 * mono_jit_runtime_invoke:
 * @method: the method to invoke
 * @obj: this pointer
 * @params: array of parameter values.
 * @exc: Set to the exception raised in the managed method.  If NULL, error is thrown instead.
 *       If coop is enabled, this argument is ignored - all exceptoins are caught and propagated
 *       through @error
 * @error: error or caught exception object
 */
static MonoObject*
mono_jit_runtime_invoke (MonoMethod *method, void *obj, void **params, MonoObject **exc, MonoError *error)
{
	MonoMethod *invoke, *callee;
	MonoObject *(*runtime_invoke) (MonoObject *this_obj, void **params, MonoObject **exc, void* compiled_method);
	MonoDomain *domain = mono_domain_get ();
	MonoJitDomainInfo *domain_info;
	RuntimeInvokeInfo *info, *info2;
	MonoJitInfo *ji = NULL;
	gboolean callee_gsharedvt = FALSE;

	mono_error_init (error);

	if (obj == NULL && !(method->flags & METHOD_ATTRIBUTE_STATIC) && !method->string_ctor && (method->wrapper_type == 0)) {
		g_warning ("Ignoring invocation of an instance method on a NULL instance.\n");
		return NULL;
	}

	domain_info = domain_jit_info (domain);

	info = (RuntimeInvokeInfo *)mono_conc_hashtable_lookup (domain_info->runtime_invoke_hash, method);

	if (!info) {
		if (mono_security_core_clr_enabled ()) {
			/*
			 * This might be redundant since mono_class_vtable () already does this,
			 * but keep it just in case for moonlight.
			 */
			mono_class_setup_vtable (method->klass);
			if (mono_class_has_failure (method->klass)) {
				MonoException *fail_exc = mono_class_get_exception_for_failure (method->klass);
				if (exc)
					*exc = (MonoObject*)fail_exc;
				mono_error_set_exception_instance (error, fail_exc);
				return NULL;
			}
		}

		gpointer compiled_method;

		callee = method;
		if (method->klass->rank && (method->iflags & METHOD_IMPL_ATTRIBUTE_INTERNAL_CALL) &&
			(method->iflags & METHOD_IMPL_ATTRIBUTE_NATIVE)) {
			/*
			 * Array Get/Set/Address methods. The JIT implements them using inline code
			 * inside the runtime invoke wrappers, so no need to compile them.
			 */
			if (mono_aot_only) {
				/*
				 * Call a wrapper, since the runtime invoke wrapper was not generated.
				 */
				MonoMethod *wrapper;

				wrapper = mono_marshal_get_array_accessor_wrapper (method);
				invoke = mono_marshal_get_runtime_invoke (wrapper, FALSE);
				callee = wrapper;
			} else {
				callee = NULL;
			}
		}

		if (callee) {
			compiled_method = mono_jit_compile_method_with_opt (callee, mono_get_optimizations_for_method (callee, default_opt), error);
			if (!compiled_method) {
				g_assert (!mono_error_ok (error));
				return NULL;
			}

			if (mono_llvm_only) {
				ji = mini_jit_info_table_find (mono_domain_get (), (char *)mono_get_addr_from_ftnptr (compiled_method), NULL);
				callee_gsharedvt = mini_jit_info_is_gsharedvt (ji);
				if (callee_gsharedvt)
					callee_gsharedvt = mini_is_gsharedvt_variable_signature (mono_method_signature (jinfo_get_method (ji)));
			}

			if (!callee_gsharedvt)
				compiled_method = mini_add_method_trampoline (callee, compiled_method, mono_method_needs_static_rgctx_invoke (callee, TRUE), FALSE);
		} else {
			compiled_method = NULL;
		}

		info = create_runtime_invoke_info (domain, method, compiled_method, callee_gsharedvt, error);
		if (!mono_error_ok (error))
			return NULL;

		mono_domain_lock (domain);
		info2 = (RuntimeInvokeInfo *)mono_conc_hashtable_insert (domain_info->runtime_invoke_hash, method, info);
		mono_domain_unlock (domain);
		if (info2) {
			g_free (info);
			info = info2;
		}
	}

	/*
	 * We need this here because mono_marshal_get_runtime_invoke can place
	 * the helper method in System.Object and not the target class.
	 */
	if (!mono_runtime_class_init_full (info->vtable, error)) {
		if (exc)
			*exc = (MonoObject*) mono_error_convert_to_exception (error);
		return NULL;
	}

	/* If coop is enabled, and the caller didn't ask for the exception to be caught separately,
	   we always catch the exception and propagate it through the MonoError */
	gboolean catchExcInMonoError =
		(exc == NULL) && mono_threads_is_coop_enabled ();
	MonoObject *invoke_exc = NULL;
	if (catchExcInMonoError)
		exc = &invoke_exc;

	/* The wrappers expect this to be initialized to NULL */
	if (exc)
		*exc = NULL;

#ifdef MONO_ARCH_DYN_CALL_SUPPORTED
	if (info->dyn_call_info) {
		MonoMethodSignature *sig = mono_method_signature (method);
		gpointer *args;
		static RuntimeInvokeDynamicFunction dyn_runtime_invoke;
		int i, pindex;
		guint8 buf [512];
		guint8 retval [256];

		if (!dyn_runtime_invoke) {
			invoke = mono_marshal_get_runtime_invoke_dynamic ();
			dyn_runtime_invoke = (RuntimeInvokeDynamicFunction)mono_jit_compile_method (invoke, error);
			if (!mono_error_ok (error))
				return NULL;
		}

		/* Convert the arguments to the format expected by start_dyn_call () */
		args = (void **)g_alloca ((sig->param_count + sig->hasthis) * sizeof (gpointer));
		pindex = 0;
		if (sig->hasthis)
			args [pindex ++] = &obj;
		for (i = 0; i < sig->param_count; ++i) {
			MonoType *t = sig->params [i];

			if (t->byref) {
				args [pindex ++] = &params [i];
			} else if (MONO_TYPE_IS_REFERENCE (t) || t->type == MONO_TYPE_PTR) {
				args [pindex ++] = &params [i];
			} else {
				args [pindex ++] = params [i];
			}
		}

		//printf ("M: %s\n", mono_method_full_name (method, TRUE));

		mono_arch_start_dyn_call (info->dyn_call_info, (gpointer**)args, retval, buf, sizeof (buf));

		dyn_runtime_invoke (buf, exc, info->compiled_method);
		mono_arch_finish_dyn_call (info->dyn_call_info, buf);

		if (catchExcInMonoError && *exc != NULL) {
			mono_error_set_exception_instance (error, (MonoException*) *exc);
			return NULL;
		}

		if (info->ret_box_class)
			return mono_value_box_checked (domain, info->ret_box_class, retval, error);
		else
			return *(MonoObject**)retval;
	}
#endif

	if (mono_llvm_only)
		return mono_llvmonly_runtime_invoke (method, info, obj, params, exc, error);

	runtime_invoke = (MonoObject *(*)(MonoObject *, void **, MonoObject **, void *))info->runtime_invoke;

	MonoObject *result = runtime_invoke ((MonoObject *)obj, params, exc, info->compiled_method);
	if (catchExcInMonoError && *exc != NULL)
		mono_error_set_exception_instance (error, (MonoException*) *exc);
	return result;
}

typedef struct {
	MonoVTable *vtable;
	int slot;
} IMTThunkInfo;

typedef gpointer (*IMTThunkFunc) (gpointer *arg, MonoMethod *imt_method);

/*
 * mini_llvmonly_initial_imt_thunk:
 *
 *  This function is called the first time a call is made through an IMT thunk.
 * It should have the same signature as the mono_llvmonly_imt_thunk_... functions.
 */
static gpointer
mini_llvmonly_initial_imt_thunk (gpointer *arg, MonoMethod *imt_method)
{
	IMTThunkInfo *info = (IMTThunkInfo*)arg;
	gpointer *imt;
	gpointer *ftndesc;
	IMTThunkFunc func;

	mono_vtable_build_imt_slot (info->vtable, info->slot);

	imt = (gpointer*)info->vtable;
	imt -= MONO_IMT_SIZE;

	/* Return what the real IMT thunk returns */
	ftndesc = imt [info->slot];
	func = ftndesc [0];

	if (func == (IMTThunkFunc)mini_llvmonly_initial_imt_thunk)
		/* Happens when the imt slot contains only a generic virtual method */
		return NULL;
	return func ((gpointer *)ftndesc [1], imt_method);
}

/* This is called indirectly through an imt slot. */
static gpointer
mono_llvmonly_imt_thunk (gpointer *arg, MonoMethod *imt_method)
{
	int i = 0;

	/* arg points to an array created in mono_llvmonly_get_imt_thunk () */
	while (arg [i] && arg [i] != imt_method)
		i += 2;
	g_assert (arg [i]);

	return arg [i + 1];
}

/* Optimized versions of mono_llvmonly_imt_thunk () for different table sizes */
static gpointer
mono_llvmonly_imt_thunk_1 (gpointer *arg, MonoMethod *imt_method)
{
	//g_assert (arg [0] == imt_method);
	return arg [1];
}

static gpointer
mono_llvmonly_imt_thunk_2 (gpointer *arg, MonoMethod *imt_method)
{
	//g_assert (arg [0] == imt_method || arg [2] == imt_method);
	if (arg [0] == imt_method)
		return arg [1];
	else
		return arg [3];
}

static gpointer
mono_llvmonly_imt_thunk_3 (gpointer *arg, MonoMethod *imt_method)
{
	//g_assert (arg [0] == imt_method || arg [2] == imt_method || arg [4] == imt_method);
	if (arg [0] == imt_method)
		return arg [1];
	else if (arg [2] == imt_method)
		return arg [3];
	else
		return arg [5];
}

/*
 * A version of the imt thunk used for generic virtual/variant iface methods.
 * Unlikely a normal imt thunk, its possible that IMT_METHOD is not found
 * in the search table. The original JIT code had a 'fallback' trampoline it could
 * call, but we can't do that, so we just return NULL, and the compiled code
 * will handle it.
 */
static gpointer
mono_llvmonly_fallback_imt_thunk (gpointer *arg, MonoMethod *imt_method)
{
	int i = 0;

	while (arg [i] && arg [i] != imt_method)
		i += 2;
	if (!arg [i])
		return NULL;

	return arg [i + 1];
}

static gpointer
mono_llvmonly_get_imt_thunk (MonoVTable *vtable, MonoDomain *domain, MonoIMTCheckItem **imt_entries, int count, gpointer fail_tramp)
{
	gpointer *buf;
	gpointer *res;
	int i, index, real_count;
	gboolean virtual_generic = FALSE;

	/*
	 * Create an array which is passed to the imt thunk functions.
	 * The array contains MonoMethod-function descriptor pairs, terminated by a NULL entry.
	 */

	real_count = 0;
	for (i = 0; i < count; ++i) {
		MonoIMTCheckItem *item = imt_entries [i];

		if (item->is_equals)
			real_count ++;
		if (item->has_target_code)
			virtual_generic = TRUE;
	}

	/*
	 * Initialize all vtable entries reachable from this imt slot, so the compiled
	 * code doesn't have to check it.
	 */
	for (i = 0; i < count; ++i) {
		MonoIMTCheckItem *item = imt_entries [i];
		int vt_slot;

		if (!item->is_equals || item->has_target_code)
			continue;
		vt_slot = item->value.vtable_slot;
		mono_init_vtable_slot (vtable, vt_slot);
	}

	/* Save the entries into an array */
	buf = (void **)mono_domain_alloc (domain, (real_count + 1) * 2 * sizeof (gpointer));
	index = 0;
	for (i = 0; i < count; ++i) {
		MonoIMTCheckItem *item = imt_entries [i];

		if (!item->is_equals)
			continue;

		g_assert (item->key);
		buf [(index * 2)] = item->key;
		if (item->has_target_code)
			buf [(index * 2) + 1] = item->value.target_code;
		else
			buf [(index * 2) + 1] = vtable->vtable [item->value.vtable_slot];
		index ++;
	}
	buf [(index * 2)] = NULL;
	buf [(index * 2) + 1] = fail_tramp;

	/*
	 * Return a function descriptor for a C function with 'buf' as its argument.
	 * It will by called by JITted code.
	 */
	res = (void **)mono_domain_alloc (domain, 2 * sizeof (gpointer));
	switch (real_count) {
	case 1:
		res [0] = mono_llvmonly_imt_thunk_1;
		break;
	case 2:
		res [0] = mono_llvmonly_imt_thunk_2;
		break;
	case 3:
		res [0] = mono_llvmonly_imt_thunk_3;
		break;
	default:
		res [0] = mono_llvmonly_imt_thunk;
		break;
	}
	if (virtual_generic || fail_tramp)
		res [0] = mono_llvmonly_fallback_imt_thunk;
	res [1] = buf;

	return res;
}

MONO_SIG_HANDLER_FUNC (, mono_sigfpe_signal_handler)
{
	MonoException *exc = NULL;
	MonoJitInfo *ji;
	MONO_SIG_HANDLER_INFO_TYPE *info = MONO_SIG_HANDLER_GET_INFO ();
	MONO_SIG_HANDLER_GET_CONTEXT;

	ji = mono_jit_info_table_find_internal (mono_domain_get (), (char *)mono_arch_ip_from_context (ctx), TRUE, TRUE);

#if defined(MONO_ARCH_HAVE_IS_INT_OVERFLOW)
	if (mono_arch_is_int_overflow (ctx, info))
		/*
		 * The spec says this throws ArithmeticException, but MS throws the derived
		 * OverflowException.
		 */
		exc = mono_get_exception_overflow ();
	else
		exc = mono_get_exception_divide_by_zero ();
#else
	exc = mono_get_exception_divide_by_zero ();
#endif

	if (!ji) {
		if (!mono_do_crash_chaining && mono_chain_signal (MONO_SIG_HANDLER_PARAMS))
			return;

		mono_handle_native_sigsegv (SIGSEGV, ctx, info);
		if (mono_do_crash_chaining) {
			mono_chain_signal (MONO_SIG_HANDLER_PARAMS);
			return;
		}
	}

	mono_arch_handle_exception (ctx, exc);
}

MONO_SIG_HANDLER_FUNC (, mono_sigill_signal_handler)
{
	MonoException *exc;
	MONO_SIG_HANDLER_GET_CONTEXT;

	if (mono_runtime_get_no_exec ())
		exit (1);

	MONO_ENTER_GC_UNSAFE_UNBALANCED;

	exc = mono_get_exception_execution_engine ("SIGILL");

	mono_arch_handle_exception (ctx, exc);

	MONO_EXIT_GC_UNSAFE_UNBALANCED;
}

#if defined(MONO_ARCH_USE_SIGACTION) || defined(HOST_WIN32)
#define HAVE_SIG_INFO
#endif

MONO_SIG_HANDLER_FUNC (, mono_sigsegv_signal_handler)
{
	MonoJitInfo *ji;
	MonoJitTlsData *jit_tls = (MonoJitTlsData *)mono_native_tls_get_value (mono_jit_tls_id);
	gpointer fault_addr = NULL;
#ifdef HAVE_SIG_INFO
	MONO_SIG_HANDLER_INFO_TYPE *info = MONO_SIG_HANDLER_GET_INFO ();
#else
	void *info = NULL;
#endif
	MONO_SIG_HANDLER_GET_CONTEXT;

#if defined(MONO_ARCH_SOFT_DEBUG_SUPPORTED) && defined(HAVE_SIG_INFO)
	if (mono_arch_is_single_step_event (info, ctx)) {
		mono_debugger_agent_single_step_event (ctx);
		return;
	} else if (mono_arch_is_breakpoint_event (info, ctx)) {
		mono_debugger_agent_breakpoint_hit (ctx);
		return;
	}
#endif

#if defined(HAVE_SIG_INFO)
#if !defined(HOST_WIN32)
	fault_addr = info->si_addr;
	if (mono_aot_is_pagefault (info->si_addr)) {
		mono_aot_handle_pagefault (info->si_addr);
		return;
	}
#endif

	/* The thread might no be registered with the runtime */
	if (!mono_domain_get () || !jit_tls) {
		if (!mono_do_crash_chaining && mono_chain_signal (MONO_SIG_HANDLER_PARAMS))
			return;
		mono_handle_native_sigsegv (SIGSEGV, ctx, info);
		if (mono_do_crash_chaining) {
			mono_chain_signal (MONO_SIG_HANDLER_PARAMS);
			return;
		}
	}
#endif

	ji = mono_jit_info_table_find_internal (mono_domain_get (), (char *)mono_arch_ip_from_context (ctx), TRUE, TRUE);

#ifdef MONO_ARCH_SIGSEGV_ON_ALTSTACK
	if (mono_handle_soft_stack_ovf (jit_tls, ji, ctx, info, (guint8*)info->si_addr))
		return;

#ifdef MONO_ARCH_HAVE_SIGCTX_TO_MONOCTX
	/* info->si_addr seems to be NULL on some kernels when handling stack overflows */
	fault_addr = info->si_addr;
	if (fault_addr == NULL) {
		MonoContext mctx;

		mono_sigctx_to_monoctx (ctx, &mctx);

		fault_addr = MONO_CONTEXT_GET_SP (&mctx);
	}
#endif

	if (jit_tls->stack_size &&
		ABS ((guint8*)fault_addr - ((guint8*)jit_tls->end_of_stack - jit_tls->stack_size)) < 8192 * sizeof (gpointer)) {
		/*
		 * The hard-guard page has been hit: there is not much we can do anymore
		 * Print a hopefully clear message and abort.
		 */
		mono_handle_hard_stack_ovf (jit_tls, ji, ctx, (guint8*)info->si_addr);
		g_assert_not_reached ();
	} else {
		/* The original handler might not like that it is executed on an altstack... */
		if (!ji && mono_chain_signal (MONO_SIG_HANDLER_PARAMS))
			return;

		mono_arch_handle_altstack_exception (ctx, info, info->si_addr, FALSE);
	}
#else

	if (!ji) {
		if (!mono_do_crash_chaining && mono_chain_signal (MONO_SIG_HANDLER_PARAMS))
			return;

		mono_handle_native_sigsegv (SIGSEGV, ctx, info);

		if (mono_do_crash_chaining) {
			mono_chain_signal (MONO_SIG_HANDLER_PARAMS);
			return;
		}
	}

	mono_arch_handle_exception (ctx, NULL);
#endif
}

MONO_SIG_HANDLER_FUNC (, mono_sigint_signal_handler)
{
	MonoException *exc;
	MONO_SIG_HANDLER_GET_CONTEXT;

	exc = mono_get_exception_execution_engine ("Interrupted (SIGINT).");

	mono_arch_handle_exception (ctx, exc);
}

#ifndef DISABLE_REMOTING
/* mono_jit_create_remoting_trampoline:
 * @method: pointer to the method info
 *
 * Creates a trampoline which calls the remoting functions. This
 * is used in the vtable of transparent proxies.
 *
 * Returns: a pointer to the newly created code
 */
static gpointer
mono_jit_create_remoting_trampoline (MonoDomain *domain, MonoMethod *method, MonoRemotingTarget target, MonoError *error)
{
	MonoMethod *nm;
	guint8 *addr = NULL;

	mono_error_init (error);

	if ((method->flags & METHOD_ATTRIBUTE_VIRTUAL) && mono_method_signature (method)->generic_param_count) {
		return mono_create_specific_trampoline (method, MONO_TRAMPOLINE_GENERIC_VIRTUAL_REMOTING,
			domain, NULL);
	}

	if ((method->flags & METHOD_ATTRIBUTE_ABSTRACT) ||
	    (mono_method_signature (method)->hasthis && (mono_class_is_marshalbyref (method->klass) || method->klass == mono_defaults.object_class)))
		nm = mono_marshal_get_remoting_invoke_for_target (method, target);
	else
		nm = method;
	addr = (guint8 *)mono_compile_method_checked (nm, error);
	return_val_if_nok (error, NULL);
	return mono_get_addr_from_ftnptr (addr);
}
#endif

static G_GNUC_UNUSED void
no_imt_trampoline (void)
{
	g_assert_not_reached ();
}

static G_GNUC_UNUSED void
no_vcall_trampoline (void)
{
	g_assert_not_reached ();
}

static gpointer *vtable_trampolines;
static int vtable_trampolines_size;

gpointer
mini_get_vtable_trampoline (MonoVTable *vt, int slot_index)
{
	int index = slot_index + MONO_IMT_SIZE;

	if (mono_llvm_only) {
		if (slot_index < 0) {
			/* Initialize the IMT thunks to a 'trampoline' so the generated code doesn't have to initialize it */
			// FIXME: Memory management
			gpointer *ftndesc = g_malloc (2 * sizeof (gpointer));
			IMTThunkInfo *info = g_new0 (IMTThunkInfo, 1);
			info->vtable = vt;
			info->slot = index;
			ftndesc [0] = mini_llvmonly_initial_imt_thunk;
			ftndesc [1] = info;
			mono_memory_barrier ();
			return ftndesc;
		} else {
			return NULL;
		}
	}

	g_assert (slot_index >= - MONO_IMT_SIZE);
	if (!vtable_trampolines || slot_index + MONO_IMT_SIZE >= vtable_trampolines_size) {
		mono_jit_lock ();
		if (!vtable_trampolines || index >= vtable_trampolines_size) {
			int new_size;
			gpointer new_table;

			new_size = vtable_trampolines_size ? vtable_trampolines_size * 2 : 128;
			while (new_size <= index)
				new_size *= 2;
			new_table = g_new0 (gpointer, new_size);

			if (vtable_trampolines)
				memcpy (new_table, vtable_trampolines, vtable_trampolines_size * sizeof (gpointer));
			g_free (vtable_trampolines);
			mono_memory_barrier ();
			vtable_trampolines = (void **)new_table;
			vtable_trampolines_size = new_size;
		}
		mono_jit_unlock ();
	}

	if (!vtable_trampolines [index])
		vtable_trampolines [index] = mono_create_specific_trampoline (GUINT_TO_POINTER (slot_index), MONO_TRAMPOLINE_VCALL, mono_get_root_domain (), NULL);
	return vtable_trampolines [index];
}

static gpointer
mini_get_imt_trampoline (MonoVTable *vt, int slot_index)
{
	return mini_get_vtable_trampoline (vt, slot_index - MONO_IMT_SIZE);
}

static gboolean
mini_imt_entry_inited (MonoVTable *vt, int imt_slot_index)
{
	if (mono_llvm_only)
		return FALSE;

	gpointer *imt = (gpointer*)vt;
	imt -= MONO_IMT_SIZE;

	return (imt [imt_slot_index] != mini_get_imt_trampoline (vt, imt_slot_index));
}

static gboolean
is_callee_gsharedvt_variable (gpointer addr)
{
	MonoJitInfo *ji;
	gboolean callee_gsharedvt;

	ji = mini_jit_info_table_find (mono_domain_get (), (char *)mono_get_addr_from_ftnptr (addr), NULL);
	g_assert (ji);
	callee_gsharedvt = mini_jit_info_is_gsharedvt (ji);
	if (callee_gsharedvt)
		callee_gsharedvt = mini_is_gsharedvt_variable_signature (mono_method_signature (jinfo_get_method (ji)));
	return callee_gsharedvt;
}

gpointer
mini_get_delegate_arg (MonoMethod *method, gpointer method_ptr)
{
	gpointer arg = NULL;

	if (mono_method_needs_static_rgctx_invoke (method, FALSE))
		arg = mini_method_get_rgctx (method);

	/*
	 * Avoid adding gsharedvt in wrappers since they might not exist if
	 * this delegate is called through a gsharedvt delegate invoke wrapper.
	 * Instead, encode that the method is gsharedvt in del->extra_arg,
	 * the CEE_MONO_CALLI_EXTRA_ARG implementation in the JIT depends on this.
	 */
	if (method->is_inflated && is_callee_gsharedvt_variable (method_ptr)) {
		g_assert ((((mgreg_t)arg) & 1) == 0);
		arg = (gpointer)(((mgreg_t)arg) | 1);
	}
	return arg;
}

void
mini_init_delegate (MonoDelegate *del)
{
	if (mono_llvm_only)
		del->extra_arg = mini_get_delegate_arg (del->method, del->method_ptr);
}
static guint8 **delegate_virtual_invoke_cache = NULL;
static int delegate_virtual_invoke_cache_size = 0;

char*
mono_get_delegate_virtual_invoke_impl_name (gboolean load_imt_reg, int offset)
{
	int abs_offset;

	abs_offset = offset;
	if (abs_offset < 0)
		abs_offset = - abs_offset;
	return g_strdup_printf ("delegate_virtual_invoke%s_%s%d", load_imt_reg ? "_imt" : "", offset < 0 ? "m_" : "", abs_offset / SIZEOF_VOID_P);
}

gpointer
mono_get_delegate_virtual_invoke_impl (MonoMethodSignature *sig, MonoMethod *method)
{
	gboolean is_virtual_generic, is_interface, load_imt_reg;
	int offset, idx;

	if (!method)
		return NULL;

	if (MONO_TYPE_ISSTRUCT (sig->ret))
		return NULL;

	is_virtual_generic = method->is_inflated && mono_method_get_declaring_generic_method (method)->is_generic;
	is_interface = method->klass->flags & TYPE_ATTRIBUTE_INTERFACE ? TRUE : FALSE;
	load_imt_reg = is_virtual_generic || is_interface;

	if (is_interface)
		offset = ((gint32)mono_method_get_imt_slot (method) - MONO_IMT_SIZE) * SIZEOF_VOID_P;
	else
		offset = G_STRUCT_OFFSET (MonoVTable, vtable) + ((mono_method_get_vtable_index (method)) * (SIZEOF_VOID_P));

	idx = (offset / SIZEOF_VOID_P + MONO_IMT_SIZE) * 2 + (load_imt_reg ? 1 : 0);
	g_assert (idx >= 0);

	/* Resize the cache to idx + 1 */
	if (delegate_virtual_invoke_cache_size < idx + 1) {
		mono_jit_lock ();
		if (delegate_virtual_invoke_cache_size < idx + 1) {
			guint8 **new_cache;
			int new_cache_size = idx + 1;

			new_cache = g_new0 (guint8*, new_cache_size);
			if (delegate_virtual_invoke_cache)
				memcpy (new_cache, delegate_virtual_invoke_cache, delegate_virtual_invoke_cache_size * sizeof (guint8*));
			g_free (delegate_virtual_invoke_cache);

			mono_memory_barrier ();
			delegate_virtual_invoke_cache = new_cache;
			delegate_virtual_invoke_cache_size = new_cache_size;
		}
		mono_jit_unlock ();
	}

	if (delegate_virtual_invoke_cache [idx])
		return delegate_virtual_invoke_cache [idx];

	/* FIXME Support more cases */
	if (mono_aot_only) {
<<<<<<< HEAD
		char tramp_name [256];
		const char *imt = load_imt_reg ? "_imt" : "";
		int ind = (load_imt_reg ? (-offset) : offset) / SIZEOF_VOID_P;

		sprintf (tramp_name, "delegate_virtual_invoke%s_%d", imt, ind);
		cache [idx] = (guint8 *)mono_aot_get_trampoline (mono_get_delegate_virtual_invoke_impl_name (load_imt_reg, offset));
		g_assert (delegate_virtual_invoke_cache [idx]);
=======
		cache [idx] = (guint8 *)mono_aot_get_trampoline (mono_get_delegate_virtual_invoke_impl_name (load_imt_reg, offset));
		g_assert (cache [idx]);
>>>>>>> 3fab4bc1
	} else {
		delegate_virtual_invoke_cache [idx] = (guint8 *)mono_arch_get_delegate_virtual_invoke_impl (sig, method, offset, load_imt_reg);
	}
	return delegate_virtual_invoke_cache [idx];
}

/**
 * mini_parse_debug_option:
 * @option: The option to parse.
 *
 * Parses debug options for the mono runtime. The options are the same as for
 * the MONO_DEBUG environment variable.
 *
 */
gboolean
mini_parse_debug_option (const char *option)
{
	if (!strcmp (option, "handle-sigint"))
		debug_options.handle_sigint = TRUE;
	else if (!strcmp (option, "keep-delegates"))
		debug_options.keep_delegates = TRUE;
	else if (!strcmp (option, "reverse-pinvoke-exceptions"))
		debug_options.reverse_pinvoke_exceptions = TRUE;
	else if (!strcmp (option, "collect-pagefault-stats"))
		debug_options.collect_pagefault_stats = TRUE;
	else if (!strcmp (option, "break-on-unverified"))
		debug_options.break_on_unverified = TRUE;
	else if (!strcmp (option, "no-gdb-backtrace"))
		debug_options.no_gdb_backtrace = TRUE;
	else if (!strcmp (option, "suspend-on-sigsegv"))
		debug_options.suspend_on_sigsegv = TRUE;
	else if (!strcmp (option, "suspend-on-exception"))
		debug_options.suspend_on_exception = TRUE;
	else if (!strcmp (option, "suspend-on-unhandled"))
		debug_options.suspend_on_unhandled = TRUE;
	else if (!strcmp (option, "dont-free-domains"))
		mono_dont_free_domains = TRUE;
	else if (!strcmp (option, "dyn-runtime-invoke"))
		debug_options.dyn_runtime_invoke = TRUE;
	else if (!strcmp (option, "gdb"))
		debug_options.gdb = TRUE;
	else if (!strcmp (option, "explicit-null-checks"))
		debug_options.explicit_null_checks = TRUE;
	else if (!strcmp (option, "gen-seq-points"))
		debug_options.gen_sdb_seq_points = TRUE;
	else if (!strcmp (option, "gen-compact-seq-points"))
		fprintf (stderr, "Mono Warning: option gen-compact-seq-points is deprecated.\n");
	else if (!strcmp (option, "no-compact-seq-points"))
		debug_options.no_seq_points_compact_data = TRUE;
	else if (!strcmp (option, "single-imm-size"))
		debug_options.single_imm_size = TRUE;
	else if (!strcmp (option, "init-stacks"))
		debug_options.init_stacks = TRUE;
	else if (!strcmp (option, "casts"))
		debug_options.better_cast_details = TRUE;
	else if (!strcmp (option, "soft-breakpoints"))
		debug_options.soft_breakpoints = TRUE;
	else if (!strcmp (option, "check-pinvoke-callconv"))
		debug_options.check_pinvoke_callconv = TRUE;
	else if (!strcmp (option, "arm-use-fallback-tls"))
		debug_options.arm_use_fallback_tls = TRUE;
	else if (!strcmp (option, "debug-domain-unload"))
		mono_enable_debug_domain_unload (TRUE);
	else if (!strcmp (option, "partial-sharing"))
		mono_set_partial_sharing_supported (TRUE);
	else if (!strcmp (option, "align-small-structs"))
		mono_align_small_structs = TRUE;
	else if (!strcmp (option, "native-debugger-break"))
		debug_options.native_debugger_break = TRUE;
	else if (!strcmp (option, "disable_omit_fp"))
		debug_options.disable_omit_fp = TRUE;
	else
		return FALSE;

	return TRUE;
}

static void
mini_parse_debug_options (void)
{
	const char *options = g_getenv ("MONO_DEBUG");
	gchar **args, **ptr;

	if (!options)
		return;

	args = g_strsplit (options, ",", -1);

	for (ptr = args; ptr && *ptr; ptr++) {
		const char *arg = *ptr;

		if (!mini_parse_debug_option (arg)) {
			fprintf (stderr, "Invalid option for the MONO_DEBUG env variable: %s\n", arg);
			fprintf (stderr, "Available options: 'handle-sigint', 'keep-delegates', 'reverse-pinvoke-exceptions', 'collect-pagefault-stats', 'break-on-unverified', 'no-gdb-backtrace', 'suspend-on-sigsegv', 'suspend-on-exception', 'suspend-on-unhandled', 'dont-free-domains', 'dyn-runtime-invoke', 'gdb', 'explicit-null-checks', 'gen-seq-points', 'no-compact-seq-points', 'single-imm-size', 'init-stacks', 'casts', 'soft-breakpoints', 'check-pinvoke-callconv', 'arm-use-fallback-tls', 'debug-domain-unload', 'partial-sharing', 'align-small-structs', 'native-debugger-break'\n");
			exit (1);
		}
	}

	g_strfreev (args);
}

MonoDebugOptions *
mini_get_debug_options (void)
{
	return &debug_options;
}

static gpointer
mini_create_ftnptr (MonoDomain *domain, gpointer addr)
{
#if !defined(__ia64__) && (!defined(__ppc64__) && !defined(__powerpc64__) || _CALL_ELF == 2)
	return addr;
#else
	gpointer* desc = NULL;

	if ((desc = g_hash_table_lookup (domain->ftnptrs_hash, addr)))
		return desc;
#	ifdef __ia64__
	desc = mono_domain_code_reserve (domain, 2 * sizeof (gpointer));

	desc [0] = addr;
	desc [1] = NULL;
#	elif defined(__ppc64__) || defined(__powerpc64__)

	desc = mono_domain_alloc0 (domain, 3 * sizeof (gpointer));

	desc [0] = addr;
	desc [1] = NULL;
	desc [2] = NULL;
#	endif
	g_hash_table_insert (domain->ftnptrs_hash, addr, desc);
	return desc;
#endif
}

static gpointer
mini_get_addr_from_ftnptr (gpointer descr)
{
#if defined(__ia64__) || ((defined(__ppc64__) || defined(__powerpc64__)) && _CALL_ELF != 2)
	return *(gpointer*)descr;
#else
	return descr;
#endif
}

static void
register_jit_stats (void)
{
	mono_counters_register ("Compiled methods", MONO_COUNTER_JIT | MONO_COUNTER_INT, &mono_jit_stats.methods_compiled);
	mono_counters_register ("Methods from AOT", MONO_COUNTER_JIT | MONO_COUNTER_INT, &mono_jit_stats.methods_aot);
	mono_counters_register ("Methods JITted using mono JIT", MONO_COUNTER_JIT | MONO_COUNTER_INT, &mono_jit_stats.methods_without_llvm);
	mono_counters_register ("Methods JITted using LLVM", MONO_COUNTER_JIT | MONO_COUNTER_INT, &mono_jit_stats.methods_with_llvm);
	mono_counters_register ("JIT/method_to_ir (sec)", MONO_COUNTER_JIT | MONO_COUNTER_DOUBLE, &mono_jit_stats.jit_method_to_ir);
	mono_counters_register ("JIT/liveness_handle_exception_clauses (sec)", MONO_COUNTER_JIT | MONO_COUNTER_DOUBLE, &mono_jit_stats.jit_liveness_handle_exception_clauses);
	mono_counters_register ("JIT/handle_out_of_line_bblock (sec)", MONO_COUNTER_JIT | MONO_COUNTER_DOUBLE, &mono_jit_stats.jit_handle_out_of_line_bblock);
	mono_counters_register ("JIT/decompose_long_opts (sec)", MONO_COUNTER_JIT | MONO_COUNTER_DOUBLE, &mono_jit_stats.jit_decompose_long_opts);
	mono_counters_register ("JIT/decompose_typechecks (sec)", MONO_COUNTER_JIT | MONO_COUNTER_DOUBLE, &mono_jit_stats.jit_decompose_typechecks);
	mono_counters_register ("JIT/local_cprop (sec)", MONO_COUNTER_JIT | MONO_COUNTER_DOUBLE, &mono_jit_stats.jit_local_cprop);
	mono_counters_register ("JIT/local_emulate_ops (sec)", MONO_COUNTER_JIT | MONO_COUNTER_DOUBLE, &mono_jit_stats.jit_local_emulate_ops);
	mono_counters_register ("JIT/optimize_branches (sec)", MONO_COUNTER_JIT | MONO_COUNTER_DOUBLE, &mono_jit_stats.jit_optimize_branches);
	mono_counters_register ("JIT/handle_global_vregs (sec)", MONO_COUNTER_JIT | MONO_COUNTER_DOUBLE, &mono_jit_stats.jit_handle_global_vregs);
	mono_counters_register ("JIT/local_deadce (sec)", MONO_COUNTER_JIT | MONO_COUNTER_DOUBLE, &mono_jit_stats.jit_local_deadce);
	mono_counters_register ("JIT/local_alias_analysis (sec)", MONO_COUNTER_JIT | MONO_COUNTER_DOUBLE, &mono_jit_stats.jit_local_alias_analysis);
	mono_counters_register ("JIT/if_conversion (sec)", MONO_COUNTER_JIT | MONO_COUNTER_DOUBLE, &mono_jit_stats.jit_if_conversion);
	mono_counters_register ("JIT/bb_ordering (sec)", MONO_COUNTER_JIT | MONO_COUNTER_DOUBLE, &mono_jit_stats.jit_bb_ordering);
	mono_counters_register ("JIT/compile_dominator_info (sec)", MONO_COUNTER_JIT | MONO_COUNTER_DOUBLE, &mono_jit_stats.jit_compile_dominator_info);
	mono_counters_register ("JIT/compute_natural_loops (sec)", MONO_COUNTER_JIT | MONO_COUNTER_DOUBLE, &mono_jit_stats.jit_compute_natural_loops);
	mono_counters_register ("JIT/insert_safepoints (sec)", MONO_COUNTER_JIT | MONO_COUNTER_DOUBLE, &mono_jit_stats.jit_insert_safepoints);
	mono_counters_register ("JIT/ssa_compute (sec)", MONO_COUNTER_JIT | MONO_COUNTER_DOUBLE, &mono_jit_stats.jit_ssa_compute);
	mono_counters_register ("JIT/ssa_cprop (sec)", MONO_COUNTER_JIT | MONO_COUNTER_DOUBLE, &mono_jit_stats.jit_ssa_cprop);
	mono_counters_register ("JIT/ssa_deadce(sec)", MONO_COUNTER_JIT | MONO_COUNTER_DOUBLE, &mono_jit_stats.jit_ssa_deadce);
	mono_counters_register ("JIT/perform_abc_removal (sec)", MONO_COUNTER_JIT | MONO_COUNTER_DOUBLE, &mono_jit_stats.jit_perform_abc_removal);
	mono_counters_register ("JIT/ssa_remove (sec)", MONO_COUNTER_JIT | MONO_COUNTER_DOUBLE, &mono_jit_stats.jit_ssa_remove);
	mono_counters_register ("JIT/local_cprop2 (sec)", MONO_COUNTER_JIT | MONO_COUNTER_DOUBLE, &mono_jit_stats.jit_local_cprop2);
	mono_counters_register ("JIT/handle_global_vregs2 (sec)", MONO_COUNTER_JIT | MONO_COUNTER_DOUBLE, &mono_jit_stats.jit_handle_global_vregs2);
	mono_counters_register ("JIT/local_deadce2 (sec)", MONO_COUNTER_JIT | MONO_COUNTER_DOUBLE, &mono_jit_stats.jit_local_deadce2);
	mono_counters_register ("JIT/optimize_branches2 (sec)", MONO_COUNTER_JIT | MONO_COUNTER_DOUBLE, &mono_jit_stats.jit_optimize_branches2);
	mono_counters_register ("JIT/decompose_vtype_opts (sec)", MONO_COUNTER_JIT | MONO_COUNTER_DOUBLE, &mono_jit_stats.jit_decompose_vtype_opts);
	mono_counters_register ("JIT/decompose_array_access_opts (sec)", MONO_COUNTER_JIT | MONO_COUNTER_DOUBLE, &mono_jit_stats.jit_decompose_array_access_opts);
	mono_counters_register ("JIT/liveness_handle_exception_clauses2 (sec)", MONO_COUNTER_JIT | MONO_COUNTER_DOUBLE, &mono_jit_stats.jit_liveness_handle_exception_clauses2);
	mono_counters_register ("JIT/analyze_liveness (sec)", MONO_COUNTER_JIT | MONO_COUNTER_DOUBLE, &mono_jit_stats.jit_analyze_liveness);
	mono_counters_register ("JIT/linear_scan (sec)", MONO_COUNTER_JIT | MONO_COUNTER_DOUBLE, &mono_jit_stats.jit_linear_scan);
	mono_counters_register ("JIT/arch_allocate_vars (sec)", MONO_COUNTER_JIT | MONO_COUNTER_DOUBLE, &mono_jit_stats.jit_arch_allocate_vars);
	mono_counters_register ("JIT/spill_global_vars (sec)", MONO_COUNTER_JIT | MONO_COUNTER_DOUBLE, &mono_jit_stats.jit_spill_global_vars);
	mono_counters_register ("JIT/local_cprop3 (sec)", MONO_COUNTER_JIT | MONO_COUNTER_DOUBLE, &mono_jit_stats.jit_local_cprop3);
	mono_counters_register ("JIT/local_deadce3 (sec)", MONO_COUNTER_JIT | MONO_COUNTER_DOUBLE, &mono_jit_stats.jit_local_deadce3);
	mono_counters_register ("JIT/codegen (sec)", MONO_COUNTER_JIT | MONO_COUNTER_DOUBLE, &mono_jit_stats.jit_codegen);
	mono_counters_register ("JIT/create_jit_info (sec)", MONO_COUNTER_JIT | MONO_COUNTER_DOUBLE, &mono_jit_stats.jit_create_jit_info);
	mono_counters_register ("JIT/gc_create_gc_map (sec)", MONO_COUNTER_JIT | MONO_COUNTER_DOUBLE, &mono_jit_stats.jit_gc_create_gc_map);
	mono_counters_register ("JIT/save_seq_point_info (sec)", MONO_COUNTER_JIT | MONO_COUNTER_DOUBLE, &mono_jit_stats.jit_save_seq_point_info);
	mono_counters_register ("Total time spent JITting (sec)", MONO_COUNTER_JIT | MONO_COUNTER_DOUBLE, &mono_jit_stats.jit_time);
	mono_counters_register ("Basic blocks", MONO_COUNTER_JIT | MONO_COUNTER_INT, &mono_jit_stats.basic_blocks);
	mono_counters_register ("Max basic blocks", MONO_COUNTER_JIT | MONO_COUNTER_INT, &mono_jit_stats.max_basic_blocks);
	mono_counters_register ("Allocated vars", MONO_COUNTER_JIT | MONO_COUNTER_INT, &mono_jit_stats.allocate_var);
	mono_counters_register ("Code reallocs", MONO_COUNTER_JIT | MONO_COUNTER_INT, &mono_jit_stats.code_reallocs);
	mono_counters_register ("Allocated code size", MONO_COUNTER_JIT | MONO_COUNTER_INT, &mono_jit_stats.allocated_code_size);
	mono_counters_register ("Allocated seq points size", MONO_COUNTER_JIT | MONO_COUNTER_INT, &mono_jit_stats.allocated_seq_points_size);
	mono_counters_register ("Inlineable methods", MONO_COUNTER_JIT | MONO_COUNTER_INT, &mono_jit_stats.inlineable_methods);
	mono_counters_register ("Inlined methods", MONO_COUNTER_JIT | MONO_COUNTER_INT, &mono_jit_stats.inlined_methods);
	mono_counters_register ("Regvars", MONO_COUNTER_JIT | MONO_COUNTER_INT, &mono_jit_stats.regvars);
	mono_counters_register ("Locals stack size", MONO_COUNTER_JIT | MONO_COUNTER_INT, &mono_jit_stats.locals_stack_size);
	mono_counters_register ("Method cache lookups", MONO_COUNTER_JIT | MONO_COUNTER_INT, &mono_jit_stats.methods_lookups);
	mono_counters_register ("Compiled CIL code size", MONO_COUNTER_JIT | MONO_COUNTER_INT, &mono_jit_stats.cil_code_size);
	mono_counters_register ("Native code size", MONO_COUNTER_JIT | MONO_COUNTER_INT, &mono_jit_stats.native_code_size);
	mono_counters_register ("Aliases found", MONO_COUNTER_JIT | MONO_COUNTER_INT, &mono_jit_stats.alias_found);
	mono_counters_register ("Aliases eliminated", MONO_COUNTER_JIT | MONO_COUNTER_INT, &mono_jit_stats.alias_removed);
	mono_counters_register ("Aliased loads eliminated", MONO_COUNTER_JIT | MONO_COUNTER_INT, &mono_jit_stats.loads_eliminated);
	mono_counters_register ("Aliased stores eliminated", MONO_COUNTER_JIT | MONO_COUNTER_INT, &mono_jit_stats.stores_eliminated);
}

static void runtime_invoke_info_free (gpointer value);

static gint
class_method_pair_equal (gconstpointer ka, gconstpointer kb)
{
	const MonoClassMethodPair *apair = (const MonoClassMethodPair *)ka;
	const MonoClassMethodPair *bpair = (const MonoClassMethodPair *)kb;

	return apair->klass == bpair->klass && apair->method == bpair->method ? 1 : 0;
}

static guint
class_method_pair_hash (gconstpointer data)
{
	const MonoClassMethodPair *pair = (const MonoClassMethodPair *)data;

	return (gsize)pair->klass ^ (gsize)pair->method;
}

static void
mini_create_jit_domain_info (MonoDomain *domain)
{
	MonoJitDomainInfo *info = g_new0 (MonoJitDomainInfo, 1);

	info->jump_trampoline_hash = g_hash_table_new (mono_aligned_addr_hash, NULL);
	info->jit_trampoline_hash = g_hash_table_new (mono_aligned_addr_hash, NULL);
	info->delegate_trampoline_hash = g_hash_table_new (class_method_pair_hash, class_method_pair_equal);
	info->llvm_vcall_trampoline_hash = g_hash_table_new (mono_aligned_addr_hash, NULL);
	info->runtime_invoke_hash = mono_conc_hashtable_new_full (mono_aligned_addr_hash, NULL, NULL, runtime_invoke_info_free);
	info->seq_points = g_hash_table_new_full (mono_aligned_addr_hash, NULL, NULL, mono_seq_point_info_free);
	info->arch_seq_points = g_hash_table_new (mono_aligned_addr_hash, NULL);
	info->jump_target_hash = g_hash_table_new (NULL, NULL);

	domain->runtime_info = info;
}

static void
delete_jump_list (gpointer key, gpointer value, gpointer user_data)
{
	MonoJumpList *jlist = (MonoJumpList *)value;
	g_slist_free (jlist->list);
}

static void
delete_got_slot_list (gpointer key, gpointer value, gpointer user_data)
{
	GSList *list = (GSList *)value;
	g_slist_free (list);
}

static void
dynamic_method_info_free (gpointer key, gpointer value, gpointer user_data)
{
	MonoJitDynamicMethodInfo *di = (MonoJitDynamicMethodInfo *)value;
	mono_code_manager_destroy (di->code_mp);
	g_free (di);
}

static void
runtime_invoke_info_free (gpointer value)
{
	RuntimeInvokeInfo *info = (RuntimeInvokeInfo*)value;

#ifdef MONO_ARCH_DYN_CALL_SUPPORTED
	if (info->dyn_call_info)
		mono_arch_dyn_call_free (info->dyn_call_info);
#endif
	g_free (info);
}

static void
free_jit_callee_list (gpointer key, gpointer value, gpointer user_data)
{
	g_slist_free (value);
}

static void
mini_free_jit_domain_info (MonoDomain *domain)
{
	MonoJitDomainInfo *info = domain_jit_info (domain);

	g_hash_table_foreach (info->jump_target_hash, delete_jump_list, NULL);
	g_hash_table_destroy (info->jump_target_hash);
	if (info->jump_target_got_slot_hash) {
		g_hash_table_foreach (info->jump_target_got_slot_hash, delete_got_slot_list, NULL);
		g_hash_table_destroy (info->jump_target_got_slot_hash);
	}
	if (info->dynamic_code_hash) {
		g_hash_table_foreach (info->dynamic_code_hash, dynamic_method_info_free, NULL);
		g_hash_table_destroy (info->dynamic_code_hash);
	}
	if (info->method_code_hash)
		g_hash_table_destroy (info->method_code_hash);
	g_hash_table_destroy (info->jump_trampoline_hash);
	g_hash_table_destroy (info->jit_trampoline_hash);
	g_hash_table_destroy (info->delegate_trampoline_hash);
	if (info->static_rgctx_trampoline_hash)
		g_hash_table_destroy (info->static_rgctx_trampoline_hash);
	g_hash_table_destroy (info->llvm_vcall_trampoline_hash);
	mono_conc_hashtable_destroy (info->runtime_invoke_hash);
	g_hash_table_destroy (info->seq_points);
	g_hash_table_destroy (info->arch_seq_points);
	if (info->agent_info)
		mono_debugger_agent_free_domain_info (domain);
	if (info->gsharedvt_arg_tramp_hash)
		g_hash_table_destroy (info->gsharedvt_arg_tramp_hash);
	if (info->llvm_jit_callees) {
		g_hash_table_foreach (info->llvm_jit_callees, free_jit_callee_list, NULL);
		g_hash_table_destroy (info->llvm_jit_callees);
	}
#ifdef ENABLE_LLVM
	mono_llvm_free_domain_info (domain);
#endif

	g_free (domain->runtime_info);
	domain->runtime_info = NULL;
}

#ifdef ENABLE_LLVM
static gboolean
llvm_init_inner (void)
{
	if (!mono_llvm_load (NULL))
		return FALSE;

	mono_llvm_init ();
	return TRUE;
}
#endif

/*
 * mini_llvm_init:
 *
 *   Load and initialize LLVM support.
 * Return TRUE on success.
 */
gboolean
mini_llvm_init (void)
{
#ifdef ENABLE_LLVM
	static gboolean llvm_inited;
	static gboolean init_result;

	mono_loader_lock_if_inited ();
	if (!llvm_inited) {
		init_result = llvm_init_inner ();
		llvm_inited = TRUE;
	}
	mono_loader_unlock_if_inited ();
	return init_result;
#else
	return FALSE;
#endif
}

MonoDomain *
mini_init (const char *filename, const char *runtime_version)
{
	MonoError error;
	MonoDomain *domain;
	MonoRuntimeCallbacks callbacks;
	MonoThreadInfoRuntimeCallbacks ticallbacks;

	MONO_VES_INIT_BEGIN ();

	CHECKED_MONO_INIT ();

#if defined(__linux__) && !defined(__native_client__)
	if (access ("/proc/self/maps", F_OK) != 0) {
		g_print ("Mono requires /proc to be mounted.\n");
		exit (1);
	}
#endif

	mono_os_mutex_init_recursive (&jit_mutex);

	mono_cross_helpers_run ();

	mini_jit_init ();

	/* Happens when using the embedding interface */
	if (!default_opt_set)
		default_opt = mono_parse_default_optimizations (NULL);

#ifdef MONO_ARCH_GSHAREDVT_SUPPORTED
	if (mono_aot_only)
		mono_set_generic_sharing_vt_supported (TRUE);
#else
	if (mono_llvm_only)
		mono_set_generic_sharing_vt_supported (TRUE);
#endif

#ifdef MONO_HAVE_FAST_TLS
	MONO_FAST_TLS_INIT (mono_jit_tls);
	MONO_FAST_TLS_INIT (mono_lmf_addr);
#ifdef MONO_ARCH_ENABLE_MONO_LMF_VAR
	MONO_FAST_TLS_INIT (mono_lmf);
#endif
#endif

	mono_runtime_set_has_tls_get (MONO_ARCH_HAVE_TLS_GET);

	if (!global_codeman)
		global_codeman = mono_code_manager_new ();

	memset (&callbacks, 0, sizeof (callbacks));
	callbacks.create_ftnptr = mini_create_ftnptr;
	callbacks.get_addr_from_ftnptr = mini_get_addr_from_ftnptr;
	callbacks.get_runtime_build_info = mono_get_runtime_build_info;
	callbacks.set_cast_details = mono_set_cast_details;
	callbacks.debug_log = mono_debugger_agent_debug_log;
	callbacks.debug_log_is_enabled = mono_debugger_agent_debug_log_is_enabled;
	callbacks.tls_key_supported = mini_tls_key_supported;
	callbacks.get_vtable_trampoline = mini_get_vtable_trampoline;
	callbacks.get_imt_trampoline = mini_get_imt_trampoline;
	callbacks.imt_entry_inited = mini_imt_entry_inited;
	callbacks.init_delegate = mini_init_delegate;
#define JIT_INVOKE_WORKS
#ifdef JIT_INVOKE_WORKS
	callbacks.runtime_invoke = mono_jit_runtime_invoke;
#endif
#define JIT_TRAMPOLINES_WORK
#ifdef JIT_TRAMPOLINES_WORK
	callbacks.compile_method = mono_jit_compile_method;
	callbacks.create_jump_trampoline = mono_create_jump_trampoline;
	callbacks.create_jit_trampoline = mono_create_jit_trampoline;
#endif

	mono_install_callbacks (&callbacks);

	memset (&ticallbacks, 0, sizeof (ticallbacks));
	ticallbacks.setup_async_callback = mono_setup_async_callback;
	ticallbacks.thread_state_init_from_sigctx = mono_thread_state_init_from_sigctx;
	ticallbacks.thread_state_init_from_handle = mono_thread_state_init_from_handle;
	ticallbacks.thread_state_init = mono_thread_state_init;

	mono_counters_init ();

	mono_threads_runtime_init (&ticallbacks);

	if (g_getenv ("MONO_DEBUG") != NULL)
		mini_parse_debug_options ();

	mono_code_manager_init ();

	mono_hwcap_init ();

	mono_arch_cpu_init ();

	mono_arch_init ();

	mono_unwind_init ();

#ifdef XDEBUG_ENABLED
	if (g_getenv ("MONO_XDEBUG")) {
		const char *xdebug_opts = g_getenv ("MONO_XDEBUG");
		mono_xdebug_init (xdebug_opts);
		/* So methods for multiple domains don't have the same address */
		mono_dont_free_domains = TRUE;
		mono_using_xdebug = TRUE;
	} else if (mini_get_debug_options ()->gdb) {
		mono_xdebug_init ((char*)"gdb");
		mono_dont_free_domains = TRUE;
		mono_using_xdebug = TRUE;
	}
#endif

#ifdef ENABLE_LLVM
	if (mono_use_llvm) {
		if (!mono_llvm_load (NULL)) {
			mono_use_llvm = FALSE;
			fprintf (stderr, "Mono Warning: llvm support could not be loaded.\n");
		}
	}
	if (mono_use_llvm)
		mono_llvm_init ();
#endif

	mono_trampolines_init ();

	mono_native_tls_alloc (&mono_jit_tls_id, NULL);

	if (default_opt & MONO_OPT_AOT)
		mono_aot_init ();

	mono_debugger_agent_init ();

#ifdef MONO_ARCH_GSHARED_SUPPORTED
	mono_set_generic_sharing_supported (TRUE);
#endif

#ifndef MONO_CROSS_COMPILE
	mono_runtime_install_handlers ();
#endif
	mono_threads_install_cleanup (mini_thread_cleanup);

#ifdef JIT_TRAMPOLINES_WORK
	mono_install_free_method (mono_jit_free_method);
#ifndef DISABLE_REMOTING
	mono_install_remoting_trampoline (mono_jit_create_remoting_trampoline);
#endif
	mono_install_delegate_trampoline (mono_create_delegate_trampoline);
	mono_install_create_domain_hook (mini_create_jit_domain_info);
	mono_install_free_domain_hook (mini_free_jit_domain_info);
#endif
	mono_install_get_cached_class_info (mono_aot_get_cached_class_info);
	mono_install_get_class_from_name (mono_aot_get_class_from_name);
	mono_install_jit_info_find_in_aot (mono_aot_find_jit_info);

	if (debug_options.collect_pagefault_stats)
		mono_aot_set_make_unreadable (TRUE);

	if (runtime_version)
		domain = mono_init_version (filename, runtime_version);
	else
		domain = mono_init_from_assembly (filename, filename);

	if (mono_aot_only) {
		/* This helps catch code allocation requests */
		mono_code_manager_set_read_only (domain->code_mp);
		mono_marshal_use_aot_wrappers (TRUE);
	}

	if (mono_llvm_only) {
		mono_install_imt_thunk_builder (mono_llvmonly_get_imt_thunk);
		mono_set_always_build_imt_thunks (TRUE);
	} else if (mono_aot_only) {
		mono_install_imt_thunk_builder (mono_aot_get_imt_thunk);
	} else {
		mono_install_imt_thunk_builder (mono_arch_build_imt_thunk);
	}

	/*Init arch tls information only after the metadata side is inited to make sure we see dynamic appdomain tls keys*/
	mono_arch_finish_init ();

	mono_icall_init ();

	/* This must come after mono_init () in the aot-only case */
	mono_exceptions_init ();

	/* This should come after mono_init () too */
	mini_gc_init ();

#ifndef DISABLE_JIT
	mono_create_helper_signatures ();
#endif

	register_jit_stats ();

#define JIT_CALLS_WORK
#ifdef JIT_CALLS_WORK
	/* Needs to be called here since register_jit_icall depends on it */
	mono_marshal_init ();

	mono_arch_register_lowlevel_calls ();

	register_icalls ();

	mono_generic_sharing_init ();
#endif

#ifdef MONO_ARCH_SIMD_INTRINSICS
	mono_simd_intrinsics_init ();
#endif

	mono_tasklets_init ();

	register_trampolines (domain);

	if (mono_compile_aot)
		/*
		 * Avoid running managed code when AOT compiling, since the platform
		 * might only support aot-only execution.
		 */
		mono_runtime_set_no_exec (TRUE);

#define JIT_RUNTIME_WORKS
#ifdef JIT_RUNTIME_WORKS
	mono_install_runtime_cleanup ((MonoDomainFunc)mini_cleanup);
	mono_runtime_init_checked (domain, mono_thread_start_cb, mono_thread_attach_cb, &error);
	mono_error_assert_ok (&error);
	mono_thread_attach (domain);
#endif

	if (mono_profiler_get_events () & MONO_PROFILE_STATISTICAL)
		mono_runtime_setup_stat_profiler ();

	mono_profiler_runtime_initialized ();

	MONO_VES_INIT_END ();

	return domain;
}

static void
register_icalls (void)
{
	mono_add_internal_call ("System.Diagnostics.StackFrame::get_frame_info",
				ves_icall_get_frame_info);
	mono_add_internal_call ("System.Diagnostics.StackTrace::get_trace",
				ves_icall_get_trace);
	mono_add_internal_call ("Mono.Runtime::mono_runtime_install_handlers",
				mono_runtime_install_handlers);

#if defined(PLATFORM_ANDROID) || defined(TARGET_ANDROID)
	mono_add_internal_call ("System.Diagnostics.Debugger::Mono_UnhandledException_internal",
				mono_debugger_agent_unhandled_exception);
#endif

	/*
	 * It's important that we pass `TRUE` as the last argument here, as
	 * it causes the JIT to omit a wrapper for these icalls. If the JIT
	 * *did* emit a wrapper, we'd be looking at infinite recursion since
	 * the wrapper would call the icall which would call the wrapper and
	 * so on.
	 */
	register_icall (mono_profiler_method_enter, "mono_profiler_method_enter", "void ptr", TRUE);
	register_icall (mono_profiler_method_leave, "mono_profiler_method_leave", "void ptr", TRUE);

	register_icall (mono_trace_enter_method, "mono_trace_enter_method", NULL, TRUE);
	register_icall (mono_trace_leave_method, "mono_trace_leave_method", NULL, TRUE);
	register_icall (mono_get_lmf_addr, "mono_get_lmf_addr", "ptr", TRUE);
	register_icall (mono_jit_thread_attach, "mono_jit_thread_attach", "ptr ptr", TRUE);
	register_icall (mono_jit_set_domain, "mono_jit_set_domain", "void ptr", TRUE);
	register_icall (mono_domain_get, "mono_domain_get", "ptr", TRUE);

	register_icall (mono_llvm_throw_exception, "mono_llvm_throw_exception", "void object", TRUE);
	register_icall (mono_llvm_rethrow_exception, "mono_llvm_rethrow_exception", "void object", TRUE);
	register_icall (mono_llvm_resume_exception, "mono_llvm_resume_exception", "void", TRUE);
	register_icall (mono_llvm_match_exception, "mono_llvm_match_exception", "int ptr int int", TRUE);
	register_icall (mono_llvm_clear_exception, "mono_llvm_clear_exception", NULL, TRUE);
	register_icall (mono_llvm_load_exception, "mono_llvm_load_exception", "object", TRUE);
	register_icall (mono_llvm_throw_corlib_exception, "mono_llvm_throw_corlib_exception", "void int", TRUE);
#if defined(ENABLE_LLVM) && !defined(MONO_LLVM_LOADED)
	register_icall (mono_llvm_set_unhandled_exception_handler, "mono_llvm_set_unhandled_exception_handler", NULL, TRUE);

	// FIXME: This is broken
	register_icall (mono_debug_personality, "mono_debug_personality", "int int int ptr ptr ptr", TRUE);
#endif

	register_dyn_icall (mono_get_throw_exception (), "mono_arch_throw_exception", "void object", TRUE);
	register_dyn_icall (mono_get_rethrow_exception (), "mono_arch_rethrow_exception", "void object", TRUE);
	register_dyn_icall (mono_get_throw_corlib_exception (), "mono_arch_throw_corlib_exception", "void ptr", TRUE);
	register_icall (mono_thread_get_undeniable_exception, "mono_thread_get_undeniable_exception", "object", FALSE);
	register_icall (mono_thread_interruption_checkpoint, "mono_thread_interruption_checkpoint", "object", FALSE);
	register_icall (mono_thread_force_interruption_checkpoint_noraise, "mono_thread_force_interruption_checkpoint_noraise", "object", FALSE);

#if defined(__native_client__) || defined(__native_client_codegen__)
	register_icall (mono_nacl_gc, "mono_nacl_gc", "void", FALSE);
#endif

	if (mono_threads_is_coop_enabled ())
		register_icall (mono_threads_state_poll, "mono_threads_state_poll", "void", FALSE);

#ifndef MONO_ARCH_NO_EMULATE_LONG_MUL_OPTS
	register_opcode_emulation (OP_LMUL, "__emul_lmul", "long long long", mono_llmult, "mono_llmult", TRUE);
	register_opcode_emulation (OP_LDIV, "__emul_ldiv", "long long long", mono_lldiv, "mono_lldiv", FALSE);
	register_opcode_emulation (OP_LDIV_UN, "__emul_ldiv_un", "long long long", mono_lldiv_un, "mono_lldiv_un", FALSE);
	register_opcode_emulation (OP_LREM, "__emul_lrem", "long long long", mono_llrem, "mono_llrem", FALSE);
	register_opcode_emulation (OP_LREM_UN, "__emul_lrem_un", "long long long", mono_llrem_un, "mono_llrem_un", FALSE);
#endif
#if !defined(MONO_ARCH_NO_EMULATE_LONG_MUL_OPTS) || defined(MONO_ARCH_EMULATE_LONG_MUL_OVF_OPTS)
	register_opcode_emulation (OP_LMUL_OVF_UN, "__emul_lmul_ovf_un", "long long long", mono_llmult_ovf_un, "mono_llmult_ovf_un", FALSE);
	register_opcode_emulation (OP_LMUL_OVF, "__emul_lmul_ovf", "long long long", mono_llmult_ovf, "mono_llmult_ovf", FALSE);
#endif

#ifndef MONO_ARCH_NO_EMULATE_LONG_SHIFT_OPS
	register_opcode_emulation (OP_LSHL, "__emul_lshl", "long long int32", mono_lshl, "mono_lshl", TRUE);
	register_opcode_emulation (OP_LSHR, "__emul_lshr", "long long int32", mono_lshr, "mono_lshr", TRUE);
	register_opcode_emulation (OP_LSHR_UN, "__emul_lshr_un", "long long int32", mono_lshr_un, "mono_lshr_un", TRUE);
#endif

#if defined(MONO_ARCH_EMULATE_MUL_DIV) || defined(MONO_ARCH_EMULATE_DIV)
	register_opcode_emulation (OP_IDIV, "__emul_op_idiv", "int32 int32 int32", mono_idiv, "mono_idiv", FALSE);
	register_opcode_emulation (OP_IDIV_UN, "__emul_op_idiv_un", "int32 int32 int32", mono_idiv_un, "mono_idiv_un", FALSE);
	register_opcode_emulation (OP_IREM, "__emul_op_irem", "int32 int32 int32", mono_irem, "mono_irem", FALSE);
	register_opcode_emulation (OP_IREM_UN, "__emul_op_irem_un", "int32 int32 int32", mono_irem_un, "mono_irem_un", FALSE);
#endif

#ifdef MONO_ARCH_EMULATE_MUL_DIV
	register_opcode_emulation (OP_IMUL, "__emul_op_imul", "int32 int32 int32", mono_imul, "mono_imul", TRUE);
#endif

#if defined(MONO_ARCH_EMULATE_MUL_DIV) || defined(MONO_ARCH_EMULATE_MUL_OVF)
	register_opcode_emulation (OP_IMUL_OVF, "__emul_op_imul_ovf", "int32 int32 int32", mono_imul_ovf, "mono_imul_ovf", FALSE);
	register_opcode_emulation (OP_IMUL_OVF_UN, "__emul_op_imul_ovf_un", "int32 int32 int32", mono_imul_ovf_un, "mono_imul_ovf_un", FALSE);
#endif

#if defined(MONO_ARCH_EMULATE_MUL_DIV) || defined(MONO_ARCH_SOFT_FLOAT_FALLBACK)
	register_opcode_emulation (OP_FDIV, "__emul_fdiv", "double double double", mono_fdiv, "mono_fdiv", FALSE);
#endif

	register_opcode_emulation (OP_FCONV_TO_U8, "__emul_fconv_to_u8", "ulong double", mono_fconv_u8, "mono_fconv_u8", FALSE);
	register_opcode_emulation (OP_RCONV_TO_U8, "__emul_rconv_to_u8", "ulong float", mono_rconv_u8, "mono_rconv_u8", FALSE);
	register_opcode_emulation (OP_FCONV_TO_U4, "__emul_fconv_to_u4", "uint32 double", mono_fconv_u4, "mono_fconv_u4", FALSE);
	register_opcode_emulation (OP_FCONV_TO_OVF_I8, "__emul_fconv_to_ovf_i8", "long double", mono_fconv_ovf_i8, "mono_fconv_ovf_i8", FALSE);
	register_opcode_emulation (OP_FCONV_TO_OVF_U8, "__emul_fconv_to_ovf_u8", "ulong double", mono_fconv_ovf_u8, "mono_fconv_ovf_u8", FALSE);
	register_opcode_emulation (OP_RCONV_TO_OVF_I8, "__emul_rconv_to_ovf_i8", "long float", mono_rconv_ovf_i8, "mono_rconv_ovf_i8", FALSE);
	register_opcode_emulation (OP_RCONV_TO_OVF_U8, "__emul_rconv_to_ovf_u8", "ulong float", mono_rconv_ovf_u8, "mono_rconv_ovf_u8", FALSE);


#ifdef MONO_ARCH_EMULATE_FCONV_TO_I8
	register_opcode_emulation (OP_FCONV_TO_I8, "__emul_fconv_to_i8", "long double", mono_fconv_i8, "mono_fconv_i8", FALSE);
	register_opcode_emulation (OP_RCONV_TO_I8, "__emul_rconv_to_i8", "long float", mono_rconv_i8, "mono_rconv_i8", FALSE);
#endif

#ifdef MONO_ARCH_EMULATE_CONV_R8_UN
	register_opcode_emulation (OP_ICONV_TO_R_UN, "__emul_iconv_to_r_un", "double int32", mono_conv_to_r8_un, "mono_conv_to_r8_un", FALSE);
#endif
#ifdef MONO_ARCH_EMULATE_LCONV_TO_R8
	register_opcode_emulation (OP_LCONV_TO_R8, "__emul_lconv_to_r8", "double long", mono_lconv_to_r8, "mono_lconv_to_r8", FALSE);
#endif
#ifdef MONO_ARCH_EMULATE_LCONV_TO_R4
	register_opcode_emulation (OP_LCONV_TO_R4, "__emul_lconv_to_r4", "float long", mono_lconv_to_r4, "mono_lconv_to_r4", FALSE);
#endif
#ifdef MONO_ARCH_EMULATE_LCONV_TO_R8_UN
	register_opcode_emulation (OP_LCONV_TO_R_UN, "__emul_lconv_to_r8_un", "double long", mono_lconv_to_r8_un, "mono_lconv_to_r8_un", FALSE);
#endif
#ifdef MONO_ARCH_EMULATE_FREM
#if !defined(__native_client__)
	register_opcode_emulation (OP_FREM, "__emul_frem", "double double double", fmod, "fmod", FALSE);
	register_opcode_emulation (OP_RREM, "__emul_rrem", "float float float", fmodf, "fmodf", FALSE);
#else
	register_opcode_emulation (OP_FREM, "__emul_frem", "double double double", mono_fmod, "mono_fmod", FALSE);
#endif
#endif

#ifdef MONO_ARCH_SOFT_FLOAT_FALLBACK
	if (mono_arch_is_soft_float ()) {
		register_opcode_emulation (OP_FSUB, "__emul_fsub", "double double double", mono_fsub, "mono_fsub", FALSE);
		register_opcode_emulation (OP_FADD, "__emul_fadd", "double double double", mono_fadd, "mono_fadd", FALSE);
		register_opcode_emulation (OP_FMUL, "__emul_fmul", "double double double", mono_fmul, "mono_fmul", FALSE);
		register_opcode_emulation (OP_FNEG, "__emul_fneg", "double double", mono_fneg, "mono_fneg", FALSE);
		register_opcode_emulation (OP_ICONV_TO_R8, "__emul_iconv_to_r8", "double int32", mono_conv_to_r8, "mono_conv_to_r8", FALSE);
		register_opcode_emulation (OP_ICONV_TO_R4, "__emul_iconv_to_r4", "double int32", mono_conv_to_r4, "mono_conv_to_r4", FALSE);
		register_opcode_emulation (OP_FCONV_TO_R4, "__emul_fconv_to_r4", "double double", mono_fconv_r4, "mono_fconv_r4", FALSE);
		register_opcode_emulation (OP_FCONV_TO_I1, "__emul_fconv_to_i1", "int8 double", mono_fconv_i1, "mono_fconv_i1", FALSE);
		register_opcode_emulation (OP_FCONV_TO_I2, "__emul_fconv_to_i2", "int16 double", mono_fconv_i2, "mono_fconv_i2", FALSE);
		register_opcode_emulation (OP_FCONV_TO_I4, "__emul_fconv_to_i4", "int32 double", mono_fconv_i4, "mono_fconv_i4", FALSE);
		register_opcode_emulation (OP_FCONV_TO_U1, "__emul_fconv_to_u1", "uint8 double", mono_fconv_u1, "mono_fconv_u1", FALSE);
		register_opcode_emulation (OP_FCONV_TO_U2, "__emul_fconv_to_u2", "uint16 double", mono_fconv_u2, "mono_fconv_u2", FALSE);

#if SIZEOF_VOID_P == 4
		register_opcode_emulation (OP_FCONV_TO_I, "__emul_fconv_to_i", "int32 double", mono_fconv_i4, "mono_fconv_i4", FALSE);
#endif

		register_opcode_emulation (OP_FBEQ, "__emul_fcmp_eq", "uint32 double double", mono_fcmp_eq, "mono_fcmp_eq", FALSE);
		register_opcode_emulation (OP_FBLT, "__emul_fcmp_lt", "uint32 double double", mono_fcmp_lt, "mono_fcmp_lt", FALSE);
		register_opcode_emulation (OP_FBGT, "__emul_fcmp_gt", "uint32 double double", mono_fcmp_gt, "mono_fcmp_gt", FALSE);
		register_opcode_emulation (OP_FBLE, "__emul_fcmp_le", "uint32 double double", mono_fcmp_le, "mono_fcmp_le", FALSE);
		register_opcode_emulation (OP_FBGE, "__emul_fcmp_ge", "uint32 double double", mono_fcmp_ge, "mono_fcmp_ge", FALSE);
		register_opcode_emulation (OP_FBNE_UN, "__emul_fcmp_ne_un", "uint32 double double", mono_fcmp_ne_un, "mono_fcmp_ne_un", FALSE);
		register_opcode_emulation (OP_FBLT_UN, "__emul_fcmp_lt_un", "uint32 double double", mono_fcmp_lt_un, "mono_fcmp_lt_un", FALSE);
		register_opcode_emulation (OP_FBGT_UN, "__emul_fcmp_gt_un", "uint32 double double", mono_fcmp_gt_un, "mono_fcmp_gt_un", FALSE);
		register_opcode_emulation (OP_FBLE_UN, "__emul_fcmp_le_un", "uint32 double double", mono_fcmp_le_un, "mono_fcmp_le_un", FALSE);
		register_opcode_emulation (OP_FBGE_UN, "__emul_fcmp_ge_un", "uint32 double double", mono_fcmp_ge_un, "mono_fcmp_ge_un", FALSE);

		register_opcode_emulation (OP_FCEQ, "__emul_fcmp_ceq", "uint32 double double", mono_fceq, "mono_fceq", FALSE);
		register_opcode_emulation (OP_FCGT, "__emul_fcmp_cgt", "uint32 double double", mono_fcgt, "mono_fcgt", FALSE);
		register_opcode_emulation (OP_FCGT_UN, "__emul_fcmp_cgt_un", "uint32 double double", mono_fcgt_un, "mono_fcgt_un", FALSE);
		register_opcode_emulation (OP_FCLT, "__emul_fcmp_clt", "uint32 double double", mono_fclt, "mono_fclt", FALSE);
		register_opcode_emulation (OP_FCLT_UN, "__emul_fcmp_clt_un", "uint32 double double", mono_fclt_un, "mono_fclt_un", FALSE);

		register_icall (mono_fload_r4, "mono_fload_r4", "double ptr", FALSE);
		register_icall (mono_fstore_r4, "mono_fstore_r4", "void double ptr", FALSE);
		register_icall (mono_fload_r4_arg, "mono_fload_r4_arg", "uint32 double", FALSE);
		register_icall (mono_isfinite, "mono_isfinite", "uint32 double", FALSE);
	}
#endif
	register_icall (mono_ckfinite, "mono_ckfinite", "double double", FALSE);

#ifdef COMPRESSED_INTERFACE_BITMAP
	register_icall (mono_class_interface_match, "mono_class_interface_match", "uint32 ptr int32", TRUE);
#endif

#if SIZEOF_REGISTER == 4
	register_opcode_emulation (OP_FCONV_TO_U, "__emul_fconv_to_u", "uint32 double", mono_fconv_u4, "mono_fconv_u4", TRUE);
#else
	register_opcode_emulation (OP_FCONV_TO_U, "__emul_fconv_to_u", "ulong double", mono_fconv_u8, "mono_fconv_u8", TRUE);
#endif

	/* other jit icalls */
	register_icall (ves_icall_mono_delegate_ctor, "ves_icall_mono_delegate_ctor", "void object object ptr", FALSE);
	register_icall (mono_class_static_field_address , "mono_class_static_field_address",
				 "ptr ptr ptr", FALSE);
	register_icall (mono_ldtoken_wrapper, "mono_ldtoken_wrapper", "ptr ptr ptr ptr", FALSE);
	register_icall (mono_ldtoken_wrapper_generic_shared, "mono_ldtoken_wrapper_generic_shared",
		"ptr ptr ptr ptr", FALSE);
	register_icall (mono_get_special_static_data, "mono_get_special_static_data", "ptr int", FALSE);
	register_icall (ves_icall_mono_ldstr, "ves_icall_mono_ldstr", "object ptr ptr int32", FALSE);
	register_icall (mono_helper_stelem_ref_check, "mono_helper_stelem_ref_check", "void object object", FALSE);
	register_icall (ves_icall_object_new, "ves_icall_object_new", "object ptr ptr", FALSE);
	register_icall (ves_icall_object_new_specific, "ves_icall_object_new_specific", "object ptr", FALSE);
	register_icall (ves_icall_array_new, "ves_icall_array_new", "object ptr ptr int32", FALSE);
	register_icall (ves_icall_array_new_specific, "ves_icall_array_new_specific", "object ptr int32", FALSE);
	register_icall (ves_icall_runtime_class_init, "ves_icall_runtime_class_init", "void ptr", FALSE);
	register_icall (mono_ldftn, "mono_ldftn", "ptr ptr", FALSE);
	register_icall (mono_ldvirtfn, "mono_ldvirtfn", "ptr object ptr", FALSE);
	register_icall (mono_ldvirtfn_gshared, "mono_ldvirtfn_gshared", "ptr object ptr", FALSE);
	register_icall (mono_helper_compile_generic_method, "mono_helper_compile_generic_method", "ptr object ptr ptr", FALSE);
	register_icall (mono_helper_ldstr, "mono_helper_ldstr", "object ptr int", FALSE);
	register_icall (mono_helper_ldstr_mscorlib, "mono_helper_ldstr_mscorlib", "object int", FALSE);
	register_icall (mono_helper_newobj_mscorlib, "mono_helper_newobj_mscorlib", "object int", FALSE);
	register_icall (mono_value_copy, "mono_value_copy", "void ptr ptr ptr", FALSE);
	register_icall (mono_object_castclass_unbox, "mono_object_castclass_unbox", "object object ptr", FALSE);
	register_icall (mono_break, "mono_break", NULL, TRUE);
	register_icall (mono_create_corlib_exception_0, "mono_create_corlib_exception_0", "object int", TRUE);
	register_icall (mono_create_corlib_exception_1, "mono_create_corlib_exception_1", "object int object", TRUE);
	register_icall (mono_create_corlib_exception_2, "mono_create_corlib_exception_2", "object int object object", TRUE);
	register_icall (mono_array_new_1, "mono_array_new_1", "object ptr int", FALSE);
	register_icall (mono_array_new_2, "mono_array_new_2", "object ptr int int", FALSE);
	register_icall (mono_array_new_3, "mono_array_new_3", "object ptr int int int", FALSE);
	register_icall (mono_array_new_4, "mono_array_new_4", "object ptr int int int int", FALSE);
	register_icall (mono_get_native_calli_wrapper, "mono_get_native_calli_wrapper", "ptr ptr ptr ptr", FALSE);
	register_icall (mono_resume_unwind, "mono_resume_unwind", "void", TRUE);
	register_icall (mono_gsharedvt_constrained_call, "mono_gsharedvt_constrained_call", "object ptr ptr ptr ptr ptr", FALSE);
	register_icall (mono_gsharedvt_value_copy, "mono_gsharedvt_value_copy", "void ptr ptr ptr", TRUE);

	register_icall (mono_gc_wbarrier_value_copy_bitmap, "mono_gc_wbarrier_value_copy_bitmap", "void ptr ptr int int", FALSE);

	register_icall (mono_object_castclass_with_cache, "mono_object_castclass_with_cache", "object object ptr ptr", FALSE);
	register_icall (mono_object_isinst_with_cache, "mono_object_isinst_with_cache", "object object ptr ptr", FALSE);
	register_icall (mono_generic_class_init, "mono_generic_class_init", "void ptr", FALSE);
	register_icall (mono_fill_class_rgctx, "mono_fill_class_rgctx", "ptr ptr int", FALSE);
	register_icall (mono_fill_method_rgctx, "mono_fill_method_rgctx", "ptr ptr int", FALSE);

	register_icall (mono_debugger_agent_user_break, "mono_debugger_agent_user_break", "void", FALSE);

	register_icall (mono_aot_init_llvm_method, "mono_aot_init_llvm_method", "void ptr int", TRUE);
	register_icall (mono_aot_init_gshared_method_this, "mono_aot_init_gshared_method_this", "void ptr int object", TRUE);
	register_icall (mono_aot_init_gshared_method_mrgctx, "mono_aot_init_gshared_method_mrgctx", "void ptr int ptr", TRUE);
	register_icall (mono_aot_init_gshared_method_vtable, "mono_aot_init_gshared_method_vtable", "void ptr int ptr", TRUE);

	register_icall_no_wrapper (mono_resolve_iface_call_gsharedvt, "mono_resolve_iface_call_gsharedvt", "ptr object int ptr ptr");
	register_icall_no_wrapper (mono_resolve_vcall_gsharedvt, "mono_resolve_vcall_gsharedvt", "ptr object int ptr ptr");
	register_icall_no_wrapper (mono_resolve_generic_virtual_call, "mono_resolve_generic_virtual_call", "ptr ptr int ptr");
	register_icall_no_wrapper (mono_resolve_generic_virtual_iface_call, "mono_resolve_generic_virtual_iface_call", "ptr ptr int ptr");
	/* This needs a wrapper so it can have a preserveall cconv */
	register_icall (mono_init_vtable_slot, "mono_init_vtable_slot", "ptr ptr int", FALSE);
	register_icall (mono_llvmonly_init_delegate, "mono_llvmonly_init_delegate", "void object", TRUE);
	register_icall (mono_llvmonly_init_delegate_virtual, "mono_llvmonly_init_delegate_virtual", "void object object ptr", TRUE);
	register_icall (mono_get_assembly_object, "mono_get_assembly_object", "object ptr", TRUE);
	register_icall (mono_get_method_object, "mono_get_method_object", "object ptr", TRUE);
	register_icall (mono_throw_method_access, "mono_throw_method_access", "void ptr ptr", FALSE);

	register_icall_with_wrapper (mono_monitor_enter, "mono_monitor_enter", "void obj");
	register_icall_with_wrapper (mono_monitor_enter_v4, "mono_monitor_enter_v4", "void obj ptr");
	register_icall_no_wrapper (mono_monitor_enter_fast, "mono_monitor_enter_fast", "int obj");
	register_icall_no_wrapper (mono_monitor_enter_v4_fast, "mono_monitor_enter_v4_fast", "int obj ptr");

#ifdef TARGET_IOS
	register_icall (pthread_getspecific, "pthread_getspecific", "ptr ptr", TRUE);
#endif
}

MonoJitStats mono_jit_stats = {0};

static void
print_jit_stats (void)
{
	if (mono_jit_stats.enabled) {
		g_print ("Mono Jit statistics\n");
		g_print ("Max code size ratio:    %.2f (%s)\n", mono_jit_stats.max_code_size_ratio/100.0,
				 mono_jit_stats.max_ratio_method);
		g_print ("Biggest method:         %ld (%s)\n", mono_jit_stats.biggest_method_size,
				 mono_jit_stats.biggest_method);

		g_print ("Delegates created:      %ld\n", mono_stats.delegate_creations);
		g_print ("Initialized classes:    %ld\n", mono_stats.initialized_class_count);
		g_print ("Used classes:           %ld\n", mono_stats.used_class_count);
		g_print ("Generic vtables:        %ld\n", mono_stats.generic_vtable_count);
		g_print ("Methods:                %ld\n", mono_stats.method_count);
		g_print ("Static data size:       %ld\n", mono_stats.class_static_data_size);
		g_print ("VTable data size:       %ld\n", mono_stats.class_vtable_size);
		g_print ("Mscorlib mempool size:  %d\n", mono_mempool_get_allocated (mono_defaults.corlib->mempool));

		g_print ("\nInitialized classes:    %ld\n", mono_stats.generic_class_count);
		g_print ("Inflated types:         %ld\n", mono_stats.inflated_type_count);
		g_print ("Generics virtual invokes: %ld\n", mono_jit_stats.generic_virtual_invocations);

		g_print ("Sharable generic methods: %ld\n", mono_stats.generics_sharable_methods);
		g_print ("Unsharable generic methods: %ld\n", mono_stats.generics_unsharable_methods);
		g_print ("Shared generic methods: %ld\n", mono_stats.generics_shared_methods);
		g_print ("Shared vtype generic methods: %ld\n", mono_stats.gsharedvt_methods);

		g_print ("IMT tables size:        %ld\n", mono_stats.imt_tables_size);
		g_print ("IMT number of tables:   %ld\n", mono_stats.imt_number_of_tables);
		g_print ("IMT number of methods:  %ld\n", mono_stats.imt_number_of_methods);
		g_print ("IMT used slots:         %ld\n", mono_stats.imt_used_slots);
		g_print ("IMT colliding slots:    %ld\n", mono_stats.imt_slots_with_collisions);
		g_print ("IMT max collisions:     %ld\n", mono_stats.imt_max_collisions_in_slot);
		g_print ("IMT methods at max col: %ld\n", mono_stats.imt_method_count_when_max_collisions);
		g_print ("IMT thunks size:        %ld\n", mono_stats.imt_thunks_size);

		g_print ("JIT info table inserts: %ld\n", mono_stats.jit_info_table_insert_count);
		g_print ("JIT info table removes: %ld\n", mono_stats.jit_info_table_remove_count);
		g_print ("JIT info table lookups: %ld\n", mono_stats.jit_info_table_lookup_count);

		g_free (mono_jit_stats.max_ratio_method);
		mono_jit_stats.max_ratio_method = NULL;
		g_free (mono_jit_stats.biggest_method);
		mono_jit_stats.biggest_method = NULL;
	}
}

void
mini_cleanup (MonoDomain *domain)
{
	if (mono_profiler_get_events () & MONO_PROFILE_STATISTICAL)
		mono_runtime_shutdown_stat_profiler ();

#ifndef DISABLE_COM
	cominterop_release_all_rcws ();
#endif

#ifndef MONO_CROSS_COMPILE
	/*
	 * mono_domain_finalize () needs to be called early since it needs the
	 * execution engine still fully working (it may invoke managed finalizers).
	 */
	mono_domain_finalize (domain, 2000);
#endif

	/* This accesses metadata so needs to be called before runtime shutdown */
	print_jit_stats ();

#ifndef MONO_CROSS_COMPILE
	mono_runtime_cleanup (domain);
#endif

	mono_profiler_shutdown ();

	free_jit_tls_data ((MonoJitTlsData *)mono_native_tls_get_value (mono_jit_tls_id));

	mono_icall_cleanup ();

	mono_runtime_cleanup_handlers ();

#ifndef MONO_CROSS_COMPILE
	mono_domain_free (domain, TRUE);
#endif

#ifdef ENABLE_LLVM
	if (mono_use_llvm)
		mono_llvm_cleanup ();
#endif

	mono_aot_cleanup ();

	mono_trampolines_cleanup ();

	mono_unwind_cleanup ();

	mono_code_manager_destroy (global_codeman);
	g_free (vtable_trampolines);

	mini_jit_cleanup ();

	mono_tramp_info_cleanup ();

	mono_arch_cleanup ();

	mono_generic_sharing_cleanup ();

	mono_cleanup ();

	mono_trace_cleanup ();

	mono_counters_dump (MONO_COUNTER_SECTION_MASK | MONO_COUNTER_MONOTONIC, stdout);

	if (mono_inject_async_exc_method)
		mono_method_desc_free (mono_inject_async_exc_method);

	mono_native_tls_free (mono_jit_tls_id);

	mono_os_mutex_destroy (&jit_mutex);

	mono_code_manager_cleanup ();

	g_free (delegate_virtual_invoke_cache);
	delegate_virtual_invoke_cache_size = 0;
	delegate_virtual_invoke_cache = NULL;
}

void
mono_set_defaults (int verbose_level, guint32 opts)
{
	mini_verbose = verbose_level;
	mono_set_optimizations (opts);
}

void
mono_disable_optimizations (guint32 opts)
{
	default_opt &= ~opts;
}

void
mono_set_optimizations (guint32 opts)
{
	default_opt = opts;
	default_opt_set = TRUE;
#ifdef MONO_ARCH_GSHAREDVT_SUPPORTED
	mono_set_generic_sharing_vt_supported (mono_aot_only || ((default_opt & MONO_OPT_GSHAREDVT) != 0));
#else
	if (mono_llvm_only)
		mono_set_generic_sharing_vt_supported (TRUE);
#endif
}

void
mono_set_verbose_level (guint32 level)
{
	mini_verbose = level;
}

/**
 * mono_get_runtime_build_info:
 *
 * Return the runtime version + build date in string format.
 * The returned string is owned by the caller. The returned string
 * format is "VERSION (FULL_VERSION BUILD_DATE)" and build date is optional.
 */
char*
mono_get_runtime_build_info (void)
{
	if (mono_build_date)
		return g_strdup_printf ("%s (%s %s)", VERSION, FULL_VERSION, mono_build_date);
	else
		return g_strdup_printf ("%s (%s)", VERSION, FULL_VERSION);
}

static void
mono_precompile_assembly (MonoAssembly *ass, void *user_data)
{
	GHashTable *assemblies = (GHashTable*)user_data;
	MonoImage *image = mono_assembly_get_image (ass);
	MonoMethod *method, *invoke;
	int i, count = 0;

	if (g_hash_table_lookup (assemblies, ass))
		return;

	g_hash_table_insert (assemblies, ass, ass);

	if (mini_verbose > 0)
		printf ("PRECOMPILE: %s.\n", mono_image_get_filename (image));

	for (i = 0; i < mono_image_get_table_rows (image, MONO_TABLE_METHOD); ++i) {
		MonoError error;

		method = mono_get_method_checked (image, MONO_TOKEN_METHOD_DEF | (i + 1), NULL, NULL, &error);
		if (!method) {
			mono_error_cleanup (&error); /* FIXME don't swallow the error */
			continue;
		}
		if (method->flags & METHOD_ATTRIBUTE_ABSTRACT)
			continue;
		if (method->is_generic || method->klass->generic_container)
			continue;

		count++;
		if (mini_verbose > 1) {
			char * desc = mono_method_full_name (method, TRUE);
			g_print ("Compiling %d %s\n", count, desc);
			g_free (desc);
		}
		mono_compile_method_checked (method, &error);
		if (!is_ok (&error)) {
			mono_error_cleanup (&error); /* FIXME don't swallow the error */
			continue;
		}
		if (strcmp (method->name, "Finalize") == 0) {
			invoke = mono_marshal_get_runtime_invoke (method, FALSE);
			mono_compile_method_checked (invoke, &error);
			mono_error_assert_ok (&error);
		}
#ifndef DISABLE_REMOTING
		if (mono_class_is_marshalbyref (method->klass) && mono_method_signature (method)->hasthis) {
			invoke = mono_marshal_get_remoting_invoke_with_check (method);
			mono_compile_method_checked (invoke, &error);
			mono_error_assert_ok (&error);
		}
#endif
	}

	/* Load and precompile referenced assemblies as well */
	for (i = 0; i < mono_image_get_table_rows (image, MONO_TABLE_ASSEMBLYREF); ++i) {
		mono_assembly_load_reference (image, i);
		if (image->references [i])
			mono_precompile_assembly (image->references [i], assemblies);
	}
}

void mono_precompile_assemblies ()
{
	GHashTable *assemblies = g_hash_table_new (NULL, NULL);

	mono_assembly_foreach ((GFunc)mono_precompile_assembly, assemblies);

	g_hash_table_destroy (assemblies);
}

/*
 * Used by LLVM.
 * Have to export this for AOT.
 */
void
mono_personality (void)
{
	/* Not used */
	g_assert_not_reached ();
}<|MERGE_RESOLUTION|>--- conflicted
+++ resolved
@@ -3117,18 +3117,8 @@
 
 	/* FIXME Support more cases */
 	if (mono_aot_only) {
-<<<<<<< HEAD
-		char tramp_name [256];
-		const char *imt = load_imt_reg ? "_imt" : "";
-		int ind = (load_imt_reg ? (-offset) : offset) / SIZEOF_VOID_P;
-
-		sprintf (tramp_name, "delegate_virtual_invoke%s_%d", imt, ind);
-		cache [idx] = (guint8 *)mono_aot_get_trampoline (mono_get_delegate_virtual_invoke_impl_name (load_imt_reg, offset));
+		delegate_virtual_invoke_cache [idx] = (guint8 *)mono_aot_get_trampoline (mono_get_delegate_virtual_invoke_impl_name (load_imt_reg, offset));
 		g_assert (delegate_virtual_invoke_cache [idx]);
-=======
-		cache [idx] = (guint8 *)mono_aot_get_trampoline (mono_get_delegate_virtual_invoke_impl_name (load_imt_reg, offset));
-		g_assert (cache [idx]);
->>>>>>> 3fab4bc1
 	} else {
 		delegate_virtual_invoke_cache [idx] = (guint8 *)mono_arch_get_delegate_virtual_invoke_impl (sig, method, offset, load_imt_reg);
 	}
