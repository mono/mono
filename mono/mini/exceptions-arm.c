--- conflicted
+++ resolved
@@ -600,13 +600,8 @@
 {
 #ifdef MONO_CROSS_COMPILE
 	g_assert_not_reached ();
-<<<<<<< HEAD
-#elif BROKEN_LINUX
-	g_assert_not_reached ();
 #elif defined(__native_client__)
 	g_assert_not_reached ();
-=======
->>>>>>> fade2ea1
 #else
 	arm_ucontext *my_uc = sigctx;
 	return (void*) UCONTEXT_REG_PC (my_uc);
