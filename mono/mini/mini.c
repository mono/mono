/**
 * \file
 * The new Mono code generator.
 *
 * Authors:
 *   Paolo Molaro (lupus@ximian.com)
 *   Dietmar Maurer (dietmar@ximian.com)
 *
 * Copyright 2002-2003 Ximian, Inc.
 * Copyright 2003-2010 Novell, Inc.
 * Copyright 2011 Xamarin, Inc (http://www.xamarin.com)
 * Licensed under the MIT license. See LICENSE file in the project root for full license information.
 */

#include <config.h>
#ifdef HAVE_ALLOCA_H
#include <alloca.h>
#endif
#ifdef HAVE_UNISTD_H
#include <unistd.h>
#endif
#include <math.h>
#ifdef HAVE_SYS_TIME_H
#include <sys/time.h>
#endif

#include <mono/utils/memcheck.h>

#include <mono/metadata/assembly.h>
#include <mono/metadata/loader.h>
#include <mono/metadata/tabledefs.h>
#include <mono/metadata/class.h>
#include <mono/metadata/object.h>
#include <mono/metadata/tokentype.h>
#include <mono/metadata/tabledefs.h>
#include <mono/metadata/threads.h>
#include <mono/metadata/appdomain.h>
#include <mono/metadata/debug-helpers.h>
#include <mono/metadata/profiler-private.h>
#include <mono/metadata/mono-config.h>
#include <mono/metadata/environment.h>
#include <mono/metadata/mono-debug.h>
#include <mono/metadata/gc-internals.h>
#include <mono/metadata/threads-types.h>
#include <mono/metadata/verify.h>
#include <mono/metadata/verify-internals.h>
#include <mono/metadata/mempool-internals.h>
#include <mono/metadata/attach.h>
#include <mono/metadata/runtime.h>
#include <mono/metadata/attrdefs.h>
#include <mono/utils/mono-math.h>
#include <mono/utils/mono-compiler.h>
#include <mono/utils/mono-counters.h>
#include <mono/utils/mono-error-internals.h>
#include <mono/utils/mono-logger-internals.h>
#include <mono/utils/mono-mmap.h>
#include <mono/utils/mono-path.h>
#include <mono/utils/mono-tls.h>
#include <mono/utils/mono-hwcap.h>
#include <mono/utils/dtrace.h>
#include <mono/utils/mono-threads.h>
#include <mono/utils/mono-threads-coop.h>
#include <mono/utils/unlocked.h>
#include <mono/utils/mono-time.h>

#include "mini.h"
#include "seq-points.h"
#include "tasklets.h"
#include <string.h>
#include <ctype.h>
#include "trace.h"
#include "ir-emit.h"

#include "jit-icalls.h"

#include "mini-gc.h"
#include "debugger-agent.h"
#include "llvm-runtime.h"
#include "mini-llvm.h"
#include "lldb.h"
#include "aot-runtime.h"
#include "mini-runtime.h"

#ifdef HOST_WIN32
#  define printf g_print
#endif

MonoCallSpec *mono_jit_trace_calls;
MonoMethodDesc *mono_inject_async_exc_method;
int mono_inject_async_exc_pos;
MonoMethodDesc *mono_break_at_bb_method;
int mono_break_at_bb_bb_num;
gboolean mono_do_x86_stack_align = TRUE;
gboolean mono_using_xdebug;

/* Counters */
static guint32 discarded_code;
static gint64 discarded_jit_time;
static guint32 jinfo_try_holes_size;

#define mono_jit_lock() mono_os_mutex_lock (&jit_mutex)
#define mono_jit_unlock() mono_os_mutex_unlock (&jit_mutex)
static mono_mutex_t jit_mutex;

#ifndef DISABLE_JIT
static MonoBackend *current_backend;

gpointer
mono_realloc_native_code (MonoCompile *cfg)
{
	return g_realloc (cfg->native_code, cfg->code_size);
}

typedef struct {
	MonoExceptionClause *clause;
	MonoBasicBlock *basic_block;
	int start_offset;
} TryBlockHole;

/**
 * mono_emit_unwind_op:
 *
 *   Add an unwind op with the given parameters for the list of unwind ops stored in
 * cfg->unwind_ops.
 */
void
mono_emit_unwind_op (MonoCompile *cfg, int when, int tag, int reg, int val)
{
	MonoUnwindOp *op = (MonoUnwindOp *)mono_mempool_alloc0 (cfg->mempool, sizeof (MonoUnwindOp));

	op->op = tag;
	op->reg = reg;
	op->val = val;
	op->when = when;
	
	cfg->unwind_ops = g_slist_append_mempool (cfg->mempool, cfg->unwind_ops, op);
	if (cfg->verbose_level > 1) {
		switch (tag) {
		case DW_CFA_def_cfa:
			printf ("CFA: [%x] def_cfa: %s+0x%x\n", when, mono_arch_regname (reg), val);
			break;
		case DW_CFA_def_cfa_register:
			printf ("CFA: [%x] def_cfa_reg: %s\n", when, mono_arch_regname (reg));
			break;
		case DW_CFA_def_cfa_offset:
			printf ("CFA: [%x] def_cfa_offset: 0x%x\n", when, val);
			break;
		case DW_CFA_offset:
			printf ("CFA: [%x] offset: %s at cfa-0x%x\n", when, mono_arch_regname (reg), -val);
			break;
		}
	}
}

/**
 * mono_unlink_bblock:
 *
 *   Unlink two basic blocks.
 */
void
mono_unlink_bblock (MonoCompile *cfg, MonoBasicBlock *from, MonoBasicBlock* to)
{
	int i, pos;
	gboolean found;

	found = FALSE;
	for (i = 0; i < from->out_count; ++i) {
		if (to == from->out_bb [i]) {
			found = TRUE;
			break;
		}
	}
	if (found) {
		pos = 0;
		for (i = 0; i < from->out_count; ++i) {
			if (from->out_bb [i] != to)
				from->out_bb [pos ++] = from->out_bb [i];
		}
		g_assert (pos == from->out_count - 1);
		from->out_count--;
	}

	found = FALSE;
	for (i = 0; i < to->in_count; ++i) {
		if (from == to->in_bb [i]) {
			found = TRUE;
			break;
		}
	}
	if (found) {
		pos = 0;
		for (i = 0; i < to->in_count; ++i) {
			if (to->in_bb [i] != from)
				to->in_bb [pos ++] = to->in_bb [i];
		}
		g_assert (pos == to->in_count - 1);
		to->in_count--;
	}
}

/*
 * mono_bblocks_linked:
 *
 *   Return whenever BB1 and BB2 are linked in the CFG.
 */
gboolean
mono_bblocks_linked (MonoBasicBlock *bb1, MonoBasicBlock *bb2)
{
	int i;

	for (i = 0; i < bb1->out_count; ++i) {
		if (bb1->out_bb [i] == bb2)
			return TRUE;
	}

	return FALSE;
}

static int
mono_find_block_region_notry (MonoCompile *cfg, int offset)
{
	MonoMethodHeader *header = cfg->header;
	MonoExceptionClause *clause;
	int i;

	for (i = 0; i < header->num_clauses; ++i) {
		clause = &header->clauses [i];
		if ((clause->flags == MONO_EXCEPTION_CLAUSE_FILTER) && (offset >= clause->data.filter_offset) &&
		    (offset < (clause->handler_offset)))
			return ((i + 1) << 8) | MONO_REGION_FILTER | clause->flags;
			   
		if (MONO_OFFSET_IN_HANDLER (clause, offset)) {
			if (clause->flags == MONO_EXCEPTION_CLAUSE_FINALLY)
				return ((i + 1) << 8) | MONO_REGION_FINALLY | clause->flags;
			else if (clause->flags == MONO_EXCEPTION_CLAUSE_FAULT)
				return ((i + 1) << 8) | MONO_REGION_FAULT | clause->flags;
			else
				return ((i + 1) << 8) | MONO_REGION_CATCH | clause->flags;
		}
	}

	return -1;
}

/*
 * mono_get_block_region_notry:
 *
 *   Return the region corresponding to REGION, ignoring try clauses nested inside
 * finally clauses.
 */
int
mono_get_block_region_notry (MonoCompile *cfg, int region)
{
	if ((region & (0xf << 4)) == MONO_REGION_TRY) {
		MonoMethodHeader *header = cfg->header;
		
		/*
		 * This can happen if a try clause is nested inside a finally clause.
		 */
		int clause_index = (region >> 8) - 1;
		g_assert (clause_index >= 0 && clause_index < header->num_clauses);
		
		region = mono_find_block_region_notry (cfg, header->clauses [clause_index].try_offset);
	}

	return region;
}

MonoInst *
mono_find_spvar_for_region (MonoCompile *cfg, int region)
{
	region = mono_get_block_region_notry (cfg, region);

	return (MonoInst *)g_hash_table_lookup (cfg->spvars, GINT_TO_POINTER (region));
}

static void
df_visit (MonoBasicBlock *start, int *dfn, MonoBasicBlock **array)
{
	int i;

	array [*dfn] = start;
	/* g_print ("visit %d at %p (BB%ld)\n", *dfn, start->cil_code, start->block_num); */
	for (i = 0; i < start->out_count; ++i) {
		if (start->out_bb [i]->dfn)
			continue;
		(*dfn)++;
		start->out_bb [i]->dfn = *dfn;
		start->out_bb [i]->df_parent = start;
		array [*dfn] = start->out_bb [i];
		df_visit (start->out_bb [i], dfn, array);
	}
}

guint32
mono_reverse_branch_op (guint32 opcode)
{
	static const int reverse_map [] = {
		CEE_BNE_UN, CEE_BLT, CEE_BLE, CEE_BGT, CEE_BGE,
		CEE_BEQ, CEE_BLT_UN, CEE_BLE_UN, CEE_BGT_UN, CEE_BGE_UN
	};
	static const int reverse_fmap [] = {
		OP_FBNE_UN, OP_FBLT, OP_FBLE, OP_FBGT, OP_FBGE,
		OP_FBEQ, OP_FBLT_UN, OP_FBLE_UN, OP_FBGT_UN, OP_FBGE_UN
	};
	static const int reverse_lmap [] = {
		OP_LBNE_UN, OP_LBLT, OP_LBLE, OP_LBGT, OP_LBGE,
		OP_LBEQ, OP_LBLT_UN, OP_LBLE_UN, OP_LBGT_UN, OP_LBGE_UN
	};
	static const int reverse_imap [] = {
		OP_IBNE_UN, OP_IBLT, OP_IBLE, OP_IBGT, OP_IBGE,
		OP_IBEQ, OP_IBLT_UN, OP_IBLE_UN, OP_IBGT_UN, OP_IBGE_UN
	};
				
	if (opcode >= CEE_BEQ && opcode <= CEE_BLT_UN) {
		opcode = reverse_map [opcode - CEE_BEQ];
	} else if (opcode >= OP_FBEQ && opcode <= OP_FBLT_UN) {
		opcode = reverse_fmap [opcode - OP_FBEQ];
	} else if (opcode >= OP_LBEQ && opcode <= OP_LBLT_UN) {
		opcode = reverse_lmap [opcode - OP_LBEQ];
	} else if (opcode >= OP_IBEQ && opcode <= OP_IBLT_UN) {
		opcode = reverse_imap [opcode - OP_IBEQ];
	} else
		g_assert_not_reached ();

	return opcode;
}

guint
mono_type_to_store_membase (MonoCompile *cfg, MonoType *type)
{
	type = mini_get_underlying_type (type);

handle_enum:
	switch (type->type) {
	case MONO_TYPE_I1:
	case MONO_TYPE_U1:
		return OP_STOREI1_MEMBASE_REG;
	case MONO_TYPE_I2:
	case MONO_TYPE_U2:
		return OP_STOREI2_MEMBASE_REG;
	case MONO_TYPE_I4:
	case MONO_TYPE_U4:
		return OP_STOREI4_MEMBASE_REG;
	case MONO_TYPE_I:
	case MONO_TYPE_U:
	case MONO_TYPE_PTR:
	case MONO_TYPE_FNPTR:
		return OP_STORE_MEMBASE_REG;
	case MONO_TYPE_CLASS:
	case MONO_TYPE_STRING:
	case MONO_TYPE_OBJECT:
	case MONO_TYPE_SZARRAY:
	case MONO_TYPE_ARRAY:    
		return OP_STORE_MEMBASE_REG;
	case MONO_TYPE_I8:
	case MONO_TYPE_U8:
		return OP_STOREI8_MEMBASE_REG;
	case MONO_TYPE_R4:
		return OP_STORER4_MEMBASE_REG;
	case MONO_TYPE_R8:
		return OP_STORER8_MEMBASE_REG;
	case MONO_TYPE_VALUETYPE:
		if (m_class_is_enumtype (type->data.klass)) {
			type = mono_class_enum_basetype_internal (type->data.klass);
			goto handle_enum;
		}
		if (MONO_CLASS_IS_SIMD (cfg, mono_class_from_mono_type_internal (type)))
			return OP_STOREX_MEMBASE;
		return OP_STOREV_MEMBASE;
	case MONO_TYPE_TYPEDBYREF:
		return OP_STOREV_MEMBASE;
	case MONO_TYPE_GENERICINST:
		if (MONO_CLASS_IS_SIMD (cfg, mono_class_from_mono_type_internal (type)))
			return OP_STOREX_MEMBASE;
		type = m_class_get_byval_arg (type->data.generic_class->container_class);
		goto handle_enum;
	case MONO_TYPE_VAR:
	case MONO_TYPE_MVAR:
		g_assert (mini_type_var_is_vt (type));
		return OP_STOREV_MEMBASE;
	default:
		g_error ("unknown type 0x%02x in type_to_store_membase", type->type);
	}
	return -1;
}

guint
mono_type_to_load_membase (MonoCompile *cfg, MonoType *type)
{
	type = mini_get_underlying_type (type);

	switch (type->type) {
	case MONO_TYPE_I1:
		return OP_LOADI1_MEMBASE;
	case MONO_TYPE_U1:
		return OP_LOADU1_MEMBASE;
	case MONO_TYPE_I2:
		return OP_LOADI2_MEMBASE;
	case MONO_TYPE_U2:
		return OP_LOADU2_MEMBASE;
	case MONO_TYPE_I4:
		return OP_LOADI4_MEMBASE;
	case MONO_TYPE_U4:
		return OP_LOADU4_MEMBASE;
	case MONO_TYPE_I:
	case MONO_TYPE_U:
	case MONO_TYPE_PTR:
	case MONO_TYPE_FNPTR:
		return OP_LOAD_MEMBASE;
	case MONO_TYPE_CLASS:
	case MONO_TYPE_STRING:
	case MONO_TYPE_OBJECT:
	case MONO_TYPE_SZARRAY:
	case MONO_TYPE_ARRAY:    
		return OP_LOAD_MEMBASE;
	case MONO_TYPE_I8:
	case MONO_TYPE_U8:
		return OP_LOADI8_MEMBASE;
	case MONO_TYPE_R4:
		return OP_LOADR4_MEMBASE;
	case MONO_TYPE_R8:
		return OP_LOADR8_MEMBASE;
	case MONO_TYPE_VALUETYPE:
		if (MONO_CLASS_IS_SIMD (cfg, mono_class_from_mono_type_internal (type)))
			return OP_LOADX_MEMBASE;
	case MONO_TYPE_TYPEDBYREF:
		return OP_LOADV_MEMBASE;
	case MONO_TYPE_GENERICINST:
		if (MONO_CLASS_IS_SIMD (cfg, mono_class_from_mono_type_internal (type)))
			return OP_LOADX_MEMBASE;
		if (mono_type_generic_inst_is_valuetype (type))
			return OP_LOADV_MEMBASE;
		else
			return OP_LOAD_MEMBASE;
		break;
	case MONO_TYPE_VAR:
	case MONO_TYPE_MVAR:
		g_assert (cfg->gshared);
		g_assert (mini_type_var_is_vt (type));
		return OP_LOADV_MEMBASE;
	default:
		g_error ("unknown type 0x%02x in type_to_load_membase", type->type);
	}
	return -1;
}

guint
mini_type_to_stind (MonoCompile* cfg, MonoType *type)
{
	type = mini_get_underlying_type (type);
	if (cfg->gshared && !type->byref && (type->type == MONO_TYPE_VAR || type->type == MONO_TYPE_MVAR)) {
		g_assert (mini_type_var_is_vt (type));
		return CEE_STOBJ;
	}
	return mono_type_to_stind (type);
}

int
mono_op_imm_to_op (int opcode)
{
	switch (opcode) {
	case OP_ADD_IMM:
#if SIZEOF_REGISTER == 4
		return OP_IADD;
#else
		return OP_LADD;
#endif
	case OP_IADD_IMM:
		return OP_IADD;
	case OP_LADD_IMM:
		return OP_LADD;
	case OP_ISUB_IMM:
		return OP_ISUB;
	case OP_LSUB_IMM:
		return OP_LSUB;
	case OP_IMUL_IMM:
		return OP_IMUL;
	case OP_LMUL_IMM:
		return OP_LMUL;
	case OP_AND_IMM:
#if SIZEOF_REGISTER == 4
		return OP_IAND;
#else
		return OP_LAND;
#endif
	case OP_OR_IMM:
#if SIZEOF_REGISTER == 4
		return OP_IOR;
#else
		return OP_LOR;
#endif
	case OP_XOR_IMM:
#if SIZEOF_REGISTER == 4
		return OP_IXOR;
#else
		return OP_LXOR;
#endif
	case OP_IAND_IMM:
		return OP_IAND;
	case OP_LAND_IMM:
		return OP_LAND;
	case OP_IOR_IMM:
		return OP_IOR;
	case OP_LOR_IMM:
		return OP_LOR;
	case OP_IXOR_IMM:
		return OP_IXOR;
	case OP_LXOR_IMM:
		return OP_LXOR;
	case OP_ISHL_IMM:
		return OP_ISHL;
	case OP_LSHL_IMM:
		return OP_LSHL;
	case OP_ISHR_IMM:
		return OP_ISHR;
	case OP_LSHR_IMM:
		return OP_LSHR;
	case OP_ISHR_UN_IMM:
		return OP_ISHR_UN;
	case OP_LSHR_UN_IMM:
		return OP_LSHR_UN;
	case OP_IDIV_IMM:
		return OP_IDIV;
	case OP_LDIV_IMM:
		return OP_LDIV;
	case OP_IDIV_UN_IMM:
		return OP_IDIV_UN;
	case OP_LDIV_UN_IMM:
		return OP_LDIV_UN;
	case OP_IREM_UN_IMM:
		return OP_IREM_UN;
	case OP_LREM_UN_IMM:
		return OP_LREM_UN;
	case OP_IREM_IMM:
		return OP_IREM;
	case OP_LREM_IMM:
		return OP_LREM;
	case OP_DIV_IMM:
#if SIZEOF_REGISTER == 4
		return OP_IDIV;
#else
		return OP_LDIV;
#endif
	case OP_REM_IMM:
#if SIZEOF_REGISTER == 4
		return OP_IREM;
#else
		return OP_LREM;
#endif
	case OP_ADDCC_IMM:
		return OP_ADDCC;
	case OP_ADC_IMM:
		return OP_ADC;
	case OP_SUBCC_IMM:
		return OP_SUBCC;
	case OP_SBB_IMM:
		return OP_SBB;
	case OP_IADC_IMM:
		return OP_IADC;
	case OP_ISBB_IMM:
		return OP_ISBB;
	case OP_COMPARE_IMM:
		return OP_COMPARE;
	case OP_ICOMPARE_IMM:
		return OP_ICOMPARE;
	case OP_LOCALLOC_IMM:
		return OP_LOCALLOC;
	}

	return -1;
}

/*
 * mono_decompose_op_imm:
 *
 *   Replace the OP_.._IMM INS with its non IMM variant.
 */
void
mono_decompose_op_imm (MonoCompile *cfg, MonoBasicBlock *bb, MonoInst *ins)
{
	int opcode2 = mono_op_imm_to_op (ins->opcode);
	MonoInst *temp;
	guint32 dreg;
	const char *spec = INS_INFO (ins->opcode);

	if (spec [MONO_INST_SRC2] == 'l') {
		dreg = mono_alloc_lreg (cfg);

		/* Load the 64bit constant using decomposed ops */
		MONO_INST_NEW (cfg, temp, OP_ICONST);
		temp->inst_c0 = ins_get_l_low (ins);
		temp->dreg = MONO_LVREG_LS (dreg);
		mono_bblock_insert_before_ins (bb, ins, temp);

		MONO_INST_NEW (cfg, temp, OP_ICONST);
		temp->inst_c0 = ins_get_l_high (ins);
		temp->dreg = MONO_LVREG_MS (dreg);
	} else {
		dreg = mono_alloc_ireg (cfg);

		MONO_INST_NEW (cfg, temp, OP_ICONST);
		temp->inst_c0 = ins->inst_imm;
		temp->dreg = dreg;
	}

	mono_bblock_insert_before_ins (bb, ins, temp);

	if (opcode2 == -1)
                g_error ("mono_op_imm_to_op failed for %s\n", mono_inst_name (ins->opcode));
	ins->opcode = opcode2;

	if (ins->opcode == OP_LOCALLOC)
		ins->sreg1 = dreg;
	else
		ins->sreg2 = dreg;

	bb->max_vreg = MAX (bb->max_vreg, cfg->next_vreg);
}

static void
set_vreg_to_inst (MonoCompile *cfg, int vreg, MonoInst *inst)
{
	if (vreg >= cfg->vreg_to_inst_len) {
		MonoInst **tmp = cfg->vreg_to_inst;
		int size = cfg->vreg_to_inst_len;

		while (vreg >= cfg->vreg_to_inst_len)
			cfg->vreg_to_inst_len = cfg->vreg_to_inst_len ? cfg->vreg_to_inst_len * 2 : 32;
		cfg->vreg_to_inst = (MonoInst **)mono_mempool_alloc0 (cfg->mempool, sizeof (MonoInst*) * cfg->vreg_to_inst_len);
		if (size)
			memcpy (cfg->vreg_to_inst, tmp, size * sizeof (MonoInst*));
	}
	cfg->vreg_to_inst [vreg] = inst;
}

#define mono_type_is_long(type) (!(type)->byref && ((mono_type_get_underlying_type (type)->type == MONO_TYPE_I8) || (mono_type_get_underlying_type (type)->type == MONO_TYPE_U8)))
#define mono_type_is_float(type) (!(type)->byref && (((type)->type == MONO_TYPE_R8) || ((type)->type == MONO_TYPE_R4)))

MonoInst*
mono_compile_create_var_for_vreg (MonoCompile *cfg, MonoType *type, int opcode, int vreg)
{
	MonoInst *inst;
	int num = cfg->num_varinfo;
	gboolean regpair;

	type = mini_get_underlying_type (type);

	if ((num + 1) >= cfg->varinfo_count) {
		int orig_count = cfg->varinfo_count;
		cfg->varinfo_count = cfg->varinfo_count ? (cfg->varinfo_count * 2) : 32;
		cfg->varinfo = (MonoInst **)g_realloc (cfg->varinfo, sizeof (MonoInst*) * cfg->varinfo_count);
		cfg->vars = (MonoMethodVar *)g_realloc (cfg->vars, sizeof (MonoMethodVar) * cfg->varinfo_count);
		memset (&cfg->vars [orig_count], 0, (cfg->varinfo_count - orig_count) * sizeof (MonoMethodVar));
	}

	cfg->stat_allocate_var++;

	MONO_INST_NEW (cfg, inst, opcode);
	inst->inst_c0 = num;
	inst->inst_vtype = type;
	inst->klass = mono_class_from_mono_type_internal (type);
	mini_type_to_eval_stack_type (cfg, type, inst);
	/* if set to 1 the variable is native */
	inst->backend.is_pinvoke = 0;
	inst->dreg = vreg;

	if (mono_class_has_failure (inst->klass))
		mono_cfg_set_exception (cfg, MONO_EXCEPTION_TYPE_LOAD);

	if (cfg->compute_gc_maps) {
		if (type->byref) {
			mono_mark_vreg_as_mp (cfg, vreg);
		} else {
			if ((MONO_TYPE_ISSTRUCT (type) && m_class_has_references (inst->klass)) || mini_type_is_reference (type)) {
				inst->flags |= MONO_INST_GC_TRACK;
				mono_mark_vreg_as_ref (cfg, vreg);
			}
		}
	}
	
	cfg->varinfo [num] = inst;

	cfg->vars [num].idx = num;
	cfg->vars [num].vreg = vreg;
	cfg->vars [num].range.first_use.pos.bid = 0xffff;
	cfg->vars [num].reg = -1;

	if (vreg != -1)
		set_vreg_to_inst (cfg, vreg, inst);

#if SIZEOF_REGISTER == 4
	if (mono_arch_is_soft_float ()) {
		regpair = mono_type_is_long (type) || mono_type_is_float (type);
	} else {
		regpair = mono_type_is_long (type);
	}
#else
	regpair = FALSE;
#endif

	if (regpair) {
		MonoInst *tree;

		/* 
		 * These two cannot be allocated using create_var_for_vreg since that would
		 * put it into the cfg->varinfo array, confusing many parts of the JIT.
		 */

		/* 
		 * Set flags to VOLATILE so SSA skips it.
		 */

		if (cfg->verbose_level >= 4) {
			printf ("  Create LVAR R%d (R%d, R%d)\n", inst->dreg, MONO_LVREG_LS (inst->dreg), MONO_LVREG_MS (inst->dreg));
		}

		if (mono_arch_is_soft_float () && cfg->opt & MONO_OPT_SSA) {
			if (mono_type_is_float (type))
				inst->flags = MONO_INST_VOLATILE;
		}

		/* Allocate a dummy MonoInst for the first vreg */
		MONO_INST_NEW (cfg, tree, OP_LOCAL);
		tree->dreg = MONO_LVREG_LS (inst->dreg);
		if (cfg->opt & MONO_OPT_SSA)
			tree->flags = MONO_INST_VOLATILE;
		tree->inst_c0 = num;
		tree->type = STACK_I4;
		tree->inst_vtype = mono_get_int32_type ();
		tree->klass = mono_class_from_mono_type_internal (tree->inst_vtype);

		set_vreg_to_inst (cfg, MONO_LVREG_LS (inst->dreg), tree);

		/* Allocate a dummy MonoInst for the second vreg */
		MONO_INST_NEW (cfg, tree, OP_LOCAL);
		tree->dreg = MONO_LVREG_MS (inst->dreg);
		if (cfg->opt & MONO_OPT_SSA)
			tree->flags = MONO_INST_VOLATILE;
		tree->inst_c0 = num;
		tree->type = STACK_I4;
		tree->inst_vtype = mono_get_int32_type ();
		tree->klass = mono_class_from_mono_type_internal (tree->inst_vtype);

		set_vreg_to_inst (cfg, MONO_LVREG_MS (inst->dreg), tree);
	}

	cfg->num_varinfo++;
	if (cfg->verbose_level > 2)
		g_print ("created temp %d (R%d) of type %s\n", num, vreg, mono_type_get_name (type));

	return inst;
}

MonoInst*
mono_compile_create_var (MonoCompile *cfg, MonoType *type, int opcode)
{
	int dreg;


	type = mini_get_underlying_type (type);

	if (mono_type_is_long (type))
		dreg = mono_alloc_dreg (cfg, STACK_I8);
	else if (mono_arch_is_soft_float () && mono_type_is_float (type))
		dreg = mono_alloc_dreg (cfg, STACK_R8);
	else
		/* All the others are unified */
		dreg = mono_alloc_preg (cfg);

	return mono_compile_create_var_for_vreg (cfg, type, opcode, dreg);
}

MonoInst*
mini_get_int_to_float_spill_area (MonoCompile *cfg)
{
#ifdef TARGET_X86
	if (!cfg->iconv_raw_var) {
		cfg->iconv_raw_var = mono_compile_create_var (cfg, mono_get_int32_type (), OP_LOCAL);
		cfg->iconv_raw_var->flags |= MONO_INST_VOLATILE; /*FIXME, use the don't regalloc flag*/
	}
	return cfg->iconv_raw_var;
#else
	return NULL;
#endif
}

void
mono_mark_vreg_as_ref (MonoCompile *cfg, int vreg)
{
	if (vreg >= cfg->vreg_is_ref_len) {
		gboolean *tmp = cfg->vreg_is_ref;
		int size = cfg->vreg_is_ref_len;

		while (vreg >= cfg->vreg_is_ref_len)
			cfg->vreg_is_ref_len = cfg->vreg_is_ref_len ? cfg->vreg_is_ref_len * 2 : 32;
		cfg->vreg_is_ref = (gboolean *)mono_mempool_alloc0 (cfg->mempool, sizeof (gboolean) * cfg->vreg_is_ref_len);
		if (size)
			memcpy (cfg->vreg_is_ref, tmp, size * sizeof (gboolean));
	}
	cfg->vreg_is_ref [vreg] = TRUE;
}	

void
mono_mark_vreg_as_mp (MonoCompile *cfg, int vreg)
{
	if (vreg >= cfg->vreg_is_mp_len) {
		gboolean *tmp = cfg->vreg_is_mp;
		int size = cfg->vreg_is_mp_len;

		while (vreg >= cfg->vreg_is_mp_len)
			cfg->vreg_is_mp_len = cfg->vreg_is_mp_len ? cfg->vreg_is_mp_len * 2 : 32;
		cfg->vreg_is_mp = (gboolean *)mono_mempool_alloc0 (cfg->mempool, sizeof (gboolean) * cfg->vreg_is_mp_len);
		if (size)
			memcpy (cfg->vreg_is_mp, tmp, size * sizeof (gboolean));
	}
	cfg->vreg_is_mp [vreg] = TRUE;
}	

static MonoType*
type_from_stack_type (MonoInst *ins)
{
	switch (ins->type) {
	case STACK_I4: return mono_get_int32_type ();
	case STACK_I8: return m_class_get_byval_arg (mono_defaults.int64_class);
	case STACK_PTR: return mono_get_int_type ();
	case STACK_R8: return m_class_get_byval_arg (mono_defaults.double_class);
	case STACK_MP:
		/* 
		 * this if used to be commented without any specific reason, but
		 * it breaks #80235 when commented
		 */
		if (ins->klass)
			return m_class_get_this_arg (ins->klass);
		else
			return m_class_get_this_arg (mono_defaults.object_class);
	case STACK_OBJ:
		/* ins->klass may not be set for ldnull.
		 * Also, if we have a boxed valuetype, we want an object lass,
		 * not the valuetype class
		 */
		if (ins->klass && !m_class_is_valuetype (ins->klass))
			return m_class_get_byval_arg (ins->klass);
		return mono_get_object_type ();
	case STACK_VTYPE: return m_class_get_byval_arg (ins->klass);
	default:
		g_error ("stack type %d to montype not handled\n", ins->type);
	}
	return NULL;
}

MonoType*
mono_type_from_stack_type (MonoInst *ins)
{
	return type_from_stack_type (ins);
}

/*
 * mono_add_ins_to_end:
 *
 *   Same as MONO_ADD_INS, but add INST before any branches at the end of BB.
 */
void
mono_add_ins_to_end (MonoBasicBlock *bb, MonoInst *inst)
{
	int opcode;

	if (!bb->code) {
		MONO_ADD_INS (bb, inst);
		return;
	}

	switch (bb->last_ins->opcode) {
	case OP_BR:
	case OP_BR_REG:
	case CEE_BEQ:
	case CEE_BGE:
	case CEE_BGT:
	case CEE_BLE:
	case CEE_BLT:
	case CEE_BNE_UN:
	case CEE_BGE_UN:
	case CEE_BGT_UN:
	case CEE_BLE_UN:
	case CEE_BLT_UN:
	case OP_SWITCH:
		mono_bblock_insert_before_ins (bb, bb->last_ins, inst);
		break;
	default:
		if (MONO_IS_COND_BRANCH_OP (bb->last_ins)) {
			/* Need to insert the ins before the compare */
			if (bb->code == bb->last_ins) {
				mono_bblock_insert_before_ins (bb, bb->last_ins, inst);
				return;
			}

			if (bb->code->next == bb->last_ins) {
				/* Only two instructions */
				opcode = bb->code->opcode;

				if ((opcode == OP_COMPARE) || (opcode == OP_COMPARE_IMM) || (opcode == OP_ICOMPARE) || (opcode == OP_ICOMPARE_IMM) || (opcode == OP_FCOMPARE) || (opcode == OP_LCOMPARE) || (opcode == OP_LCOMPARE_IMM) || (opcode == OP_RCOMPARE)) {
					/* NEW IR */
					mono_bblock_insert_before_ins (bb, bb->code, inst);
				} else {
					mono_bblock_insert_before_ins (bb, bb->last_ins, inst);
				}
			} else {
				opcode = bb->last_ins->prev->opcode;

				if ((opcode == OP_COMPARE) || (opcode == OP_COMPARE_IMM) || (opcode == OP_ICOMPARE) || (opcode == OP_ICOMPARE_IMM) || (opcode == OP_FCOMPARE) || (opcode == OP_LCOMPARE) || (opcode == OP_LCOMPARE_IMM) || (opcode == OP_RCOMPARE)) {
					/* NEW IR */
					mono_bblock_insert_before_ins (bb, bb->last_ins->prev, inst);
				} else {
					mono_bblock_insert_before_ins (bb, bb->last_ins, inst);
				}					
			}
		}
		else
			MONO_ADD_INS (bb, inst);
		break;
	}
}

void
mono_create_jump_table (MonoCompile *cfg, MonoInst *label, MonoBasicBlock **bbs, int num_blocks)
{
	MonoJumpInfo *ji = (MonoJumpInfo *)mono_mempool_alloc (cfg->mempool, sizeof (MonoJumpInfo));
	MonoJumpInfoBBTable *table;

	table = (MonoJumpInfoBBTable *)mono_mempool_alloc (cfg->mempool, sizeof (MonoJumpInfoBBTable));
	table->table = bbs;
	table->table_size = num_blocks;
	
	ji->ip.label = label;
	ji->type = MONO_PATCH_INFO_SWITCH;
	ji->data.table = table;
	ji->next = cfg->patch_info;
	cfg->patch_info = ji;
}

gboolean
mini_assembly_can_skip_verification (MonoDomain *domain, MonoMethod *method)
{
	MonoAssembly *assembly = m_class_get_image (method->klass)->assembly;
	if (method->wrapper_type != MONO_WRAPPER_NONE && method->wrapper_type != MONO_WRAPPER_DYNAMIC_METHOD)
		return FALSE;
	if (assembly->in_gac || assembly->image == mono_defaults.corlib)
		return FALSE;
	return mono_assembly_has_skip_verification (assembly);
}

/*
 * mini_method_verify:
 * 
 * Verify the method using the verfier.
 * 
 * Returns true if the method is invalid. 
 */
static gboolean
mini_method_verify (MonoCompile *cfg, MonoMethod *method, gboolean fail_compile)
{
	GSList *tmp, *res;
	gboolean is_fulltrust;

	if (mono_method_get_verification_success (method))
		return FALSE;

	if (!mono_verifier_is_enabled_for_method (method))
		return FALSE;

	/*skip verification implies the assembly must be */
	is_fulltrust = mono_verifier_is_method_full_trust (method) ||  mini_assembly_can_skip_verification (cfg->domain, method);

	res = mono_method_verify_with_current_settings (method, cfg->skip_visibility, is_fulltrust);

	if (res) { 
		for (tmp = res; tmp; tmp = tmp->next) {
			MonoVerifyInfoExtended *info = (MonoVerifyInfoExtended *)tmp->data;
			if (info->info.status == MONO_VERIFY_ERROR) {
				if (fail_compile) {
				char *method_name = mono_method_full_name (method, TRUE);
					cfg->exception_type = (MonoExceptionType)info->exception_type;
					cfg->exception_message = g_strdup_printf ("Error verifying %s: %s", method_name, info->info.message);
					g_free (method_name);
				}
				mono_free_verify_list (res);
				return TRUE;
			}
			if (info->info.status == MONO_VERIFY_NOT_VERIFIABLE && (!is_fulltrust || info->exception_type == MONO_EXCEPTION_METHOD_ACCESS || info->exception_type == MONO_EXCEPTION_FIELD_ACCESS)) {
				if (fail_compile) {
					char *method_name = mono_method_full_name (method, TRUE);
					char *msg = g_strdup_printf ("Error verifying %s: %s", method_name, info->info.message);

					if (info->exception_type == MONO_EXCEPTION_METHOD_ACCESS)
						mono_error_set_generic_error (cfg->error, "System", "MethodAccessException", "%s", msg);
					else if (info->exception_type == MONO_EXCEPTION_FIELD_ACCESS)
						mono_error_set_generic_error (cfg->error, "System", "FieldAccessException", "%s", msg);
					else if (info->exception_type == MONO_EXCEPTION_UNVERIFIABLE_IL)
						mono_error_set_generic_error (cfg->error, "System.Security", "VerificationException", "%s", msg);
					if (!is_ok (cfg->error)) {
						mono_cfg_set_exception (cfg, MONO_EXCEPTION_MONO_ERROR);
						g_free (msg);
					} else {
						cfg->exception_type = (MonoExceptionType)info->exception_type;
						cfg->exception_message = msg;
					}
					g_free (method_name);
				}
				mono_free_verify_list (res);
				return TRUE;
			}
		}
		mono_free_verify_list (res);
	}
	mono_method_set_verification_success (method);
	return FALSE;
}

/*Returns true if something went wrong*/
gboolean
mono_compile_is_broken (MonoCompile *cfg, MonoMethod *method, gboolean fail_compile)
{
	MonoMethod *method_definition = method;
	gboolean dont_verify = m_class_get_image (method->klass)->assembly->corlib_internal;

	while (method_definition->is_inflated) {
		MonoMethodInflated *imethod = (MonoMethodInflated *) method_definition;
		method_definition = imethod->declaring;
	}

	return !dont_verify && mini_method_verify (cfg, method_definition, fail_compile);
}

static void
mono_dynamic_code_hash_insert (MonoDomain *domain, MonoMethod *method, MonoJitDynamicMethodInfo *ji)
{
	if (!domain_jit_info (domain)->dynamic_code_hash)
		domain_jit_info (domain)->dynamic_code_hash = g_hash_table_new (NULL, NULL);
	g_hash_table_insert (domain_jit_info (domain)->dynamic_code_hash, method, ji);
}

static MonoJitDynamicMethodInfo*
mono_dynamic_code_hash_lookup (MonoDomain *domain, MonoMethod *method)
{
	MonoJitDynamicMethodInfo *res;

	if (domain_jit_info (domain)->dynamic_code_hash)
		res = (MonoJitDynamicMethodInfo *)g_hash_table_lookup (domain_jit_info (domain)->dynamic_code_hash, method);
	else
		res = NULL;
	return res;
}

typedef struct {
	MonoClass *vtype;
	GList *active, *inactive;
	GSList *slots;
} StackSlotInfo;

static gint 
compare_by_interval_start_pos_func (gconstpointer a, gconstpointer b)
{
	MonoMethodVar *v1 = (MonoMethodVar*)a;
	MonoMethodVar *v2 = (MonoMethodVar*)b;

	if (v1 == v2)
		return 0;
	else if (v1->interval->range && v2->interval->range)
		return v1->interval->range->from - v2->interval->range->from;
	else if (v1->interval->range)
		return -1;
	else
		return 1;
}

#if 0
#define LSCAN_DEBUG(a) do { a; } while (0)
#else
#define LSCAN_DEBUG(a) do { } while (0) /* non-empty to avoid warning */
#endif

static gint32*
mono_allocate_stack_slots2 (MonoCompile *cfg, gboolean backward, guint32 *stack_size, guint32 *stack_align)
{
	int i, slot, offset, size;
	guint32 align;
	MonoMethodVar *vmv;
	MonoInst *inst;
	gint32 *offsets;
	GList *vars = NULL, *l, *unhandled;
	StackSlotInfo *scalar_stack_slots, *vtype_stack_slots, *slot_info;
	MonoType *t;
	int nvtypes;
	int vtype_stack_slots_size = 256;
	gboolean reuse_slot;

	LSCAN_DEBUG (printf ("Allocate Stack Slots 2 for %s:\n", mono_method_full_name (cfg->method, TRUE)));

	scalar_stack_slots = (StackSlotInfo *)mono_mempool_alloc0 (cfg->mempool, sizeof (StackSlotInfo) * MONO_TYPE_PINNED);
	vtype_stack_slots = NULL;
	nvtypes = 0;

	offsets = (gint32 *)mono_mempool_alloc (cfg->mempool, sizeof (gint32) * cfg->num_varinfo);
	for (i = 0; i < cfg->num_varinfo; ++i)
		offsets [i] = -1;

	for (i = cfg->locals_start; i < cfg->num_varinfo; i++) {
		inst = cfg->varinfo [i];
		vmv = MONO_VARINFO (cfg, i);

		if ((inst->flags & MONO_INST_IS_DEAD) || inst->opcode == OP_REGVAR || inst->opcode == OP_REGOFFSET)
			continue;

		vars = g_list_prepend (vars, vmv);
	}

	vars = g_list_sort (vars, compare_by_interval_start_pos_func);

	/* Sanity check */
	/*
	i = 0;
	for (unhandled = vars; unhandled; unhandled = unhandled->next) {
		MonoMethodVar *current = unhandled->data;

		if (current->interval->range) {
			g_assert (current->interval->range->from >= i);
			i = current->interval->range->from;
		}
	}
	*/

	offset = 0;
	*stack_align = 0;
	for (unhandled = vars; unhandled; unhandled = unhandled->next) {
		MonoMethodVar *current = (MonoMethodVar *)unhandled->data;

		vmv = current;
		inst = cfg->varinfo [vmv->idx];

		t = mono_type_get_underlying_type (inst->inst_vtype);
		if (cfg->gsharedvt && mini_is_gsharedvt_variable_type (t))
			continue;

		/* inst->backend.is_pinvoke indicates native sized value types, this is used by the
		* pinvoke wrappers when they call functions returning structures */
		if (inst->backend.is_pinvoke && MONO_TYPE_ISSTRUCT (t) && t->type != MONO_TYPE_TYPEDBYREF) {
			size = mono_class_native_size (mono_class_from_mono_type_internal (t), &align);
		}
		else {
			int ialign;

			size = mini_type_stack_size (t, &ialign);
			align = ialign;

			if (MONO_CLASS_IS_SIMD (cfg, mono_class_from_mono_type_internal (t)))
				align = 16;
		}

		reuse_slot = TRUE;
		if (cfg->disable_reuse_stack_slots)
			reuse_slot = FALSE;

		t = mini_get_underlying_type (t);
		switch (t->type) {
		case MONO_TYPE_GENERICINST:
			if (!mono_type_generic_inst_is_valuetype (t)) {
				slot_info = &scalar_stack_slots [t->type];
				break;
			}
			/* Fall through */
		case MONO_TYPE_VALUETYPE:
			if (!vtype_stack_slots)
				vtype_stack_slots = (StackSlotInfo *)mono_mempool_alloc0 (cfg->mempool, sizeof (StackSlotInfo) * vtype_stack_slots_size);
			for (i = 0; i < nvtypes; ++i)
				if (t->data.klass == vtype_stack_slots [i].vtype)
					break;
			if (i < nvtypes)
				slot_info = &vtype_stack_slots [i];
			else {
				if (nvtypes == vtype_stack_slots_size) {
					int new_slots_size = vtype_stack_slots_size * 2;
					StackSlotInfo* new_slots = (StackSlotInfo *)mono_mempool_alloc0 (cfg->mempool, sizeof (StackSlotInfo) * new_slots_size);

					memcpy (new_slots, vtype_stack_slots, sizeof (StackSlotInfo) * vtype_stack_slots_size);

					vtype_stack_slots = new_slots;
					vtype_stack_slots_size = new_slots_size;
				}
				vtype_stack_slots [nvtypes].vtype = t->data.klass;
				slot_info = &vtype_stack_slots [nvtypes];
				nvtypes ++;
			}
			if (cfg->disable_reuse_ref_stack_slots)
				reuse_slot = FALSE;
			break;

		case MONO_TYPE_PTR:
		case MONO_TYPE_I:
		case MONO_TYPE_U:
#if TARGET_SIZEOF_VOID_P == 4
		case MONO_TYPE_I4:
#else
		case MONO_TYPE_I8:
#endif
			if (cfg->disable_ref_noref_stack_slot_share) {
				slot_info = &scalar_stack_slots [MONO_TYPE_I];
				break;
			}
			/* Fall through */

		case MONO_TYPE_CLASS:
		case MONO_TYPE_OBJECT:
		case MONO_TYPE_ARRAY:
		case MONO_TYPE_SZARRAY:
		case MONO_TYPE_STRING:
			/* Share non-float stack slots of the same size */
			slot_info = &scalar_stack_slots [MONO_TYPE_CLASS];
			if (cfg->disable_reuse_ref_stack_slots)
				reuse_slot = FALSE;
			break;

		default:
			slot_info = &scalar_stack_slots [t->type];
		}

		slot = 0xffffff;
		if (cfg->comp_done & MONO_COMP_LIVENESS) {
			int pos;
			gboolean changed;

			//printf ("START  %2d %08x %08x\n",  vmv->idx, vmv->range.first_use.abs_pos, vmv->range.last_use.abs_pos);

			if (!current->interval->range) {
				if (inst->flags & (MONO_INST_VOLATILE|MONO_INST_INDIRECT))
					pos = ~0;
				else {
					/* Dead */
					inst->flags |= MONO_INST_IS_DEAD;
					continue;
				}
			}
			else
				pos = current->interval->range->from;

			LSCAN_DEBUG (printf ("process R%d ", inst->dreg));
			if (current->interval->range)
				LSCAN_DEBUG (mono_linterval_print (current->interval));
			LSCAN_DEBUG (printf ("\n"));

			/* Check for intervals in active which expired or inactive */
			changed = TRUE;
			/* FIXME: Optimize this */
			while (changed) {
				changed = FALSE;
				for (l = slot_info->active; l != NULL; l = l->next) {
					MonoMethodVar *v = (MonoMethodVar*)l->data;

					if (v->interval->last_range->to < pos) {
						slot_info->active = g_list_delete_link (slot_info->active, l);
						slot_info->slots = g_slist_prepend_mempool (cfg->mempool, slot_info->slots, GINT_TO_POINTER (offsets [v->idx]));
						LSCAN_DEBUG (printf ("Interval R%d has expired, adding 0x%x to slots\n", cfg->varinfo [v->idx]->dreg, offsets [v->idx]));
						changed = TRUE;
						break;
					}
					else if (!mono_linterval_covers (v->interval, pos)) {
						slot_info->inactive = g_list_append (slot_info->inactive, v);
						slot_info->active = g_list_delete_link (slot_info->active, l);
						LSCAN_DEBUG (printf ("Interval R%d became inactive\n", cfg->varinfo [v->idx]->dreg));
						changed = TRUE;
						break;
					}
				}
			}

			/* Check for intervals in inactive which expired or active */
			changed = TRUE;
			/* FIXME: Optimize this */
			while (changed) {
				changed = FALSE;
				for (l = slot_info->inactive; l != NULL; l = l->next) {
					MonoMethodVar *v = (MonoMethodVar*)l->data;

					if (v->interval->last_range->to < pos) {
						slot_info->inactive = g_list_delete_link (slot_info->inactive, l);
						// FIXME: Enabling this seems to cause impossible to debug crashes
						//slot_info->slots = g_slist_prepend_mempool (cfg->mempool, slot_info->slots, GINT_TO_POINTER (offsets [v->idx]));
						LSCAN_DEBUG (printf ("Interval R%d has expired, adding 0x%x to slots\n", cfg->varinfo [v->idx]->dreg, offsets [v->idx]));
						changed = TRUE;
						break;
					}
					else if (mono_linterval_covers (v->interval, pos)) {
						slot_info->active = g_list_append (slot_info->active, v);
						slot_info->inactive = g_list_delete_link (slot_info->inactive, l);
						LSCAN_DEBUG (printf ("\tInterval R%d became active\n", cfg->varinfo [v->idx]->dreg));
						changed = TRUE;
						break;
					}
				}
			}

			/* 
			 * This also handles the case when the variable is used in an
			 * exception region, as liveness info is not computed there.
			 */
			/* 
			 * FIXME: All valuetypes are marked as INDIRECT because of LDADDR
			 * opcodes.
			 */
			if (! (inst->flags & (MONO_INST_VOLATILE|MONO_INST_INDIRECT))) {
				if (slot_info->slots) {
					slot = GPOINTER_TO_INT (slot_info->slots->data);

					slot_info->slots = slot_info->slots->next;
				}

				/* FIXME: We might want to consider the inactive intervals as well if slot_info->slots is empty */

				slot_info->active = mono_varlist_insert_sorted (cfg, slot_info->active, vmv, TRUE);
			}
		}

#if 0
		{
			static int count = 0;
			count ++;

			if (count == atoi (g_getenv ("COUNT3")))
				printf ("LAST: %s\n", mono_method_full_name (cfg->method, TRUE));
			if (count > atoi (g_getenv ("COUNT3")))
				slot = 0xffffff;
			else
				mono_print_ins (inst);
		}
#endif

		LSCAN_DEBUG (printf ("R%d %s -> 0x%x\n", inst->dreg, mono_type_full_name (t), slot));

		if (inst->flags & MONO_INST_LMF) {
			size = MONO_ABI_SIZEOF (MonoLMF);
			align = sizeof (target_mgreg_t);
			reuse_slot = FALSE;
		}

		if (!reuse_slot)
			slot = 0xffffff;

		if (slot == 0xffffff) {
			/*
			 * Allways allocate valuetypes to sizeof (target_mgreg_t) to allow more
			 * efficient copying (and to work around the fact that OP_MEMCPY
			 * and OP_MEMSET ignores alignment).
			 */
			if (MONO_TYPE_ISSTRUCT (t)) {
				align = MAX (align, sizeof (target_mgreg_t));
				align = MAX (align, mono_class_min_align (mono_class_from_mono_type_internal (t)));
			}

			if (backward) {
				offset += size;
				offset += align - 1;
				offset &= ~(align - 1);
				slot = offset;
			}
			else {
				offset += align - 1;
				offset &= ~(align - 1);
				slot = offset;
				offset += size;
			}

			if (*stack_align == 0)
				*stack_align = align;
		}

		offsets [vmv->idx] = slot;
	}
	g_list_free (vars);
	for (i = 0; i < MONO_TYPE_PINNED; ++i) {
		if (scalar_stack_slots [i].active)
			g_list_free (scalar_stack_slots [i].active);
	}
	for (i = 0; i < nvtypes; ++i) {
		if (vtype_stack_slots [i].active)
			g_list_free (vtype_stack_slots [i].active);
	}

	cfg->stat_locals_stack_size += offset;

	*stack_size = offset;
	return offsets;
}

/*
 *  mono_allocate_stack_slots:
 *
 *  Allocate stack slots for all non register allocated variables using a
 * linear scan algorithm.
 * Returns: an array of stack offsets.
 * STACK_SIZE is set to the amount of stack space needed.
 * STACK_ALIGN is set to the alignment needed by the locals area.
 */
gint32*
mono_allocate_stack_slots (MonoCompile *cfg, gboolean backward, guint32 *stack_size, guint32 *stack_align)
{
	int i, slot, offset, size;
	guint32 align;
	MonoMethodVar *vmv;
	MonoInst *inst;
	gint32 *offsets;
	GList *vars = NULL, *l;
	StackSlotInfo *scalar_stack_slots, *vtype_stack_slots, *slot_info;
	MonoType *t;
	int nvtypes;
	int vtype_stack_slots_size = 256;
	gboolean reuse_slot;

	if ((cfg->num_varinfo > 0) && MONO_VARINFO (cfg, 0)->interval)
		return mono_allocate_stack_slots2 (cfg, backward, stack_size, stack_align);

	scalar_stack_slots = (StackSlotInfo *)mono_mempool_alloc0 (cfg->mempool, sizeof (StackSlotInfo) * MONO_TYPE_PINNED);
	vtype_stack_slots = NULL;
	nvtypes = 0;

	offsets = (gint32 *)mono_mempool_alloc (cfg->mempool, sizeof (gint32) * cfg->num_varinfo);
	for (i = 0; i < cfg->num_varinfo; ++i)
		offsets [i] = -1;

	for (i = cfg->locals_start; i < cfg->num_varinfo; i++) {
		inst = cfg->varinfo [i];
		vmv = MONO_VARINFO (cfg, i);

		if ((inst->flags & MONO_INST_IS_DEAD) || inst->opcode == OP_REGVAR || inst->opcode == OP_REGOFFSET)
			continue;

		vars = g_list_prepend (vars, vmv);
	}

	vars = mono_varlist_sort (cfg, vars, 0);
	offset = 0;
	*stack_align = sizeof (target_mgreg_t);
	for (l = vars; l; l = l->next) {
		vmv = (MonoMethodVar *)l->data;
		inst = cfg->varinfo [vmv->idx];

		t = mono_type_get_underlying_type (inst->inst_vtype);
		if (cfg->gsharedvt && mini_is_gsharedvt_variable_type (t))
			continue;

		/* inst->backend.is_pinvoke indicates native sized value types, this is used by the
		* pinvoke wrappers when they call functions returning structures */
		if (inst->backend.is_pinvoke && MONO_TYPE_ISSTRUCT (t) && t->type != MONO_TYPE_TYPEDBYREF) {
			size = mono_class_native_size (mono_class_from_mono_type_internal (t), &align);
		} else {
			int ialign;

			size = mini_type_stack_size (t, &ialign);
			align = ialign;

			if (mono_class_has_failure (mono_class_from_mono_type_internal (t)))
				mono_cfg_set_exception (cfg, MONO_EXCEPTION_TYPE_LOAD);

			if (MONO_CLASS_IS_SIMD (cfg, mono_class_from_mono_type_internal (t)))
				align = 16;
		}

		reuse_slot = TRUE;
		if (cfg->disable_reuse_stack_slots)
			reuse_slot = FALSE;

		t = mini_get_underlying_type (t);
		switch (t->type) {
		case MONO_TYPE_GENERICINST:
			if (!mono_type_generic_inst_is_valuetype (t)) {
				slot_info = &scalar_stack_slots [t->type];
				break;
			}
			/* Fall through */
		case MONO_TYPE_VALUETYPE:
			if (!vtype_stack_slots)
				vtype_stack_slots = (StackSlotInfo *)mono_mempool_alloc0 (cfg->mempool, sizeof (StackSlotInfo) * vtype_stack_slots_size);
			for (i = 0; i < nvtypes; ++i)
				if (t->data.klass == vtype_stack_slots [i].vtype)
					break;
			if (i < nvtypes)
				slot_info = &vtype_stack_slots [i];
			else {
				if (nvtypes == vtype_stack_slots_size) {
					int new_slots_size = vtype_stack_slots_size * 2;
					StackSlotInfo* new_slots = (StackSlotInfo *)mono_mempool_alloc0 (cfg->mempool, sizeof (StackSlotInfo) * new_slots_size);

					memcpy (new_slots, vtype_stack_slots, sizeof (StackSlotInfo) * vtype_stack_slots_size);

					vtype_stack_slots = new_slots;
					vtype_stack_slots_size = new_slots_size;
				}
				vtype_stack_slots [nvtypes].vtype = t->data.klass;
				slot_info = &vtype_stack_slots [nvtypes];
				nvtypes ++;
			}
			if (cfg->disable_reuse_ref_stack_slots)
				reuse_slot = FALSE;
			break;

		case MONO_TYPE_PTR:
		case MONO_TYPE_I:
		case MONO_TYPE_U:
#if TARGET_SIZEOF_VOID_P == 4
		case MONO_TYPE_I4:
#else
		case MONO_TYPE_I8:
#endif
			if (cfg->disable_ref_noref_stack_slot_share) {
				slot_info = &scalar_stack_slots [MONO_TYPE_I];
				break;
			}
			/* Fall through */

		case MONO_TYPE_CLASS:
		case MONO_TYPE_OBJECT:
		case MONO_TYPE_ARRAY:
		case MONO_TYPE_SZARRAY:
		case MONO_TYPE_STRING:
			/* Share non-float stack slots of the same size */
			slot_info = &scalar_stack_slots [MONO_TYPE_CLASS];
			if (cfg->disable_reuse_ref_stack_slots)
				reuse_slot = FALSE;
			break;
		case MONO_TYPE_VAR:
		case MONO_TYPE_MVAR:
			slot_info = &scalar_stack_slots [t->type];
			break;
		default:
			slot_info = &scalar_stack_slots [t->type];
			break;
		}

		slot = 0xffffff;
		if (cfg->comp_done & MONO_COMP_LIVENESS) {
			//printf ("START  %2d %08x %08x\n",  vmv->idx, vmv->range.first_use.abs_pos, vmv->range.last_use.abs_pos);
			
			/* expire old intervals in active */
			while (slot_info->active) {
				MonoMethodVar *amv = (MonoMethodVar *)slot_info->active->data;

				if (amv->range.last_use.abs_pos > vmv->range.first_use.abs_pos)
					break;

				//printf ("EXPIR  %2d %08x %08x C%d R%d\n", amv->idx, amv->range.first_use.abs_pos, amv->range.last_use.abs_pos, amv->spill_costs, amv->reg);

				slot_info->active = g_list_delete_link (slot_info->active, slot_info->active);
				slot_info->slots = g_slist_prepend_mempool (cfg->mempool, slot_info->slots, GINT_TO_POINTER (offsets [amv->idx]));
			}

			/* 
			 * This also handles the case when the variable is used in an
			 * exception region, as liveness info is not computed there.
			 */
			/* 
			 * FIXME: All valuetypes are marked as INDIRECT because of LDADDR
			 * opcodes.
			 */
			if (! (inst->flags & (MONO_INST_VOLATILE|MONO_INST_INDIRECT))) {
				if (slot_info->slots) {
					slot = GPOINTER_TO_INT (slot_info->slots->data);

					slot_info->slots = slot_info->slots->next;
				}

				slot_info->active = mono_varlist_insert_sorted (cfg, slot_info->active, vmv, TRUE);
			}
		}

#if 0
		{
			static int count = 0;
			count ++;

			if (count == atoi (g_getenv ("COUNT")))
				printf ("LAST: %s\n", mono_method_full_name (cfg->method, TRUE));
			if (count > atoi (g_getenv ("COUNT")))
				slot = 0xffffff;
			else
				mono_print_ins (inst);
		}
#endif

		if (inst->flags & MONO_INST_LMF) {
			/*
			 * This variable represents a MonoLMF structure, which has no corresponding
			 * CLR type, so hard-code its size/alignment.
			 */
			size = MONO_ABI_SIZEOF (MonoLMF);
			align = sizeof (target_mgreg_t);
			reuse_slot = FALSE;
		}

		if (!reuse_slot)
			slot = 0xffffff;

		if (slot == 0xffffff) {
			/*
			 * Allways allocate valuetypes to sizeof (target_mgreg_t) to allow more
			 * efficient copying (and to work around the fact that OP_MEMCPY
			 * and OP_MEMSET ignores alignment).
			 */
			if (MONO_TYPE_ISSTRUCT (t)) {
				align = MAX (align, sizeof (target_mgreg_t));
				align = MAX (align, mono_class_min_align (mono_class_from_mono_type_internal (t)));
				/* 
				 * Align the size too so the code generated for passing vtypes in
				 * registers doesn't overwrite random locals.
				 */
				size = (size + (align - 1)) & ~(align -1);
			}

			if (backward) {
				offset += size;
				offset += align - 1;
				offset &= ~(align - 1);
				slot = offset;
			}
			else {
				offset += align - 1;
				offset &= ~(align - 1);
				slot = offset;
				offset += size;
			}

			*stack_align = MAX (*stack_align, align);
		}

		offsets [vmv->idx] = slot;
	}
	g_list_free (vars);
	for (i = 0; i < MONO_TYPE_PINNED; ++i) {
		if (scalar_stack_slots [i].active)
			g_list_free (scalar_stack_slots [i].active);
	}
	for (i = 0; i < nvtypes; ++i) {
		if (vtype_stack_slots [i].active)
			g_list_free (vtype_stack_slots [i].active);
	}

	cfg->stat_locals_stack_size += offset;

	*stack_size = offset;
	return offsets;
}

#define EMUL_HIT_SHIFT 3
#define EMUL_HIT_MASK ((1 << EMUL_HIT_SHIFT) - 1)
/* small hit bitmap cache */
static mono_byte emul_opcode_hit_cache [(OP_LAST>>EMUL_HIT_SHIFT) + 1] = {0};
static short emul_opcode_num = 0;
static short emul_opcode_alloced = 0;
static short *emul_opcode_opcodes;
static MonoJitICallInfo **emul_opcode_map;

MonoJitICallInfo *
mono_find_jit_opcode_emulation (int opcode)
{
	g_assert (opcode >= 0 && opcode <= OP_LAST);
	if (emul_opcode_hit_cache [opcode >> (EMUL_HIT_SHIFT + 3)] & (1 << (opcode & EMUL_HIT_MASK))) {
		int i;
		for (i = 0; i < emul_opcode_num; ++i) {
			if (emul_opcode_opcodes [i] == opcode)
				return emul_opcode_map [i];
		}
	}
	return NULL;
}

void
mini_register_opcode_emulation (int opcode, MonoJitICallInfo *info, const char *name, MonoMethodSignature *sig, gpointer func, const char *symbol, gboolean no_wrapper)
{
	g_assert (info);
	g_assert (!sig->hasthis);
	g_assert (sig->param_count < 3);

	mono_register_jit_icall_info (info, func, name, sig, no_wrapper, symbol);

	if (emul_opcode_num >= emul_opcode_alloced) {
		int incr = emul_opcode_alloced? emul_opcode_alloced/2: 16;
		emul_opcode_alloced += incr;
		emul_opcode_map = (MonoJitICallInfo **)g_realloc (emul_opcode_map, sizeof (emul_opcode_map [0]) * emul_opcode_alloced);
		emul_opcode_opcodes = (short *)g_realloc (emul_opcode_opcodes, sizeof (emul_opcode_opcodes [0]) * emul_opcode_alloced);
	}
	emul_opcode_map [emul_opcode_num] = info;
	emul_opcode_opcodes [emul_opcode_num] = opcode;
	emul_opcode_num++;
	emul_opcode_hit_cache [opcode >> (EMUL_HIT_SHIFT + 3)] |= (1 << (opcode & EMUL_HIT_MASK));
}

static void
print_dfn (MonoCompile *cfg)
{
	int i, j;
	char *code;
	MonoBasicBlock *bb;
	MonoInst *c;

	{
		char *method_name = mono_method_full_name (cfg->method, TRUE);
		g_print ("IR code for method %s\n", method_name);
		g_free (method_name);
	}

	for (i = 0; i < cfg->num_bblocks; ++i) {
		bb = cfg->bblocks [i];
		/*if (bb->cil_code) {
			char* code1, *code2;
			code1 = mono_disasm_code_one (NULL, cfg->method, bb->cil_code, NULL);
			if (bb->last_ins->cil_code)
				code2 = mono_disasm_code_one (NULL, cfg->method, bb->last_ins->cil_code, NULL);
			else
				code2 = g_strdup ("");

			code1 [strlen (code1) - 1] = 0;
			code = g_strdup_printf ("%s -> %s", code1, code2);
			g_free (code1);
			g_free (code2);
		} else*/
			code = g_strdup ("\n");
		g_print ("\nBB%d (%d) (len: %d): %s", bb->block_num, i, bb->cil_length, code);
		MONO_BB_FOR_EACH_INS (bb, c) {
			mono_print_ins_index (-1, c);
		}

		g_print ("\tprev:");
		for (j = 0; j < bb->in_count; ++j) {
			g_print (" BB%d", bb->in_bb [j]->block_num);
		}
		g_print ("\t\tsucc:");
		for (j = 0; j < bb->out_count; ++j) {
			g_print (" BB%d", bb->out_bb [j]->block_num);
		}
		g_print ("\n\tidom: BB%d\n", bb->idom? bb->idom->block_num: -1);

		if (bb->idom)
			g_assert (mono_bitset_test_fast (bb->dominators, bb->idom->dfn));

		if (bb->dominators)
			mono_blockset_print (cfg, bb->dominators, "\tdominators", bb->idom? bb->idom->dfn: -1);
		if (bb->dfrontier)
			mono_blockset_print (cfg, bb->dfrontier, "\tdfrontier", -1);
		g_free (code);
	}

	g_print ("\n");
}

void
mono_bblock_add_inst (MonoBasicBlock *bb, MonoInst *inst)
{
	MONO_ADD_INS (bb, inst);
}

void
mono_bblock_insert_after_ins (MonoBasicBlock *bb, MonoInst *ins, MonoInst *ins_to_insert)
{
	if (ins == NULL) {
		ins = bb->code;
		bb->code = ins_to_insert;

		/* Link with next */
		ins_to_insert->next = ins;
		if (ins)
			ins->prev = ins_to_insert;

		if (bb->last_ins == NULL)
			bb->last_ins = ins_to_insert;
	} else {
		/* Link with next */
		ins_to_insert->next = ins->next;
		if (ins->next)
			ins->next->prev = ins_to_insert;

		/* Link with previous */
		ins->next = ins_to_insert;
		ins_to_insert->prev = ins;

		if (bb->last_ins == ins)
			bb->last_ins = ins_to_insert;
	}
}

void
mono_bblock_insert_before_ins (MonoBasicBlock *bb, MonoInst *ins, MonoInst *ins_to_insert)
{
	if (ins == NULL) {
		ins = bb->code;
		if (ins)
			ins->prev = ins_to_insert;
		bb->code = ins_to_insert;
		ins_to_insert->next = ins;
		if (bb->last_ins == NULL)
			bb->last_ins = ins_to_insert;
	} else {
		/* Link with previous */
		if (ins->prev)
			ins->prev->next = ins_to_insert;
		ins_to_insert->prev = ins->prev;

		/* Link with next */
		ins->prev = ins_to_insert;
		ins_to_insert->next = ins;

		if (bb->code == ins)
			bb->code = ins_to_insert;
	}
}

/*
 * mono_verify_bblock:
 *
 *   Verify that the next and prev pointers are consistent inside the instructions in BB.
 */
void
mono_verify_bblock (MonoBasicBlock *bb)
{
	MonoInst *ins, *prev;

	prev = NULL;
	for (ins = bb->code; ins; ins = ins->next) {
		g_assert (ins->prev == prev);
		prev = ins;
	}
	if (bb->last_ins)
		g_assert (!bb->last_ins->next);
}

/*
 * mono_verify_cfg:
 *
 *   Perform consistency checks on the JIT data structures and the IR
 */
void
mono_verify_cfg (MonoCompile *cfg)
{
	MonoBasicBlock *bb;

	for (bb = cfg->bb_entry; bb; bb = bb->next_bb)
		mono_verify_bblock (bb);
}

// This will free many fields in cfg to save
// memory. Note that this must be safe to call
// multiple times. It must be idempotent. 
void
mono_empty_compile (MonoCompile *cfg)
{
	mono_free_loop_info (cfg);

	// These live in the mempool, and so must be freed
	// first
	for (GSList *l = cfg->headers_to_free; l; l = l->next) {
		mono_metadata_free_mh ((MonoMethodHeader *)l->data);
	}
	cfg->headers_to_free = NULL;

	if (cfg->mempool) {
	//mono_mempool_stats (cfg->mempool);
		mono_mempool_destroy (cfg->mempool);
		cfg->mempool = NULL;
	}

	g_free (cfg->varinfo);
	cfg->varinfo = NULL;

	g_free (cfg->vars);
	cfg->vars = NULL;

	if (cfg->rs) {
		mono_regstate_free (cfg->rs);
		cfg->rs = NULL;
	}
}

void
mono_destroy_compile (MonoCompile *cfg)
{
	mono_empty_compile (cfg);

	mono_metadata_free_mh (cfg->header);

	g_hash_table_destroy (cfg->spvars);
	g_hash_table_destroy (cfg->exvars);
	g_list_free (cfg->ldstr_list);
	g_hash_table_destroy (cfg->token_info_hash);
	g_hash_table_destroy (cfg->abs_patches);

	mono_debug_free_method (cfg);

	g_free (cfg->varinfo);
	g_free (cfg->vars);
	g_free (cfg->exception_message);
	g_free (cfg);
}

void
mono_add_patch_info (MonoCompile *cfg, int ip, MonoJumpInfoType type, gconstpointer target)
{
	if (type == MONO_PATCH_INFO_NONE)
		return;

	MonoJumpInfo *ji = (MonoJumpInfo *)mono_mempool_alloc0 (cfg->mempool, sizeof (MonoJumpInfo));

	ji->ip.i = ip;
	ji->type = type;
	ji->data.target = target;
	ji->next = cfg->patch_info;

	cfg->patch_info = ji;
}

void
mono_add_patch_info_rel (MonoCompile *cfg, int ip, MonoJumpInfoType type, gconstpointer target, int relocation)
{
	if (type == MONO_PATCH_INFO_NONE)
		return;

	MonoJumpInfo *ji = (MonoJumpInfo *)mono_mempool_alloc0 (cfg->mempool, sizeof (MonoJumpInfo));

	ji->ip.i = ip;
	ji->type = type;
	ji->relocation = relocation;
	ji->data.target = target;
	ji->next = cfg->patch_info;

	cfg->patch_info = ji;
}

void
mono_remove_patch_info (MonoCompile *cfg, int ip)
{
	MonoJumpInfo **ji = &cfg->patch_info;

	while (*ji) {
		if ((*ji)->ip.i == ip)
			*ji = (*ji)->next;
		else
			ji = &((*ji)->next);
	}
}

void
mono_add_seq_point (MonoCompile *cfg, MonoBasicBlock *bb, MonoInst *ins, int native_offset)
{
	ins->inst_offset = native_offset;
	g_ptr_array_add (cfg->seq_points, ins);
	if (bb) {
		bb->seq_points = g_slist_prepend_mempool (cfg->mempool, bb->seq_points, ins);
		bb->last_seq_point = ins;
	}
}

void
mono_add_var_location (MonoCompile *cfg, MonoInst *var, gboolean is_reg, int reg, int offset, int from, int to)
{
	MonoDwarfLocListEntry *entry = (MonoDwarfLocListEntry *)mono_mempool_alloc0 (cfg->mempool, sizeof (MonoDwarfLocListEntry));

	if (is_reg)
		g_assert (offset == 0);

	entry->is_reg = is_reg;
	entry->reg = reg;
	entry->offset = offset;
	entry->from = from;
	entry->to = to;

	if (var == cfg->args [0])
		cfg->this_loclist = g_slist_append_mempool (cfg->mempool, cfg->this_loclist, entry);
	else if (var == cfg->rgctx_var)
		cfg->rgctx_loclist = g_slist_append_mempool (cfg->mempool, cfg->rgctx_loclist, entry);
}

static void
mono_apply_volatile (MonoInst *inst, MonoBitSet *set, gsize index)
{
	inst->flags |= mono_bitset_test_safe (set, index) ? MONO_INST_VOLATILE : 0;
}

static void
mono_compile_create_vars (MonoCompile *cfg)
{
	MonoMethodSignature *sig;
	MonoMethodHeader *header;
	int i;

	header = cfg->header;

	sig = mono_method_signature_internal (cfg->method);
	
	if (!MONO_TYPE_IS_VOID (sig->ret)) {
		cfg->ret = mono_compile_create_var (cfg, sig->ret, OP_ARG);
		/* Inhibit optimizations */
		cfg->ret->flags |= MONO_INST_VOLATILE;
	}
	if (cfg->verbose_level > 2)
		g_print ("creating vars\n");

	cfg->args = (MonoInst **)mono_mempool_alloc0 (cfg->mempool, (sig->param_count + sig->hasthis) * sizeof (MonoInst*));

	if (sig->hasthis) {
		MonoInst* arg = mono_compile_create_var (cfg, m_class_get_this_arg (cfg->method->klass), OP_ARG);
		mono_apply_volatile (arg, header->volatile_args, 0);
		cfg->args [0] = arg;
		cfg->this_arg = arg;
	}

	for (i = 0; i < sig->param_count; ++i) {
		MonoInst* arg = mono_compile_create_var (cfg, sig->params [i], OP_ARG);
		mono_apply_volatile (arg, header->volatile_args, i + sig->hasthis);
		cfg->args [i + sig->hasthis] = arg;
	}

	if (cfg->verbose_level > 2) {
		if (cfg->ret) {
			printf ("\treturn : ");
			mono_print_ins (cfg->ret);
		}

		if (sig->hasthis) {
			printf ("\tthis: ");
			mono_print_ins (cfg->args [0]);
		}

		for (i = 0; i < sig->param_count; ++i) {
			printf ("\targ [%d]: ", i);
			mono_print_ins (cfg->args [i + sig->hasthis]);
		}
	}

	cfg->locals_start = cfg->num_varinfo;
	cfg->locals = (MonoInst **)mono_mempool_alloc0 (cfg->mempool, header->num_locals * sizeof (MonoInst*));

	if (cfg->verbose_level > 2)
		g_print ("creating locals\n");

	for (i = 0; i < header->num_locals; ++i) {
		if (cfg->verbose_level > 2)
			g_print ("\tlocal [%d]: ", i);
		cfg->locals [i] = mono_compile_create_var (cfg, header->locals [i], OP_LOCAL);
		mono_apply_volatile (cfg->locals [i], header->volatile_locals, i);
	}

	if (cfg->verbose_level > 2)
		g_print ("locals done\n");

#ifdef ENABLE_LLVM
	if (COMPILE_LLVM (cfg))
		mono_llvm_create_vars (cfg);
	else
		mono_arch_create_vars (cfg);
#else
	mono_arch_create_vars (cfg);
#endif

	if (cfg->method->save_lmf && cfg->create_lmf_var) {
		MonoInst *lmf_var = mono_compile_create_var (cfg, mono_get_int_type (), OP_LOCAL);
		lmf_var->flags |= MONO_INST_VOLATILE;
		lmf_var->flags |= MONO_INST_LMF;
		cfg->lmf_var = lmf_var;
	}
}

void
mono_print_code (MonoCompile *cfg, const char* msg)
{
	MonoBasicBlock *bb;
	
	for (bb = cfg->bb_entry; bb; bb = bb->next_bb)
		mono_print_bb (bb, msg);
}

static void
mono_postprocess_patches (MonoCompile *cfg)
{
	MonoJumpInfo *patch_info;
	int i;

	for (patch_info = cfg->patch_info; patch_info; patch_info = patch_info->next) {
		switch (patch_info->type) {
		case MONO_PATCH_INFO_ABS: {
			/*
			 * Change patches of type MONO_PATCH_INFO_ABS into patches describing the
			 * absolute address.
			 */
			if (cfg->abs_patches) {
				MonoJumpInfo *abs_ji = (MonoJumpInfo *)g_hash_table_lookup (cfg->abs_patches, patch_info->data.target);
				if (abs_ji) {
					patch_info->type = abs_ji->type;
					patch_info->data.target = abs_ji->data.target;
				}
			}
			break;
		}
		case MONO_PATCH_INFO_SWITCH: {
			gpointer *table;
			if (cfg->method->dynamic) {
				table = (void **)mono_code_manager_reserve (cfg->dynamic_info->code_mp, sizeof (gpointer) * patch_info->data.table->table_size);
			} else {
				table = (void **)mono_mem_manager_code_reserve (cfg->mem_manager, sizeof (gpointer) * patch_info->data.table->table_size);
			}

			for (i = 0; i < patch_info->data.table->table_size; i++) {
				/* Might be NULL if the switch is eliminated */
				if (patch_info->data.table->table [i]) {
					g_assert (patch_info->data.table->table [i]->native_offset);
					table [i] = GINT_TO_POINTER (patch_info->data.table->table [i]->native_offset);
				} else {
					table [i] = NULL;
				}
			}
			patch_info->data.table->table = (MonoBasicBlock**)table;
			break;
		}
		default:
			/* do nothing */
			break;
		}
	}
}

/* Those patches require the JitInfo of the compiled method already be in place when used */
static void
mono_postprocess_patches_after_ji_publish (MonoCompile *cfg)
{
	MonoJumpInfo *patch_info;

	for (patch_info = cfg->patch_info; patch_info; patch_info = patch_info->next) {
		switch (patch_info->type) {
		case MONO_PATCH_INFO_METHOD_JUMP: {
			unsigned char *ip = cfg->native_code + patch_info->ip.i;

			mini_register_jump_site (cfg->domain, patch_info->data.method, ip);
			break;
		}
		default:
			/* do nothing */
			break;
		}
	}
}

void
mono_codegen (MonoCompile *cfg)
{
	MonoBasicBlock *bb;
	int max_epilog_size;
	guint8 *code;
	MonoMemoryManager *code_mem_manager;
	guint unwindlen = 0;

	if (mono_using_xdebug)
		/*
		 * Recent gdb versions have trouble processing symbol files containing
		 * overlapping address ranges, so allocate all code from the code manager
		 * of the root domain. (#666152).
		 */
		code_mem_manager = mono_domain_memory_manager (mono_get_root_domain ());
	else
		code_mem_manager = cfg->mem_manager;

	for (bb = cfg->bb_entry; bb; bb = bb->next_bb) {
		cfg->spill_count = 0;
		/* we reuse dfn here */
		/* bb->dfn = bb_count++; */

		mono_arch_lowering_pass (cfg, bb);

		if (cfg->opt & MONO_OPT_PEEPHOLE)
			mono_arch_peephole_pass_1 (cfg, bb);

		mono_local_regalloc (cfg, bb);

		if (cfg->opt & MONO_OPT_PEEPHOLE)
			mono_arch_peephole_pass_2 (cfg, bb);

		if (cfg->gen_seq_points && !cfg->gen_sdb_seq_points)
			mono_bb_deduplicate_op_il_seq_points (cfg, bb);
	}

	code = mono_arch_emit_prolog (cfg);

	set_code_cursor (cfg, code);
	cfg->prolog_end = cfg->code_len;
	cfg->cfa_reg = cfg->cur_cfa_reg;
	cfg->cfa_offset = cfg->cur_cfa_offset;

	mono_debug_open_method (cfg);

	/* emit code all basic blocks */
	for (bb = cfg->bb_entry; bb; bb = bb->next_bb) {
		bb->native_offset = cfg->code_len;
		bb->real_native_offset = cfg->code_len;
		//if ((bb == cfg->bb_entry) || !(bb->region == -1 && !bb->dfn))
			mono_arch_output_basic_block (cfg, bb);
		bb->native_length = cfg->code_len - bb->native_offset;

		if (bb == cfg->bb_exit) {
			cfg->epilog_begin = cfg->code_len;
			mono_arch_emit_epilog (cfg);
			cfg->epilog_end = cfg->code_len;
		}

		if (bb->clause_holes) {
			GList *tmp;
			for (tmp = bb->clause_holes; tmp; tmp = tmp->prev)
				mono_cfg_add_try_hole (cfg, ((MonoLeaveClause *) tmp->data)->clause, cfg->native_code + bb->native_offset, bb);
		}
	}

	mono_arch_emit_exceptions (cfg);

	max_epilog_size = 0;

	/* we always allocate code in cfg->domain->code_mp to increase locality */
	cfg->code_size = cfg->code_len + max_epilog_size;

	/* fixme: align to MONO_ARCH_CODE_ALIGNMENT */

#ifdef MONO_ARCH_HAVE_UNWIND_TABLE
	if (!cfg->compile_aot)
		unwindlen = mono_arch_unwindinfo_init_method_unwind_info (cfg);
#endif

	if (cfg->method->dynamic) {
		/* Allocate the code into a separate memory pool so it can be freed */
		cfg->dynamic_info = g_new0 (MonoJitDynamicMethodInfo, 1);
		cfg->dynamic_info->code_mp = mono_code_manager_new_dynamic ();
		mono_domain_lock (cfg->domain);
		mono_dynamic_code_hash_insert (cfg->domain, cfg->method, cfg->dynamic_info);
		mono_domain_unlock (cfg->domain);

		if (mono_using_xdebug)
			/* See the comment for cfg->code_domain */
			code = (guint8 *)mono_mem_manager_code_reserve (code_mem_manager, cfg->code_size + cfg->thunk_area + unwindlen);
		else
			code = (guint8 *)mono_code_manager_reserve (cfg->dynamic_info->code_mp, cfg->code_size + cfg->thunk_area + unwindlen);
	} else {
		code = (guint8 *)mono_mem_manager_code_reserve (code_mem_manager, cfg->code_size + cfg->thunk_area + unwindlen);
	}

	mono_codeman_enable_write ();

	if (cfg->thunk_area) {
		cfg->thunks_offset = cfg->code_size + unwindlen;
		cfg->thunks = code + cfg->thunks_offset;
		memset (cfg->thunks, 0, cfg->thunk_area);
	}

	g_assert (code);
	memcpy (code, cfg->native_code, cfg->code_len);
	g_free (cfg->native_code);
	cfg->native_code = code;
	code = cfg->native_code + cfg->code_len;
  
	/* g_assert (((int)cfg->native_code & (MONO_ARCH_CODE_ALIGNMENT - 1)) == 0); */
	mono_postprocess_patches (cfg);

#ifdef VALGRIND_JIT_REGISTER_MAP
	if (valgrind_register){
		char* nm = mono_method_full_name (cfg->method, TRUE);
		VALGRIND_JIT_REGISTER_MAP (nm, cfg->native_code, cfg->native_code + cfg->code_len);
		g_free (nm);
	}
#endif
 
	if (cfg->verbose_level > 0) {
		char* nm = mono_method_get_full_name (cfg->method);
		g_print ("Method %s emitted at %p to %p (code length %d) [%s]\n",
				 nm, 
				 cfg->native_code, cfg->native_code + cfg->code_len, cfg->code_len, cfg->domain->friendly_name);
		g_free (nm);
	}

	{
		gboolean is_generic = FALSE;

		if (cfg->method->is_inflated || mono_method_get_generic_container (cfg->method) ||
				mono_class_is_gtd (cfg->method->klass) || mono_class_is_ginst (cfg->method->klass)) {
			is_generic = TRUE;
		}

		if (cfg->gshared)
			g_assert (is_generic);
	}

#ifdef MONO_ARCH_HAVE_SAVE_UNWIND_INFO
	mono_arch_save_unwind_info (cfg);
#endif

#ifdef MONO_ARCH_HAVE_PATCH_CODE_NEW
	{
		MonoJumpInfo *ji;
		gpointer target;

		for (ji = cfg->patch_info; ji; ji = ji->next) {
			if (cfg->compile_aot) {
				switch (ji->type) {
				case MONO_PATCH_INFO_BB:
				case MONO_PATCH_INFO_LABEL:
					break;
				default:
					/* No need to patch these */
					continue;
				}
			}

			if (ji->type == MONO_PATCH_INFO_NONE)
				continue;

			target = mono_resolve_patch_target (cfg->method, cfg->domain, cfg->native_code, ji, cfg->run_cctors, cfg->error);
			if (!is_ok (cfg->error)) {
				mono_cfg_set_exception (cfg, MONO_EXCEPTION_MONO_ERROR);
				return;
			}
			mono_arch_patch_code_new (cfg, cfg->domain, cfg->native_code, ji, target);
		}
	}
#else
	mono_arch_patch_code (cfg, cfg->method, cfg->domain, cfg->native_code, cfg->patch_info, cfg->run_cctors, cfg->error);
	if (!is_ok (cfg->error)) {
		mono_cfg_set_exception (cfg, MONO_EXCEPTION_MONO_ERROR);
		return;
	}
#endif

	if (cfg->method->dynamic) {
		if (mono_using_xdebug)
			mono_mem_manager_code_commit (code_mem_manager, cfg->native_code, cfg->code_size, cfg->code_len);
		else
			mono_code_manager_commit (cfg->dynamic_info->code_mp, cfg->native_code, cfg->code_size, cfg->code_len);
	} else {
		mono_mem_manager_code_commit (code_mem_manager, cfg->native_code, cfg->code_size, cfg->code_len);
	}

	mono_codeman_disable_write ();

	MONO_PROFILER_RAISE (jit_code_buffer, (cfg->native_code, cfg->code_len, MONO_PROFILER_CODE_BUFFER_METHOD, cfg->method));
	
	mono_arch_flush_icache (cfg->native_code, cfg->code_len);

	mono_debug_close_method (cfg);

#ifdef MONO_ARCH_HAVE_UNWIND_TABLE
	if (!cfg->compile_aot)
		mono_arch_unwindinfo_install_method_unwind_info (&cfg->arch.unwindinfo, cfg->native_code, cfg->code_len);
#endif
}

static void
compute_reachable (MonoBasicBlock *bb)
{
	int i;

	if (!(bb->flags & BB_VISITED)) {
		bb->flags |= BB_VISITED;
		for (i = 0; i < bb->out_count; ++i)
			compute_reachable (bb->out_bb [i]);
	}
}

static void mono_bb_ordering (MonoCompile *cfg)
{
	int dfn = 0;
	/* Depth-first ordering on basic blocks */
	cfg->bblocks = (MonoBasicBlock **)mono_mempool_alloc (cfg->mempool, sizeof (MonoBasicBlock*) * (cfg->num_bblocks + 1));

	cfg->max_block_num = cfg->num_bblocks;

	df_visit (cfg->bb_entry, &dfn, cfg->bblocks);

#if defined(__GNUC__) && __GNUC__ == 7 && defined(__x86_64__)
	/* workaround for an AMD specific issue that only happens on GCC 7 so far,
	 * for more information see https://github.com/mono/mono/issues/9298 */
	mono_memory_barrier ();
#endif
	g_assertf (cfg->num_bblocks >= dfn, "cfg->num_bblocks=%d, dfn=%d\n", cfg->num_bblocks, dfn);

	if (cfg->num_bblocks != dfn + 1) {
		MonoBasicBlock *bb;

		cfg->num_bblocks = dfn + 1;

		/* remove unreachable code, because the code in them may be 
		 * inconsistent  (access to dead variables for example) */
		for (bb = cfg->bb_entry; bb; bb = bb->next_bb)
			bb->flags &= ~BB_VISITED;
		compute_reachable (cfg->bb_entry);
		for (bb = cfg->bb_entry; bb; bb = bb->next_bb)
			if (bb->flags & BB_EXCEPTION_HANDLER)
				compute_reachable (bb);
		for (bb = cfg->bb_entry; bb; bb = bb->next_bb) {
			if (!(bb->flags & BB_VISITED)) {
				if (cfg->verbose_level > 1)
					g_print ("found unreachable code in BB%d\n", bb->block_num);
				bb->code = bb->last_ins = NULL;
				while (bb->out_count)
					mono_unlink_bblock (cfg, bb, bb->out_bb [0]);
			}
		}
		for (bb = cfg->bb_entry; bb; bb = bb->next_bb)
			bb->flags &= ~BB_VISITED;
	}
}

static void
mono_handle_out_of_line_bblock (MonoCompile *cfg)
{
	MonoBasicBlock *bb;
	for (bb = cfg->bb_entry; bb; bb = bb->next_bb) {
		if (bb->next_bb && bb->next_bb->out_of_line && bb->last_ins && !MONO_IS_BRANCH_OP (bb->last_ins)) {
			MonoInst *ins;
			MONO_INST_NEW (cfg, ins, OP_BR);
			MONO_ADD_INS (bb, ins);
			ins->inst_target_bb = bb->next_bb;
		}
	}
}

static MonoJitInfo*
create_jit_info (MonoCompile *cfg, MonoMethod *method_to_compile)
{
	GSList *tmp;
	MonoMethodHeader *header;
	MonoJitInfo *jinfo;
	MonoJitInfoFlags flags = JIT_INFO_NONE;
	int num_clauses, num_holes = 0;
	guint32 stack_size = 0;

	g_assert (method_to_compile == cfg->method);
	header = cfg->header;

	if (cfg->gshared)
		flags |= JIT_INFO_HAS_GENERIC_JIT_INFO;

	if (cfg->arch_eh_jit_info) {
		MonoJitArgumentInfo *arg_info;
		MonoMethodSignature *sig = mono_method_signature_internal (cfg->method_to_register);

		/*
		 * This cannot be computed during stack walking, as
		 * mono_arch_get_argument_info () is not signal safe.
		 */
		arg_info = g_newa (MonoJitArgumentInfo, sig->param_count + 1);
		stack_size = mono_arch_get_argument_info (sig, sig->param_count, arg_info);

		if (stack_size)
			flags |= JIT_INFO_HAS_ARCH_EH_INFO;
	}

	if (cfg->has_unwind_info_for_epilog && !(flags & JIT_INFO_HAS_ARCH_EH_INFO))
		flags |= JIT_INFO_HAS_ARCH_EH_INFO;

	if (cfg->thunk_area)
		flags |= JIT_INFO_HAS_THUNK_INFO;

	if (cfg->try_block_holes) {
		for (tmp = cfg->try_block_holes; tmp; tmp = tmp->next) {
			TryBlockHole *hole = (TryBlockHole *)tmp->data;
			MonoExceptionClause *ec = hole->clause;
			int hole_end = hole->basic_block->native_offset + hole->basic_block->native_length;
			MonoBasicBlock *clause_last_bb = cfg->cil_offset_to_bb [ec->try_offset + ec->try_len];
			g_assert (clause_last_bb);

			/* Holes at the end of a try region can be represented by simply reducing the size of the block itself.*/
			if (clause_last_bb->native_offset != hole_end)
				++num_holes;
		}
		if (num_holes)
			flags |= JIT_INFO_HAS_TRY_BLOCK_HOLES;
		if (G_UNLIKELY (cfg->verbose_level >= 4))
			printf ("Number of try block holes %d\n", num_holes);
	}

	if (COMPILE_LLVM (cfg))
		num_clauses = cfg->llvm_ex_info_len;
	else
		num_clauses = header->num_clauses;

	if (cfg->method->dynamic)
		jinfo = (MonoJitInfo *)g_malloc0 (mono_jit_info_size (flags, num_clauses, num_holes));
	else
		jinfo = (MonoJitInfo *)mono_mem_manager_alloc0 (cfg->mem_manager, mono_jit_info_size (flags, num_clauses, num_holes));
	jinfo_try_holes_size += num_holes * sizeof (MonoTryBlockHoleJitInfo);

	mono_jit_info_init (jinfo, cfg->method_to_register, cfg->native_code, cfg->code_len, flags, num_clauses, num_holes);
	jinfo->domain_neutral = (cfg->opt & MONO_OPT_SHARED) != 0;

	if (COMPILE_LLVM (cfg))
		jinfo->from_llvm = TRUE;

	if (cfg->gshared) {
		MonoInst *inst;
		MonoGenericJitInfo *gi;
		GSList *loclist = NULL;

		gi = mono_jit_info_get_generic_jit_info (jinfo);
		g_assert (gi);

		if (cfg->method->dynamic)
			gi->generic_sharing_context = g_new0 (MonoGenericSharingContext, 1);
		else
			gi->generic_sharing_context = (MonoGenericSharingContext *)mono_mem_manager_alloc0 (cfg->mem_manager, sizeof (MonoGenericSharingContext));
		mini_init_gsctx (cfg->method->dynamic ? NULL : cfg->domain, NULL, cfg->gsctx_context, gi->generic_sharing_context);

		if ((method_to_compile->flags & METHOD_ATTRIBUTE_STATIC) ||
				mini_method_get_context (method_to_compile)->method_inst ||
				m_class_is_valuetype (method_to_compile->klass)) {
			g_assert (cfg->rgctx_var);
		}

		gi->has_this = 1;

		if ((method_to_compile->flags & METHOD_ATTRIBUTE_STATIC) ||
				mini_method_get_context (method_to_compile)->method_inst ||
				m_class_is_valuetype (method_to_compile->klass)) {
			inst = cfg->rgctx_var;
			if (!COMPILE_LLVM (cfg))
				g_assert (inst->opcode == OP_REGOFFSET);
			loclist = cfg->rgctx_loclist;
		} else {
			inst = cfg->args [0];
			loclist = cfg->this_loclist;
		}

		if (loclist) {
			/* Needed to handle async exceptions */
			GSList *l;
			int i;

			gi->nlocs = g_slist_length (loclist);
			if (cfg->method->dynamic)
				gi->locations = (MonoDwarfLocListEntry *)g_malloc0 (gi->nlocs * sizeof (MonoDwarfLocListEntry));
			else
				gi->locations = (MonoDwarfLocListEntry *)mono_mem_manager_alloc0 (cfg->mem_manager, gi->nlocs * sizeof (MonoDwarfLocListEntry));
			i = 0;
			for (l = loclist; l; l = l->next) {
				memcpy (&(gi->locations [i]), l->data, sizeof (MonoDwarfLocListEntry));
				i ++;
			}
		}

		if (COMPILE_LLVM (cfg)) {
			g_assert (cfg->llvm_this_reg != -1);
			gi->this_in_reg = 0;
			gi->this_reg = cfg->llvm_this_reg;
			gi->this_offset = cfg->llvm_this_offset;
		} else if (inst->opcode == OP_REGVAR) {
			gi->this_in_reg = 1;
			gi->this_reg = inst->dreg;
		} else {
			g_assert (inst->opcode == OP_REGOFFSET);
#ifdef TARGET_X86
			g_assert (inst->inst_basereg == X86_EBP);
#elif defined(TARGET_AMD64)
			g_assert (inst->inst_basereg == X86_EBP || inst->inst_basereg == X86_ESP);
#endif
			g_assert (inst->inst_offset >= G_MININT32 && inst->inst_offset <= G_MAXINT32);

			gi->this_in_reg = 0;
			gi->this_reg = inst->inst_basereg;
			gi->this_offset = inst->inst_offset;
		}
	}

	if (num_holes) {
		MonoTryBlockHoleTableJitInfo *table;
		int i;

		table = mono_jit_info_get_try_block_hole_table_info (jinfo);
		table->num_holes = (guint16)num_holes;
		i = 0;
		for (tmp = cfg->try_block_holes; tmp; tmp = tmp->next) {
			guint32 start_bb_offset;
			MonoTryBlockHoleJitInfo *hole;
			TryBlockHole *hole_data = (TryBlockHole *)tmp->data;
			MonoExceptionClause *ec = hole_data->clause;
			int hole_end = hole_data->basic_block->native_offset + hole_data->basic_block->native_length;
			MonoBasicBlock *clause_last_bb = cfg->cil_offset_to_bb [ec->try_offset + ec->try_len];
			g_assert (clause_last_bb);

			/* Holes at the end of a try region can be represented by simply reducing the size of the block itself.*/
			if (clause_last_bb->native_offset == hole_end)
				continue;

			start_bb_offset = hole_data->start_offset - hole_data->basic_block->native_offset;
			hole = &table->holes [i++];
			hole->clause = hole_data->clause - &header->clauses [0];
			hole->offset = (guint32)hole_data->start_offset;
			hole->length = (guint16)(hole_data->basic_block->native_length - start_bb_offset);

			if (G_UNLIKELY (cfg->verbose_level >= 4))
				printf ("\tTry block hole at eh clause %d offset %x length %x\n", hole->clause, hole->offset, hole->length);
		}
		g_assert (i == num_holes);
	}

	if (jinfo->has_arch_eh_info) {
		MonoArchEHJitInfo *info;

		info = mono_jit_info_get_arch_eh_info (jinfo);

		info->stack_size = stack_size;
	}

	if (cfg->thunk_area) {
		MonoThunkJitInfo *info;

		info = mono_jit_info_get_thunk_info (jinfo);
		info->thunks_offset = cfg->thunks_offset;
		info->thunks_size = cfg->thunk_area;
	}

	if (COMPILE_LLVM (cfg)) {
		if (num_clauses)
			memcpy (&jinfo->clauses [0], &cfg->llvm_ex_info [0], num_clauses * sizeof (MonoJitExceptionInfo));
	} else if (header->num_clauses) {
		int i;

		for (i = 0; i < header->num_clauses; i++) {
			MonoExceptionClause *ec = &header->clauses [i];
			MonoJitExceptionInfo *ei = &jinfo->clauses [i];
			MonoBasicBlock *tblock;
			MonoInst *exvar;

			ei->flags = ec->flags;

			if (G_UNLIKELY (cfg->verbose_level >= 4))
				printf ("IL clause: try 0x%x-0x%x handler 0x%x-0x%x filter 0x%x\n", ec->try_offset, ec->try_offset + ec->try_len, ec->handler_offset, ec->handler_offset + ec->handler_len, ec->flags == MONO_EXCEPTION_CLAUSE_FILTER ? ec->data.filter_offset : 0);

			exvar = mono_find_exvar_for_offset (cfg, ec->handler_offset);
			ei->exvar_offset = exvar ? exvar->inst_offset : 0;

			if (ei->flags == MONO_EXCEPTION_CLAUSE_FILTER) {
				tblock = cfg->cil_offset_to_bb [ec->data.filter_offset];
				g_assert (tblock);
				ei->data.filter = cfg->native_code + tblock->native_offset;
			} else {
				ei->data.catch_class = ec->data.catch_class;
			}

			tblock = cfg->cil_offset_to_bb [ec->try_offset];
			g_assert (tblock);
			g_assert (tblock->native_offset);
			ei->try_start = cfg->native_code + tblock->native_offset;
			if (tblock->extend_try_block) {
				/*
				 * Extend the try block backwards to include parts of the previous call
				 * instruction.
				 */
				ei->try_start = (guint8*)ei->try_start - cfg->backend->monitor_enter_adjustment;
			}
			if (ec->try_offset + ec->try_len < header->code_size)
				tblock = cfg->cil_offset_to_bb [ec->try_offset + ec->try_len];
			else
				tblock = cfg->bb_exit;
			if (G_UNLIKELY (cfg->verbose_level >= 4))
				printf ("looking for end of try [%d, %d] -> %p (code size %d)\n", ec->try_offset, ec->try_len, tblock, header->code_size);
			g_assert (tblock);
			if (!tblock->native_offset) {
				int j, end;
				for (j = ec->try_offset + ec->try_len, end = ec->try_offset; j >= end; --j) {
					MonoBasicBlock *bb = cfg->cil_offset_to_bb [j];
					if (bb && bb->native_offset) {
						tblock = bb;
						break;
					}
				}
			}
			ei->try_end = cfg->native_code + tblock->native_offset;
			g_assert (tblock->native_offset);
			tblock = cfg->cil_offset_to_bb [ec->handler_offset];
			g_assert (tblock);
			ei->handler_start = cfg->native_code + tblock->native_offset;

			for (tmp = cfg->try_block_holes; tmp; tmp = tmp->next) {
				TryBlockHole *hole = (TryBlockHole *)tmp->data;
				gpointer hole_end = cfg->native_code + (hole->basic_block->native_offset + hole->basic_block->native_length);
				if (hole->clause == ec && hole_end == ei->try_end) {
					if (G_UNLIKELY (cfg->verbose_level >= 4))
						printf ("\tShortening try block %d from %x to %x\n", i, (int)((guint8*)ei->try_end - cfg->native_code), hole->start_offset);

					ei->try_end = cfg->native_code + hole->start_offset;
					break;
				}
			}

			if (ec->flags == MONO_EXCEPTION_CLAUSE_FINALLY) {
				int end_offset;
				if (ec->handler_offset + ec->handler_len < header->code_size) {
					tblock = cfg->cil_offset_to_bb [ec->handler_offset + ec->handler_len];
					if (tblock->native_offset) {
						end_offset = tblock->native_offset;
					} else {
						int j, end;

						for (j = ec->handler_offset + ec->handler_len, end = ec->handler_offset; j >= end; --j) {
							MonoBasicBlock *bb = cfg->cil_offset_to_bb [j];
							if (bb && bb->native_offset) {
								tblock = bb;
								break;
							}
						}
						end_offset = tblock->native_offset +  tblock->native_length;
					}
				} else {
					end_offset = cfg->epilog_begin;
				}
				ei->data.handler_end = cfg->native_code + end_offset;
			}

			/* Keep try_start/end non-authenticated, they are never branched to */
			//ei->try_start = MINI_ADDR_TO_FTNPTR (ei->try_start);
			//ei->try_end = MINI_ADDR_TO_FTNPTR (ei->try_end);
			ei->handler_start = MINI_ADDR_TO_FTNPTR (ei->handler_start);
			if (ei->flags == MONO_EXCEPTION_CLAUSE_FILTER)
				ei->data.filter = MINI_ADDR_TO_FTNPTR (ei->data.filter);
			else if (ei->flags == MONO_EXCEPTION_CLAUSE_FINALLY)
				ei->data.handler_end = MINI_ADDR_TO_FTNPTR (ei->data.handler_end);
		}
	}

	if (G_UNLIKELY (cfg->verbose_level >= 4)) {
		int i;
		for (i = 0; i < jinfo->num_clauses; i++) {
			MonoJitExceptionInfo *ei = &jinfo->clauses [i];
			int start = (guint8*)ei->try_start - cfg->native_code;
			int end = (guint8*)ei->try_end - cfg->native_code;
			int handler = (guint8*)ei->handler_start - cfg->native_code;
			int handler_end = (guint8*)ei->data.handler_end - cfg->native_code;

			printf ("JitInfo EH clause %d flags %x try %x-%x handler %x-%x\n", i, ei->flags, start, end, handler, handler_end);
		}
	}

	if (cfg->encoded_unwind_ops) {
		/* Generated by LLVM */
		jinfo->unwind_info = mono_cache_unwind_info (cfg->encoded_unwind_ops, cfg->encoded_unwind_ops_len);
		g_free (cfg->encoded_unwind_ops);
	} else if (cfg->unwind_ops) {
		guint32 info_len;
		guint8 *unwind_info = mono_unwind_ops_encode (cfg->unwind_ops, &info_len);
		guint32 unwind_desc;

		unwind_desc = mono_cache_unwind_info (unwind_info, info_len);

		if (cfg->has_unwind_info_for_epilog) {
			MonoArchEHJitInfo *info;

			info = mono_jit_info_get_arch_eh_info (jinfo);
			g_assert (info);
			info->epilog_size = cfg->code_len - cfg->epilog_begin;
		}
		jinfo->unwind_info = unwind_desc;
		g_free (unwind_info);
	} else {
		jinfo->unwind_info = cfg->used_int_regs;
	}

	return jinfo;
}

/* Return whenever METHOD is a gsharedvt method */
static gboolean
is_gsharedvt_method (MonoMethod *method)
{
	MonoGenericContext *context;
	MonoGenericInst *inst;
	int i;

	if (!method->is_inflated)
		return FALSE;
	context = mono_method_get_context (method);
	inst = context->class_inst;
	if (inst) {
		for (i = 0; i < inst->type_argc; ++i)
			if (mini_is_gsharedvt_gparam (inst->type_argv [i]))
				return TRUE;
	}
	inst = context->method_inst;
	if (inst) {
		for (i = 0; i < inst->type_argc; ++i)
			if (mini_is_gsharedvt_gparam (inst->type_argv [i]))
				return TRUE;
	}
	return FALSE;
}

static gboolean
is_open_method (MonoMethod *method)
{
	MonoGenericContext *context;

	if (!method->is_inflated)
		return FALSE;
	context = mono_method_get_context (method);
	if (context->class_inst && context->class_inst->is_open)
		return TRUE;
	if (context->method_inst && context->method_inst->is_open)
		return TRUE;
	return FALSE;
}

static void
mono_insert_nop_in_empty_bb (MonoCompile *cfg)
{
	MonoBasicBlock *bb;
	for (bb = cfg->bb_entry; bb; bb = bb->next_bb) {
		if (bb->code)
			continue;
		MonoInst *nop;
		MONO_INST_NEW (cfg, nop, OP_NOP);
		MONO_ADD_INS (bb, nop);
	}
}
static void
insert_safepoint (MonoCompile *cfg, MonoBasicBlock *bblock)
{
	MonoInst *poll_addr, *ins;

	if (cfg->disable_gc_safe_points)
		return;

	if (cfg->verbose_level > 1)
		printf ("ADDING SAFE POINT TO BB %d\n", bblock->block_num);

	g_assert (mini_safepoints_enabled ());
	NEW_AOTCONST (cfg, poll_addr, MONO_PATCH_INFO_GC_SAFE_POINT_FLAG, (gpointer)&mono_polling_required);

	MONO_INST_NEW (cfg, ins, OP_GC_SAFE_POINT);
	ins->sreg1 = poll_addr->dreg;

	if (bblock->flags & BB_EXCEPTION_HANDLER) {
		MonoInst *eh_op = bblock->code;

		if (eh_op && eh_op->opcode != OP_START_HANDLER && eh_op->opcode != OP_GET_EX_OBJ) {
			eh_op = NULL;
		} else {
			MonoInst *next_eh_op = eh_op ? eh_op->next : NULL;
			// skip all EH relateds ops
			while (next_eh_op && (next_eh_op->opcode == OP_START_HANDLER || next_eh_op->opcode == OP_GET_EX_OBJ)) {
				eh_op = next_eh_op;
				next_eh_op = eh_op->next;
			}
		}

		mono_bblock_insert_after_ins (bblock, eh_op, poll_addr);
		mono_bblock_insert_after_ins (bblock, poll_addr, ins);
	} else if (bblock == cfg->bb_entry) {
		mono_bblock_insert_after_ins (bblock, bblock->last_ins, poll_addr);
		mono_bblock_insert_after_ins (bblock, poll_addr, ins);
	} else {
		mono_bblock_insert_before_ins (bblock, NULL, poll_addr);
		mono_bblock_insert_after_ins (bblock, poll_addr, ins);
	}
}

/*
This code inserts safepoints into managed code at important code paths.
Those are:

-the first basic block
-landing BB for exception handlers
-loop body starts.

*/
static void
insert_safepoints (MonoCompile *cfg)
{
	MonoBasicBlock *bb;

	g_assert (mini_safepoints_enabled ());

	if (COMPILE_LLVM (cfg)) {
		if (!cfg->llvm_only) {
			/* We rely on LLVM's safepoints insertion capabilities. */
			if (cfg->verbose_level > 1)
				printf ("SKIPPING SAFEPOINTS for code compiled with LLVM\n");
			return;
		}
	}

	if (cfg->method->wrapper_type == MONO_WRAPPER_MANAGED_TO_NATIVE) {
		WrapperInfo *info = mono_marshal_get_wrapper_info (cfg->method);
		/* These wrappers are called from the wrapper for the polling function, leading to potential stack overflow */
		if (info && info->subtype == WRAPPER_SUBTYPE_ICALL_WRAPPER &&
				(info->d.icall.jit_icall_id == MONO_JIT_ICALL_mono_threads_state_poll ||
				 info->d.icall.jit_icall_id == MONO_JIT_ICALL_mono_thread_interruption_checkpoint ||
				 info->d.icall.jit_icall_id == MONO_JIT_ICALL_mono_threads_exit_gc_safe_region_unbalanced)) {
			if (cfg->verbose_level > 1)
				printf ("SKIPPING SAFEPOINTS for the polling function icall\n");
			return;
		}
	}

	if (cfg->method->wrapper_type == MONO_WRAPPER_NATIVE_TO_MANAGED) {
		if (cfg->verbose_level > 1)
			printf ("SKIPPING SAFEPOINTS for native-to-managed wrappers.\n");
		return;
	}

	if (cfg->method->wrapper_type == MONO_WRAPPER_OTHER) {
		WrapperInfo *info = mono_marshal_get_wrapper_info (cfg->method);

		if (info && (info->subtype == WRAPPER_SUBTYPE_INTERP_IN || info->subtype == WRAPPER_SUBTYPE_INTERP_LMF)) {
			/* These wrappers shouldn't do any icalls */
			if (cfg->verbose_level > 1)
				printf ("SKIPPING SAFEPOINTS for interp-in wrappers.\n");
			return;
		}
	}

	if (cfg->verbose_level > 1)
		printf ("INSERTING SAFEPOINTS\n");
	if (cfg->verbose_level > 2)
		mono_print_code (cfg, "BEFORE SAFEPOINTS");

	/* if the method doesn't contain
	 *  (1) a call (so it's a leaf method)
	 *  (2) and no loops
	 * we can skip the GC safepoint on method entry. */
	gboolean requires_safepoint = cfg->has_calls;

	for (bb = cfg->bb_entry->next_bb; bb; bb = bb->next_bb) {
		if (bb->loop_body_start || (bb->flags & BB_EXCEPTION_HANDLER)) {
			requires_safepoint = TRUE;
			insert_safepoint (cfg, bb);
		}
	}

	if (requires_safepoint)
		insert_safepoint (cfg, cfg->bb_entry);

	if (cfg->verbose_level > 2)
		mono_print_code (cfg, "AFTER SAFEPOINTS");

}


static void
mono_insert_branches_between_bblocks (MonoCompile *cfg)
{
	MonoBasicBlock *bb;

	/* Add branches between non-consecutive bblocks */
	for (bb = cfg->bb_entry; bb; bb = bb->next_bb) {
		if (bb->last_ins && MONO_IS_COND_BRANCH_OP (bb->last_ins) &&
			bb->last_ins->inst_false_bb && bb->next_bb != bb->last_ins->inst_false_bb) {
			/* we are careful when inverting, since bugs like #59580
			 * could show up when dealing with NaNs.
			 */
			if (MONO_IS_COND_BRANCH_NOFP(bb->last_ins) && bb->next_bb == bb->last_ins->inst_true_bb) {
				MonoBasicBlock *tmp =  bb->last_ins->inst_true_bb;
				bb->last_ins->inst_true_bb = bb->last_ins->inst_false_bb;
				bb->last_ins->inst_false_bb = tmp;

				bb->last_ins->opcode = mono_reverse_branch_op (bb->last_ins->opcode);
			} else {
				MonoInst *inst = (MonoInst *)mono_mempool_alloc0 (cfg->mempool, sizeof (MonoInst));
				inst->opcode = OP_BR;
				inst->inst_target_bb = bb->last_ins->inst_false_bb;
				mono_bblock_add_inst (bb, inst);
			}
		}
	}

	if (cfg->verbose_level >= 4) {
		for (bb = cfg->bb_entry; bb; bb = bb->next_bb) {
			MonoInst *tree = bb->code;
			g_print ("DUMP BLOCK %d:\n", bb->block_num);
			if (!tree)
				continue;
			for (; tree; tree = tree->next) {
				mono_print_ins_index (-1, tree);
			}
		}
	}

	/* FIXME: */
	for (bb = cfg->bb_entry; bb; bb = bb->next_bb) {
		bb->max_vreg = cfg->next_vreg;
	}
}

static void
init_backend (MonoBackend *backend)
{
#ifdef MONO_ARCH_NEED_GOT_VAR
	backend->need_got_var = 1;
#endif
#ifdef MONO_ARCH_HAVE_CARD_TABLE_WBARRIER
	backend->have_card_table_wb = 1;
#endif
#ifdef MONO_ARCH_HAVE_OP_GENERIC_CLASS_INIT
	backend->have_op_generic_class_init = 1;
#endif
#ifdef MONO_ARCH_EMULATE_MUL_DIV
	backend->emulate_mul_div = 1;
#endif
#ifdef MONO_ARCH_EMULATE_DIV
	backend->emulate_div = 1;
#endif
#if !defined(MONO_ARCH_NO_EMULATE_LONG_SHIFT_OPS)
	backend->emulate_long_shift_opts = 1;
#endif
#ifdef MONO_ARCH_HAVE_OBJC_GET_SELECTOR
	backend->have_objc_get_selector = 1;
#endif
#ifdef MONO_ARCH_HAVE_GENERALIZED_IMT_TRAMPOLINE
	backend->have_generalized_imt_trampoline = 1;
#endif
#ifdef MONO_ARCH_GSHARED_SUPPORTED
	backend->gshared_supported = 1;
#endif
	if (MONO_ARCH_USE_FPSTACK)
		backend->use_fpstack = 1;
// Does the ABI have a volatile non-parameter register, so tailcall
// can pass context to generics or interfaces?
	backend->have_volatile_non_param_register = MONO_ARCH_HAVE_VOLATILE_NON_PARAM_REGISTER;
#ifdef MONO_ARCH_HAVE_OP_TAILCALL_MEMBASE
	backend->have_op_tailcall_membase = 1;
#endif
#ifdef MONO_ARCH_HAVE_OP_TAILCALL_REG
	backend->have_op_tailcall_reg = 1;
#endif
#ifndef MONO_ARCH_MONITOR_ENTER_ADJUSTMENT
	backend->monitor_enter_adjustment = 1;
#else
	backend->monitor_enter_adjustment = MONO_ARCH_MONITOR_ENTER_ADJUSTMENT;
#endif
#if defined(MONO_ARCH_ILP32)
	backend->ilp32 = 1;
#endif
#ifdef MONO_ARCH_NEED_DIV_CHECK
	backend->need_div_check = 1;
#endif
#ifdef NO_UNALIGNED_ACCESS
	backend->no_unaligned_access = 1;
#endif
#ifdef MONO_ARCH_DYN_CALL_PARAM_AREA
	backend->dyn_call_param_area = MONO_ARCH_DYN_CALL_PARAM_AREA;
#endif
#ifdef MONO_ARCH_NO_DIV_WITH_MUL
	backend->disable_div_with_mul = 1;
#endif
#ifdef MONO_ARCH_EXPLICIT_NULL_CHECKS
	backend->explicit_null_checks = 1;
#endif
#ifdef MONO_ARCH_HAVE_OPTIMIZED_DIV
	backend->optimized_div = 1;
#endif
#ifdef MONO_ARCH_FORCE_FLOAT32
	backend->force_float32 = 1;
#endif
}

static gboolean
is_simd_supported (MonoCompile *cfg)
{
#ifdef DISABLE_SIMD
    return FALSE;
#endif
	// FIXME: Clean this up
#ifdef TARGET_WASM
	if ((mini_get_cpu_features (cfg) & MONO_CPU_WASM_SIMD) == 0)
		return FALSE;
#else
	if (cfg->llvm_only)
		return FALSE;
#endif
	return TRUE;
}

/*
 * mini_method_compile:
 * @method: the method to compile
 * @opts: the optimization flags to use
 * @domain: the domain where the method will be compiled in
 * @flags: compilation flags
 * @parts: debug flag
 *
 * Returns: a MonoCompile* pointer. Caller must check the exception_type
 * field in the returned struct to see if compilation succeded.
 */
MonoCompile*
mini_method_compile (MonoMethod *method, guint32 opts, MonoDomain *domain, JitFlags flags, int parts, int aot_method_index)
{
	MonoMethodHeader *header;
	MonoMethodSignature *sig;
	MonoCompile *cfg;
	int i;
	gboolean try_generic_shared, try_llvm = FALSE;
	MonoMethod *method_to_compile, *method_to_register;
	gboolean method_is_gshared = FALSE;
	gboolean run_cctors = (flags & JIT_FLAG_RUN_CCTORS) ? 1 : 0;
	gboolean compile_aot = (flags & JIT_FLAG_AOT) ? 1 : 0;
	gboolean full_aot = (flags & JIT_FLAG_FULL_AOT) ? 1 : 0;
	gboolean disable_direct_icalls = (flags & JIT_FLAG_NO_DIRECT_ICALLS) ? 1 : 0;
	gboolean gsharedvt_method = FALSE;
#ifdef ENABLE_LLVM
	gboolean llvm = (flags & JIT_FLAG_LLVM) ? 1 : 0;
#endif
	static gboolean verbose_method_inited;
	static char **verbose_method_names;

	mono_atomic_inc_i32 (&mono_jit_stats.methods_compiled);
	MONO_PROFILER_RAISE (jit_begin, (method));
	if (MONO_METHOD_COMPILE_BEGIN_ENABLED ())
		MONO_PROBE_METHOD_COMPILE_BEGIN (method);

	gsharedvt_method = is_gsharedvt_method (method);

	/*
	 * In AOT mode, method can be the following:
	 * - a gsharedvt method.
	 * - a method inflated with type parameters. This is for ref/partial sharing.
	 * - a method inflated with concrete types.
	 */
	if (compile_aot) {
		if (is_open_method (method)) {
			try_generic_shared = TRUE;
			method_is_gshared = TRUE;
		} else {
			try_generic_shared = FALSE;
		}
		g_assert (opts & MONO_OPT_GSHARED);
	} else {
		try_generic_shared = mono_class_generic_sharing_enabled (method->klass) &&
			(opts & MONO_OPT_GSHARED) && mono_method_is_generic_sharable_full (method, FALSE, FALSE, FALSE);
		if (mini_is_gsharedvt_sharable_method (method)) {
			/*
			if (!mono_debug_count ())
				try_generic_shared = FALSE;
			*/
		}
	}

	/*
	if (try_generic_shared && !mono_debug_count ())
		try_generic_shared = FALSE;
	*/

	if (opts & MONO_OPT_GSHARED) {
		if (try_generic_shared)
			mono_atomic_inc_i32 (&mono_stats.generics_sharable_methods);
		else if (mono_method_is_generic_impl (method))
			mono_atomic_inc_i32 (&mono_stats.generics_unsharable_methods);
	}

#ifdef ENABLE_LLVM
	try_llvm = mono_use_llvm || llvm;
#endif

#ifndef MONO_ARCH_FLOAT32_SUPPORTED
	opts &= ~MONO_OPT_FLOAT32;
#endif
	if (current_backend->force_float32)
		/* Force float32 mode on newer platforms */
		opts |= MONO_OPT_FLOAT32;

 restart_compile:
	if (method_is_gshared) {
		method_to_compile = method;
	} else {
		if (try_generic_shared) {
			ERROR_DECL (error);
			method_to_compile = mini_get_shared_method_full (method, SHARE_MODE_NONE, error);
			mono_error_assert_ok (error);
		} else {
			method_to_compile = method;
		}
	}

	cfg = g_new0 (MonoCompile, 1);
	cfg->method = method_to_compile;
	cfg->mempool = mono_mempool_new ();
	cfg->opt = opts;
	cfg->run_cctors = run_cctors;
	cfg->domain = domain;
	cfg->verbose_level = mini_verbose;
	cfg->compile_aot = compile_aot;
	cfg->full_aot = full_aot;
	cfg->disable_omit_fp = mini_debug_options.disable_omit_fp;
	cfg->skip_visibility = method->skip_visibility;
	cfg->orig_method = method;
	cfg->gen_seq_points = !mini_debug_options.no_seq_points_compact_data || mini_debug_options.gen_sdb_seq_points;
	cfg->gen_sdb_seq_points = mini_debug_options.gen_sdb_seq_points;
	cfg->llvm_only = (flags & JIT_FLAG_LLVM_ONLY) != 0;
	cfg->interp = (flags & JIT_FLAG_INTERP) != 0;
	cfg->use_current_cpu = (flags & JIT_FLAG_USE_CURRENT_CPU) != 0;
	cfg->self_init = (flags & JIT_FLAG_SELF_INIT) != 0;
	cfg->code_exec_only = (flags & JIT_FLAG_CODE_EXEC_ONLY) != 0;
	cfg->backend = current_backend;
	cfg->mem_manager = m_method_get_mem_manager (domain, cfg->method);

	if (cfg->method->wrapper_type == MONO_WRAPPER_ALLOC) {
		/* We can't have seq points inside gc critical regions */
		cfg->gen_seq_points = FALSE;
		cfg->gen_sdb_seq_points = FALSE;
	}
	/* coop requires loop detection to happen */
	if (mini_safepoints_enabled ())
		cfg->opt |= MONO_OPT_LOOP;
	cfg->disable_llvm_implicit_null_checks = mini_debug_options.llvm_disable_implicit_null_checks;
	if (cfg->backend->explicit_null_checks || mini_debug_options.explicit_null_checks) {
		/* some platforms have null pages, so we can't SIGSEGV */
		cfg->explicit_null_checks = TRUE;
		cfg->disable_llvm_implicit_null_checks = TRUE;
	} else {
		cfg->explicit_null_checks = flags & JIT_FLAG_EXPLICIT_NULL_CHECKS;
	}
	cfg->soft_breakpoints = mini_debug_options.soft_breakpoints;
	cfg->check_pinvoke_callconv = mini_debug_options.check_pinvoke_callconv;
	cfg->disable_direct_icalls = disable_direct_icalls;
	cfg->direct_pinvoke = (flags & JIT_FLAG_DIRECT_PINVOKE) != 0;
	if (try_generic_shared)
		cfg->gshared = TRUE;
	cfg->compile_llvm = try_llvm;
	cfg->token_info_hash = g_hash_table_new (NULL, NULL);
	if (cfg->compile_aot)
		cfg->method_index = aot_method_index;

	if (cfg->compile_llvm)
		cfg->explicit_null_checks = TRUE;

	/*
	if (!mono_debug_count ())
		cfg->opt &= ~MONO_OPT_FLOAT32;
	*/
	if (!is_simd_supported (cfg))
		cfg->opt &= ~MONO_OPT_SIMD;
	cfg->r4fp = (cfg->opt & MONO_OPT_FLOAT32) ? 1 : 0;
	cfg->r4_stack_type = cfg->r4fp ? STACK_R4 : STACK_R8;

	if (cfg->gen_seq_points)
		cfg->seq_points = g_ptr_array_new ();
	cfg->error = (MonoError*)&cfg->error_value;
	error_init (cfg->error);

	if (cfg->compile_aot && !try_generic_shared && (method->is_generic || mono_class_is_gtd (method->klass) || method_is_gshared)) {
		cfg->exception_type = MONO_EXCEPTION_GENERIC_SHARING_FAILED;
		return cfg;
	}

	if (cfg->gshared && (gsharedvt_method || mini_is_gsharedvt_sharable_method (method))) {
		MonoMethodInflated *inflated;
		MonoGenericContext *context;

		if (gsharedvt_method) {
			g_assert (method->is_inflated);
			inflated = (MonoMethodInflated*)method;
			context = &inflated->context;

			/* We are compiling a gsharedvt method directly */
			g_assert (compile_aot);
		} else {
			g_assert (method_to_compile->is_inflated);
			inflated = (MonoMethodInflated*)method_to_compile;
			context = &inflated->context;
		}

		mini_init_gsctx (NULL, cfg->mempool, context, &cfg->gsctx);
		cfg->gsctx_context = context;

		cfg->gsharedvt = TRUE;
		if (!cfg->llvm_only) {
			cfg->disable_llvm = TRUE;
			cfg->exception_message = g_strdup ("gsharedvt");
		}
	}

	if (cfg->gshared) {
		method_to_register = method_to_compile;
	} else {
		g_assert (method == method_to_compile);
		method_to_register = method;
	}
	cfg->method_to_register = method_to_register;

	ERROR_DECL (err);
	sig = mono_method_signature_checked (cfg->method, err);	
	if (!sig) {
		cfg->exception_type = MONO_EXCEPTION_TYPE_LOAD;
		cfg->exception_message = g_strdup (mono_error_get_message (err));
		mono_error_cleanup (err);
		if (MONO_METHOD_COMPILE_END_ENABLED ())
			MONO_PROBE_METHOD_COMPILE_END (method, FALSE);
		return cfg;
	}

	header = cfg->header = mono_method_get_header_checked (cfg->method, cfg->error);
	if (!header) {
		mono_cfg_set_exception (cfg, MONO_EXCEPTION_MONO_ERROR);
		if (MONO_METHOD_COMPILE_END_ENABLED ())
			MONO_PROBE_METHOD_COMPILE_END (method, FALSE);
		return cfg;
	}

#ifdef ENABLE_LLVM
	{
		static gboolean inited;

		if (!inited)
			inited = TRUE;

		/* 
		 * Check for methods which cannot be compiled by LLVM early, to avoid
		 * the extra compilation pass.
		 */
		if (COMPILE_LLVM (cfg)) {
			mono_llvm_check_method_supported (cfg);
			if (cfg->disable_llvm) {
				if (cfg->verbose_level >= (cfg->llvm_only ? 0 : 1)) {
					//nm = mono_method_full_name (cfg->method, TRUE);
					printf ("LLVM failed for '%s.%s': %s\n", m_class_get_name (method->klass), method->name, cfg->exception_message);
					//g_free (nm);
				}
				if (cfg->llvm_only) {
					g_free (cfg->exception_message);
					cfg->disable_aot = TRUE;
					return cfg;
				}
				mono_destroy_compile (cfg);
				try_llvm = FALSE;
				goto restart_compile;
			}
		}
	}
#endif

	cfg->prof_flags = mono_profiler_get_call_instrumentation_flags (cfg->method);
	cfg->prof_coverage = mono_profiler_coverage_instrumentation_enabled (cfg->method);

	gboolean trace = mono_jit_trace_calls != NULL && mono_trace_eval (cfg->method);
	if (trace)
		cfg->prof_flags = (MonoProfilerCallInstrumentationFlags)(
			MONO_PROFILER_CALL_INSTRUMENTATION_ENTER | MONO_PROFILER_CALL_INSTRUMENTATION_ENTER_CONTEXT |
			MONO_PROFILER_CALL_INSTRUMENTATION_LEAVE | MONO_PROFILER_CALL_INSTRUMENTATION_LEAVE_CONTEXT);

	/* The debugger has no liveness information, so avoid sharing registers/stack slots */
	if (mini_debug_options.mdb_optimizations || MONO_CFG_PROFILE_CALL_CONTEXT (cfg)) {
		cfg->disable_reuse_registers = TRUE;
		cfg->disable_reuse_stack_slots = TRUE;
		/* 
		 * This decreases the change the debugger will read registers/stack slots which are
		 * not yet initialized.
		 */
		cfg->disable_initlocals_opt = TRUE;

		cfg->extend_live_ranges = TRUE;

		/* The debugger needs all locals to be on the stack or in a global register */
		cfg->disable_vreg_to_lvreg = TRUE;

		/* Don't remove unused variables when running inside the debugger since the user
		 * may still want to view them. */
		cfg->disable_deadce_vars = TRUE;

		cfg->opt &= ~MONO_OPT_DEADCE;
		cfg->opt &= ~MONO_OPT_INLINE;
		cfg->opt &= ~MONO_OPT_COPYPROP;
		cfg->opt &= ~MONO_OPT_CONSPROP;

		/* This is needed for the soft debugger, which doesn't like code after the epilog */
		cfg->disable_out_of_line_bblocks = TRUE;
	}

	if (mono_using_xdebug) {
		/* 
		 * Make each variable use its own register/stack slot and extend 
		 * their liveness to cover the whole method, making them displayable
		 * in gdb even after they are dead.
		 */
		cfg->disable_reuse_registers = TRUE;
		cfg->disable_reuse_stack_slots = TRUE;
		cfg->extend_live_ranges = TRUE;
		cfg->compute_precise_live_ranges = TRUE;
	}

	mini_gc_init_cfg (cfg);

	if (method->wrapper_type == MONO_WRAPPER_OTHER) {
		WrapperInfo *info = mono_marshal_get_wrapper_info (method);

		if ((info && (info->subtype == WRAPPER_SUBTYPE_GSHAREDVT_IN_SIG || info->subtype == WRAPPER_SUBTYPE_GSHAREDVT_OUT_SIG))) {
			cfg->disable_gc_safe_points = TRUE;
			/* This is safe, these wrappers only store to the stack */
			cfg->gen_write_barriers = FALSE;
		}
	}

	if (COMPILE_LLVM (cfg)) {
		cfg->opt |= MONO_OPT_ABCREM;
	}

	if (!verbose_method_inited) {
		char *env = g_getenv ("MONO_VERBOSE_METHOD");
		if (env != NULL)
			verbose_method_names = g_strsplit (env, ";", -1);
		
		verbose_method_inited = TRUE;
	}
	if (verbose_method_names) {
		int i;
		
		for (i = 0; verbose_method_names [i] != NULL; i++){
			const char *name = verbose_method_names [i];

<<<<<<< HEAD
			if (strcmp (cfg->method->name, name) == 0)
				cfg->verbose_level = 4;
			else if ((strchr (name, '.') > name) || strchr (name, ':')) {
=======
			if ((strchr (name, '.') > name) || strchr (name, ':') || strchr (name, '*')) {
>>>>>>> aa2e05a8
				MonoMethodDesc *desc;
				
				desc = mono_method_desc_new (name, TRUE);
				if (desc) {
					if (mono_method_desc_full_match (desc, cfg->method)) {
						cfg->verbose_level = 4;
					}
					mono_method_desc_free (desc);
				}
			}
		}
	}

	cfg->intvars = (guint16 *)mono_mempool_alloc0 (cfg->mempool, sizeof (guint16) * STACK_MAX * header->max_stack);

	if (cfg->verbose_level > 0) {
		char *method_name;

		method_name = mono_method_get_full_name (method);
		g_print ("converting %s%s%smethod %s\n", COMPILE_LLVM (cfg) ? "llvm " : "", cfg->gsharedvt ? "gsharedvt " : "", (cfg->gshared && !cfg->gsharedvt) ? "gshared " : "", method_name);
		/*
		if (COMPILE_LLVM (cfg))
			g_print ("converting llvm method %s\n", method_name = mono_method_full_name (method, TRUE));
		else if (cfg->gsharedvt)
			g_print ("converting gsharedvt method %s\n", method_name = mono_method_full_name (method_to_compile, TRUE));
		else if (cfg->gshared)
			g_print ("converting shared method %s\n", method_name = mono_method_full_name (method_to_compile, TRUE));
		else
			g_print ("converting method %s\n", method_name = mono_method_full_name (method, TRUE));
		*/
		g_free (method_name);
	}

	if (cfg->opt & MONO_OPT_ABCREM)
		cfg->opt |= MONO_OPT_SSA;

	cfg->rs = mono_regstate_new ();
	cfg->next_vreg = cfg->rs->next_vreg;

	/* FIXME: Fix SSA to handle branches inside bblocks */
	if (cfg->opt & MONO_OPT_SSA)
		cfg->enable_extended_bblocks = FALSE;

	/*
	 * FIXME: This confuses liveness analysis because variables which are assigned after
	 * a branch inside a bblock become part of the kill set, even though the assignment
	 * might not get executed. This causes the optimize_initlocals pass to delete some
	 * assignments which are needed.
	 * Also, the mono_if_conversion pass needs to be modified to recognize the code
	 * created by this.
	 */
	//cfg->enable_extended_bblocks = TRUE;

	/*We must verify the method before doing any IR generation as mono_compile_create_vars can assert.*/
	if (mono_compile_is_broken (cfg, cfg->method, TRUE)) {
		if (mini_debug_options.break_on_unverified)
			G_BREAKPOINT ();
		return cfg;
	}

	/*
	 * create MonoInst* which represents arguments and local variables
	 */
	mono_compile_create_vars (cfg);

	mono_cfg_dump_create_context (cfg);
	mono_cfg_dump_begin_group (cfg);

	MONO_TIME_TRACK (mono_jit_stats.jit_method_to_ir, i = mono_method_to_ir (cfg, method_to_compile, NULL, NULL, NULL, NULL, 0, FALSE));
	mono_cfg_dump_ir (cfg, "method-to-ir");

	if (cfg->gdump_ctx != NULL) {
		/* workaround for graph visualization, as it doesn't handle empty basic blocks properly */
		mono_insert_nop_in_empty_bb (cfg);
		mono_cfg_dump_ir (cfg, "mono_insert_nop_in_empty_bb");
	}

	if (i < 0) {
		if (try_generic_shared && cfg->exception_type == MONO_EXCEPTION_GENERIC_SHARING_FAILED) {
			if (compile_aot) {
				if (MONO_METHOD_COMPILE_END_ENABLED ())
					MONO_PROBE_METHOD_COMPILE_END (method, FALSE);
				return cfg;
			}
			mono_destroy_compile (cfg);
			try_generic_shared = FALSE;
			goto restart_compile;
		}
		g_assert (cfg->exception_type != MONO_EXCEPTION_GENERIC_SHARING_FAILED);

		if (MONO_METHOD_COMPILE_END_ENABLED ())
			MONO_PROBE_METHOD_COMPILE_END (method, FALSE);
		/* cfg contains the details of the failure, so let the caller cleanup */
		return cfg;
	}

	cfg->stat_basic_blocks += cfg->num_bblocks;

	if (COMPILE_LLVM (cfg)) {
		MonoInst *ins;

		/* The IR has to be in SSA form for LLVM */
		cfg->opt |= MONO_OPT_SSA;

		// FIXME:
		if (cfg->ret) {
			// Allow SSA on the result value
			cfg->ret->flags &= ~MONO_INST_VOLATILE;

			// Add an explicit return instruction referencing the return value
			MONO_INST_NEW (cfg, ins, OP_SETRET);
			ins->sreg1 = cfg->ret->dreg;

			MONO_ADD_INS (cfg->bb_exit, ins);
		}

		cfg->opt &= ~MONO_OPT_LINEARS;

		/* FIXME: */
		cfg->opt &= ~MONO_OPT_BRANCH;
	}

	/* todo: remove code when we have verified that the liveness for try/catch blocks
	 * works perfectly 
	 */
	/* 
	 * Currently, this can't be commented out since exception blocks are not
	 * processed during liveness analysis.
	 * It is also needed, because otherwise the local optimization passes would
	 * delete assignments in cases like this:
	 * r1 <- 1
	 * <something which throws>
	 * r1 <- 2
	 * This also allows SSA to be run on methods containing exception clauses, since
	 * SSA will ignore variables marked VOLATILE.
	 */
	MONO_TIME_TRACK (mono_jit_stats.jit_liveness_handle_exception_clauses, mono_liveness_handle_exception_clauses (cfg));
	mono_cfg_dump_ir (cfg, "liveness_handle_exception_clauses");

	MONO_TIME_TRACK (mono_jit_stats.jit_handle_out_of_line_bblock, mono_handle_out_of_line_bblock (cfg));
	mono_cfg_dump_ir (cfg, "handle_out_of_line_bblock");

	/*g_print ("numblocks = %d\n", cfg->num_bblocks);*/

	if (!COMPILE_LLVM (cfg)) {
		MONO_TIME_TRACK (mono_jit_stats.jit_decompose_long_opts, mono_decompose_long_opts (cfg));
		mono_cfg_dump_ir (cfg, "decompose_long_opts");
	}

	/* Should be done before branch opts */
	if (cfg->opt & (MONO_OPT_CONSPROP | MONO_OPT_COPYPROP)) {
		MONO_TIME_TRACK (mono_jit_stats.jit_local_cprop, mono_local_cprop (cfg));
		mono_cfg_dump_ir (cfg, "local_cprop");
	}

	if (cfg->flags & MONO_CFG_HAS_TYPE_CHECK) {
		MONO_TIME_TRACK (mono_jit_stats.jit_decompose_typechecks, mono_decompose_typechecks (cfg));
		if (cfg->gdump_ctx != NULL) {
			/* workaround for graph visualization, as it doesn't handle empty basic blocks properly */
			mono_insert_nop_in_empty_bb (cfg);
		}
		mono_cfg_dump_ir (cfg, "decompose_typechecks");
	}

	/*
	 * Should be done after cprop which can do strength reduction on
	 * some of these ops, after propagating immediates.
	 */
	if (cfg->has_emulated_ops) {
		MONO_TIME_TRACK (mono_jit_stats.jit_local_emulate_ops, mono_local_emulate_ops (cfg));
		mono_cfg_dump_ir (cfg, "local_emulate_ops");
	}

	if (cfg->opt & MONO_OPT_BRANCH) {
		MONO_TIME_TRACK (mono_jit_stats.jit_optimize_branches, mono_optimize_branches (cfg));
		mono_cfg_dump_ir (cfg, "optimize_branches");
	}

	/* This must be done _before_ global reg alloc and _after_ decompose */
	MONO_TIME_TRACK (mono_jit_stats.jit_handle_global_vregs, mono_handle_global_vregs (cfg));
	mono_cfg_dump_ir (cfg, "handle_global_vregs");
	if (cfg->opt & MONO_OPT_DEADCE) {
		MONO_TIME_TRACK (mono_jit_stats.jit_local_deadce, mono_local_deadce (cfg));
		mono_cfg_dump_ir (cfg, "local_deadce");
	}
	if (cfg->opt & MONO_OPT_ALIAS_ANALYSIS) {
		MONO_TIME_TRACK (mono_jit_stats.jit_local_alias_analysis, mono_local_alias_analysis (cfg));
		mono_cfg_dump_ir (cfg, "local_alias_analysis");
	}
	/* Disable this for LLVM to make the IR easier to handle */
	if (!COMPILE_LLVM (cfg)) {
		MONO_TIME_TRACK (mono_jit_stats.jit_if_conversion, mono_if_conversion (cfg));
		mono_cfg_dump_ir (cfg, "if_conversion");
	}

	mono_threads_safepoint ();

	MONO_TIME_TRACK (mono_jit_stats.jit_bb_ordering, mono_bb_ordering (cfg));
	mono_cfg_dump_ir (cfg, "bb_ordering");

	if (((cfg->num_varinfo > 2000) || (cfg->num_bblocks > 1000)) && !cfg->compile_aot) {
		/* 
		 * we disable some optimizations if there are too many variables
		 * because JIT time may become too expensive. The actual number needs 
		 * to be tweaked and eventually the non-linear algorithms should be fixed.
		 */
		cfg->opt &= ~ (MONO_OPT_LINEARS | MONO_OPT_COPYPROP | MONO_OPT_CONSPROP);
		cfg->disable_ssa = TRUE;
	}

	if (cfg->num_varinfo > 10000 && !cfg->llvm_only)
		/* Disable llvm for overly complex methods */
		cfg->disable_ssa = TRUE;

	if (cfg->opt & MONO_OPT_LOOP) {
		MONO_TIME_TRACK (mono_jit_stats.jit_compile_dominator_info, mono_compile_dominator_info (cfg, MONO_COMP_DOM | MONO_COMP_IDOM));
		MONO_TIME_TRACK (mono_jit_stats.jit_compute_natural_loops, mono_compute_natural_loops (cfg));
	}

	if (mono_threads_are_safepoints_enabled ()) {
		MONO_TIME_TRACK (mono_jit_stats.jit_insert_safepoints, insert_safepoints (cfg));
		mono_cfg_dump_ir (cfg, "insert_safepoints");
	}

	/* after method_to_ir */
	if (parts == 1) {
		if (MONO_METHOD_COMPILE_END_ENABLED ())
			MONO_PROBE_METHOD_COMPILE_END (method, TRUE);
		return cfg;
	}

	/*
	  if (header->num_clauses)
	  cfg->disable_ssa = TRUE;
	*/

//#define DEBUGSSA "logic_run"
//#define DEBUGSSA_CLASS "Tests"
#ifdef DEBUGSSA

	if (!cfg->disable_ssa) {
		mono_local_cprop (cfg);

#ifndef DISABLE_SSA
		mono_ssa_compute (cfg);
#endif
	}
#else 
	if (cfg->opt & MONO_OPT_SSA) {
		if (!(cfg->comp_done & MONO_COMP_SSA) && !cfg->disable_ssa) {
#ifndef DISABLE_SSA
			MONO_TIME_TRACK (mono_jit_stats.jit_ssa_compute, mono_ssa_compute (cfg));
			mono_cfg_dump_ir (cfg, "ssa_compute");
#endif

			if (cfg->verbose_level >= 2) {
				print_dfn (cfg);
			}
		}
	}
#endif

	/* after SSA translation */
	if (parts == 2) {
		if (MONO_METHOD_COMPILE_END_ENABLED ())
			MONO_PROBE_METHOD_COMPILE_END (method, TRUE);
		return cfg;
	}

	if ((cfg->opt & MONO_OPT_CONSPROP) || (cfg->opt & MONO_OPT_COPYPROP)) {
		if (cfg->comp_done & MONO_COMP_SSA && !COMPILE_LLVM (cfg)) {
#ifndef DISABLE_SSA
			MONO_TIME_TRACK (mono_jit_stats.jit_ssa_cprop, mono_ssa_cprop (cfg));
			mono_cfg_dump_ir (cfg, "ssa_cprop");
#endif
		}
	}

#ifndef DISABLE_SSA
	if (cfg->comp_done & MONO_COMP_SSA && !COMPILE_LLVM (cfg)) {
		//mono_ssa_strength_reduction (cfg);

		if (cfg->opt & MONO_OPT_DEADCE) {
			MONO_TIME_TRACK (mono_jit_stats.jit_ssa_deadce, mono_ssa_deadce (cfg));
			mono_cfg_dump_ir (cfg, "ssa_deadce");
		}

		if ((cfg->flags & (MONO_CFG_HAS_LDELEMA|MONO_CFG_HAS_CHECK_THIS)) && (cfg->opt & MONO_OPT_ABCREM)) {
			MONO_TIME_TRACK (mono_jit_stats.jit_perform_abc_removal, mono_perform_abc_removal (cfg));
			mono_cfg_dump_ir (cfg, "perform_abc_removal");
		}

		MONO_TIME_TRACK (mono_jit_stats.jit_ssa_remove, mono_ssa_remove (cfg));
		mono_cfg_dump_ir (cfg, "ssa_remove");
		MONO_TIME_TRACK (mono_jit_stats.jit_local_cprop2, mono_local_cprop (cfg));
		mono_cfg_dump_ir (cfg, "local_cprop2");
		MONO_TIME_TRACK (mono_jit_stats.jit_handle_global_vregs2, mono_handle_global_vregs (cfg));
		mono_cfg_dump_ir (cfg, "handle_global_vregs2");
		if (cfg->opt & MONO_OPT_DEADCE) {
			MONO_TIME_TRACK (mono_jit_stats.jit_local_deadce2, mono_local_deadce (cfg));
			mono_cfg_dump_ir (cfg, "local_deadce2");
		}

		if (cfg->opt & MONO_OPT_BRANCH) {
			MONO_TIME_TRACK (mono_jit_stats.jit_optimize_branches2, mono_optimize_branches (cfg));
			mono_cfg_dump_ir (cfg, "optimize_branches2");
		}
	}
#endif

	if (cfg->comp_done & MONO_COMP_SSA && COMPILE_LLVM (cfg)) {
		mono_ssa_loop_invariant_code_motion (cfg);
		mono_cfg_dump_ir (cfg, "loop_invariant_code_motion");
		/* This removes MONO_INST_FAULT flags too so perform it unconditionally */
		if (cfg->opt & MONO_OPT_ABCREM) {
			mono_perform_abc_removal (cfg);
			mono_cfg_dump_ir (cfg, "abc_removal");
		}
	}

	/* after SSA removal */
	if (parts == 3) {
		if (MONO_METHOD_COMPILE_END_ENABLED ())
			MONO_PROBE_METHOD_COMPILE_END (method, TRUE);
		return cfg;
	}

	if (cfg->llvm_only && cfg->gsharedvt)
		mono_ssa_remove_gsharedvt (cfg);

#ifdef MONO_ARCH_SOFT_FLOAT_FALLBACK
	if (COMPILE_SOFT_FLOAT (cfg))
		mono_decompose_soft_float (cfg);
#endif
	MONO_TIME_TRACK (mono_jit_stats.jit_decompose_vtype_opts, mono_decompose_vtype_opts (cfg));
	if (cfg->flags & MONO_CFG_NEEDS_DECOMPOSE) {
		MONO_TIME_TRACK (mono_jit_stats.jit_decompose_array_access_opts, mono_decompose_array_access_opts (cfg));
		mono_cfg_dump_ir (cfg, "decompose_array_access_opts");
	}

	if (cfg->got_var) {
#ifndef MONO_ARCH_GOT_REG
		GList *regs;
#endif
		int got_reg;

		g_assert (cfg->got_var_allocated);

		/* 
		 * Allways allocate the GOT var to a register, because keeping it
		 * in memory will increase the number of live temporaries in some
		 * code created by inssel.brg, leading to the well known spills+
		 * branches problem. Testcase: mcs crash in 
		 * System.MonoCustomAttrs:GetCustomAttributes.
		 */
#ifdef MONO_ARCH_GOT_REG
		got_reg = MONO_ARCH_GOT_REG;
#else
		regs = mono_arch_get_global_int_regs (cfg);
		g_assert (regs);
		got_reg = GPOINTER_TO_INT (regs->data);
		g_list_free (regs);
#endif
		cfg->got_var->opcode = OP_REGVAR;
		cfg->got_var->dreg = got_reg;
		cfg->used_int_regs |= 1LL << cfg->got_var->dreg;
	}

	/*
	 * Have to call this again to process variables added since the first call.
	 */
	MONO_TIME_TRACK(mono_jit_stats.jit_liveness_handle_exception_clauses2, mono_liveness_handle_exception_clauses (cfg));

	if (cfg->opt & MONO_OPT_LINEARS) {
		GList *vars, *regs, *l;
		
		/* fixme: maybe we can avoid to compute livenesss here if already computed ? */
		cfg->comp_done &= ~MONO_COMP_LIVENESS;
		if (!(cfg->comp_done & MONO_COMP_LIVENESS))
			MONO_TIME_TRACK (mono_jit_stats.jit_analyze_liveness, mono_analyze_liveness (cfg));

		if ((vars = mono_arch_get_allocatable_int_vars (cfg))) {
			regs = mono_arch_get_global_int_regs (cfg);
			/* Remove the reg reserved for holding the GOT address */
			if (cfg->got_var) {
				for (l = regs; l; l = l->next) {
					if (GPOINTER_TO_UINT (l->data) == cfg->got_var->dreg) {
						regs = g_list_delete_link (regs, l);
						break;
					}
				}
			}
			MONO_TIME_TRACK (mono_jit_stats.jit_linear_scan, mono_linear_scan (cfg, vars, regs, &cfg->used_int_regs));
			mono_cfg_dump_ir (cfg, "linear_scan");
		}
	}

	//mono_print_code (cfg, "");

    //print_dfn (cfg);
	
	/* variables are allocated after decompose, since decompose could create temps */
	if (!COMPILE_LLVM (cfg)) {
		MONO_TIME_TRACK (mono_jit_stats.jit_arch_allocate_vars, mono_arch_allocate_vars (cfg));
		mono_cfg_dump_ir (cfg, "arch_allocate_vars");
		if (cfg->exception_type)
			return cfg;
	}

	if (cfg->gsharedvt)
		mono_allocate_gsharedvt_vars (cfg);

	if (!COMPILE_LLVM (cfg)) {
		gboolean need_local_opts;
		MONO_TIME_TRACK (mono_jit_stats.jit_spill_global_vars, mono_spill_global_vars (cfg, &need_local_opts));
		mono_cfg_dump_ir (cfg, "spill_global_vars");

		if (need_local_opts || cfg->compile_aot) {
			/* To optimize code created by spill_global_vars */
			MONO_TIME_TRACK (mono_jit_stats.jit_local_cprop3, mono_local_cprop (cfg));
			if (cfg->opt & MONO_OPT_DEADCE)
				MONO_TIME_TRACK (mono_jit_stats.jit_local_deadce3, mono_local_deadce (cfg));
			mono_cfg_dump_ir (cfg, "needs_local_opts");
		}
	}

	mono_insert_branches_between_bblocks (cfg);

	if (COMPILE_LLVM (cfg)) {
#ifdef ENABLE_LLVM
		char *nm;

		/* The IR has to be in SSA form for LLVM */
		if (!(cfg->comp_done & MONO_COMP_SSA)) {
			cfg->exception_message = g_strdup ("SSA disabled.");
			cfg->disable_llvm = TRUE;
		}

		if (cfg->flags & MONO_CFG_NEEDS_DECOMPOSE)
			mono_decompose_array_access_opts (cfg);

		if (!cfg->disable_llvm)
			mono_llvm_emit_method (cfg);
		if (cfg->disable_llvm) {
			if (cfg->verbose_level >= (cfg->llvm_only ? 0 : 1)) {
				//nm = mono_method_full_name (cfg->method, TRUE);
				printf ("LLVM failed for '%s.%s': %s\n", m_class_get_name (method->klass), method->name, cfg->exception_message);
				//g_free (nm);
			}
			if (cfg->llvm_only) {
				cfg->disable_aot = TRUE;
				return cfg;
			}
			mono_destroy_compile (cfg);
			try_llvm = FALSE;
			goto restart_compile;
		}

		if (cfg->verbose_level > 0 && !cfg->compile_aot) {
			nm = mono_method_get_full_name (cfg->method);
			g_print ("LLVM Method %s emitted at %p to %p (code length %d) [%s]\n", 
					 nm, 
					 cfg->native_code, cfg->native_code + cfg->code_len, cfg->code_len, cfg->domain->friendly_name);
			g_free (nm);
		}
#endif
	} else {
		MONO_TIME_TRACK (mono_jit_stats.jit_codegen, mono_codegen (cfg));
		mono_cfg_dump_ir (cfg, "codegen");
		if (cfg->exception_type)
			return cfg;
	}

	if (COMPILE_LLVM (cfg))
		mono_atomic_inc_i32 (&mono_jit_stats.methods_with_llvm);
	else
		mono_atomic_inc_i32 (&mono_jit_stats.methods_without_llvm);

	MONO_TIME_TRACK (mono_jit_stats.jit_create_jit_info, cfg->jit_info = create_jit_info (cfg, method_to_compile));

	if (cfg->extend_live_ranges) {
		/* Extend live ranges to cover the whole method */
		for (i = 0; i < cfg->num_varinfo; ++i)
			MONO_VARINFO (cfg, i)->live_range_end = cfg->code_len;
	}

	MONO_TIME_TRACK (mono_jit_stats.jit_gc_create_gc_map, mini_gc_create_gc_map (cfg));
	MONO_TIME_TRACK (mono_jit_stats.jit_save_seq_point_info, mono_save_seq_point_info (cfg, cfg->jit_info));

	if (!cfg->compile_aot) {
		mono_save_xdebug_info (cfg);
		mono_lldb_save_method_info (cfg);
	}

	if (cfg->verbose_level >= 2) {
		char *id =  mono_method_full_name (cfg->method, TRUE);
		g_print ("\n*** ASM for %s ***\n", id);
		mono_disassemble_code (cfg, cfg->native_code, cfg->code_len, id + 3);
		g_print ("***\n\n");
		g_free (id);
	}

	if (!cfg->compile_aot && !(flags & JIT_FLAG_DISCARD_RESULTS)) {
		mono_domain_lock (cfg->domain);
		mono_jit_info_table_add (cfg->domain, cfg->jit_info);

		if (cfg->method->dynamic)
			mono_dynamic_code_hash_lookup (cfg->domain, cfg->method)->ji = cfg->jit_info;

		mono_postprocess_patches_after_ji_publish (cfg);

		mono_domain_unlock (cfg->domain);
	}

#if 0
	if (cfg->gsharedvt)
		printf ("GSHAREDVT: %s\n", mono_method_full_name (cfg->method, TRUE));
#endif

	/* collect statistics */
#ifndef DISABLE_PERFCOUNTERS
	mono_atomic_inc_i32 (&mono_perfcounters->jit_methods);
	mono_atomic_fetch_add_i32 (&mono_perfcounters->jit_bytes, header->code_size);
#endif
	gint32 code_size_ratio = cfg->code_len;
	mono_atomic_fetch_add_i32 (&mono_jit_stats.allocated_code_size, code_size_ratio);
	mono_atomic_fetch_add_i32 (&mono_jit_stats.native_code_size, code_size_ratio);
	/* FIXME: use an explicit function to read booleans */
	if ((gboolean)mono_atomic_load_i32 ((gint32*)&mono_jit_stats.enabled)) {
		if (code_size_ratio > mono_atomic_load_i32 (&mono_jit_stats.biggest_method_size)) {
			mono_atomic_store_i32 (&mono_jit_stats.biggest_method_size, code_size_ratio);
			char *biggest_method = g_strdup_printf ("%s::%s)", m_class_get_name (method->klass), method->name);
			biggest_method = (char*)mono_atomic_xchg_ptr ((gpointer*)&mono_jit_stats.biggest_method, biggest_method);
			g_free (biggest_method);
		}
		code_size_ratio = (code_size_ratio * 100) / header->code_size;
		if (code_size_ratio > mono_atomic_load_i32 (&mono_jit_stats.max_code_size_ratio)) {
			mono_atomic_store_i32 (&mono_jit_stats.max_code_size_ratio, code_size_ratio);
			char *max_ratio_method = g_strdup_printf ("%s::%s)", m_class_get_name (method->klass), method->name);
			max_ratio_method = (char*)mono_atomic_xchg_ptr ((gpointer*)&mono_jit_stats.max_ratio_method, max_ratio_method);
			g_free (max_ratio_method);
		}
	}

	if (MONO_METHOD_COMPILE_END_ENABLED ())
		MONO_PROBE_METHOD_COMPILE_END (method, TRUE);

	mono_cfg_dump_close_group (cfg);

	return cfg;
}

gboolean
mini_class_has_reference_variant_generic_argument (MonoCompile *cfg, MonoClass *klass, int context_used)
{
	int i;
	MonoGenericContainer *container;
	MonoGenericInst *ginst;

	if (mono_class_is_ginst (klass)) {
		container = mono_class_get_generic_container (mono_class_get_generic_class (klass)->container_class);
		ginst = mono_class_get_generic_class (klass)->context.class_inst;
	} else if (mono_class_is_gtd (klass) && context_used) {
		container = mono_class_get_generic_container (klass);
		ginst = container->context.class_inst;
	} else {
		return FALSE;
	}

	for (i = 0; i < container->type_argc; ++i) {
		MonoType *type;
		if (!(mono_generic_container_get_param_info (container, i)->flags & (MONO_GEN_PARAM_VARIANT|MONO_GEN_PARAM_COVARIANT)))
			continue;
		type = ginst->type_argv [i];
		if (mini_type_is_reference (type))
			return TRUE;
	}
	return FALSE;
}

void
mono_cfg_add_try_hole (MonoCompile *cfg, MonoExceptionClause *clause, guint8 *start, MonoBasicBlock *bb)
{
	TryBlockHole *hole = (TryBlockHole *)mono_mempool_alloc (cfg->mempool, sizeof (TryBlockHole));
	hole->clause = clause;
	hole->start_offset = start - cfg->native_code;
	hole->basic_block = bb;

	cfg->try_block_holes = g_slist_append_mempool (cfg->mempool, cfg->try_block_holes, hole);
}

void
mono_cfg_set_exception (MonoCompile *cfg, MonoExceptionType type)
{
	cfg->exception_type = type;
}

/* Assumes ownership of the MSG argument */
void
mono_cfg_set_exception_invalid_program (MonoCompile *cfg, char *msg)
{
	mono_cfg_set_exception (cfg, MONO_EXCEPTION_MONO_ERROR);
	mono_error_set_generic_error (cfg->error, "System", "InvalidProgramException", "%s", msg);
}

#endif /* DISABLE_JIT */

gint64 mono_time_track_start ()
{
	return mono_100ns_ticks ();
}

/*
 * mono_time_track_end:
 *
 *   Uses UnlockedAddDouble () to update \param time.
 */
void mono_time_track_end (gint64 *time, gint64 start)
{
	UnlockedAdd64 (time, mono_100ns_ticks () - start);
}

/*
 * mono_update_jit_stats:
 *
 *   Only call this function in locked environments to avoid data races.
 */
MONO_NO_SANITIZE_THREAD
void
mono_update_jit_stats (MonoCompile *cfg)
{
	mono_jit_stats.allocate_var += cfg->stat_allocate_var;
	mono_jit_stats.locals_stack_size += cfg->stat_locals_stack_size;
	mono_jit_stats.basic_blocks += cfg->stat_basic_blocks;
	mono_jit_stats.max_basic_blocks = MAX (cfg->stat_basic_blocks, mono_jit_stats.max_basic_blocks);
	mono_jit_stats.cil_code_size += cfg->stat_cil_code_size;
	mono_jit_stats.regvars += cfg->stat_n_regvars;
	mono_jit_stats.inlineable_methods += cfg->stat_inlineable_methods;
	mono_jit_stats.inlined_methods += cfg->stat_inlined_methods;
	mono_jit_stats.code_reallocs += cfg->stat_code_reallocs;
}

/*
 * mono_jit_compile_method_inner:
 *
 *   Main entry point for the JIT.
 */
gpointer
mono_jit_compile_method_inner (MonoMethod *method, MonoDomain *target_domain, int opt, MonoError *error)
{
	MonoCompile *cfg;
	gpointer code = NULL;
	MonoJitInfo *jinfo, *info;
	MonoVTable *vtable;
	MonoException *ex = NULL;
	gint64 start;
	MonoMethod *prof_method, *shared;

	error_init (error);

	start = mono_time_track_start ();
	cfg = mini_method_compile (method, opt, target_domain, JIT_FLAG_RUN_CCTORS, 0, -1);
	gint64 jit_time = 0.0;
	mono_time_track_end (&jit_time, start);
	UnlockedAdd64 (&mono_jit_stats.jit_time, jit_time);

	prof_method = cfg->method;

	switch (cfg->exception_type) {
	case MONO_EXCEPTION_NONE:
		break;
	case MONO_EXCEPTION_TYPE_LOAD:
	case MONO_EXCEPTION_MISSING_FIELD:
	case MONO_EXCEPTION_MISSING_METHOD:
	case MONO_EXCEPTION_FILE_NOT_FOUND:
	case MONO_EXCEPTION_BAD_IMAGE:
	case MONO_EXCEPTION_INVALID_PROGRAM: {
		/* Throw a type load exception if needed */
		if (cfg->exception_ptr) {
			ex = mono_class_get_exception_for_failure ((MonoClass *)cfg->exception_ptr);
		} else {
			if (cfg->exception_type == MONO_EXCEPTION_MISSING_FIELD)
				ex = mono_exception_from_name_msg (mono_defaults.corlib, "System", "MissingFieldException", cfg->exception_message);
			else if (cfg->exception_type == MONO_EXCEPTION_MISSING_METHOD)
				ex = mono_exception_from_name_msg (mono_defaults.corlib, "System", "MissingMethodException", cfg->exception_message);
			else if (cfg->exception_type == MONO_EXCEPTION_TYPE_LOAD)
				ex = mono_exception_from_name_msg (mono_defaults.corlib, "System", "TypeLoadException", cfg->exception_message);
			else if (cfg->exception_type == MONO_EXCEPTION_FILE_NOT_FOUND)
				ex = mono_exception_from_name_msg (mono_defaults.corlib, "System.IO", "FileNotFoundException", cfg->exception_message);
			else if (cfg->exception_type == MONO_EXCEPTION_BAD_IMAGE)
				ex = mono_get_exception_bad_image_format (cfg->exception_message);
			else if (cfg->exception_type == MONO_EXCEPTION_INVALID_PROGRAM)
				ex = mono_exception_from_name_msg (mono_defaults.corlib, "System", "InvalidProgramException", cfg->exception_message);
			else
				g_assert_not_reached ();
		}
		break;
	}
	case MONO_EXCEPTION_MONO_ERROR:
		// FIXME: MonoError has no copy ctor
		g_assert (!is_ok (cfg->error));
		ex = mono_error_convert_to_exception (cfg->error);
		break;
	default:
		g_assert_not_reached ();
	}

	if (ex) {
		MONO_PROFILER_RAISE (jit_failed, (method));

		mono_destroy_compile (cfg);
		mono_error_set_exception_instance (error, ex);

		return NULL;
	}

	if (mono_method_is_generic_sharable (method, FALSE)) {
		shared = mini_get_shared_method_full (method, SHARE_MODE_NONE, error);
		if (!is_ok (error)) {
			MONO_PROFILER_RAISE (jit_failed, (method));
			mono_destroy_compile (cfg);
			return NULL;
		}
	} else {
		shared = NULL;
	}

	mono_domain_lock (target_domain);

	if (mono_stats_method_desc && mono_method_desc_full_match (mono_stats_method_desc, method)) {
		g_printf ("Printing runtime stats at method: %s\n", mono_method_get_full_name (method));
		mono_runtime_print_stats ();
	}

	/* Check if some other thread already did the job. In this case, we can
       discard the code this thread generated. */

	info = mini_lookup_method (target_domain, method, shared);
	if (info) {
		/* We can't use a domain specific method in another domain */
		if ((target_domain == mono_domain_get ()) || info->domain_neutral) {
			code = info->code_start;
			discarded_code ++;
			discarded_jit_time += jit_time;
		}
	}
	if (code == NULL) {
		/* The lookup + insert is atomic since this is done inside the domain lock */
		mono_domain_jit_code_hash_lock (target_domain);
		mono_internal_hash_table_insert (&target_domain->jit_code_hash, cfg->jit_info->d.method, cfg->jit_info);
		mono_domain_jit_code_hash_unlock (target_domain);

		code = cfg->native_code;

		if (cfg->gshared && mono_method_is_generic_sharable (method, FALSE))
			mono_atomic_inc_i32 (&mono_stats.generics_shared_methods);
		if (cfg->gsharedvt)
			mono_atomic_inc_i32 (&mono_stats.gsharedvt_methods);
	}

	jinfo = cfg->jit_info;

	/*
	 * Update global stats while holding a lock, instead of doing many
	 * mono_atomic_inc_i32 operations during JITting.
	 */
	mono_update_jit_stats (cfg);

	mono_destroy_compile (cfg);

	mini_patch_llvm_jit_callees (target_domain, method, code);
#ifndef DISABLE_JIT
	mono_emit_jit_map (jinfo);
	mono_emit_jit_dump (jinfo, code);
#endif
	mono_domain_unlock (target_domain);

	if (!is_ok (error))
		return NULL;

	vtable = mono_class_vtable_checked (target_domain, method->klass, error);
	return_val_if_nok (error, NULL);

	if (method->wrapper_type == MONO_WRAPPER_MANAGED_TO_NATIVE) {
		if (mono_marshal_method_from_wrapper (method)) {
			/* Native func wrappers have no method */
			/* The profiler doesn't know about wrappers, so pass the original icall method */
			MONO_PROFILER_RAISE (jit_done, (mono_marshal_method_from_wrapper (method), jinfo));
		}
	}
	MONO_PROFILER_RAISE (jit_done, (method, jinfo));
	if (prof_method != method)
		MONO_PROFILER_RAISE (jit_done, (prof_method, jinfo));

	if (!(method->wrapper_type == MONO_WRAPPER_REMOTING_INVOKE ||
		  method->wrapper_type == MONO_WRAPPER_REMOTING_INVOKE_WITH_CHECK ||
		  method->wrapper_type == MONO_WRAPPER_XDOMAIN_INVOKE)) {
		if (!mono_runtime_class_init_full (vtable, error))
			return NULL;
	}
	return MINI_ADDR_TO_FTNPTR (code);
}

/*
 * mini_get_underlying_type:
 *
 *   Return the type the JIT will use during compilation.
 * Handles: byref, enums, native types, bool/char, ref types, generic sharing.
 * For gsharedvt types, it will return the original VAR/MVAR.
 */
MonoType*
mini_get_underlying_type (MonoType *type)
{
	return mini_type_get_underlying_type (type);
}

void
mini_jit_init (void)
{
	mono_os_mutex_init_recursive (&jit_mutex);

#ifndef DISABLE_JIT
	mono_counters_register ("Discarded method code", MONO_COUNTER_JIT | MONO_COUNTER_INT, &discarded_code);
	mono_counters_register ("Time spent JITting discarded code", MONO_COUNTER_JIT | MONO_COUNTER_LONG | MONO_COUNTER_TIME, &discarded_jit_time);
	mono_counters_register ("Try holes memory size", MONO_COUNTER_JIT | MONO_COUNTER_INT, &jinfo_try_holes_size);

	mono_counters_register ("JIT/method_to_ir", MONO_COUNTER_JIT | MONO_COUNTER_LONG | MONO_COUNTER_TIME, &mono_jit_stats.jit_method_to_ir);
	mono_counters_register ("JIT/liveness_handle_exception_clauses", MONO_COUNTER_JIT | MONO_COUNTER_LONG | MONO_COUNTER_TIME, &mono_jit_stats.jit_liveness_handle_exception_clauses);
	mono_counters_register ("JIT/handle_out_of_line_bblock", MONO_COUNTER_JIT | MONO_COUNTER_LONG | MONO_COUNTER_TIME, &mono_jit_stats.jit_handle_out_of_line_bblock);
	mono_counters_register ("JIT/decompose_long_opts", MONO_COUNTER_JIT | MONO_COUNTER_LONG | MONO_COUNTER_TIME, &mono_jit_stats.jit_decompose_long_opts);
	mono_counters_register ("JIT/decompose_typechecks", MONO_COUNTER_JIT | MONO_COUNTER_LONG | MONO_COUNTER_TIME, &mono_jit_stats.jit_decompose_typechecks);
	mono_counters_register ("JIT/local_cprop", MONO_COUNTER_JIT | MONO_COUNTER_LONG | MONO_COUNTER_TIME, &mono_jit_stats.jit_local_cprop);
	mono_counters_register ("JIT/local_emulate_ops", MONO_COUNTER_JIT | MONO_COUNTER_LONG | MONO_COUNTER_TIME, &mono_jit_stats.jit_local_emulate_ops);
	mono_counters_register ("JIT/optimize_branches", MONO_COUNTER_JIT | MONO_COUNTER_LONG | MONO_COUNTER_TIME, &mono_jit_stats.jit_optimize_branches);
	mono_counters_register ("JIT/handle_global_vregs", MONO_COUNTER_JIT | MONO_COUNTER_LONG | MONO_COUNTER_TIME, &mono_jit_stats.jit_handle_global_vregs);
	mono_counters_register ("JIT/local_deadce", MONO_COUNTER_JIT | MONO_COUNTER_LONG | MONO_COUNTER_TIME, &mono_jit_stats.jit_local_deadce);
	mono_counters_register ("JIT/local_alias_analysis", MONO_COUNTER_JIT | MONO_COUNTER_LONG | MONO_COUNTER_TIME, &mono_jit_stats.jit_local_alias_analysis);
	mono_counters_register ("JIT/if_conversion", MONO_COUNTER_JIT | MONO_COUNTER_LONG | MONO_COUNTER_TIME, &mono_jit_stats.jit_if_conversion);
	mono_counters_register ("JIT/bb_ordering", MONO_COUNTER_JIT | MONO_COUNTER_LONG | MONO_COUNTER_TIME, &mono_jit_stats.jit_bb_ordering);
	mono_counters_register ("JIT/compile_dominator_info", MONO_COUNTER_JIT | MONO_COUNTER_LONG | MONO_COUNTER_TIME, &mono_jit_stats.jit_compile_dominator_info);
	mono_counters_register ("JIT/compute_natural_loops", MONO_COUNTER_JIT | MONO_COUNTER_LONG | MONO_COUNTER_TIME, &mono_jit_stats.jit_compute_natural_loops);
	mono_counters_register ("JIT/insert_safepoints", MONO_COUNTER_JIT | MONO_COUNTER_LONG | MONO_COUNTER_TIME, &mono_jit_stats.jit_insert_safepoints);
	mono_counters_register ("JIT/ssa_compute", MONO_COUNTER_JIT | MONO_COUNTER_LONG | MONO_COUNTER_TIME, &mono_jit_stats.jit_ssa_compute);
	mono_counters_register ("JIT/ssa_cprop", MONO_COUNTER_JIT | MONO_COUNTER_LONG | MONO_COUNTER_TIME, &mono_jit_stats.jit_ssa_cprop);
	mono_counters_register ("JIT/ssa_deadce", MONO_COUNTER_JIT | MONO_COUNTER_LONG | MONO_COUNTER_TIME, &mono_jit_stats.jit_ssa_deadce);
	mono_counters_register ("JIT/perform_abc_removal", MONO_COUNTER_JIT | MONO_COUNTER_LONG | MONO_COUNTER_TIME, &mono_jit_stats.jit_perform_abc_removal);
	mono_counters_register ("JIT/ssa_remove", MONO_COUNTER_JIT | MONO_COUNTER_LONG | MONO_COUNTER_TIME, &mono_jit_stats.jit_ssa_remove);
	mono_counters_register ("JIT/local_cprop2", MONO_COUNTER_JIT | MONO_COUNTER_LONG | MONO_COUNTER_TIME, &mono_jit_stats.jit_local_cprop2);
	mono_counters_register ("JIT/handle_global_vregs2", MONO_COUNTER_JIT | MONO_COUNTER_LONG | MONO_COUNTER_TIME, &mono_jit_stats.jit_handle_global_vregs2);
	mono_counters_register ("JIT/local_deadce2", MONO_COUNTER_JIT | MONO_COUNTER_LONG | MONO_COUNTER_TIME, &mono_jit_stats.jit_local_deadce2);
	mono_counters_register ("JIT/optimize_branches2", MONO_COUNTER_JIT | MONO_COUNTER_LONG | MONO_COUNTER_TIME, &mono_jit_stats.jit_optimize_branches2);
	mono_counters_register ("JIT/decompose_vtype_opts", MONO_COUNTER_JIT | MONO_COUNTER_LONG | MONO_COUNTER_TIME, &mono_jit_stats.jit_decompose_vtype_opts);
	mono_counters_register ("JIT/decompose_array_access_opts", MONO_COUNTER_JIT | MONO_COUNTER_LONG | MONO_COUNTER_TIME, &mono_jit_stats.jit_decompose_array_access_opts);
	mono_counters_register ("JIT/liveness_handle_exception_clauses2", MONO_COUNTER_JIT | MONO_COUNTER_LONG | MONO_COUNTER_TIME, &mono_jit_stats.jit_liveness_handle_exception_clauses2);
	mono_counters_register ("JIT/analyze_liveness", MONO_COUNTER_JIT | MONO_COUNTER_LONG | MONO_COUNTER_TIME, &mono_jit_stats.jit_analyze_liveness);
	mono_counters_register ("JIT/linear_scan", MONO_COUNTER_JIT | MONO_COUNTER_LONG | MONO_COUNTER_TIME, &mono_jit_stats.jit_linear_scan);
	mono_counters_register ("JIT/arch_allocate_vars", MONO_COUNTER_JIT | MONO_COUNTER_LONG | MONO_COUNTER_TIME, &mono_jit_stats.jit_arch_allocate_vars);
	mono_counters_register ("JIT/spill_global_var", MONO_COUNTER_JIT | MONO_COUNTER_LONG | MONO_COUNTER_TIME, &mono_jit_stats.jit_spill_global_vars);
	mono_counters_register ("JIT/local_cprop3", MONO_COUNTER_JIT | MONO_COUNTER_LONG | MONO_COUNTER_TIME, &mono_jit_stats.jit_local_cprop3);
	mono_counters_register ("JIT/local_deadce3", MONO_COUNTER_JIT | MONO_COUNTER_LONG | MONO_COUNTER_TIME, &mono_jit_stats.jit_local_deadce3);
	mono_counters_register ("JIT/codegen", MONO_COUNTER_JIT | MONO_COUNTER_LONG | MONO_COUNTER_TIME, &mono_jit_stats.jit_codegen);
	mono_counters_register ("JIT/create_jit_info", MONO_COUNTER_JIT | MONO_COUNTER_LONG | MONO_COUNTER_TIME, &mono_jit_stats.jit_create_jit_info);
	mono_counters_register ("JIT/gc_create_gc_map", MONO_COUNTER_JIT | MONO_COUNTER_LONG | MONO_COUNTER_TIME, &mono_jit_stats.jit_gc_create_gc_map);
	mono_counters_register ("JIT/save_seq_point_info", MONO_COUNTER_JIT | MONO_COUNTER_LONG | MONO_COUNTER_TIME, &mono_jit_stats.jit_save_seq_point_info);
	mono_counters_register ("Total time spent JITting", MONO_COUNTER_JIT | MONO_COUNTER_LONG | MONO_COUNTER_TIME, &mono_jit_stats.jit_time);
	mono_counters_register ("Basic blocks", MONO_COUNTER_JIT | MONO_COUNTER_INT, &mono_jit_stats.basic_blocks);
	mono_counters_register ("Max basic blocks", MONO_COUNTER_JIT | MONO_COUNTER_INT, &mono_jit_stats.max_basic_blocks);
	mono_counters_register ("Allocated vars", MONO_COUNTER_JIT | MONO_COUNTER_INT, &mono_jit_stats.allocate_var);
	mono_counters_register ("Code reallocs", MONO_COUNTER_JIT | MONO_COUNTER_INT, &mono_jit_stats.code_reallocs);
	mono_counters_register ("Allocated code size", MONO_COUNTER_JIT | MONO_COUNTER_INT, &mono_jit_stats.allocated_code_size);
	mono_counters_register ("Allocated seq points size", MONO_COUNTER_JIT | MONO_COUNTER_INT, &mono_jit_stats.allocated_seq_points_size);
	mono_counters_register ("Inlineable methods", MONO_COUNTER_JIT | MONO_COUNTER_INT, &mono_jit_stats.inlineable_methods);
	mono_counters_register ("Inlined methods", MONO_COUNTER_JIT | MONO_COUNTER_INT, &mono_jit_stats.inlined_methods);
	mono_counters_register ("Regvars", MONO_COUNTER_JIT | MONO_COUNTER_INT, &mono_jit_stats.regvars);
	mono_counters_register ("Locals stack size", MONO_COUNTER_JIT | MONO_COUNTER_INT, &mono_jit_stats.locals_stack_size);
	mono_counters_register ("Method cache lookups", MONO_COUNTER_JIT | MONO_COUNTER_INT, &mono_jit_stats.methods_lookups);
	mono_counters_register ("Compiled CIL code size", MONO_COUNTER_JIT | MONO_COUNTER_INT, &mono_jit_stats.cil_code_size);
	mono_counters_register ("Native code size", MONO_COUNTER_JIT | MONO_COUNTER_INT, &mono_jit_stats.native_code_size);
	mono_counters_register ("Aliases found", MONO_COUNTER_JIT | MONO_COUNTER_INT, &mono_jit_stats.alias_found);
	mono_counters_register ("Aliases eliminated", MONO_COUNTER_JIT | MONO_COUNTER_INT, &mono_jit_stats.alias_removed);
	mono_counters_register ("Aliased loads eliminated", MONO_COUNTER_JIT | MONO_COUNTER_INT, &mono_jit_stats.loads_eliminated);
	mono_counters_register ("Aliased stores eliminated", MONO_COUNTER_JIT | MONO_COUNTER_INT, &mono_jit_stats.stores_eliminated);
	mono_counters_register ("Optimized immediate divisions", MONO_COUNTER_JIT | MONO_COUNTER_INT, &mono_jit_stats.optimized_divisions);
	current_backend = g_new0 (MonoBackend, 1);
	init_backend (current_backend);
#endif
}

void
mini_jit_cleanup (void)
{
#ifndef DISABLE_JIT
	g_free (emul_opcode_map);
	g_free (emul_opcode_opcodes);
#endif
}

#ifndef ENABLE_LLVM
void
mono_llvm_emit_aot_file_info (MonoAotFileInfo *info, gboolean has_jitted_code)
{
	g_assert_not_reached ();
}

gpointer
mono_llvm_emit_aot_data (const char *symbol, guint8 *data, int data_len)
{
	g_assert_not_reached ();
}

gpointer
mono_llvm_emit_aot_data_aligned (const char *symbol, guint8 *data, int data_len, int align)
{
	g_assert_not_reached ();
}

#endif

#if !defined(ENABLE_LLVM_RUNTIME) && !defined(ENABLE_LLVM)

void
mono_llvm_cpp_throw_exception (void)
{
	g_assert_not_reached ();
}

void
mono_llvm_cpp_catch_exception (MonoLLVMInvokeCallback cb, gpointer arg, gboolean *out_thrown)
{
	g_assert_not_reached ();
}

#endif

#ifdef DISABLE_JIT

MonoCompile*
mini_method_compile (MonoMethod *method, guint32 opts, MonoDomain *domain, JitFlags flags, int parts, int aot_method_index)
{
	g_assert_not_reached ();
	return NULL;
}

void
mono_destroy_compile (MonoCompile *cfg)
{
	g_assert_not_reached ();
}

void
mono_add_patch_info (MonoCompile *cfg, int ip, MonoJumpInfoType type, gconstpointer target)
{
	g_assert_not_reached ();
}

#else // DISABLE_JIT

guint8*
mini_realloc_code_slow (MonoCompile *cfg, int size)
{
	const int EXTRA_CODE_SPACE = 16;

	if (cfg->code_len + size > (cfg->code_size - EXTRA_CODE_SPACE)) {
		while (cfg->code_len + size > (cfg->code_size - EXTRA_CODE_SPACE))
			cfg->code_size = cfg->code_size * 2 + EXTRA_CODE_SPACE;
		cfg->native_code = g_realloc (cfg->native_code, cfg->code_size);
		cfg->stat_code_reallocs++;
	}
	return cfg->native_code + cfg->code_len;
}

#endif /* DISABLE_JIT */

gboolean
mini_class_is_system_array (MonoClass *klass)
{
	return m_class_get_parent (klass) == mono_defaults.array_class;
}

/*
 * mono_target_pagesize:
 *
 *   query pagesize used to determine if an implicit NRE can be used
 */
int
mono_target_pagesize (void)
{
	/* We could query the system's pagesize via mono_pagesize (), however there
	 * are pitfalls: sysconf (3) is called on some posix like systems, and per
	 * POSIX.1-2008 this function doesn't have to be async-safe. Since this
	 * function can be called from a signal handler, we simplify things by
	 * using 4k on all targets. Implicit null-checks with an offset larger than
	 * 4k are _very_ uncommon, so we don't mind emitting an explicit null-check
	 * for those cases.
	 */
	return 4 * 1024;
}

MonoCPUFeatures
mini_get_cpu_features (MonoCompile* cfg)
{
	MonoCPUFeatures features = (MonoCPUFeatures)0;
#if !defined(MONO_CROSS_COMPILE)
	if (!cfg->compile_aot || cfg->use_current_cpu) {
		// detect current CPU features if we are in JIT mode or AOT with use_current_cpu flag.
#if defined(ENABLE_LLVM)
		features = mono_llvm_get_cpu_features (); // llvm has a nice built-in API to detect features
#elif defined(TARGET_AMD64) || defined(TARGET_X86)
		features = mono_arch_get_cpu_features ();
#endif
	}
#endif

#if defined(TARGET_ARM64)
	// All Arm64 devices have this set
	features |= MONO_CPU_ARM64_BASE; 
#endif

	// apply parameters passed via -mattr
	return (features | mono_cpu_features_enabled) & ~mono_cpu_features_disabled;
}<|MERGE_RESOLUTION|>--- conflicted
+++ resolved
@@ -3409,13 +3409,9 @@
 		for (i = 0; verbose_method_names [i] != NULL; i++){
 			const char *name = verbose_method_names [i];
 
-<<<<<<< HEAD
 			if (strcmp (cfg->method->name, name) == 0)
 				cfg->verbose_level = 4;
-			else if ((strchr (name, '.') > name) || strchr (name, ':')) {
-=======
-			if ((strchr (name, '.') > name) || strchr (name, ':') || strchr (name, '*')) {
->>>>>>> aa2e05a8
+			else if ((strchr (name, '.') > name) || strchr (name, ':') || strchr (name, '*')) {
 				MonoMethodDesc *desc;
 				
 				desc = mono_method_desc_new (name, TRUE);
