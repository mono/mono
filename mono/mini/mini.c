/*
 * mini.c: The new Mono code generator.
 *
 * Author:
 *   Paolo Molaro (lupus@ximian.com)
 *   Dietmar Maurer (dietmar@ximian.com)
 *
 * (C) 2002 Ximian, Inc.
 */

#include <config.h>
#include <signal.h>
#include <unistd.h>
#include <math.h>
#include <sys/time.h>

#ifdef PLATFORM_MACOSX
#include <mach/mach.h>
#include <mach/mach_error.h>
#include <mach/exception.h>
#include <mach/task.h>
#include <pthread.h>
#endif

#ifdef PLATFORM_WIN32
#define _WIN32_WINNT 0x0500
#endif

#ifdef HAVE_VALGRIND_MEMCHECK_H
#include <valgrind/memcheck.h>
#endif

#include <mono/metadata/assembly.h>
#include <mono/metadata/loader.h>
#include <mono/metadata/cil-coff.h>
#include <mono/metadata/tabledefs.h>
#include <mono/metadata/class.h>
#include <mono/metadata/object.h>
#include <mono/metadata/exception.h>
#include <mono/metadata/opcodes.h>
#include <mono/metadata/mono-endian.h>
#include <mono/metadata/tokentype.h>
#include <mono/metadata/tabledefs.h>
#include <mono/metadata/threads.h>
#include <mono/metadata/marshal.h>
#include <mono/metadata/socket-io.h>
#include <mono/metadata/appdomain.h>
#include <mono/metadata/debug-helpers.h>
#include <mono/io-layer/io-layer.h>
#include "mono/metadata/profiler.h"
#include <mono/metadata/profiler-private.h>
#include <mono/metadata/mono-config.h>
#include <mono/metadata/environment.h>
#include <mono/metadata/mono-debug.h>
#include <mono/metadata/monitor.h>
#include <mono/metadata/security-manager.h>
#include <mono/metadata/threads-types.h>
#include <mono/metadata/rawbuffer.h>
#include <mono/utils/mono-math.h>
#include <mono/utils/mono-compiler.h>
#include <mono/utils/mono-counters.h>
#include <mono/utils/mono-logger.h>
#include <mono/os/gc_wrapper.h>

#include "mini.h"
#include <string.h>
#include <ctype.h>
#include "inssel.h"
#include "trace.h"

#include "jit-icalls.h"

#include "aliasing.h"

#define BRANCH_COST 100
#define INLINE_LENGTH_LIMIT 20
#define INLINE_FAILURE do {\
		if ((cfg->method != method) && (method->wrapper_type == MONO_WRAPPER_NONE))\
			goto inline_failure;\
	} while (0)

/* 
 * this is used to determine when some branch optimizations are possible: we exclude FP compares
 * because they have weird semantics with NaNs.
 */
#define MONO_IS_COND_BRANCH_NOFP(ins) (MONO_IS_COND_BRANCH_OP(ins) && !(((ins)->opcode >= OP_FBEQ) && ((ins)->opcode <= OP_FBLT_UN)) && (!(ins)->inst_left || (ins)->inst_left->inst_left->type != STACK_R8))

#define MONO_IS_BRANCH_OP(ins) (MONO_IS_COND_BRANCH_OP(ins) || ((ins)->opcode == OP_BR) || ((ins)->opcode == OP_BR_REG) || ((ins)->opcode == CEE_SWITCH))

#define MONO_CHECK_THIS(ins) (mono_method_signature (cfg->method)->hasthis && (ins)->ssa_op == MONO_SSA_LOAD && (ins)->inst_left->inst_c0 == 0)

/* FIXME: Handle OP_GOT_ENTRY too */
#define MONO_IS_JUMP_TABLE(ins) (((ins)->opcode == OP_JUMP_TABLE) ? TRUE : ((((ins)->opcode == OP_AOTCONST) && (ins->inst_i1 == (gpointer)MONO_PATCH_INFO_SWITCH)) ? TRUE : FALSE))

#define MONO_JUMP_TABLE_FROM_INS(ins) (((ins)->opcode == OP_JUMP_TABLE) ? (ins)->inst_p0 : (((ins)->opcode == OP_AOTCONST) && (ins->inst_i1 == (gpointer)MONO_PATCH_INFO_SWITCH) ? (ins)->inst_p0 : NULL))

static void setup_stat_profiler (void);
gboolean  mono_arch_print_tree(MonoInst *tree, int arity);
static gpointer mono_jit_compile_method_with_opt (MonoMethod *method, guint32 opt);
static gpointer mono_jit_compile_method (MonoMethod *method);
static gpointer mono_jit_find_compiled_method (MonoDomain *domain, MonoMethod *method);
static gpointer mono_create_jit_trampoline_in_domain (MonoDomain *domain, MonoMethod *method);
inline static int mono_emit_jit_icall (MonoCompile *cfg, MonoBasicBlock *bblock, gconstpointer func, MonoInst **args, const guint8 *ip);

static void handle_stobj (MonoCompile *cfg, MonoBasicBlock *bblock, MonoInst *dest, MonoInst *src, 
			  const unsigned char *ip, MonoClass *klass, gboolean to_end, gboolean native, gboolean write_barrier);

static void dec_foreach (MonoInst *tree, MonoCompile *cfg);

int mono_method_to_ir2 (MonoCompile *cfg, MonoMethod *method, MonoBasicBlock *start_bblock, MonoBasicBlock *end_bblock, 
		   MonoInst *return_var, GList *dont_inline, MonoInst **inline_args, 
		   guint inline_offset, gboolean is_virtual_call);

static int mono_method_to_ir (MonoCompile *cfg, MonoMethod *method, MonoBasicBlock *start_bblock, MonoBasicBlock *end_bblock, 
		   int locals_offset, MonoInst *return_var, GList *dont_inline, MonoInst **inline_args, 
		   guint inline_offset, gboolean is_virtual_call);

/* helper methods signature */
/* FIXME: Make these static again */
MonoMethodSignature *helper_sig_class_init_trampoline = NULL;
MonoMethodSignature *helper_sig_domain_get = NULL;

static guint32 default_opt = 0;
static gboolean default_opt_set = FALSE;

guint32 mono_jit_tls_id = -1;
MonoTraceSpec *mono_jit_trace_calls = NULL;
gboolean mono_break_on_exc = FALSE;
#ifndef DISABLE_AOT
gboolean mono_compile_aot = FALSE;
#endif
gboolean mono_use_security_manager = FALSE;

static int mini_verbose = 0;

#define mono_jit_lock() EnterCriticalSection (&jit_mutex)
#define mono_jit_unlock() LeaveCriticalSection (&jit_mutex)
static CRITICAL_SECTION jit_mutex;

static GHashTable *class_init_hash_addr = NULL;

static MonoCodeManager *global_codeman = NULL;

/* FIXME: Make this static again */
GHashTable *jit_icall_name_hash = NULL;

static MonoDebugOptions debug_options;

/*
 * Address of the trampoline code.  This is used by the debugger to check
 * whether a method is a trampoline.
 */
guint8* mono_trampoline_code [MONO_TRAMPOLINE_NUM];

gboolean
mono_running_on_valgrind (void)
{
#ifdef HAVE_VALGRIND_MEMCHECK_H
		if (RUNNING_ON_VALGRIND)
			return TRUE;
		else
			return FALSE;
#else
		return FALSE;
#endif
}

/*
 * mono_create_ftnptr:
 *
 *   Given a function address, create a function descriptor for it.
 * This is only needed on IA64.
 */
gpointer
mono_create_ftnptr (MonoDomain *domain, gpointer addr)
{
#ifdef __ia64__
	gpointer *desc;

	mono_domain_lock (domain);
	desc = mono_code_manager_reserve (domain->code_mp, 2 * sizeof (gpointer));
	mono_domain_unlock (domain);

	desc [0] = addr;
	desc [1] = NULL;

	return desc;
#else
	return addr;
#endif
}

typedef struct {
	void *ip;
	MonoMethod *method;
} FindTrampUserData;

static void
find_tramp (gpointer key, gpointer value, gpointer user_data)
{
	FindTrampUserData *ud = (FindTrampUserData*)user_data;

	if (value == ud->ip)
		ud->method = (MonoMethod*)key;
}

/* debug function */
G_GNUC_UNUSED static char*
get_method_from_ip (void *ip)
{
	MonoJitInfo *ji;
	char *method;
	char *res;
	MonoDomain *domain = mono_domain_get ();
	MonoDebugSourceLocation *location;
	FindTrampUserData user_data;
	
	ji = mono_jit_info_table_find (domain, ip);
	if (!ji) {
		user_data.ip = ip;
		user_data.method = NULL;
		mono_domain_lock (domain);
		g_hash_table_foreach (domain->jit_trampoline_hash, find_tramp, &user_data);
		mono_domain_unlock (domain);
		if (user_data.method) {
			char *mname = mono_method_full_name (user_data.method, TRUE);
			res = g_strdup_printf ("<%p - JIT trampoline for %s>", ip, mname);
			g_free (mname);
			return res;
		}
		else
			return NULL;
	}
	method = mono_method_full_name (ji->method, TRUE);
	/* FIXME: unused ? */
	location = mono_debug_lookup_source_location (ji->method, (guint32)((guint8*)ip - (guint8*)ji->code_start), domain);

	res = g_strdup_printf (" %s + 0x%x (%p %p) [%p - %s]", method, (int)((char*)ip - (char*)ji->code_start), ji->code_start, (char*)ji->code_start + ji->code_size, domain, domain->friendly_name);

	mono_debug_free_source_location (location);
	g_free (method);

	return res;
}

/** 
 * mono_pmip:
 * @ip: an instruction pointer address
 *
 * This method is used from a debugger to get the name of the
 * method at address @ip.   This routine is typically invoked from
 * a debugger like this:
 *
 * (gdb) print mono_pmip ($pc)
 *
 * Returns: the name of the method at address @ip.
 */
G_GNUC_UNUSED char *
mono_pmip (void *ip)
{
	return get_method_from_ip (ip);
}

/** 
 * mono_print_method_from_ip
 * @ip: an instruction pointer address
 *
 * This method is used from a debugger to get the name of the
 * method at address @ip.
 *
 * This prints the name of the method at address @ip in the standard
 * output.  Unlike mono_pmip which returns a string, this routine
 * prints the value on the standard output. 
 */
void
mono_print_method_from_ip (void *ip)
{
	MonoJitInfo *ji;
	char *method;
	MonoDebugSourceLocation *source;
	MonoDomain *domain = mono_domain_get ();
	FindTrampUserData user_data;
	
	ji = mono_jit_info_table_find (domain, ip);
	if (!ji) {
		user_data.ip = ip;
		user_data.method = NULL;
		mono_domain_lock (domain);
		g_hash_table_foreach (domain->jit_trampoline_hash, find_tramp, &user_data);
		mono_domain_unlock (domain);
		if (user_data.method) {
			char *mname = mono_method_full_name (user_data.method, TRUE);
			printf ("IP %p is a JIT trampoline for %s\n", ip, mname);
			g_free (mname);
		}
		else
			g_print ("No method at %p\n", ip);
		return;
	}
	method = mono_method_full_name (ji->method, TRUE);
	source = mono_debug_lookup_source_location (ji->method, (guint32)((guint8*)ip - (guint8*)ji->code_start), domain);

	g_print ("IP %p at offset 0x%x of method %s (%p %p)[domain %p - %s]\n", ip, (int)((char*)ip - (char*)ji->code_start), method, ji->code_start, (char*)ji->code_start + ji->code_size, domain, domain->friendly_name);

	if (source)
		g_print ("%s:%d\n", source->source_file, source->row);

	mono_debug_free_source_location (source);
	g_free (method);
}
	
/* 
 * mono_method_same_domain:
 *
 * Determine whenever two compiled methods are in the same domain, thus
 * the address of the callee can be embedded in the caller.
 */
gboolean mono_method_same_domain (MonoJitInfo *caller, MonoJitInfo *callee)
{
	if (!caller || !callee)
		return FALSE;

	/*
	 * If the call was made from domain-neutral to domain-specific 
	 * code, we can't patch the call site.
	 */
	if (caller->domain_neutral && !callee->domain_neutral)
		return FALSE;

	if ((caller->method->klass == mono_defaults.appdomain_class) &&
		(strstr (caller->method->name, "InvokeInDomain"))) {
		 /* The InvokeInDomain methods change the current appdomain */
		return FALSE;
	}

	return TRUE;
}

/*
 * mono_global_codeman_reserve:
 *
 *  Allocate code memory from the global code manager.
 */
void *mono_global_codeman_reserve (int size)
{
	void *ptr;

	if (!global_codeman) {
		/* This can happen during startup */
		global_codeman = mono_code_manager_new ();
		return mono_code_manager_reserve (global_codeman, size);
	}
	else {
		mono_jit_lock ();
		ptr = mono_code_manager_reserve (global_codeman, size);
		mono_jit_unlock ();
		return ptr;
	}
}

MonoJumpInfoToken *
mono_jump_info_token_new (MonoMemPool *mp, MonoImage *image, guint32 token)
{
	MonoJumpInfoToken *res = mono_mempool_alloc0 (mp, sizeof (MonoJumpInfoToken));
	res->image = image;
	res->token = token;

	return res;
}

#define MONO_INIT_VARINFO(vi,id) do { \
	(vi)->range.first_use.pos.bid = 0xffff; \
	(vi)->reg = -1; \
        (vi)->idx = (id); \
} while (0)

//#define UNVERIFIED do { G_BREAKPOINT (); goto unverified; } while (0)
#define UNVERIFIED do { if (debug_options.break_on_unverified) G_BREAKPOINT (); else goto unverified; } while (0)

/*
 * Basic blocks have two numeric identifiers:
 * dfn: Depth First Number
 * block_num: unique ID assigned at bblock creation
 */
#define NEW_BBLOCK(cfg) (mono_mempool_alloc0 ((cfg)->mempool, sizeof (MonoBasicBlock)))
#define ADD_BBLOCK(cfg,b) do {	\
		cfg->cil_offset_to_bb [(b)->cil_code - cfg->cil_start] = (b);	\
		(b)->block_num = cfg->num_bblocks++;	\
		(b)->real_offset = real_offset;	\
	} while (0)

#define GET_BBLOCK(cfg,tblock,ip) do {	\
		(tblock) = cfg->cil_offset_to_bb [(ip) - cfg->cil_start]; \
		if (!(tblock)) {	\
			if ((ip) >= end || (ip) < header->code) UNVERIFIED; \
			(tblock) = NEW_BBLOCK (cfg);	\
			(tblock)->cil_code = (ip);	\
			ADD_BBLOCK (cfg, (tblock));	\
		} \
	} while (0)

#define CHECK_BBLOCK(target,ip,tblock) do {	\
		if ((target) < (ip) && !(tblock)->code)	{	\
			bb_recheck = g_list_prepend (bb_recheck, (tblock));	\
			if (cfg->verbose_level > 2) g_print ("queued block %d for check at IL%04x from IL%04x\n", (tblock)->block_num, (int)((target) - header->code), (int)((ip) - header->code));	\
		}	\
	} while (0)

#define NEW_ICONST(cfg,dest,val) do {	\
		(dest) = mono_mempool_alloc0 ((cfg)->mempool, sizeof (MonoInst));	\
		(dest)->opcode = OP_ICONST;	\
		(dest)->inst_c0 = (val);	\
		(dest)->type = STACK_I4;	\
	} while (0)

#define NEW_PCONST(cfg,dest,val) do {	\
		(dest) = mono_mempool_alloc0 ((cfg)->mempool, sizeof (MonoInst));	\
		(dest)->opcode = OP_PCONST;	\
		(dest)->inst_p0 = (val);	\
		(dest)->type = STACK_PTR;	\
	} while (0)


#ifdef MONO_ARCH_NEED_GOT_VAR

#define NEW_PATCH_INFO(cfg,dest,el1,el2) do {	\
		(dest) = mono_mempool_alloc0 ((cfg)->mempool, sizeof (MonoInst));	\
		(dest)->opcode = OP_PATCH_INFO;	\
		(dest)->inst_left = (gpointer)(el1);	\
		(dest)->inst_right = (gpointer)(el2);	\
	} while (0)

#define NEW_AOTCONST(cfg,dest,patch_type,cons) do {			\
		(dest) = mono_mempool_alloc0 ((cfg)->mempool, sizeof (MonoInst)); \
		(dest)->opcode = cfg->compile_aot ? OP_GOT_ENTRY : OP_PCONST; \
		if (cfg->compile_aot) {					\
			MonoInst *group, *got_var, *got_loc;		\
			got_loc = mono_get_got_var (cfg);		\
			NEW_TEMPLOAD ((cfg), got_var, got_loc->inst_c0); \
			NEW_PATCH_INFO ((cfg), group, cons, patch_type); \
			(dest)->inst_p0 = got_var;			\
			(dest)->inst_p1 = group;			\
		} else {						\
			(dest)->inst_p0 = (cons);			\
			(dest)->inst_i1 = (gpointer)(patch_type);	\
		}							\
		(dest)->type = STACK_PTR;				\
	} while (0)

#define NEW_AOTCONST_TOKEN(cfg,dest,patch_type,image,token,stack_type,stack_class) do { \
		MonoInst *group, *got_var, *got_loc;			\
		(dest) = mono_mempool_alloc0 ((cfg)->mempool, sizeof (MonoInst)); \
		(dest)->opcode = OP_GOT_ENTRY;				\
		got_loc = mono_get_got_var (cfg);			\
		NEW_TEMPLOAD ((cfg), got_var, got_loc->inst_c0);	\
		NEW_PATCH_INFO ((cfg), group, NULL, patch_type);	\
		group->inst_p0 = mono_jump_info_token_new ((cfg)->mempool, (image), (token)); \
		(dest)->inst_p0 = got_var;				\
		(dest)->inst_p1 = group;				\
		(dest)->type = (stack_type);			\
        (dest)->klass = (stack_class);          \
	} while (0)

#else

#define NEW_AOTCONST(cfg,dest,patch_type,cons) do {    \
		(dest) = mono_mempool_alloc0 ((cfg)->mempool, sizeof (MonoInst));	\
		(dest)->opcode = cfg->compile_aot ? OP_AOTCONST : OP_PCONST;	\
		(dest)->inst_p0 = (cons);	\
		(dest)->inst_i1 = (gpointer)(patch_type); \
		(dest)->type = STACK_PTR;	\
    } while (0)

#define NEW_AOTCONST_TOKEN(cfg,dest,patch_type,image,token,stack_type,stack_class) do { \
		(dest) = mono_mempool_alloc0 ((cfg)->mempool, sizeof (MonoInst));	\
		(dest)->opcode = OP_AOTCONST;	\
		(dest)->inst_p0 = mono_jump_info_token_new ((cfg)->mempool, (image), (token));	\
		(dest)->inst_p1 = (gpointer)(patch_type); \
		(dest)->type = (stack_type);	\
        (dest)->klass = (stack_class);          \
    } while (0)

#endif

#define NEW_CLASSCONST(cfg,dest,val) NEW_AOTCONST ((cfg), (dest), MONO_PATCH_INFO_CLASS, (val))

#define NEW_IMAGECONST(cfg,dest,val) NEW_AOTCONST ((cfg), (dest), MONO_PATCH_INFO_IMAGE, (val))

#define NEW_FIELDCONST(cfg,dest,val) NEW_AOTCONST ((cfg), (dest), MONO_PATCH_INFO_FIELD, (val))

#define NEW_METHODCONST(cfg,dest,val) NEW_AOTCONST ((cfg), (dest), MONO_PATCH_INFO_METHODCONST, (val))

#define NEW_VTABLECONST(cfg,dest,vtable) NEW_AOTCONST ((cfg), (dest), MONO_PATCH_INFO_VTABLE, cfg->compile_aot ? (gpointer)((vtable)->klass) : (vtable))

#define NEW_SFLDACONST(cfg,dest,val) NEW_AOTCONST ((cfg), (dest), MONO_PATCH_INFO_SFLDA, (val))

#define NEW_LDSTRCONST(cfg,dest,image,token) NEW_AOTCONST_TOKEN ((cfg), (dest), MONO_PATCH_INFO_LDSTR, (image), (token), STACK_OBJ, mono_defaults.string_class)

#define NEW_TYPE_FROM_HANDLE_CONST(cfg,dest,image,token) NEW_AOTCONST_TOKEN ((cfg), (dest), MONO_PATCH_INFO_TYPE_FROM_HANDLE, (image), (token), STACK_OBJ, mono_defaults.monotype_class)

#define NEW_LDTOKENCONST(cfg,dest,image,token) NEW_AOTCONST_TOKEN ((cfg), (dest), MONO_PATCH_INFO_LDTOKEN, (image), (token), STACK_PTR, NULL)

#define NEW_DECLSECCONST(cfg,dest,image,entry) do { \
		if (cfg->compile_aot) { \
			NEW_AOTCONST_TOKEN (cfg, dest, MONO_PATCH_INFO_DECLSEC, image, (entry).index, STACK_OBJ, NULL); \
		} else { \
			NEW_PCONST (cfg, args [0], (entry).blob); \
		} \
	} while (0)

#define NEW_DOMAINCONST(cfg,dest) do { \
		if (cfg->opt & MONO_OPT_SHARED) { \
			/* avoid depending on undefined C behavior in sequence points */ \
			MonoInst* __domain_var = mono_get_domainvar (cfg); \
			NEW_TEMPLOAD (cfg, dest, __domain_var->inst_c0); \
		} else { \
			NEW_PCONST (cfg, dest, (cfg)->domain); \
		} \
	} while (0)

#define GET_VARINFO_INST(cfg,num) ((cfg)->varinfo [(num)]->inst)

#define NEW_ARGLOAD(cfg,dest,num) do {	\
                if (arg_array [(num)]->opcode == OP_ICONST) (dest) = arg_array [(num)]; else { \
		(dest) = mono_mempool_alloc0 ((cfg)->mempool, sizeof (MonoInst));	\
		(dest)->ssa_op = MONO_SSA_LOAD;	\
		(dest)->inst_i0 = arg_array [(num)];	\
		(dest)->opcode = mono_type_to_ldind ((dest)->inst_i0->inst_vtype);	\
		type_to_eval_stack_type (param_types [(num)], (dest));	\
		(dest)->klass = (dest)->inst_i0->klass;	\
	}} while (0)

#define NEW_LOCLOAD(cfg,dest,num) do {	\
		(dest) = mono_mempool_alloc0 ((cfg)->mempool, sizeof (MonoInst));	\
		(dest)->ssa_op = MONO_SSA_LOAD;	\
		(dest)->inst_i0 = (cfg)->varinfo [locals_offset + (num)];	\
		(dest)->opcode = mono_type_to_ldind ((dest)->inst_i0->inst_vtype);	\
		type_to_eval_stack_type (header->locals [(num)], (dest));	\
		(dest)->klass = (dest)->inst_i0->klass;	\
	} while (0)

#define NEW_LOCLOADA(cfg,dest,num) do {	\
		(dest) = mono_mempool_alloc0 ((cfg)->mempool, sizeof (MonoInst));	\
		(dest)->ssa_op = MONO_SSA_ADDRESS_TAKEN;	\
		(dest)->inst_i0 = (cfg)->varinfo [locals_offset + (num)];	\
		(dest)->inst_i0->flags |= MONO_INST_INDIRECT;	\
		(dest)->opcode = OP_LDADDR;	\
		(dest)->type = STACK_MP;	\
		(dest)->klass = (dest)->inst_i0->klass;	\
        if (!MONO_TYPE_ISSTRUCT (header->locals [(num)])) \
           (cfg)->disable_ssa = TRUE; \
	} while (0)

#define NEW_RETLOADA(cfg,dest) do {	\
		(dest) = mono_mempool_alloc0 ((cfg)->mempool, sizeof (MonoInst));	\
		(dest)->ssa_op = MONO_SSA_ADDRESS_TAKEN;	\
		(dest)->inst_i0 = (cfg)->ret;	\
		(dest)->inst_i0->flags |= MONO_INST_INDIRECT;	\
		(dest)->opcode = cfg->ret_var_is_local ? OP_LDADDR : CEE_LDIND_I;	\
		(dest)->type = STACK_MP;	\
		(dest)->klass = (dest)->inst_i0->klass;	\
                (cfg)->disable_ssa = TRUE; \
	} while (0)

#define NEW_ARGLOADA(cfg,dest,num) do {	\
                if (arg_array [(num)]->opcode == OP_ICONST) goto inline_failure; \
		(dest) = mono_mempool_alloc0 ((cfg)->mempool, sizeof (MonoInst));	\
		(dest)->ssa_op = MONO_SSA_ADDRESS_TAKEN;	\
		(dest)->inst_i0 = arg_array [(num)];	\
		(dest)->inst_i0->flags |= MONO_INST_INDIRECT;	\
		(dest)->opcode = OP_LDADDR;	\
		(dest)->type = STACK_MP;	\
		(dest)->klass = (dest)->inst_i0->klass;	\
                (cfg)->disable_ssa = TRUE; \
	} while (0)

#define NEW_TEMPLOAD(cfg,dest,num) do {	\
		(dest) = mono_mempool_alloc0 ((cfg)->mempool, sizeof (MonoInst));	\
		(dest)->ssa_op = MONO_SSA_LOAD;	\
		(dest)->inst_i0 = (cfg)->varinfo [(num)];	\
		(dest)->opcode = mono_type_to_ldind ((dest)->inst_i0->inst_vtype);	\
		type_to_eval_stack_type ((dest)->inst_i0->inst_vtype, (dest));	\
		(dest)->klass = (dest)->inst_i0->klass;	\
	} while (0)

#define NEW_TEMPLOADA(cfg,dest,num) do {	\
		(dest) = mono_mempool_alloc0 ((cfg)->mempool, sizeof (MonoInst));	\
		(dest)->ssa_op = MONO_SSA_ADDRESS_TAKEN;	\
		(dest)->inst_i0 = (cfg)->varinfo [(num)];	\
		(dest)->inst_i0->flags |= MONO_INST_INDIRECT;	\
		(dest)->opcode = OP_LDADDR;	\
		(dest)->type = STACK_MP;	\
		(dest)->klass = (dest)->inst_i0->klass;	\
        if (!MONO_TYPE_ISSTRUCT (cfg->varinfo [(num)]->inst_vtype)) \
           (cfg)->disable_ssa = TRUE; \
	} while (0)


#define NEW_INDLOAD(cfg,dest,addr,vtype) do {	\
		(dest) = mono_mempool_alloc0 ((cfg)->mempool, sizeof (MonoInst));	\
		(dest)->inst_left = addr;	\
		(dest)->opcode = mono_type_to_ldind (vtype);	\
		type_to_eval_stack_type (vtype, (dest));	\
		/* FIXME: (dest)->klass = (dest)->inst_i0->klass;*/	\
	} while (0)

#define NEW_INDSTORE(cfg,dest,addr,value,vtype) do {	\
		(dest) = mono_mempool_alloc0 ((cfg)->mempool, sizeof (MonoInst));	\
		(dest)->inst_i0 = addr;	\
		(dest)->opcode = mono_type_to_stind (vtype);	\
		(dest)->inst_i1 = (value);	\
		/* FIXME: (dest)->klass = (dest)->inst_i0->klass;*/	\
	} while (0)

#define NEW_TEMPSTORE(cfg,dest,num,inst) do {	\
		(dest) = mono_mempool_alloc0 ((cfg)->mempool, sizeof (MonoInst));	\
		(dest)->ssa_op = MONO_SSA_STORE;	\
		(dest)->inst_i0 = (cfg)->varinfo [(num)];	\
		(dest)->opcode = mono_type_to_stind ((dest)->inst_i0->inst_vtype);	\
		(dest)->inst_i1 = (inst);	\
		(dest)->klass = (dest)->inst_i0->klass;	\
	} while (0)

#define NEW_LOCSTORE(cfg,dest,num,inst) do {	\
		(dest) = mono_mempool_alloc0 ((cfg)->mempool, sizeof (MonoInst));	\
		(dest)->opcode = mono_type_to_stind (header->locals [(num)]);	\
		(dest)->ssa_op = MONO_SSA_STORE;	\
		(dest)->inst_i0 = (cfg)->varinfo [locals_offset + (num)];	\
		(dest)->inst_i1 = (inst);	\
		(dest)->klass = (dest)->inst_i0->klass;	\
	} while (0)

#define NEW_ARGSTORE(cfg,dest,num,inst) do {	\
                if (arg_array [(num)]->opcode == OP_ICONST) goto inline_failure; \
		(dest) = mono_mempool_alloc0 ((cfg)->mempool, sizeof (MonoInst));	\
		(dest)->opcode = mono_type_to_stind (param_types [(num)]);	\
		(dest)->ssa_op = MONO_SSA_STORE;	\
		(dest)->inst_i0 = arg_array [(num)];	\
		(dest)->inst_i1 = (inst);	\
		(dest)->klass = (dest)->inst_i0->klass;	\
	} while (0)

#define NEW_DUMMY_USE(cfg,dest,load) do { \
		(dest) = mono_mempool_alloc0 ((cfg)->mempool, sizeof (MonoInst));	\
		(dest)->opcode = OP_DUMMY_USE; \
		(dest)->inst_left = (load); \
    } while (0)

#define NEW_DUMMY_STORE(cfg,dest,num) do { \
		(dest) = mono_mempool_alloc0 ((cfg)->mempool, sizeof (MonoInst));	\
		(dest)->inst_i0 = (cfg)->varinfo [(num)];	\
		(dest)->opcode = OP_DUMMY_STORE; \
		(dest)->klass = (dest)->inst_i0->klass;	\
	} while (0)

#define ADD_BINOP(op) do {	\
		MONO_INST_NEW (cfg, ins, (op));	\
		ins->cil_code = ip;	\
		sp -= 2;	\
		ins->inst_i0 = sp [0];	\
		ins->inst_i1 = sp [1];	\
		*sp++ = ins;	\
		type_from_op (ins);	\
		CHECK_TYPE (ins);	\
	} while (0)

#define ADD_UNOP(op) do {	\
		MONO_INST_NEW (cfg, ins, (op));	\
		ins->cil_code = ip;	\
		sp--;	\
		ins->inst_i0 = sp [0];	\
		*sp++ = ins;	\
		type_from_op (ins);	\
		CHECK_TYPE (ins);	\
	} while (0)

#define ADD_BINCOND(next_block) do {	\
		MonoInst *cmp;	\
		sp -= 2;		\
		MONO_INST_NEW(cfg, cmp, OP_COMPARE);	\
		cmp->inst_i0 = sp [0];	\
		cmp->inst_i1 = sp [1];	\
		cmp->cil_code = ins->cil_code;	\
		type_from_op (cmp);	\
		CHECK_TYPE (cmp);	\
		ins->inst_i0 = cmp;	\
		MONO_ADD_INS (bblock, ins);	\
		ins->inst_many_bb = mono_mempool_alloc (cfg->mempool, sizeof(gpointer)*2);	\
		GET_BBLOCK (cfg, tblock, target);		\
		link_bblock (cfg, bblock, tblock);	\
		ins->inst_true_bb = tblock;	\
		CHECK_BBLOCK (target, ip, tblock);	\
		if ((next_block)) {	\
			link_bblock (cfg, bblock, (next_block));	\
			ins->inst_false_bb = (next_block);	\
			start_new_bblock = 1;	\
		} else {	\
			GET_BBLOCK (cfg, tblock, ip);		\
			link_bblock (cfg, bblock, tblock);	\
			ins->inst_false_bb = tblock;	\
			start_new_bblock = 2;	\
		}	\
	} while (0)

/* FIXME: handle float, long ... */
#define ADD_UNCOND(istrue) do {	\
		MonoInst *cmp;	\
		sp--;		\
		MONO_INST_NEW(cfg, cmp, OP_COMPARE);	\
		cmp->inst_i0 = sp [0];	\
                switch (cmp->inst_i0->type) { \
		case STACK_I8: \
			cmp->inst_i1 = zero_int64; break; \
		case STACK_R8: \
			cmp->inst_i1 = zero_r8; break; \
		case STACK_PTR: \
		case STACK_MP: \
			cmp->inst_i1 = zero_ptr; break;	\
		case STACK_OBJ: \
			cmp->inst_i1 = zero_obj; break;	\
		default: \
			cmp->inst_i1 = zero_int32;  \
		}  \
		cmp->cil_code = ins->cil_code;	\
		type_from_op (cmp);	\
		CHECK_TYPE (cmp);	\
		ins->inst_i0 = cmp;	\
		ins->opcode = (istrue)? CEE_BNE_UN: CEE_BEQ;	\
		MONO_ADD_INS (bblock, ins);	\
		ins->inst_many_bb = mono_mempool_alloc (cfg->mempool, sizeof(gpointer)*2);	\
		GET_BBLOCK (cfg, tblock, target);		\
		link_bblock (cfg, bblock, tblock);	\
		ins->inst_true_bb = tblock;	\
		CHECK_BBLOCK (target, ip, tblock);	\
		GET_BBLOCK (cfg, tblock, ip);		\
		link_bblock (cfg, bblock, tblock);	\
		ins->inst_false_bb = tblock;	\
		start_new_bblock = 2;	\
	} while (0)

#define NEW_LDELEMA(cfg,dest,sp,k) do {	\
		(dest) = mono_mempool_alloc0 ((cfg)->mempool, sizeof (MonoInst));	\
		(dest)->opcode = CEE_LDELEMA;	\
		(dest)->inst_left = (sp) [0];	\
		(dest)->inst_right = (sp) [1];	\
		(dest)->type = STACK_MP;	\
		(dest)->klass = (k);	\
		(cfg)->flags |= MONO_CFG_HAS_LDELEMA; \
	} while (0)

#define NEW_GROUP(cfg,dest,el1,el2) do {	\
		(dest) = mono_mempool_alloc0 ((cfg)->mempool, sizeof (MonoInst));	\
		(dest)->opcode = OP_GROUP;	\
		(dest)->inst_left = (el1);	\
		(dest)->inst_right = (el2);	\
	} while (0)

#if 0
static gint
compare_bblock (gconstpointer a, gconstpointer b)
{
	const MonoBasicBlock *b1 = a;
	const MonoBasicBlock *b2 = b;

	return b2->cil_code - b1->cil_code;
}
#endif

/* *
 * link_bblock: Links two basic blocks
 *
 * links two basic blocks in the control flow graph, the 'from'
 * argument is the starting block and the 'to' argument is the block
 * the control flow ends to after 'from'.
 */
static void
link_bblock (MonoCompile *cfg, MonoBasicBlock *from, MonoBasicBlock* to)
{
	MonoBasicBlock **newa;
	int i, found;

#if 0
	if (from->cil_code) {
		if (to->cil_code)
			g_print ("edge from IL%04x to IL_%04x\n", from->cil_code - cfg->cil_code, to->cil_code - cfg->cil_code);
		else
			g_print ("edge from IL%04x to exit\n", from->cil_code - cfg->cil_code);
	} else {
		if (to->cil_code)
			g_print ("edge from entry to IL_%04x\n", to->cil_code - cfg->cil_code);
		else
			g_print ("edge from entry to exit\n");
	}
#endif
	found = FALSE;
	for (i = 0; i < from->out_count; ++i) {
		if (to == from->out_bb [i]) {
			found = TRUE;
			break;
		}
	}
	if (!found) {
		newa = mono_mempool_alloc (cfg->mempool, sizeof (gpointer) * (from->out_count + 1));
		for (i = 0; i < from->out_count; ++i) {
			newa [i] = from->out_bb [i];
		}
		newa [i] = to;
		from->out_count++;
		from->out_bb = newa;
	}

	found = FALSE;
	for (i = 0; i < to->in_count; ++i) {
		if (from == to->in_bb [i]) {
			found = TRUE;
			break;
		}
	}
	if (!found) {
		newa = mono_mempool_alloc (cfg->mempool, sizeof (gpointer) * (to->in_count + 1));
		for (i = 0; i < to->in_count; ++i) {
			newa [i] = to->in_bb [i];
		}
		newa [i] = from;
		to->in_count++;
		to->in_bb = newa;
	}
}

/**
 * mono_unlink_bblock:
 *
 *   Unlink two basic blocks.
 */
void
mono_unlink_bblock (MonoCompile *cfg, MonoBasicBlock *from, MonoBasicBlock* to)
{
	int i, pos;
	gboolean found;

	found = FALSE;
	for (i = 0; i < from->out_count; ++i) {
		if (to == from->out_bb [i]) {
			found = TRUE;
			break;
		}
	}
	if (found) {
		pos = 0;
		for (i = 0; i < from->out_count; ++i) {
			if (from->out_bb [i] != to)
				from->out_bb [pos ++] = from->out_bb [i];
		}
		g_assert (pos == from->out_count - 1);
		from->out_count--;
	}

	found = FALSE;
	for (i = 0; i < to->in_count; ++i) {
		if (from == to->in_bb [i]) {
			found = TRUE;
			break;
		}
	}
	if (found) {
		pos = 0;
		for (i = 0; i < to->in_count; ++i) {
			if (to->in_bb [i] != from)
				to->in_bb [pos ++] = to->in_bb [i];
		}
		g_assert (pos == to->in_count - 1);
		to->in_count--;
	}
}

/**
 * mono_find_block_region:
 *
 *   We mark each basic block with a region ID. We use that to avoid BB
 *   optimizations when blocks are in different regions.
 *
 * Returns:
 *   A region token that encodes where this region is, and information
 *   about the clause owner for this block.
 *
 *   The region encodes the try/catch/filter clause that owns this block
 *   as well as the type.  -1 is a special value that represents a block
 *   that is in none of try/catch/filter.
 */
static int
mono_find_block_region (MonoCompile *cfg, int offset)
{
	MonoMethod *method = cfg->method;
	MonoMethodHeader *header = mono_method_get_header (method);
	MonoExceptionClause *clause;
	int i;

	/* first search for handlers and filters */
	for (i = 0; i < header->num_clauses; ++i) {
		clause = &header->clauses [i];
		if ((clause->flags == MONO_EXCEPTION_CLAUSE_FILTER) && (offset >= clause->data.filter_offset) &&
		    (offset < (clause->handler_offset)))
			return ((i + 1) << 8) | MONO_REGION_FILTER | clause->flags;
			   
		if (MONO_OFFSET_IN_HANDLER (clause, offset)) {
			if (clause->flags == MONO_EXCEPTION_CLAUSE_FINALLY)
				return ((i + 1) << 8) | MONO_REGION_FINALLY | clause->flags;
			else if (clause->flags == MONO_EXCEPTION_CLAUSE_FAULT)
				return ((i + 1) << 8) | MONO_REGION_FAULT | clause->flags;
			else if (clause->flags == MONO_EXCEPTION_CLAUSE_NONE)
				return ((i + 1) << 8) | MONO_REGION_CATCH | clause->flags;
		}
	}

	/* search the try blocks */
	for (i = 0; i < header->num_clauses; ++i) {
		clause = &header->clauses [i];
		if (MONO_OFFSET_IN_CLAUSE (clause, offset))
			return ((i + 1) << 8) | clause->flags;
	}

	return -1;
}

static GList*
mono_find_final_block (MonoCompile *cfg, unsigned char *ip, unsigned char *target, int type)
{
	MonoMethod *method = cfg->method;
	MonoMethodHeader *header = mono_method_get_header (method);
	MonoExceptionClause *clause;
	MonoBasicBlock *handler;
	int i;
	GList *res = NULL;

	for (i = 0; i < header->num_clauses; ++i) {
		clause = &header->clauses [i];
		if (MONO_OFFSET_IN_CLAUSE (clause, (ip - header->code)) && 
		    (!MONO_OFFSET_IN_CLAUSE (clause, (target - header->code)))) {
			if (clause->flags == type) {
				handler = cfg->cil_offset_to_bb [clause->handler_offset];
				g_assert (handler);
				res = g_list_append (res, handler);
			}
		}
	}
	return res;
}

MonoInst *
mono_find_spvar_for_region (MonoCompile *cfg, int region)
{
	return g_hash_table_lookup (cfg->spvars, GINT_TO_POINTER (region));
}

static void
mono_create_spvar_for_region (MonoCompile *cfg, int region)
{
	MonoInst *var;

	var = g_hash_table_lookup (cfg->spvars, GINT_TO_POINTER (region));
	if (var)
		return;

	var = mono_compile_create_var (cfg, &mono_defaults.int_class->byval_arg, OP_LOCAL);
	/* prevent it from being register allocated */
	var->flags |= MONO_INST_INDIRECT;

	g_hash_table_insert (cfg->spvars, GINT_TO_POINTER (region), var);
}

static MonoInst *
mono_find_exvar_for_offset (MonoCompile *cfg, int offset)
{
	return g_hash_table_lookup (cfg->exvars, GINT_TO_POINTER (offset));
}

static MonoInst*
mono_create_exvar_for_offset (MonoCompile *cfg, int offset)
{
	MonoInst *var;

	var = g_hash_table_lookup (cfg->exvars, GINT_TO_POINTER (offset));
	if (var)
		return var;

	var = mono_compile_create_var (cfg, &mono_defaults.object_class->byval_arg, OP_LOCAL);
	/* prevent it from being register allocated */
	var->flags |= MONO_INST_INDIRECT;

	g_hash_table_insert (cfg->exvars, GINT_TO_POINTER (offset), var);

	return var;
}

static void
df_visit (MonoBasicBlock *start, int *dfn, MonoBasicBlock **array)
{
	int i;

	array [*dfn] = start;
	/* g_print ("visit %d at %p (BB%ld)\n", *dfn, start->cil_code, start->block_num); */
	for (i = 0; i < start->out_count; ++i) {
		if (start->out_bb [i]->dfn)
			continue;
		(*dfn)++;
		start->out_bb [i]->dfn = *dfn;
		start->out_bb [i]->df_parent = start;
		array [*dfn] = start->out_bb [i];
		df_visit (start->out_bb [i], dfn, array);
	}
}

static MonoBasicBlock*
find_previous (MonoBasicBlock **bblocks, guint32 n_bblocks, MonoBasicBlock *start, const guchar *code)
{
	MonoBasicBlock *best = start;
	int i;

	for (i = 0; i < n_bblocks; ++i) {
		if (bblocks [i]) {
			MonoBasicBlock *bb = bblocks [i];

			if (bb->cil_code && bb->cil_code < code && bb->cil_code > best->cil_code)
				best = bb;
		}
	}

	return best;
}

static void
split_bblock (MonoCompile *cfg, MonoBasicBlock *first, MonoBasicBlock *second) {
	int i, j;
	MonoInst *inst;
	MonoBasicBlock *bb;

	if (second->code)
		return;
	
	/* 
	 * FIXME: take into account all the details:
	 * second may have been the target of more than one bblock
	 */
	second->out_count = first->out_count;
	second->out_bb = first->out_bb;

	for (i = 0; i < first->out_count; ++i) {
		bb = first->out_bb [i];
		for (j = 0; j < bb->in_count; ++j) {
			if (bb->in_bb [j] == first)
				bb->in_bb [j] = second;
		}
	}

	first->out_count = 0;
	first->out_bb = NULL;
	link_bblock (cfg, first, second);

	second->last_ins = first->last_ins;

	/*g_print ("start search at %p for %p\n", first->cil_code, second->cil_code);*/
	for (inst = first->code; inst && inst->next; inst = inst->next) {
		/*char *code = mono_disasm_code_one (NULL, cfg->method, inst->next->cil_code, NULL);
		g_print ("found %p: %s", inst->next->cil_code, code);
		g_free (code);*/
		if (inst->cil_code < second->cil_code && inst->next->cil_code >= second->cil_code) {
			second->code = inst->next;
			inst->next = NULL;
			first->last_ins = inst;
			second->next_bb = first->next_bb;
			first->next_bb = second;
			return;
		}
	}
	if (!second->code) {
		g_warning ("bblock split failed in %s::%s\n", cfg->method->klass->name, cfg->method->name);
		//G_BREAKPOINT ();
	}
}

static guint32
reverse_branch_op (guint32 opcode)
{
	static const int reverse_map [] = {
		CEE_BNE_UN, CEE_BLT, CEE_BLE, CEE_BGT, CEE_BGE,
		CEE_BEQ, CEE_BLT_UN, CEE_BLE_UN, CEE_BGT_UN, CEE_BGE_UN
	};
	static const int reverse_fmap [] = {
		OP_FBNE_UN, OP_FBLT, OP_FBLE, OP_FBGT, OP_FBGE,
		OP_FBEQ, OP_FBLT_UN, OP_FBLE_UN, OP_FBGT_UN, OP_FBGE_UN
	};
	static const int reverse_lmap [] = {
		OP_LBNE_UN, OP_LBLT, OP_LBLE, OP_LBGT, OP_LBGE,
		OP_LBEQ, OP_LBLT_UN, OP_LBLE_UN, OP_LBGT_UN, OP_LBGE_UN
	};
	static const int reverse_imap [] = {
		OP_IBNE_UN, OP_IBLT, OP_IBLE, OP_IBGT, OP_IBGE,
		OP_IBEQ, OP_IBLT_UN, OP_IBLE_UN, OP_IBGT_UN, OP_IBGE_UN
	};
				
	if (opcode >= CEE_BEQ && opcode <= CEE_BLT_UN) {
		opcode = reverse_map [opcode - CEE_BEQ];
	} else if (opcode >= OP_FBEQ && opcode <= OP_FBLT_UN) {
		opcode = reverse_fmap [opcode - OP_FBEQ];
	} else if (opcode >= OP_LBEQ && opcode <= OP_LBLT_UN) {
		opcode = reverse_lmap [opcode - OP_LBEQ];
	} else if (opcode >= OP_IBEQ && opcode <= OP_IBLT_UN) {
		opcode = reverse_imap [opcode - OP_IBEQ];
	} else
		g_assert_not_reached ();

	return opcode;
}

guint
mono_type_to_store_membase (MonoType *type)
{
	if (type->byref)
		return OP_STORE_MEMBASE_REG;

handle_enum:
	switch (type->type) {
	case MONO_TYPE_I1:
	case MONO_TYPE_U1:
	case MONO_TYPE_BOOLEAN:
		return OP_STOREI1_MEMBASE_REG;
	case MONO_TYPE_I2:
	case MONO_TYPE_U2:
	case MONO_TYPE_CHAR:
		return OP_STOREI2_MEMBASE_REG;
	case MONO_TYPE_I4:
	case MONO_TYPE_U4:
		return OP_STOREI4_MEMBASE_REG;
	case MONO_TYPE_I:
	case MONO_TYPE_U:
	case MONO_TYPE_PTR:
	case MONO_TYPE_FNPTR:
		return OP_STORE_MEMBASE_REG;
	case MONO_TYPE_CLASS:
	case MONO_TYPE_STRING:
	case MONO_TYPE_OBJECT:
	case MONO_TYPE_SZARRAY:
	case MONO_TYPE_ARRAY:    
		return OP_STORE_MEMBASE_REG;
	case MONO_TYPE_I8:
	case MONO_TYPE_U8:
		return OP_STOREI8_MEMBASE_REG;
	case MONO_TYPE_R4:
		return OP_STORER4_MEMBASE_REG;
	case MONO_TYPE_R8:
		return OP_STORER8_MEMBASE_REG;
	case MONO_TYPE_VALUETYPE:
		if (type->data.klass->enumtype) {
			type = type->data.klass->enum_basetype;
			goto handle_enum;
		}
		return OP_STOREV_MEMBASE;
	case MONO_TYPE_TYPEDBYREF:
		return OP_STOREV_MEMBASE;
	case MONO_TYPE_GENERICINST:
		type = &type->data.generic_class->container_class->byval_arg;
		goto handle_enum;
	default:
		g_error ("unknown type 0x%02x in type_to_store_membase", type->type);
	}
	return -1;
}

guint
mono_type_to_load_membase (MonoType *type)
{
	if (type->byref)
		return OP_LOAD_MEMBASE;

	switch (mono_type_get_underlying_type (type)->type) {
	case MONO_TYPE_I1:
		return OP_LOADI1_MEMBASE;
	case MONO_TYPE_U1:
	case MONO_TYPE_BOOLEAN:
		return OP_LOADU1_MEMBASE;
	case MONO_TYPE_I2:
		return OP_LOADI2_MEMBASE;
	case MONO_TYPE_U2:
	case MONO_TYPE_CHAR:
		return OP_LOADU2_MEMBASE;
	case MONO_TYPE_I4:
		return OP_LOADI4_MEMBASE;
	case MONO_TYPE_U4:
		return OP_LOADU4_MEMBASE;
	case MONO_TYPE_I:
	case MONO_TYPE_U:
	case MONO_TYPE_PTR:
	case MONO_TYPE_FNPTR:
		return OP_LOAD_MEMBASE;
	case MONO_TYPE_CLASS:
	case MONO_TYPE_STRING:
	case MONO_TYPE_OBJECT:
	case MONO_TYPE_SZARRAY:
	case MONO_TYPE_ARRAY:    
		return OP_LOAD_MEMBASE;
	case MONO_TYPE_I8:
	case MONO_TYPE_U8:
		return OP_LOADI8_MEMBASE;
	case MONO_TYPE_R4:
		return OP_LOADR4_MEMBASE;
	case MONO_TYPE_R8:
		return OP_LOADR8_MEMBASE;
	case MONO_TYPE_VALUETYPE:
	case MONO_TYPE_TYPEDBYREF:
		return OP_LOADV_MEMBASE;
	case MONO_TYPE_GENERICINST:
		if (mono_type_generic_inst_is_valuetype (type))
			return OP_LOADV_MEMBASE;
		else
			return OP_LOAD_MEMBASE;
		break;
	default:
		g_error ("unknown type 0x%02x in type_to_load_membase", type->type);
	}
	return -1;
}

#ifdef MONO_ARCH_SOFT_FLOAT
static int
condbr_to_fp_br (int opcode)
{
	switch (opcode) {
	case CEE_BEQ: return OP_FBEQ;
	case CEE_BGE: return OP_FBGE;
	case CEE_BGT: return OP_FBGT;
	case CEE_BLE: return OP_FBLE;
	case CEE_BLT: return OP_FBLT;
	case CEE_BNE_UN: return OP_FBNE_UN;
	case CEE_BGE_UN: return OP_FBGE_UN;
	case CEE_BGT_UN: return OP_FBGT_UN;
	case CEE_BLE_UN: return OP_FBLE_UN;
	case CEE_BLT_UN: return OP_FBLT_UN;
	}
	g_assert_not_reached ();
	return 0;
}
#endif

/*
 * Returns the type used in the eval stack when @type is loaded.
 * FIXME: return a MonoType/MonoClass for the byref and VALUETYPE cases.
 */
static void
type_to_eval_stack_type (MonoType *type, MonoInst *inst)
{
	MonoClass *klass;

	inst->klass = klass = mono_class_from_mono_type (type);
	if (type->byref) {
		inst->type = STACK_MP;
		return;
	}

handle_enum:
	switch (type->type) {
	case MONO_TYPE_VOID:
		inst->type = STACK_INV;
		return;
	case MONO_TYPE_I1:
	case MONO_TYPE_U1:
	case MONO_TYPE_BOOLEAN:
	case MONO_TYPE_I2:
	case MONO_TYPE_U2:
	case MONO_TYPE_CHAR:
	case MONO_TYPE_I4:
	case MONO_TYPE_U4:
		inst->type = STACK_I4;
		return;
	case MONO_TYPE_I:
	case MONO_TYPE_U:
	case MONO_TYPE_PTR:
	case MONO_TYPE_FNPTR:
		inst->type = STACK_PTR;
		return;
	case MONO_TYPE_CLASS:
	case MONO_TYPE_STRING:
	case MONO_TYPE_OBJECT:
	case MONO_TYPE_SZARRAY:
	case MONO_TYPE_ARRAY:    
		inst->type = STACK_OBJ;
		return;
	case MONO_TYPE_I8:
	case MONO_TYPE_U8:
		inst->type = STACK_I8;
		return;
	case MONO_TYPE_R4:
	case MONO_TYPE_R8:
		inst->type = STACK_R8;
		return;
	case MONO_TYPE_VALUETYPE:
		if (type->data.klass->enumtype) {
			type = type->data.klass->enum_basetype;
			goto handle_enum;
		} else {
			inst->klass = klass;
			inst->type = STACK_VTYPE;
			return;
		}
	case MONO_TYPE_TYPEDBYREF:
		inst->klass = mono_defaults.typed_reference_class;
		inst->type = STACK_VTYPE;
		return;
	case MONO_TYPE_GENERICINST:
		type = &type->data.generic_class->container_class->byval_arg;
		goto handle_enum;
	default:
		g_error ("unknown type 0x%02x in eval stack type", type->type);
	}
}

/*
 * The following tables are used to quickly validate the IL code in type_from_op ().
 */
static const char
bin_num_table [STACK_MAX] [STACK_MAX] = {
	{STACK_INV, STACK_INV, STACK_INV, STACK_INV, STACK_INV, STACK_INV, STACK_INV, STACK_INV},
	{STACK_INV, STACK_I4,  STACK_INV, STACK_PTR, STACK_INV, STACK_MP,  STACK_INV, STACK_INV},
	{STACK_INV, STACK_INV, STACK_I8,  STACK_INV, STACK_INV, STACK_INV, STACK_INV, STACK_INV},
	{STACK_INV, STACK_PTR, STACK_INV, STACK_PTR, STACK_INV, STACK_MP,  STACK_INV, STACK_INV},
	{STACK_INV, STACK_INV, STACK_INV, STACK_INV, STACK_R8,  STACK_INV, STACK_INV, STACK_INV},
	{STACK_INV, STACK_MP,  STACK_INV, STACK_MP,  STACK_INV, STACK_PTR, STACK_INV, STACK_INV},
	{STACK_INV, STACK_INV, STACK_INV, STACK_INV, STACK_INV, STACK_INV, STACK_INV, STACK_INV},
	{STACK_INV, STACK_INV, STACK_INV, STACK_INV, STACK_INV, STACK_INV, STACK_INV, STACK_INV}
};

static const char 
neg_table [] = {
	STACK_INV, STACK_I4, STACK_I8, STACK_PTR, STACK_R8, STACK_INV, STACK_INV, STACK_INV
};

/* reduce the size of this table */
static const char
bin_int_table [STACK_MAX] [STACK_MAX] = {
	{STACK_INV, STACK_INV, STACK_INV, STACK_INV, STACK_INV, STACK_INV, STACK_INV, STACK_INV},
	{STACK_INV, STACK_I4,  STACK_INV, STACK_PTR, STACK_INV, STACK_INV, STACK_INV, STACK_INV},
	{STACK_INV, STACK_INV, STACK_I8,  STACK_INV, STACK_INV, STACK_INV, STACK_INV, STACK_INV},
	{STACK_INV, STACK_PTR, STACK_INV, STACK_PTR, STACK_INV, STACK_INV, STACK_INV, STACK_INV},
	{STACK_INV, STACK_INV, STACK_INV, STACK_INV, STACK_INV, STACK_INV, STACK_INV, STACK_INV},
	{STACK_INV, STACK_INV, STACK_INV, STACK_INV, STACK_INV, STACK_INV, STACK_INV, STACK_INV},
	{STACK_INV, STACK_INV, STACK_INV, STACK_INV, STACK_INV, STACK_INV, STACK_INV, STACK_INV},
	{STACK_INV, STACK_INV, STACK_INV, STACK_INV, STACK_INV, STACK_INV, STACK_INV, STACK_INV}
};

static const char
bin_comp_table [STACK_MAX] [STACK_MAX] = {
/*	Inv i  L  p  F  &  O  vt */
	{0},
	{0, 1, 0, 1, 0, 0, 0, 0}, /* i, int32 */
	{0, 0, 1, 0, 0, 0, 0, 0}, /* L, int64 */
	{0, 1, 0, 1, 0, 2, 4, 0}, /* p, ptr */
	{0, 0, 0, 0, 1, 0, 0, 0}, /* F, R8 */
	{0, 0, 0, 2, 0, 1, 0, 0}, /* &, managed pointer */
	{0, 0, 0, 4, 0, 0, 3, 0}, /* O, reference */
	{0, 0, 0, 0, 0, 0, 0, 0}, /* vt value type */
};

/* reduce the size of this table */
static const char
shift_table [STACK_MAX] [STACK_MAX] = {
	{STACK_INV, STACK_INV, STACK_INV, STACK_INV, STACK_INV, STACK_INV, STACK_INV, STACK_INV},
	{STACK_INV, STACK_I4,  STACK_INV, STACK_I4,  STACK_INV, STACK_INV, STACK_INV, STACK_INV},
	{STACK_INV, STACK_I8,  STACK_INV, STACK_I8,  STACK_INV, STACK_INV, STACK_INV, STACK_INV},
	{STACK_INV, STACK_PTR, STACK_INV, STACK_PTR, STACK_INV, STACK_INV, STACK_INV, STACK_INV},
	{STACK_INV, STACK_INV, STACK_INV, STACK_INV, STACK_INV, STACK_INV, STACK_INV, STACK_INV},
	{STACK_INV, STACK_INV, STACK_INV, STACK_INV, STACK_INV, STACK_INV, STACK_INV, STACK_INV},
	{STACK_INV, STACK_INV, STACK_INV, STACK_INV, STACK_INV, STACK_INV, STACK_INV, STACK_INV},
	{STACK_INV, STACK_INV, STACK_INV, STACK_INV, STACK_INV, STACK_INV, STACK_INV, STACK_INV}
};

/*
 * Tables to map from the non-specific opcode to the matching
 * type-specific opcode.
 */
/* handles from CEE_ADD to CEE_SHR_UN (CEE_REM_UN for floats) */
static const guint16
binops_op_map [STACK_MAX] = {
	0, 0, OP_LADD-CEE_ADD, OP_PADD-CEE_ADD, OP_FADD-CEE_ADD, OP_PADD-CEE_ADD
};

/* handles from CEE_NEG to CEE_CONV_U8 */
static const guint16
unops_op_map [STACK_MAX] = {
	0, 0, OP_LNEG-CEE_NEG, OP_PNEG-CEE_NEG, OP_FNEG-CEE_NEG, OP_PNEG-CEE_NEG
};

/* handles from CEE_CONV_U2 to CEE_SUB_OVF_UN */
static const guint16
ovfops_op_map [STACK_MAX] = {
	0, 0, OP_LCONV_TO_U2-CEE_CONV_U2, OP_PCONV_TO_U2-CEE_CONV_U2, OP_FCONV_TO_U2-CEE_CONV_U2, OP_PCONV_TO_U2-CEE_CONV_U2, OP_PCONV_TO_U2-CEE_CONV_U2
};

/* handles from CEE_CONV_OVF_I1_UN to CEE_CONV_OVF_U_UN */
static const guint16
ovf2ops_op_map [STACK_MAX] = {
	0, 0, OP_LCONV_TO_OVF_I1_UN-CEE_CONV_OVF_I1_UN, OP_PCONV_TO_OVF_I1_UN-CEE_CONV_OVF_I1_UN, OP_FCONV_TO_OVF_I1_UN-CEE_CONV_OVF_I1_UN, OP_PCONV_TO_OVF_I1_UN-CEE_CONV_OVF_I1_UN
};

/* handles from CEE_CONV_OVF_I1 to CEE_CONV_OVF_U8 */
static const guint16
ovf3ops_op_map [STACK_MAX] = {
	0, 0, OP_LCONV_TO_OVF_I1-CEE_CONV_OVF_I1, OP_PCONV_TO_OVF_I1-CEE_CONV_OVF_I1, OP_FCONV_TO_OVF_I1-CEE_CONV_OVF_I1, OP_PCONV_TO_OVF_I1-CEE_CONV_OVF_I1
};

/* handles from CEE_CEQ to CEE_CLT_UN */
static const guint16
ceqops_op_map [STACK_MAX] = {
	0, 0, OP_LCEQ-OP_CEQ, OP_PCEQ-OP_CEQ, OP_FCEQ-OP_CEQ, OP_LCEQ-OP_CEQ
};

/*
 * Sets ins->type (the type on the eval stack) according to the
 * type of the opcode and the arguments to it.
 * Invalid IL code is marked by setting ins->type to the invalid value STACK_INV.
 *
 * FIXME: this function sets ins->type unconditionally in some cases, but
 * it should set it to invalid for some types (a conv.x on an object)
 */
static void
type_from_op (MonoInst *ins) {
	switch (ins->opcode) {
	/* binops */
	case CEE_ADD:
	case CEE_SUB:
	case CEE_MUL:
	case CEE_DIV:
	case CEE_REM:
		/* FIXME: check unverifiable args for STACK_MP */
		ins->type = bin_num_table [ins->inst_i0->type] [ins->inst_i1->type];
		ins->opcode += binops_op_map [ins->type];
		return;
	case CEE_DIV_UN:
	case CEE_REM_UN:
	case CEE_AND:
	case CEE_OR:
	case CEE_XOR:
		ins->type = bin_int_table [ins->inst_i0->type] [ins->inst_i1->type];
		ins->opcode += binops_op_map [ins->type];
		return;
	case CEE_SHL:
	case CEE_SHR:
	case CEE_SHR_UN:
		ins->type = shift_table [ins->inst_i0->type] [ins->inst_i1->type];
		ins->opcode += binops_op_map [ins->type];
		return;
	case OP_COMPARE:
	case OP_LCOMPARE:
		/* FIXME: handle some specifics with ins->next->type */
		ins->type = bin_comp_table [ins->inst_i0->type] [ins->inst_i1->type] ? STACK_I4: STACK_INV;
		if ((ins->inst_i0->type == STACK_I8) || ((sizeof (gpointer) == 8) && ((ins->inst_i0->type == STACK_PTR) || (ins->inst_i0->type == STACK_OBJ) || (ins->inst_i0->type == STACK_MP))))
			ins->opcode = OP_LCOMPARE;
		return;
	case OP_CEQ:
		ins->type = bin_comp_table [ins->inst_i0->type] [ins->inst_i1->type] ? STACK_I4: STACK_INV;
		ins->opcode += ceqops_op_map [ins->inst_i0->type];
		return;
		
	case OP_CGT:
	case OP_CGT_UN:
	case OP_CLT:
	case OP_CLT_UN:
		ins->type = (bin_comp_table [ins->inst_i0->type] [ins->inst_i1->type] & 1) ? STACK_I4: STACK_INV;
		ins->opcode += ceqops_op_map [ins->inst_i0->type];
		return;
	/* unops */
	case CEE_NEG:
		ins->type = neg_table [ins->inst_i0->type];
		ins->opcode += unops_op_map [ins->type];
		return;
	case CEE_NOT:
		if (ins->inst_i0->type >= STACK_I4 && ins->inst_i0->type <= STACK_PTR)
			ins->type = ins->inst_i0->type;
		else
			ins->type = STACK_INV;
		ins->opcode += unops_op_map [ins->type];
		return;
	case CEE_CONV_I1:
	case CEE_CONV_I2:
	case CEE_CONV_I4:
	case CEE_CONV_U4:
		ins->type = STACK_I4;
		ins->opcode += unops_op_map [ins->inst_i0->type];
		return;
	case CEE_CONV_R_UN:
		ins->type = STACK_R8;
		switch (ins->inst_i0->type) {
		case STACK_I4:
		case STACK_PTR:
			break;
		case STACK_I8:
			ins->opcode = OP_LCONV_TO_R_UN; 
			break;
		}
		return;
	case CEE_CONV_OVF_I1:
	case CEE_CONV_OVF_U1:
	case CEE_CONV_OVF_I2:
	case CEE_CONV_OVF_U2:
	case CEE_CONV_OVF_I4:
	case CEE_CONV_OVF_U4:
		ins->type = STACK_I4;
		ins->opcode += ovf3ops_op_map [ins->inst_i0->type];
		return;
	case CEE_CONV_OVF_I_UN:
	case CEE_CONV_OVF_U_UN:
		ins->type = STACK_PTR;
		ins->opcode += ovf2ops_op_map [ins->inst_i0->type];
		return;
	case CEE_CONV_OVF_I1_UN:
	case CEE_CONV_OVF_I2_UN:
	case CEE_CONV_OVF_I4_UN:
	case CEE_CONV_OVF_U1_UN:
	case CEE_CONV_OVF_U2_UN:
	case CEE_CONV_OVF_U4_UN:
		ins->type = STACK_I4;
		ins->opcode += ovf2ops_op_map [ins->inst_i0->type];
		return;
	case CEE_CONV_U:
		ins->type = STACK_PTR;
		switch (ins->inst_i0->type) {
		case STACK_I4:
			break;
		case STACK_PTR:
		case STACK_MP:
#if SIZEOF_VOID_P == 8
			ins->opcode = OP_LCONV_TO_U;
#endif
			break;
		case STACK_I8:
			ins->opcode = OP_LCONV_TO_U;
			break;
		case STACK_R8:
			ins->opcode = OP_FCONV_TO_U;
			break;
		}
		return;
	case CEE_CONV_I8:
	case CEE_CONV_U8:
		ins->type = STACK_I8;
		ins->opcode += unops_op_map [ins->inst_i0->type];
		return;
	case CEE_CONV_OVF_I8:
	case CEE_CONV_OVF_U8:
		ins->type = STACK_I8;
		ins->opcode += ovf3ops_op_map [ins->inst_i0->type];
		return;
	case CEE_CONV_OVF_U8_UN:
	case CEE_CONV_OVF_I8_UN:
		ins->type = STACK_I8;
		ins->opcode += ovf2ops_op_map [ins->inst_i0->type];
		return;
	case CEE_CONV_R4:
	case CEE_CONV_R8:
		ins->type = STACK_R8;
		ins->opcode += unops_op_map [ins->inst_i0->type];
		return;
	case OP_CKFINITE:
		ins->type = STACK_R8;		
		return;
	case CEE_CONV_U2:
	case CEE_CONV_U1:
		ins->type = STACK_I4;
		ins->opcode += ovfops_op_map [ins->inst_i0->type];
		break;
	case CEE_CONV_I:
	case CEE_CONV_OVF_I:
	case CEE_CONV_OVF_U:
		ins->type = STACK_PTR;
		ins->opcode += ovfops_op_map [ins->inst_i0->type];
		return;
	case CEE_ADD_OVF:
	case CEE_ADD_OVF_UN:
	case CEE_MUL_OVF:
	case CEE_MUL_OVF_UN:
	case CEE_SUB_OVF:
	case CEE_SUB_OVF_UN:
		ins->type = bin_num_table [ins->inst_i0->type] [ins->inst_i1->type];
		ins->opcode += ovfops_op_map [ins->inst_i0->type];
		return;
	default:
		g_error ("opcode 0x%04x not handled in type from op", ins->opcode);
		break;
	}
}

static const char 
ldind_type [] = {
	STACK_I4, STACK_I4, STACK_I4, STACK_I4, STACK_I4, STACK_I4, STACK_I8, STACK_PTR, STACK_R8, STACK_R8, STACK_OBJ
};

/* map ldelem.x to the matching ldind.x opcode */
static const guchar
ldelem_to_ldind [] = {
	CEE_LDIND_I1,
	CEE_LDIND_U1,
	CEE_LDIND_I2,
	CEE_LDIND_U2,
	CEE_LDIND_I4,
	CEE_LDIND_U4,
	CEE_LDIND_I8,
	CEE_LDIND_I,
	CEE_LDIND_R4,
	CEE_LDIND_R8,
	CEE_LDIND_REF
};

/* map stelem.x to the matching stind.x opcode */
static const guchar
stelem_to_stind [] = {
	CEE_STIND_I,
	CEE_STIND_I1,
	CEE_STIND_I2,
	CEE_STIND_I4,
	CEE_STIND_I8,
	CEE_STIND_R4,
	CEE_STIND_R8,
	CEE_STIND_REF
};

#if 0

static const char
param_table [STACK_MAX] [STACK_MAX] = {
	{0},
};

static int
check_values_to_signature (MonoInst *args, MonoType *this, MonoMethodSignature *sig) {
	int i;

	if (sig->hasthis) {
		switch (args->type) {
		case STACK_I4:
		case STACK_I8:
		case STACK_R8:
		case STACK_VTYPE:
		case STACK_INV:
			return 0;
		}
		args++;
	}
	for (i = 0; i < sig->param_count; ++i) {
		switch (args [i].type) {
		case STACK_INV:
			return 0;
		case STACK_MP:
			if (!sig->params [i]->byref)
				return 0;
			continue;
		case STACK_OBJ:
			if (sig->params [i]->byref)
				return 0;
			switch (sig->params [i]->type) {
			case MONO_TYPE_CLASS:
			case MONO_TYPE_STRING:
			case MONO_TYPE_OBJECT:
			case MONO_TYPE_SZARRAY:
			case MONO_TYPE_ARRAY:
				break;
			default:
				return 0;
			}
			continue;
		case STACK_R8:
			if (sig->params [i]->byref)
				return 0;
			if (sig->params [i]->type != MONO_TYPE_R4 && sig->params [i]->type != MONO_TYPE_R8)
				return 0;
			continue;
		case STACK_PTR:
		case STACK_I4:
		case STACK_I8:
		case STACK_VTYPE:
			break;
		}
		/*if (!param_table [args [i].type] [sig->params [i]->type])
			return 0;*/
	}
	return 1;
}
#endif

/*
 * When we need a pointer to the current domain many times in a method, we
 * call mono_domain_get() once and we store the result in a local variable.
 * This function returns the variable that represents the MonoDomain*.
 */
inline static MonoInst *
mono_get_domainvar (MonoCompile *cfg)
{
	if (!cfg->domainvar)
		cfg->domainvar = mono_compile_create_var (cfg, &mono_defaults.int_class->byval_arg, OP_LOCAL);
	return cfg->domainvar;
}

/*
 * The got_var contains the address of the Global Offset Table when AOT 
 * compiling.
 */
inline static MonoInst *
mono_get_got_var (MonoCompile *cfg)
{
#ifdef MONO_ARCH_NEED_GOT_VAR
	if (!cfg->compile_aot)
		return NULL;
	if (!cfg->got_var) {
		cfg->got_var = mono_compile_create_var (cfg, &mono_defaults.int_class->byval_arg, OP_LOCAL);
	}
	return cfg->got_var;
#else
	return NULL;
#endif
}

static void
set_vreg_to_inst (MonoCompile *cfg, int vreg, MonoInst *inst)
{
	if (vreg >= cfg->vreg_to_inst_len) {
		MonoInst **tmp = cfg->vreg_to_inst;
		int size = cfg->vreg_to_inst_len;

		while (vreg >= cfg->vreg_to_inst_len)
			cfg->vreg_to_inst_len = cfg->vreg_to_inst_len ? cfg->vreg_to_inst_len * 2 : 32;
		cfg->vreg_to_inst = mono_mempool_alloc0 (cfg->mempool, sizeof (MonoInst*) * cfg->vreg_to_inst_len);
		if (size)
			memcpy (cfg->vreg_to_inst, tmp, size * sizeof (MonoInst*));
	}
	cfg->vreg_to_inst [vreg] = inst;
}

MonoInst*
mono_compile_create_var_for_vreg (MonoCompile *cfg, MonoType *type, int opcode, int vreg)
{
	MonoInst *inst;
	int num = cfg->num_varinfo;

	if ((num + 1) >= cfg->varinfo_count) {
		int orig_count = cfg->varinfo_count;
		cfg->varinfo_count = cfg->varinfo_count ? (cfg->varinfo_count * 2) : 64;
		cfg->varinfo = (MonoInst **)g_realloc (cfg->varinfo, sizeof (MonoInst*) * cfg->varinfo_count);
		cfg->vars = (MonoMethodVar *)g_realloc (cfg->vars, sizeof (MonoMethodVar) * cfg->varinfo_count);
		memset (&cfg->vars [orig_count], 0, (cfg->varinfo_count - orig_count) * sizeof (MonoMethodVar));
	}

	/*g_print ("created temp %d of type 0x%x\n", num, type->type);*/
	mono_jit_stats.allocate_var++;

	MONO_INST_NEW (cfg, inst, opcode);
	inst->inst_c0 = num;
	inst->inst_vtype = type;
	inst->klass = mono_class_from_mono_type (type);
	type_to_eval_stack_type (type, inst);
	/* if set to 1 the variable is native */
	inst->backend.is_pinvoke = 0;
	inst->dreg = vreg;

	cfg->varinfo [num] = inst;

	MONO_INIT_VARINFO (&cfg->vars [num], num);

	if (vreg != -1)
		set_vreg_to_inst (cfg, vreg, inst);

#if SIZEOF_VOID_P == 4
	if (((type->type == MONO_TYPE_I8) || (type->type == MONO_TYPE_U8)) && !type->byref) {
		MonoInst *tree;

		/* 
		 * These two cannot be allocated using create_var_for_vreg since that would
		 * put it into the cfg->varinfo array, confusing many parts of the JIT.
		 */

		/* 
		 * Set flags to VOLATILE so SSA skips it.
		 */

		if (cfg->verbose_level >= 4) {
			printf ("  Create LVAR R%d (R%d, R%d)\n", inst->dreg, inst->dreg + 1, inst->dreg + 2);
		}

		/* Allocate a dummy MonoInst for the first vreg */
		MONO_INST_NEW (cfg, tree, OP_LOCAL);
		tree->dreg = inst->dreg + 1;
		tree->flags = MONO_INST_VOLATILE;
		tree->inst_c0 = num;
		tree->type = STACK_I4;
		tree->inst_vtype = &mono_defaults.int32_class->byval_arg;
		tree->klass = mono_class_from_mono_type (tree->inst_vtype);

		set_vreg_to_inst (cfg, inst->dreg + 1, tree);

		/* Allocate a dummy MonoInst for the second vreg */
		MONO_INST_NEW (cfg, tree, OP_LOCAL);
		tree->dreg = inst->dreg + 2;
		tree->flags = MONO_INST_VOLATILE;
		tree->inst_c0 = num;
		tree->type = STACK_I4;
		tree->inst_vtype = &mono_defaults.int32_class->byval_arg;
		tree->klass = mono_class_from_mono_type (tree->inst_vtype);

		set_vreg_to_inst (cfg, inst->dreg + 2, tree);
	}
#endif

	cfg->num_varinfo++;
	if (cfg->verbose_level > 2)
		g_print ("created temp %d of type %s\n", num, mono_type_get_name (type));
	return inst;
}

MonoInst*
mono_compile_create_var (MonoCompile *cfg, MonoType *type, int opcode)
{
	int dreg;

	if (((type->type == MONO_TYPE_I8) || (type->type == MONO_TYPE_U8)) && !type->byref)
		dreg = mono_alloc_dreg (cfg, STACK_I8);
	else
		/* All the others are unified */
		dreg = mono_alloc_preg (cfg);

	return mono_compile_create_var_for_vreg (cfg, type, opcode, dreg);
}

/*
 * Transform a MonoInst into a load from the variable of index var_index.
 */
void
mono_compile_make_var_load (MonoCompile *cfg, MonoInst *dest, gssize var_index) {
	memset (dest, 0, sizeof (MonoInst));
	dest->ssa_op = MONO_SSA_LOAD;
	dest->inst_i0 = cfg->varinfo [var_index];
	dest->opcode = mono_type_to_ldind (dest->inst_i0->inst_vtype);
	type_to_eval_stack_type (dest->inst_i0->inst_vtype, dest);
	dest->klass = dest->inst_i0->klass;
}

/*
 * Create a MonoInst that is a load from the variable of index var_index.
 */
MonoInst*
mono_compile_create_var_load (MonoCompile *cfg, gssize var_index) {
	MonoInst *dest;
	NEW_TEMPLOAD (cfg,dest,var_index);
	return dest;
}

/*
 * Create a MonoInst that is a store of the given value into the variable of index var_index.
 */
MonoInst*
mono_compile_create_var_store (MonoCompile *cfg, gssize var_index, MonoInst *value) {
	MonoInst *dest;
	NEW_TEMPSTORE (cfg, dest, var_index, value);
	return dest;
}

static MonoType*
type_from_stack_type (MonoInst *ins) {
	switch (ins->type) {
	case STACK_I4: return &mono_defaults.int32_class->byval_arg;
	case STACK_I8: return &mono_defaults.int64_class->byval_arg;
	case STACK_PTR: return &mono_defaults.int_class->byval_arg;
	case STACK_R8: return &mono_defaults.double_class->byval_arg;
	case STACK_MP:
		/* 
		 * this if used to be commented without any specific reason, but
		 * it breaks #80235 when commented
		 */
		if (ins->klass)
			return &ins->klass->this_arg;
		else
			return &mono_defaults.object_class->this_arg;
	case STACK_OBJ:
		/* ins->klass may not be set for ldnull.
		 * Also, if we have a boxed valuetype, we want an object lass,
		 * not the valuetype class
		 */
		if (ins->klass && !ins->klass->valuetype)
			return &ins->klass->byval_arg;
		return &mono_defaults.object_class->byval_arg;
	case STACK_VTYPE: return &ins->klass->byval_arg;
	default:
		g_error ("stack type %d to montype not handled\n", ins->type);
	}
	return NULL;
}

MonoType*
mono_type_from_stack_type (MonoInst *ins) {
	return type_from_stack_type (ins);
}

static MonoClass*
array_access_to_klass (int opcode, MonoInst *array_obj)
{
	switch (opcode) {
	case CEE_LDELEM_U1:
		return mono_defaults.byte_class;
	case CEE_LDELEM_U2:
		return mono_defaults.uint16_class;
	case CEE_LDELEM_I:
	case CEE_STELEM_I:
		return mono_defaults.int_class;
	case CEE_LDELEM_I1:
	case CEE_STELEM_I1:
		return mono_defaults.sbyte_class;
	case CEE_LDELEM_I2:
	case CEE_STELEM_I2:
		return mono_defaults.int16_class;
	case CEE_LDELEM_I4:
	case CEE_STELEM_I4:
		return mono_defaults.int32_class;
	case CEE_LDELEM_U4:
		return mono_defaults.uint32_class;
	case CEE_LDELEM_I8:
	case CEE_STELEM_I8:
		return mono_defaults.int64_class;
	case CEE_LDELEM_R4:
	case CEE_STELEM_R4:
		return mono_defaults.single_class;
	case CEE_LDELEM_R8:
	case CEE_STELEM_R8:
		return mono_defaults.double_class;
	case CEE_LDELEM_REF:
	case CEE_STELEM_REF: {
		MonoClass *klass = array_obj->klass;
		/* FIXME: add assert */
		if (klass && klass->rank)
			return klass->element_class;
		return mono_defaults.object_class;
	}
	default:
		g_assert_not_reached ();
	}
	return NULL;
}

void
mono_add_ins_to_end (MonoBasicBlock *bb, MonoInst *inst)
{
	MonoInst *prev;
	int opcode;

	if (!bb->code) {
		MONO_ADD_INS (bb, inst);
		return;
	}

	switch (bb->last_ins->opcode) {
	case OP_BR:
	case OP_BR_REG:
	case CEE_SWITCH:
		prev = bb->code;
		while (prev->next && prev->next != bb->last_ins)
			prev = prev->next;

		if (prev == bb->code) {
			if (bb->last_ins == bb->code) {
				inst->next = bb->code;
				bb->code = inst;
			} else {
				inst->next = prev->next;
				prev->next = inst;
			}
		} else {
			inst->next = bb->last_ins;
			prev->next = inst;
		}
		break;
	default:
		if (MONO_IS_COND_BRANCH_OP (bb->last_ins)) {
			/* Need to insert the ins before the compare */
			if (bb->code == bb->last_ins) {
				inst->next = bb->last_ins;
				bb->code = inst;
				return;
			}

			g_assert (bb->code != bb->last_ins);
			if (bb->code->next == bb->last_ins) {
				/* Only two instructions */
				opcode = bb->code->opcode;

				if ((opcode == OP_COMPARE) || (opcode == OP_COMPARE_IMM) || (opcode == OP_ICOMPARE) || (opcode == OP_ICOMPARE_IMM) || (opcode == OP_FCOMPARE) || (opcode == OP_LCOMPARE) || (opcode == OP_LCOMPARE_IMM)) {
					/* NEW IR */
					inst->next = bb->code;
					bb->code = inst;
				} else {
					inst->next = bb->last_ins;
					bb->code->next = inst;
				}
			} else {
				/* Find the predecessor of the compare */
				prev = bb->code;
				while (prev->next->next && prev->next->next != bb->last_ins)
					prev = prev->next;
				opcode = prev->next->opcode;

				if ((opcode == OP_COMPARE) || (opcode == OP_COMPARE_IMM) || (opcode == OP_ICOMPARE) || (opcode == OP_ICOMPARE_IMM) || (opcode == OP_FCOMPARE) || (opcode == OP_LCOMPARE) || (opcode == OP_LCOMPARE_IMM)) {
					/* NEW IR */
					inst->next = prev->next;
					prev->next = inst;
				} else {
					inst->next = bb->last_ins;
					prev->next->next = inst;
				}					
			}
		}
		else
			MONO_ADD_INS (bb, inst);
		break;
	}
}

/**
 * mono_replace_ins:
 *
 *   Replace INS with its decomposition which is stored in a series of bblocks starting
 * at FIRST_BB and ending at LAST_BB. On enter, PREV points to the predecessor of INS. 
 * On return, it will be set to the last ins of the decomposition.
 */
void
mono_replace_ins (MonoCompile *cfg, MonoBasicBlock *bb, MonoInst *ins, MonoInst **prev, MonoBasicBlock *first_bb, MonoBasicBlock *last_bb)
{
	MonoInst *next = ins->next;

	if (next && next->opcode == OP_NOP) {
		/* Avoid NOPs following branches */
		ins->next = next->next;
		next = next->next;
	}

	if (first_bb == last_bb) {
		int i;

		/* 
		 * Only one replacement bb, merge the code into
		 * the current bb.
		 */

		/* Delete links between the first_bb and its successors */
		for (i = 0; i < first_bb->out_count; ++i) {
			MonoBasicBlock *out_bb = first_bb->out_bb [i];

			mono_unlink_bblock (cfg, first_bb, out_bb);
		}

		/* Head */
		if (*prev)
			(*prev)->next = first_bb->code;
		else
			bb->code = first_bb->code;

		/* Tail */
		last_bb->last_ins->next = next;
		if (next == NULL)
			bb->last_ins = last_bb->last_ins;
		*prev = last_bb->last_ins;
	} else {
		int i, count;
		MonoBasicBlock **tmp_bblocks, *tmp;

		/* Multiple BBs */

		/* Set region */
		for (tmp = first_bb; tmp; tmp = tmp->next_bb)
			tmp->region = bb->region;

		/* Split the original bb */
		ins->next = NULL;
		bb->last_ins = ins;

		/* Merge the second part of the original bb into the last bb */
		if (last_bb->last_ins)
			last_bb->last_ins->next = next;
		else {
			MonoInst *last;

			last_bb->code = next;

			if (next) {
				for (last = next; last->next != NULL; last = last->next)
					;
				last_bb->last_ins = last;
			}
		}

		for (i = 0; i < bb->out_count; ++i)
			link_bblock (cfg, last_bb, bb->out_bb [i]);

		/* Merge the first (dummy) bb to the original bb */
		if (*prev)
			(*prev)->next = first_bb->code;
		else
			bb->code = first_bb->code;
		bb->last_ins = first_bb->last_ins;

		/* Delete the links between the original bb and its successors */
		tmp_bblocks = bb->out_bb;
		count = bb->out_count;
		for (i = 0; i < count; ++i)
			mono_unlink_bblock (cfg, bb, tmp_bblocks [i]);

		/* Add links between the original bb and the first_bb's successors */
		for (i = 0; i < first_bb->out_count; ++i) {
			MonoBasicBlock *out_bb = first_bb->out_bb [i];

			link_bblock (cfg, bb, out_bb);
		}
		/* Delete links between the first_bb and its successors */
		for (i = 0; i < bb->out_count; ++i) {
			MonoBasicBlock *out_bb = bb->out_bb [i];

			mono_unlink_bblock (cfg, first_bb, out_bb);
		}
		last_bb->next_bb = bb->next_bb;
		bb->next_bb = first_bb->next_bb;

		*prev = NULL;
	}
}

void
mono_add_varcopy_to_end (MonoCompile *cfg, MonoBasicBlock *bb, int src, int dest)
{
	MonoInst *inst, *load;

	NEW_TEMPLOAD (cfg, load, src);

	NEW_TEMPSTORE (cfg, inst, dest, load);
	if (inst->opcode == CEE_STOBJ) {
		NEW_TEMPLOADA (cfg, inst, dest);
		handle_stobj (cfg, bb, inst, load, NULL, inst->klass, TRUE, FALSE, FALSE);
	} else {
		inst->cil_code = NULL;
		mono_add_ins_to_end (bb, inst);
	}
}

/*
 * We try to share variables when possible
 */
static MonoInst *
mono_compile_get_interface_var (MonoCompile *cfg, int slot, MonoInst *ins)
{
	MonoInst *res;
	int pos, vnum;

	/* inlining can result in deeper stacks */ 
	if (slot >= mono_method_get_header (cfg->method)->max_stack)
		return mono_compile_create_var (cfg, type_from_stack_type (ins), OP_LOCAL);

	pos = ins->type - 1 + slot * STACK_MAX;

	switch (ins->type) {
	case STACK_I4:
	case STACK_I8:
	case STACK_R8:
	case STACK_PTR:
	case STACK_MP:
	case STACK_OBJ:
		if ((vnum = cfg->intvars [pos]))
			return cfg->varinfo [vnum];
		res = mono_compile_create_var (cfg, type_from_stack_type (ins), OP_LOCAL);
		cfg->intvars [pos] = res->inst_c0;
		break;
	default:
		res = mono_compile_create_var (cfg, type_from_stack_type (ins), OP_LOCAL);
	}
	return res;
}

/*
 * merge_stacks:
 *
 * Merge stack state between two basic blocks according to Ecma 335, Partition III,
 * section 1.8.1.1. Store the resulting stack state into stack_2.
 * Returns: TRUE, if verification succeeds, FALSE otherwise.
 * FIXME: We should store the stack state in a dedicated structure instead of in
 * MonoInst's.
 */
static gboolean
merge_stacks (MonoCompile *cfg, MonoStackSlot *state_1, MonoStackSlot *state_2, guint32 size)
{
	int i;

	if (cfg->dont_verify_stack_merge)
		return TRUE;

	/* FIXME: Implement all checks from the spec */

	for (i = 0; i < size; ++i) {
		MonoStackSlot *slot1 = &state_1 [i];
		MonoStackSlot *slot2 = &state_2 [i];

		if (slot1->type != slot2->type)
			return FALSE;

		switch (slot1->type) {
		case STACK_PTR:
			/* FIXME: Perform merge ? */
			/* klass == NULL means a native int */
			if (slot1->klass && slot2->klass) {
				if (slot1->klass != slot2->klass)
					return FALSE;
			}
			break;
		case STACK_MP:
			/* FIXME: Change this to an assert and fix the JIT to allways fill this */
			if (slot1->klass && slot2->klass) {
				if (slot1->klass != slot2->klass)
					return FALSE;
			}
			break;
		case STACK_OBJ: {
			MonoClass *klass1 = slot1->klass;
			MonoClass *klass2 = slot2->klass;

			if (!klass1) {
				/* slot1 is ldnull */
			} else if (!klass2) {
				/* slot2 is ldnull */
				slot2->klass = slot1->klass;
			}
			break;
		}
		}
	}

	return TRUE;
}

/*
 * This function is called to handle items that are left on the evaluation stack
 * at basic block boundaries. What happens is that we save the values to local variables
 * and we reload them later when first entering the target basic block (with the
 * handle_loaded_temps () function).
 * It is also used to handle items on the stack in store opcodes, since it is
 * possible that the variable to be stored into is already on the stack, in
 * which case its old value should be used.
 * A single joint point will use the same variables (stored in the array bb->out_stack or
 * bb->in_stack, if the basic block is before or after the joint point).
 * If the stack merge fails at a join point, cfg->unverifiable is set.
 */
static int
handle_stack_args (MonoCompile *cfg, MonoBasicBlock *bb, MonoInst **sp, int count) {
	int i, bindex;
	MonoBasicBlock *outb;
	MonoInst *inst, **locals;
	MonoStackSlot *stack_state;
	gboolean found;

	if (!count)
		return 0;
	if (cfg->verbose_level > 3)
		g_print ("%d item(s) on exit from B%d\n", count, bb->block_num);

	stack_state = mono_mempool_alloc (cfg->mempool, sizeof (MonoStackSlot) * count);
	for (i = 0; i < count; ++i) {
		stack_state [i].type = sp [i]->type;
		stack_state [i].klass = sp [i]->klass;

		/* Check that instructions other than ldnull have ins->klass set */
		if (!cfg->dont_verify_stack_merge && (sp [i]->type == STACK_OBJ) && !((sp [i]->opcode == OP_PCONST) && sp [i]->inst_c0 == 0))
			g_assert (sp [i]->klass);
	}

	/* Perform verification and stack state merge */
	for (i = 0; i < bb->out_count; ++i) {
		outb = bb->out_bb [i];

		/* exception handlers are linked, but they should not be considered for stack args */
		if (outb->flags & BB_EXCEPTION_HANDLER)
			continue;
		if (outb->stack_state) {
			gboolean verified;

			if (count != outb->in_scount) {
				cfg->unverifiable = TRUE;
				return 0;
			}
			verified = merge_stacks (cfg, stack_state, outb->stack_state, count);
			if (!verified) {
				cfg->unverifiable = TRUE;
				return 0;
			}

			if (cfg->verbose_level > 3) {
				int j;

				for (j = 0; j < count; ++j)
					printf ("\tStack state of BB%d, slot %d=%d\n", outb->block_num, j, outb->stack_state [j].type);
			}
		} else {
			/* Make a copy of the stack state */
			outb->stack_state = mono_mempool_alloc (cfg->mempool, sizeof (MonoStackSlot) * count);
			memcpy (outb->stack_state, stack_state, sizeof (MonoStackSlot) * count);
		}
	}

	if (!bb->out_scount) {
		bb->out_scount = count;
		//g_print ("bblock %d has out:", bb->block_num);
		found = FALSE;
		for (i = 0; i < bb->out_count; ++i) {
			outb = bb->out_bb [i];
			/* exception handlers are linked, but they should not be considered for stack args */
			if (outb->flags & BB_EXCEPTION_HANDLER)
				continue;
			//g_print (" %d", outb->block_num);
			if (outb->in_stack) {
				found = TRUE;
				bb->out_stack = outb->in_stack;
				break;
			}
		}
		//g_print ("\n");
		if (!found) {
			bb->out_stack = mono_mempool_alloc (cfg->mempool, sizeof (MonoInst*) * count);
			for (i = 0; i < count; ++i) {
				/* 
				 * try to reuse temps already allocated for this purpouse, if they occupy the same
				 * stack slot and if they are of the same type.
				 * This won't cause conflicts since if 'local' is used to 
				 * store one of the values in the in_stack of a bblock, then
				 * the same variable will be used for the same outgoing stack 
				 * slot as well. 
				 * This doesn't work when inlining methods, since the bblocks
				 * in the inlined methods do not inherit their in_stack from
				 * the bblock they are inlined to. See bug #58863 for an
				 * example.
				 * This hack is disabled since it also prevents proper tracking of types.
				 */
#if 1
				bb->out_stack [i] = mono_compile_create_var (cfg, type_from_stack_type (sp [i]), OP_LOCAL);
#else
				if (cfg->inlined_method)
					bb->out_stack [i] = mono_compile_create_var (cfg, type_from_stack_type (sp [i]), OP_LOCAL);
				else
					bb->out_stack [i] = mono_compile_get_interface_var (cfg, i, sp [i]);
#endif
			}
		}
	}

	for (i = 0; i < bb->out_count; ++i) {
		outb = bb->out_bb [i];
		/* exception handlers are linked, but they should not be considered for stack args */
		if (outb->flags & BB_EXCEPTION_HANDLER)
			continue;
		if (outb->in_scount) {
			if (outb->in_scount != bb->out_scount)
				G_BREAKPOINT ();
			continue; /* check they are the same locals */
		}
		outb->in_scount = count;
		outb->in_stack = bb->out_stack;
	}

	locals = bb->out_stack;
	for (i = 0; i < count; ++i) {
		/* add store ops at the end of the bb, before the branch */
		NEW_TEMPSTORE (cfg, inst, locals [i]->inst_c0, sp [i]);
		if (inst->opcode == CEE_STOBJ) {
			NEW_TEMPLOADA (cfg, inst, locals [i]->inst_c0);
			handle_stobj (cfg, bb, inst, sp [i], sp [i]->cil_code, inst->klass, TRUE, FALSE, FALSE);
		} else {
			inst->cil_code = sp [i]->cil_code;
			mono_add_ins_to_end (bb, inst);
		}
		if (cfg->verbose_level > 3)
			g_print ("storing %d to temp %d\n", i, (int)locals [i]->inst_c0);
	}

	/*
	 * It is possible that the out bblocks already have in_stack assigned, and
	 * the in_stacks differ. In this case, we will store to all the different 
	 * in_stacks.
	 */

	found = TRUE;
	bindex = 0;
	while (found) {
		/* Find a bblock which has a different in_stack */
		found = FALSE;
		while (bindex < bb->out_count) {
			outb = bb->out_bb [bindex];
			/* exception handlers are linked, but they should not be considered for stack args */
			if (outb->flags & BB_EXCEPTION_HANDLER) {
				bindex++;
				continue;
			}
			if (outb->in_stack != locals) {
				/* 
				 * Instead of storing sp [i] to locals [i], we need to store
				 * locals [i] to <new locals>[i], since the sp [i] tree can't
				 * be shared between trees.
				 */
				for (i = 0; i < count; ++i)
					mono_add_varcopy_to_end (cfg, bb, locals [i]->inst_c0, outb->in_stack [i]->inst_c0);
				locals = outb->in_stack;
				found = TRUE;
				break;
			}
			bindex ++;
		}
	}
	
	return 0;
}

static int
ret_type_to_call_opcode (MonoType *type, int calli, int virt)
{
	if (type->byref)
		return calli? OP_CALL_REG: virt? CEE_CALLVIRT: CEE_CALL;

handle_enum:
	switch (type->type) {
	case MONO_TYPE_VOID:
		return calli? OP_VOIDCALL_REG: virt? OP_VOIDCALLVIRT: OP_VOIDCALL;
	case MONO_TYPE_I1:
	case MONO_TYPE_U1:
	case MONO_TYPE_BOOLEAN:
	case MONO_TYPE_I2:
	case MONO_TYPE_U2:
	case MONO_TYPE_CHAR:
	case MONO_TYPE_I4:
	case MONO_TYPE_U4:
		return calli? OP_CALL_REG: virt? CEE_CALLVIRT: CEE_CALL;
	case MONO_TYPE_I:
	case MONO_TYPE_U:
	case MONO_TYPE_PTR:
	case MONO_TYPE_FNPTR:
		return calli? OP_CALL_REG: virt? CEE_CALLVIRT: CEE_CALL;
	case MONO_TYPE_CLASS:
	case MONO_TYPE_STRING:
	case MONO_TYPE_OBJECT:
	case MONO_TYPE_SZARRAY:
	case MONO_TYPE_ARRAY:    
		return calli? OP_CALL_REG: virt? CEE_CALLVIRT: CEE_CALL;
	case MONO_TYPE_I8:
	case MONO_TYPE_U8:
		return calli? OP_LCALL_REG: virt? OP_LCALLVIRT: OP_LCALL;
	case MONO_TYPE_R4:
	case MONO_TYPE_R8:
		return calli? OP_FCALL_REG: virt? OP_FCALLVIRT: OP_FCALL;
	case MONO_TYPE_VALUETYPE:
		if (type->data.klass->enumtype) {
			type = type->data.klass->enum_basetype;
			goto handle_enum;
		} else
			return calli? OP_VCALL_REG: virt? OP_VCALLVIRT: OP_VCALL;
	case MONO_TYPE_TYPEDBYREF:
		return calli? OP_VCALL_REG: virt? OP_VCALLVIRT: OP_VCALL;
	case MONO_TYPE_GENERICINST:
		type = &type->data.generic_class->container_class->byval_arg;
		goto handle_enum;
	default:
		g_error ("unknown type 0x%02x in ret_type_to_call_opcode", type->type);
	}
	return -1;
}

void
mono_create_jump_table (MonoCompile *cfg, MonoInst *label, MonoBasicBlock **bbs, int num_blocks)
{
	MonoJumpInfo *ji = mono_mempool_alloc (cfg->mempool, sizeof (MonoJumpInfo));
	MonoJumpInfoBBTable *table;

	table = mono_mempool_alloc (cfg->mempool, sizeof (MonoJumpInfoBBTable));
	table->table = bbs;
	table->table_size = num_blocks;
	
	ji->ip.label = label;
	ji->type = MONO_PATCH_INFO_SWITCH;
	ji->data.table = table;
	ji->next = cfg->patch_info;
	cfg->patch_info = ji;
}

/*
 * When we add a tree of instructions, we need to ensure the instructions currently
 * on the stack are executed before (like, if we load a value from a local).
 * We ensure this by saving the currently loaded values to temps and rewriting the
 * instructions to load the values.
 * This is not done for opcodes that terminate a basic block (because it's handled already
 * by handle_stack_args ()) and for opcodes that can't change values, like POP.
 */
static void
handle_loaded_temps (MonoCompile *cfg, MonoBasicBlock *bblock, MonoInst **stack, MonoInst **sp)
{
	MonoInst *load, *store, *temp, *ins;

	while (stack < sp) {
		ins = *stack;
		/* handle also other constants */
		if ((ins->opcode != OP_ICONST) &&
		    /* temps never get written to again, so we can safely avoid duplicating them */
		    !(ins->ssa_op == MONO_SSA_LOAD && ins->inst_i0->opcode == OP_LOCAL && ins->inst_i0->flags & MONO_INST_IS_TEMP)) {
			temp = mono_compile_create_var (cfg, type_from_stack_type (ins), OP_LOCAL);
			temp->flags |= MONO_INST_IS_TEMP;
			NEW_TEMPSTORE (cfg, store, temp->inst_c0, ins);
			store->cil_code = ins->cil_code;
			if (store->opcode == CEE_STOBJ) {
				NEW_TEMPLOADA (cfg, store, temp->inst_c0);
				handle_stobj (cfg, bblock, store, ins, ins->cil_code, temp->klass, FALSE, FALSE, FALSE);
			} else
				MONO_ADD_INS (bblock, store);
			NEW_TEMPLOAD (cfg, load, temp->inst_c0);
			load->cil_code = ins->cil_code;
			*stack = load;
		}
		stack++;
	}
}

/*
 * target_type_is_incompatible:
 * @cfg: MonoCompile context
 *
 * Check that the item @arg on the evaluation stack can be stored
 * in the target type (can be a local, or field, etc).
 * The cfg arg can be used to check if we need verification or just
 * validity checks.
 *
 * Returns: non-0 value if arg can't be stored on a target.
 */
static int
target_type_is_incompatible (MonoCompile *cfg, MonoType *target, MonoInst *arg)
{
	MonoType *simple_type;
	MonoClass *klass;

	if (target->byref) {
		/* FIXME: check that the pointed to types match */
		if (arg->type == STACK_MP)
			return arg->klass != mono_class_from_mono_type (target);
		if (arg->type == STACK_PTR)
			return 0;
		return 1;
	}
	simple_type = mono_type_get_underlying_type (target);
	switch (simple_type->type) {
	case MONO_TYPE_VOID:
		return 1;
	case MONO_TYPE_I1:
	case MONO_TYPE_U1:
	case MONO_TYPE_BOOLEAN:
	case MONO_TYPE_I2:
	case MONO_TYPE_U2:
	case MONO_TYPE_CHAR:
	case MONO_TYPE_I4:
	case MONO_TYPE_U4:
		if (arg->type != STACK_I4 && arg->type != STACK_PTR)
			return 1;
		return 0;
	case MONO_TYPE_PTR:
		/* STACK_MP is needed when setting pinned locals */
		if (arg->type != STACK_I4 && arg->type != STACK_PTR && arg->type != STACK_MP)
			return 1;
		return 0;
	case MONO_TYPE_I:
	case MONO_TYPE_U:
	case MONO_TYPE_FNPTR:
		if (arg->type != STACK_I4 && arg->type != STACK_PTR)
			return 1;
		return 0;
	case MONO_TYPE_OBJECT:
		if (arg->type != STACK_OBJ)
			return 1;
		return 0;
	case MONO_TYPE_STRING:
		if (arg->type != STACK_OBJ)
			return 1;
		/* ldnull has arg->klass unset */
		/*if (arg->klass && arg->klass != mono_defaults.string_class) {
			G_BREAKPOINT ();
			return 1;
		}*/
		return 0;
	case MONO_TYPE_CLASS:
	case MONO_TYPE_SZARRAY:
	case MONO_TYPE_ARRAY:    
		if (arg->type != STACK_OBJ)
			return 1;
		/* FIXME: check type compatibility */
		return 0;
	case MONO_TYPE_I8:
	case MONO_TYPE_U8:
		if (arg->type != STACK_I8)
			return 1;
		return 0;
	case MONO_TYPE_R4:
	case MONO_TYPE_R8:
		if (arg->type != STACK_R8)
			return 1;
		return 0;
	case MONO_TYPE_VALUETYPE:
		if (arg->type != STACK_VTYPE)
			return 1;
		klass = mono_class_from_mono_type (simple_type);
		if (klass != arg->klass)
			return 1;
		return 0;
	case MONO_TYPE_TYPEDBYREF:
		if (arg->type != STACK_VTYPE)
			return 1;
		klass = mono_class_from_mono_type (simple_type);
		if (klass != arg->klass)
			return 1;
		return 0;
	case MONO_TYPE_GENERICINST:
		if (mono_type_generic_inst_is_valuetype (simple_type)) {
			klass = mono_class_from_mono_type (simple_type);
			if (klass->enumtype)
				return target_type_is_incompatible (cfg, klass->enum_basetype, arg);
			if (arg->type != STACK_VTYPE)
				return 1;
			if (klass != arg->klass)
				return 1;
			return 0;
		} else {
			if (arg->type != STACK_OBJ)
				return 1;
			/* FIXME: check type compatibility */
			return 0;
		}
	default:
		g_error ("unknown type 0x%02x in target_type_is_incompatible", simple_type->type);
	}
	return 1;
}

/*
 * Prepare arguments for passing to a function call.
 * Return a non-zero value if the arguments can't be passed to the given
 * signature.
 * The type checks are not yet complete and some conversions may need
 * casts on 32 or 64 bit architectures.
 *
 * FIXME: implement this using target_type_is_incompatible ()
 */
static int
check_call_signature (MonoCompile *cfg, MonoMethodSignature *sig, MonoInst **args)
{
	MonoType *simple_type;
	int i;

	if (sig->hasthis) {
		if (args [0]->type != STACK_OBJ && args [0]->type != STACK_MP && args [0]->type != STACK_PTR)
			return 1;
		args++;
	}
	for (i = 0; i < sig->param_count; ++i) {
		if (sig->params [i]->byref) {
			if (args [i]->type != STACK_MP && args [i]->type != STACK_PTR)
				return 1;
			continue;
		}
		simple_type = sig->params [i];
handle_enum:
		switch (simple_type->type) {
		case MONO_TYPE_VOID:
			return 1;
			continue;
		case MONO_TYPE_I1:
		case MONO_TYPE_U1:
		case MONO_TYPE_BOOLEAN:
		case MONO_TYPE_I2:
		case MONO_TYPE_U2:
		case MONO_TYPE_CHAR:
		case MONO_TYPE_I4:
		case MONO_TYPE_U4:
			if (args [i]->type != STACK_I4 && args [i]->type != STACK_PTR)
				return 1;
			continue;
		case MONO_TYPE_I:
		case MONO_TYPE_U:
		case MONO_TYPE_PTR:
		case MONO_TYPE_FNPTR:
			if (args [i]->type != STACK_I4 && args [i]->type != STACK_PTR && args [i]->type != STACK_MP && args [i]->type != STACK_OBJ)
				return 1;
			continue;
		case MONO_TYPE_CLASS:
		case MONO_TYPE_STRING:
		case MONO_TYPE_OBJECT:
		case MONO_TYPE_SZARRAY:
		case MONO_TYPE_ARRAY:    
			if (args [i]->type != STACK_OBJ)
				return 1;
			continue;
		case MONO_TYPE_I8:
		case MONO_TYPE_U8:
			if (args [i]->type != STACK_I8)
				return 1;
			continue;
		case MONO_TYPE_R4:
		case MONO_TYPE_R8:
			if (args [i]->type != STACK_R8)
				return 1;
			continue;
		case MONO_TYPE_VALUETYPE:
			if (simple_type->data.klass->enumtype) {
				simple_type = simple_type->data.klass->enum_basetype;
				goto handle_enum;
			}
			if (args [i]->type != STACK_VTYPE)
				return 1;
			continue;
		case MONO_TYPE_TYPEDBYREF:
			if (args [i]->type != STACK_VTYPE)
				return 1;
			continue;
		case MONO_TYPE_GENERICINST:
			simple_type = &simple_type->data.generic_class->container_class->byval_arg;
			goto handle_enum;

		default:
			g_error ("unknown type 0x%02x in check_call_signature",
				 simple_type->type);
		}
	}
	return 0;
}

inline static int
mono_spill_call (MonoCompile *cfg, MonoBasicBlock *bblock, MonoCallInst *call, MonoMethodSignature *sig, gboolean ret_object, 
		 const guint8 *ip, gboolean to_end)
{
	MonoInst *temp, *store, *ins = (MonoInst*)call;
	MonoType *ret = sig->ret;

	if (!MONO_TYPE_IS_VOID (ret) || ret_object) {
		if (ret_object) {
			call->inst.type = STACK_OBJ;
			call->inst.opcode = CEE_CALL;
			temp = mono_compile_create_var (cfg, &mono_defaults.string_class->byval_arg, OP_LOCAL);
		} else {
			type_to_eval_stack_type (ret, ins);
			temp = mono_compile_create_var (cfg, ret, OP_LOCAL);
		}
		
		temp->flags |= MONO_INST_IS_TEMP;

		if (MONO_TYPE_ISSTRUCT (ret)) {
			MonoInst *loada, *dummy_store;

			/* 
			 * Emit a dummy store to the local holding the result so the
			 * liveness info remains correct.
			 */
			NEW_DUMMY_STORE (cfg, dummy_store, temp->inst_c0);
			if (to_end)
				mono_add_ins_to_end (bblock, dummy_store);
			else
				MONO_ADD_INS (bblock, dummy_store);

			/* we use this to allocate native sized structs */
			temp->backend.is_pinvoke = sig->pinvoke;

			NEW_TEMPLOADA (cfg, loada, temp->inst_c0);
			if (call->inst.opcode == OP_VCALL)
				ins->inst_left = loada;
			else
				ins->inst_right = loada; /* a virtual or indirect call */

			if (to_end)
				mono_add_ins_to_end (bblock, ins);
			else
				MONO_ADD_INS (bblock, ins);
		} else {
			NEW_TEMPSTORE (cfg, store, temp->inst_c0, ins);
			store->cil_code = ip;
			if (to_end)
				mono_add_ins_to_end (bblock, store);
			else
				MONO_ADD_INS (bblock, store);
		}
		return temp->inst_c0;
	} else {
		if (to_end)
			mono_add_ins_to_end (bblock, ins);
		else
			MONO_ADD_INS (bblock, ins);
		return -1;
	}
}

inline static MonoCallInst *
mono_emit_call_args (MonoCompile *cfg, MonoBasicBlock *bblock, MonoMethodSignature *sig, 
		     MonoInst **args, int calli, int virtual, const guint8 *ip, gboolean to_end)
{
	MonoCallInst *call;
	MonoInst *arg;

	MONO_INST_NEW_CALL (cfg, call, ret_type_to_call_opcode (sig->ret, calli, virtual));

#ifdef MONO_ARCH_SOFT_FLOAT
	/* we need to convert the r4 value to an int value */
	{
		int i;
		for (i = 0; i < sig->param_count; ++i) {
			if (!sig->params [i]->byref && sig->params [i]->type == MONO_TYPE_R4) {
				MonoInst *iargs [1];
				int temp;
				iargs [0] = args [i + sig->hasthis];

				temp = mono_emit_jit_icall (cfg, bblock, mono_fload_r4_arg, iargs, ip);
				NEW_TEMPLOAD (cfg, arg, temp);
				args [i + sig->hasthis] = arg;
			}
		}
	}
#endif

	call->inst.cil_code = ip;
	call->args = args;
	call->signature = sig;
	call = mono_arch_call_opcode (cfg, bblock, call, virtual);
	type_to_eval_stack_type (sig->ret, &call->inst);

	for (arg = call->out_args; arg;) {
		MonoInst *narg = arg->next;
		arg->next = NULL;
		if (!arg->cil_code)
			arg->cil_code = ip;
		if (to_end)
			mono_add_ins_to_end (bblock, arg);
		else
			MONO_ADD_INS (bblock, arg);
		arg = narg;
	}
	return call;
}

inline static int
mono_emit_calli (MonoCompile *cfg, MonoBasicBlock *bblock, MonoMethodSignature *sig, 
		 MonoInst **args, MonoInst *addr, const guint8 *ip)
{
	MonoCallInst *call = mono_emit_call_args (cfg, bblock, sig, args, TRUE, FALSE, ip, FALSE);

	call->inst.inst_i0 = addr;

	return mono_spill_call (cfg, bblock, call, sig, FALSE, ip, FALSE);
}

static MonoCallInst*
mono_emit_method_call_full (MonoCompile *cfg, MonoBasicBlock *bblock, MonoMethod *method, MonoMethodSignature *sig,
		       MonoInst **args, const guint8 *ip, MonoInst *this, gboolean to_end)
{
	gboolean virtual = this != NULL;
	MonoCallInst *call;

	call = mono_emit_call_args (cfg, bblock, sig, args, FALSE, virtual, ip, to_end);

	if (this && sig->hasthis && 
	    (method->klass->marshalbyref || method->klass == mono_defaults.object_class) && 
	    !(method->flags & METHOD_ATTRIBUTE_VIRTUAL) && !MONO_CHECK_THIS (this)) {
		call->method = mono_marshal_get_remoting_invoke_with_check (method);
	} else {
		call->method = method;
	}
	call->inst.flags |= MONO_INST_HAS_METHOD;
	call->inst.inst_left = this;

	if (call->method->klass->flags & TYPE_ATTRIBUTE_INTERFACE)
		/* Needed by the code generated in inssel.brg */
		mono_get_got_var (cfg);

	return call;
}

static MonoCallInst*
mono_emit_method_call (MonoCompile *cfg, MonoBasicBlock *bblock, MonoMethod *method, MonoMethodSignature *sig,
		       MonoInst **args, const guint8 *ip, MonoInst *this)
{
	return mono_emit_method_call_full (cfg, bblock, method, sig, args, ip, this, FALSE);
}

inline static int
mono_emit_method_call_spilled (MonoCompile *cfg, MonoBasicBlock *bblock, MonoMethod *method,  
		       MonoMethodSignature *signature, MonoInst **args, const guint8 *ip, MonoInst *this)
{
	MonoCallInst *call = mono_emit_method_call (cfg, bblock, method, signature, args, ip, this);

	return mono_spill_call (cfg, bblock, call, signature, method->string_ctor, ip, FALSE);
}

inline static int
mono_emit_method_call_spilled_full (MonoCompile *cfg, MonoBasicBlock *bblock, MonoMethod *method,  
		       MonoMethodSignature *signature, MonoInst **args, const guint8 *ip, MonoInst *this,
		       gboolean ret_object, gboolean to_end)
{
	MonoCallInst *call = mono_emit_method_call_full (cfg, bblock, method, signature, args, ip, this, to_end);

	return mono_spill_call (cfg, bblock, call, signature, ret_object, ip, to_end);
}

inline static int
mono_emit_native_call (MonoCompile *cfg, MonoBasicBlock *bblock, gconstpointer func, MonoMethodSignature *sig,
		       MonoInst **args, const guint8 *ip, gboolean ret_object, gboolean to_end)
{
	MonoCallInst *call;

	g_assert (sig);

	call = mono_emit_call_args (cfg, bblock, sig, args, FALSE, FALSE, ip, to_end);
	call->fptr = func;

	return mono_spill_call (cfg, bblock, call, sig, ret_object, ip, to_end);
}

inline static int
mono_emit_jit_icall (MonoCompile *cfg, MonoBasicBlock *bblock, gconstpointer func, MonoInst **args, const guint8 *ip)
{
	MonoJitICallInfo *info = mono_find_jit_icall_by_addr (func);
	
	if (!info) {
		g_warning ("unregistered JIT ICall");
		g_assert_not_reached ();
	}

	return mono_emit_native_call (cfg, bblock, mono_icall_get_wrapper (info), info->sig, args, ip, FALSE, FALSE);
}

static void
mono_emulate_opcode (MonoCompile *cfg, MonoInst *tree, MonoInst **iargs, MonoJitICallInfo *info)
{
	MonoInst *ins, *temp = NULL, *store, *load, *begin;
	MonoInst *last_arg = NULL;
	int nargs;
	MonoCallInst *call;

	//g_print ("emulating: ");
	//mono_print_tree_nl (tree);
	MONO_INST_NEW_CALL (cfg, call, ret_type_to_call_opcode (info->sig->ret, FALSE, FALSE));
	ins = (MonoInst*)call;
	
	call->inst.cil_code = tree->cil_code;
	call->args = iargs;
	call->signature = info->sig;

	call = mono_arch_call_opcode (cfg, cfg->cbb, call, FALSE);

	if (!MONO_TYPE_IS_VOID (info->sig->ret)) {
		temp = mono_compile_create_var (cfg, info->sig->ret, OP_LOCAL);
		temp->flags |= MONO_INST_IS_TEMP;
		NEW_TEMPSTORE (cfg, store, temp->inst_c0, ins);
		store->cil_code = tree->cil_code;
	} else {
		store = ins;
	}

	nargs = info->sig->param_count + info->sig->hasthis;

	for (last_arg = call->out_args; last_arg && last_arg->next; last_arg = last_arg->next) ;

	if (nargs)
		last_arg->next = store;

	if (nargs)
		begin = call->out_args;
	else
		begin = store;

	if (cfg->prev_ins) {
		/* 
		 * This assumes that that in a tree, emulate_opcode is called for a
		 * node before it is called for its children. dec_foreach needs to
		 * take this into account.
		 */
		store->next = cfg->prev_ins->next;
		cfg->prev_ins->next = begin;
	} else {
		store->next = cfg->cbb->code;
		cfg->cbb->code = begin;
	}

	call->fptr = mono_icall_get_wrapper (info);

	if (!MONO_TYPE_IS_VOID (info->sig->ret)) {
		NEW_TEMPLOAD (cfg, load, temp->inst_c0);
		*tree = *load;
	}
}

MonoMethodSignature *
mono_get_array_new_va_signature (int arity)
{
	static GHashTable *sighash = NULL;
	MonoMethodSignature *res;
	int i;

	mono_jit_lock ();
	if (!sighash) {
		sighash = g_hash_table_new (NULL, NULL);
	}
	else if ((res = g_hash_table_lookup (sighash, GINT_TO_POINTER (arity)))) {
		mono_jit_unlock ();
		return res;
	}

	res = mono_metadata_signature_alloc (mono_defaults.corlib, arity + 1);

	res->pinvoke = 1;
#ifdef MONO_ARCH_VARARG_ICALLS
	/* Only set this only some archs since not all backends can handle varargs+pinvoke */
	res->call_convention = MONO_CALL_VARARG;
#endif

#ifdef PLATFORM_WIN32
	res->call_convention = MONO_CALL_C;
#endif

	res->params [0] = &mono_defaults.int_class->byval_arg;	
	for (i = 0; i < arity; i++)
		res->params [i + 1] = &mono_defaults.int_class->byval_arg;

	res->ret = &mono_defaults.object_class->byval_arg;

	g_hash_table_insert (sighash, GINT_TO_POINTER (arity), res);
	mono_jit_unlock ();

	return res;
}

MonoJitICallInfo *
mono_get_array_new_va_icall (int rank)
{
	MonoMethodSignature *esig;
	char icall_name [256];
	char *name;
	MonoJitICallInfo *info;

	/* Need to register the icall so it gets an icall wrapper */
	sprintf (icall_name, "ves_array_new_va_%d", rank);

	mono_jit_lock ();
	info = mono_find_jit_icall_by_name (icall_name);
	if (info == NULL) {
		esig = mono_get_array_new_va_signature (rank);
		name = g_strdup (icall_name);
		info = mono_register_jit_icall (mono_array_new_va, name, esig, FALSE);

		g_hash_table_insert (jit_icall_name_hash, name, name);
	}
	mono_jit_unlock ();

	return info;
}

#ifdef MONO_ARCH_SOFT_FLOAT
static void
handle_store_float (MonoCompile *cfg, MonoBasicBlock *bblock, MonoInst *ptr, MonoInst *val, const unsigned char *ip)
{
	MonoInst *iargs [2];
	iargs [0] = val;
	iargs [1] = ptr;

	mono_emit_jit_icall (cfg, bblock, mono_fstore_r4, iargs, ip);
}

static int
handle_load_float (MonoCompile *cfg, MonoBasicBlock *bblock, MonoInst *ptr, const unsigned char *ip)
{
	MonoInst *iargs [1];
	iargs [0] = ptr;

	return mono_emit_jit_icall (cfg, bblock, mono_fload_r4, iargs, ip);
}

#define LDLOC_SOFT_FLOAT(cfg,ins,idx,ip) do {\
		if (header->locals [(idx)]->type == MONO_TYPE_R4 && !header->locals [(idx)]->byref) {	\
			int temp;	\
			NEW_LOCLOADA (cfg, (ins), (idx));	\
			temp = handle_load_float (cfg, bblock, (ins), (ip));	\
			NEW_TEMPLOAD (cfg, (ins), temp);	\
		}	\
	} while (0)
#define STLOC_SOFT_FLOAT(cfg,ins,idx,ip) do {\
		if (header->locals [(idx)]->type == MONO_TYPE_R4 && !header->locals [(idx)]->byref) {	\
			int temp;	\
			NEW_LOCLOADA (cfg, (ins), (idx));	\
			handle_store_float (cfg, bblock, (ins), *sp, (ip));	\
			MONO_INST_NEW (cfg, (ins), CEE_NOP);	\
		}	\
	} while (0)
#define LDARG_SOFT_FLOAT(cfg,ins,idx,ip) do {\
		if (param_types [(idx)]->type == MONO_TYPE_R4 && !param_types [(idx)]->byref) {	\
			int temp;	\
			NEW_ARGLOADA (cfg, (ins), (idx));	\
			temp = handle_load_float (cfg, bblock, (ins), (ip));	\
			NEW_TEMPLOAD (cfg, (ins), temp);	\
		}	\
	} while (0)
#define STARG_SOFT_FLOAT(cfg,ins,idx,ip) do {\
		if (param_types [(idx)]->type == MONO_TYPE_R4 && !param_types [(idx)]->byref) {	\
			int temp;	\
			NEW_ARGLOADA (cfg, (ins), (idx));	\
			handle_store_float (cfg, bblock, (ins), *sp, (ip));	\
			MONO_INST_NEW (cfg, (ins), CEE_NOP);	\
		}	\
	} while (0)
#else
#define LDLOC_SOFT_FLOAT(cfg,ins,idx,ip)
#define STLOC_SOFT_FLOAT(cfg,ins,idx,ip)
#define LDARG_SOFT_FLOAT(cfg,ins,idx,ip)
#define STARG_SOFT_FLOAT(cfg,ins,idx,ip)
#endif

static MonoMethod*
get_memcpy_method (void)
{
	static MonoMethod *memcpy_method = NULL;
	if (!memcpy_method) {
		memcpy_method = mono_class_get_method_from_name (mono_defaults.string_class, "memcpy", 3);
		if (!memcpy_method)
			g_error ("Old corlib found. Install a new one");
	}
	return memcpy_method;
}

static void
handle_stobj (MonoCompile *cfg, MonoBasicBlock *bblock, MonoInst *dest, MonoInst *src, const unsigned char *ip, MonoClass *klass, gboolean to_end, gboolean native, gboolean write_barrier) {
	MonoInst *iargs [3];
	int n;
	guint32 align = 0;
	MonoMethod *memcpy_method;

	g_assert (klass);
	/*
	 * This check breaks with spilled vars... need to handle it during verification anyway.
	 * g_assert (klass && klass == src->klass && klass == dest->klass);
	 */

	if (native)
		n = mono_class_native_size (klass, &align);
	else
		n = mono_class_value_size (klass, &align);

#if HAVE_WRITE_BARRIERS
	/* if native is true there should be no references in the struct */
	if (write_barrier && klass->has_references && !native) {
		iargs [0] = dest;
		iargs [1] = src;
		NEW_PCONST (cfg, iargs [2], klass);

		mono_emit_jit_icall (cfg, bblock, mono_value_copy, iargs, ip);
		return;
	}
#endif

	/* FIXME: add write barrier handling */
	if ((cfg->opt & MONO_OPT_INTRINS) && !to_end && n <= sizeof (gpointer) * 5) {
		MonoInst *inst;
		if (dest->opcode == OP_LDADDR) {
			/* Keep liveness info correct */
			NEW_DUMMY_STORE (cfg, inst, dest->inst_i0->inst_c0);
			MONO_ADD_INS (bblock, inst);
		}
		MONO_INST_NEW (cfg, inst, OP_MEMCPY);
		inst->inst_left = dest;
		inst->inst_right = src;
		inst->cil_code = ip;
		inst->backend.size = n;
		MONO_ADD_INS (bblock, inst);
		return;
	}
	iargs [0] = dest;
	iargs [1] = src;
	NEW_ICONST (cfg, iargs [2], n);

	memcpy_method = get_memcpy_method ();
	mono_emit_method_call_spilled_full (cfg, bblock, memcpy_method, memcpy_method->signature, iargs, ip, NULL, FALSE, to_end);
}

static MonoMethod*
get_memset_method (void)
{
	static MonoMethod *memset_method = NULL;
	if (!memset_method) {
		memset_method = mono_class_get_method_from_name (mono_defaults.string_class, "memset", 3);
		if (!memset_method)
			g_error ("Old corlib found. Install a new one");
	}
	return memset_method;
}

static void
handle_initobj (MonoCompile *cfg, MonoBasicBlock *bblock, MonoInst *dest, const guchar *ip, MonoClass *klass, MonoInst **stack_start, MonoInst **sp)
{
	MonoInst *iargs [3];
	MonoInst *ins, *zero_int32;
	int n;
	MonoMethod *memset_method;

	NEW_ICONST (cfg, zero_int32, 0);

	mono_class_init (klass);
	n = mono_class_value_size (klass, NULL);
	MONO_INST_NEW (cfg, ins, 0);
	ins->cil_code = ip;
	ins->inst_left = dest;
	ins->inst_right = zero_int32;
	switch (n) {
	case 1:
		ins->opcode = CEE_STIND_I1;
		MONO_ADD_INS (bblock, ins);
		break;
	case 2:
		ins->opcode = CEE_STIND_I2;
		MONO_ADD_INS (bblock, ins);
		break;
	case 4:
		ins->opcode = CEE_STIND_I4;
		MONO_ADD_INS (bblock, ins);
		break;
	default:
		if (n <= sizeof (gpointer) * 5) {
			ins->opcode = OP_MEMSET;
			ins->inst_imm = 0;
			ins->backend.size = n;
			MONO_ADD_INS (bblock, ins);
			break;
		}
		memset_method = get_memset_method ();
		handle_loaded_temps (cfg, bblock, stack_start, sp);
		iargs [0] = dest;
		NEW_ICONST (cfg, iargs [1], 0);
		NEW_ICONST (cfg, iargs [2], n);
		mono_emit_method_call_spilled (cfg, bblock, memset_method, memset_method->signature, iargs, ip, NULL);
		break;
	}
}

static int
handle_alloc (MonoCompile *cfg, MonoBasicBlock *bblock, MonoClass *klass, gboolean for_box, const guchar *ip)
{
	MonoInst *iargs [2];
	void *alloc_ftn;

	if (cfg->opt & MONO_OPT_SHARED) {
		NEW_DOMAINCONST (cfg, iargs [0]);
		NEW_CLASSCONST (cfg, iargs [1], klass);

		alloc_ftn = mono_object_new;
	} else if (cfg->compile_aot && bblock->out_of_line && klass->type_token && klass->image == mono_defaults.corlib) {
		/* This happens often in argument checking code, eg. throw new FooException... */
		/* Avoid relocations by calling a helper function specialized to mscorlib */
		NEW_ICONST (cfg, iargs [0], mono_metadata_token_index (klass->type_token));
		return mono_emit_jit_icall (cfg, bblock, mono_helper_newobj_mscorlib, iargs, ip);
	} else {
		MonoVTable *vtable = mono_class_vtable (cfg->domain, klass);
		gboolean pass_lw;

		alloc_ftn = mono_class_get_allocation_ftn (vtable, for_box, &pass_lw);
		if (pass_lw) {
			guint32 lw = vtable->klass->instance_size;
			lw = ((lw + (sizeof (gpointer) - 1)) & ~(sizeof (gpointer) - 1)) / sizeof (gpointer);
			NEW_ICONST (cfg, iargs [0], lw);
			NEW_VTABLECONST (cfg, iargs [1], vtable);
		}
		else
			NEW_VTABLECONST (cfg, iargs [0], vtable);
	}

	return mono_emit_jit_icall (cfg, bblock, alloc_ftn, iargs, ip);
}

/**
 * Handles unbox of a Nullable<T>, returning a temp variable
 * where the result is stored
 */
static int
handle_unbox_nullable (MonoCompile* cfg, MonoBasicBlock* bblock, MonoInst* val, const guchar *ip, MonoClass* klass)
{
       MonoMethod* method = mono_class_get_method_from_name (klass, "Unbox", 1);
       return mono_emit_method_call_spilled (cfg, bblock, method, mono_method_signature (method), &val, ip, NULL);
	
}



static MonoInst *
handle_box (MonoCompile *cfg, MonoBasicBlock *bblock, MonoInst *val, const guchar *ip, MonoClass *klass)
{
	MonoInst *dest, *vtoffset, *add, *vstore;
	int temp;

       if (mono_class_is_nullable (klass)) {
               MonoMethod* method = mono_class_get_method_from_name (klass, "Box", 1);
               temp = mono_emit_method_call_spilled (cfg, bblock, method, mono_method_signature (method), &val, ip, NULL);
               NEW_TEMPLOAD (cfg, dest, temp);
               return dest;
       }


	temp = handle_alloc (cfg, bblock, klass, TRUE, ip);
	NEW_TEMPLOAD (cfg, dest, temp);
	NEW_ICONST (cfg, vtoffset, sizeof (MonoObject));
	MONO_INST_NEW (cfg, add, OP_PADD);
	add->inst_left = dest;
	add->inst_right = vtoffset;
	add->cil_code = ip;
	add->klass = klass;
	MONO_INST_NEW (cfg, vstore, CEE_STIND_I);
	vstore->opcode = mono_type_to_stind (&klass->byval_arg);
	vstore->cil_code = ip;
	vstore->inst_left = add;
	vstore->inst_right = val;

#ifdef MONO_ARCH_SOFT_FLOAT
	if (vstore->opcode == CEE_STIND_R4) {
		handle_store_float (cfg, bblock, add, val, ip);
	} else
#endif
	if (vstore->opcode == CEE_STOBJ) {
		handle_stobj (cfg, bblock, add, val, ip, klass, FALSE, FALSE, TRUE);
	} else
		MONO_ADD_INS (bblock, vstore);

	NEW_TEMPLOAD (cfg, dest, temp);
	return dest;
}

static int
handle_array_new (MonoCompile *cfg, MonoBasicBlock *bblock, int rank, MonoInst **sp, unsigned char *ip)
{
	MonoJitICallInfo *info;

	/* Need to register the icall so it gets an icall wrapper */
	info = mono_get_array_new_va_icall (rank);

	cfg->flags |= MONO_CFG_HAS_VARARGS;

	/* FIXME: This uses info->sig, but it should use the signature of the wrapper */
	return mono_emit_native_call (cfg, bblock, mono_icall_get_wrapper (info), info->sig, sp, ip, TRUE, FALSE);
}

static void
mono_emit_load_got_addr (MonoCompile *cfg)
{
	MonoInst *load, *store, *dummy_use;
	MonoInst *get_got;

	if (!cfg->got_var || cfg->got_var_allocated)
		return;

	MONO_INST_NEW (cfg, get_got, OP_LOAD_GOTADDR);
	NEW_TEMPSTORE (cfg, store, cfg->got_var->inst_c0, get_got);

	/* Add it to the start of the first bblock */
	if (cfg->bb_entry->code) {
		store->next = cfg->bb_entry->code;
		cfg->bb_entry->code = store;
	}
	else
		MONO_ADD_INS (cfg->bb_entry, store);

	cfg->got_var_allocated = TRUE;

	/* 
	 * Add a dummy use to keep the got_var alive, since real uses might
	 * only be generated in the decompose or instruction selection phases.
	 * Add it to end_bblock, so the variable's lifetime covers the whole
	 * method.
	 */
	NEW_TEMPLOAD (cfg, load, cfg->got_var->inst_c0);
	NEW_DUMMY_USE (cfg, dummy_use, load);
	MONO_ADD_INS (cfg->bb_exit, dummy_use);
}

#define CODE_IS_STLOC(ip) (((ip) [0] >= CEE_STLOC_0 && (ip) [0] <= CEE_STLOC_3) || ((ip) [0] == CEE_STLOC_S))

gboolean
mini_class_is_system_array (MonoClass *klass)
{
	if (klass->parent == mono_defaults.array_class)
		return TRUE;
	else
		return FALSE;
}

static gboolean
mono_method_check_inlining (MonoCompile *cfg, MonoMethod *method)
{
	MonoMethodHeader *header = mono_method_get_header (method);
	MonoMethodSignature *signature = mono_method_signature (method);
	MonoVTable *vtable;
	int i;

#ifdef MONO_ARCH_HAVE_LMF_OPS
	if (((method->iflags & METHOD_IMPL_ATTRIBUTE_INTERNAL_CALL) ||
		 (method->flags & METHOD_ATTRIBUTE_PINVOKE_IMPL)) &&
	    !MONO_TYPE_ISSTRUCT (signature->ret) && !mini_class_is_system_array (method->klass))
		return TRUE;
#endif

	if ((method->iflags & METHOD_IMPL_ATTRIBUTE_RUNTIME) ||
	    (method->iflags & METHOD_IMPL_ATTRIBUTE_INTERNAL_CALL) ||
	    (method->iflags & METHOD_IMPL_ATTRIBUTE_NOINLINING) ||
	    (method->iflags & METHOD_IMPL_ATTRIBUTE_SYNCHRONIZED) ||
	    (method->flags & METHOD_ATTRIBUTE_PINVOKE_IMPL) ||
	    (method->klass->marshalbyref) ||
	    !header || header->num_clauses ||
	    /* fixme: why cant we inline valuetype returns? */
	    MONO_TYPE_ISSTRUCT (signature->ret))
		return FALSE;

#ifdef MONO_ARCH_SOFT_FLOAT
	/* this complicates things, fix later */
	if (signature->ret->type == MONO_TYPE_R4)
		return FALSE;
#endif
	/* its not worth to inline methods with valuetype arguments?? */
	for (i = 0; i < signature->param_count; i++) {
		if (MONO_TYPE_ISSTRUCT (signature->params [i])) {
			return FALSE;
		}
#ifdef MONO_ARCH_SOFT_FLOAT
		/* this complicates things, fix later */
		if (!signature->params [i]->byref && signature->params [i]->type == MONO_TYPE_R4)
			return FALSE;
#endif
	}

	/*
	 * if we can initialize the class of the method right away, we do,
	 * otherwise we don't allow inlining if the class needs initialization,
	 * since it would mean inserting a call to mono_runtime_class_init()
	 * inside the inlined code
	 */
	if (!(cfg->opt & MONO_OPT_SHARED)) {
		vtable = mono_class_vtable (cfg->domain, method->klass);
		if (method->klass->flags & TYPE_ATTRIBUTE_BEFORE_FIELD_INIT) {
			if (cfg->run_cctors) {
				/* This makes so that inline cannot trigger */
				/* .cctors: too many apps depend on them */
				/* running with a specific order... */
				if (! vtable->initialized)
					return FALSE;
				mono_runtime_class_init (vtable);
			}
		}
		else if (!vtable->initialized && mono_class_needs_cctor_run (method->klass, NULL))
			return FALSE;
	} else {
		/* 
		 * If we're compiling for shared code
		 * the cctor will need to be run at aot method load time, for example,
		 * or at the end of the compilation of the inlining method.
		 */
		if (mono_class_needs_cctor_run (method->klass, NULL) && !((method->klass->flags & TYPE_ATTRIBUTE_BEFORE_FIELD_INIT)))
			return FALSE;
	}
	//if (!MONO_TYPE_IS_VOID (signature->ret)) return FALSE;

	/*
	 * CAS - do not inline methods with declarative security
	 * Note: this has to be before any possible return TRUE;
	 */
	if (mono_method_has_declsec (method))
		return FALSE;

	/* also consider num_locals? */
	if (getenv ("MONO_INLINELIMIT")) {
		if (header->code_size < atoi (getenv ("MONO_INLINELIMIT"))) {
			return TRUE;
		}
	} else if (header->code_size < INLINE_LENGTH_LIMIT)
		return TRUE;

	return FALSE;
}

static gboolean
mini_field_access_needs_cctor_run (MonoCompile *cfg, MonoMethod *method, MonoVTable *vtable)
{
	if (vtable->initialized && !cfg->compile_aot)
		return FALSE;

	if (vtable->klass->flags & TYPE_ATTRIBUTE_BEFORE_FIELD_INIT)
		return FALSE;

	if (!mono_class_needs_cctor_run (vtable->klass, method))
		return FALSE;

	if (! (method->flags & METHOD_ATTRIBUTE_STATIC) && (vtable->klass == method->klass))
		/* The initialization is already done before the method is called */
		return FALSE;

	return TRUE;
}

static MonoInst*
mini_get_ldelema_ins (MonoCompile *cfg, MonoBasicBlock *bblock, MonoMethod *cmethod, MonoInst **sp, unsigned char *ip, gboolean is_set)
{
	int temp, rank;
	MonoInst *addr;
	MonoMethod *addr_method;
	int element_size;

	rank = mono_method_signature (cmethod)->param_count - (is_set? 1: 0);

	if (rank == 1) {
		MONO_INST_NEW (cfg, addr, CEE_LDELEMA);
		addr->inst_left = sp [0];
		addr->inst_right = sp [1];
		addr->cil_code = ip;
		addr->type = STACK_MP;
		addr->klass = cmethod->klass->element_class;
		return addr;
	}

	if (rank == 2 && (cfg->opt & MONO_OPT_INTRINS)) {
#if defined(MONO_ARCH_EMULATE_MUL_DIV) && !defined(MONO_ARCH_NO_EMULATE_MUL)
		/* OP_LDELEMA2D depends on OP_LMUL */
#else
		MonoInst *indexes;
		NEW_GROUP (cfg, indexes, sp [1], sp [2]);
		MONO_INST_NEW (cfg, addr, OP_LDELEMA2D);
		addr->inst_left = sp [0];
		addr->inst_right = indexes;
		addr->cil_code = ip;
		addr->type = STACK_MP;
		addr->klass = cmethod->klass->element_class;
		return addr;
#endif
	}

	element_size = mono_class_array_element_size (cmethod->klass->element_class);
	addr_method = mono_marshal_get_array_address (rank, element_size);
	temp = mono_emit_method_call_spilled (cfg, bblock, addr_method, addr_method->signature, sp, ip, NULL);
	NEW_TEMPLOAD (cfg, addr, temp);
	return addr;

}

static MonoJitICallInfo **emul_opcode_map = NULL;

MonoJitICallInfo *
mono_find_jit_opcode_emulation (int opcode)
{
	g_assert (opcode >= 0 && opcode <= OP_LAST);
	if  (emul_opcode_map)
		return emul_opcode_map [opcode];
	else
		return NULL;
}

static MonoInst*
mini_get_inst_for_method (MonoCompile *cfg, MonoMethod *cmethod, MonoMethodSignature *fsig, MonoInst **args)
{
	MonoInst *ins = NULL;
	
	static MonoClass *runtime_helpers_class = NULL;
	if (! runtime_helpers_class)
		runtime_helpers_class = mono_class_from_name (mono_defaults.corlib,
			"System.Runtime.CompilerServices", "RuntimeHelpers");

	if (cmethod->klass == mono_defaults.string_class) {
		if (strcmp (cmethod->name, "get_Chars") == 0) {
 			MONO_INST_NEW (cfg, ins, OP_GETCHR);
			ins->inst_i0 = args [0];
			ins->inst_i1 = args [1];
			return ins;
		} else if (strcmp (cmethod->name, "get_Length") == 0) {
 			MONO_INST_NEW (cfg, ins, OP_STRLEN);
			ins->inst_i0 = args [0];
			return ins;
		} else if (strcmp (cmethod->name, "InternalSetChar") == 0) {
			MonoInst *get_addr;
 			MONO_INST_NEW (cfg, get_addr, OP_STR_CHAR_ADDR);
			get_addr->inst_i0 = args [0];
			get_addr->inst_i1 = args [1];
 			MONO_INST_NEW (cfg, ins, CEE_STIND_I2);
			ins->inst_i0 = get_addr;
			ins->inst_i1 = args [2];
			return ins;
		} else 
			return NULL;
	} else if (cmethod->klass == mono_defaults.object_class) {
		if (strcmp (cmethod->name, "GetType") == 0) {
 			MONO_INST_NEW (cfg, ins, OP_GETTYPE);
			ins->inst_i0 = args [0];
			return ins;
		/* The OP_GETHASHCODE rule depends on OP_MUL */
#if !defined(MONO_ARCH_EMULATE_MUL_DIV) && !defined(HAVE_MOVING_COLLECTOR)
		} else if (strcmp (cmethod->name, "InternalGetHashCode") == 0) {
 			MONO_INST_NEW (cfg, ins, OP_GETHASHCODE);
			ins->inst_i0 = args [0];
			return ins;
#endif
		} else if (strcmp (cmethod->name, ".ctor") == 0) {
 			MONO_INST_NEW (cfg, ins, OP_NOP);
			return ins;
		} else
			return NULL;
	} else if (cmethod->klass == mono_defaults.array_class) {
 		if (cmethod->name [0] != 'g')
 			return NULL;

		if (strcmp (cmethod->name, "get_Rank") == 0) {
 			MONO_INST_NEW (cfg, ins, OP_ARRAY_RANK);
			ins->inst_i0 = args [0];
			return ins;
		} else if (strcmp (cmethod->name, "get_Length") == 0) {
 			MONO_INST_NEW (cfg, ins, CEE_LDLEN);
			ins->inst_i0 = args [0];
			return ins;
		} else
			return NULL;
	} else if (cmethod->klass == runtime_helpers_class) {
		if (strcmp (cmethod->name, "get_OffsetToStringData") == 0) {
			NEW_ICONST (cfg, ins, G_STRUCT_OFFSET (MonoString, chars));
			return ins;
		} else
			return NULL;
	} else if (cmethod->klass == mono_defaults.thread_class) {
		if (strcmp (cmethod->name, "get_CurrentThread") == 0 && (ins = mono_arch_get_thread_intrinsic (cfg)))
			return ins;
	} else if (mini_class_is_system_array (cmethod->klass) &&
			strcmp (cmethod->name, "GetGenericValueImpl") == 0) {
		MonoInst *sp [2];
		MonoInst *ldelem, *store, *load;
		MonoClass *eklass = mono_class_from_mono_type (fsig->params [1]);
		int n;
		n = mono_type_to_stind (&eklass->byval_arg);
		if (n == CEE_STOBJ)
			return NULL;
		sp [0] = args [0];
		sp [1] = args [1];
		NEW_LDELEMA (cfg, ldelem, sp, eklass);
		ldelem->flags |= MONO_INST_NORANGECHECK;
		MONO_INST_NEW (cfg, store, n);
		n = mono_type_to_ldind (&eklass->byval_arg);
		MONO_INST_NEW (cfg, load, mono_type_to_ldind (&eklass->byval_arg));
		type_to_eval_stack_type (&eklass->byval_arg, load);
		load->inst_left = ldelem;
		store->inst_left = args [2];
		store->inst_right = load;
		return store;
	} else if (cmethod->klass->image == mono_defaults.corlib) {
		if (cmethod->name [0] == 'B' && strcmp (cmethod->name, "Break") == 0
				&& strcmp (cmethod->klass->name, "Debugger") == 0) {
			MONO_INST_NEW (cfg, ins, CEE_BREAK);
			return ins;
		}
		if (cmethod->name [0] == 'g' && strcmp (cmethod->name, "get_IsRunningOnWindows") == 0
				&& strcmp (cmethod->klass->name, "Environment") == 0) {
#ifdef PLATFORM_WIN32
	                NEW_ICONST (cfg, ins, 1);
#else
	                NEW_ICONST (cfg, ins, 0);
#endif
			return ins;
		}
	}

	return mono_arch_get_inst_for_method (cfg, cmethod, fsig, args);
}

static void
mono_save_args (MonoCompile *cfg, MonoBasicBlock *bblock, MonoMethodSignature *sig, MonoInst **sp, MonoInst **args)
{
	MonoInst *store, *temp;
	int i;

	g_assert (!MONO_TYPE_ISSTRUCT (sig->ret));

	if (!sig->hasthis && sig->param_count == 0) 
		return;

	if (sig->hasthis) {
		if (sp [0]->opcode == OP_ICONST) {
			*args++ = sp [0];
		} else {
			temp = mono_compile_create_var (cfg, type_from_stack_type (*sp), OP_LOCAL);
			*args++ = temp;
			NEW_TEMPSTORE (cfg, store, temp->inst_c0, *sp);
			store->cil_code = sp [0]->cil_code;
			MONO_ADD_INS (bblock, store);
		}
		sp++;
	}

	for (i = 0; i < sig->param_count; ++i) {
		if (sp [0]->opcode == OP_ICONST) {
			*args++ = sp [0];
		} else {
			temp = mono_compile_create_var (cfg, sig->params [i], OP_LOCAL);
			*args++ = temp;
			NEW_TEMPSTORE (cfg, store, temp->inst_c0, *sp);
			store->cil_code = sp [0]->cil_code;
			if (store->opcode == CEE_STOBJ) {
				NEW_TEMPLOADA (cfg, store, temp->inst_c0);
				handle_stobj (cfg, bblock, store, *sp, sp [0]->cil_code, temp->klass, FALSE, FALSE, FALSE);
			} else {
				MONO_ADD_INS (bblock, store);
			} 
		}
		sp++;
	}
}
#define MONO_INLINE_CALLED_LIMITED_METHODS 0
#define MONO_INLINE_CALLER_LIMITED_METHODS 0

#if (MONO_INLINE_CALLED_LIMITED_METHODS)
static char*
mono_inline_called_method_name_limit = NULL;
static gboolean check_inline_called_method_name_limit (MonoMethod *called_method) {
	char *called_method_name = mono_method_full_name (called_method, TRUE);
	int strncmp_result;
	
	if (mono_inline_called_method_name_limit == NULL) {
		char *limit_string = getenv ("MONO_INLINE_CALLED_METHOD_NAME_LIMIT");
		if (limit_string != NULL) {
			mono_inline_called_method_name_limit = limit_string;
		} else {
			mono_inline_called_method_name_limit = (char *) "";
		}
	}
	
	strncmp_result = strncmp (called_method_name, mono_inline_called_method_name_limit, strlen (mono_inline_called_method_name_limit));
	g_free (called_method_name);
	
	//return (strncmp_result <= 0);
	return (strncmp_result == 0);
}
#endif

#if (MONO_INLINE_CALLER_LIMITED_METHODS)
static char*
mono_inline_caller_method_name_limit = NULL;
static gboolean check_inline_caller_method_name_limit (MonoMethod *caller_method) {
	char *caller_method_name = mono_method_full_name (caller_method, TRUE);
	int strncmp_result;
	
	if (mono_inline_caller_method_name_limit == NULL) {
		char *limit_string = getenv ("MONO_INLINE_CALLER_METHOD_NAME_LIMIT");
		if (limit_string != NULL) {
			mono_inline_caller_method_name_limit = limit_string;
		} else {
			mono_inline_caller_method_name_limit = (char *) "";
		}
	}
	
	strncmp_result = strncmp (caller_method_name, mono_inline_caller_method_name_limit, strlen (mono_inline_caller_method_name_limit));
	g_free (caller_method_name);
	
	//return (strncmp_result <= 0);
	return (strncmp_result == 0);
}
#endif

static int
inline_method (MonoCompile *cfg, MonoMethod *cmethod, MonoMethodSignature *fsig, MonoBasicBlock *bblock, MonoInst **sp,
		guchar *ip, guint real_offset, GList *dont_inline, MonoBasicBlock **last_b, gboolean inline_allways)
{
	MonoInst *ins, *rvar = NULL;
	MonoMethodHeader *cheader;
	MonoBasicBlock *ebblock, *sbblock;
	int i, costs, new_locals_offset;
	MonoMethod *prev_inlined_method;
	MonoBasicBlock **prev_cil_offset_to_bb;
	unsigned char* prev_cil_start;
	guint32 prev_cil_offset_to_bb_len;

#if (MONO_INLINE_CALLED_LIMITED_METHODS)
	if ((! inline_allways) && ! check_inline_called_method_name_limit (cmethod))
		return 0;
#endif
#if (MONO_INLINE_CALLER_LIMITED_METHODS)
	if ((! inline_allways) && ! check_inline_caller_method_name_limit (cfg->method))
		return 0;
#endif

	if (bblock->out_of_line && !inline_allways)
		return 0;

	if (cfg->verbose_level > 2)
		g_print ("INLINE START %p %s -> %s\n", cmethod,  mono_method_full_name (cfg->method, TRUE), mono_method_full_name (cmethod, TRUE));

	if (!cmethod->inline_info) {
		mono_jit_stats.inlineable_methods++;
		cmethod->inline_info = 1;
	}
	/* allocate space to store the return value */
	if (!MONO_TYPE_IS_VOID (fsig->ret)) {
		rvar =  mono_compile_create_var (cfg, fsig->ret, OP_LOCAL);
	}

	/* allocate local variables */
	cheader = mono_method_get_header (cmethod);
	new_locals_offset = cfg->num_varinfo;
	for (i = 0; i < cheader->num_locals; ++i)
		mono_compile_create_var (cfg, cheader->locals [i], OP_LOCAL);
	
	/* allocate starte and end blocks */
	sbblock = NEW_BBLOCK (cfg);
	sbblock->block_num = cfg->num_bblocks++;
	sbblock->real_offset = real_offset;

	ebblock = NEW_BBLOCK (cfg);
	ebblock->block_num = cfg->num_bblocks++;
	ebblock->real_offset = real_offset;

	prev_inlined_method = cfg->inlined_method;
	cfg->inlined_method = cmethod;
	prev_cil_offset_to_bb = cfg->cil_offset_to_bb;
	prev_cil_offset_to_bb_len = cfg->cil_offset_to_bb_len;
	prev_cil_start = cfg->cil_start;

	costs = mono_method_to_ir (cfg, cmethod, sbblock, ebblock, new_locals_offset, rvar, dont_inline, sp, real_offset, *ip == CEE_CALLVIRT);

	cfg->inlined_method = prev_inlined_method;
	cfg->cil_offset_to_bb = prev_cil_offset_to_bb;
	cfg->cil_offset_to_bb_len = prev_cil_offset_to_bb_len;
	cfg->cil_start = prev_cil_start;

	if ((costs >= 0 && costs < 60) || inline_allways) {
		if (cfg->verbose_level > 2)
			g_print ("INLINE END %s -> %s\n", mono_method_full_name (cfg->method, TRUE), mono_method_full_name (cmethod, TRUE));
		
		mono_jit_stats.inlined_methods++;

		/* always add some code to avoid block split failures */
		MONO_INST_NEW (cfg, ins, OP_NOP);
		MONO_ADD_INS (bblock, ins);
		ins->cil_code = ip;

		bblock->next_bb = sbblock;
		link_bblock (cfg, bblock, sbblock);

		if (rvar) {
			NEW_TEMPLOAD (cfg, ins, rvar->inst_c0);
			*sp++ = ins;
		}
		*last_b = ebblock;
		return costs + 1;
	} else {
		if (cfg->verbose_level > 2)
			g_print ("INLINE ABORTED %s\n", mono_method_full_name (cmethod, TRUE));
	}
	return 0;
}

/*
 * Some of these comments may well be out-of-date.
 * Design decisions: we do a single pass over the IL code (and we do bblock 
 * splitting/merging in the few cases when it's required: a back jump to an IL
 * address that was not already seen as bblock starting point).
 * Code is validated as we go (full verification is still better left to metadata/verify.c).
 * Complex operations are decomposed in simpler ones right away. We need to let the 
 * arch-specific code peek and poke inside this process somehow (except when the 
 * optimizations can take advantage of the full semantic info of coarse opcodes).
 * All the opcodes of the form opcode.s are 'normalized' to opcode.
 * MonoInst->opcode initially is the IL opcode or some simplification of that 
 * (OP_LOAD, OP_STORE). The arch-specific code may rearrange it to an arch-specific 
 * opcode with value bigger than OP_LAST.
 * At this point the IR can be handed over to an interpreter, a dumb code generator
 * or to the optimizing code generator that will translate it to SSA form.
 *
 * Profiling directed optimizations.
 * We may compile by default with few or no optimizations and instrument the code
 * or the user may indicate what methods to optimize the most either in a config file
 * or through repeated runs where the compiler applies offline the optimizations to 
 * each method and then decides if it was worth it.
 *
 */

#define CHECK_TYPE(ins) if (!(ins)->type) UNVERIFIED
#define CHECK_STACK(num) if ((sp - stack_start) < (num)) UNVERIFIED
#define CHECK_STACK_OVF(num) if (((sp - stack_start) + (num)) > header->max_stack) UNVERIFIED
#define CHECK_ARG(num) if ((unsigned)(num) >= (unsigned)num_args) UNVERIFIED
#define CHECK_LOCAL(num) if ((unsigned)(num) >= (unsigned)header->num_locals) UNVERIFIED
#define CHECK_OPSIZE(size) if (ip + size > end) UNVERIFIED
#define CHECK_UNVERIFIABLE(cfg) if (cfg->unverifiable) UNVERIFIED
#define CHECK_TYPELOAD(klass) if (!(klass) || (klass)->exception_type) {cfg->exception_ptr = klass; goto load_error;}

/* offset from br.s -> br like opcodes */
#define BIG_BRANCH_OFFSET 13

static inline gboolean
ip_in_bb (MonoCompile *cfg, MonoBasicBlock *bb, const guint8* ip)
{
	MonoBasicBlock *b = cfg->cil_offset_to_bb [ip - cfg->cil_start];
	
	return b == NULL || b == bb;
}

static int
get_basic_blocks (MonoCompile *cfg, MonoMethodHeader* header, guint real_offset, unsigned char *start, unsigned char *end, unsigned char **pos)
{
	unsigned char *ip = start;
	unsigned char *target;
	int i;
	guint cli_addr;
	MonoBasicBlock *bblock;
	const MonoOpcode *opcode;

	while (ip < end) {
		cli_addr = ip - start;
		i = mono_opcode_value ((const guint8 **)&ip, end);
		if (i < 0)
			UNVERIFIED;
		opcode = &mono_opcodes [i];
		switch (opcode->argument) {
		case MonoInlineNone:
			ip++; 
			break;
		case MonoInlineString:
		case MonoInlineType:
		case MonoInlineField:
		case MonoInlineMethod:
		case MonoInlineTok:
		case MonoInlineSig:
		case MonoShortInlineR:
		case MonoInlineI:
			ip += 5;
			break;
		case MonoInlineVar:
			ip += 3;
			break;
		case MonoShortInlineVar:
		case MonoShortInlineI:
			ip += 2;
			break;
		case MonoShortInlineBrTarget:
			target = start + cli_addr + 2 + (signed char)ip [1];
			GET_BBLOCK (cfg, bblock, target);
			ip += 2;
			if (ip < end)
				GET_BBLOCK (cfg, bblock, ip);
			break;
		case MonoInlineBrTarget:
			target = start + cli_addr + 5 + (gint32)read32 (ip + 1);
			GET_BBLOCK (cfg, bblock, target);
			ip += 5;
			if (ip < end)
				GET_BBLOCK (cfg, bblock, ip);
			break;
		case MonoInlineSwitch: {
			guint32 n = read32 (ip + 1);
			guint32 j;
			ip += 5;
			cli_addr += 5 + 4 * n;
			target = start + cli_addr;
			GET_BBLOCK (cfg, bblock, target);
			
			for (j = 0; j < n; ++j) {
				target = start + cli_addr + (gint32)read32 (ip);
				GET_BBLOCK (cfg, bblock, target);
				ip += 4;
			}
			break;
		}
		case MonoInlineR:
		case MonoInlineI8:
			ip += 9;
			break;
		default:
			g_assert_not_reached ();
		}

		if (i == CEE_THROW) {
			unsigned char *bb_start = ip - 1;
			
			/* Find the start of the bblock containing the throw */
			bblock = NULL;
			while ((bb_start >= start) && !bblock) {
				bblock = cfg->cil_offset_to_bb [(bb_start) - start];
				bb_start --;
			}
			if (bblock)
				bblock->out_of_line = 1;
		}
	}
	return 0;
unverified:
	*pos = ip;
	return 1;
}

static MonoInst*
emit_tree (MonoCompile *cfg, MonoBasicBlock *bblock, MonoInst *ins, const guint8* ip_next)
{
	MonoInst *store, *temp, *load;
	
	if (ip_in_bb (cfg, bblock, ip_next) &&
		(CODE_IS_STLOC (ip_next) || *ip_next == CEE_RET))
			return ins;
	
	temp = mono_compile_create_var (cfg, type_from_stack_type (ins), OP_LOCAL);
	temp->flags |= MONO_INST_IS_TEMP;
	NEW_TEMPSTORE (cfg, store, temp->inst_c0, ins);
	store->cil_code = ins->cil_code;
	MONO_ADD_INS (bblock, store);
	NEW_TEMPLOAD (cfg, load, temp->inst_c0);
	load->cil_code = ins->cil_code;
	return load;
}

static inline MonoMethod *
mini_get_method (MonoMethod *m, guint32 token, MonoClass *klass, MonoGenericContext *context)
{
	MonoMethod *method;

	if (m->wrapper_type != MONO_WRAPPER_NONE)
		return mono_method_get_wrapper_data (m, token);

	method = mono_get_method_full (m->klass->image, token, klass, context);

	if (method && method->is_inflated)
		method = mono_get_inflated_method (method);

	return method;
}

static inline MonoClass*
mini_get_class (MonoMethod *method, guint32 token, MonoGenericContext *context)
{
	MonoClass *klass;

	if (method->wrapper_type != MONO_WRAPPER_NONE)
		klass = mono_method_get_wrapper_data (method, token);
	else
		klass = mono_class_get_full (method->klass->image, token, context);
	if (klass)
		mono_class_init (klass);
	return klass;
}

/*
 * Returns TRUE if the JIT should abort inlining because "callee"
 * is influenced by security attributes.
 */
static
gboolean check_linkdemand (MonoCompile *cfg, MonoMethod *caller, MonoMethod *callee, MonoBasicBlock *bblock, unsigned char *ip)
{
	guint32 result;
	
	if ((cfg->method != caller) && mono_method_has_declsec (callee)) {
		return TRUE;
	}
	
	result = mono_declsec_linkdemand (cfg->domain, caller, callee);
	if (result == MONO_JIT_SECURITY_OK)
		return FALSE;

	if (result == MONO_JIT_LINKDEMAND_ECMA) {
		/* Generate code to throw a SecurityException before the actual call/link */
		MonoAssembly *assembly = mono_image_get_assembly (caller->klass->image);
		MonoReflectionAssembly *refass = (MonoReflectionAssembly*) mono_assembly_get_object (cfg->domain, assembly);
		MonoReflectionMethod *refmet = mono_method_get_object (cfg->domain, caller, NULL);
		MonoSecurityManager *secman = mono_security_manager_get_methods ();
		MonoInst *args [3];

		NEW_ICONST (cfg, args [0], 4);
		NEW_PCONST (cfg, args [1], refass);
		NEW_PCONST (cfg, args [2], refmet);
		mono_emit_method_call_spilled (cfg, bblock, secman->linkdemandsecurityexception, mono_method_signature (secman->linkdemandsecurityexception), args, ip, NULL);
	} else if (cfg->exception_type == MONO_EXCEPTION_NONE) {
		 /* don't hide previous results */
		cfg->exception_type = MONO_EXCEPTION_SECURITY_LINKDEMAND;
		cfg->exception_data = result;
	}
	
	return FALSE;
}

static gboolean
can_access_internals (MonoAssembly *accessing, MonoAssembly* accessed)
{
	GSList *tmp;
	if (accessing == accessed)
		return TRUE;
	if (!accessed || !accessing)
		return FALSE;
	for (tmp = accessed->friend_assembly_names; tmp; tmp = tmp->next) {
		MonoAssemblyName *friend = tmp->data;
		/* Be conservative with checks */
		if (!friend->name)
			continue;
		if (strcmp (accessing->aname.name, friend->name))
			continue;
		if (friend->public_key_token [0]) {
			if (!accessing->aname.public_key_token [0])
				continue;
			if (strcmp ((char*)friend->public_key_token, (char*)accessing->aname.public_key_token))
				continue;
		}
		return TRUE;
	}
	return FALSE;
}

/* FIXME: check visibility of type, too */
static gboolean
can_access_member (MonoClass *access_klass, MonoClass *member_klass, int access_level)
{
	if (access_klass->generic_class && member_klass->generic_class &&
	    access_klass->generic_class->container_class && member_klass->generic_class->container_class) {
		if (can_access_member (access_klass->generic_class->container_class,
				       member_klass->generic_class->container_class, access_level))
			return TRUE;
	}

	/* Partition I 8.5.3.2 */
	/* the access level values are the same for fields and methods */
	switch (access_level) {
	case FIELD_ATTRIBUTE_COMPILER_CONTROLLED:
		/* same compilation unit */
		return access_klass->image == member_klass->image;
	case FIELD_ATTRIBUTE_PRIVATE:
		return access_klass == member_klass;
	case FIELD_ATTRIBUTE_FAM_AND_ASSEM:
		if (mono_class_has_parent (access_klass, member_klass) &&
		    can_access_internals (access_klass->image->assembly, member_klass->image->assembly))
			return TRUE;
		return FALSE;
	case FIELD_ATTRIBUTE_ASSEMBLY:
		return can_access_internals (access_klass->image->assembly, member_klass->image->assembly);
	case FIELD_ATTRIBUTE_FAMILY:
		if (mono_class_has_parent (access_klass, member_klass))
			return TRUE;
		return FALSE;
	case FIELD_ATTRIBUTE_FAM_OR_ASSEM:
		if (mono_class_has_parent (access_klass, member_klass))
			return TRUE;
		return can_access_internals (access_klass->image->assembly, member_klass->image->assembly);
	case FIELD_ATTRIBUTE_PUBLIC:
		return TRUE;
	}
	return FALSE;
}

static gboolean
can_access_field (MonoMethod *method, MonoClassField *field)
{
	/* FIXME: check all overlapping fields */
	int can = can_access_member (method->klass, field->parent, field->type->attrs & FIELD_ATTRIBUTE_FIELD_ACCESS_MASK);
	if (!can) {
		MonoClass *nested = method->klass->nested_in;
		while (nested) {
			can = can_access_member (nested, field->parent, field->type->attrs & FIELD_ATTRIBUTE_FIELD_ACCESS_MASK);
			if (can)
				return TRUE;
			nested = nested->nested_in;
		}
	}
	return can;
}

static gboolean
can_access_method (MonoMethod *method, MonoMethod *called)
{
	int can = can_access_member (method->klass, called->klass, called->flags & METHOD_ATTRIBUTE_MEMBER_ACCESS_MASK);
	if (!can) {
		MonoClass *nested = method->klass->nested_in;
		while (nested) {
			can = can_access_member (nested, called->klass, called->flags & METHOD_ATTRIBUTE_MEMBER_ACCESS_MASK);
			if (can)
				return TRUE;
			nested = nested->nested_in;
		}
	}
	/* 
	 * FIXME:
	 * with generics calls to explicit interface implementations can be expressed
	 * directly: the method is private, but we must allow it. This may be opening
	 * a hole or the generics code should handle this differently.
	 * Maybe just ensure the interface type is public.
	 */
	if ((called->flags & METHOD_ATTRIBUTE_VIRTUAL) && (called->flags & METHOD_ATTRIBUTE_FINAL))
		return TRUE;
	return can;
}

/*
 * Check that the IL instructions at ip are the array initialization
 * sequence and return the pointer to the data and the size.
 */
static const char*
initialize_array_data (MonoMethod *method, gboolean aot, unsigned char *ip, MonoInst *newarr, int *out_size)
{
	/*
	 * newarr[System.Int32]
	 * dup
	 * ldtoken field valuetype ...
	 * call void class [mscorlib]System.Runtime.CompilerServices.RuntimeHelpers::InitializeArray(class [mscorlib]System.Array, valuetype [mscorlib]System.RuntimeFieldHandle)
	 */
	if (ip [0] == CEE_DUP && ip [1] == CEE_LDTOKEN && ip [5] == 0x4 && ip [6] == CEE_CALL) {
		MonoClass *klass = newarr->inst_newa_class;
		guint32 token = read32 (ip + 7);
		guint32 rva, field_index;
		const char *data_ptr;
		int size = 0;
		MonoMethod *cmethod;

		if (newarr->inst_newa_len->opcode != OP_ICONST)
			return NULL;
		cmethod = mini_get_method (method, token, NULL, NULL);
		if (!cmethod)
			return NULL;
		if (strcmp (cmethod->name, "InitializeArray") || strcmp (cmethod->klass->name, "RuntimeHelpers") || cmethod->klass->image != mono_defaults.corlib)
			return NULL;
		switch (mono_type_get_underlying_type (&klass->byval_arg)->type) {
		case MONO_TYPE_BOOLEAN:
		case MONO_TYPE_I1:
		case MONO_TYPE_U1:
			size = 1; break;
		/* we need to swap on big endian, so punt. Should we handle R4 and R8 as well? */
#if G_BYTE_ORDER == G_LITTLE_ENDIAN
		case MONO_TYPE_CHAR:
		case MONO_TYPE_I2:
		case MONO_TYPE_U2:
			size = 2; break;
		case MONO_TYPE_I4:
		case MONO_TYPE_U4:
		case MONO_TYPE_R4:
			size = 4; break;
		case MONO_TYPE_R8:
#ifdef ARM_FPU_FPA
			return NULL; /* stupid ARM FP swapped format */
#endif
		case MONO_TYPE_I8:
		case MONO_TYPE_U8:
			size = 8; break;
#endif
		default:
			return NULL;
		}
		size *= newarr->inst_newa_len->inst_c0;
		*out_size = size;
		/*g_print ("optimized in %s: size: %d, numelems: %d\n", method->name, size, newarr->inst_newa_len->inst_c0);*/
		field_index = read32 (ip + 2) & 0xffffff;
		mono_metadata_field_info (method->klass->image, field_index - 1, NULL, &rva, NULL);
		data_ptr = mono_image_rva_map (method->klass->image, rva);
		/*g_print ("field: 0x%08x, rva: %d, rva_ptr: %p\n", read32 (ip + 2), rva, data_ptr);*/
		/* for aot code we do the lookup on load */
		if (aot && data_ptr)
			return GUINT_TO_POINTER (rva);
		return data_ptr;
	}
	return NULL;
}

/*
 * mono_method_to_ir: translates IL into basic blocks containing trees
 */
static int
mono_method_to_ir (MonoCompile *cfg, MonoMethod *method, MonoBasicBlock *start_bblock, MonoBasicBlock *end_bblock, 
		   int locals_offset, MonoInst *return_var, GList *dont_inline, MonoInst **inline_args, 
		   guint inline_offset, gboolean is_virtual_call)
{
	MonoInst *zero_int32, *zero_int64, *zero_ptr, *zero_obj, *zero_r8;
	MonoInst *ins, **sp, **stack_start;
	MonoBasicBlock *bblock, *tblock = NULL, *init_localsbb = NULL;
	MonoMethod *cmethod;
	MonoInst **arg_array;
	MonoMethodHeader *header;
	MonoImage *image;
	guint32 token, ins_flag;
	MonoClass *klass;
	MonoClass *constrained_call = NULL;
	unsigned char *ip, *end, *target, *err_pos;
	static double r8_0 = 0.0;
	MonoMethodSignature *sig;
	MonoGenericContext *generic_context = NULL;
	MonoGenericContainer *generic_container = NULL;
	MonoType **param_types;
	GList *bb_recheck = NULL, *tmp;
	int i, n, start_new_bblock, ialign;
	int num_calls = 0, inline_costs = 0;
	int breakpoint_id = 0;
	guint32 align;
	guint real_offset, num_args;
	MonoBoolean security, pinvoke;
	MonoSecurityManager* secman = NULL;
	MonoDeclSecurityActions actions;
	GSList *class_inits = NULL;
	gboolean dont_verify, dont_verify_stloc;

	/* serialization and xdomain stuff may need access to private fields and methods */
	dont_verify = method->klass->image->assembly->corlib_internal? TRUE: FALSE;
	dont_verify |= method->wrapper_type == MONO_WRAPPER_XDOMAIN_INVOKE;
	dont_verify |= method->wrapper_type == MONO_WRAPPER_XDOMAIN_DISPATCH;
	dont_verify |= method->wrapper_type == MONO_WRAPPER_MANAGED_TO_NATIVE; /* bug #77896 */
	dont_verify |= method->wrapper_type == MONO_WRAPPER_COMINTEROP;
	dont_verify |= method->wrapper_type == MONO_WRAPPER_COMINTEROP_INVOKE;

	/* still some type unsafety issues in marshal wrappers... (unknown is PtrToStructure) */
	dont_verify_stloc = method->wrapper_type == MONO_WRAPPER_MANAGED_TO_NATIVE;
	dont_verify_stloc |= method->wrapper_type == MONO_WRAPPER_UNKNOWN;
	dont_verify_stloc |= method->wrapper_type == MONO_WRAPPER_NATIVE_TO_MANAGED;

	/* Not turned on yet */
	cfg->dont_verify_stack_merge = TRUE;

	image = method->klass->image;
	header = mono_method_get_header (method);
	generic_container = method->generic_container;
	sig = mono_method_signature (method);
	num_args = sig->hasthis + sig->param_count;
	ip = (unsigned char*)header->code;
	cfg->cil_start = ip;
	end = ip + header->code_size;
	mono_jit_stats.cil_code_size += header->code_size;

	if (sig->is_inflated)
		generic_context = mono_method_get_context (method);
	else if (generic_container)
		generic_context = &generic_container->context;

	g_assert (!sig->has_type_parameters);

	if (cfg->method == method)
		real_offset = 0;
	else
		real_offset = inline_offset;

	cfg->cil_offset_to_bb = mono_mempool_alloc0 (cfg->mempool, sizeof (MonoBasicBlock*) * header->code_size);
	cfg->cil_offset_to_bb_len = header->code_size;

	if (cfg->verbose_level > 2)
		g_print ("method to IR %s\n", mono_method_full_name (method, TRUE));

	dont_inline = g_list_prepend (dont_inline, method);
	if (cfg->method == method) {

		if (cfg->prof_options & MONO_PROFILE_INS_COVERAGE)
			cfg->coverage_info = mono_profiler_coverage_alloc (cfg->method, header->code_size);

		/* ENTRY BLOCK */
		cfg->bb_entry = start_bblock = NEW_BBLOCK (cfg);
		start_bblock->cil_code = NULL;
		start_bblock->cil_length = 0;
		start_bblock->block_num = cfg->num_bblocks++;

		/* EXIT BLOCK */
		cfg->bb_exit = end_bblock = NEW_BBLOCK (cfg);
		end_bblock->cil_code = NULL;
		end_bblock->cil_length = 0;
		end_bblock->block_num = cfg->num_bblocks++;
		g_assert (cfg->num_bblocks == 2);

		arg_array = alloca (sizeof (MonoInst *) * num_args);
		for (i = num_args - 1; i >= 0; i--)
			arg_array [i] = cfg->varinfo [i];

		if (header->num_clauses) {
			cfg->spvars = g_hash_table_new (NULL, NULL);
			cfg->exvars = g_hash_table_new (NULL, NULL);
		}
		/* handle exception clauses */
		for (i = 0; i < header->num_clauses; ++i) {
			MonoBasicBlock *try_bb;
			MonoExceptionClause *clause = &header->clauses [i];
			GET_BBLOCK (cfg, try_bb, ip + clause->try_offset);
			try_bb->real_offset = clause->try_offset;
			GET_BBLOCK (cfg, tblock, ip + clause->handler_offset);
			tblock->real_offset = clause->handler_offset;
			tblock->flags |= BB_EXCEPTION_HANDLER;

			link_bblock (cfg, try_bb, tblock);

			if (*(ip + clause->handler_offset) == CEE_POP)
				tblock->flags |= BB_EXCEPTION_DEAD_OBJ;

			if (clause->flags == MONO_EXCEPTION_CLAUSE_FINALLY ||
			    clause->flags == MONO_EXCEPTION_CLAUSE_FILTER ||
			    clause->flags == MONO_EXCEPTION_CLAUSE_FAULT) {
				MONO_INST_NEW (cfg, ins, OP_START_HANDLER);
				MONO_ADD_INS (tblock, ins);

				/* todo: is a fault block unsafe to optimize? */
				if (clause->flags == MONO_EXCEPTION_CLAUSE_FAULT)
					tblock->flags |= BB_EXCEPTION_UNSAFE;
			}


			/*g_print ("clause try IL_%04x to IL_%04x handler %d at IL_%04x to IL_%04x\n", clause->try_offset, clause->try_offset + clause->try_len, clause->flags, clause->handler_offset, clause->handler_offset + clause->handler_len);
			  while (p < end) {
			  g_print ("%s", mono_disasm_code_one (NULL, method, p, &p));
			  }*/
			/* catch and filter blocks get the exception object on the stack */
			if (clause->flags == MONO_EXCEPTION_CLAUSE_NONE ||
			    clause->flags == MONO_EXCEPTION_CLAUSE_FILTER) {
				MonoInst *load, *dummy_use;

				/* mostly like handle_stack_args (), but just sets the input args */
				/* g_print ("handling clause at IL_%04x\n", clause->handler_offset); */
				tblock->in_scount = 1;
				tblock->in_stack = mono_mempool_alloc (cfg->mempool, sizeof (MonoInst*));
				tblock->in_stack [0] = mono_create_exvar_for_offset (cfg, clause->handler_offset);
				tblock->stack_state = mono_mempool_alloc (cfg->mempool, sizeof (MonoStackSlot));
				tblock->stack_state [0].type = STACK_OBJ;
				/* FIXME? */
				tblock->stack_state [0].klass = mono_defaults.object_class;

				/* 
				 * Add a dummy use for the exvar so its liveness info will be
				 * correct.
				 */
				NEW_TEMPLOAD (cfg, load, tblock->in_stack [0]->inst_c0);
				NEW_DUMMY_USE (cfg, dummy_use, load);
				MONO_ADD_INS (tblock, dummy_use);
				
				if (clause->flags == MONO_EXCEPTION_CLAUSE_FILTER) {
					GET_BBLOCK (cfg, tblock, ip + clause->data.filter_offset);
					tblock->real_offset = clause->data.filter_offset;
					tblock->in_scount = 1;
					tblock->in_stack = mono_mempool_alloc (cfg->mempool, sizeof (MonoInst*));
					tblock->stack_state = mono_mempool_alloc (cfg->mempool, sizeof (MonoStackSlot));
					tblock->stack_state [0].type = STACK_OBJ;
					/* FIXME? */
					tblock->stack_state [0].klass = mono_defaults.object_class;

					/* The filter block shares the exvar with the handler block */
					tblock->in_stack [0] = mono_create_exvar_for_offset (cfg, clause->handler_offset);
					MONO_INST_NEW (cfg, ins, OP_START_HANDLER);
					MONO_ADD_INS (tblock, ins);
				}
			}
		}
	} else {
		arg_array = alloca (sizeof (MonoInst *) * num_args);
		mono_save_args (cfg, start_bblock, sig, inline_args, arg_array);
	}

	/* FIRST CODE BLOCK */
	bblock = NEW_BBLOCK (cfg);
	bblock->cil_code = ip;

	ADD_BBLOCK (cfg, bblock);

	if (cfg->method == method) {
		breakpoint_id = mono_debugger_method_has_breakpoint (method);
		if (breakpoint_id && (mono_debug_format != MONO_DEBUG_FORMAT_DEBUGGER)) {
			MONO_INST_NEW (cfg, ins, OP_BREAK);
			MONO_ADD_INS (bblock, ins);
		}
	}

	if (mono_use_security_manager)
		secman = mono_security_manager_get_methods ();

	security = (secman && mono_method_has_declsec (method));
	/* at this point having security doesn't mean we have any code to generate */
	if (security && (cfg->method == method)) {
		/* Only Demand, NonCasDemand and DemandChoice requires code generation.
		 * And we do not want to enter the next section (with allocation) if we
		 * have nothing to generate */
		security = mono_declsec_get_demands (method, &actions);
	}

	/* we must Demand SecurityPermission.Unmanaged before P/Invoking */
	pinvoke = (secman && (method->wrapper_type == MONO_WRAPPER_MANAGED_TO_NATIVE));
	if (pinvoke) {
		MonoMethod *wrapped = mono_marshal_method_from_wrapper (method);
		if (wrapped && (wrapped->flags & METHOD_ATTRIBUTE_PINVOKE_IMPL)) {
			MonoCustomAttrInfo* custom = mono_custom_attrs_from_method (wrapped);

			/* unless the method or it's class has the [SuppressUnmanagedCodeSecurity] attribute */
			if (custom && mono_custom_attrs_has_attr (custom, secman->suppressunmanagedcodesecurity)) {
				pinvoke = FALSE;
			}

			if (pinvoke) {
				custom = mono_custom_attrs_from_class (wrapped->klass);
				if (custom && mono_custom_attrs_has_attr (custom, secman->suppressunmanagedcodesecurity)) {
					pinvoke = FALSE;
				}
			}
		} else {
			/* not a P/Invoke after all */
			pinvoke = FALSE;
		}
	}
	
	if ((header->init_locals || (cfg->method == method && (cfg->opt & MONO_OPT_SHARED))) || cfg->compile_aot || security || pinvoke) {
		/* we use a separate basic block for the initialization code */
		cfg->bb_init = init_localsbb = NEW_BBLOCK (cfg);
		init_localsbb->real_offset = real_offset;
		start_bblock->next_bb = init_localsbb;
		init_localsbb->next_bb = bblock;
		link_bblock (cfg, start_bblock, init_localsbb);
		link_bblock (cfg, init_localsbb, bblock);
		init_localsbb->block_num = cfg->num_bblocks++;
	} else {
		start_bblock->next_bb = bblock;
		link_bblock (cfg, start_bblock, bblock);
	}

	/* at this point we know, if security is TRUE, that some code needs to be generated */
	if (security && (cfg->method == method)) {
		MonoInst *args [2];

		mono_jit_stats.cas_demand_generation++;

		if (actions.demand.blob) {
			/* Add code for SecurityAction.Demand */
			NEW_DECLSECCONST (cfg, args[0], image, actions.demand);
			NEW_ICONST (cfg, args [1], actions.demand.size);
			/* Calls static void SecurityManager.InternalDemand (byte* permissions, int size); */
			mono_emit_method_call_spilled (cfg, init_localsbb, secman->demand, mono_method_signature (secman->demand), args, ip, NULL);
		}
		if (actions.noncasdemand.blob) {
			/* CLR 1.x uses a .noncasdemand (but 2.x doesn't) */
			/* For Mono we re-route non-CAS Demand to Demand (as the managed code must deal with it anyway) */
			NEW_DECLSECCONST (cfg, args[0], image, actions.noncasdemand);
			NEW_ICONST (cfg, args [1], actions.noncasdemand.size);
			/* Calls static void SecurityManager.InternalDemand (byte* permissions, int size); */
			mono_emit_method_call_spilled (cfg, init_localsbb, secman->demand, mono_method_signature (secman->demand), args, ip, NULL);
		}
		if (actions.demandchoice.blob) {
			/* New in 2.0, Demand must succeed for one of the permissions (i.e. not all) */
			NEW_DECLSECCONST (cfg, args[0], image, actions.demandchoice);
			NEW_ICONST (cfg, args [1], actions.demandchoice.size);
			/* Calls static void SecurityManager.InternalDemandChoice (byte* permissions, int size); */
			mono_emit_method_call_spilled (cfg, init_localsbb, secman->demandchoice, mono_method_signature (secman->demandchoice), args, ip, NULL);
		}
	}

	/* we must Demand SecurityPermission.Unmanaged before p/invoking */
	if (pinvoke) {
		mono_emit_method_call_spilled (cfg, init_localsbb, secman->demandunmanaged, mono_method_signature (secman->demandunmanaged), NULL, ip, NULL);
	}

	if (get_basic_blocks (cfg, header, real_offset, ip, end, &err_pos)) {
		ip = err_pos;
		UNVERIFIED;
	}

	if (cfg->method == method)
		mono_debug_init_method (cfg, bblock, breakpoint_id);

	param_types = mono_mempool_alloc (cfg->mempool, sizeof (MonoType*) * num_args);
	if (sig->hasthis)
		param_types [0] = method->klass->valuetype?&method->klass->this_arg:&method->klass->byval_arg;
	for (n = 0; n < sig->param_count; ++n)
		param_types [n + sig->hasthis] = sig->params [n];
	for (n = 0; n < header->num_locals; ++n) {
		if (header->locals [n]->type == MONO_TYPE_VOID && !header->locals [n]->byref)
			UNVERIFIED;
	}
	class_inits = NULL;

	/* do this somewhere outside - not here */
	NEW_ICONST (cfg, zero_int32, 0);
	NEW_ICONST (cfg, zero_int64, 0);
	zero_int64->type = STACK_I8;
	NEW_PCONST (cfg, zero_ptr, 0);
	NEW_PCONST (cfg, zero_obj, 0);
	zero_obj->type = STACK_OBJ;

	MONO_INST_NEW (cfg, zero_r8, OP_R8CONST);
	zero_r8->type = STACK_R8;
	zero_r8->inst_p0 = &r8_0;

	/* add a check for this != NULL to inlined methods */
	if (is_virtual_call) {
		MONO_INST_NEW (cfg, ins, OP_CHECK_THIS);
		NEW_ARGLOAD (cfg, ins->inst_left, 0);
		ins->cil_code = ip;
		MONO_ADD_INS (bblock, ins);
	}

	/* we use a spare stack slot in SWITCH and NEWOBJ and others */
	stack_start = sp = mono_mempool_alloc0 (cfg->mempool, sizeof (MonoInst*) * (header->max_stack + 1));

	ins_flag = 0;
	start_new_bblock = 0;
	while (ip < end) {

		if (cfg->method == method)
			real_offset = ip - header->code;
		else
			real_offset = inline_offset;

		if (start_new_bblock) {
			bblock->cil_length = ip - bblock->cil_code;
			if (start_new_bblock == 2) {
				g_assert (ip == tblock->cil_code);
			} else {
				GET_BBLOCK (cfg, tblock, ip);
			}
			bblock->next_bb = tblock;
			bblock = tblock;
			start_new_bblock = 0;
			for (i = 0; i < bblock->in_scount; ++i) {
				if (cfg->verbose_level > 3)
					g_print ("loading %d from temp %d\n", i, (int)bblock->in_stack [i]->inst_c0);						
				NEW_TEMPLOAD (cfg, ins, bblock->in_stack [i]->inst_c0);
				*sp++ = ins;
			}
			g_slist_free (class_inits);
			class_inits = NULL;
		} else {
			if ((tblock = cfg->cil_offset_to_bb [ip - cfg->cil_start]) && (tblock != bblock)) {
				link_bblock (cfg, bblock, tblock);
				if (sp != stack_start) {
					handle_stack_args (cfg, bblock, stack_start, sp - stack_start);
					sp = stack_start;
					CHECK_UNVERIFIABLE (cfg);
				}
				bblock->next_bb = tblock;
				bblock = tblock;
				for (i = 0; i < bblock->in_scount; ++i) {
					if (cfg->verbose_level > 3)
						g_print ("loading %d from temp %d\n", i, (int)bblock->in_stack [i]->inst_c0);						
					NEW_TEMPLOAD (cfg, ins, bblock->in_stack [i]->inst_c0);
					*sp++ = ins;
				}
				g_slist_free (class_inits);
				class_inits = NULL;
			}
		}

		bblock->real_offset = real_offset;

		if ((cfg->method == method) && cfg->coverage_info) {
			MonoInst *store, *one;
			guint32 cil_offset = ip - header->code;
			cfg->coverage_info->data [cil_offset].cil_code = ip;

			/* TODO: Use an increment here */
			NEW_ICONST (cfg, one, 1);
			one->cil_code = ip;

			NEW_PCONST (cfg, ins, &(cfg->coverage_info->data [cil_offset].count));
			ins->cil_code = ip;

			MONO_INST_NEW (cfg, store, CEE_STIND_I);
			store->cil_code = ip;
			store->inst_left = ins;
			store->inst_right = one;

			MONO_ADD_INS (bblock, store);
		}

		if (cfg->verbose_level > 3)
			g_print ("converting (in B%d: stack: %d) %s", bblock->block_num, (int)(sp - stack_start), mono_disasm_code_one (NULL, method, ip, NULL));

		switch (*ip) {
		case CEE_NOP:
		case CEE_BREAK:
			MONO_INST_NEW (cfg, ins, *ip == CEE_NOP ? OP_NOP : OP_BREAK);
			ins->cil_code = ip++;
			MONO_ADD_INS (bblock, ins);
			break;
		case CEE_LDARG_0:
		case CEE_LDARG_1:
		case CEE_LDARG_2:
		case CEE_LDARG_3:
			CHECK_STACK_OVF (1);
			n = (*ip)-CEE_LDARG_0;
			CHECK_ARG (n);
			NEW_ARGLOAD (cfg, ins, n);
			LDARG_SOFT_FLOAT (cfg, ins, n, ip);
			ins->cil_code = ip++;
			*sp++ = ins;
			break;
		case CEE_LDLOC_0:
		case CEE_LDLOC_1:
		case CEE_LDLOC_2:
		case CEE_LDLOC_3:
			CHECK_STACK_OVF (1);
			n = (*ip)-CEE_LDLOC_0;
			CHECK_LOCAL (n);
			NEW_LOCLOAD (cfg, ins, n);
			LDLOC_SOFT_FLOAT (cfg, ins, n, ip);
			ins->cil_code = ip++;
			*sp++ = ins;
			break;
		case CEE_STLOC_0:
		case CEE_STLOC_1:
		case CEE_STLOC_2:
		case CEE_STLOC_3:
			CHECK_STACK (1);
			n = (*ip)-CEE_STLOC_0;
			CHECK_LOCAL (n);
			--sp;
			handle_loaded_temps (cfg, bblock, stack_start, sp);
			NEW_LOCSTORE (cfg, ins, n, *sp);
			ins->cil_code = ip;
			if (!dont_verify_stloc && target_type_is_incompatible (cfg, header->locals [n], *sp))
				UNVERIFIED;
			STLOC_SOFT_FLOAT (cfg, ins, n, ip);
			if (ins->opcode == CEE_STOBJ) {
				NEW_LOCLOADA (cfg, ins, n);
				handle_stobj (cfg, bblock, ins, *sp, ip, ins->klass, FALSE, FALSE, FALSE);
			} else
				MONO_ADD_INS (bblock, ins);
			++ip;
			inline_costs += 1;
			break;
		case CEE_LDARG_S:
			CHECK_OPSIZE (2);
			CHECK_STACK_OVF (1);
			CHECK_ARG (ip [1]);
			NEW_ARGLOAD (cfg, ins, ip [1]);
			LDARG_SOFT_FLOAT (cfg, ins, ip [1], ip);
			ins->cil_code = ip;
			*sp++ = ins;
			ip += 2;
			break;
		case CEE_LDARGA_S:
			CHECK_OPSIZE (2);
			CHECK_STACK_OVF (1);
			CHECK_ARG (ip [1]);
			NEW_ARGLOADA (cfg, ins, ip [1]);
			ins->cil_code = ip;
			*sp++ = ins;
			ip += 2;
			break;
		case CEE_STARG_S:
			CHECK_OPSIZE (2);
			CHECK_STACK (1);
			--sp;
			CHECK_ARG (ip [1]);
			NEW_ARGSTORE (cfg, ins, ip [1], *sp);
			handle_loaded_temps (cfg, bblock, stack_start, sp);
			ins->cil_code = ip;
			if (!dont_verify_stloc && target_type_is_incompatible (cfg, param_types [ip [1]], *sp))
				UNVERIFIED;
			STARG_SOFT_FLOAT (cfg, ins, ip [1], ip);
			if (ins->opcode == CEE_STOBJ) {
				NEW_ARGLOADA (cfg, ins, ip [1]);
				handle_stobj (cfg, bblock, ins, *sp, ip, ins->klass, FALSE, FALSE, FALSE);
			} else
				MONO_ADD_INS (bblock, ins);
			ip += 2;
			break;
		case CEE_LDLOC_S:
			CHECK_OPSIZE (2);
			CHECK_STACK_OVF (1);
			CHECK_LOCAL (ip [1]);
			NEW_LOCLOAD (cfg, ins, ip [1]);
			LDLOC_SOFT_FLOAT (cfg, ins, ip [1], ip);
			ins->cil_code = ip;
			*sp++ = ins;
			ip += 2;
			break;
		case CEE_LDLOCA_S:
			CHECK_OPSIZE (2);
			CHECK_STACK_OVF (1);
			CHECK_LOCAL (ip [1]);
			NEW_LOCLOADA (cfg, ins, ip [1]);
			ins->cil_code = ip;
			*sp++ = ins;
			ip += 2;
			break;
		case CEE_STLOC_S:
			CHECK_OPSIZE (2);
			CHECK_STACK (1);
			--sp;
			handle_loaded_temps (cfg, bblock, stack_start, sp);
			CHECK_LOCAL (ip [1]);
			NEW_LOCSTORE (cfg, ins, ip [1], *sp);
			ins->cil_code = ip;
			if (!dont_verify_stloc && target_type_is_incompatible (cfg, header->locals [ip [1]], *sp))
				UNVERIFIED;
			STLOC_SOFT_FLOAT (cfg, ins, ip [1], ip);
			if (ins->opcode == CEE_STOBJ) {
				NEW_LOCLOADA (cfg, ins, ip [1]);
				handle_stobj (cfg, bblock, ins, *sp, ip, ins->klass, FALSE, FALSE, FALSE);
			} else
				MONO_ADD_INS (bblock, ins);
			ip += 2;
			inline_costs += 1;
			break;
		case CEE_LDNULL:
			CHECK_STACK_OVF (1);
			NEW_PCONST (cfg, ins, NULL);
			ins->cil_code = ip;
			ins->type = STACK_OBJ;
			++ip;
			*sp++ = ins;
			break;
		case CEE_LDC_I4_M1:
			CHECK_STACK_OVF (1);
			NEW_ICONST (cfg, ins, -1);
			ins->cil_code = ip;
			++ip;
			*sp++ = ins;
			break;
		case CEE_LDC_I4_0:
		case CEE_LDC_I4_1:
		case CEE_LDC_I4_2:
		case CEE_LDC_I4_3:
		case CEE_LDC_I4_4:
		case CEE_LDC_I4_5:
		case CEE_LDC_I4_6:
		case CEE_LDC_I4_7:
		case CEE_LDC_I4_8:
			CHECK_STACK_OVF (1);
			NEW_ICONST (cfg, ins, (*ip) - CEE_LDC_I4_0);
			ins->cil_code = ip;
			++ip;
			*sp++ = ins;
			break;
		case CEE_LDC_I4_S:
			CHECK_OPSIZE (2);
			CHECK_STACK_OVF (1);
			++ip;
			NEW_ICONST (cfg, ins, *((signed char*)ip));
			ins->cil_code = ip;
			++ip;
			*sp++ = ins;
			break;
		case CEE_LDC_I4:
			CHECK_OPSIZE (5);
			CHECK_STACK_OVF (1);
			NEW_ICONST (cfg, ins, (gint32)read32 (ip + 1));
			ins->cil_code = ip;
			ip += 5;
			*sp++ = ins;
			break;
		case CEE_LDC_I8:
			CHECK_OPSIZE (9);
			CHECK_STACK_OVF (1);
			MONO_INST_NEW (cfg, ins, OP_I8CONST);
			ins->cil_code = ip;
			ins->type = STACK_I8;
			++ip;
			ins->inst_l = (gint64)read64 (ip);
			ip += 8;
			*sp++ = ins;
			break;
		case CEE_LDC_R4: {
			float *f;
			/* we should really allocate this only late in the compilation process */
			mono_domain_lock (cfg->domain);
			f = mono_mempool_alloc (cfg->domain->mp, sizeof (float));
			mono_domain_unlock (cfg->domain);
			CHECK_OPSIZE (5);
			CHECK_STACK_OVF (1);
			MONO_INST_NEW (cfg, ins, OP_R4CONST);
			ins->type = STACK_R8;
			++ip;
			readr4 (ip, f);
			ins->inst_p0 = f;

			ip += 4;
			*sp++ = ins;			
			break;
		}
		case CEE_LDC_R8: {
			double *d;
			mono_domain_lock (cfg->domain);
			d = mono_mempool_alloc (cfg->domain->mp, sizeof (double));
			mono_domain_unlock (cfg->domain);
			CHECK_OPSIZE (9);
			CHECK_STACK_OVF (1);
			MONO_INST_NEW (cfg, ins, OP_R8CONST);
			ins->type = STACK_R8;
			++ip;
			readr8 (ip, d);
			ins->inst_p0 = d;

			ip += 8;
			*sp++ = ins;			
			break;
		}
		case CEE_DUP: {
			MonoInst *temp, *store;
			CHECK_STACK (1);
			CHECK_STACK_OVF (1);
			sp--;
			ins = *sp;
		
			/* 
			 * small optimization: if the loaded value was from a local already,
			 * just load it twice.
			 */
			if (ins->ssa_op == MONO_SSA_LOAD && 
			    (ins->inst_i0->opcode == OP_LOCAL || ins->inst_i0->opcode == OP_ARG)) {
				sp++;
				MONO_INST_NEW (cfg, temp, 0);
				*temp = *ins;
				temp->cil_code = ip;
				*sp++ = temp;
			} else {
				temp = mono_compile_create_var (cfg, type_from_stack_type (ins), OP_LOCAL);
				temp->flags |= MONO_INST_IS_TEMP;
				temp->cil_code = ip;
				NEW_TEMPSTORE (cfg, store, temp->inst_c0, ins);
				store->cil_code = ip;
				if (store->opcode == CEE_STOBJ) {
					NEW_TEMPLOADA (cfg, store, temp->inst_c0);
					handle_stobj (cfg, bblock, store, sp [0], sp [0]->cil_code, store->klass, TRUE, FALSE, FALSE);
				} else {
					MONO_ADD_INS (bblock, store);
				}
				NEW_TEMPLOAD (cfg, ins, temp->inst_c0);
				*sp++ = ins;
				ins->cil_code = ip;
				NEW_TEMPLOAD (cfg, ins, temp->inst_c0);
				*sp++ = ins;
				ins->cil_code = ip;
			}
			++ip;
			inline_costs += 2;
			break;
		}
		case CEE_POP:
			CHECK_STACK (1);
			MONO_INST_NEW (cfg, ins, CEE_POP);
			MONO_ADD_INS (bblock, ins);
			ins->cil_code = ip++;
			--sp;
			ins->inst_i0 = *sp;
			break;
		case CEE_JMP:
			CHECK_OPSIZE (5);
			if (stack_start != sp)
				UNVERIFIED;
			MONO_INST_NEW (cfg, ins, OP_JMP);
			token = read32 (ip + 1);
			/* FIXME: check the signature matches */
			cmethod = mini_get_method (method, token, NULL, generic_context);

			if (!cmethod)
				goto load_error;

			if (mono_use_security_manager) {
				if (check_linkdemand (cfg, method, cmethod, bblock, ip))
					INLINE_FAILURE;
			}

			ins->inst_p0 = cmethod;
			MONO_ADD_INS (bblock, ins);
			ip += 5;
			start_new_bblock = 1;
			break;
		case CEE_CALLI:
		case CEE_CALL:
		case CEE_CALLVIRT: {
			MonoInst *addr = NULL;
			MonoMethodSignature *fsig = NULL;
			int temp, array_rank = 0;
			int virtual = *ip == CEE_CALLVIRT;

			CHECK_OPSIZE (5);
			token = read32 (ip + 1);

			if (*ip == CEE_CALLI) {
				cmethod = NULL;
				CHECK_STACK (1);
				--sp;
				addr = *sp;
				if (method->wrapper_type != MONO_WRAPPER_NONE)
					fsig = (MonoMethodSignature *)mono_method_get_wrapper_data (method, token);
				else
					fsig = mono_metadata_parse_signature (image, token);

				n = fsig->param_count + fsig->hasthis;
			} else {
				MonoMethod *cil_method;
				
				if (method->wrapper_type != MONO_WRAPPER_NONE) {
					cmethod =  (MonoMethod *)mono_method_get_wrapper_data (method, token);
					cil_method = cmethod;
				} else if (constrained_call) {
					cmethod = mono_get_method_constrained (image, token, constrained_call, generic_context, &cil_method);
					cmethod = mono_get_inflated_method (cmethod);
					cil_method = cmethod;
				} else {
					cmethod = mini_get_method (method, token, NULL, generic_context);
					cil_method = cmethod;
				}

				if (!cmethod)
					goto load_error;
				if (!dont_verify && !cfg->skip_visibility && !can_access_method (method, cil_method))
					UNVERIFIED;

				if (!virtual && (cmethod->flags & METHOD_ATTRIBUTE_ABSTRACT))
					/* MS.NET seems to silently convert this to a callvirt */
					virtual = 1;

				if (!cmethod->klass->inited){
					if (!mono_class_init (cmethod->klass))
						goto load_error;
				}

				if (mono_method_signature (cmethod)->pinvoke) {
					MonoMethod *wrapper = mono_marshal_get_native_wrapper (cmethod);
					fsig = mono_method_signature (wrapper);
				} else if (constrained_call) {
					fsig = mono_method_signature (cmethod);
				} else {
					fsig = mono_method_get_signature_full (cmethod, image, token, generic_context);
				}

				n = fsig->param_count + fsig->hasthis;

				if (mono_use_security_manager) {
					if (check_linkdemand (cfg, method, cmethod, bblock, ip))
						INLINE_FAILURE;
				}

				if (cmethod->iflags & METHOD_IMPL_ATTRIBUTE_INTERNAL_CALL &&
				    mini_class_is_system_array (cmethod->klass)) {
					array_rank = cmethod->klass->rank;
				}

				if (cmethod->string_ctor)
					g_assert_not_reached ();

			}

			if (cmethod && cmethod->klass->generic_container)
				UNVERIFIED;

			CHECK_STACK (n);

			//g_assert (!virtual || fsig->hasthis);

			sp -= n;

			if (constrained_call) {
				/*
				 * We have the `constrained.' prefix opcode.
				 */
				if (constrained_call->valuetype && !cmethod->klass->valuetype) {
					MonoInst *load;
					/*
					 * The type parameter is instantiated as a valuetype,
					 * but that type doesn't override the method we're
					 * calling, so we need to box `this'.
					 * sp [0] is a pointer to the data: we need the value
					 * in handle_box (), so load it here.
					 */
					MONO_INST_NEW (cfg, load, mono_type_to_ldind (&constrained_call->byval_arg));
					type_to_eval_stack_type (&constrained_call->byval_arg, load);
					load->cil_code = ip;
					load->inst_left = sp [0];
					sp [0] = handle_box (cfg, bblock, load, ip, constrained_call);
				} else if (!constrained_call->valuetype) {
					MonoInst *ins;

					/*
					 * The type parameter is instantiated as a reference
					 * type.  We have a managed pointer on the stack, so
					 * we need to dereference it here.
					 */

					MONO_INST_NEW (cfg, ins, CEE_LDIND_REF);
					ins->cil_code = ip;
					ins->inst_i0 = sp [0];
					ins->type = STACK_OBJ;
					ins->klass = mono_class_from_mono_type (&constrained_call->byval_arg);
					sp [0] = ins;
				} else if (cmethod->klass->valuetype)
					virtual = 0;
				constrained_call = NULL;
			}

			if (*ip != CEE_CALLI && check_call_signature (cfg, fsig, sp))
				UNVERIFIED;

			if (cmethod && virtual && 
			    (cmethod->flags & METHOD_ATTRIBUTE_VIRTUAL) && 
		 	    !((cmethod->flags & METHOD_ATTRIBUTE_FINAL) && 
			      cmethod->wrapper_type != MONO_WRAPPER_REMOTING_INVOKE_WITH_CHECK) &&
			    mono_method_signature (cmethod)->generic_param_count) {
				MonoInst *this_temp, *this_arg_temp, *store;
				MonoInst *iargs [4];

				g_assert (mono_method_signature (cmethod)->is_inflated);
				/* Prevent inlining of methods that contain indirect calls */
				INLINE_FAILURE;

				this_temp = mono_compile_create_var (cfg, type_from_stack_type (sp [0]), OP_LOCAL);
				this_temp->cil_code = ip;
				NEW_TEMPSTORE (cfg, store, this_temp->inst_c0, sp [0]);

				store->cil_code = ip;
				MONO_ADD_INS (bblock, store);

				/* FIXME: This should be a managed pointer */
				this_arg_temp = mono_compile_create_var (cfg, &mono_defaults.int_class->byval_arg, OP_LOCAL);
				this_arg_temp->cil_code = ip;

				NEW_TEMPLOAD (cfg, iargs [0], this_temp->inst_c0);
				NEW_PCONST (cfg, iargs [1], cmethod);
				NEW_PCONST (cfg, iargs [2], mono_method_get_context (cmethod));
				NEW_TEMPLOADA (cfg, iargs [3], this_arg_temp->inst_c0);
				temp = mono_emit_jit_icall (cfg, bblock, mono_helper_compile_generic_method, iargs, ip);

				NEW_TEMPLOAD (cfg, addr, temp);
				NEW_TEMPLOAD (cfg, sp [0], this_arg_temp->inst_c0);

				if ((temp = mono_emit_calli (cfg, bblock, fsig, sp, addr, ip)) != -1) {
					NEW_TEMPLOAD (cfg, *sp, temp);
					sp++;
				}

				ip += 5;
				ins_flag = 0;
				break;
			}

			if ((ins_flag & MONO_INST_TAILCALL) && cmethod && (*ip == CEE_CALL) &&
				 (mono_metadata_signature_equal (mono_method_signature (method), mono_method_signature (cmethod)))) {
				int i;

				/* Prevent inlining of methods with tail calls (the call stack would be altered) */
				INLINE_FAILURE;
				/* FIXME: This assumes the two methods has the same number and type of arguments */
				/*
				 * We implement tail calls by storing the actual arguments into the 
				 * argument variables, then emitting a CEE_JMP. Since the actual arguments
				 * can refer to the arg variables, we have to spill them.
				 */
				handle_loaded_temps (cfg, bblock, sp, sp + n);
				for (i = 0; i < n; ++i) {
					/* Prevent argument from being register allocated */
					arg_array [i]->flags |= MONO_INST_VOLATILE;

					/* Check if argument is the same */
					/* 
					 * FIXME: This loses liveness info, so it can only be done if the
					 * argument is not register allocated.
					 */
					NEW_ARGLOAD (cfg, ins, i);
					if ((ins->opcode == sp [i]->opcode) && (ins->inst_i0 == sp [i]->inst_i0))
						continue;

					NEW_ARGSTORE (cfg, ins, i, sp [i]);
					ins->cil_code = ip;
					if (ins->opcode == CEE_STOBJ) {
						NEW_ARGLOADA (cfg, ins, i);
						handle_stobj (cfg, bblock, ins, sp [i], sp [i]->cil_code, ins->klass, FALSE, FALSE, FALSE);
					}
					else
						MONO_ADD_INS (bblock, ins);
				}
				MONO_INST_NEW (cfg, ins, OP_JMP);
				ins->cil_code = ip;
				ins->inst_p0 = cmethod;
				ins->inst_p1 = arg_array [0];
				MONO_ADD_INS (bblock, ins);
				link_bblock (cfg, bblock, end_bblock);			
				start_new_bblock = 1;
				/* skip CEE_RET as well */
				ip += 6;
				ins_flag = 0;
				break;
			}
			if (cmethod && (cfg->opt & MONO_OPT_INTRINS) && (ins = mini_get_inst_for_method (cfg, cmethod, fsig, sp))) {
				ins->cil_code = ip;

				if (MONO_TYPE_IS_VOID (fsig->ret)) {
					MONO_ADD_INS (bblock, ins);
				} else {
					type_to_eval_stack_type (fsig->ret, ins);
					*sp = ins;
					sp++;
				}

				ip += 5;
				ins_flag = 0;
				break;
			}

			handle_loaded_temps (cfg, bblock, stack_start, sp);

			if ((cfg->opt & MONO_OPT_INLINE) && cmethod &&
			    (!virtual || !(cmethod->flags & METHOD_ATTRIBUTE_VIRTUAL) || (cmethod->flags & METHOD_ATTRIBUTE_FINAL)) && 
			    mono_method_check_inlining (cfg, cmethod) &&
				 !g_list_find (dont_inline, cmethod)) {
				int costs;
				MonoBasicBlock *ebblock;
				gboolean allways = FALSE;

				if ((cmethod->iflags & METHOD_IMPL_ATTRIBUTE_INTERNAL_CALL) ||
					(cmethod->flags & METHOD_ATTRIBUTE_PINVOKE_IMPL)) {
					/* Prevent inlining of methods that call wrappers */
					INLINE_FAILURE;
					cmethod = mono_marshal_get_native_wrapper (cmethod);
					allways = TRUE;
				}

 				if ((costs = inline_method (cfg, cmethod, fsig, bblock, sp, ip, real_offset, dont_inline, &ebblock, allways))) {
					ip += 5;
					real_offset += 5;

					GET_BBLOCK (cfg, bblock, ip);
					ebblock->next_bb = bblock;
					link_bblock (cfg, ebblock, bblock);

 					if (!MONO_TYPE_IS_VOID (fsig->ret))
 						sp++;

					/* indicates start of a new block, and triggers a load of all 
					   stack arguments at bb boundarie */
					bblock = ebblock;

					inline_costs += costs;
					ins_flag = 0;
					break;
				}
			}
			
			inline_costs += 10 * num_calls++;

			/* tail recursion elimination */
			if ((cfg->opt & MONO_OPT_TAILC) && *ip == CEE_CALL && cmethod == method && ip [5] == CEE_RET) {
				gboolean has_vtargs = FALSE;
				int i;
				
				/* Prevent inlining of methods with tail calls (the call stack would be altered) */
				INLINE_FAILURE;
				/* keep it simple */
				for (i =  fsig->param_count - 1; i >= 0; i--) {
					if (MONO_TYPE_ISSTRUCT (mono_method_signature (cmethod)->params [i])) 
						has_vtargs = TRUE;
				}

				if (!has_vtargs) {
					for (i = 0; i < n; ++i) {
						NEW_ARGSTORE (cfg, ins, i, sp [i]);
						ins->cil_code = ip;
						MONO_ADD_INS (bblock, ins);
					}
					MONO_INST_NEW (cfg, ins, OP_BR);
					ins->cil_code = ip;
					MONO_ADD_INS (bblock, ins);
					tblock = start_bblock->out_bb [0];
					link_bblock (cfg, bblock, tblock);
					ins->inst_target_bb = tblock;
					start_new_bblock = 1;

					/* skip the CEE_RET, too */
					if (ip_in_bb (cfg, bblock, ip + 5))
						ip += 6;
					else
						ip += 5;
					ins_flag = 0;
					break;
				}
			}

			if (*ip == CEE_CALLI) {
				/* Prevent inlining of methods with indirect calls */
				INLINE_FAILURE;
				if ((temp = mono_emit_calli (cfg, bblock, fsig, sp, addr, ip)) != -1) {
					NEW_TEMPLOAD (cfg, *sp, temp);
					sp++;
				}	      				
			} else if (array_rank) {
				MonoInst *addr;

				if (strcmp (cmethod->name, "Set") == 0) { /* array Set */ 
					if (sp [fsig->param_count]->type == STACK_OBJ) {
						MonoInst *iargs [2];
						MonoInst *array, *to_store, *store;

						handle_loaded_temps (cfg, bblock, stack_start, sp);
						
						array = mono_compile_create_var (cfg, type_from_stack_type (sp [0]), OP_LOCAL);
						NEW_TEMPSTORE (cfg, store, array->inst_c0, sp [0]);
						store->cil_code = ip;
						MONO_ADD_INS (bblock, store);
						NEW_TEMPLOAD (cfg, iargs [0], array->inst_c0);

						to_store = mono_compile_create_var (cfg, type_from_stack_type (sp [fsig->param_count]), OP_LOCAL);
						NEW_TEMPSTORE (cfg, store, to_store->inst_c0, sp [fsig->param_count]);
						store->cil_code = ip;
						MONO_ADD_INS (bblock, store);
						NEW_TEMPLOAD (cfg, iargs [1], to_store->inst_c0);

						/*
						 * We first save the args for the call so that the args are copied to the stack
						 * and a new instruction tree for them is created. If we don't do this,
						 * the same MonoInst is added to two different trees and this is not 
						 * allowed by burg.
						 */
						mono_emit_jit_icall (cfg, bblock, mono_helper_stelem_ref_check, iargs, ip);

						NEW_TEMPLOAD (cfg, sp [0], array->inst_c0);
						NEW_TEMPLOAD (cfg, sp [fsig->param_count], to_store->inst_c0);
					}

					addr = mini_get_ldelema_ins (cfg, bblock, cmethod, sp, ip, TRUE);
					NEW_INDSTORE (cfg, ins, addr, sp [fsig->param_count], fsig->params [fsig->param_count - 1]);
					ins->cil_code = ip;
					if (ins->opcode == CEE_STOBJ) {
						handle_stobj (cfg, bblock, addr, sp [fsig->param_count], ip, mono_class_from_mono_type (fsig->params [fsig->param_count-1]), FALSE, FALSE, TRUE);
					} else {
						MONO_ADD_INS (bblock, ins);
					}

				} else if (strcmp (cmethod->name, "Get") == 0) { /* array Get */
					addr = mini_get_ldelema_ins (cfg, bblock, cmethod, sp, ip, FALSE);
					NEW_INDLOAD (cfg, ins, addr, fsig->ret);
					ins->cil_code = ip;

					*sp++ = ins;
				} else if (strcmp (cmethod->name, "Address") == 0) { /* array Address */
					addr = mini_get_ldelema_ins (cfg, bblock, cmethod, sp, ip, FALSE);
					*sp++ = addr;
				} else {
					g_assert_not_reached ();
				}

			} else {
				/* Prevent inlining of methods which call other methods */
				INLINE_FAILURE;
				if (ip_in_bb (cfg, bblock, ip + 5) 
				    && (!MONO_TYPE_ISSTRUCT (fsig->ret))
				    && (!MONO_TYPE_IS_VOID (fsig->ret) || cmethod->string_ctor)
				    && (CODE_IS_STLOC (ip + 5) || ip [5] == CEE_POP || ip [5] == CEE_RET)) {
					/* no need to spill */
					ins = (MonoInst*)mono_emit_method_call (cfg, bblock, cmethod, fsig, sp, ip, virtual ? sp [0] : NULL);
					*sp++ = ins;
				} else {
					if ((temp = mono_emit_method_call_spilled (cfg, bblock, cmethod, fsig, sp, ip, virtual ? sp [0] : NULL)) != -1) {
						NEW_TEMPLOAD (cfg, *sp, temp);
						sp++;
					}
				}
			}

			ip += 5;
			ins_flag = 0;
			break;
		}
		case CEE_RET:
			if (cfg->method != method) {
				/* return from inlined methode */
				if (return_var) {
					MonoInst *store;
					CHECK_STACK (1);
					--sp;
					//g_assert (returnvar != -1);
					NEW_TEMPSTORE (cfg, store, return_var->inst_c0, *sp);
					store->cil_code = sp [0]->cil_code;
					if (store->opcode == CEE_STOBJ) {
						g_assert_not_reached ();
						NEW_TEMPLOADA (cfg, store, return_var->inst_c0);
						/* FIXME: it is possible some optimization will pass the a heap pointer for the struct address, so we'll need the write barrier */
						handle_stobj (cfg, bblock, store, *sp, sp [0]->cil_code, return_var->klass, FALSE, FALSE, FALSE);
					} else
						MONO_ADD_INS (bblock, store);
				} 
			} else {
				if (cfg->ret) {
					g_assert (!return_var);
					CHECK_STACK (1);
					--sp;
					MONO_INST_NEW (cfg, ins, OP_NOP);
					ins->opcode = mono_type_to_stind (mono_method_signature (method)->ret);
					if (ins->opcode == CEE_STOBJ) {
						NEW_RETLOADA (cfg, ins);
						/* FIXME: it is possible some optimization will pass the a heap pointer for the struct address, so we'll need the write barrier */
						handle_stobj (cfg, bblock, ins, *sp, ip, ins->klass, FALSE, FALSE, FALSE);
					} else {
						ins->opcode = OP_SETRET;
						ins->cil_code = ip;
						ins->inst_i0 = *sp;;
						ins->inst_i1 = NULL;
						MONO_ADD_INS (bblock, ins);
					}
				}
			}
			if (sp != stack_start)
				UNVERIFIED;
			MONO_INST_NEW (cfg, ins, OP_BR);
			ins->cil_code = ip++;
			ins->inst_target_bb = end_bblock;
			MONO_ADD_INS (bblock, ins);
			link_bblock (cfg, bblock, end_bblock);
			start_new_bblock = 1;
			break;
		case CEE_BR_S:
			CHECK_OPSIZE (2);
			MONO_INST_NEW (cfg, ins, OP_BR);
			ins->cil_code = ip++;
			MONO_ADD_INS (bblock, ins);
			target = ip + 1 + (signed char)(*ip);
			++ip;
			GET_BBLOCK (cfg, tblock, target);
			link_bblock (cfg, bblock, tblock);
			CHECK_BBLOCK (target, ip, tblock);
			ins->inst_target_bb = tblock;
			if (sp != stack_start) {
				handle_stack_args (cfg, bblock, stack_start, sp - stack_start);
				sp = stack_start;
				CHECK_UNVERIFIABLE (cfg);
			}
			start_new_bblock = 1;
			inline_costs += BRANCH_COST;
			break;
		case CEE_BRFALSE_S:
		case CEE_BRTRUE_S:
			CHECK_OPSIZE (2);
			CHECK_STACK (1);
			if (sp [-1]->type == STACK_VTYPE || sp [-1]->type == STACK_R8)
				UNVERIFIED;
			MONO_INST_NEW (cfg, ins, *ip + BIG_BRANCH_OFFSET);
			ins->cil_code = ip++;
			target = ip + 1 + *(signed char*)ip;
			ip++;
			ADD_UNCOND (ins->opcode == CEE_BRTRUE);
			if (sp != stack_start) {
				handle_stack_args (cfg, bblock, stack_start, sp - stack_start);
				sp = stack_start;
				CHECK_UNVERIFIABLE (cfg);
			}
			inline_costs += BRANCH_COST;
			break;
		case CEE_BEQ_S:
		case CEE_BGE_S:
		case CEE_BGT_S:
		case CEE_BLE_S:
		case CEE_BLT_S:
		case CEE_BNE_UN_S:
		case CEE_BGE_UN_S:
		case CEE_BGT_UN_S:
		case CEE_BLE_UN_S:
		case CEE_BLT_UN_S:
			CHECK_OPSIZE (2);
			CHECK_STACK (2);
			MONO_INST_NEW (cfg, ins, *ip + BIG_BRANCH_OFFSET);
			ins->cil_code = ip++;
			target = ip + 1 + *(signed char*)ip;
			ip++;
#ifdef MONO_ARCH_SOFT_FLOAT
			if (sp [-1]->type == STACK_R8 || sp [-2]->type == STACK_R8) {
				ins->opcode = condbr_to_fp_br (ins->opcode);
				sp -= 2;
				ins->inst_left = sp [0];
				ins->inst_right = sp [1];
				ins->type = STACK_I4;
				*sp++ = emit_tree (cfg, bblock, ins, ins->cil_code);
				MONO_INST_NEW (cfg, ins, CEE_BRTRUE);
				ADD_UNCOND (TRUE);
			} else {
				ADD_BINCOND (NULL);
			}
#else
			ADD_BINCOND (NULL);
#endif
			if (sp != stack_start) {
				handle_stack_args (cfg, bblock, stack_start, sp - stack_start);
				sp = stack_start;
				CHECK_UNVERIFIABLE (cfg);
			}
			inline_costs += BRANCH_COST;
			break;
		case CEE_BR:
			CHECK_OPSIZE (5);
			MONO_INST_NEW (cfg, ins, OP_BR);
			ins->cil_code = ip++;
			MONO_ADD_INS (bblock, ins);
			target = ip + 4 + (gint32)read32(ip);
			ip += 4;
			GET_BBLOCK (cfg, tblock, target);
			link_bblock (cfg, bblock, tblock);
			CHECK_BBLOCK (target, ip, tblock);
			ins->inst_target_bb = tblock;
			if (sp != stack_start) {
				handle_stack_args (cfg, bblock, stack_start, sp - stack_start);
				sp = stack_start;
				CHECK_UNVERIFIABLE (cfg);
			}
			start_new_bblock = 1;
			inline_costs += BRANCH_COST;
			break;
		case CEE_BRFALSE:
		case CEE_BRTRUE:
			CHECK_OPSIZE (5);
			CHECK_STACK (1);
			if (sp [-1]->type == STACK_VTYPE || sp [-1]->type == STACK_R8)
				UNVERIFIED;
			MONO_INST_NEW (cfg, ins, *ip);
			ins->cil_code = ip++;
			target = ip + 4 + (gint32)read32(ip);
			ip += 4;
			ADD_UNCOND(ins->opcode == CEE_BRTRUE);
			if (sp != stack_start) {
				handle_stack_args (cfg, bblock, stack_start, sp - stack_start);
				sp = stack_start;
				CHECK_UNVERIFIABLE (cfg);
			}
			inline_costs += BRANCH_COST;
			break;
		case CEE_BEQ:
		case CEE_BGE:
		case CEE_BGT:
		case CEE_BLE:
		case CEE_BLT:
		case CEE_BNE_UN:
		case CEE_BGE_UN:
		case CEE_BGT_UN:
		case CEE_BLE_UN:
		case CEE_BLT_UN:
			CHECK_OPSIZE (5);
			CHECK_STACK (2);
			MONO_INST_NEW (cfg, ins, *ip);
			ins->cil_code = ip++;
			target = ip + 4 + (gint32)read32(ip);
			ip += 4;
#ifdef MONO_ARCH_SOFT_FLOAT
			if (sp [-1]->type == STACK_R8 || sp [-2]->type == STACK_R8) {
				ins->opcode = condbr_to_fp_br (ins->opcode);
				sp -= 2;
				ins->inst_left = sp [0];
				ins->inst_right = sp [1];
				ins->type = STACK_I4;
				*sp++ = emit_tree (cfg, bblock, ins, ins->cil_code);
				MONO_INST_NEW (cfg, ins, CEE_BRTRUE);
				ADD_UNCOND (TRUE);
			} else {
				ADD_BINCOND (NULL);
			}
#else
			ADD_BINCOND (NULL);
#endif
			if (sp != stack_start) {
				handle_stack_args (cfg, bblock, stack_start, sp - stack_start);
				sp = stack_start;
				CHECK_UNVERIFIABLE (cfg);
			}
			inline_costs += BRANCH_COST;
			break;
		case CEE_SWITCH:
			CHECK_OPSIZE (5);
			CHECK_STACK (1);
			n = read32 (ip + 1);
			MONO_INST_NEW (cfg, ins, *ip);
			--sp;
			ins->inst_left = *sp;
			if ((ins->inst_left->type != STACK_I4) && (ins->inst_left->type != STACK_PTR)) 
				UNVERIFIED;
			ins->cil_code = ip;
			ip += 5;
			CHECK_OPSIZE (n * sizeof (guint32));
			target = ip + n * sizeof (guint32);
			MONO_ADD_INS (bblock, ins);
			GET_BBLOCK (cfg, tblock, target);
			link_bblock (cfg, bblock, tblock);
			ins->klass = GUINT_TO_POINTER (n);
			ins->inst_many_bb = mono_mempool_alloc (cfg->mempool, sizeof (MonoBasicBlock*) * (n + 1));
			ins->inst_many_bb [n] = tblock;

			for (i = 0; i < n; ++i) {
				GET_BBLOCK (cfg, tblock, target + (gint32)read32(ip));
				link_bblock (cfg, bblock, tblock);
				ins->inst_many_bb [i] = tblock;
				ip += 4;
			}
			if (sp != stack_start) {
				handle_stack_args (cfg, bblock, stack_start, sp - stack_start);
				sp = stack_start;
				CHECK_UNVERIFIABLE (cfg);
			}
			/* Needed by the code generated in inssel.brg */
			mono_get_got_var (cfg);
			inline_costs += (BRANCH_COST * 2);
			break;
		case CEE_LDIND_I1:
		case CEE_LDIND_U1:
		case CEE_LDIND_I2:
		case CEE_LDIND_U2:
		case CEE_LDIND_I4:
		case CEE_LDIND_U4:
		case CEE_LDIND_I8:
		case CEE_LDIND_I:
		case CEE_LDIND_R4:
		case CEE_LDIND_R8:
		case CEE_LDIND_REF:
			CHECK_STACK (1);
			MONO_INST_NEW (cfg, ins, *ip);
			ins->cil_code = ip;
			--sp;
			ins->inst_i0 = *sp;
			*sp++ = ins;
			ins->type = ldind_type [*ip - CEE_LDIND_I1];
			ins->flags |= ins_flag;
			ins_flag = 0;
			if (ins->type == STACK_OBJ)
				ins->klass = mono_defaults.object_class;
#ifdef MONO_ARCH_SOFT_FLOAT
			if (*ip == CEE_LDIND_R4) {
				int temp;
				--sp;
				temp = handle_load_float (cfg, bblock, ins->inst_i0, ip);
				NEW_TEMPLOAD (cfg, *sp, temp);
				sp++;
			}
#endif
			++ip;
			break;
		case CEE_STIND_REF:
		case CEE_STIND_I1:
		case CEE_STIND_I2:
		case CEE_STIND_I4:
		case CEE_STIND_I8:
		case CEE_STIND_R4:
		case CEE_STIND_R8:
			CHECK_STACK (2);
#ifdef MONO_ARCH_SOFT_FLOAT
			if (*ip == CEE_STIND_R4) {
				sp -= 2;
				handle_store_float (cfg, bblock, sp [0], sp [1], ip);
				ip++;
				break;
			}
#endif
#if HAVE_WRITE_BARRIERS
			if (*ip == CEE_STIND_REF && method->wrapper_type != MONO_WRAPPER_WRITE_BARRIER) {
				/* insert call to write barrier */
				MonoMethod *write_barrier = mono_marshal_get_write_barrier ();
				sp -= 2;
				mono_emit_method_call_spilled (cfg, bblock, write_barrier, mono_method_signature (write_barrier), sp, ip, NULL);
				ip++;
				break;
			}
#endif
			MONO_INST_NEW (cfg, ins, *ip);
			ins->cil_code = ip++;
			sp -= 2;
			handle_loaded_temps (cfg, bblock, stack_start, sp);
			MONO_ADD_INS (bblock, ins);
			ins->inst_i0 = sp [0];
			ins->inst_i1 = sp [1];
			ins->flags |= ins_flag;
			ins_flag = 0;
			inline_costs += 1;
			break;
		case CEE_MUL:
			CHECK_STACK (2);
			ADD_BINOP (*ip);

#ifdef MONO_ARCH_NO_EMULATE_MUL_IMM
			/* FIXME: This breaks with ssapre (mono -O=ssapre loader.exe) */
			if ((ins->inst_right->opcode == OP_ICONST) && !(cfg->opt & MONO_OPT_SSAPRE)) {
				switch (ins->opcode) {
				case CEE_MUL:
					ins->opcode = OP_IMUL_IMM;
					ins->inst_imm = ins->inst_right->inst_c0;
					break;
				case OP_LMUL:
					ins->opcode = OP_LMUL_IMM;
					ins->inst_imm = ins->inst_right->inst_c0;
					break;
				default:
					g_assert_not_reached ();
				}
			}
#endif

			if (mono_find_jit_opcode_emulation (ins->opcode)) {
				--sp;
				*sp++ = emit_tree (cfg, bblock, ins, ip + 1);
			}
			ip++;
			break;
		case CEE_ADD:
		case CEE_SUB:
		case CEE_DIV:
		case CEE_DIV_UN:
		case CEE_REM:
		case CEE_REM_UN:
		case CEE_AND:
		case CEE_OR:
		case CEE_XOR:
		case CEE_SHL:
		case CEE_SHR:
		case CEE_SHR_UN:
			CHECK_STACK (2);
			ADD_BINOP (*ip);
			/* special case that gives a nice speedup and happens to workaorund a ppc jit but (for the release)
			 * later apply the speedup to the left shift as well
			 * See BUG# 57957.
			 */
			if ((ins->opcode == OP_LSHR_UN) && (ins->type == STACK_I8) 
					&& (ins->inst_right->opcode == OP_ICONST) && (ins->inst_right->inst_c0 == 32)) {
				ins->opcode = OP_LONG_SHRUN_32;
				/*g_print ("applied long shr speedup to %s\n", cfg->method->name);*/
				ip++;
				break;
			}
			if (mono_find_jit_opcode_emulation (ins->opcode)) {
				--sp;
				*sp++ = emit_tree (cfg, bblock, ins, ip + 1);
			}
			ip++;
			break;
		case CEE_NEG:
		case CEE_NOT:
		case CEE_CONV_I1:
		case CEE_CONV_I2:
		case CEE_CONV_I4:
		case CEE_CONV_R4:
		case CEE_CONV_R8:
		case CEE_CONV_U4:
		case CEE_CONV_I8:
		case CEE_CONV_U8:
		case CEE_CONV_OVF_I8:
		case CEE_CONV_OVF_U8:
		case CEE_CONV_R_UN:
			CHECK_STACK (1);
			ADD_UNOP (*ip);
			if (mono_find_jit_opcode_emulation (ins->opcode)) {
				--sp;
				*sp++ = emit_tree (cfg, bblock, ins, ip + 1);
			}
			ip++;			
			break;
		case CEE_CONV_OVF_I4:
		case CEE_CONV_OVF_I1:
		case CEE_CONV_OVF_I2:
		case CEE_CONV_OVF_I:
		case CEE_CONV_OVF_U:
			CHECK_STACK (1);

			if (sp [-1]->type == STACK_R8) {
				ADD_UNOP (CEE_CONV_OVF_I8);
				ADD_UNOP (*ip);
			} else {
				ADD_UNOP (*ip);
			}

			ip++;
			break;
		case CEE_CONV_OVF_U1:
		case CEE_CONV_OVF_U2:
		case CEE_CONV_OVF_U4:
			CHECK_STACK (1);

			if (sp [-1]->type == STACK_R8) {
				ADD_UNOP (CEE_CONV_OVF_U8);
				ADD_UNOP (*ip);
			} else {
				ADD_UNOP (*ip);
			}

			ip++;
			break;
		case CEE_CONV_OVF_I1_UN:
		case CEE_CONV_OVF_I2_UN:
		case CEE_CONV_OVF_I4_UN:
		case CEE_CONV_OVF_I8_UN:
		case CEE_CONV_OVF_U1_UN:
		case CEE_CONV_OVF_U2_UN:
		case CEE_CONV_OVF_U4_UN:
		case CEE_CONV_OVF_U8_UN:
		case CEE_CONV_OVF_I_UN:
		case CEE_CONV_OVF_U_UN:
			CHECK_STACK (1);
			ADD_UNOP (*ip);
			ip++;
			break;
		case CEE_CPOBJ:
			CHECK_OPSIZE (5);
			CHECK_STACK (2);
			token = read32 (ip + 1);
			klass = mini_get_class (method, token, generic_context);
			CHECK_TYPELOAD (klass);
			sp -= 2;
			if (MONO_TYPE_IS_REFERENCE (&klass->byval_arg)) {
				MonoInst *store, *load;
				MONO_INST_NEW (cfg, load, CEE_LDIND_REF);
				load->cil_code = ip;
				load->inst_i0 = sp [1];
				load->type = STACK_OBJ;
				load->klass = klass;
				load->flags |= ins_flag;
				MONO_INST_NEW (cfg, store, CEE_STIND_REF);
				store->cil_code = ip;
				handle_loaded_temps (cfg, bblock, stack_start, sp);
				MONO_ADD_INS (bblock, store);
				store->inst_i0 = sp [0];
				store->inst_i1 = load;
				store->flags |= ins_flag;
			} else {
				n = mono_class_value_size (klass, NULL);
				if ((cfg->opt & MONO_OPT_INTRINS) && n <= sizeof (gpointer) * 5) {
					MonoInst *copy;
					MONO_INST_NEW (cfg, copy, OP_MEMCPY);
					copy->inst_left = sp [0];
					copy->inst_right = sp [1];
					copy->cil_code = ip;
					copy->backend.size = n;
					MONO_ADD_INS (bblock, copy);
				} else {
					MonoMethod *memcpy_method = get_memcpy_method ();
					MonoInst *iargs [3];
					iargs [0] = sp [0];
					iargs [1] = sp [1];
					NEW_ICONST (cfg, iargs [2], n);
					iargs [2]->cil_code = ip;

					mono_emit_method_call_spilled (cfg, bblock, memcpy_method, memcpy_method->signature, iargs, ip, NULL);
				}
			}
			ins_flag = 0;
			ip += 5;
			break;
		case CEE_LDOBJ: {
			MonoInst *iargs [3];
			int loc_index = -1;
			int stloc_len = 0;
			CHECK_OPSIZE (5);
			CHECK_STACK (1);
			--sp;
			token = read32 (ip + 1);
			klass = mini_get_class (method, token, generic_context);
			CHECK_TYPELOAD (klass);
			if (MONO_TYPE_IS_REFERENCE (&klass->byval_arg)) {
				MONO_INST_NEW (cfg, ins, CEE_LDIND_REF);
				ins->cil_code = ip;
				ins->inst_i0 = sp [0];
				ins->type = STACK_OBJ;
				ins->klass = klass;
				ins->flags |= ins_flag;
				ins_flag = 0;
				*sp++ = ins;
				ip += 5;
				break;
			}

			/* Optimize the common ldobj+stloc combination */
			switch (ip [5]) {
			case CEE_STLOC_S:
				loc_index = ip [6];
				stloc_len = 2;
				break;
			case CEE_STLOC_0:
			case CEE_STLOC_1:
			case CEE_STLOC_2:
			case CEE_STLOC_3:
				loc_index = ip [5] - CEE_STLOC_0;
				stloc_len = 1;
				break;
			default:
				break;
			}

			if ((loc_index != -1) && ip_in_bb (cfg, bblock, ip + 5)) {
				CHECK_LOCAL (loc_index);
				NEW_LOCSTORE (cfg, ins, loc_index, *sp);

				if (ins->opcode == CEE_STOBJ) {
					handle_loaded_temps (cfg, bblock, stack_start, sp);
					ins->cil_code = ip;
					g_assert (ins->opcode == CEE_STOBJ);
					NEW_LOCLOADA (cfg, ins, loc_index);
					handle_stobj (cfg, bblock, ins, *sp, ip, ins->klass, FALSE, FALSE, FALSE);
					ip += 5;
					ip += stloc_len;
					break;
				}
			}

			n = mono_class_value_size (klass, NULL);
			ins = mono_compile_create_var (cfg, &klass->byval_arg, OP_LOCAL);
			NEW_TEMPLOADA (cfg, iargs [0], ins->inst_c0);
			if ((cfg->opt & MONO_OPT_INTRINS) && n <= sizeof (gpointer) * 5) {
				MonoInst *copy;
				MONO_INST_NEW (cfg, copy, OP_MEMCPY);
				copy->inst_left = iargs [0];
				copy->inst_right = *sp;
				copy->cil_code = ip;
				copy->backend.size = n;
				MONO_ADD_INS (bblock, copy);
			} else {
				MonoMethod *memcpy_method = get_memcpy_method ();
				iargs [1] = *sp;
				NEW_ICONST (cfg, iargs [2], n);
				iargs [2]->cil_code = ip;

				mono_emit_method_call_spilled (cfg, bblock, memcpy_method, memcpy_method->signature, iargs, ip, NULL);
			}
			NEW_TEMPLOAD (cfg, *sp, ins->inst_c0);
			++sp;
			ip += 5;
			ins_flag = 0;
			inline_costs += 1;
			break;
		}
		case CEE_LDSTR:
			CHECK_STACK_OVF (1);
			CHECK_OPSIZE (5);
			n = read32 (ip + 1);

			if (method->wrapper_type == MONO_WRAPPER_DYNAMIC_METHOD) {
				/* FIXME: moving GC */
				NEW_PCONST (cfg, ins, mono_method_get_wrapper_data (method, n));
				ins->cil_code = ip;
				ins->type = STACK_OBJ;
				ins->klass = mono_defaults.string_class;
				*sp = ins;
			}
			else if (method->wrapper_type != MONO_WRAPPER_NONE) {
				int temp;
				MonoInst *iargs [1];

				NEW_PCONST (cfg, iargs [0], mono_method_get_wrapper_data (method, n));				
				temp = mono_emit_jit_icall (cfg, bblock, mono_string_new_wrapper, iargs, ip);
				NEW_TEMPLOAD (cfg, *sp, temp);

			} else {

				if (cfg->opt & MONO_OPT_SHARED) {
					int temp;
					MonoInst *iargs [3];
					MonoInst* domain_var;
					
					if (cfg->compile_aot) {
						/* FIXME: bug when inlining methods from different assemblies (n is a token valid just in one). */
						cfg->ldstr_list = g_list_prepend (cfg->ldstr_list, GINT_TO_POINTER (n));
					}
					/* avoid depending on undefined C behavior in sequence points */
					domain_var = mono_get_domainvar (cfg);
					NEW_TEMPLOAD (cfg, iargs [0], domain_var->inst_c0);
					NEW_IMAGECONST (cfg, iargs [1], image);
					NEW_ICONST (cfg, iargs [2], mono_metadata_token_index (n));
					temp = mono_emit_jit_icall (cfg, bblock, mono_ldstr, iargs, ip);
					NEW_TEMPLOAD (cfg, *sp, temp);
					mono_ldstr (cfg->domain, image, mono_metadata_token_index (n));
				} else {
					if (bblock->out_of_line) {
						MonoInst *iargs [2];
						int temp;

						if (cfg->compile_aot && cfg->method->klass->image == mono_defaults.corlib) {
							/* 
							 * Avoid relocations by using a version of helper_ldstr
							 * specialized to mscorlib.
							 */
							NEW_ICONST (cfg, iargs [0], mono_metadata_token_index (n));
							temp = mono_emit_jit_icall (cfg, bblock, mono_helper_ldstr_mscorlib, iargs, ip);
						} else {
							/* Avoid creating the string object */
							NEW_IMAGECONST (cfg, iargs [0], image);
							NEW_ICONST (cfg, iargs [1], mono_metadata_token_index (n));
							temp = mono_emit_jit_icall (cfg, bblock, mono_helper_ldstr, iargs, ip);
						}
						NEW_TEMPLOAD (cfg, *sp, temp);
					} 
					else
					if (cfg->compile_aot) {
						NEW_LDSTRCONST (cfg, ins, image, n);
						*sp = ins;
					} 
					else {
						NEW_PCONST (cfg, ins, NULL);
						ins->cil_code = ip;
						ins->type = STACK_OBJ;
						ins->inst_p0 = mono_ldstr (cfg->domain, image, mono_metadata_token_index (n));
						ins->klass = mono_defaults.string_class;
						*sp = ins;
					}
				}
			}

			sp++;
			ip += 5;
			break;
		case CEE_NEWOBJ: {
			MonoInst *iargs [2];
			MonoMethodSignature *fsig;
			int temp;
			
			CHECK_OPSIZE (5);
			token = read32 (ip + 1);
			cmethod = mini_get_method (method, token, NULL, generic_context);
			if (!cmethod)
				goto load_error;
			fsig = mono_method_get_signature (cmethod, image, token);

			if (!mono_class_init (cmethod->klass))
				goto load_error;

			if (mono_use_security_manager) {
				if (check_linkdemand (cfg, method, cmethod, bblock, ip))
					INLINE_FAILURE;
			}

			n = fsig->param_count;
			CHECK_STACK (n);

			/* move the args to allow room for 'this' in the first position */
			while (n--) {
				--sp;
				sp [1] = sp [0];
			}

			handle_loaded_temps (cfg, bblock, stack_start, sp);

			if (mini_class_is_system_array (cmethod->klass)) {
				NEW_METHODCONST (cfg, *sp, cmethod);
				temp = handle_array_new (cfg, bblock, fsig->param_count, sp, ip);
			} else if (cmethod->string_ctor) {
				/* we simply pass a null pointer */
				NEW_PCONST (cfg, *sp, NULL); 
				/* now call the string ctor */
				temp = mono_emit_method_call_spilled (cfg, bblock, cmethod, fsig, sp, ip, NULL);
			} else {
				MonoInst* callvirt_this_arg = NULL;
				
				if (cmethod->klass->valuetype) {
					iargs [0] = mono_compile_create_var (cfg, &cmethod->klass->byval_arg, OP_LOCAL);
					temp = iargs [0]->inst_c0;

					NEW_TEMPLOADA (cfg, *sp, temp);

					handle_initobj (cfg, bblock, *sp, NULL, cmethod->klass, stack_start, sp);

					NEW_TEMPLOADA (cfg, *sp, temp);

					/* 
					 * The code generated by mini_emit_virtual_call () expects
					 * iargs [0] to be a boxed instance, but luckily the vcall
					 * will be transformed into a normal call there.
					 */
				} else {
					temp = handle_alloc (cfg, bblock, cmethod->klass, FALSE, ip);
					NEW_TEMPLOAD (cfg, *sp, temp);
				}

				/* Avoid virtual calls to ctors if possible */
				if (cmethod->klass->marshalbyref)
					callvirt_this_arg = sp [0];
				
				if ((cfg->opt & MONO_OPT_INLINE) && cmethod &&
				    mono_method_check_inlining (cfg, cmethod) &&
				    !mono_class_is_subclass_of (cmethod->klass, mono_defaults.exception_class, FALSE) &&
				    !g_list_find (dont_inline, cmethod)) {
					int costs;
					MonoBasicBlock *ebblock;
					if ((costs = inline_method (cfg, cmethod, fsig, bblock, sp, ip, real_offset, dont_inline, &ebblock, FALSE))) {

						ip += 5;
						real_offset += 5;
						
						GET_BBLOCK (cfg, bblock, ip);
						ebblock->next_bb = bblock;
						link_bblock (cfg, ebblock, bblock);

						NEW_TEMPLOAD (cfg, *sp, temp);
						sp++;

						/* indicates start of a new block, and triggers a load 
						   of all stack arguments at bb boundarie */
						bblock = ebblock;

						inline_costs += costs;
						break;
						
					} else {
						/* Prevent inlining of methods which call other methods */
						INLINE_FAILURE;
						mono_emit_method_call_spilled (cfg, bblock, cmethod, fsig, sp, ip, callvirt_this_arg);
					}
				} else {
					/* Prevent inlining of methods which call other methods */
					INLINE_FAILURE;
					/* now call the actual ctor */
					mono_emit_method_call_spilled (cfg, bblock, cmethod, fsig, sp, ip, callvirt_this_arg);
				}
			}

			NEW_TEMPLOAD (cfg, *sp, temp);
			sp++;
			
			ip += 5;
			inline_costs += 5;
			break;
		}
		case CEE_ISINST:
			CHECK_STACK (1);
			--sp;
			CHECK_OPSIZE (5);
			token = read32 (ip + 1);
			klass = mini_get_class (method, token, generic_context);
			CHECK_TYPELOAD (klass);
			if (sp [0]->type != STACK_OBJ)
				UNVERIFIED;

			/* Needed by the code generated in inssel.brg */
			mono_get_got_var (cfg);

			if (klass->marshalbyref || klass->flags & TYPE_ATTRIBUTE_INTERFACE) {
			
				MonoMethod *mono_isinst;
				MonoInst *iargs [1];
				MonoBasicBlock *ebblock;
				int costs;
				int temp;
				
				mono_isinst = mono_marshal_get_isinst (klass); 
				iargs [0] = sp [0];
				
				costs = inline_method (cfg, mono_isinst, mono_method_signature (mono_isinst), bblock, 
							   iargs, ip, real_offset, dont_inline, &ebblock, TRUE);
			
				g_assert (costs > 0);
				
				ip += 5;
				real_offset += 5;
			
				GET_BBLOCK (cfg, bblock, ip);
				ebblock->next_bb = bblock;
				link_bblock (cfg, ebblock, bblock);

				temp = iargs [0]->inst_i0->inst_c0;
				NEW_TEMPLOAD (cfg, *sp, temp);
				
 				sp++;
				bblock = ebblock;
				inline_costs += costs;
			} else {
				MONO_INST_NEW (cfg, ins, *ip);
				ins->type = STACK_OBJ;
				ins->inst_left = *sp;
				ins->inst_newa_class = klass;
				ins->klass = klass;
				ins->cil_code = ip;
				*sp++ = emit_tree (cfg, bblock, ins, ip + 5);
				ip += 5;
			}
			break;
		case CEE_UNBOX_ANY: {
			MonoInst *add, *vtoffset;
			MonoInst *iargs [3];

			CHECK_STACK (1);
			--sp;
			CHECK_OPSIZE (5);
			token = read32 (ip + 1);
			klass = mini_get_class (method, token, generic_context);
			CHECK_TYPELOAD (klass);

			if (MONO_TYPE_IS_REFERENCE (&klass->byval_arg)) {
				/* CASTCLASS */
				if (klass->marshalbyref || klass->flags & TYPE_ATTRIBUTE_INTERFACE) {
					MonoMethod *mono_castclass;
					MonoInst *iargs [1];
					MonoBasicBlock *ebblock;
					int costs;
					int temp;
					
					mono_castclass = mono_marshal_get_castclass (klass); 
					iargs [0] = sp [0];
					
					costs = inline_method (cfg, mono_castclass, mono_method_signature (mono_castclass), bblock, 
								   iargs, ip, real_offset, dont_inline, &ebblock, TRUE);
				
					g_assert (costs > 0);
					
					ip += 5;
					real_offset += 5;
				
					GET_BBLOCK (cfg, bblock, ip);
					ebblock->next_bb = bblock;
					link_bblock (cfg, ebblock, bblock);
	
					temp = iargs [0]->inst_i0->inst_c0;
					NEW_TEMPLOAD (cfg, *sp, temp);
					
					sp++;
					bblock = ebblock;
					inline_costs += costs;				
				} else {
					MONO_INST_NEW (cfg, ins, CEE_CASTCLASS);
					ins->type = STACK_OBJ;
					ins->inst_left = *sp;
					ins->klass = klass;
					ins->inst_newa_class = klass;
					ins->cil_code = ip;
					*sp++ = ins;
					ip += 5;
				}
				break;
			}

			if (mono_class_is_nullable (klass)) {
				int v = handle_unbox_nullable (cfg, bblock, *sp, ip, klass);
				NEW_TEMPLOAD (cfg, *sp, v);
				sp ++;
				ip += 5;
				break;
			}

			MONO_INST_NEW (cfg, ins, OP_UNBOXCAST);
			ins->type = STACK_OBJ;
			ins->inst_left = *sp;
			ins->klass = klass;
			ins->inst_newa_class = klass;
			ins->cil_code = ip;

			MONO_INST_NEW (cfg, add, OP_PADD);
			NEW_ICONST (cfg, vtoffset, sizeof (MonoObject));
			add->inst_left = ins;
			add->inst_right = vtoffset;
			add->type = STACK_MP;
			add->klass = mono_defaults.object_class;
			*sp = add;
			ip += 5;
			/* LDOBJ impl */
			n = mono_class_value_size (klass, NULL);
			ins = mono_compile_create_var (cfg, &klass->byval_arg, OP_LOCAL);
			NEW_TEMPLOADA (cfg, iargs [0], ins->inst_c0);
			if ((cfg->opt & MONO_OPT_INTRINS) && n <= sizeof (gpointer) * 5) {
				MonoInst *copy;
				MONO_INST_NEW (cfg, copy, OP_MEMCPY);
				copy->inst_left = iargs [0];
				copy->inst_right = *sp;
				copy->cil_code = ip;
				copy->backend.size = n;
				MONO_ADD_INS (bblock, copy);
			} else {
				MonoMethod *memcpy_method = get_memcpy_method ();
				iargs [1] = *sp;
				NEW_ICONST (cfg, iargs [2], n);
				iargs [2]->cil_code = ip;

				mono_emit_method_call_spilled (cfg, bblock, memcpy_method, memcpy_method->signature, iargs, ip, NULL);
			}
			NEW_TEMPLOAD (cfg, *sp, ins->inst_c0);
			++sp;
			inline_costs += 2;
			break;
		}
		case CEE_UNBOX: {
			MonoInst *add, *vtoffset;

			CHECK_STACK (1);
			--sp;
			CHECK_OPSIZE (5);
			token = read32 (ip + 1);
			klass = mini_get_class (method, token, generic_context);
			CHECK_TYPELOAD (klass);

			if (mono_class_is_nullable (klass)) {
				int v = handle_unbox_nullable (cfg, bblock, *sp, ip, klass);
				NEW_TEMPLOAD (cfg, *sp, v);
				sp ++;
				ip += 5;
				break;
			}

			/* Needed by the code generated in inssel.brg */
			mono_get_got_var (cfg);

			MONO_INST_NEW (cfg, ins, OP_UNBOXCAST);
			ins->type = STACK_OBJ;
			ins->inst_left = *sp;
			ins->klass = klass;
			ins->inst_newa_class = klass;
			ins->cil_code = ip;

			MONO_INST_NEW (cfg, add, OP_PADD);
			NEW_ICONST (cfg, vtoffset, sizeof (MonoObject));
			add->inst_left = ins;
			add->inst_right = vtoffset;
			add->type = STACK_MP;
			add->klass = klass;
			*sp++ = add;
			ip += 5;
			inline_costs += 2;
			break;
		}
		case CEE_CASTCLASS:
			CHECK_STACK (1);
			--sp;
			CHECK_OPSIZE (5);
			token = read32 (ip + 1);
			klass = mini_get_class (method, token, generic_context);
			CHECK_TYPELOAD (klass);
			if (sp [0]->type != STACK_OBJ)
				UNVERIFIED;

			/* Needed by the code generated in inssel.brg */
			mono_get_got_var (cfg);
		
			if (klass->marshalbyref || klass->flags & TYPE_ATTRIBUTE_INTERFACE) {
				
				MonoMethod *mono_castclass;
				MonoInst *iargs [1];
				MonoBasicBlock *ebblock;
				int costs;
				int temp;
				
				mono_castclass = mono_marshal_get_castclass (klass); 
				iargs [0] = sp [0];
				
				costs = inline_method (cfg, mono_castclass, mono_method_signature (mono_castclass), bblock, 
							   iargs, ip, real_offset, dont_inline, &ebblock, TRUE);
			
				g_assert (costs > 0);
				
				ip += 5;
				real_offset += 5;
			
				GET_BBLOCK (cfg, bblock, ip);
				ebblock->next_bb = bblock;
				link_bblock (cfg, ebblock, bblock);

				temp = iargs [0]->inst_i0->inst_c0;
				NEW_TEMPLOAD (cfg, *sp, temp);
				
 				sp++;
				bblock = ebblock;
				inline_costs += costs;
			} else {
				MONO_INST_NEW (cfg, ins, *ip);
				ins->type = STACK_OBJ;
				ins->inst_left = *sp;
				ins->klass = klass;
				ins->inst_newa_class = klass;
				ins->cil_code = ip;
				*sp++ = emit_tree (cfg, bblock, ins, ip + 5);
				ip += 5;
			}
			break;
		case CEE_THROW:
			CHECK_STACK (1);
			MONO_INST_NEW (cfg, ins, OP_THROW);
			--sp;
			ins->inst_left = *sp;
			ins->cil_code = ip++;
			bblock->out_of_line = TRUE;
			MONO_ADD_INS (bblock, ins);
			MONO_INST_NEW (cfg, ins, OP_NOT_REACHED);
			ins->cil_code = ip - 1;
			MONO_ADD_INS (bblock, ins);
			sp = stack_start;
			
			link_bblock (cfg, bblock, end_bblock);
			start_new_bblock = 1;
			break;
		case CEE_LDFLD:
		case CEE_LDFLDA:
		case CEE_STFLD: {
			MonoInst *offset_ins;
			MonoClassField *field;
			MonoBasicBlock *ebblock;
			int costs;
			guint foffset;

			if (*ip == CEE_STFLD) {
				CHECK_STACK (2);
				sp -= 2;
			} else {
				CHECK_STACK (1);
				--sp;
			}
			if (sp [0]->type == STACK_I4 || sp [0]->type == STACK_I8 || sp [0]->type == STACK_R8)
				UNVERIFIED;
			if (*ip != CEE_LDFLD && sp [0]->type == STACK_VTYPE)
				UNVERIFIED;
			CHECK_OPSIZE (5);
			token = read32 (ip + 1);
			if (method->wrapper_type != MONO_WRAPPER_NONE) {
				field = mono_method_get_wrapper_data (method, token);
				klass = field->parent;
			} else {
				field = mono_field_from_token (image, token, &klass, generic_context);
			}
			if (!field)
				goto load_error;
			mono_class_init (klass);
			if (!dont_verify && !cfg->skip_visibility && !can_access_field (method, field))
				UNVERIFIED;

			foffset = klass->valuetype? field->offset - sizeof (MonoObject): field->offset;
			/* FIXME: mark instructions for use in SSA */
			if (*ip == CEE_STFLD) {
				if (target_type_is_incompatible (cfg, field->type, sp [1]))
					UNVERIFIED;
				if ((klass->marshalbyref && !MONO_CHECK_THIS (sp [0])) || klass->contextbound || klass == mono_defaults.marshalbyrefobject_class) {
					MonoMethod *stfld_wrapper = mono_marshal_get_stfld_wrapper (field->type); 
					MonoInst *iargs [5];

					iargs [0] = sp [0];
					NEW_CLASSCONST (cfg, iargs [1], klass);
					NEW_FIELDCONST (cfg, iargs [2], field);
					NEW_ICONST (cfg, iargs [3], klass->valuetype ? field->offset - sizeof (MonoObject) : 
						    field->offset);
					iargs [4] = sp [1];

					if (cfg->opt & MONO_OPT_INLINE) {
						costs = inline_method (cfg, stfld_wrapper, mono_method_signature (stfld_wrapper), bblock, 
								       iargs, ip, real_offset, dont_inline, &ebblock, TRUE);
						g_assert (costs > 0);
						      
						ip += 5;
						real_offset += 5;

						GET_BBLOCK (cfg, bblock, ip);
						ebblock->next_bb = bblock;
						link_bblock (cfg, ebblock, bblock);

						/* indicates start of a new block, and triggers a load 
						   of all stack arguments at bb boundarie */
						bblock = ebblock;

						inline_costs += costs;
						break;
					} else {
						mono_emit_method_call_spilled (cfg, bblock, stfld_wrapper, mono_method_signature (stfld_wrapper), iargs, ip, NULL);
					}
#if HAVE_WRITE_BARRIERS
				} else if (mono_type_to_stind (field->type) == CEE_STIND_REF) {
					/* insert call to write barrier */
					MonoMethod *write_barrier = mono_marshal_get_write_barrier ();
					MonoInst *iargs [2];
					NEW_ICONST (cfg, offset_ins, foffset);
					MONO_INST_NEW (cfg, ins, OP_PADD);
					ins->cil_code = ip;
					ins->inst_left = *sp;
					ins->inst_right = offset_ins;
					ins->type = STACK_MP;
					ins->klass = mono_defaults.object_class;
					iargs [0] = ins;
					iargs [1] = sp [1];
					mono_emit_method_call_spilled (cfg, bblock, write_barrier, mono_method_signature (write_barrier), iargs, ip, NULL);
#endif
#ifdef MONO_ARCH_SOFT_FLOAT
				} else if (mono_type_to_stind (field->type) == CEE_STIND_R4) {
					NEW_ICONST (cfg, offset_ins, foffset);
					MONO_INST_NEW (cfg, ins, OP_PADD);
					ins->cil_code = ip;
					ins->inst_left = *sp;
					ins->inst_right = offset_ins;
					ins->type = STACK_MP;
					ins->klass = mono_defaults.object_class;
					handle_store_float (cfg, bblock, ins, sp [1], ip);
#endif
				} else {
					MonoInst *store;
					NEW_ICONST (cfg, offset_ins, foffset);
					MONO_INST_NEW (cfg, ins, OP_PADD);
					ins->cil_code = ip;
					ins->inst_left = *sp;
					ins->inst_right = offset_ins;
					ins->type = STACK_MP;

					MONO_INST_NEW (cfg, store, mono_type_to_stind (field->type));
					store->cil_code = ip;
					store->inst_left = ins;
					store->inst_right = sp [1];
					handle_loaded_temps (cfg, bblock, stack_start, sp);
					store->flags |= ins_flag;
					ins_flag = 0;
					if (store->opcode == CEE_STOBJ) {
						handle_stobj (cfg, bblock, ins, sp [1], ip, 
							      mono_class_from_mono_type (field->type), FALSE, FALSE, TRUE);
					} else
						MONO_ADD_INS (bblock, store);
				}
			} else {
				if ((klass->marshalbyref && !MONO_CHECK_THIS (sp [0])) || klass->contextbound || klass == mono_defaults.marshalbyrefobject_class) {
					MonoMethod *wrapper = (*ip == CEE_LDFLDA) ? mono_marshal_get_ldflda_wrapper (field->type) : mono_marshal_get_ldfld_wrapper (field->type); 
					MonoInst *iargs [4];
					int temp;
					
					iargs [0] = sp [0];
					NEW_CLASSCONST (cfg, iargs [1], klass);
					NEW_FIELDCONST (cfg, iargs [2], field);
					NEW_ICONST (cfg, iargs [3], klass->valuetype ? field->offset - sizeof (MonoObject) : field->offset);
					if ((cfg->opt & MONO_OPT_INLINE) && !MONO_TYPE_ISSTRUCT (mono_method_signature (wrapper)->ret)) {
						costs = inline_method (cfg, wrapper, mono_method_signature (wrapper), bblock, 
								       iargs, ip, real_offset, dont_inline, &ebblock, TRUE);
						g_assert (costs > 0);
						      
						ip += 5;
						real_offset += 5;

						GET_BBLOCK (cfg, bblock, ip);
						ebblock->next_bb = bblock;
						link_bblock (cfg, ebblock, bblock);

						temp = iargs [0]->inst_i0->inst_c0;

						NEW_TEMPLOAD (cfg, *sp, temp);
						sp++;

						/* indicates start of a new block, and triggers a load of
						   all stack arguments at bb boundarie */
						bblock = ebblock;
						
						inline_costs += costs;
						break;
					} else {
						temp = mono_emit_method_call_spilled (cfg, bblock, wrapper, mono_method_signature (wrapper), iargs, ip, NULL);
						NEW_TEMPLOAD (cfg, *sp, temp);
						sp++;
					}
				} else {
					NEW_ICONST (cfg, offset_ins, foffset);
					MONO_INST_NEW (cfg, ins, OP_PADD);
					ins->cil_code = ip;
					ins->inst_left = *sp;
					ins->inst_right = offset_ins;
					ins->type = STACK_MP;

					if (*ip == CEE_LDFLDA) {
						ins->klass = mono_class_from_mono_type (field->type);
						*sp++ = ins;
					} else {
						MonoInst *load;
						MONO_INST_NEW (cfg, load, mono_type_to_ldind (field->type));
						type_to_eval_stack_type (field->type, load);
						load->cil_code = ip;
						load->inst_left = ins;
						load->flags |= ins_flag;
						ins_flag = 0;
#ifdef MONO_ARCH_SOFT_FLOAT
						if (mono_type_to_ldind (field->type) == CEE_LDIND_R4) {
							int temp;
							temp = handle_load_float (cfg, bblock, ins, ip);
							NEW_TEMPLOAD (cfg, *sp, temp);
							sp++;
						} else
#endif
						*sp++ = load;
					}
				}
			}
			ip += 5;
			break;
		}
		case CEE_LDSFLD:
		case CEE_LDSFLDA:
		case CEE_STSFLD: {
			MonoClassField *field;
			gpointer addr = NULL;

			CHECK_OPSIZE (5);
			token = read32 (ip + 1);
			if (method->wrapper_type != MONO_WRAPPER_NONE) {
				field = mono_method_get_wrapper_data (method, token);
				klass = field->parent;
			}
			else
				field = mono_field_from_token (image, token, &klass, generic_context);
			if (!field)
				goto load_error;
			mono_class_init (klass);

			g_assert (!(field->type->attrs & FIELD_ATTRIBUTE_LITERAL));

			if ((*ip) == CEE_STSFLD)
				handle_loaded_temps (cfg, bblock, stack_start, sp);

			/* The special_static_fields field is init'd in mono_class_vtable, so it needs
			 * to be called here.
			 */
			if (!(cfg->opt & MONO_OPT_SHARED))
				mono_class_vtable (cfg->domain, klass);
			mono_domain_lock (cfg->domain);
			if (cfg->domain->special_static_fields)
				addr = g_hash_table_lookup (cfg->domain->special_static_fields, field);
			mono_domain_unlock (cfg->domain);

			if ((cfg->opt & MONO_OPT_SHARED) || (cfg->compile_aot && addr)) {
				int temp;
				MonoInst *iargs [2];
				MonoInst *domain_var;
				
				g_assert (field->parent);
				/* avoid depending on undefined C behavior in sequence points */
				domain_var = mono_get_domainvar (cfg);
				NEW_TEMPLOAD (cfg, iargs [0], domain_var->inst_c0);
				NEW_FIELDCONST (cfg, iargs [1], field);
				temp = mono_emit_jit_icall (cfg, bblock, mono_class_static_field_address, iargs, ip);
				NEW_TEMPLOAD (cfg, ins, temp);
			} else {
				MonoVTable *vtable;
				vtable = mono_class_vtable (cfg->domain, klass);
				if (!addr) {
					if (mini_field_access_needs_cctor_run (cfg, method, vtable) && !(g_slist_find (class_inits, vtable))) {
						guint8 *tramp = mono_create_class_init_trampoline (vtable);
						mono_emit_native_call (cfg, bblock, tramp, 
											   helper_sig_class_init_trampoline,
											   NULL, ip, FALSE, FALSE);
						if (cfg->verbose_level > 2)
							g_print ("class %s.%s needs init call for %s\n", klass->name_space, klass->name, field->name);
						class_inits = g_slist_prepend (class_inits, vtable);
					} else {
						if (cfg->run_cctors) {
							/* This makes so that inline cannot trigger */
							/* .cctors: too many apps depend on them */
							/* running with a specific order... */
							if (! vtable->initialized)
								INLINE_FAILURE;
							mono_runtime_class_init (vtable);
						}
					}
					addr = (char*)vtable->data + field->offset;

					if (cfg->compile_aot)
						NEW_SFLDACONST (cfg, ins, field);
					else
						NEW_PCONST (cfg, ins, addr);
					ins->cil_code = ip;
				} else {
					/* 
					 * insert call to mono_threads_get_static_data (GPOINTER_TO_UINT (addr)) 
					 * This could be later optimized to do just a couple of
					 * memory dereferences with constant offsets.
					 */
					int temp;
					MonoInst *iargs [1];
					NEW_ICONST (cfg, iargs [0], GPOINTER_TO_UINT (addr));
					temp = mono_emit_jit_icall (cfg, bblock, mono_get_special_static_data, iargs, ip);
					NEW_TEMPLOAD (cfg, ins, temp);
				}
			}

			/* FIXME: mark instructions for use in SSA */
			if (*ip == CEE_LDSFLDA) {
				ins->klass = mono_class_from_mono_type (field->type);
				*sp++ = ins;
			} else if (*ip == CEE_STSFLD) {
				MonoInst *store;
				CHECK_STACK (1);
				sp--;
				MONO_INST_NEW (cfg, store, mono_type_to_stind (field->type));
				store->cil_code = ip;
				store->inst_left = ins;
				store->inst_right = sp [0];
				store->flags |= ins_flag;
				ins_flag = 0;

				if (store->opcode == CEE_STOBJ) {
					handle_stobj (cfg, bblock, ins, sp [0], ip, mono_class_from_mono_type (field->type), FALSE, FALSE, FALSE);
				} else
					MONO_ADD_INS (bblock, store);
			} else {
				gboolean is_const = FALSE;
				MonoVTable *vtable = mono_class_vtable (cfg->domain, klass);
				if (!((cfg->opt & MONO_OPT_SHARED) || cfg->compile_aot) && 
				    vtable->initialized && (field->type->attrs & FIELD_ATTRIBUTE_INIT_ONLY)) {
					gpointer addr = (char*)vtable->data + field->offset;
					int ro_type = field->type->type;
					if (ro_type == MONO_TYPE_VALUETYPE && field->type->data.klass->enumtype) {
						ro_type = field->type->data.klass->enum_basetype->type;
					}
					/* g_print ("RO-FIELD %s.%s:%s\n", klass->name_space, klass->name, field->name);*/
					is_const = TRUE;
					switch (ro_type) {
					case MONO_TYPE_BOOLEAN:
					case MONO_TYPE_U1:
						NEW_ICONST (cfg, *sp, *((guint8 *)addr));
						sp++;
						break;
					case MONO_TYPE_I1:
						NEW_ICONST (cfg, *sp, *((gint8 *)addr));
						sp++;
						break;						
					case MONO_TYPE_CHAR:
					case MONO_TYPE_U2:
						NEW_ICONST (cfg, *sp, *((guint16 *)addr));
						sp++;
						break;
					case MONO_TYPE_I2:
						NEW_ICONST (cfg, *sp, *((gint16 *)addr));
						sp++;
						break;
						break;
					case MONO_TYPE_I4:
						NEW_ICONST (cfg, *sp, *((gint32 *)addr));
						sp++;
						break;						
					case MONO_TYPE_U4:
						NEW_ICONST (cfg, *sp, *((guint32 *)addr));
						sp++;
						break;
#ifndef HAVE_MOVING_COLLECTOR
					case MONO_TYPE_I:
					case MONO_TYPE_U:
					case MONO_TYPE_STRING:
					case MONO_TYPE_OBJECT:
					case MONO_TYPE_CLASS:
					case MONO_TYPE_SZARRAY:
					case MONO_TYPE_PTR:
					case MONO_TYPE_FNPTR:
					case MONO_TYPE_ARRAY:
						NEW_PCONST (cfg, *sp, *((gpointer *)addr));
						type_to_eval_stack_type (field->type, *sp);
						sp++;
						break;
#endif
					case MONO_TYPE_I8:
					case MONO_TYPE_U8:
						MONO_INST_NEW (cfg, *sp, OP_I8CONST);
						sp [0]->type = STACK_I8;
						sp [0]->inst_l = *((gint64 *)addr);
						sp++;
						break;
					case MONO_TYPE_R4:
					case MONO_TYPE_R8:
					case MONO_TYPE_VALUETYPE:
					default:
						is_const = FALSE;
						break;
					}
				}

				if (!is_const) {
					MonoInst *load;
					CHECK_STACK_OVF (1);
					MONO_INST_NEW (cfg, load, mono_type_to_ldind (field->type));
					type_to_eval_stack_type (field->type, load);
					load->cil_code = ip;
					load->inst_left = ins;
					*sp++ = load;
					load->flags |= ins_flag;
					ins_flag = 0;
					/* fixme: dont see the problem why this does not work */
					//cfg->disable_aot = TRUE;
				}
			}
			ip += 5;
			break;
		}
		case CEE_STOBJ:
			CHECK_STACK (2);
			sp -= 2;
			CHECK_OPSIZE (5);
			token = read32 (ip + 1);
			klass = mini_get_class (method, token, generic_context);
			CHECK_TYPELOAD (klass);
			n = mono_type_to_stind (&klass->byval_arg);
			if (n == CEE_STOBJ) {
				handle_stobj (cfg, bblock, sp [0], sp [1], ip, klass, FALSE, FALSE, TRUE);
			} else {
				/* FIXME: should check item at sp [1] is compatible with the type of the store. */
				MonoInst *store;
				MONO_INST_NEW (cfg, store, n);
				store->cil_code = ip;
				store->inst_left = sp [0];
				store->inst_right = sp [1];
				store->flags |= ins_flag;
				MONO_ADD_INS (bblock, store);
			}
			ins_flag = 0;
			ip += 5;
			inline_costs += 1;
			break;
		case CEE_BOX: {
			MonoInst *val;
			CHECK_STACK (1);
			--sp;
			val = *sp;
			CHECK_OPSIZE (5);
			token = read32 (ip + 1);
			klass = mini_get_class (method, token, generic_context);
			CHECK_TYPELOAD (klass);

			if (MONO_TYPE_IS_REFERENCE (&klass->byval_arg)) {
				*sp++ = val;
				ip += 5;
				break;
			}
			if (klass == mono_defaults.void_class)
				UNVERIFIED;
			if (target_type_is_incompatible (cfg, &klass->byval_arg, *sp))
				UNVERIFIED;
			/* frequent check in generic code: box (struct), brtrue */
			if (!mono_class_is_nullable (klass) &&
			    ip + 5 < end && ip_in_bb (cfg, bblock, ip + 5) && (ip [5] == CEE_BRTRUE || ip [5] == CEE_BRTRUE_S)) {
				/*g_print ("box-brtrue opt at 0x%04x in %s\n", real_offset, method->name);*/
				MONO_INST_NEW (cfg, ins, CEE_POP);
				MONO_ADD_INS (bblock, ins);
				ins->cil_code = ip;
				ins->inst_i0 = *sp;
				ip += 5;
				MONO_INST_NEW (cfg, ins, OP_BR);
				ins->cil_code = ip;
				MONO_ADD_INS (bblock, ins);
				if (*ip == CEE_BRTRUE_S) {
					CHECK_OPSIZE (2);
					ip++;
					target = ip + 1 + (signed char)(*ip);
					ip++;
				} else {
					CHECK_OPSIZE (5);
					ip++;
					target = ip + 4 + (gint)(read32 (ip));
					ip += 4;
				}
				GET_BBLOCK (cfg, tblock, target);
				link_bblock (cfg, bblock, tblock);
				CHECK_BBLOCK (target, ip, tblock);
				ins->inst_target_bb = tblock;
				GET_BBLOCK (cfg, tblock, ip);
				link_bblock (cfg, bblock, tblock);
				if (sp != stack_start) {
					handle_stack_args (cfg, bblock, stack_start, sp - stack_start);
					sp = stack_start;
					CHECK_UNVERIFIABLE (cfg);
				}
				start_new_bblock = 1;
				break;
			}
			*sp++ = handle_box (cfg, bblock, val, ip, klass);
			ip += 5;
			inline_costs += 1;
			break;
		}
		case CEE_NEWARR:
			CHECK_STACK (1);
			MONO_INST_NEW (cfg, ins, *ip);
			ins->cil_code = ip;
			--sp;

			CHECK_OPSIZE (5);
			token = read32 (ip + 1);

			/* allocate the domainvar - becaus this is used in decompose_foreach */
			if (cfg->opt & MONO_OPT_SHARED) {
				mono_get_domainvar (cfg);
				/* LAME-IR: Mark it as used since otherwise it will be optimized away */
				cfg->domainvar->flags |= MONO_INST_VOLATILE;
			}

			/* Ditto */
			mono_get_got_var (cfg);

			klass = mini_get_class (method, token, generic_context);
			CHECK_TYPELOAD (klass);
			ins->inst_newa_class = klass;
			ins->inst_newa_len = *sp;
			ins->type = STACK_OBJ;
			ins->klass = mono_array_class_get (klass, 1);
			ip += 5;
			*sp++ = ins;
			/* 
			 * we store the object so calls to create the array are not interleaved
			 * with the arguments of other calls.
			 */
			if (1) {
				MonoInst *store, *temp, *load;
				const char *data_ptr;
				int data_size = 0;
				--sp;
				temp = mono_compile_create_var (cfg, type_from_stack_type (ins), OP_LOCAL);
				NEW_TEMPSTORE (cfg, store, temp->inst_c0, ins);
				store->cil_code = ins->cil_code;
				MONO_ADD_INS (bblock, store);
				/* 
				 * we inline/optimize the initialization sequence if possible.
				 * we should also allocate the array as not cleared, since we spend as much time clearing to 0 as initializing
				 * for small sizes open code the memcpy
				 * ensure the rva field is big enough
				 */
				if ((cfg->opt & MONO_OPT_INTRINS) && ip_in_bb (cfg, bblock, ip + 6) && (data_ptr = initialize_array_data (method, cfg->compile_aot, ip, ins, &data_size))) {
					MonoMethod *memcpy_method = get_memcpy_method ();
					MonoInst *data_offset, *add;
					MonoInst *iargs [3];
					NEW_ICONST (cfg, iargs [2], data_size);
					NEW_TEMPLOAD (cfg, load, temp->inst_c0);
					load->cil_code = ins->cil_code;
					NEW_ICONST (cfg, data_offset, G_STRUCT_OFFSET (MonoArray, vector));
					MONO_INST_NEW (cfg, add, OP_PADD);
					add->inst_left = load;
					add->inst_right = data_offset;
					add->cil_code = ip;
					iargs [0] = add;
					if (cfg->compile_aot) {
						NEW_AOTCONST_TOKEN (cfg, iargs [1], MONO_PATCH_INFO_RVA, method->klass->image, GPOINTER_TO_UINT(data_ptr), STACK_PTR, NULL);
					} else {
						NEW_PCONST (cfg, iargs [1], (char*)data_ptr);
					}
					mono_emit_method_call_spilled (cfg, bblock, memcpy_method, memcpy_method->signature, iargs, ip, NULL);
					ip += 11;
				}
				NEW_TEMPLOAD (cfg, load, temp->inst_c0);
				load->cil_code = ins->cil_code;
				*sp++ = load;
			}
			inline_costs += 1;
			break;
		case CEE_LDLEN:
			CHECK_STACK (1);
			--sp;
			if (sp [0]->type != STACK_OBJ)
				UNVERIFIED;
			MONO_INST_NEW (cfg, ins, *ip);
			ins->cil_code = ip++;
			ins->inst_left = *sp;
			ins->type = STACK_PTR;
			*sp++ = ins;
			break;
		case CEE_LDELEMA:
			CHECK_STACK (2);
			sp -= 2;
			CHECK_OPSIZE (5);
			if (sp [0]->type != STACK_OBJ)
				UNVERIFIED;

			klass = mini_get_class (method, read32 (ip + 1), generic_context);
			CHECK_TYPELOAD (klass);
			/* we need to make sure that this array is exactly the type it needs
			 * to be for correctness. the wrappers are lax with their usage
			 * so we need to ignore them here
			 */
			if (!klass->valuetype && method->wrapper_type == MONO_WRAPPER_NONE) {
				MonoInst* check;

				/* Needed by the code generated in inssel.brg */
				mono_get_got_var (cfg);

				MONO_INST_NEW (cfg, check, OP_CHECK_ARRAY_TYPE);
				check->cil_code = ip;
				check->klass = klass;
				check->inst_left = sp [0];
				check->type = STACK_OBJ;
				check->klass = klass;
				sp [0] = check;
			}
			
			mono_class_init (klass);
			NEW_LDELEMA (cfg, ins, sp, klass);
			ins->cil_code = ip;
			*sp++ = ins;
			ip += 5;
			break;
		case CEE_LDELEM_ANY: {
			MonoInst *load;
			CHECK_STACK (2);
			sp -= 2;
			if (sp [0]->type != STACK_OBJ)
				UNVERIFIED;
			CHECK_OPSIZE (5);
			token = read32 (ip + 1);
			klass = mono_class_get_full (image, token, generic_context);
			CHECK_TYPELOAD (klass);
			mono_class_init (klass);
			NEW_LDELEMA (cfg, load, sp, klass);
			load->cil_code = ip;
			MONO_INST_NEW (cfg, ins, mono_type_to_ldind (&klass->byval_arg));
			ins->cil_code = ip;
			ins->inst_left = load;
			*sp++ = ins;
			type_to_eval_stack_type (&klass->byval_arg, ins);
			ip += 5;
			break;
		}
		case CEE_LDELEM_I1:
		case CEE_LDELEM_U1:
		case CEE_LDELEM_I2:
		case CEE_LDELEM_U2:
		case CEE_LDELEM_I4:
		case CEE_LDELEM_U4:
		case CEE_LDELEM_I8:
		case CEE_LDELEM_I:
		case CEE_LDELEM_R4:
		case CEE_LDELEM_R8:
		case CEE_LDELEM_REF: {
			MonoInst *load;
			/*
			 * translate to:
			 * ldind.x (ldelema (array, index))
			 * ldelema does the bounds check
			 */
			CHECK_STACK (2);
			sp -= 2;
			if (sp [0]->type != STACK_OBJ)
				UNVERIFIED;
			klass = array_access_to_klass (*ip, sp [0]);
			NEW_LDELEMA (cfg, load, sp, klass);
			load->cil_code = ip;
#ifdef MONO_ARCH_SOFT_FLOAT
			if (*ip == CEE_LDELEM_R4) {
				int temp;
				temp = handle_load_float (cfg, bblock, load, ip);
				NEW_TEMPLOAD (cfg, *sp, temp);
				sp++;
				++ip;
				break;
			}
#endif
			MONO_INST_NEW (cfg, ins, ldelem_to_ldind [*ip - CEE_LDELEM_I1]);
			ins->cil_code = ip;
			ins->inst_left = load;
			*sp++ = ins;
			ins->type = ldind_type [ins->opcode - CEE_LDIND_I1];
			ins->klass = klass;
			++ip;
			break;
		}
		case CEE_STELEM_I:
		case CEE_STELEM_I1:
		case CEE_STELEM_I2:
		case CEE_STELEM_I4:
		case CEE_STELEM_I8:
		case CEE_STELEM_R4:
		case CEE_STELEM_R8: {
			MonoInst *load;
			/*
			 * translate to:
			 * stind.x (ldelema (array, index), val)
			 * ldelema does the bounds check
			 */
			CHECK_STACK (3);
			sp -= 3;
			if (sp [0]->type != STACK_OBJ)
				UNVERIFIED;
			klass = array_access_to_klass (*ip, sp [0]);
			NEW_LDELEMA (cfg, load, sp, klass);
			load->cil_code = ip;
#ifdef MONO_ARCH_SOFT_FLOAT
			if (*ip == CEE_STELEM_R4) {
				handle_store_float (cfg, bblock, load, sp [2], ip);
				ip++;
				break;
			}
#endif
			MONO_INST_NEW (cfg, ins, stelem_to_stind [*ip - CEE_STELEM_I]);
			ins->cil_code = ip;
			ins->inst_left = load;
			ins->inst_right = sp [2];
			++ip;
			handle_loaded_temps (cfg, bblock, stack_start, sp);
			MONO_ADD_INS (bblock, ins);
			inline_costs += 1;
			break;
		}
		case CEE_STELEM_ANY: {
			MonoInst *load;
			/*
			 * translate to:
			 * stind.x (ldelema (array, index), val)
			 * ldelema does the bounds check
			 */
			CHECK_STACK (3);
			sp -= 3;
			if (sp [0]->type != STACK_OBJ)
				UNVERIFIED;
			CHECK_OPSIZE (5);
			token = read32 (ip + 1);
			klass = mono_class_get_full (image, token, generic_context);
			CHECK_TYPELOAD (klass);
			mono_class_init (klass);
			if (MONO_TYPE_IS_REFERENCE (&klass->byval_arg)) {
				MonoMethod* helper = mono_marshal_get_stelemref ();
				MonoInst *iargs [3];
				handle_loaded_temps (cfg, bblock, stack_start, sp);

				iargs [2] = sp [2];
				iargs [1] = sp [1];
				iargs [0] = sp [0];
				
				mono_emit_method_call_spilled (cfg, bblock, helper, mono_method_signature (helper), iargs, ip, NULL);
			} else {
				NEW_LDELEMA (cfg, load, sp, klass);
				load->cil_code = ip;

				n = mono_type_to_stind (&klass->byval_arg);
				if (n == CEE_STOBJ)
					handle_stobj (cfg, bblock, load, sp [2], ip, klass, FALSE, FALSE, TRUE);
				else {
					MONO_INST_NEW (cfg, ins, n);
					ins->cil_code = ip;
					ins->inst_left = load;
					ins->inst_right = sp [2];
					handle_loaded_temps (cfg, bblock, stack_start, sp);
					MONO_ADD_INS (bblock, ins);
				}
			}
			ip += 5;
			inline_costs += 1;
			break;
		}
		case CEE_STELEM_REF: {
			MonoInst *iargs [3];
			MonoMethod* helper = mono_marshal_get_stelemref ();

			CHECK_STACK (3);
			sp -= 3;
			if (sp [0]->type != STACK_OBJ)
				UNVERIFIED;
			if (sp [2]->type != STACK_OBJ)
				UNVERIFIED;

			handle_loaded_temps (cfg, bblock, stack_start, sp);

			iargs [2] = sp [2];
			iargs [1] = sp [1];
			iargs [0] = sp [0];
			
			mono_emit_method_call_spilled (cfg, bblock, helper, mono_method_signature (helper), iargs, ip, NULL);

			/*
			MonoInst *group;
			NEW_GROUP (cfg, group, sp [0], sp [1]);
			MONO_INST_NEW (cfg, ins, CEE_STELEM_REF);
			ins->cil_code = ip;
			ins->inst_left = group;
			ins->inst_right = sp [2];
			MONO_ADD_INS (bblock, ins);
			*/

			++ip;
			inline_costs += 1;
			break;
		}
		case CEE_CKFINITE: {
			MonoInst *store, *temp;
			CHECK_STACK (1);

			/* this instr. can throw exceptions as side effect,
			 * so we cant eliminate dead code which contains CKFINITE opdodes.
			 * Spilling to memory makes sure that we always perform
			 * this check */

			
			MONO_INST_NEW (cfg, ins, OP_CKFINITE);
			ins->cil_code = ip;
			ins->inst_left = sp [-1];
			temp = mono_compile_create_var (cfg, &mono_defaults.double_class->byval_arg, OP_LOCAL);

			NEW_TEMPSTORE (cfg, store, temp->inst_c0, ins);
			store->cil_code = ip;
			MONO_ADD_INS (bblock, store);

			NEW_TEMPLOAD (cfg, sp [-1], temp->inst_c0);
		       
			++ip;
			break;
		}
		case CEE_REFANYVAL:
			CHECK_STACK (1);
			MONO_INST_NEW (cfg, ins, *ip);
			--sp;
			CHECK_OPSIZE (5);
			klass = mono_class_get_full (image, read32 (ip + 1), generic_context);
			CHECK_TYPELOAD (klass);
			mono_class_init (klass);
			ins->type = STACK_MP;
			ins->inst_left = *sp;
			ins->klass = klass;
			ins->inst_newa_class = klass;
			ins->cil_code = ip;
			ip += 5;
			*sp++ = ins;
			break;
		case CEE_MKREFANY: {
			MonoInst *loc, *klassconst;

			CHECK_STACK (1);
			MONO_INST_NEW (cfg, ins, *ip);
			--sp;
			CHECK_OPSIZE (5);
			klass = mono_class_get_full (image, read32 (ip + 1), generic_context);
			CHECK_TYPELOAD (klass);
			mono_class_init (klass);
			ins->cil_code = ip;

			loc = mono_compile_create_var (cfg, &mono_defaults.typed_reference_class->byval_arg, OP_LOCAL);
			NEW_TEMPLOADA (cfg, ins->inst_right, loc->inst_c0);

			NEW_PCONST (cfg, klassconst, klass);
			NEW_GROUP (cfg, ins->inst_left, *sp, klassconst);
			
			MONO_ADD_INS (bblock, ins);

			NEW_TEMPLOAD (cfg, *sp, loc->inst_c0);
			++sp;
			ip += 5;
			break;
		}
		case CEE_LDTOKEN: {
			gpointer handle;
			MonoClass *handle_class;

			CHECK_STACK_OVF (1);

			CHECK_OPSIZE (5);
			n = read32 (ip + 1);

			if (method->wrapper_type == MONO_WRAPPER_DYNAMIC_METHOD) {
				handle = mono_method_get_wrapper_data (method, n);
				handle_class = mono_method_get_wrapper_data (method, n + 1);
				if (handle_class == mono_defaults.typehandle_class)
					handle = &((MonoClass*)handle)->byval_arg;
			}
			else {
				handle = mono_ldtoken (image, n, &handle_class, generic_context);
			}
			if (!handle)
				goto load_error;
			mono_class_init (handle_class);

			if (cfg->opt & MONO_OPT_SHARED) {
				int temp;
				MonoInst *res, *store, *addr, *vtvar, *iargs [3];

				vtvar = mono_compile_create_var (cfg, &handle_class->byval_arg, OP_LOCAL); 

				NEW_IMAGECONST (cfg, iargs [0], image);
				NEW_ICONST (cfg, iargs [1], n);
				NEW_PCONST (cfg, iargs [2], generic_context);
				temp = mono_emit_jit_icall (cfg, bblock, mono_ldtoken_wrapper, iargs, ip);
				NEW_TEMPLOAD (cfg, res, temp);
				NEW_TEMPLOADA (cfg, addr, vtvar->inst_c0);
				NEW_INDSTORE (cfg, store, addr, res, &mono_defaults.int_class->byval_arg);
				MONO_ADD_INS (bblock, store);
				NEW_TEMPLOAD (cfg, ins, vtvar->inst_c0);
			} else {
				if ((ip [5] == CEE_CALL) && (cmethod = mini_get_method (method, read32 (ip + 6), NULL, generic_context)) &&
						(cmethod->klass == mono_defaults.monotype_class->parent) &&
						(strcmp (cmethod->name, "GetTypeFromHandle") == 0) && ip_in_bb (cfg, bblock, ip + 5)) {
					MonoClass *tclass = mono_class_from_mono_type (handle);
					mono_class_init (tclass);
					if (cfg->compile_aot)
						NEW_TYPE_FROM_HANDLE_CONST (cfg, ins, image, n);
					else
						NEW_PCONST (cfg, ins, mono_type_get_object (cfg->domain, handle));
					ins->type = STACK_OBJ;
					ins->klass = cmethod->klass;
					ip += 5;
				} else {
					MonoInst *store, *addr, *vtvar;

					if (cfg->compile_aot)
						NEW_LDTOKENCONST (cfg, ins, image, n);
					else
						NEW_PCONST (cfg, ins, handle);
					vtvar = mono_compile_create_var (cfg, &handle_class->byval_arg, OP_LOCAL);
					NEW_TEMPLOADA (cfg, addr, vtvar->inst_c0);
					NEW_INDSTORE (cfg, store, addr, ins, &mono_defaults.int_class->byval_arg);
					MONO_ADD_INS (bblock, store);
					NEW_TEMPLOAD (cfg, ins, vtvar->inst_c0);
				}
			}

			*sp++ = ins;
			ip += 5;
			break;
		}
		case CEE_CONV_U2:
		case CEE_CONV_U1:
		case CEE_CONV_I:
			CHECK_STACK (1);
			ADD_UNOP (*ip);
			ip++;
			break;
		case CEE_ADD_OVF:
		case CEE_ADD_OVF_UN:
		case CEE_MUL_OVF:
		case CEE_MUL_OVF_UN:
		case CEE_SUB_OVF:
		case CEE_SUB_OVF_UN:
			CHECK_STACK (2);
			ADD_BINOP (*ip);
			if (mono_find_jit_opcode_emulation (ins->opcode)) {
				--sp;
				*sp++ = emit_tree (cfg, bblock, ins, ip + 1);
			}
			ip++;
			break;
		case CEE_ENDFINALLY:
			MONO_INST_NEW (cfg, ins, OP_ENDFINALLY);
			MONO_ADD_INS (bblock, ins);
			ins->cil_code = ip++;
			start_new_bblock = 1;

			/*
			 * Control will leave the method so empty the stack, otherwise
			 * the next basic block will start with a nonempty stack.
			 */
			while (sp != stack_start) {
				MONO_INST_NEW (cfg, ins, CEE_POP);
				ins->cil_code = ip;
				sp--;
				ins->inst_i0 = *sp;
				MONO_ADD_INS (bblock, ins);
			}
			break;
		case CEE_LEAVE:
		case CEE_LEAVE_S: {
			GList *handlers;

			if (*ip == CEE_LEAVE) {
				CHECK_OPSIZE (5);
				target = ip + 5 + (gint32)read32(ip + 1);
			} else {
				CHECK_OPSIZE (2);
				target = ip + 2 + (signed char)(ip [1]);
			}

			/* empty the stack */
			while (sp != stack_start) {
				MONO_INST_NEW (cfg, ins, CEE_POP);
				ins->cil_code = ip;
				sp--;
				ins->inst_i0 = *sp;
				MONO_ADD_INS (bblock, ins);
			}

			/* 
			 * If this leave statement is in a catch block, check for a
			 * pending exception, and rethrow it if necessary.
			 */
			for (i = 0; i < header->num_clauses; ++i) {
				MonoExceptionClause *clause = &header->clauses [i];

				/* 
				 * Use <= in the final comparison to handle clauses with multiple
				 * leave statements, like in bug #78024.
				 * The ordering of the exception clauses guarantees that we find the
				 * innermost clause.
				 */
				if (MONO_OFFSET_IN_HANDLER (clause, ip - header->code) && (clause->flags == MONO_EXCEPTION_CLAUSE_NONE) && (ip - header->code + ((*ip == CEE_LEAVE) ? 5 : 2)) <= (clause->handler_offset + clause->handler_len)) {
					int temp;
					MonoInst *load;

					NEW_TEMPLOAD (cfg, load, mono_find_exvar_for_offset (cfg, clause->handler_offset)->inst_c0);
					load->cil_code = ip;

					temp = mono_emit_jit_icall (cfg, bblock, mono_thread_get_pending_exception, NULL, ip);
					NEW_TEMPLOAD (cfg, *sp, temp);
				
					MONO_INST_NEW (cfg, ins, OP_THROW_OR_NULL);
					ins->inst_left = *sp;
					ins->inst_right = load;
					ins->cil_code = ip;
					MONO_ADD_INS (bblock, ins);
				}
			}

			if ((handlers = mono_find_final_block (cfg, ip, target, MONO_EXCEPTION_CLAUSE_FINALLY))) {
				GList *tmp;
				for (tmp = handlers; tmp; tmp = tmp->next) {
					tblock = tmp->data;
					link_bblock (cfg, bblock, tblock);
					MONO_INST_NEW (cfg, ins, OP_CALL_HANDLER);
					ins->cil_code = ip;
					ins->inst_target_bb = tblock;
					MONO_ADD_INS (bblock, ins);
				}
				g_list_free (handlers);
			} 

			MONO_INST_NEW (cfg, ins, OP_BR);
			ins->cil_code = ip;
			MONO_ADD_INS (bblock, ins);
			GET_BBLOCK (cfg, tblock, target);
			link_bblock (cfg, bblock, tblock);
			CHECK_BBLOCK (target, ip, tblock);
			ins->inst_target_bb = tblock;
			start_new_bblock = 1;

			if (*ip == CEE_LEAVE)
				ip += 5;
			else
				ip += 2;

			break;
		}
		case CEE_STIND_I:
			CHECK_STACK (2);
			MONO_INST_NEW (cfg, ins, *ip);
			sp -= 2;
			handle_loaded_temps (cfg, bblock, stack_start, sp);
			MONO_ADD_INS (bblock, ins);
			ins->cil_code = ip++;
			ins->inst_i0 = sp [0];
			ins->inst_i1 = sp [1];
			inline_costs += 1;
			break;
		case CEE_CONV_U:
			CHECK_STACK (1);
			ADD_UNOP (*ip);
			ip++;
			break;
		/* trampoline mono specific opcodes */
		case MONO_CUSTOM_PREFIX: {

			g_assert (method->wrapper_type != MONO_WRAPPER_NONE);

			CHECK_OPSIZE (2);
			switch (ip [1]) {

			case CEE_MONO_ICALL: {
				int temp;
				gpointer func;
				MonoJitICallInfo *info;

				token = read32 (ip + 2);
				func = mono_method_get_wrapper_data (method, token);
				info = mono_find_jit_icall_by_addr (func);
				if (info == NULL){
					g_error ("An attempt has been made to perform an icall to address %p, "
						 "but the address has not been registered as an icall\n", info);
					g_assert_not_reached ();
				}

				CHECK_STACK (info->sig->param_count);
				sp -= info->sig->param_count;

				temp = mono_emit_jit_icall (cfg, bblock, info->func, sp, ip);
				if (!MONO_TYPE_IS_VOID (info->sig->ret)) {
					NEW_TEMPLOAD (cfg, *sp, temp);
					sp++;
				}

				ip += 6;
				inline_costs += 10 * num_calls++;

				break;
			}
			case CEE_MONO_LDPTR:
				CHECK_STACK_OVF (1);
				CHECK_OPSIZE (6);
				token = read32 (ip + 2);
				NEW_PCONST (cfg, ins, mono_method_get_wrapper_data (method, token));
				ins->cil_code = ip;
				*sp++ = ins;
				ip += 6;
				inline_costs += 10 * num_calls++;
				/* Can't embed random pointers into AOT code */
				cfg->disable_aot = 1;
				break;
			case CEE_MONO_VTADDR:
				CHECK_STACK (1);
				--sp;
				MONO_INST_NEW (cfg, ins, OP_VTADDR);
				ins->cil_code = ip;
				ins->type = STACK_MP;
				ins->inst_left = *sp;
				*sp++ = ins;
				ip += 2;
				break;
			case CEE_MONO_NEWOBJ: {
				MonoInst *iargs [2];
				int temp;
				CHECK_STACK_OVF (1);
				CHECK_OPSIZE (6);
				token = read32 (ip + 2);
				klass = (MonoClass *)mono_method_get_wrapper_data (method, token);
				mono_class_init (klass);
				NEW_DOMAINCONST (cfg, iargs [0]);
				NEW_CLASSCONST (cfg, iargs [1], klass);
				temp = mono_emit_jit_icall (cfg, bblock, mono_object_new, iargs, ip);
				NEW_TEMPLOAD (cfg, *sp, temp);
				sp++;
				ip += 6;
				inline_costs += 10 * num_calls++;
				break;
			}
			case CEE_MONO_OBJADDR:
				CHECK_STACK (1);
				--sp;
				MONO_INST_NEW (cfg, ins, OP_OBJADDR);
				ins->cil_code = ip;
				ins->type = STACK_MP;
				ins->inst_left = *sp;
				*sp++ = ins;
				ip += 2;
				break;
			case CEE_MONO_LDNATIVEOBJ:
				CHECK_STACK (1);
				CHECK_OPSIZE (6);
				token = read32 (ip + 2);
				klass = mono_method_get_wrapper_data (method, token);
				g_assert (klass->valuetype);
				mono_class_init (klass);
				NEW_INDLOAD (cfg, ins, sp [-1], &klass->byval_arg);
				sp [-1] = ins;
				ip += 6;
				break;
			case CEE_MONO_RETOBJ:
				g_assert (cfg->ret);
				g_assert (mono_method_signature (method)->pinvoke); 
				CHECK_STACK (1);
				--sp;
				
				CHECK_OPSIZE (6);
				token = read32 (ip + 2);    
				klass = (MonoClass *)mono_method_get_wrapper_data (method, token);

				NEW_RETLOADA (cfg, ins);
				handle_stobj (cfg, bblock, ins, *sp, ip, klass, FALSE, TRUE, FALSE);
				
				if (sp != stack_start)
					UNVERIFIED;
				
				MONO_INST_NEW (cfg, ins, OP_BR);
				ins->cil_code = ip;
				ins->inst_target_bb = end_bblock;
				MONO_ADD_INS (bblock, ins);
				link_bblock (cfg, bblock, end_bblock);
				start_new_bblock = 1;
				ip += 6;
				break;
			case CEE_MONO_CISINST:
			case CEE_MONO_CCASTCLASS: {
				int token;
				CHECK_STACK (1);
				--sp;
				CHECK_OPSIZE (6);
				token = read32 (ip + 2);
				klass = (MonoClass *)mono_method_get_wrapper_data (method, token);
				MONO_INST_NEW (cfg, ins, (ip [1] == CEE_MONO_CISINST) ? OP_CISINST : OP_CCASTCLASS);
				ins->type = STACK_I4;
				ins->inst_left = *sp;
				ins->inst_newa_class = klass;
				ins->cil_code = ip;
				*sp++ = emit_tree (cfg, bblock, ins, ip + 6);
				ip += 6;
				break;
			}
			case CEE_MONO_SAVE_LMF:
			case CEE_MONO_RESTORE_LMF:
#ifdef MONO_ARCH_HAVE_LMF_OPS
				MONO_INST_NEW (cfg, ins, (ip [1] == CEE_MONO_SAVE_LMF) ? OP_SAVE_LMF : OP_RESTORE_LMF);
				MONO_ADD_INS (bblock, ins);
				cfg->need_lmf_area = TRUE;
#endif
				ip += 2;
				break;
			case CEE_MONO_CLASSCONST:
				CHECK_STACK_OVF (1);
				CHECK_OPSIZE (6);
				token = read32 (ip + 2);
				NEW_CLASSCONST (cfg, ins, mono_method_get_wrapper_data (method, token));
				ins->cil_code = ip;
				*sp++ = ins;
				ip += 6;
				inline_costs += 10 * num_calls++;
				break;
			case CEE_MONO_NOT_TAKEN:
				bblock->out_of_line = TRUE;
				ip += 2;
				break;
			default:
				g_error ("opcode 0x%02x 0x%02x not handled", MONO_CUSTOM_PREFIX, ip [1]);
				break;
			}
			break;
		}
		case CEE_PREFIX1: {
			CHECK_OPSIZE (2);
			switch (ip [1]) {
			case CEE_ARGLIST: {
				/* somewhat similar to LDTOKEN */
				MonoInst *addr, *vtvar;
				CHECK_STACK_OVF (1);
				vtvar = mono_compile_create_var (cfg, &mono_defaults.argumenthandle_class->byval_arg, OP_LOCAL); 

				NEW_TEMPLOADA (cfg, addr, vtvar->inst_c0);
				addr->cil_code = ip;
				MONO_INST_NEW (cfg, ins, OP_ARGLIST);
				ins->cil_code = ip;
				ins->inst_left = addr;
				MONO_ADD_INS (bblock, ins);
				NEW_TEMPLOAD (cfg, ins, vtvar->inst_c0);
				ins->cil_code = ip;
				*sp++ = ins;
				ip += 2;
				break;
			}
			case CEE_CEQ:
			case CEE_CGT:
			case CEE_CGT_UN:
			case CEE_CLT:
			case CEE_CLT_UN: {
				MonoInst *cmp;
				CHECK_STACK (2);
				/*
				 * The following transforms:
				 *    CEE_CEQ    into OP_CEQ
				 *    CEE_CGT    into OP_CGT
				 *    CEE_CGT_UN into OP_CGT_UN
				 *    CEE_CLT    into OP_CLT
				 *    CEE_CLT_UN into OP_CLT_UN
				 */
				MONO_INST_NEW (cfg, cmp, 256 + ip [1]);
				
				MONO_INST_NEW (cfg, ins, cmp->opcode);
				sp -= 2;
				cmp->inst_i0 = sp [0];
				cmp->inst_i1 = sp [1];
				cmp->cil_code = ip;
				type_from_op (cmp);
				CHECK_TYPE (cmp);
				ins->cil_code = ip;
				ins->type = STACK_I4;
				ins->inst_i0 = cmp;
#if MONO_ARCH_SOFT_FLOAT
				if (sp [0]->type == STACK_R8) {
					cmp->type = STACK_I4;
					*sp++ = emit_tree (cfg, bblock, cmp, ip + 2);
					ip += 2;
					break;
				}
#endif
				if ((sp [0]->type == STACK_I8) || ((sizeof (gpointer) == 8) && ((sp [0]->type == STACK_PTR) || (sp [0]->type == STACK_OBJ) || (sp [0]->type == STACK_MP))))
					cmp->opcode = OP_LCOMPARE;
				else
					cmp->opcode = OP_COMPARE;
				*sp++ = ins;
				/* spill it to reduce the expression complexity
				 * and workaround bug 54209 
				 */
				if (cmp->inst_left->type == STACK_I8) {
					--sp;
					*sp++ = emit_tree (cfg, bblock, ins, ip + 2);
				}
				ip += 2;
				break;
			}
			case CEE_LDFTN: {
				MonoInst *argconst;
				int temp;

				CHECK_STACK_OVF (1);
				CHECK_OPSIZE (6);
				n = read32 (ip + 2);
				cmethod = mini_get_method (method, n, NULL, generic_context);
				if (!cmethod)
					goto load_error;
				mono_class_init (cmethod->klass);

				if (mono_use_security_manager) {
					if (check_linkdemand (cfg, method, cmethod, bblock, ip))
						INLINE_FAILURE;
				}

				handle_loaded_temps (cfg, bblock, stack_start, sp);

				NEW_METHODCONST (cfg, argconst, cmethod);
				if (method->wrapper_type != MONO_WRAPPER_SYNCHRONIZED)
					temp = mono_emit_jit_icall (cfg, bblock, mono_ldftn, &argconst, ip);
				else
					temp = mono_emit_jit_icall (cfg, bblock, mono_ldftn_nosync, &argconst, ip);
				NEW_TEMPLOAD (cfg, *sp, temp);
				sp ++;
				
				ip += 6;
				inline_costs += 10 * num_calls++;
				break;
			}
			case CEE_LDVIRTFTN: {
				MonoInst *args [2];
				int temp;

				CHECK_STACK (1);
				CHECK_OPSIZE (6);
				n = read32 (ip + 2);
				cmethod = mini_get_method (method, n, NULL, generic_context);
				if (!cmethod)
					goto load_error;
				mono_class_init (cmethod->klass);

				if (mono_use_security_manager) {
					if (check_linkdemand (cfg, method, cmethod, bblock, ip))
						INLINE_FAILURE;
				}

				handle_loaded_temps (cfg, bblock, stack_start, sp);

				--sp;
				args [0] = *sp;
				NEW_METHODCONST (cfg, args [1], cmethod);
				temp = mono_emit_jit_icall (cfg, bblock, mono_ldvirtfn, args, ip);
				NEW_TEMPLOAD (cfg, *sp, temp);
				sp ++;

				ip += 6;
				inline_costs += 10 * num_calls++;
				break;
			}
			case CEE_LDARG:
				CHECK_STACK_OVF (1);
				CHECK_OPSIZE (4);
				n = read16 (ip + 2);
				CHECK_ARG (n);
				NEW_ARGLOAD (cfg, ins, n);
				LDARG_SOFT_FLOAT (cfg, ins, n, ip);
				ins->cil_code = ip;
				*sp++ = ins;
				ip += 4;
				break;
			case CEE_LDARGA:
				CHECK_STACK_OVF (1);
				CHECK_OPSIZE (4);
				n = read16 (ip + 2);
				CHECK_ARG (n);
				NEW_ARGLOADA (cfg, ins, n);
				ins->cil_code = ip;
				*sp++ = ins;
				ip += 4;
				break;
			case CEE_STARG:
				CHECK_STACK (1);
				--sp;
				handle_loaded_temps (cfg, bblock, stack_start, sp);
				CHECK_OPSIZE (4);
				n = read16 (ip + 2);
				CHECK_ARG (n);
				NEW_ARGSTORE (cfg, ins, n, *sp);
				ins->cil_code = ip;
				if (!dont_verify_stloc && target_type_is_incompatible (cfg, param_types [n], *sp))
					UNVERIFIED;
				STARG_SOFT_FLOAT (cfg, ins, n, ip);
				if (ins->opcode == CEE_STOBJ) {
					NEW_ARGLOADA (cfg, ins, n);
					handle_stobj (cfg, bblock, ins, *sp, ip, ins->klass, FALSE, FALSE, FALSE);
				} else
					MONO_ADD_INS (bblock, ins);
				ip += 4;
				break;
			case CEE_LDLOC:
				CHECK_STACK_OVF (1);
				CHECK_OPSIZE (4);
				n = read16 (ip + 2);
				CHECK_LOCAL (n);
				NEW_LOCLOAD (cfg, ins, n);
				LDLOC_SOFT_FLOAT (cfg, ins, n, ip);
				ins->cil_code = ip;
				*sp++ = ins;
				ip += 4;
				break;
			case CEE_LDLOCA:
				CHECK_STACK_OVF (1);
				CHECK_OPSIZE (4);
				n = read16 (ip + 2);
				CHECK_LOCAL (n);
				NEW_LOCLOADA (cfg, ins, n);
				ins->cil_code = ip;
				*sp++ = ins;
				ip += 4;
				break;
			case CEE_STLOC:
				CHECK_STACK (1);
				--sp;
				CHECK_OPSIZE (4);
				n = read16 (ip + 2);
				CHECK_LOCAL (n);
				handle_loaded_temps (cfg, bblock, stack_start, sp);
				NEW_LOCSTORE (cfg, ins, n, *sp);
				if (!dont_verify_stloc && target_type_is_incompatible (cfg, header->locals [n], *sp))
					UNVERIFIED;
				ins->cil_code = ip;
				STLOC_SOFT_FLOAT (cfg, ins, n, ip);
				if (ins->opcode == CEE_STOBJ) {
					NEW_LOCLOADA (cfg, ins, n);
					handle_stobj (cfg, bblock, ins, *sp, ip, ins->klass, FALSE, FALSE, FALSE);
				} else
					MONO_ADD_INS (bblock, ins);
				ip += 4;
				inline_costs += 1;
				break;
			case CEE_LOCALLOC:
				CHECK_STACK (1);
				--sp;
				if (sp != stack_start) 
					UNVERIFIED;
				if (cfg->method != method) 
					/* 
					 * Inlining this into a loop in a parent could lead to 
					 * stack overflows which is different behavior than the
					 * non-inlined case, thus disable inlining in this case.
					 */
					goto inline_failure;
				MONO_INST_NEW (cfg, ins, OP_LOCALLOC);
				ins->inst_left = *sp;
				ins->cil_code = ip;
				ins->type = STACK_PTR;

				cfg->flags |= MONO_CFG_HAS_ALLOCA;
				if (header->init_locals)
					ins->flags |= MONO_INST_INIT;

				*sp++ = ins;
				ip += 2;
				/* FIXME: set init flag if locals init is set in this method */
				break;
			case CEE_ENDFILTER: {
				MonoExceptionClause *clause, *nearest;
				int cc, nearest_num;

				CHECK_STACK (1);
				--sp;
				if ((sp != stack_start) || (sp [0]->type != STACK_I4)) 
					UNVERIFIED;
				MONO_INST_NEW (cfg, ins, OP_ENDFILTER);
				ins->inst_left = *sp;
				ins->cil_code = ip;
				MONO_ADD_INS (bblock, ins);
				start_new_bblock = 1;
				ip += 2;

				nearest = NULL;
				nearest_num = 0;
				for (cc = 0; cc < header->num_clauses; ++cc) {
					clause = &header->clauses [cc];
					if ((clause->flags & MONO_EXCEPTION_CLAUSE_FILTER) &&
						((ip - header->code) > clause->data.filter_offset && (ip - header->code) <= clause->handler_offset) &&
					    (!nearest || (clause->data.filter_offset < nearest->data.filter_offset))) {
						nearest = clause;
						nearest_num = cc;
					}
				}
				g_assert (nearest);
				if ((ip - header->code) != nearest->handler_offset)
					UNVERIFIED;

				break;
			}
			case CEE_UNALIGNED_:
				ins_flag |= MONO_INST_UNALIGNED;
				/* FIXME: record alignment? we can assume 1 for now */
				CHECK_OPSIZE (3);
				ip += 3;
				break;
			case CEE_VOLATILE_:
				ins_flag |= MONO_INST_VOLATILE;
				ip += 2;
				break;
			case CEE_TAIL_:
				ins_flag   |= MONO_INST_TAILCALL;
				cfg->flags |= MONO_CFG_HAS_TAIL;
				/* Can't inline tail calls at this time */
				inline_costs += 100000;
				ip += 2;
				break;
			case CEE_INITOBJ:
				CHECK_STACK (1);
				--sp;
				CHECK_OPSIZE (6);
				token = read32 (ip + 2);
				klass = mini_get_class (method, token, generic_context);
				CHECK_TYPELOAD (klass);
				if (MONO_TYPE_IS_REFERENCE (&klass->byval_arg)) {
					MonoInst *store, *load;
					NEW_PCONST (cfg, load, NULL);
					load->cil_code = ip;
					load->type = STACK_OBJ;
					load->klass = klass;
					MONO_INST_NEW (cfg, store, CEE_STIND_REF);
					store->cil_code = ip;
					handle_loaded_temps (cfg, bblock, stack_start, sp);
					MONO_ADD_INS (bblock, store);
					store->inst_i0 = sp [0];
					store->inst_i1 = load;
				} else {
					handle_initobj (cfg, bblock, *sp, NULL, klass, stack_start, sp);
				}
				ip += 6;
				inline_costs += 1;
				break;
			case CEE_CONSTRAINED_:
				/* FIXME: implement */
				CHECK_OPSIZE (6);
				token = read32 (ip + 2);
				constrained_call = mono_class_get_full (image, token, generic_context);
				CHECK_TYPELOAD (constrained_call);
				ip += 6;
				break;
			case CEE_CPBLK:
			case CEE_INITBLK: {
				MonoInst *iargs [3];
				CHECK_STACK (3);
				sp -= 3;
				if ((cfg->opt & MONO_OPT_INTRINS) && (ip [1] == CEE_CPBLK) && (sp [2]->opcode == OP_ICONST) && ((n = sp [2]->inst_c0) <= sizeof (gpointer) * 5)) {
					MonoInst *copy;
					MONO_INST_NEW (cfg, copy, OP_MEMCPY);
					copy->inst_left = sp [0];
					copy->inst_right = sp [1];
					copy->cil_code = ip;
					copy->backend.size = n;
					MONO_ADD_INS (bblock, copy);
					ip += 2;
					break;
				}
				iargs [0] = sp [0];
				iargs [1] = sp [1];
				iargs [2] = sp [2];
				handle_loaded_temps (cfg, bblock, stack_start, sp);
				if (ip [1] == CEE_CPBLK) {
					MonoMethod *memcpy_method = get_memcpy_method ();
					mono_emit_method_call_spilled (cfg, bblock, memcpy_method, memcpy_method->signature, iargs, ip, NULL);
				} else {
					MonoMethod *memset_method = get_memset_method ();
					mono_emit_method_call_spilled (cfg, bblock, memset_method, memset_method->signature, iargs, ip, NULL);
				}
				ip += 2;
				inline_costs += 1;
				break;
			}
			case CEE_NO_:
				CHECK_OPSIZE (3);
				if (ip [2] & 0x1)
					ins_flag |= MONO_INST_NOTYPECHECK;
				if (ip [2] & 0x2)
					ins_flag |= MONO_INST_NORANGECHECK;
				/* we ignore the no-nullcheck for now since we
				 * really do it explicitly only when doing callvirt->call
				 */
				ip += 3;
				break;
			case CEE_RETHROW: {
				MonoInst *load;
				int handler_offset = -1;

				for (i = 0; i < header->num_clauses; ++i) {
					MonoExceptionClause *clause = &header->clauses [i];
					if (MONO_OFFSET_IN_HANDLER (clause, ip - header->code) && !(clause->flags & MONO_EXCEPTION_CLAUSE_FINALLY))
						handler_offset = clause->handler_offset;
				}

				bblock->flags |= BB_EXCEPTION_UNSAFE;

				g_assert (handler_offset != -1);

				NEW_TEMPLOAD (cfg, load, mono_find_exvar_for_offset (cfg, handler_offset)->inst_c0);
				load->cil_code = ip;
				MONO_INST_NEW (cfg, ins, OP_RETHROW);
				ins->inst_left = load;
				ins->cil_code = ip;
				MONO_ADD_INS (bblock, ins);
				sp = stack_start;
				link_bblock (cfg, bblock, end_bblock);
				start_new_bblock = 1;
				ip += 2;
				break;
			}
			case CEE_SIZEOF:
				CHECK_STACK_OVF (1);
				CHECK_OPSIZE (6);
				token = read32 (ip + 2);
				/* FIXXME: handle generics. */
				if (mono_metadata_token_table (token) == MONO_TABLE_TYPESPEC) {
					MonoType *type = mono_type_create_from_typespec (image, token);
					token = mono_type_size (type, &ialign);
				} else {
					MonoClass *klass = mono_class_get_full (image, token, generic_context);
					CHECK_TYPELOAD (klass);
					mono_class_init (klass);
					token = mono_class_value_size (klass, &align);
				}
				NEW_ICONST (cfg, ins, token);
				ins->cil_code = ip;
				*sp++= ins;
				ip += 6;
				break;
			case CEE_REFANYTYPE:
				CHECK_STACK (1);
				MONO_INST_NEW (cfg, ins, OP_REFANYTYPE);
				--sp;
				ins->type = STACK_MP;
				ins->inst_left = *sp;
				ins->type = STACK_VTYPE;
				ins->klass = mono_defaults.typehandle_class;
				ins->cil_code = ip;
				ip += 2;
				*sp++ = ins;
				break;
			case CEE_READONLY_:
				ip += 2;
				break;
			default:
				g_error ("opcode 0xfe 0x%02x not handled", ip [1]);
			}
			break;
		}
		default:
			g_error ("opcode 0x%02x not handled", *ip);
		}
	}
	if (start_new_bblock != 1)
		UNVERIFIED;

	bblock->cil_length = ip - bblock->cil_code;
	bblock->next_bb = end_bblock;

	if (cfg->method == method && cfg->domainvar) {
		MonoInst *store;
		MonoInst *get_domain;
		
		if (! (get_domain = mono_arch_get_domain_intrinsic (cfg))) {
			MonoCallInst *call;
			
			MONO_INST_NEW_CALL (cfg, call, CEE_CALL);
			call->signature = helper_sig_domain_get;
			call->inst.type = STACK_PTR;
			call->fptr = mono_domain_get;
			get_domain = (MonoInst*)call;
		}
		
		NEW_TEMPSTORE (cfg, store, cfg->domainvar->inst_c0, get_domain);
		MONO_ADD_INS (init_localsbb, store);
	}

	if (cfg->method == method && cfg->got_var)
		mono_emit_load_got_addr (cfg);

	if (header->init_locals) {
		MonoInst *store;
		for (i = 0; i < header->num_locals; ++i) {
			MonoType *ptype = header->locals [i];
			int t = ptype->type;
			if (t == MONO_TYPE_VALUETYPE && ptype->data.klass->enumtype)
				t = ptype->data.klass->enum_basetype->type;
			if (ptype->byref) {
				NEW_PCONST (cfg, ins, NULL);
				NEW_LOCSTORE (cfg, store, i, ins);
				MONO_ADD_INS (init_localsbb, store);
			} else if (t >= MONO_TYPE_BOOLEAN && t <= MONO_TYPE_U4) {
				NEW_ICONST (cfg, ins, 0);
				NEW_LOCSTORE (cfg, store, i, ins);
				MONO_ADD_INS (init_localsbb, store);
			} else if (t == MONO_TYPE_I8 || t == MONO_TYPE_U8) {
				MONO_INST_NEW (cfg, ins, OP_I8CONST);
				ins->type = STACK_I8;
				ins->inst_l = 0;
				NEW_LOCSTORE (cfg, store, i, ins);
				MONO_ADD_INS (init_localsbb, store);
			} else if (t == MONO_TYPE_R4 || t == MONO_TYPE_R8) {
#ifdef MONO_ARCH_SOFT_FLOAT
				/* FIXME: handle init of R4 */
#else
				MONO_INST_NEW (cfg, ins, OP_R8CONST);
				ins->type = STACK_R8;
				ins->inst_p0 = (void*)&r8_0;
				NEW_LOCSTORE (cfg, store, i, ins);
				MONO_ADD_INS (init_localsbb, store);
#endif
			} else if ((t == MONO_TYPE_VALUETYPE) || (t == MONO_TYPE_TYPEDBYREF) ||
				   ((t == MONO_TYPE_GENERICINST) && mono_type_generic_inst_is_valuetype (ptype))) {
				NEW_LOCLOADA (cfg, ins, i);
				handle_initobj (cfg, init_localsbb, ins, NULL, mono_class_from_mono_type (ptype), NULL, NULL);
			} else {
				NEW_PCONST (cfg, ins, NULL);
				NEW_LOCSTORE (cfg, store, i, ins);
				MONO_ADD_INS (init_localsbb, store);
			}
		}
	}

	/* resolve backward branches in the middle of an existing basic block */
	for (tmp = bb_recheck; tmp; tmp = tmp->next) {
		bblock = tmp->data;
		/*g_print ("need recheck in %s at IL_%04x\n", method->name, bblock->cil_code - header->code);*/
		tblock = find_previous (cfg->cil_offset_to_bb, header->code_size, start_bblock, bblock->cil_code);
		if (tblock != start_bblock) {
			int l;
			split_bblock (cfg, tblock, bblock);
			l = bblock->cil_code - header->code;
			bblock->cil_length = tblock->cil_length - l;
			tblock->cil_length = l;
		} else {
			g_print ("recheck failed.\n");
		}
	}

	if (cfg->method == method) {
		MonoBasicBlock *bb;
		for (bb = cfg->bb_entry; bb; bb = bb->next_bb) {
			bb->region = mono_find_block_region (cfg, bb->real_offset);
			if (cfg->spvars)
				mono_create_spvar_for_region (cfg, bb->region);
			if (cfg->verbose_level > 2)
				g_print ("REGION BB%d IL_%04x ID_%08X\n", bb->block_num, bb->real_offset, bb->region);
		}
	}

	g_slist_free (class_inits);
	dont_inline = g_list_remove (dont_inline, method);

	if (inline_costs < 0) {
		char *mname;

		/* Method is too large */
		mname = mono_method_full_name (method, TRUE);
		cfg->exception_type = MONO_EXCEPTION_INVALID_PROGRAM;
		cfg->exception_message = g_strdup_printf ("Method %s is too complex.", mname);
		g_free (mname);
		return -1;
	}

	return inline_costs;

 inline_failure:
	g_slist_free (class_inits);
	dont_inline = g_list_remove (dont_inline, method);
	return -1;

 load_error:
	g_slist_free (class_inits);
	dont_inline = g_list_remove (dont_inline, method);
	cfg->exception_type = MONO_EXCEPTION_TYPE_LOAD;
	return -1;

 unverified:
	g_slist_free (class_inits);
	dont_inline = g_list_remove (dont_inline, method);
	cfg->exception_type = MONO_EXCEPTION_INVALID_PROGRAM;
	cfg->exception_message = g_strdup_printf ("Invalid IL code in %s: %s\n",
		 mono_method_full_name (method, TRUE), mono_disasm_code_one (NULL, method, ip, NULL));
	return -1;
}

void
mono_print_tree (MonoInst *tree) {
	int arity;

	if (!tree)
		return;

	arity = mono_burg_arity [tree->opcode];

	printf (" %s%s", arity?"(":"",  mono_inst_name (tree->opcode));

	switch (tree->opcode) {
	case OP_ICONST:
		printf ("[%d]", (int)tree->inst_c0);
		break;
	case OP_I8CONST:
		printf ("[%lld]", (long long)tree->inst_l);
		break;
	case OP_R8CONST:
		printf ("[%f]", *(double*)tree->inst_p0);
		break;
	case OP_R4CONST:
		printf ("[%f]", *(float*)tree->inst_p0);
		break;
	case OP_ARG:
	case OP_LOCAL:
		printf ("[%d]", (int)tree->inst_c0);
		break;
	case OP_REGOFFSET:
		if (tree->inst_offset < 0)
			printf ("[-0x%x(%s)]", (int)(-tree->inst_offset), mono_arch_regname (tree->inst_basereg));
		else
			printf ("[0x%x(%s)]", (int)(tree->inst_offset), mono_arch_regname (tree->inst_basereg));
		break;
	case OP_REGVAR:
		printf ("[%s]", mono_arch_regname (tree->dreg));
		break;
	case CEE_NEWARR:
		printf ("[%s]",  tree->inst_newa_class->name);
		mono_print_tree (tree->inst_newa_len);
		break;
	case CEE_CALL:
	case OP_CALL:
	case CEE_CALLVIRT:
	case OP_FCALL:
	case OP_FCALLVIRT:
	case OP_LCALL:
	case OP_LCALLVIRT:
	case OP_VCALL:
	case OP_VCALLVIRT:
	case OP_VOIDCALL:
	case OP_VOIDCALLVIRT: {
		MonoCallInst *call = (MonoCallInst*)tree;
		if (call->method)
			printf ("[%s]", call->method->name);
		else if (call->fptr) {
			MonoJitICallInfo *info = mono_find_jit_icall_by_addr (call->fptr);
			if (info)
				printf ("[%s]", info->name);
		}
		break;
	}
	case OP_PHI: {
		int i;
		printf ("[%d (", (int)tree->inst_c0);
		for (i = 0; i < tree->inst_phi_args [0]; i++) {
			if (i)
				printf (", ");
			printf ("%d", tree->inst_phi_args [i + 1]);
		}
		printf (")]");
		break;
	}
	case OP_RENAME:
	case OP_RETARG:
	case OP_NOP:
	case OP_JMP:
	case OP_BREAK:
		break;
	case OP_LOAD_MEMBASE:
	case OP_LOADI4_MEMBASE:
	case OP_LOADU4_MEMBASE:
	case OP_LOADU1_MEMBASE:
	case OP_LOADI1_MEMBASE:
	case OP_LOADU2_MEMBASE:
	case OP_LOADI2_MEMBASE:
		printf ("[%s] <- [%s + 0x%x]", mono_arch_regname (tree->dreg), mono_arch_regname (tree->inst_basereg), (int)tree->inst_offset);
		break;
	case OP_BR:
	case OP_CALL_HANDLER:
		printf ("[B%d]", tree->inst_target_bb->block_num);
		break;
	case CEE_SWITCH:
	case CEE_ISINST:
	case CEE_CASTCLASS:
	case OP_OUTARG:
	case OP_CALL_REG:
	case OP_FCALL_REG:
	case OP_LCALL_REG:
	case OP_VCALL_REG:
	case OP_VOIDCALL_REG:
		mono_print_tree (tree->inst_left);
		break;
	case CEE_BNE_UN:
	case CEE_BEQ:
	case CEE_BLT:
	case CEE_BLT_UN:
	case CEE_BGT:
	case CEE_BGT_UN:
	case CEE_BGE:
	case CEE_BGE_UN:
	case CEE_BLE:
	case CEE_BLE_UN:
		printf ("[B%dB%d]", tree->inst_true_bb->block_num, tree->inst_false_bb->block_num);
		mono_print_tree (tree->inst_left);
		break;
	default:
		if (!mono_arch_print_tree(tree, arity)) {
			if (arity) {
				mono_print_tree (tree->inst_left);
				if (arity > 1)
					mono_print_tree (tree->inst_right);
			}
		}
		break;
	}

	if (arity)
		printf (")");
}

void
mono_print_tree_nl (MonoInst *tree)
{
	mono_print_tree (tree);
	printf ("\n");
}

static void
create_helper_signature (void)
{
	helper_sig_domain_get = mono_create_icall_signature ("ptr");
	helper_sig_class_init_trampoline = mono_create_icall_signature ("void");
}

gconstpointer
mono_icall_get_wrapper (MonoJitICallInfo* callinfo)
{
	char *name;
	MonoMethod *wrapper;
	gconstpointer trampoline;
	MonoDomain *domain = mono_get_root_domain ();
	
	if (callinfo->wrapper) {
		return callinfo->wrapper;
	}

	if (callinfo->trampoline)
		return callinfo->trampoline;

	/* 
	 * We use the lock on the root domain instead of the JIT lock to protect 
	 * callinfo->trampoline, since we do a lot of stuff inside the critical section.
	 */
	mono_domain_lock (domain);

	if (callinfo->trampoline) {
		mono_domain_unlock (domain);
		return callinfo->trampoline;
	}

	name = g_strdup_printf ("__icall_wrapper_%s", callinfo->name);
	wrapper = mono_marshal_get_icall_wrapper (callinfo->sig, name, callinfo->func);
	g_free (name);

	trampoline = mono_create_ftnptr (domain, mono_create_jit_trampoline_in_domain (domain, wrapper));
	mono_register_jit_icall_wrapper (callinfo, trampoline);

	callinfo->trampoline = trampoline;

	mono_domain_unlock (domain);
	
	return callinfo->trampoline;
}

static void
mono_init_trampolines (void)
{
	mono_trampoline_code [MONO_TRAMPOLINE_GENERIC] = mono_arch_create_trampoline_code (MONO_TRAMPOLINE_GENERIC);
	mono_trampoline_code [MONO_TRAMPOLINE_JUMP] = mono_arch_create_trampoline_code (MONO_TRAMPOLINE_JUMP);
	mono_trampoline_code [MONO_TRAMPOLINE_CLASS_INIT] = mono_arch_create_trampoline_code (MONO_TRAMPOLINE_CLASS_INIT);
#ifdef MONO_ARCH_HAVE_PIC_AOT
	mono_trampoline_code [MONO_TRAMPOLINE_AOT] = mono_arch_create_trampoline_code (MONO_TRAMPOLINE_AOT);
	mono_trampoline_code [MONO_TRAMPOLINE_AOT_PLT] = mono_arch_create_trampoline_code (MONO_TRAMPOLINE_AOT_PLT);
#endif
#ifdef MONO_ARCH_HAVE_CREATE_DELEGATE_TRAMPOLINE
	mono_trampoline_code [MONO_TRAMPOLINE_DELEGATE] = mono_arch_create_trampoline_code (MONO_TRAMPOLINE_DELEGATE);
#endif
}

static void
mono_init_exceptions (void)
{
#ifndef CUSTOM_EXCEPTION_HANDLING
	mono_arch_get_restore_context ();
	mono_arch_get_call_filter ();
	mono_arch_get_throw_exception ();
	mono_arch_get_rethrow_exception ();
#endif
}

guint8 *
mono_get_trampoline_code (MonoTrampolineType tramp_type)
{
	return mono_trampoline_code [tramp_type];
}

gpointer
mono_create_class_init_trampoline (MonoVTable *vtable)
{
	gpointer code, ptr;

	/* previously created trampoline code */
	mono_domain_lock (vtable->domain);
	ptr = 
		g_hash_table_lookup (vtable->domain->class_init_trampoline_hash,
								  vtable);
	mono_domain_unlock (vtable->domain);
	if (ptr)
		return ptr;

#ifdef MONO_ARCH_HAVE_CREATE_SPECIFIC_TRAMPOLINE
	code = mono_arch_create_specific_trampoline (vtable, MONO_TRAMPOLINE_CLASS_INIT, vtable->domain, NULL);
#else
	code = mono_arch_create_class_init_trampoline (vtable);
#endif

	ptr = mono_create_ftnptr (vtable->domain, code);

	/* store trampoline address */
	mono_domain_lock (vtable->domain);
	g_hash_table_insert (vtable->domain->class_init_trampoline_hash,
							  vtable, ptr);
	mono_domain_unlock (vtable->domain);

	mono_jit_lock ();
	if (!class_init_hash_addr)
		class_init_hash_addr = g_hash_table_new (NULL, NULL);
	g_hash_table_insert (class_init_hash_addr, ptr, vtable);
	mono_jit_unlock ();

	return ptr;
}

gpointer
mono_create_jump_trampoline (MonoDomain *domain, MonoMethod *method, 
							 gboolean add_sync_wrapper)
{
	MonoJitInfo *ji;
	gpointer code;
#ifdef MONO_ARCH_HAVE_CREATE_SPECIFIC_TRAMPOLINE
	guint32 code_size;
#endif

	if (add_sync_wrapper && method->iflags & METHOD_IMPL_ATTRIBUTE_SYNCHRONIZED)
		return mono_create_jump_trampoline (domain, mono_marshal_get_synchronized_wrapper (method), FALSE);

	code = mono_jit_find_compiled_method (domain, method);
	if (code)
		return code;

	mono_domain_lock (domain);
	code = g_hash_table_lookup (domain->jump_trampoline_hash, method);
	mono_domain_unlock (domain);
	if (code)
		return code;

#ifdef MONO_ARCH_HAVE_CREATE_SPECIFIC_TRAMPOLINE
	code = mono_arch_create_specific_trampoline (method, MONO_TRAMPOLINE_JUMP, mono_domain_get (), &code_size);

	mono_domain_lock (domain);
	ji = mono_mempool_alloc0 (domain->mp, sizeof (MonoJitInfo));
	mono_domain_unlock (domain);
	ji->code_start = code;
	ji->code_size = code_size;
	ji->method = method;
#else
	ji = mono_arch_create_jump_trampoline (method);
#endif

	/*
	 * mono_delegate_ctor needs to find the method metadata from the 
	 * trampoline address, so we save it here.
	 */

	mono_jit_info_table_add (domain, ji);

	mono_domain_lock (domain);
	g_hash_table_insert (domain->jump_trampoline_hash, method, ji->code_start);
	mono_domain_unlock (domain);

	return ji->code_start;
}

static gpointer
mono_create_jit_trampoline_in_domain (MonoDomain *domain, MonoMethod *method)
{
	gpointer tramp;

	mono_domain_lock (domain);
	tramp = g_hash_table_lookup (domain->jit_trampoline_hash, method);
	mono_domain_unlock (domain);
	if (tramp)
		return tramp;

	if (method->iflags & METHOD_IMPL_ATTRIBUTE_SYNCHRONIZED)
		return mono_create_jit_trampoline (mono_marshal_get_synchronized_wrapper (method));

#ifdef MONO_ARCH_HAVE_CREATE_SPECIFIC_TRAMPOLINE
	tramp =  mono_arch_create_specific_trampoline (method, MONO_TRAMPOLINE_GENERIC, domain, NULL);
#else
	tramp = mono_arch_create_jit_trampoline (method);
#endif
	
	mono_domain_lock (domain);
	g_hash_table_insert (domain->jit_trampoline_hash, method, tramp);
	mono_domain_unlock (domain);

	mono_jit_stats.method_trampolines++;

	return tramp;
}	

gpointer
mono_create_jit_trampoline (MonoMethod *method)
{
	return mono_create_jit_trampoline_in_domain (mono_domain_get (), method);
}

#ifdef MONO_ARCH_HAVE_CREATE_TRAMPOLINE_FROM_TOKEN
gpointer
mono_create_jit_trampoline_from_token (MonoImage *image, guint32 token)
{
	gpointer tramp;

	MonoDomain *domain = mono_domain_get ();
	guint8 *buf, *start;

	mono_domain_lock (domain);
	buf = start = mono_code_manager_reserve (domain->code_mp, 2 * sizeof (gpointer));
	mono_domain_unlock (domain);

	*(gpointer*)(gpointer)buf = image;
	buf += sizeof (gpointer);
	*(guint32*)(gpointer)buf = token;

	tramp = mono_arch_create_specific_trampoline (start, MONO_TRAMPOLINE_AOT, domain, NULL);

	mono_jit_stats.method_trampolines++;

	return tramp;
}	
#endif

static gpointer
mono_create_delegate_trampoline (MonoMethod *method, gpointer addr)
{
#ifdef MONO_ARCH_HAVE_CREATE_DELEGATE_TRAMPOLINE
	gpointer code, ptr;
	guint32 code_size;
	MonoDomain *domain = mono_domain_get ();

#ifndef __ia64__
	code = mono_jit_find_compiled_method (domain, method);
	if (code)
		return code;
#else
	/* 
	 * FIXME: We should return a function descriptor here but it is not stored
	 * anywhere so it would be leaked.
	 */
#endif

	mono_domain_lock (domain);
	ptr = g_hash_table_lookup (domain->delegate_trampoline_hash, method);
	mono_domain_unlock (domain);
	if (ptr)
		return ptr;

	code = mono_arch_create_specific_trampoline (method, MONO_TRAMPOLINE_DELEGATE, domain, &code_size);

	ptr = mono_create_ftnptr (domain, code);

	/* store trampoline address */
	mono_domain_lock (domain);
	g_hash_table_insert (domain->delegate_trampoline_hash,
							  method, ptr);
	mono_domain_unlock (domain);

	return ptr;
#else
	return addr;
#endif
}

MonoVTable*
mono_find_class_init_trampoline_by_addr (gconstpointer addr)
{
	MonoVTable *res;

	mono_jit_lock ();
	if (class_init_hash_addr)
		res = g_hash_table_lookup (class_init_hash_addr, addr);
	else
		res = NULL;
	mono_jit_unlock ();
	return res;
}

static void
mono_dynamic_code_hash_insert (MonoDomain *domain, MonoMethod *method, MonoJitDynamicMethodInfo *ji)
{
	if (!domain->dynamic_code_hash)
		domain->dynamic_code_hash = g_hash_table_new (NULL, NULL);
	g_hash_table_insert (domain->dynamic_code_hash, method, ji);
}

static MonoJitDynamicMethodInfo*
mono_dynamic_code_hash_lookup (MonoDomain *domain, MonoMethod *method)
{
	MonoJitDynamicMethodInfo *res;

	if (domain->dynamic_code_hash)
		res = g_hash_table_lookup (domain->dynamic_code_hash, method);
	else
		res = NULL;
	return res;
}

typedef struct {
	MonoClass *vtype;
	GList *active, *inactive;
	GSList *slots;
} StackSlotInfo;

static inline GSList*
g_slist_prepend_mempool (MonoMemPool *mp, GSList   *list,
						 gpointer  data)
{
  GSList *new_list;

  new_list = mono_mempool_alloc (mp, sizeof (GSList));
  new_list->data = data;
  new_list->next = list;

  return new_list;
}

static gint 
compare_by_interval_start_pos_func (gconstpointer a, gconstpointer b)
{
	MonoMethodVar *v1 = (MonoMethodVar*)a;
	MonoMethodVar *v2 = (MonoMethodVar*)b;

	if (v1->interval->range && v2->interval->range)
		return v1->interval->range->from - v2->interval->range->from;
	else
		if (v1 == v2)
			return 0;
		else
			return 1;
}

#if 0
#define LSCAN_DEBUG(a) do { a; } while (0)
#else
#define LSCAN_DEBUG(a)
#endif

static gint32*
mono_allocate_stack_slots_full2 (MonoCompile *cfg, gboolean backward, guint32 *stack_size, guint32 *stack_align)
{
	int i, slot, offset, size;
	guint32 align;
	MonoMethodVar *vmv;
	MonoInst *inst;
	gint32 *offsets;
	GList *vars = NULL, *l, *unhandled;
	StackSlotInfo *scalar_stack_slots, *vtype_stack_slots, *slot_info;
	MonoType *t;
	int nvtypes;

	LSCAN_DEBUG (printf ("Allocate Stack Slots 2 for %s:\n", mono_method_full_name (cfg->method, TRUE)));

	scalar_stack_slots = mono_mempool_alloc0 (cfg->mempool, sizeof (StackSlotInfo) * MONO_TYPE_PINNED);
	vtype_stack_slots = NULL;
	nvtypes = 0;

	offsets = mono_mempool_alloc (cfg->mempool, sizeof (gint32) * cfg->num_varinfo);
	for (i = 0; i < cfg->num_varinfo; ++i)
		offsets [i] = -1;

	for (i = cfg->locals_start; i < cfg->num_varinfo; i++) {
		inst = cfg->varinfo [i];
		vmv = MONO_VARINFO (cfg, i);

		if ((inst->flags & MONO_INST_IS_DEAD) || inst->opcode == OP_REGVAR || inst->opcode == OP_REGOFFSET)
			continue;

		vars = g_list_prepend (vars, vmv);
	}

	vars = g_list_sort (g_list_copy (vars), compare_by_interval_start_pos_func);

	offset = 0;
	*stack_align = 0;
	for (unhandled = vars; unhandled; unhandled = unhandled->next) {
		MonoMethodVar *current = unhandled->data;

		vmv = current;
		inst = cfg->varinfo [vmv->idx];

		/* inst->backend.is_pinvoke indicates native sized value types, this is used by the
		* pinvoke wrappers when they call functions returning structures */
		if (inst->backend.is_pinvoke && MONO_TYPE_ISSTRUCT (inst->inst_vtype) && inst->inst_vtype->type != MONO_TYPE_TYPEDBYREF)
			size = mono_class_native_size (inst->inst_vtype->data.klass, &align);
		else {
			int ialign;

			size = mono_type_size (inst->inst_vtype, &ialign);
			align = ialign;
		}

		t = mono_type_get_underlying_type (inst->inst_vtype);
		switch (t->type) {
		case MONO_TYPE_GENERICINST:
			if (!mono_type_generic_inst_is_valuetype (t)) {
				slot_info = &scalar_stack_slots [t->type];
				break;
			}
			/* Fall through */
		case MONO_TYPE_VALUETYPE:
			if (!vtype_stack_slots)
				vtype_stack_slots = mono_mempool_alloc0 (cfg->mempool, sizeof (StackSlotInfo) * 256);
			for (i = 0; i < nvtypes; ++i)
				if (t->data.klass == vtype_stack_slots [i].vtype)
					break;
			if (i < nvtypes)
				slot_info = &vtype_stack_slots [i];
			else {
				g_assert (nvtypes < 256);
				vtype_stack_slots [nvtypes].vtype = t->data.klass;
				slot_info = &vtype_stack_slots [nvtypes];
				nvtypes ++;
			}
			break;
		case MONO_TYPE_CLASS:
		case MONO_TYPE_OBJECT:
		case MONO_TYPE_ARRAY:
		case MONO_TYPE_SZARRAY:
		case MONO_TYPE_STRING:
		case MONO_TYPE_PTR:
		case MONO_TYPE_I:
		case MONO_TYPE_U:
#if SIZEOF_VOID_P == 4
		case MONO_TYPE_I4:
#else
		case MONO_TYPE_I8:
			/* Share non-float stack slots of the same size */
			slot_info = &scalar_stack_slots [MONO_TYPE_CLASS];
			break;
#endif
		default:
			slot_info = &scalar_stack_slots [t->type];
		}

		slot = 0xffffff;
		if (cfg->comp_done & MONO_COMP_LIVENESS) {
			int pos;
			gboolean changed;

			//printf ("START  %2d %08x %08x\n",  vmv->idx, vmv->range.first_use.abs_pos, vmv->range.last_use.abs_pos);

			if (!current->interval->range) {
				if (inst->flags & (MONO_INST_VOLATILE|MONO_INST_INDIRECT))
					pos = ~0;
				else {
					/* Dead */
					inst->flags |= MONO_INST_IS_DEAD;
					continue;
				}
			}
			else
				pos = current->interval->range->from;

			/* Check for intervals in active which expired or inactive */
			changed = TRUE;
			/* FIXME: Optimize this */
			while (changed) {
				changed = FALSE;
				for (l = slot_info->active; l != NULL; l = l->next) {
					MonoMethodVar *v = (MonoMethodVar*)l->data;

					if (v->interval->last_range->to < pos) {
						slot_info->active = g_list_delete_link (slot_info->active, l);
						slot_info->slots = g_slist_prepend_mempool (cfg->mempool, slot_info->slots, GINT_TO_POINTER (offsets [v->idx]));
						LSCAN_DEBUG (printf ("Interval R%d has expired, adding 0x%x to slots\n", cfg->varinfo [v->idx]->dreg, offsets [v->idx]));
						changed = TRUE;
						break;
					}
					else if (!mono_linterval_covers (v->interval, pos)) {
						slot_info->inactive = g_list_append (slot_info->inactive, v);
						slot_info->active = g_list_delete_link (slot_info->active, l);
						LSCAN_DEBUG (printf ("Interval R%d became inactive\n", cfg->varinfo [v->idx]->dreg));
						changed = TRUE;
						break;
					}
				}
			}

			/* Check for intervals in inactive which expired or active */
			changed = TRUE;
			/* FIXME: Optimize this */
			while (changed) {
				changed = FALSE;
				for (l = slot_info->inactive; l != NULL; l = l->next) {
					MonoMethodVar *v = (MonoMethodVar*)l->data;

					if (v->interval->last_range->to < pos) {
						slot_info->inactive = g_list_delete_link (slot_info->inactive, l);
						// FIXME: Enabling this seems to cause impossible to debug crashes
						//slot_info->slots = g_slist_prepend_mempool (cfg->mempool, slot_info->slots, GINT_TO_POINTER (offsets [v->idx]));
						LSCAN_DEBUG (printf ("Interval R%d has expired, adding 0x%x to slots\n", cfg->varinfo [v->idx]->dreg, offsets [v->idx]));
						changed = TRUE;
						break;
					}
					else if (mono_linterval_covers (v->interval, pos)) {
						slot_info->active = g_list_append (slot_info->active, v);
						slot_info->inactive = g_list_delete_link (slot_info->inactive, l);
						LSCAN_DEBUG (printf ("\tInterval R%d became active\n", cfg->varinfo [v->idx]->dreg));
						changed = TRUE;
						break;
					}
				}
			}

			/* 
			 * This also handles the case when the variable is used in an
			 * exception region, as liveness info is not computed there.
			 */
			/* 
			 * FIXME: All valuetypes are marked as INDIRECT because of LDADDR
			 * opcodes.
			 */
			if (! (inst->flags & (MONO_INST_VOLATILE|MONO_INST_INDIRECT))) {
				if (slot_info->slots) {
					slot = GPOINTER_TO_INT (slot_info->slots->data);

					slot_info->slots = slot_info->slots->next;
				}

				/* FIXME: We might want to consider the inactive intervals as well if slot_info->slots is empty */

				slot_info->active = mono_varlist_insert_sorted (cfg, slot_info->active, vmv, TRUE);
			}
		}

#if 0
		{
			static int count = 0;
			count ++;

			if (count == atoi (getenv ("COUNT3")))
				printf ("LAST: %s\n", mono_method_full_name (cfg->method, TRUE));
			if (count > atoi (getenv ("COUNT3")))
				slot = 0xffffff;
			else {
				mono_print_tree_nl (inst);
				}
		}
#endif

		LSCAN_DEBUG (printf ("R%d %s -> 0x%x\n", inst->dreg, mono_type_full_name (t), slot));

		if (slot == 0xffffff) {
			/*
			 * Allways allocate valuetypes to sizeof (gpointer) to allow more
			 * efficient copying (and to work around the fact that OP_MEMCPY
			 * and OP_MEMSET ignores alignment).
			 */
			if (MONO_TYPE_ISSTRUCT (t))
				align = sizeof (gpointer);

			if (backward) {
				offset += size;
				offset += align - 1;
				offset &= ~(align - 1);
				slot = offset;
			}
			else {
				offset += align - 1;
				offset &= ~(align - 1);
				slot = offset;
				offset += size;
			}

			if (*stack_align == 0)
				*stack_align = align;
		}

		offsets [vmv->idx] = slot;
	}
	g_list_free (vars);
	for (i = 0; i < MONO_TYPE_PINNED; ++i) {
		if (scalar_stack_slots [i].active)
			g_list_free (scalar_stack_slots [i].active);
	}
	for (i = 0; i < nvtypes; ++i) {
		if (vtype_stack_slots [i].active)
			g_list_free (vtype_stack_slots [i].active);
	}

	mono_jit_stats.locals_stack_size += offset;

	*stack_size = offset;
	return offsets;
}

/*
 *  mono_allocate_stack_slots_full:
 *
 *  Allocate stack slots for all non register allocated variables using a
 * linear scan algorithm.
 * Returns: an array of stack offsets.
 * STACK_SIZE is set to the amount of stack space needed.
 * STACK_ALIGN is set to the alignment needed by the locals area.
 */
gint32*
mono_allocate_stack_slots_full (MonoCompile *m, gboolean backward, guint32 *stack_size, guint32 *stack_align)
{
	int i, slot, offset, size;
	guint32 align;
	MonoMethodVar *vmv;
	MonoInst *inst;
	gint32 *offsets;
	GList *vars = NULL, *l;
	StackSlotInfo *scalar_stack_slots, *vtype_stack_slots, *slot_info;
	MonoType *t;
	int nvtypes;

	if ((m->num_varinfo > 0) && MONO_VARINFO (m, 0)->interval)
		return mono_allocate_stack_slots_full2 (m, backward, stack_size, stack_align);

	scalar_stack_slots = mono_mempool_alloc0 (m->mempool, sizeof (StackSlotInfo) * MONO_TYPE_PINNED);
	vtype_stack_slots = NULL;
	nvtypes = 0;

	offsets = mono_mempool_alloc (m->mempool, sizeof (gint32) * m->num_varinfo);
	for (i = 0; i < m->num_varinfo; ++i)
		offsets [i] = -1;

	for (i = m->locals_start; i < m->num_varinfo; i++) {
		inst = m->varinfo [i];
		vmv = MONO_VARINFO (m, i);

		if ((inst->flags & MONO_INST_IS_DEAD) || inst->opcode == OP_REGVAR || inst->opcode == OP_REGOFFSET)
			continue;

		vars = g_list_prepend (vars, vmv);
	}

	vars = mono_varlist_sort (m, vars, 0);
	offset = 0;
	*stack_align = 0;
	for (l = vars; l; l = l->next) {
		vmv = l->data;
		inst = m->varinfo [vmv->idx];

		/* inst->backend.is_pinvoke indicates native sized value types, this is used by the
		* pinvoke wrappers when they call functions returning structures */
		if (inst->backend.is_pinvoke && MONO_TYPE_ISSTRUCT (inst->inst_vtype) && inst->inst_vtype->type != MONO_TYPE_TYPEDBYREF)
			size = mono_class_native_size (inst->inst_vtype->data.klass, &align);
		else {
			int ialign;

			size = mono_type_size (inst->inst_vtype, &ialign);
			align = ialign;
		}

		t = mono_type_get_underlying_type (inst->inst_vtype);
		if (t->byref) {
			slot_info = &scalar_stack_slots [MONO_TYPE_I];
		} else {
			switch (t->type) {
			case MONO_TYPE_GENERICINST:
				if (!mono_type_generic_inst_is_valuetype (t)) {
					slot_info = &scalar_stack_slots [t->type];
					break;
				}
				/* Fall through */
			case MONO_TYPE_VALUETYPE:
				if (!vtype_stack_slots)
					vtype_stack_slots = mono_mempool_alloc0 (m->mempool, sizeof (StackSlotInfo) * 256);
				for (i = 0; i < nvtypes; ++i)
					if (t->data.klass == vtype_stack_slots [i].vtype)
						break;
				if (i < nvtypes)
					slot_info = &vtype_stack_slots [i];
				else {
					g_assert (nvtypes < 256);
					vtype_stack_slots [nvtypes].vtype = t->data.klass;
					slot_info = &vtype_stack_slots [nvtypes];
					nvtypes ++;
				}
				break;
			case MONO_TYPE_CLASS:
			case MONO_TYPE_OBJECT:
			case MONO_TYPE_ARRAY:
			case MONO_TYPE_SZARRAY:
			case MONO_TYPE_STRING:
			case MONO_TYPE_PTR:
			case MONO_TYPE_I:
			case MONO_TYPE_U:
#if SIZEOF_VOID_P == 4
			case MONO_TYPE_I4:
#else
			case MONO_TYPE_I8:
#endif
				/* Share non-float stack slots of the same size */
				slot_info = &scalar_stack_slots [MONO_TYPE_CLASS];
				break;
			default:
				slot_info = &scalar_stack_slots [t->type];
			}
		}

		slot = 0xffffff;
		if (m->comp_done & MONO_COMP_LIVENESS) {
			//printf ("START  %2d %08x %08x\n",  vmv->idx, vmv->range.first_use.abs_pos, vmv->range.last_use.abs_pos);
			
			/* expire old intervals in active */
			while (slot_info->active) {
				MonoMethodVar *amv = (MonoMethodVar *)slot_info->active->data;

				if (amv->range.last_use.abs_pos > vmv->range.first_use.abs_pos)
					break;

				//printf ("EXPIR  %2d %08x %08x C%d R%d\n", amv->idx, amv->range.first_use.abs_pos, amv->range.last_use.abs_pos, amv->spill_costs, amv->reg);

				slot_info->active = g_list_delete_link (slot_info->active, slot_info->active);
				slot_info->slots = g_slist_prepend_mempool (m->mempool, slot_info->slots, GINT_TO_POINTER (offsets [amv->idx]));
			}

			/* 
			 * This also handles the case when the variable is used in an
			 * exception region, as liveness info is not computed there.
			 */
			/* 
			 * FIXME: All valuetypes are marked as INDIRECT because of LDADDR
			 * opcodes.
			 */
			if (! (inst->flags & (MONO_INST_VOLATILE|MONO_INST_INDIRECT))) {
				if (slot_info->slots) {
					slot = GPOINTER_TO_INT (slot_info->slots->data);

					slot_info->slots = slot_info->slots->next;
				}

				slot_info->active = mono_varlist_insert_sorted (m, slot_info->active, vmv, TRUE);
			}
		}

		{
			static int count = 0;
			count ++;

			/*
			if (count == atoi (getenv ("COUNT")))
				printf ("LAST: %s\n", mono_method_full_name (m->method, TRUE));
			if (count > atoi (getenv ("COUNT")))
				slot = 0xffffff;
			else {
				mono_print_tree_nl (inst);
				}
			*/
		}
		if (slot == 0xffffff) {
			/*
			 * Allways allocate valuetypes to sizeof (gpointer) to allow more
			 * efficient copying (and to work around the fact that OP_MEMCPY
			 * and OP_MEMSET ignores alignment).
			 */
			if (MONO_TYPE_ISSTRUCT (t))
				align = sizeof (gpointer);

			if (backward) {
				offset += size;
				offset += align - 1;
				offset &= ~(align - 1);
				slot = offset;
			}
			else {
				offset += align - 1;
				offset &= ~(align - 1);
				slot = offset;
				offset += size;
			}

			if (*stack_align == 0)
				*stack_align = align;
		}

		offsets [vmv->idx] = slot;
	}
	g_list_free (vars);
	for (i = 0; i < MONO_TYPE_PINNED; ++i) {
		if (scalar_stack_slots [i].active)
			g_list_free (scalar_stack_slots [i].active);
	}
	for (i = 0; i < nvtypes; ++i) {
		if (vtype_stack_slots [i].active)
			g_list_free (vtype_stack_slots [i].active);
	}

	mono_jit_stats.locals_stack_size += offset;

	*stack_size = offset;
	return offsets;
}

gint32*
mono_allocate_stack_slots (MonoCompile *m, guint32 *stack_size, guint32 *stack_align)
{
	return mono_allocate_stack_slots_full (m, TRUE, stack_size, stack_align);
}

void
mono_register_opcode_emulation (int opcode, const char *name, const char *sigstr, gpointer func, gboolean no_throw)
{
	MonoJitICallInfo *info;
	MonoMethodSignature *sig = mono_create_icall_signature (sigstr);

	if (!emul_opcode_map)
		emul_opcode_map = g_new0 (MonoJitICallInfo*, OP_LAST + 1);

	g_assert (!sig->hasthis);
	g_assert (sig->param_count < 3);

	info = mono_register_jit_icall (func, name, sig, no_throw);

	emul_opcode_map [opcode] = info;
}

static void
register_icall (gpointer func, const char *name, const char *sigstr, gboolean save)
{
	MonoMethodSignature *sig;

	if (sigstr)
		sig = mono_create_icall_signature (sigstr);
	else
		sig = NULL;

	mono_register_jit_icall (func, name, sig, save);
}

static void
decompose_foreach (MonoInst *tree, gpointer data) 
{
	static MonoJitICallInfo *newarr_info = NULL;
	static MonoJitICallInfo *newarr_specific_info = NULL;
	MonoJitICallInfo *info;
	int i;

	switch (tree->opcode) {
	case CEE_NEWARR: {
		MonoCompile *cfg = data;
		MonoInst *iargs [3];

		if (!newarr_info) {
			newarr_info = mono_find_jit_icall_by_addr (mono_array_new);
			g_assert (newarr_info);
			newarr_specific_info = mono_find_jit_icall_by_addr (mono_array_new_specific);
			g_assert (newarr_specific_info);
		}

		if (cfg->opt & MONO_OPT_SHARED) {
			NEW_DOMAINCONST (cfg, iargs [0]);
			NEW_CLASSCONST (cfg, iargs [1], tree->inst_newa_class);
			iargs [2] = tree->inst_newa_len;

			info = newarr_info;
		}
		else {
			MonoVTable *vtable = mono_class_vtable (cfg->domain, mono_array_class_get (tree->inst_newa_class, 1));

			NEW_VTABLECONST (cfg, iargs [0], vtable);
			iargs [1] = tree->inst_newa_len;

			info = newarr_specific_info;
		}

		mono_emulate_opcode (cfg, tree, iargs, info);

		/* Need to decompose arguments after the the opcode is decomposed */
		for (i = 0; i < info->sig->param_count; ++i)
			dec_foreach (iargs [i], cfg);
		break;
	}
#ifdef MONO_ARCH_SOFT_FLOAT
	case OP_FBEQ:
	case OP_FBGE:
	case OP_FBGT:
	case OP_FBLE:
	case OP_FBLT:
	case OP_FBNE_UN:
	case OP_FBGE_UN:
	case OP_FBGT_UN:
	case OP_FBLE_UN:
	case OP_FBLT_UN: {
		if ((info = mono_find_jit_opcode_emulation (tree->opcode))) {
			MonoCompile *cfg = data;
			MonoInst *iargs [2];
		
			iargs [0] = tree->inst_i0;
			iargs [1] = tree->inst_i1;
		
			mono_emulate_opcode (cfg, tree, iargs, info);

			dec_foreach (iargs [0], cfg);
			dec_foreach (iargs [1], cfg);
			break;
		} else {
			g_assert_not_reached ();
		}
		break;
	}
	case OP_FCEQ:
	case OP_FCGT:
	case OP_FCGT_UN:
	case OP_FCLT:
	case OP_FCLT_UN: {
		if ((info = mono_find_jit_opcode_emulation (tree->opcode))) {
			MonoCompile *cfg = data;
			MonoInst *iargs [2];

			/* the args are in the compare opcode ... */
			iargs [0] = tree->inst_i0;
			iargs [1] = tree->inst_i1;
		
			mono_emulate_opcode (cfg, tree, iargs, info);

			dec_foreach (iargs [0], cfg);
			dec_foreach (iargs [1], cfg);
			break;
		} else {
			g_assert_not_reached ();
		}
		break;
	}
#endif

	default:
		break;
	}
}

void
mono_inst_foreach (MonoInst *tree, MonoInstFunc func, gpointer data) {

	switch (mono_burg_arity [tree->opcode]) {
	case 0: break;
	case 1: 
		mono_inst_foreach (tree->inst_left, func, data);
		break;
	case 2: 
		mono_inst_foreach (tree->inst_left, func, data);
		mono_inst_foreach (tree->inst_right, func, data);
		break;
	default:
		g_assert_not_reached ();
	}
	func (tree, data);
}

G_GNUC_UNUSED
static void
mono_print_bb_code (MonoBasicBlock *bb) {
	if (bb->code) {
		MonoInst *c = bb->code;
		while (c) {
			mono_print_tree (c);
			g_print ("\n");
			c = c->next;
		}
	}
}

static void
print_dfn (MonoCompile *cfg) {
	int i, j;
	char *code;
	MonoBasicBlock *bb;

	g_print ("IR code for method %s\n", mono_method_full_name (cfg->method, TRUE));

	for (i = 0; i < cfg->num_bblocks; ++i) {
		bb = cfg->bblocks [i];
		/*if (bb->cil_code) {
			char* code1, *code2;
			code1 = mono_disasm_code_one (NULL, cfg->method, bb->cil_code, NULL);
			if (bb->last_ins->cil_code)
				code2 = mono_disasm_code_one (NULL, cfg->method, bb->last_ins->cil_code, NULL);
			else
				code2 = g_strdup ("");

			code1 [strlen (code1) - 1] = 0;
			code = g_strdup_printf ("%s -> %s", code1, code2);
			g_free (code1);
			g_free (code2);
		} else*/
			code = g_strdup ("\n");
		g_print ("\nBB%d (%d) (len: %d): %s", bb->block_num, i, bb->cil_length, code);
		if (bb->code) {
			MonoInst *c = bb->code;
			while (c) {
				if (cfg->new_ir)
					mono_print_ins_index (-1, c);
				else {
					mono_print_tree (c);
					g_print ("\n");
				}
				c = c->next;
			}
		} else {

		}

		g_print ("\tprev:");
		for (j = 0; j < bb->in_count; ++j) {
			g_print (" BB%d", bb->in_bb [j]->block_num);
		}
		g_print ("\t\tsucc:");
		for (j = 0; j < bb->out_count; ++j) {
			g_print (" BB%d", bb->out_bb [j]->block_num);
		}
		g_print ("\n\tidom: BB%d\n", bb->idom? bb->idom->block_num: -1);

		if (bb->idom)
			g_assert (mono_bitset_test_fast (bb->dominators, bb->idom->dfn));

		if (bb->dominators)
			mono_blockset_print (cfg, bb->dominators, "\tdominators", bb->idom? bb->idom->dfn: -1);
		if (bb->dfrontier)
			mono_blockset_print (cfg, bb->dfrontier, "\tdfrontier", -1);
		g_free (code);
	}

	g_print ("\n");
}

void
mono_bblock_add_inst (MonoBasicBlock *bb, MonoInst *inst)
{
	inst->next = NULL;
	if (bb->last_ins) {
		g_assert (bb->code);
		bb->last_ins->next = inst;
		bb->last_ins = inst;
	} else {
		bb->last_ins = bb->code = inst;
	}
}

void
mono_destroy_compile (MonoCompile *cfg)
{
	//mono_mempool_stats (cfg->mempool);
	mono_free_loop_info (cfg);
	if (cfg->rs)
		mono_regstate_free (cfg->rs);
	if (cfg->spvars)
		g_hash_table_destroy (cfg->spvars);
	if (cfg->exvars)
		g_hash_table_destroy (cfg->exvars);
	mono_mempool_destroy (cfg->mempool);
	g_list_free (cfg->ldstr_list);

	g_free (cfg->reverse_inst_list);

	g_free (cfg->varinfo);
	g_free (cfg->vars);
	g_free (cfg->exception_message);
	g_free (cfg);
}

#ifdef HAVE_KW_THREAD
static __thread gpointer mono_lmf_addr MONO_TLS_FAST;
#ifdef MONO_ARCH_ENABLE_MONO_LMF_VAR
/* 
 * When this is defined, the current lmf is stored in this tls variable instead of in 
 * jit_tls->lmf.
 */
static __thread gpointer mono_lmf MONO_TLS_FAST;
#endif
#endif

guint32
mono_get_jit_tls_key (void)
{
	return mono_jit_tls_id;
}

gint32
mono_get_lmf_tls_offset (void)
{
#if defined(HAVE_KW_THREAD) && defined(MONO_ARCH_ENABLE_MONO_LMF_VAR)
	int offset;
	MONO_THREAD_VAR_OFFSET(mono_lmf,offset);
	return offset;
#else
	return -1;
#endif
}

gint32
mono_get_lmf_addr_tls_offset (void)
{
	int offset;
	MONO_THREAD_VAR_OFFSET(mono_lmf_addr,offset);
	return offset;
}

MonoLMF *
mono_get_lmf (void)
{
#if defined(HAVE_KW_THREAD) && defined(MONO_ARCH_ENABLE_MONO_LMF_VAR)
	return mono_lmf;
#else
	MonoJitTlsData *jit_tls;

	if ((jit_tls = TlsGetValue (mono_jit_tls_id)))
		return jit_tls->lmf;

	g_assert_not_reached ();
	return NULL;
#endif
}

MonoLMF **
mono_get_lmf_addr (void)
{
#ifdef HAVE_KW_THREAD
	return mono_lmf_addr;
#else
	MonoJitTlsData *jit_tls;

	if ((jit_tls = TlsGetValue (mono_jit_tls_id)))
		return &jit_tls->lmf;

	g_assert_not_reached ();
	return NULL;
#endif
}

/* Called by native->managed wrappers */
void
mono_jit_thread_attach (MonoDomain *domain)
{
#ifdef HAVE_KW_THREAD
	if (!mono_lmf_addr) {
		mono_thread_attach (domain);
	}
#else
	if (!TlsGetValue (mono_jit_tls_id))
		mono_thread_attach (domain);
#endif
}	

/**
 * mono_thread_abort:
 * @obj: exception object
 *
 * abort the thread, print exception information and stack trace
 */
static void
mono_thread_abort (MonoObject *obj)
{
	/* MonoJitTlsData *jit_tls = TlsGetValue (mono_jit_tls_id); */
	
	/* handle_remove should be eventually called for this thread, too
	g_free (jit_tls);*/

	mono_thread_exit ();
}

static void*
setup_jit_tls_data (gpointer stack_start, gpointer abort_func)
{
	MonoJitTlsData *jit_tls;
	MonoLMF *lmf;

	jit_tls = TlsGetValue (mono_jit_tls_id);
	if (jit_tls)
		return jit_tls;

	jit_tls = g_new0 (MonoJitTlsData, 1);

	TlsSetValue (mono_jit_tls_id, jit_tls);

	jit_tls->abort_func = abort_func;
	jit_tls->end_of_stack = stack_start;

	lmf = g_new0 (MonoLMF, 1);
	lmf->ebp = -1;

	jit_tls->first_lmf = lmf;

#if defined(HAVE_KW_THREAD) && defined(MONO_ARCH_ENABLE_MONO_LMF_VAR)
	/* jit_tls->lmf is unused */
	mono_lmf = lmf;
	mono_lmf_addr = &mono_lmf;
#else
#if defined(HAVE_KW_THREAD)
	mono_lmf_addr = &jit_tls->lmf;	
#endif

	jit_tls->lmf = lmf;
#endif

	mono_arch_setup_jit_tls_data (jit_tls);

#ifdef MONO_ARCH_SIGSEGV_ON_ALTSTACK
	mono_setup_altstack (jit_tls);
#endif

	return jit_tls;
}

static void
mono_thread_start_cb (gsize tid, gpointer stack_start, gpointer func)
{
	MonoThread *thread;
	void *jit_tls = setup_jit_tls_data (stack_start, mono_thread_abort);
	thread = mono_thread_current ();
	if (thread)
		thread->jit_data = jit_tls;
}

void (*mono_thread_attach_aborted_cb ) (MonoObject *obj) = NULL;

static void
mono_thread_abort_dummy (MonoObject *obj)
{
  if (mono_thread_attach_aborted_cb)
    mono_thread_attach_aborted_cb (obj);
  else
    mono_thread_abort (obj);
}

static void
mono_thread_attach_cb (gsize tid, gpointer stack_start)
{
	MonoThread *thread;
	void *jit_tls = setup_jit_tls_data (stack_start, mono_thread_abort_dummy);
	thread = mono_thread_current ();
	if (thread)
		thread->jit_data = jit_tls;
	if (mono_profiler_get_events () & MONO_PROFILE_STATISTICAL)
		setup_stat_profiler ();
}

static void
mini_thread_cleanup (MonoThread *thread)
{
	MonoJitTlsData *jit_tls = thread->jit_data;

	if (jit_tls) {
		mono_arch_free_jit_tls_data (jit_tls);

#ifdef MONO_ARCH_SIGSEGV_ON_ALTSTACK
		mono_free_altstack (jit_tls);
#endif
		g_free (jit_tls->first_lmf);
		g_free (jit_tls);
		thread->jit_data = NULL;
		TlsSetValue (mono_jit_tls_id, NULL);
	}
}

void
mono_add_patch_info (MonoCompile *cfg, int ip, MonoJumpInfoType type, gconstpointer target)
{
	MonoJumpInfo *ji = mono_mempool_alloc (cfg->mempool, sizeof (MonoJumpInfo));

	ji->ip.i = ip;
	ji->type = type;
	ji->data.target = target;
	ji->next = cfg->patch_info;

	cfg->patch_info = ji;
}

void
mono_remove_patch_info (MonoCompile *cfg, int ip)
{
	MonoJumpInfo **ji = &cfg->patch_info;

	while (*ji) {
		if ((*ji)->ip.i == ip)
			*ji = (*ji)->next;
		else
			ji = &((*ji)->next);
	}
}

/**
 * mono_patch_info_dup_mp:
 *
 * Make a copy of PATCH_INFO, allocating memory from the mempool MP.
 */
MonoJumpInfo*
mono_patch_info_dup_mp (MonoMemPool *mp, MonoJumpInfo *patch_info)
{
	MonoJumpInfo *res = mono_mempool_alloc (mp, sizeof (MonoJumpInfo));
	memcpy (res, patch_info, sizeof (MonoJumpInfo));

	switch (patch_info->type) {
	case MONO_PATCH_INFO_RVA:
	case MONO_PATCH_INFO_LDSTR:
	case MONO_PATCH_INFO_TYPE_FROM_HANDLE:
	case MONO_PATCH_INFO_LDTOKEN:
	case MONO_PATCH_INFO_DECLSEC:
		res->data.token = mono_mempool_alloc (mp, sizeof (MonoJumpInfoToken));
		memcpy (res->data.token, patch_info->data.token, sizeof (MonoJumpInfoToken));
		break;
	case MONO_PATCH_INFO_SWITCH:
		res->data.table = mono_mempool_alloc (mp, sizeof (MonoJumpInfoBBTable));
		memcpy (res->data.table, patch_info->data.table, sizeof (MonoJumpInfoBBTable));
		break;
	default:
		break;
	}

	return res;
}

guint
mono_patch_info_hash (gconstpointer data)
{
	const MonoJumpInfo *ji = (MonoJumpInfo*)data;

	switch (ji->type) {
	case MONO_PATCH_INFO_RVA:
	case MONO_PATCH_INFO_LDSTR:
	case MONO_PATCH_INFO_TYPE_FROM_HANDLE:
	case MONO_PATCH_INFO_LDTOKEN:
	case MONO_PATCH_INFO_DECLSEC:
		return (ji->type << 8) | ji->data.token->token;
	default:
		return (ji->type << 8);
	}
}

/* 
 * mono_patch_info_equal:
 * 
 * This might fail to recognize equivalent patches, i.e. floats, so its only
 * usable in those cases where this is not a problem, i.e. sharing GOT slots
 * in AOT.
 */
gint
mono_patch_info_equal (gconstpointer ka, gconstpointer kb)
{
	const MonoJumpInfo *ji1 = (MonoJumpInfo*)ka;
	const MonoJumpInfo *ji2 = (MonoJumpInfo*)kb;

	if (ji1->type != ji2->type)
		return 0;

	switch (ji1->type) {
	case MONO_PATCH_INFO_RVA:
	case MONO_PATCH_INFO_LDSTR:
	case MONO_PATCH_INFO_TYPE_FROM_HANDLE:
	case MONO_PATCH_INFO_LDTOKEN:
	case MONO_PATCH_INFO_DECLSEC:
		if ((ji1->data.token->image != ji2->data.token->image) ||
			(ji1->data.token->token != ji2->data.token->token))
			return 0;
		break;
	default:
		if (ji1->data.name != ji2->data.name)
			return 0;
		break;
	}

	return 1;
}

gpointer
mono_resolve_patch_target (MonoMethod *method, MonoDomain *domain, guint8 *code, MonoJumpInfo *patch_info, gboolean run_cctors)
{
	unsigned char *ip = patch_info->ip.i + code;
	gconstpointer target = NULL;

	switch (patch_info->type) {
	case MONO_PATCH_INFO_BB:
		g_assert (patch_info->data.bb->native_offset);
		target = patch_info->data.bb->native_offset + code;
		break;
	case MONO_PATCH_INFO_ABS:
		target = patch_info->data.target;
		break;
	case MONO_PATCH_INFO_LABEL:
		target = patch_info->data.inst->inst_c0 + code;
		break;
	case MONO_PATCH_INFO_IP:
		target = ip;
		break;
	case MONO_PATCH_INFO_METHOD_REL:
		target = code + patch_info->data.offset;
		break;
	case MONO_PATCH_INFO_INTERNAL_METHOD: {
		MonoJitICallInfo *mi = mono_find_jit_icall_by_name (patch_info->data.name);
		if (!mi) {
			g_warning ("unknown MONO_PATCH_INFO_INTERNAL_METHOD %s", patch_info->data.name);
			g_assert_not_reached ();
		}
		target = mono_icall_get_wrapper (mi);
		break;
	}
	case MONO_PATCH_INFO_METHOD_JUMP: {
		GSList *list;

		/* get the trampoline to the method from the domain */
		target = mono_create_jump_trampoline (domain, patch_info->data.method, TRUE);
		if (!domain->jump_target_hash)
			domain->jump_target_hash = g_hash_table_new (NULL, NULL);
		list = g_hash_table_lookup (domain->jump_target_hash, patch_info->data.method);
		list = g_slist_prepend (list, ip);
		g_hash_table_insert (domain->jump_target_hash, patch_info->data.method, list);
		break;
	}
	case MONO_PATCH_INFO_METHOD:
		if (patch_info->data.method == method) {
			target = code;
		} else
			/* get the trampoline to the method from the domain */
			target = mono_create_jit_trampoline (patch_info->data.method);
		break;
	case MONO_PATCH_INFO_SWITCH: {
		gpointer *jump_table;
		int i;

		if (method && method->dynamic) {
			jump_table = mono_code_manager_reserve (mono_dynamic_code_hash_lookup (domain, method)->code_mp, sizeof (gpointer) * patch_info->data.table->table_size);
		} else {
			mono_domain_lock (domain);
			jump_table = mono_code_manager_reserve (domain->code_mp, sizeof (gpointer) * patch_info->data.table->table_size);
			mono_domain_unlock (domain);
		}

		for (i = 0; i < patch_info->data.table->table_size; i++)
			jump_table [i] = code + GPOINTER_TO_INT (patch_info->data.table->table [i]);
		target = jump_table;
		break;
	}
	case MONO_PATCH_INFO_METHODCONST:
	case MONO_PATCH_INFO_CLASS:
	case MONO_PATCH_INFO_IMAGE:
	case MONO_PATCH_INFO_FIELD:
		target = patch_info->data.target;
		break;
	case MONO_PATCH_INFO_IID:
		mono_class_init (patch_info->data.klass);
		target = GINT_TO_POINTER ((int)patch_info->data.klass->interface_id);
		break;
	case MONO_PATCH_INFO_ADJUSTED_IID:
		mono_class_init (patch_info->data.klass);
		target = GINT_TO_POINTER ((int)(-((patch_info->data.klass->interface_id + 1) * SIZEOF_VOID_P)));
		break;
	case MONO_PATCH_INFO_VTABLE:
		target = mono_class_vtable (domain, patch_info->data.klass);
		break;
	case MONO_PATCH_INFO_CLASS_INIT:
		target = mono_create_class_init_trampoline (mono_class_vtable (domain, patch_info->data.klass));
		break;
	case MONO_PATCH_INFO_SFLDA: {
		MonoVTable *vtable = mono_class_vtable (domain, patch_info->data.field->parent);
		if (!vtable->initialized && !(vtable->klass->flags & TYPE_ATTRIBUTE_BEFORE_FIELD_INIT) && (method && mono_class_needs_cctor_run (vtable->klass, method)))
			/* Done by the generated code */
			;
		else {
			if (run_cctors)
				mono_runtime_class_init (vtable);
		}
		target = (char*)vtable->data + patch_info->data.field->offset;
		break;
	}
	case MONO_PATCH_INFO_RVA:
		target = mono_image_rva_map (patch_info->data.token->image, patch_info->data.token->token);
		break;
	case MONO_PATCH_INFO_R4:
	case MONO_PATCH_INFO_R8:
		target = patch_info->data.target;
		break;
	case MONO_PATCH_INFO_EXC_NAME:
		target = patch_info->data.name;
		break;
	case MONO_PATCH_INFO_LDSTR:
		target =
			mono_ldstr (domain, patch_info->data.token->image, 
						mono_metadata_token_index (patch_info->data.token->token));
		break;
	case MONO_PATCH_INFO_TYPE_FROM_HANDLE: {
		gpointer handle;
		MonoClass *handle_class;

		handle = mono_ldtoken (patch_info->data.token->image, 
				       patch_info->data.token->token, &handle_class, NULL);
		mono_class_init (handle_class);
		mono_class_init (mono_class_from_mono_type (handle));

		target =
			mono_type_get_object (domain, handle);
		break;
	}
	case MONO_PATCH_INFO_LDTOKEN: {
		gpointer handle;
		MonoClass *handle_class;
		
		handle = mono_ldtoken (patch_info->data.token->image,
				       patch_info->data.token->token, &handle_class, NULL);
		mono_class_init (handle_class);
		
		target = handle;
		break;
	}
	case MONO_PATCH_INFO_DECLSEC:
		target = (mono_metadata_blob_heap (patch_info->data.token->image, patch_info->data.token->token) + 2);
		break;
	case MONO_PATCH_INFO_BB_OVF:
	case MONO_PATCH_INFO_EXC_OVF:
	case MONO_PATCH_INFO_GOT_OFFSET:
	case MONO_PATCH_INFO_NONE:
		break;
	default:
		g_assert_not_reached ();
	}

	return (gpointer)target;
}

static void
dec_foreach (MonoInst *tree, MonoCompile *cfg) {
	MonoJitICallInfo *info;

	decompose_foreach (tree, cfg);

	switch (mono_burg_arity [tree->opcode]) {
	case 0: break;
	case 1: 
		dec_foreach (tree->inst_left, cfg);

		if ((info = mono_find_jit_opcode_emulation (tree->opcode))) {
			MonoInst *iargs [2];
		
			iargs [0] = tree->inst_left;

			mono_emulate_opcode (cfg, tree, iargs, info);
			return;
		}

		break;
	case 2:
#ifdef MONO_ARCH_BIGMUL_INTRINS
	       	if (tree->opcode == OP_LMUL
				&& (cfg->opt & MONO_OPT_INTRINS)
				&& (tree->inst_left->opcode == CEE_CONV_I8 
					|| tree->inst_left->opcode == CEE_CONV_U8)
				&& tree->inst_left->inst_left->type == STACK_I4
				&& (tree->inst_right->opcode == CEE_CONV_I8 
					|| tree->inst_right->opcode == CEE_CONV_U8)
				&& tree->inst_right->inst_left->type == STACK_I4
				&& tree->inst_left->opcode == tree->inst_right->opcode) {
			tree->opcode = (tree->inst_left->opcode == CEE_CONV_I8 ? OP_BIGMUL: OP_BIGMUL_UN);
			tree->inst_left = tree->inst_left->inst_left;
			tree->inst_right = tree->inst_right->inst_left;
			dec_foreach (tree, cfg);
		} else 
#endif
			if ((info = mono_find_jit_opcode_emulation (tree->opcode))) {
			MonoInst *iargs [2];
		
			iargs [0] = tree->inst_i0;
			iargs [1] = tree->inst_i1;
		
			mono_emulate_opcode (cfg, tree, iargs, info);

			dec_foreach (iargs [0], cfg);
			dec_foreach (iargs [1], cfg);
			return;
		} else {
			dec_foreach (tree->inst_left, cfg);
			dec_foreach (tree->inst_right, cfg);
		}
		break;
	default:
		g_assert_not_reached ();
	}
}

static void
decompose_pass (MonoCompile *cfg) {
	MonoBasicBlock *bb;

	for (bb = cfg->bb_entry; bb; bb = bb->next_bb) {
		MonoInst *tree;
		cfg->cbb = bb;
		cfg->prev_ins = NULL;
		for (tree = cfg->cbb->code; tree; tree = tree->next) {
			dec_foreach (tree, cfg);
			cfg->prev_ins = tree;
		}
	}
}

static void
nullify_basic_block (MonoBasicBlock *bb) 
{
	bb->in_count = 0;
	bb->out_count = 0;
	bb->in_bb = NULL;
	bb->out_bb = NULL;
	bb->next_bb = NULL;
	bb->code = bb->last_ins = NULL;
	bb->cil_code = NULL;
}

static void 
replace_out_block (MonoBasicBlock *bb, MonoBasicBlock *orig,  MonoBasicBlock *repl)
{
	int i;

	for (i = 0; i < bb->out_count; i++) {
		MonoBasicBlock *ob = bb->out_bb [i];
		if (ob == orig) {
			if (!repl) {
				if (bb->out_count > 1) {
					bb->out_bb [i] = bb->out_bb [bb->out_count - 1];
				}
				bb->out_count--;
			} else {
				bb->out_bb [i] = repl;
			}
		}
	}
}

static void 
replace_in_block (MonoBasicBlock *bb, MonoBasicBlock *orig, MonoBasicBlock *repl)
{
	int i;

	for (i = 0; i < bb->in_count; i++) {
		MonoBasicBlock *ib = bb->in_bb [i];
		if (ib == orig) {
			if (!repl) {
				if (bb->in_count > 1) {
					bb->in_bb [i] = bb->in_bb [bb->in_count - 1];
				}
				bb->in_count--;
			} else {
				bb->in_bb [i] = repl;
			}
		}
	}
}

static void
replace_out_block_in_code (MonoBasicBlock *bb, MonoBasicBlock *orig, MonoBasicBlock *repl) {
	MonoInst *inst;
	
	for (inst = bb->code; inst != NULL; inst = inst->next) {
		if (inst->opcode == OP_CALL_HANDLER) {
			if (inst->inst_target_bb == orig) {
				inst->inst_target_bb = repl;
			}
		}
		if (MONO_IS_JUMP_TABLE (inst)) {
			int i;
			MonoJumpInfoBBTable *table = MONO_JUMP_TABLE_FROM_INS (inst);
			for (i = 0; i < table->table_size; i++ ) {
				if (table->table [i] == orig) {
					table->table [i] = repl;
				}
			}
		}
	}
	if (bb->last_ins != NULL) {
		switch (bb->last_ins->opcode) {
		case OP_BR:
			if (bb->last_ins->inst_target_bb == orig) {
				bb->last_ins->inst_target_bb = repl;
			}
			break;
		case CEE_SWITCH: {
			int i;
			int n = GPOINTER_TO_INT (bb->last_ins->klass);
			for (i = 0; i < n; i++ ) {
				if (bb->last_ins->inst_many_bb [i] == orig) {
					bb->last_ins->inst_many_bb [i] = repl;
				}
			}
			break;
		}
		default:
			if (MONO_IS_COND_BRANCH_OP (bb->last_ins)) {
				if (bb->last_ins->inst_true_bb == orig) {
					bb->last_ins->inst_true_bb = repl;
				}
				if (bb->last_ins->inst_false_bb == orig) {
					bb->last_ins->inst_false_bb = repl;
				}
			}
			break;
		}
	}
}

static void 
replace_basic_block (MonoBasicBlock *bb, MonoBasicBlock *orig,  MonoBasicBlock *repl)
{
	int i, j;

	for (i = 0; i < bb->out_count; i++) {
		MonoBasicBlock *ob = bb->out_bb [i];
		for (j = 0; j < ob->in_count; j++) {
			if (ob->in_bb [j] == orig) {
				ob->in_bb [j] = repl;
			}
		}
	}

}

/**
  * Check if a bb is useless (is just made of NOPs and ends with an
  * unconditional branch, or nothing).
  * If it is so, unlink it from the CFG and nullify it, and return TRUE.
  * Otherwise, return FALSE;
  */
static gboolean
remove_block_if_useless (MonoCompile *cfg, MonoBasicBlock *bb, MonoBasicBlock *previous_bb) {
	MonoBasicBlock *target_bb = NULL;
	MonoInst *inst;

	/* Do not touch handlers */
	if (bb->region != -1) {
		bb->not_useless = TRUE;
		return FALSE;
	}
	
	for (inst = bb->code; inst != NULL; inst = inst->next) {
		switch (inst->opcode) {
		case OP_NOP:
			break;
		case OP_BR:
			target_bb = inst->inst_target_bb;
			break;
		default:
			bb->not_useless = TRUE;
			return FALSE;
		}
	}
	
	if (target_bb == NULL) {
		if ((bb->out_count == 1) && (bb->out_bb [0] == bb->next_bb)) {
			target_bb = bb->next_bb;
		} else {
			/* Do not touch empty BBs that do not "fall through" to their next BB (like the exit BB) */
			return FALSE;
		}
	}
	
	/* Do not touch BBs following a switch (they are the "default" branch) */
	if ((previous_bb->last_ins != NULL) && (previous_bb->last_ins->opcode == CEE_SWITCH)) {
		return FALSE;
	}
	
	/* Do not touch BBs following the entry BB and jumping to something that is not */
	/* thiry "next" bb (the entry BB cannot contain the branch) */
	if ((previous_bb == cfg->bb_entry) && (bb->next_bb != target_bb)) {
		return FALSE;
	}

	/* 
	 * Do not touch BBs following a try block as the code in 
	 * mini_method_compile needs them to compute the length of the try block.
	 */
	if (MONO_BBLOCK_IS_IN_REGION (previous_bb, MONO_REGION_TRY))
		return FALSE;
	
	/* Check that there is a target BB, and that bb is not an empty loop (Bug 75061) */
	if ((target_bb != NULL) && (target_bb != bb)) {
		int i;

		if (cfg->verbose_level > 1) {
			printf ("remove_block_if_useless removed BB%d\n", bb->block_num);
		}
		
		/* unlink_bblock () modifies the bb->in_bb array so can't use a for loop here */
		while (bb->in_count) {
			MonoBasicBlock *in_bb = bb->in_bb [0];
			mono_unlink_bblock (cfg, in_bb, bb);
			link_bblock (cfg, in_bb, target_bb);
			replace_out_block_in_code (in_bb, bb, target_bb);
		}
		
		mono_unlink_bblock (cfg, bb, target_bb);
		
		if ((previous_bb != cfg->bb_entry) &&
				(previous_bb->region == bb->region) &&
				((previous_bb->last_ins == NULL) ||
				((previous_bb->last_ins->opcode != OP_BR) &&
				(! (MONO_IS_COND_BRANCH_OP (previous_bb->last_ins))) &&
				(previous_bb->last_ins->opcode != CEE_SWITCH)))) {
			for (i = 0; i < previous_bb->out_count; i++) {
				if (previous_bb->out_bb [i] == target_bb) {
					MonoInst *jump;
					MONO_INST_NEW (cfg, jump, OP_BR);
					MONO_ADD_INS (previous_bb, jump);
					jump->cil_code = previous_bb->cil_code;
					jump->inst_target_bb = target_bb;
					break;
				}
			}
		}
		
		previous_bb->next_bb = bb->next_bb;
		nullify_basic_block (bb);
		
		return TRUE;
	} else {
		return FALSE;
	}
}

void
mono_merge_basic_blocks (MonoBasicBlock *bb, MonoBasicBlock *bbn) 
{
	MonoInst *inst;

	bb->out_count = bbn->out_count;
	bb->out_bb = bbn->out_bb;

	replace_basic_block (bb, bbn, bb);

	/* Nullify branch */
	for (inst = bb->code; inst != NULL; inst = inst->next) {
		if (inst->opcode == OP_CALL_HANDLER) {
			g_assert (inst->inst_target_bb == bbn);
			NULLIFY_INS (inst);
		}
		if (MONO_IS_JUMP_TABLE (inst)) {
			int i;
			MonoJumpInfoBBTable *table = MONO_JUMP_TABLE_FROM_INS (inst);
			for (i = 0; i < table->table_size; i++ ) {
				g_assert (table->table [i] == bbn);
				table->table [i] = NULL;
			}
			/* Can't nullify this as later instructions depend on it */
		}
	}

	/* Nullify branch at the end of bb */
	if (bb->last_ins && MONO_IS_BRANCH_OP (bb->last_ins)) {
		NULLIFY_INS (bb->last_ins);
	}

	if (bb->last_ins) {
		if (bbn->code) {
			bb->last_ins->next = bbn->code;
			bb->last_ins = bbn->last_ins;
		}
	} else {
		bb->code = bbn->code;
		bb->last_ins = bbn->last_ins;
	}
	bb->next_bb = bbn->next_bb;
	nullify_basic_block (bbn);
}

static void
move_basic_block_to_end (MonoCompile *cfg, MonoBasicBlock *bb)
{
	MonoBasicBlock *bbn, *next;

	next = bb->next_bb;

	/* Find the previous */
	for (bbn = cfg->bb_entry; bbn->next_bb && bbn->next_bb != bb; bbn = bbn->next_bb)
		;
	if (bbn->next_bb) {
		bbn->next_bb = bb->next_bb;
	}

	/* Find the last */
	for (bbn = cfg->bb_entry; bbn->next_bb; bbn = bbn->next_bb)
		;
	bbn->next_bb = bb;
	bb->next_bb = NULL;

	/* Add a branch */
	if (next && (!bb->last_ins || ((bb->last_ins->opcode != OP_NOT_REACHED) && (bb->last_ins->opcode != OP_BR) && (bb->last_ins->opcode != OP_BR_REG) && (!MONO_IS_COND_BRANCH_OP (bb->last_ins))))) {
		MonoInst *ins;

		MONO_INST_NEW (cfg, ins, OP_BR);
		MONO_ADD_INS (bb, ins);
		link_bblock (cfg, bb, next);
		ins->inst_target_bb = next;
	}		
}

/* checks that a and b represent the same instructions, conservatively,
 * it can return FALSE also for two trees that are equal.
 * FIXME: also make sure there are no side effects.
 */
static int
same_trees (MonoInst *a, MonoInst *b)
{
	int arity;
	if (a->opcode != b->opcode)
		return FALSE;
	arity = mono_burg_arity [a->opcode];
	if (arity == 1) {
		if (a->ssa_op == b->ssa_op && a->ssa_op == MONO_SSA_LOAD && a->inst_i0 == b->inst_i0)
			return TRUE;
		return same_trees (a->inst_left, b->inst_left);
	} else if (arity == 2) {
		return same_trees (a->inst_left, b->inst_left) && same_trees (a->inst_right, b->inst_right);
	} else if (arity == 0) {
		switch (a->opcode) {
		case OP_ICONST:
			return a->inst_c0 == b->inst_c0;
		default:
			return FALSE;
		}
	}
	return FALSE;
}

static int
get_unsigned_condbranch (int opcode)
{
	switch (opcode) {
	case CEE_BLE: return CEE_BLE_UN;
	case CEE_BLT: return CEE_BLT_UN;
	case CEE_BGE: return CEE_BGE_UN;
	case CEE_BGT: return CEE_BGT_UN;
	}
	g_assert_not_reached ();
	return 0;
}

static int
tree_is_unsigned (MonoInst* ins) {
	switch (ins->opcode) {
	case OP_ICONST:
		return (int)ins->inst_c0 >= 0;
	/* array lengths are positive as are string sizes */
	case CEE_LDLEN:
	case OP_STRLEN:
		return TRUE;
	case CEE_CONV_U1:
	case CEE_CONV_U2:
	case CEE_CONV_U4:
	case CEE_CONV_OVF_U1:
	case CEE_CONV_OVF_U2:
	case CEE_CONV_OVF_U4:
		return TRUE;
	case CEE_LDIND_U1:
	case CEE_LDIND_U2:
	case CEE_LDIND_U4:
		return TRUE;
	default:
		return FALSE;
	}
}

/* check if an unsigned compare can be used instead of two signed compares
 * for (val < 0 || val > limit) conditionals.
 * Returns TRUE if the optimization has been applied.
 * Note that this can't be applied if the second arg is not positive...
 */
static int
try_unsigned_compare (MonoCompile *cfg, MonoBasicBlock *bb)
{
	MonoBasicBlock *truet, *falset;
	MonoInst *cmp_inst = bb->last_ins->inst_left;
	MonoInst *condb;
	if (!cmp_inst->inst_right->inst_c0 == 0)
		return FALSE;
	truet = bb->last_ins->inst_true_bb;
	falset = bb->last_ins->inst_false_bb;
	if (falset->in_count != 1)
		return FALSE;
	condb = falset->last_ins;
	/* target bb must have one instruction */
	if (!condb || (condb != falset->code))
		return FALSE;
	if ((((condb->opcode == CEE_BLE || condb->opcode == CEE_BLT) && (condb->inst_false_bb == truet))
			|| ((condb->opcode == CEE_BGE || condb->opcode == CEE_BGT) && (condb->inst_true_bb == truet)))
			&& same_trees (cmp_inst->inst_left, condb->inst_left->inst_left)) {
		if (!tree_is_unsigned (condb->inst_left->inst_right))
			return FALSE;
		condb->opcode = get_unsigned_condbranch (condb->opcode);
		/* change the original condbranch to just point to the new unsigned check */
		bb->last_ins->opcode = OP_BR;
		bb->last_ins->inst_target_bb = falset;
		replace_out_block (bb, truet, NULL);
		replace_in_block (truet, bb, NULL);
		return TRUE;
	}
	return FALSE;
}

/*
 * Optimizes the branches on the Control Flow Graph
 *
 */
static void
optimize_branches (MonoCompile *cfg)
{
	int i, changed = FALSE;
	MonoBasicBlock *bb, *bbn;
	guint32 niterations;

	/*
	 * Some crazy loops could cause the code below to go into an infinite
	 * loop, see bug #53003 for an example. To prevent this, we put an upper
	 * bound on the number of iterations.
	 */
	if (cfg->num_bblocks > 1000)
		niterations = cfg->num_bblocks * 2;
	else
		niterations = 1000;
	
	do {
		MonoBasicBlock *previous_bb;
		changed = FALSE;
		niterations --;

		/* we skip the entry block (exit is handled specially instead ) */
		for (previous_bb = cfg->bb_entry, bb = cfg->bb_entry->next_bb; bb; previous_bb = bb, bb = bb->next_bb) {
			/* dont touch code inside exception clauses */
			if (bb->region != -1)
				continue;

			if (!bb->not_useless && remove_block_if_useless (cfg, bb, previous_bb)) {
				changed = TRUE;
				continue;
			}

			if ((bbn = bb->next_bb) && bbn->in_count == 0 && bb->region == bbn->region) {
				if (cfg->verbose_level > 2)
					g_print ("nullify block triggered %d\n", bbn->block_num);

				bb->next_bb = bbn->next_bb;

				for (i = 0; i < bbn->out_count; i++)
					replace_in_block (bbn->out_bb [i], bbn, NULL);

				nullify_basic_block (bbn);			
				changed = TRUE;
			}

			if (bb->out_count == 1) {
				bbn = bb->out_bb [0];

				/* conditional branches where true and false targets are the same can be also replaced with OP_BR */
				if (bb->last_ins && (bb->last_ins->opcode != OP_BR) && MONO_IS_COND_BRANCH_OP (bb->last_ins)) {
					if (!cfg->new_ir) {
						MonoInst *pop;
						MONO_INST_NEW (cfg, pop, CEE_POP);
						pop->inst_left = bb->last_ins->inst_left->inst_left;
						mono_add_ins_to_end (bb, pop);
						MONO_INST_NEW (cfg, pop, CEE_POP);
						pop->inst_left = bb->last_ins->inst_left->inst_right;
						mono_add_ins_to_end (bb, pop);
					}
					bb->last_ins->opcode = OP_BR;
					bb->last_ins->inst_target_bb = bb->last_ins->inst_true_bb;
					changed = TRUE;
					if (cfg->verbose_level > 2)
						g_print ("cond branch removal triggered in %d %d\n", bb->block_num, bb->out_count);
				}

				if (bb->region == bbn->region && bb->next_bb == bbn) {
					/* the block are in sequence anyway ... */

					/* branches to the following block can be removed */
					if (bb->last_ins && bb->last_ins->opcode == OP_BR) {
						bb->last_ins->opcode = OP_NOP;
						changed = TRUE;
						if (cfg->verbose_level > 2)
							g_print ("br removal triggered %d -> %d\n", bb->block_num, bbn->block_num);
					}

					if (bbn->in_count == 1) {

						if (bbn != cfg->bb_exit) {
							if (cfg->verbose_level > 2)
								g_print ("block merge triggered %d -> %d\n", bb->block_num, bbn->block_num);
							mono_merge_basic_blocks (bb, bbn);
							changed = TRUE;
							continue;
						}

						//mono_print_bb_code (bb);
					}
				}
			}

			if ((bbn = bb->next_bb) && bbn->in_count == 0 && bb->region == bbn->region) {
				if (cfg->verbose_level > 2) {
					g_print ("nullify block triggered %d\n", bbn->block_num);
				}
				bb->next_bb = bbn->next_bb;

				for (i = 0; i < bbn->out_count; i++)
					replace_in_block (bbn->out_bb [i], bbn, NULL);

				nullify_basic_block (bbn);			
				changed = TRUE;
				continue;
			}

			if (bb->out_count == 1) {
				bbn = bb->out_bb [0];

				if (bb->last_ins && bb->last_ins->opcode == OP_BR) {
					bbn = bb->last_ins->inst_target_bb;
					if (bb->region == bbn->region && bbn->code && bbn->code->opcode == OP_BR &&
					    bbn->code->inst_target_bb->region == bb->region) {
						
						if (cfg->verbose_level > 2)
							g_print ("branch to branch triggered %d -> %d -> %d\n", bb->block_num, bbn->block_num, bbn->code->inst_target_bb->block_num);

						replace_in_block (bbn, bb, NULL);
						replace_out_block (bb, bbn, bbn->code->inst_target_bb);
						link_bblock (cfg, bb, bbn->code->inst_target_bb);
						bb->last_ins->inst_target_bb = bbn->code->inst_target_bb;
						changed = TRUE;
						continue;
					}
				}
			} else if (bb->out_count == 2) {
				if (bb->last_ins && MONO_IS_COND_BRANCH_NOFP (bb->last_ins)) {
					int branch_result;
					MonoBasicBlock *taken_branch_target = NULL, *untaken_branch_target = NULL;

					if (cfg->new_ir) {
						if (bb->last_ins->flags & MONO_INST_CFOLD_TAKEN)
							branch_result = BRANCH_TAKEN;
						else if (bb->last_ins->flags & MONO_INST_CFOLD_NOT_TAKEN)
							branch_result = BRANCH_NOT_TAKEN;
						else
							branch_result = BRANCH_UNDEF;
					}
					else
						branch_result = mono_eval_cond_branch (bb->last_ins);

					if (branch_result == BRANCH_TAKEN) {
						taken_branch_target = bb->last_ins->inst_true_bb;
						untaken_branch_target = bb->last_ins->inst_false_bb;
					} else if (branch_result == BRANCH_NOT_TAKEN) {
						taken_branch_target = bb->last_ins->inst_false_bb;
						untaken_branch_target = bb->last_ins->inst_true_bb;
					}
					if (taken_branch_target) {
						/* if mono_eval_cond_branch () is ever taken to handle 
						 * non-constant values to compare, issue a pop here.
						 */
						bb->last_ins->opcode = OP_BR;
						bb->last_ins->inst_target_bb = taken_branch_target;
						mono_unlink_bblock (cfg, bb, untaken_branch_target);
						changed = TRUE;
						continue;
					}
					bbn = bb->last_ins->inst_true_bb;
					if (bbn->code && bbn->code->opcode == OP_BR &&
					    bb->region == bbn->region && bbn->code->inst_target_bb->region == bb->region) {
						if (cfg->verbose_level > 2)		
							g_print ("cbranch1 to branch triggered %d -> (%d) %d (0x%02x)\n", 
								 bb->block_num, bbn->block_num, bbn->code->inst_target_bb->block_num, 
								 bbn->code->opcode);

						/* 
						 * Unlink, then relink bblocks to avoid various
						 * tricky situations when the two targets of the branch
						 * are equal, or will become equal after the change.
						 */
						mono_unlink_bblock (cfg, bb, bb->last_ins->inst_true_bb);
						mono_unlink_bblock (cfg, bb, bb->last_ins->inst_false_bb);

						bb->last_ins->inst_true_bb = bbn->code->inst_target_bb;

						link_bblock (cfg, bb, bb->last_ins->inst_true_bb);
						link_bblock (cfg, bb, bb->last_ins->inst_false_bb);

						changed = TRUE;
						continue;
					}

					bbn = bb->last_ins->inst_false_bb;
					if (bbn->code && bbn->code->opcode == OP_BR &&
					    bb->region == bbn->region && bbn->code->inst_target_bb->region == bb->region) {
						if (cfg->verbose_level > 2)
							g_print ("cbranch2 to branch triggered %d -> (%d) %d (0x%02x)\n", 
								 bb->block_num, bbn->block_num, bbn->code->inst_target_bb->block_num, 
								 bbn->code->opcode);

						mono_unlink_bblock (cfg, bb, bb->last_ins->inst_true_bb);
						mono_unlink_bblock (cfg, bb, bb->last_ins->inst_false_bb);

						bb->last_ins->inst_false_bb = bbn->code->inst_target_bb;

						link_bblock (cfg, bb, bb->last_ins->inst_true_bb);
						link_bblock (cfg, bb, bb->last_ins->inst_false_bb);

						changed = TRUE;
						continue;
					}
				}

				/* detect and optimize to unsigned compares checks like: if (v < 0 || v > limit */
				if (bb->last_ins && bb->last_ins->opcode == CEE_BLT && !cfg->new_ir && bb->last_ins->inst_left->inst_right->opcode == OP_ICONST) {
					if (try_unsigned_compare (cfg, bb)) {
						/*g_print ("applied in bb %d (->%d) %s\n", bb->block_num, bb->last_ins->inst_target_bb->block_num, mono_method_full_name (cfg->method, TRUE));*/
						changed = TRUE;
						continue;
					}
				}

				if (bb->last_ins && MONO_IS_COND_BRANCH_NOFP (bb->last_ins)) {
					if (bb->last_ins->inst_false_bb->out_of_line && (bb->region == bb->last_ins->inst_false_bb->region)) {
						/* Reverse the branch */
						bb->last_ins->opcode = reverse_branch_op (bb->last_ins->opcode);
						bbn = bb->last_ins->inst_false_bb;
						bb->last_ins->inst_false_bb = bb->last_ins->inst_true_bb;
						bb->last_ins->inst_true_bb = bbn;

						move_basic_block_to_end (cfg, bb->last_ins->inst_true_bb);
						if (cfg->verbose_level > 2)
							g_print ("cbranch to throw block triggered %d.\n", 
									 bb->block_num);
					}
				}
			}
		}
	} while (changed && (niterations > 0));
}

static void
mono_compile_create_vars (MonoCompile *cfg)
{
	MonoMethodSignature *sig;
	MonoMethodHeader *header;
	int i;

	header = mono_method_get_header (cfg->method);

	sig = mono_method_signature (cfg->method);
	
	if (!MONO_TYPE_IS_VOID (sig->ret)) {
		if (cfg->new_ir) {
			cfg->ret = mono_compile_create_var (cfg, sig->ret, OP_ARG);
			/* Inhibit optimizations */
			cfg->ret->flags |= MONO_INST_VOLATILE;
		} else {
			cfg->ret = mono_mempool_alloc0 (cfg->mempool, sizeof (MonoInst));
			cfg->ret->opcode = OP_RETARG;
			cfg->ret->inst_vtype = sig->ret;
			cfg->ret->klass = mono_class_from_mono_type (sig->ret);
		}
	}
	if (cfg->verbose_level > 2)
		g_print ("creating vars\n");

	cfg->args = mono_mempool_alloc0 (cfg->mempool, (sig->param_count + sig->hasthis) * sizeof (MonoInst*));

	if (sig->hasthis)
		cfg->args [0] = mono_compile_create_var (cfg, &cfg->method->klass->this_arg, OP_ARG);

	for (i = 0; i < sig->param_count; ++i) {
		cfg->args [i + sig->hasthis] = mono_compile_create_var (cfg, sig->params [i], OP_ARG);
		if (sig->params [i]->byref) {
			if (!cfg->new_ir) cfg->disable_ssa = TRUE;
		}
	}

	if (cfg->new_ir && cfg->verbose_level > 2) {
		if (cfg->ret) {
			printf ("\treturn : ");
			mono_print_ins (cfg->ret);
		}

		if (sig->hasthis) {
			printf ("\tthis: ");
			mono_print_ins (cfg->args [0]);
		}

		for (i = 0; i < sig->param_count; ++i) {
			printf ("\targ [%d]: ", i);
			mono_print_ins (cfg->args [i + sig->hasthis]);
		}
	}

	cfg->locals_start = cfg->num_varinfo;
	cfg->locals = mono_mempool_alloc0 (cfg->mempool, header->num_locals * sizeof (MonoInst*));

	if (cfg->verbose_level > 2)
		g_print ("creating locals\n");
	for (i = 0; i < header->num_locals; ++i)
		cfg->locals [i] = mono_compile_create_var (cfg, header->locals [i], OP_LOCAL);

	if (cfg->verbose_level > 2)
		g_print ("locals done\n");

	mono_arch_create_vars (cfg);
}

void
mono_print_code (MonoCompile *cfg, const char* msg)
{
	MonoBasicBlock *bb;
	
	for (bb = cfg->bb_entry; bb; bb = bb->next_bb) {
		MonoInst *tree = bb->code;	

		if (cfg->new_ir) {
			mono_print_bb (bb, msg);
		} else {
			if (!tree)
				continue;
			
			g_print ("%s CODE BLOCK %d (nesting %d):\n", msg, bb->block_num, bb->nesting);

			for (; tree; tree = tree->next) {
				mono_print_tree (tree);
				g_print ("\n");
			}

			if (bb->last_ins)
				bb->last_ins->next = NULL;
		}
	}
}

extern const char * const mono_burg_rule_string [];

static void
emit_state (MonoCompile *cfg, MBState *state, int goal)
{
	MBState *kids [10];
	int ern = mono_burg_rule (state, goal);
	const guint16 *nts = mono_burg_nts_data + mono_burg_nts [ern];

	//g_print ("rule: %s\n", mono_burg_rule_string [ern]);
	switch (goal) {
	case MB_NTERM_reg:
		//if (state->reg2)
		//	state->reg1 = state->reg2; /* chain rule */
		//else
#ifdef MONO_ARCH_ENABLE_EMIT_STATE_OPT
		if (!state->reg1)
#endif
			state->reg1 = mono_regstate_next_int (cfg->rs);
		//g_print ("alloc symbolic R%d (reg2: R%d) in block %d\n", state->reg1, state->reg2, cfg->cbb->block_num);
		break;
	case MB_NTERM_lreg:
		state->reg1 = mono_regstate_next_int (cfg->rs);
		state->reg2 = mono_regstate_next_int (cfg->rs);
		break;
	case MB_NTERM_freg:
#ifdef MONO_ARCH_SOFT_FLOAT
		state->reg1 = mono_regstate_next_int (cfg->rs);
		state->reg2 = mono_regstate_next_int (cfg->rs);
#else
		state->reg1 = mono_regstate_next_float (cfg->rs);
#endif
		break;
	default:
#ifdef MONO_ARCH_ENABLE_EMIT_STATE_OPT
		/*
		 * Enabling this might cause bugs to surface in the local register
		 * allocators on some architectures like x86.
		 */
		if ((state->tree->ssa_op == MONO_SSA_STORE) && (state->left->tree->opcode == OP_REGVAR)) {
			/* Do not optimize away reg-reg moves */
			if (! ((state->right->tree->ssa_op == MONO_SSA_LOAD) && (state->right->left->tree->opcode == OP_REGVAR))) {
				state->right->reg1 = state->left->tree->dreg;
			}
		}
#endif

		/* do nothing */
		break;
	}
	if (nts [0]) {
		mono_burg_kids (state, ern, kids);

		emit_state (cfg, kids [0], nts [0]);
		if (nts [1]) {
			emit_state (cfg, kids [1], nts [1]);
			if (nts [2]) {
				g_assert (!nts [3]);
				emit_state (cfg, kids [2], nts [2]);
			}
		}
	}

//	g_print ("emit: %s (%p)\n", mono_burg_rule_string [ern], state);
	mono_burg_emit (ern, state, state->tree, cfg);
}

#define DEBUG_SELECTION

static void 
mini_select_instructions (MonoCompile *cfg)
{
	MonoBasicBlock *bb;
	
	cfg->state_pool = mono_mempool_new ();
	cfg->rs = mono_regstate_new ();

	for (bb = cfg->bb_entry; bb; bb = bb->next_bb) {
		if (bb->last_ins && MONO_IS_COND_BRANCH_OP (bb->last_ins) &&
		    bb->next_bb != bb->last_ins->inst_false_bb) {

			/* we are careful when inverting, since bugs like #59580
			 * could show up when dealing with NaNs.
			 */
			if (MONO_IS_COND_BRANCH_NOFP(bb->last_ins) && bb->next_bb == bb->last_ins->inst_true_bb) {
				MonoBasicBlock *tmp =  bb->last_ins->inst_true_bb;
				bb->last_ins->inst_true_bb = bb->last_ins->inst_false_bb;
				bb->last_ins->inst_false_bb = tmp;

				bb->last_ins->opcode = reverse_branch_op (bb->last_ins->opcode);
			} else {			
				MonoInst *inst = mono_mempool_alloc0 (cfg->mempool, sizeof (MonoInst));
				inst->opcode = OP_BR;
				inst->inst_target_bb = bb->last_ins->inst_false_bb;
				mono_bblock_add_inst (bb, inst);
			}
		}
	}

#ifdef DEBUG_SELECTION
	if (cfg->verbose_level >= 4) {
	for (bb = cfg->bb_entry; bb; bb = bb->next_bb) {
		MonoInst *tree = bb->code;	
		g_print ("DUMP BLOCK %d:\n", bb->block_num);
		if (!tree)
			continue;
		for (; tree; tree = tree->next) {
			mono_print_tree (tree);
			g_print ("\n");
		}
	}
	}
#endif

	for (bb = cfg->bb_entry; bb; bb = bb->next_bb) {
		MonoInst *tree = bb->code, *next;	
		MBState *mbstate;

		if (!tree)
			continue;
		bb->code = NULL;
		bb->last_ins = NULL;
		
		cfg->cbb = bb;
		mono_regstate_reset (cfg->rs);

#ifdef DEBUG_SELECTION
		if (cfg->verbose_level >= 3)
			g_print ("LABEL BLOCK %d:\n", bb->block_num);
#endif
		for (; tree; tree = next) {
			next = tree->next;
#ifdef DEBUG_SELECTION
			if (cfg->verbose_level >= 3) {
				mono_print_tree (tree);
				g_print ("\n");
			}
#endif

			if (!(mbstate = mono_burg_label (tree, cfg))) {
				g_warning ("unable to label tree %p", tree);
				mono_print_tree (tree);
				g_print ("\n");				
				g_assert_not_reached ();
			}
			emit_state (cfg, mbstate, MB_NTERM_stmt);
		}
		bb->max_vreg = cfg->rs->next_vreg;

		if (bb->last_ins)
			bb->last_ins->next = NULL;

		mono_mempool_empty (cfg->state_pool); 
	}
	mono_mempool_destroy (cfg->state_pool); 
}

void
mono_codegen (MonoCompile *cfg)
{
	MonoJumpInfo *patch_info;
	MonoBasicBlock *bb;
	int i, max_epilog_size;
	guint8 *code;

	for (bb = cfg->bb_entry; bb; bb = bb->next_bb) {
		cfg->spill_count = 0;
		/* we reuse dfn here */
		/* bb->dfn = bb_count++; */
		//if ((bb == cfg->bb_entry) || !(bb->region == -1 && !bb->dfn))
			mono_arch_local_regalloc (cfg, bb);
	}

	if (cfg->prof_options & MONO_PROFILE_COVERAGE)
		cfg->coverage_info = mono_profiler_coverage_alloc (cfg->method, cfg->num_bblocks);

	code = mono_arch_emit_prolog (cfg);

	if (cfg->prof_options & MONO_PROFILE_ENTER_LEAVE)
		code = mono_arch_instrument_prolog (cfg, mono_profiler_method_enter, code, FALSE);

	cfg->code_len = code - cfg->native_code;
	cfg->prolog_end = cfg->code_len;

	mono_debug_open_method (cfg);

	/* emit code all basic blocks */
	for (bb = cfg->bb_entry; bb; bb = bb->next_bb) {
		bb->native_offset = cfg->code_len;
		//if ((bb == cfg->bb_entry) || !(bb->region == -1 && !bb->dfn))
			mono_arch_output_basic_block (cfg, bb);

		if (bb == cfg->bb_exit) {
			cfg->epilog_begin = cfg->code_len;

			if (cfg->prof_options & MONO_PROFILE_ENTER_LEAVE) {
				code = cfg->native_code + cfg->code_len;
				code = mono_arch_instrument_epilog (cfg, mono_profiler_method_leave, code, FALSE);
				cfg->code_len = code - cfg->native_code;
			}

			mono_arch_emit_epilog (cfg);
		}
	}

	mono_arch_emit_exceptions (cfg);

	max_epilog_size = 0;

	code = cfg->native_code + cfg->code_len;

	/* we always allocate code in cfg->domain->code_mp to increase locality */
	cfg->code_size = cfg->code_len + max_epilog_size;
	/* fixme: align to MONO_ARCH_CODE_ALIGNMENT */

	if (cfg->method->dynamic) {
		/* Allocate the code into a separate memory pool so it can be freed */
		cfg->dynamic_info = g_new0 (MonoJitDynamicMethodInfo, 1);
		cfg->dynamic_info->code_mp = mono_code_manager_new_dynamic ();
		mono_domain_lock (cfg->domain);
		mono_dynamic_code_hash_insert (cfg->domain, cfg->method, cfg->dynamic_info);
		mono_domain_unlock (cfg->domain);

		code = mono_code_manager_reserve (cfg->dynamic_info->code_mp, cfg->code_size);
	} else {
		mono_domain_lock (cfg->domain);
		code = mono_code_manager_reserve (cfg->domain->code_mp, cfg->code_size);
		mono_domain_unlock (cfg->domain);
	}

	memcpy (code, cfg->native_code, cfg->code_len);
	g_free (cfg->native_code);
	cfg->native_code = code;
	code = cfg->native_code + cfg->code_len;
  
	/* g_assert (((int)cfg->native_code & (MONO_ARCH_CODE_ALIGNMENT - 1)) == 0); */
	for (patch_info = cfg->patch_info; patch_info; patch_info = patch_info->next) {
		switch (patch_info->type) {
		case MONO_PATCH_INFO_ABS: {
			MonoJitICallInfo *info = mono_find_jit_icall_by_addr (patch_info->data.target);
			if (info) {
				//printf ("TEST %s %p\n", info->name, patch_info->data.target);
				if ((cfg->method->wrapper_type == MONO_WRAPPER_MANAGED_TO_NATIVE) && 
					strstr (cfg->method->name, info->name))
					/*
					 * This is an icall wrapper, and this is a call to the
					 * wrapped function.
					 */
					;
				else {
					/* for these array methods we currently register the same function pointer
					 * since it's a vararg function. But this means that mono_find_jit_icall_by_addr ()
					 * will return the incorrect one depending on the order they are registered.
					 * See tests/test-arr.cs
					 */
					if (strstr (info->name, "ves_array_new_va_") == NULL && strstr (info->name, "ves_array_element_address_") == NULL) {
						patch_info->type = MONO_PATCH_INFO_INTERNAL_METHOD;
						patch_info->data.name = info->name;
					}
				}
			}
			else {
				MonoVTable *vtable = mono_find_class_init_trampoline_by_addr (patch_info->data.target);
				if (vtable) {
					patch_info->type = MONO_PATCH_INFO_CLASS_INIT;
					patch_info->data.klass = vtable->klass;
				}
			}
			break;
		}
		case MONO_PATCH_INFO_SWITCH: {
			gpointer *table;
			if (cfg->method->dynamic) {
				table = mono_code_manager_reserve (cfg->dynamic_info->code_mp, sizeof (gpointer) * patch_info->data.table->table_size);
			} else {
				mono_domain_lock (cfg->domain);
				table = mono_code_manager_reserve (cfg->domain->code_mp, sizeof (gpointer) * patch_info->data.table->table_size);
				mono_domain_unlock (cfg->domain);
			}

			if (!cfg->compile_aot && !cfg->new_ir)
				/* In the aot case, the patch already points to the correct location */
				patch_info->ip.i = patch_info->ip.label->inst_c0;
			for (i = 0; i < patch_info->data.table->table_size; i++) {
				/* Might be NULL if the switch is eliminated */
				if (patch_info->data.table->table [i]) {
					g_assert (patch_info->data.table->table [i]->native_offset);
					table [i] = GINT_TO_POINTER (patch_info->data.table->table [i]->native_offset);
				} else {
					table [i] = NULL;
				}
			}
			patch_info->data.table->table = (MonoBasicBlock**)table;
			break;
		}
		default:
			/* do nothing */
			break;
		}
	}
       
	if (cfg->verbose_level > 0) {
		char* nm = mono_method_full_name (cfg->method, TRUE);
		g_print ("Method %s emitted at %p to %p (code length %d) [%s]\n", 
				 nm, 
				 cfg->native_code, cfg->native_code + cfg->code_len, cfg->code_len, cfg->domain->friendly_name);
		g_free (nm);
	}

#ifdef MONO_ARCH_HAVE_SAVE_UNWIND_INFO
	mono_arch_save_unwind_info (cfg);
#endif
	
	mono_arch_patch_code (cfg->method, cfg->domain, cfg->native_code, cfg->patch_info, cfg->run_cctors);

	if (cfg->method->dynamic) {
		mono_code_manager_commit (cfg->dynamic_info->code_mp, cfg->native_code, cfg->code_size, cfg->code_len);
	} else {
		mono_domain_lock (cfg->domain);
		mono_code_manager_commit (cfg->domain->code_mp, cfg->native_code, cfg->code_size, cfg->code_len);
		mono_domain_unlock (cfg->domain);
	}
	
	mono_arch_flush_icache (cfg->native_code, cfg->code_len);

	mono_debug_close_method (cfg);
}

static void
mono_coalesce_pass (MonoCompile *cfg)
{
#if 0
	MonoBasicBlock *bb;
	MonoInst *ins;

	/* FIXME: Finish this */

	for (bb = cfg->bb_entry; bb; bb = bb->next_bb) {
		if (cfg->verbose_level > 1) {
			printf ("COALESCE BB%d:\n", bb->block_num);
		}

		for (ins = bb->code; ins; ins = ins->next) {
			if ((ins->opcode == OP_MOVE) && get_vreg_to_inst (cfg, ins->dreg) && get_vreg_to_inst (cfg, ins->sreg1)) {
				MonoLiveRange *ranged = &MONO_VARINFO (cfg, get_vreg_to_inst (cfg, ins->dreg)->inst_c0)->range;
				MonoLiveRange *ranges = &MONO_VARINFO (cfg, get_vreg_to_inst (cfg, ins->sreg1)->inst_c0)->range;
				if (ranged->first_use.abs_pos >= ranges->last_use.abs_pos)
					;
			}
		}
	}
#endif
}

static void
remove_critical_edges (MonoCompile *cfg) {
	MonoBasicBlock *bb;
	MonoBasicBlock *previous_bb;
	
	if (cfg->verbose_level > 3) {
		for (bb = cfg->bb_entry; bb; bb = bb->next_bb) {
			int i;
			printf ("remove_critical_edges, BEFORE BB%d (in:", bb->block_num);
			for (i = 0; i < bb->in_count; i++) {
				printf (" %d", bb->in_bb [i]->block_num);
			}
			printf (") (out:");
			for (i = 0; i < bb->out_count; i++) {
				printf (" %d", bb->out_bb [i]->block_num);
			}
			printf (")");
			if (bb->last_ins != NULL) {
				printf (" ");
				mono_print_tree (bb->last_ins);
			}
			printf ("\n");
		}
	}
	
	for (previous_bb = cfg->bb_entry, bb = previous_bb->next_bb; bb != NULL; previous_bb = previous_bb->next_bb, bb = bb->next_bb) {
		if (bb->in_count > 1) {
			int in_bb_index;
			for (in_bb_index = 0; in_bb_index < bb->in_count; in_bb_index++) {
				MonoBasicBlock *in_bb = bb->in_bb [in_bb_index];
				if (in_bb->out_count > 1) {
					MonoBasicBlock *new_bb = mono_mempool_alloc0 ((cfg)->mempool, sizeof (MonoBasicBlock));
					new_bb->block_num = cfg->num_bblocks++;
//					new_bb->real_offset = bb->real_offset;
					new_bb->region = bb->region;
					
					/* Do not alter the CFG while altering the BB list */
					if (previous_bb->region == bb->region) {
						if (previous_bb != cfg->bb_entry) {
							/* If previous_bb "followed through" to bb, */
							/* keep it linked with a OP_BR */
							if ((previous_bb->last_ins == NULL) ||
									((previous_bb->last_ins->opcode != OP_BR) &&
									(! (MONO_IS_COND_BRANCH_OP (previous_bb->last_ins))) &&
									(previous_bb->last_ins->opcode != CEE_SWITCH))) {
								int i;
								/* Make sure previous_bb really falls through bb */
								for (i = 0; i < previous_bb->out_count; i++) {
									if (previous_bb->out_bb [i] == bb) {
										MonoInst *jump;
										MONO_INST_NEW (cfg, jump, OP_BR);
										MONO_ADD_INS (previous_bb, jump);
										jump->cil_code = previous_bb->cil_code;
										jump->inst_target_bb = bb;
										break;
									}
								}
							}
						} else {
							/* We cannot add any inst to the entry BB, so we must */
							/* put a new BB in the middle to hold the OP_BR */
							MonoInst *jump;
							MonoBasicBlock *new_bb_after_entry = mono_mempool_alloc0 ((cfg)->mempool, sizeof (MonoBasicBlock));
							new_bb_after_entry->block_num = cfg->num_bblocks++;
//							new_bb_after_entry->real_offset = bb->real_offset;
							new_bb_after_entry->region = bb->region;
							
							MONO_INST_NEW (cfg, jump, OP_BR);
							MONO_ADD_INS (new_bb_after_entry, jump);
							jump->cil_code = bb->cil_code;
							jump->inst_target_bb = bb;
							
							previous_bb->next_bb = new_bb_after_entry;
							previous_bb = new_bb_after_entry;
							
							if (cfg->verbose_level > 2) {
								printf ("remove_critical_edges, added helper BB%d jumping to BB%d\n", new_bb_after_entry->block_num, bb->block_num);
							}
						}
					}
					
					/* Insert new_bb in the BB list */
					previous_bb->next_bb = new_bb;
					new_bb->next_bb = bb;
					previous_bb = new_bb;
					
					/* Setup in_bb and out_bb */
					new_bb->in_bb = mono_mempool_alloc ((cfg)->mempool, sizeof (MonoBasicBlock*));
					new_bb->in_bb [0] = in_bb;
					new_bb->in_count = 1;
					new_bb->out_bb = mono_mempool_alloc ((cfg)->mempool, sizeof (MonoBasicBlock*));
					new_bb->out_bb [0] = bb;
					new_bb->out_count = 1;
					
					/* Relink in_bb and bb to (from) new_bb */
					replace_out_block (in_bb, bb, new_bb);
					replace_out_block_in_code (in_bb, bb, new_bb);
					replace_in_block (bb, in_bb, new_bb);
					
					if (cfg->verbose_level > 2) {
						printf ("remove_critical_edges, removed critical edge from BB%d to BB%d (added BB%d)\n", in_bb->block_num, bb->block_num, new_bb->block_num);
					}
				}
			}
		}
	}
	
	if (cfg->verbose_level > 3) {
		for (bb = cfg->bb_entry; bb; bb = bb->next_bb) {
			int i;
			printf ("remove_critical_edges, AFTER BB%d (in:", bb->block_num);
			for (i = 0; i < bb->in_count; i++) {
				printf (" %d", bb->in_bb [i]->block_num);
			}
			printf (") (out:");
			for (i = 0; i < bb->out_count; i++) {
				printf (" %d", bb->out_bb [i]->block_num);
			}
			printf (")");
			if (bb->last_ins != NULL) {
				printf (" ");
				mono_print_tree (bb->last_ins);
			}
			printf ("\n");
		}
	}
}

/*
 * mini_method_compile:
 * @method: the method to compile
 * @opts: the optimization flags to use
 * @domain: the domain where the method will be compiled in
 * @run_cctors: whether we should run type ctors if possible
 * @compile_aot: whether this is an AOT compilation
 * @parts: debug flag
 *
 * Returns: a MonoCompile* pointer. Caller must check the exception_type
 * field in the returned struct to see if compilation succeded.
 */
MonoCompile*
mini_method_compile (MonoMethod *method, guint32 opts, MonoDomain *domain, gboolean run_cctors, gboolean compile_aot, int parts)
{
	MonoMethodHeader *header = mono_method_get_header (method);
	guint8 *ip;
	MonoCompile *cfg;
	MonoJitInfo *jinfo;
	int dfn = 0, i, code_size_ratio;
	gboolean deadce_has_run = FALSE;

	mono_jit_stats.methods_compiled++;
	if (mono_profiler_get_events () & MONO_PROFILE_JIT_COMPILATION)
		mono_profiler_method_jit (method);

	cfg = g_new0 (MonoCompile, 1);
	cfg->method = method;
	cfg->mempool = mono_mempool_new ();
	cfg->opt = opts;
	cfg->prof_options = mono_profiler_get_events ();
	cfg->run_cctors = run_cctors;
<<<<<<< HEAD
	if (!cfg->new_ir)
		cfg->bb_hash = g_hash_table_new (NULL, NULL);
=======
>>>>>>> 22c1a62a
	cfg->domain = domain;
	cfg->verbose_level = mini_verbose;
	cfg->compile_aot = compile_aot;
	cfg->skip_visibility = method->skip_visibility;
	if (!header) {
		cfg->exception_type = MONO_EXCEPTION_INVALID_PROGRAM;
		cfg->exception_message = g_strdup_printf ("Missing or incorrect header for method %s", cfg->method->name);
		if (cfg->prof_options & MONO_PROFILE_JIT_COMPILATION)
			mono_profiler_method_end_jit (method, NULL, MONO_PROFILE_FAILED);
		return cfg;
	}

	if (getenv ("MONO_VERBOSE_METHOD")) {
		if (strcmp (cfg->method->name, getenv ("MONO_VERBOSE_METHOD")) == 0)
			cfg->verbose_level = 4;
	}

	ip = (guint8 *)header->code;

	cfg->intvars = mono_mempool_alloc0 (cfg->mempool, sizeof (guint16) * STACK_MAX * header->max_stack);
	cfg->aliasing_info = NULL;
	
	if (cfg->verbose_level > 2)
		g_print ("converting method %s\n", mono_method_full_name (method, TRUE));

	{
		static int count = 0;

		count ++;

		if (getenv ("COUNT")) {
			if (count == atoi (getenv ("COUNT"))) {
				printf ("LAST: %s\n", mono_method_full_name (method, TRUE));
				//cfg->verbose_level = 5;
			}
			if (count <= atoi (getenv ("COUNT")))
				cfg->new_ir = TRUE;
		}
		else
			cfg->new_ir = TRUE;
	}

	/*
	if (strstr (cfg->method->name, "LoadData"))
		cfg->new_ir = FALSE;
	*/

	if (cfg->new_ir) {
		cfg->rs = mono_regstate_new ();
		cfg->next_vreg = cfg->rs->next_vreg;
	}

	/*
	 * create MonoInst* which represents arguments and local variables
	 */
	mono_compile_create_vars (cfg);

	if (cfg->new_ir) {
		cfg->opt &= MONO_OPT_PEEPHOLE | MONO_OPT_INTRINS | MONO_OPT_LOOP | MONO_OPT_EXCEPTION | MONO_OPT_AOT | MONO_OPT_BRANCH | MONO_OPT_LINEARS | MONO_OPT_INLINE | MONO_OPT_SHARED | MONO_OPT_AOT | MONO_OPT_TAILC | MONO_OPT_SSA | MONO_OPT_DEADCE | MONO_OPT_CONSPROP | MONO_OPT_CMOV | MONO_OPT_FCMOV;

		i = mono_method_to_ir2 (cfg, method, NULL, NULL, NULL, NULL, NULL, 0, FALSE);
	}
	else {
		i = mono_method_to_ir (cfg, method, NULL, NULL, cfg->locals_start, NULL, NULL, NULL, 0, FALSE);
	}

	if (i < 0) {
		if (cfg->prof_options & MONO_PROFILE_JIT_COMPILATION)
			mono_profiler_method_end_jit (method, NULL, MONO_PROFILE_FAILED);
		/* cfg contains the details of the failure, so let the caller cleanup */
		return cfg;
	}

	mono_jit_stats.basic_blocks += cfg->num_bblocks;
	mono_jit_stats.max_basic_blocks = MAX (cfg->num_bblocks, mono_jit_stats.max_basic_blocks);

	if ((cfg->num_varinfo > 2000) && !cfg->compile_aot) {
		/* 
		 * we disable some optimizations if there are too many variables
		 * because JIT time may become too expensive. The actual number needs 
		 * to be tweaked and eventually the non-linear algorithms should be fixed.
		 */
		cfg->opt &= ~ (MONO_OPT_LINEARS | MONO_OPT_COPYPROP | MONO_OPT_CONSPROP);
		cfg->disable_ssa = TRUE;
	}

	/*g_print ("numblocks = %d\n", cfg->num_bblocks);*/

	if (cfg->new_ir) {
		mono_decompose_long_opts (cfg);

		/* Should be done before branch opts */
		mono_local_cprop2 (cfg);
	}

	if (cfg->opt & MONO_OPT_BRANCH)
		optimize_branches (cfg);

	if (cfg->opt & MONO_OPT_SSAPRE) {
		remove_critical_edges (cfg);
	}

	/* Depth-first ordering on basic blocks */
	cfg->bblocks = mono_mempool_alloc (cfg->mempool, sizeof (MonoBasicBlock*) * (cfg->num_bblocks + 1));

	df_visit (cfg->bb_entry, &dfn, cfg->bblocks);
	if (cfg->num_bblocks != dfn + 1) {
		MonoBasicBlock *bb;

		cfg->num_bblocks = dfn + 1;

		/* remove unreachable code, because the code in them may be 
		 * inconsistent  (access to dead variables for example) */
		for (bb = cfg->bb_entry; bb;) {
			MonoBasicBlock *bbn = bb->next_bb;

			/* 
			 * FIXME: Can't use the second case in methods with clauses, since the 
			 * bblocks inside the clauses are not processed during dfn computation.
			 */
			if ((header->clauses && (bbn && bbn->region == -1 && bbn->in_count == 0)) ||
				(!header->clauses && (bbn && bbn->region == -1 && !bbn->dfn))) {
				if (cfg->verbose_level > 1)
					g_print ("found unreachable code in BB%d\n", bbn->block_num);
				/* There may exist unreachable branches to this bb */
				bb->next_bb = bbn->next_bb;
				nullify_basic_block (bbn);			
			} else {
				bb = bb->next_bb;
			}
		}
	}

	if (cfg->opt & MONO_OPT_LOOP) {
		mono_compile_dominator_info (cfg, MONO_COMP_DOM | MONO_COMP_IDOM);
		mono_compute_natural_loops (cfg);
	}


	if (cfg->new_ir) {
		/* This must be done _before_ global reg alloc and _after_ decompose */
		mono_handle_global_vregs (cfg);
		mono_local_deadce (cfg);
	}

	/* after method_to_ir */
	if (parts == 1)
		return cfg;

//#define DEBUGSSA "logic_run"
#define DEBUGSSA_CLASS "Tests"
#ifdef DEBUGSSA

	if (!header->num_clauses && !cfg->disable_ssa) {
		mono_local_cprop (cfg);
		if (cfg->new_ir)
			mono_ssa_compute2 (cfg);
		else
			mono_ssa_compute (cfg);
	}
#else 

	/* fixme: add all optimizations which requires SSA */
	if (cfg->opt & (MONO_OPT_SSA | MONO_OPT_ABCREM | MONO_OPT_SSAPRE)) {
		if (!(cfg->comp_done & MONO_COMP_SSA) && !header->num_clauses && !cfg->disable_ssa) {
			if (!cfg->new_ir)
				mono_local_cprop (cfg);
			if (cfg->new_ir)
				mono_ssa_compute2 (cfg);
			else
				mono_ssa_compute (cfg);

			if (cfg->verbose_level >= 2) {
				print_dfn (cfg);
			}
		}
	}
#endif

	/* after SSA translation */
	if (parts == 2)
		return cfg;

	if ((cfg->opt & MONO_OPT_CONSPROP) || (cfg->opt & MONO_OPT_COPYPROP)) {
		if (cfg->comp_done & MONO_COMP_SSA) {
			if (cfg->new_ir)
				mono_ssa_cprop2 (cfg);
			else
				mono_ssa_cprop (cfg);
		} else {
			if (!cfg->new_ir)
				mono_local_cprop (cfg);
		}
	}

	if (cfg->comp_done & MONO_COMP_SSA) {			
		//mono_ssa_strength_reduction (cfg);

		if (cfg->opt & MONO_OPT_SSAPRE) {
			mono_perform_ssapre (cfg);
			//mono_local_cprop (cfg);
		}
		
		if (cfg->opt & MONO_OPT_DEADCE) {
			if (cfg->new_ir)
				mono_ssa_deadce2 (cfg);
			else
				mono_ssa_deadce (cfg);
			deadce_has_run = TRUE;
		}
		
		if ((cfg->flags & MONO_CFG_HAS_LDELEMA) && (cfg->opt & MONO_OPT_ABCREM))
			mono_perform_abc_removal (cfg);

		if (cfg->new_ir) {
			mono_ssa_remove2 (cfg);
			mono_local_cprop2 (cfg);
			mono_handle_global_vregs (cfg);
			mono_local_deadce (cfg);
		}
		else
			mono_ssa_remove (cfg);

		if (cfg->opt & MONO_OPT_BRANCH)
			optimize_branches (cfg);
	}

	/* after SSA removal */
	if (parts == 3)
		return cfg;

	if (cfg->new_ir)
		mono_decompose_vtype_opts (cfg);
	
	if (!cfg->new_ir) {
		if (cfg->verbose_level > 4)
			mono_print_code (cfg, "BEFORE DECOMPOSE");

		decompose_pass (cfg);
	}

	if (cfg->got_var) {
		GList *regs;

		g_assert (cfg->got_var_allocated);

		/* 
		 * Allways allocate the GOT var to a register, because keeping it
		 * in memory will increase the number of live temporaries in some
		 * code created by inssel.brg, leading to the well known spills+
		 * branches problem. Testcase: mcs crash in 
		 * System.MonoCustomAttrs:GetCustomAttributes.
		 */
		regs = mono_arch_get_global_int_regs (cfg);
		g_assert (regs);
		cfg->got_var->opcode = OP_REGVAR;
		cfg->got_var->dreg = GPOINTER_TO_INT (regs->data);
		cfg->used_int_regs |= 1LL << cfg->got_var->dreg;
		
		g_list_free (regs);
	}

	/* todo: remove code when we have verified that the liveness for try/catch blocks
	 * works perfectly 
	 */
	/* 
	 * Currently, this can't be commented out since exception blocks are not
	 * processed during liveness analysis.
	 */
	mono_liveness_handle_exception_clauses (cfg);

	if (cfg->opt & MONO_OPT_LINEARS) {
		GList *vars, *regs;
		
		/* For now, compute aliasing info only if needed for deadce... */
		if (!cfg->new_ir && (cfg->opt & MONO_OPT_DEADCE) && (! deadce_has_run) && (header->num_clauses == 0)) {
			cfg->aliasing_info = mono_build_aliasing_information (cfg);
		}

		/* fixme: maybe we can avoid to compute livenesss here if already computed ? */
		cfg->comp_done &= ~MONO_COMP_LIVENESS;
		if (!(cfg->comp_done & MONO_COMP_LIVENESS))
			mono_analyze_liveness (cfg);

		if (cfg->new_ir)
			mono_coalesce_pass (cfg);

		if (cfg->aliasing_info != NULL) {
			mono_aliasing_deadce (cfg->aliasing_info);
			deadce_has_run = TRUE;
		}
		
		if ((vars = mono_arch_get_allocatable_int_vars (cfg))) {
			regs = mono_arch_get_global_int_regs (cfg);
			if (cfg->got_var)
				regs = g_list_delete_link (regs, regs);
			mono_linear_scan (cfg, vars, regs, &cfg->used_int_regs);
		}
		
		if (cfg->aliasing_info != NULL) {
			mono_destroy_aliasing_information (cfg->aliasing_info);
			cfg->aliasing_info = NULL;
		}
	}

	//mono_print_code (cfg);

    //print_dfn (cfg);
	
	/* variables are allocated after decompose, since decompose could create temps */
	mono_arch_allocate_vars (cfg);

	if (cfg->opt & MONO_OPT_CFOLD)
		mono_constant_fold (cfg);

	if (cfg->new_ir) {
		MonoBasicBlock *bb;

		mono_spill_global_vars (cfg);

		/* To optimize code created by spill_global_vars */
		mono_local_cprop2 (cfg);
		mono_local_deadce (cfg);

		/* Add branches between non-consecutive bblocks */
		for (bb = cfg->bb_entry; bb; bb = bb->next_bb) {
			if (bb->last_ins && MONO_IS_COND_BRANCH_OP (bb->last_ins) &&
				bb->next_bb != bb->last_ins->inst_false_bb) {

				/* we are careful when inverting, since bugs like #59580
				 * could show up when dealing with NaNs.
				 */
				if (MONO_IS_COND_BRANCH_NOFP(bb->last_ins) && bb->next_bb == bb->last_ins->inst_true_bb) {
					MonoBasicBlock *tmp =  bb->last_ins->inst_true_bb;
					bb->last_ins->inst_true_bb = bb->last_ins->inst_false_bb;
					bb->last_ins->inst_false_bb = tmp;

					bb->last_ins->opcode = reverse_branch_op (bb->last_ins->opcode);
				} else {			
					MonoInst *inst = mono_mempool_alloc0 (cfg->mempool, sizeof (MonoInst));
					inst->opcode = OP_BR;
					inst->inst_target_bb = bb->last_ins->inst_false_bb;
					mono_bblock_add_inst (bb, inst);
				}
			}
		}

		if (cfg->verbose_level >= 4) {
			for (bb = cfg->bb_entry; bb; bb = bb->next_bb) {
				MonoInst *tree = bb->code;	
				g_print ("DUMP BLOCK %d:\n", bb->block_num);
				if (!tree)
					continue;
				for (; tree; tree = tree->next) {
					mono_print_ins_index (-1, tree);
				}
			}
		}

		/* FIXME: */
		for (bb = cfg->bb_entry; bb; bb = bb->next_bb) {
			bb->max_vreg = cfg->next_vreg;
		}
	}
	else
		mini_select_instructions (cfg);

	mono_codegen (cfg);
	if (cfg->verbose_level >= 2) {
		char *id =  mono_method_full_name (cfg->method, FALSE);
		mono_disassemble_code (cfg, cfg->native_code, cfg->code_len, id + 3);
		g_free (id);
	}
	
	if (cfg->method->dynamic) {
		jinfo = g_malloc0 (sizeof (MonoJitInfo) + (header->num_clauses * sizeof (MonoJitExceptionInfo)));
	} else {
		/* we access cfg->domain->mp */
		mono_domain_lock (cfg->domain);
		jinfo = mono_mempool_alloc0 (cfg->domain->mp, sizeof (MonoJitInfo) + (header->num_clauses * sizeof (MonoJitExceptionInfo)));
		mono_domain_unlock (cfg->domain);
	}

	jinfo->method = method;
	jinfo->code_start = cfg->native_code;
	jinfo->code_size = cfg->code_len;
	jinfo->used_regs = cfg->used_int_regs;
	jinfo->domain_neutral = (cfg->opt & MONO_OPT_SHARED) != 0;
	jinfo->cas_inited = FALSE; /* initialization delayed at the first stalk walk using this method */

	if (header->num_clauses) {
		int i;

		jinfo->num_clauses = header->num_clauses;

		for (i = 0; i < header->num_clauses; i++) {
			MonoExceptionClause *ec = &header->clauses [i];
			MonoJitExceptionInfo *ei = &jinfo->clauses [i];
			MonoBasicBlock *tblock;
			MonoInst *exvar;

			ei->flags = ec->flags;

			exvar = mono_find_exvar_for_offset (cfg, ec->handler_offset);
			ei->exvar_offset = exvar ? exvar->inst_offset : 0;

			if (ei->flags == MONO_EXCEPTION_CLAUSE_FILTER) {
<<<<<<< HEAD
				if (cfg->new_ir)
					tblock = cfg->cil_offset_to_bb [ec->data.filter_offset];
				else
					tblock = g_hash_table_lookup (cfg->bb_hash, ip + ec->data.filter_offset);
=======
				tblock = cfg->cil_offset_to_bb [ec->data.filter_offset];
>>>>>>> 22c1a62a
				g_assert (tblock);
				ei->data.filter = cfg->native_code + tblock->native_offset;
			} else {
				ei->data.catch_class = ec->data.catch_class;
			}

<<<<<<< HEAD
			if (cfg->new_ir)
				tblock = cfg->cil_offset_to_bb [ec->try_offset];
			else
				tblock = g_hash_table_lookup (cfg->bb_hash, ip + ec->try_offset);
			g_assert (tblock);
			ei->try_start = cfg->native_code + tblock->native_offset;
			g_assert (tblock->native_offset);
			if (cfg->new_ir)
				tblock = cfg->cil_offset_to_bb [ec->try_offset + ec->try_len];
			else
				tblock = g_hash_table_lookup (cfg->bb_hash, ip + ec->try_offset + ec->try_len);
			g_assert (tblock);
			ei->try_end = cfg->native_code + tblock->native_offset;
			g_assert (tblock->native_offset);
			if (cfg->new_ir)
				tblock = cfg->cil_offset_to_bb [ec->handler_offset];
			else
				tblock = g_hash_table_lookup (cfg->bb_hash, ip + ec->handler_offset);
=======
			tblock = cfg->cil_offset_to_bb [ec->try_offset];
			g_assert (tblock);
			ei->try_start = cfg->native_code + tblock->native_offset;
			g_assert (tblock->native_offset);
			tblock = cfg->cil_offset_to_bb [ec->try_offset + ec->try_len];
			g_assert (tblock);
			ei->try_end = cfg->native_code + tblock->native_offset;
			g_assert (tblock->native_offset);
			tblock = cfg->cil_offset_to_bb [ec->handler_offset];
>>>>>>> 22c1a62a
			g_assert (tblock);
			ei->handler_start = cfg->native_code + tblock->native_offset;
		}
	}

	cfg->jit_info = jinfo;
#if defined(__arm__)
	mono_arch_fixup_jinfo (cfg);
#endif

	mono_domain_lock (cfg->domain);
	mono_jit_info_table_add (cfg->domain, jinfo);

	if (cfg->method->dynamic)
		mono_dynamic_code_hash_lookup (cfg->domain, cfg->method)->ji = jinfo;
	mono_domain_unlock (cfg->domain);

	/* collect statistics */
	mono_jit_stats.allocated_code_size += cfg->code_len;
	code_size_ratio = cfg->code_len;
	if (code_size_ratio > mono_jit_stats.biggest_method_size) {
			mono_jit_stats.biggest_method_size = code_size_ratio;
			mono_jit_stats.biggest_method = method;
	}
	code_size_ratio = (code_size_ratio * 100) / mono_method_get_header (method)->code_size;
	if (code_size_ratio > mono_jit_stats.max_code_size_ratio) {
		mono_jit_stats.max_code_size_ratio = code_size_ratio;
		mono_jit_stats.max_ratio_method = method;
	}
	mono_jit_stats.native_code_size += cfg->code_len;

	if (cfg->prof_options & MONO_PROFILE_JIT_COMPILATION)
		mono_profiler_method_end_jit (method, jinfo, MONO_PROFILE_OK);

	return cfg;
}

static gpointer
mono_jit_compile_method_inner (MonoMethod *method, MonoDomain *target_domain, int opt)
{
	MonoCompile *cfg;
	GHashTable *jit_code_hash;
	gpointer code = NULL;
	MonoJitInfo *info;

	jit_code_hash = target_domain->jit_code_hash;

	method = mono_get_inflated_method (method);

#ifdef MONO_USE_AOT_COMPILER
	if ((opt & MONO_OPT_AOT) && !(mono_profiler_get_events () & MONO_PROFILE_JIT_COMPILATION)) {
		MonoDomain *domain = mono_domain_get ();

		mono_class_init (method->klass);

		mono_domain_lock (domain);
		if ((code = mono_aot_get_method (domain, method))) {
			mono_domain_unlock (domain);
			mono_runtime_class_init (mono_class_vtable (domain, method->klass));
			return code;
		}

		mono_domain_unlock (domain);
	}
#endif

	if ((method->iflags & METHOD_IMPL_ATTRIBUTE_INTERNAL_CALL) ||
	    (method->flags & METHOD_ATTRIBUTE_PINVOKE_IMPL)) {
		MonoMethod *nm;
		MonoMethodPInvoke* piinfo = (MonoMethodPInvoke *) method;

		if (method->iflags & METHOD_IMPL_ATTRIBUTE_NATIVE && !MONO_CLASS_IS_IMPORT(method->klass))
			g_error ("Method '%s' in assembly '%s' contains native code and mono can't run it. The assembly was probably created by Managed C++.\n", mono_method_full_name (method, TRUE), method->klass->image->name);

		if (!piinfo->addr) {
			if (method->iflags & METHOD_IMPL_ATTRIBUTE_INTERNAL_CALL)
				piinfo->addr = mono_lookup_internal_call (method);
			else
				if (method->flags & METHOD_ATTRIBUTE_PINVOKE_IMPL)
					mono_lookup_pinvoke_call (method, NULL, NULL);
		}
			nm = mono_marshal_get_native_wrapper (method);
			return mono_get_addr_from_ftnptr (mono_compile_method (nm));

			//if (mono_debug_format != MONO_DEBUG_FORMAT_NONE) 
			//mono_debug_add_wrapper (method, nm);
	} else if ((method->iflags & METHOD_IMPL_ATTRIBUTE_RUNTIME)) {
		const char *name = method->name;
		MonoMethod *nm;

		if (method->klass->parent == mono_defaults.multicastdelegate_class) {
			if (*name == '.' && (strcmp (name, ".ctor") == 0)) {
				MonoJitICallInfo *mi = mono_find_jit_icall_by_name ("mono_delegate_ctor");
				g_assert (mi);
				return mono_get_addr_from_ftnptr ((gpointer)mono_icall_get_wrapper (mi));
			} else if (*name == 'I' && (strcmp (name, "Invoke") == 0)) {
			        nm = mono_marshal_get_delegate_invoke (method);
					return mono_get_addr_from_ftnptr (mono_compile_method (nm));
			} else if (*name == 'B' && (strcmp (name, "BeginInvoke") == 0)) {
				nm = mono_marshal_get_delegate_begin_invoke (method);
				return mono_get_addr_from_ftnptr (mono_compile_method (nm));
			} else if (*name == 'E' && (strcmp (name, "EndInvoke") == 0)) {
				nm = mono_marshal_get_delegate_end_invoke (method);
				return mono_get_addr_from_ftnptr (mono_compile_method (nm));
			}
		}
		return NULL;
	}

	cfg = mini_method_compile (method, opt, target_domain, TRUE, FALSE, 0);

	switch (cfg->exception_type) {
	case MONO_EXCEPTION_NONE: break;
	case MONO_EXCEPTION_TYPE_LOAD:
	case MONO_EXCEPTION_MISSING_FIELD:
	case MONO_EXCEPTION_MISSING_METHOD: {
		/* Throw a type load exception if needed */
		MonoLoaderError *error = mono_loader_get_last_error ();

		if (error) {
			MonoException *ex = mono_loader_error_prepare_exception (error);
			mono_destroy_compile (cfg);
			mono_raise_exception (ex);
		} else {
			if (cfg->exception_ptr) {
				MonoException *ex = mono_class_get_exception_for_failure (cfg->exception_ptr);
				mono_destroy_compile (cfg);
				mono_raise_exception (ex);
			}
			g_assert_not_reached ();
		}
	}
	case MONO_EXCEPTION_INVALID_PROGRAM: {
		MonoException *ex = mono_exception_from_name_msg (mono_defaults.corlib, "System", "InvalidProgramException", cfg->exception_message);
		mono_destroy_compile (cfg);
		mono_raise_exception (ex);
		break;
	}
	case MONO_EXCEPTION_UNVERIFIABLE_IL: {
		MonoException *ex = mono_exception_from_name_msg (mono_defaults.corlib, "System.Security", "VerificationException", cfg->exception_message);
		mono_destroy_compile (cfg);
		mono_raise_exception (ex);
		break;
	}
	/* this can only be set if the security manager is active */
	case MONO_EXCEPTION_SECURITY_LINKDEMAND: {
		MonoAssembly *assembly = mono_image_get_assembly (method->klass->image);
		MonoReflectionAssembly *refass = (MonoReflectionAssembly*) mono_assembly_get_object (target_domain, assembly);
		MonoReflectionMethod *refmet = mono_method_get_object (target_domain, method, NULL);
		MonoSecurityManager* secman = mono_security_manager_get_methods ();
		MonoObject *exc = NULL;
		gpointer args [3];

		args [0] = &cfg->exception_data;
		args [1] = refass;
		args [2] = refmet;
		mono_runtime_invoke (secman->linkdemandsecurityexception, NULL, args, &exc);

		mono_destroy_compile (cfg);
		cfg = NULL;

		mono_raise_exception ((MonoException*)exc);
	}
	default:
		g_assert_not_reached ();
	}

	mono_domain_lock (target_domain);

	/* Check if some other thread already did the job. In this case, we can
       discard the code this thread generated. */

	if ((info = g_hash_table_lookup (target_domain->jit_code_hash, method))) {
		/* We can't use a domain specific method in another domain */
		if ((target_domain == mono_domain_get ()) || info->domain_neutral) {
			code = info->code_start;
//			printf("Discarding code for method %s\n", method->name);
		}
	}
	
	if (code == NULL) {
		g_hash_table_insert (jit_code_hash, method, cfg->jit_info);
		code = cfg->native_code;
	}

	mono_destroy_compile (cfg);

	if (target_domain->jump_target_hash) {
		MonoJumpInfo patch_info;
		GSList *list, *tmp;
		list = g_hash_table_lookup (target_domain->jump_target_hash, method);
		if (list) {
			patch_info.next = NULL;
			patch_info.ip.i = 0;
			patch_info.type = MONO_PATCH_INFO_METHOD_JUMP;
			patch_info.data.method = method;
			g_hash_table_remove (target_domain->jump_target_hash, method);
		}
		for (tmp = list; tmp; tmp = tmp->next)
			mono_arch_patch_code (NULL, target_domain, tmp->data, &patch_info, TRUE);
		g_slist_free (list);
	}

	mono_domain_unlock (target_domain);

	mono_runtime_class_init (mono_class_vtable (target_domain, method->klass));
	return code;
}

static gpointer
mono_jit_compile_method_with_opt (MonoMethod *method, guint32 opt)
{
	MonoDomain *target_domain, *domain = mono_domain_get ();
	MonoJitInfo *info;
	gpointer p;
	MonoJitICallInfo *callinfo = NULL;

	/*
	 * ICALL wrappers are handled specially, since there is only one copy of them
	 * shared by all appdomains.
	 */
	if ((method->wrapper_type == MONO_WRAPPER_MANAGED_TO_NATIVE) && (strstr (method->name, "__icall_wrapper_") == method->name)) {
		const char *icall_name;

		icall_name = method->name + strlen ("__icall_wrapper_");
		g_assert (icall_name);
		callinfo = mono_find_jit_icall_by_name (icall_name);
		g_assert (callinfo);

		/* Must be domain neutral since there is only one copy */
		opt |= MONO_OPT_SHARED;
	}

	if (opt & MONO_OPT_SHARED)
		target_domain = mono_get_root_domain ();
	else 
		target_domain = domain;

	mono_domain_lock (target_domain);

	if ((info = g_hash_table_lookup (target_domain->jit_code_hash, method))) {
		/* We can't use a domain specific method in another domain */
		if (! ((domain != target_domain) && !info->domain_neutral)) {
			mono_domain_unlock (target_domain);
			mono_jit_stats.methods_lookups++;
			mono_runtime_class_init (mono_class_vtable (domain, method->klass));
			return mono_create_ftnptr (target_domain, info->code_start);
		}
	}

	mono_domain_unlock (target_domain);
	p = mono_create_ftnptr (target_domain, mono_jit_compile_method_inner (method, target_domain, opt));

	if (callinfo) {
		mono_jit_lock ();
		if (!callinfo->wrapper) {
			callinfo->wrapper = p;
			mono_register_jit_icall_wrapper (callinfo, p);
			mono_debug_add_icall_wrapper (method, callinfo);
		}
		mono_jit_unlock ();
	}

	return p;
}

static gpointer
mono_jit_compile_method (MonoMethod *method)
{
	return mono_jit_compile_method_with_opt (method, default_opt);
}

static void
invalidated_delegate_trampoline (char *desc)
{
	g_error ("Unmanaged code called delegate of type %s which was already garbage collected.\n"
		 "See http://www.go-mono.com/delegate.html for an explanation and ways to fix this.",
		 desc);
}

/*
 * mono_jit_free_method:
 *
 *  Free all memory allocated by the JIT for METHOD.
 */
static void
mono_jit_free_method (MonoDomain *domain, MonoMethod *method)
{
	MonoJitDynamicMethodInfo *ji;
	gboolean destroy = TRUE;

	g_assert (method->dynamic);

	mono_domain_lock (domain);
	ji = mono_dynamic_code_hash_lookup (domain, method);
	mono_domain_unlock (domain);

	if (!ji)
		return;
	mono_domain_lock (domain);
	g_hash_table_remove (domain->dynamic_code_hash, method);
	g_hash_table_remove (domain->jit_code_hash, method);
	g_hash_table_remove (domain->jump_trampoline_hash, method);
	mono_domain_unlock (domain);

#ifdef MONO_ARCH_HAVE_INVALIDATE_METHOD
	if (debug_options.keep_delegates && method->wrapper_type == MONO_WRAPPER_NATIVE_TO_MANAGED) {
		/*
		 * Instead of freeing the code, change it to call an error routine
		 * so people can fix their code.
		 */
		char *type = mono_type_full_name (&method->klass->byval_arg);
		char *type_and_method = g_strdup_printf ("%s.%s", type, method->name);

		g_free (type);
		mono_arch_invalidate_method (ji->ji, invalidated_delegate_trampoline, type_and_method);
		destroy = FALSE;
	}
#endif

	/* 
	 * This needs to be done before freeing code_mp, since the code address is the
	 * key in the table, so if we the code_mp first, another thread can grab the
	 * same code address and replace our entry in the table.
	 */
	mono_jit_info_table_remove (domain, ji->ji);

	if (destroy)
		mono_code_manager_destroy (ji->code_mp);
	g_free (ji->ji);
	g_free (ji);
}

static gpointer
mono_jit_find_compiled_method (MonoDomain *domain, MonoMethod *method)
{
	MonoDomain *target_domain;
	MonoJitInfo *info;

	if (default_opt & MONO_OPT_SHARED)
		target_domain = mono_get_root_domain ();
	else 
		target_domain = domain;

	mono_domain_lock (target_domain);

	if ((info = g_hash_table_lookup (target_domain->jit_code_hash, method))) {
		/* We can't use a domain specific method in another domain */
		if (! ((domain != target_domain) && !info->domain_neutral)) {
			mono_domain_unlock (target_domain);
			mono_jit_stats.methods_lookups++;
			return info->code_start;
		}
	}

	mono_domain_unlock (target_domain);

	return NULL;
}

/**
 * mono_jit_runtime_invoke:
 * @method: the method to invoke
 * @obj: this pointer
 * @params: array of parameter values.
 * @exc: used to catch exceptions objects
 */
static MonoObject*
mono_jit_runtime_invoke (MonoMethod *method, void *obj, void **params, MonoObject **exc)
{
	MonoMethod *invoke;
	MonoObject *(*runtime_invoke) (MonoObject *this, void **params, MonoObject **exc, void* compiled_method);
	void* compiled_method;

	if (obj == NULL && !(method->flags & METHOD_ATTRIBUTE_STATIC) && !method->string_ctor && (method->wrapper_type == 0)) {
		g_warning ("Ignoring invocation of an instance method on a NULL instance.\n");
		return NULL;
	}

	method = mono_get_inflated_method (method);
	invoke = mono_marshal_get_runtime_invoke (method);
	runtime_invoke = mono_jit_compile_method (invoke);
	
	/* We need this here becuase mono_marshal_get_runtime_invoke can be place 
	 * the helper method in System.Object and not the target class
	 */
	mono_runtime_class_init (mono_class_vtable (mono_domain_get (), method->klass));

	compiled_method = mono_jit_compile_method (method);
	return runtime_invoke (obj, params, exc, compiled_method);
}

#ifdef MONO_GET_CONTEXT
#define GET_CONTEXT MONO_GET_CONTEXT
#endif

#ifndef GET_CONTEXT
#ifdef PLATFORM_WIN32
#define GET_CONTEXT \
	struct sigcontext *ctx = (struct sigcontext*)_dummy;
#else
#ifdef MONO_ARCH_USE_SIGACTION
#define GET_CONTEXT \
    void *ctx = context;
#elif defined(__sparc__)
#define GET_CONTEXT \
    void *ctx = sigctx;
#else
#define GET_CONTEXT \
	void **_p = (void **)&_dummy; \
	struct sigcontext *ctx = (struct sigcontext *)++_p;
#endif
#endif
#endif

#ifdef MONO_ARCH_USE_SIGACTION
#define SIG_HANDLER_SIGNATURE(ftn) ftn (int _dummy, siginfo_t *info, void *context)
#elif defined(__sparc__)
#define SIG_HANDLER_SIGNATURE(ftn) ftn (int _dummy, void *sigctx)
#else
#define SIG_HANDLER_SIGNATURE(ftn) ftn (int _dummy)
#endif

static void
SIG_HANDLER_SIGNATURE (sigfpe_signal_handler)
{
	MonoException *exc = NULL;
#ifndef MONO_ARCH_USE_SIGACTION
	void *info = NULL;
#endif
	GET_CONTEXT;

#if defined(MONO_ARCH_HAVE_IS_INT_OVERFLOW)
	if (mono_arch_is_int_overflow (ctx, info))
		exc = mono_get_exception_arithmetic ();
	else
		exc = mono_get_exception_divide_by_zero ();
#else
	exc = mono_get_exception_divide_by_zero ();
#endif
	
	mono_arch_handle_exception (ctx, exc, FALSE);
}

static void
SIG_HANDLER_SIGNATURE (sigill_signal_handler)
{
	MonoException *exc;
	GET_CONTEXT;

	exc = mono_get_exception_execution_engine ("SIGILL");
	
	mono_arch_handle_exception (ctx, exc, FALSE);
}

#ifdef MONO_ARCH_SIGSEGV_ON_ALTSTACK

#ifndef MONO_ARCH_USE_SIGACTION
#error "Can't use sigaltstack without sigaction"
#endif

#endif

static void
SIG_HANDLER_SIGNATURE (sigsegv_signal_handler)
{
	MonoException *exc = NULL;
	MonoJitInfo *ji;

#ifdef MONO_ARCH_SIGSEGV_ON_ALTSTACK
	MonoJitTlsData *jit_tls = TlsGetValue (mono_jit_tls_id);
#endif
	GET_CONTEXT;

#ifdef MONO_ARCH_USE_SIGACTION
	if (debug_options.collect_pagefault_stats) {
		if (mono_raw_buffer_is_pagefault (info->si_addr)) {
			mono_raw_buffer_handle_pagefault (info->si_addr);
			return;
		}
		if (mono_aot_is_pagefault (info->si_addr)) {
			mono_aot_handle_pagefault (info->si_addr);
			return;
		}
	}
#endif

#ifdef MONO_ARCH_SIGSEGV_ON_ALTSTACK
	/* Can't allocate memory using Boehm GC on altstack */
	if (jit_tls->stack_size && 
		((guint8*)info->si_addr >= (guint8*)jit_tls->end_of_stack - jit_tls->stack_size) &&
		((guint8*)info->si_addr < (guint8*)jit_tls->end_of_stack))
		exc = mono_domain_get ()->stack_overflow_ex;
	else
		exc = mono_domain_get ()->null_reference_ex;
#endif

	ji = mono_jit_info_table_find (mono_domain_get (), mono_arch_ip_from_context(ctx));
	if (!ji) {
		mono_handle_native_sigsegv (SIGSEGV, ctx);
	}
			
	mono_arch_handle_exception (ctx, exc, FALSE);
}

#ifndef PLATFORM_WIN32

static void
SIG_HANDLER_SIGNATURE (sigabrt_signal_handler)
{
	MonoJitInfo *ji;
	GET_CONTEXT;

	ji = mono_jit_info_table_find (mono_domain_get (), mono_arch_ip_from_context(ctx));
	if (!ji) {
		mono_handle_native_sigsegv (SIGABRT, ctx);
	}
}

static void
SIG_HANDLER_SIGNATURE (sigusr1_signal_handler)
{
	gboolean running_managed;
	MonoException *exc;
	MonoThread *thread = mono_thread_current ();
	void *ji;
	
	GET_CONTEXT;

	if (thread->thread_dump_requested) {
		thread->thread_dump_requested = FALSE;

		mono_print_thread_dump (ctx);
	}

	/*
	 * FIXME:
	 * This is an async signal, so the code below must not call anything which
	 * is not async safe. That includes the pthread locking functions. If we
	 * know that we interrupted managed code, then locking is safe.
	 */
	ji = mono_jit_info_table_find (mono_domain_get (), mono_arch_ip_from_context(ctx));
	running_managed = ji != NULL;
	
	exc = mono_thread_request_interruption (running_managed); 
	if (!exc) return;

	mono_arch_handle_exception (ctx, exc, FALSE);
}

static void
SIG_HANDLER_SIGNATURE (sigprof_signal_handler)
{
	GET_CONTEXT;

	mono_profiler_stat_hit (mono_arch_ip_from_context (ctx), ctx);
}

static void
SIG_HANDLER_SIGNATURE (sigquit_signal_handler)
{
	GET_CONTEXT;

	printf ("Full thread dump:\n");

	mono_threads_request_thread_dump ();

	/*
	 * print_thread_dump () skips the current thread, since sending a signal
	 * to it would invoke the signal handler below the sigquit signal handler,
	 * and signal handlers don't create an lmf, so the stack walk could not
	 * be performed.
	 */
	mono_print_thread_dump (ctx);
}

static void
SIG_HANDLER_SIGNATURE (sigusr2_signal_handler)
{
	gboolean enabled = mono_trace_is_enabled ();

	mono_trace_enable (!enabled);
}

#endif

static void
SIG_HANDLER_SIGNATURE (sigint_signal_handler)
{
	MonoException *exc;
	GET_CONTEXT;

	exc = mono_get_exception_execution_engine ("Interrupted (SIGINT).");
	
	mono_arch_handle_exception (ctx, exc, FALSE);
}

#ifdef PLATFORM_MACOSX

/*
 * This code disables the CrashReporter of MacOS X by installing
 * a dummy Mach exception handler.
 */

/*
 * http://darwinsource.opendarwin.org/10.4.3/xnu-792.6.22/osfmk/man/exc_server.html
 */
extern
boolean_t
exc_server (mach_msg_header_t *request_msg,
	    mach_msg_header_t *reply_msg);

/*
 * The exception message
 */
typedef struct {
	mach_msg_base_t msg;  /* common mach message header */
	char payload [1024];  /* opaque */
} mach_exception_msg_t;

/* The exception port */
static mach_port_t mach_exception_port = VM_MAP_NULL;

/*
 * Implicitly called by exc_server. Must be public.
 *
 * http://darwinsource.opendarwin.org/10.4.3/xnu-792.6.22/osfmk/man/catch_exception_raise.html
 */
kern_return_t
catch_exception_raise (
	mach_port_t exception_port,
	mach_port_t thread,
	mach_port_t task,
	exception_type_t exception,
	exception_data_t code,
	mach_msg_type_number_t code_count)
{
	/* consume the exception */
	return KERN_FAILURE;
}

/*
 * Exception thread handler.
 */
static
void *
mach_exception_thread (void *arg)
{
	for (;;) {
		mach_exception_msg_t request;
		mach_exception_msg_t reply;
		mach_msg_return_t result;

		/* receive from "mach_exception_port" */
		result = mach_msg (&request.msg.header,
				   MACH_RCV_MSG | MACH_RCV_LARGE,
				   0,
				   sizeof (request),
				   mach_exception_port,
				   MACH_MSG_TIMEOUT_NONE,
				   MACH_PORT_NULL);

		g_assert (result == MACH_MSG_SUCCESS);

		/* dispatch to catch_exception_raise () */
		exc_server (&request.msg.header, &reply.msg.header);

		/* send back to sender */
		result = mach_msg (&reply.msg.header,
				   MACH_SEND_MSG,
				   reply.msg.header.msgh_size,
				   0,
				   MACH_PORT_NULL,
				   MACH_MSG_TIMEOUT_NONE,
				   MACH_PORT_NULL);

		g_assert (result == MACH_MSG_SUCCESS);
	}
	return NULL;
}

static void
macosx_register_exception_handler ()
{
	mach_port_t task;
	pthread_attr_t attr;
	pthread_t thread;

	if (mach_exception_port != VM_MAP_NULL)
		return;

	task = mach_task_self ();

	/* create the "mach_exception_port" with send & receive rights */
	g_assert (mach_port_allocate (task, MACH_PORT_RIGHT_RECEIVE,
				      &mach_exception_port) == KERN_SUCCESS);
	g_assert (mach_port_insert_right (task, mach_exception_port, mach_exception_port,
					  MACH_MSG_TYPE_MAKE_SEND) == KERN_SUCCESS);

	/* create the exception handler thread */
	g_assert (!pthread_attr_init (&attr));
	g_assert (!pthread_attr_setdetachstate (&attr, PTHREAD_CREATE_DETACHED));
	g_assert (!pthread_create (&thread, &attr, mach_exception_thread, NULL));
	pthread_attr_destroy (&attr);

	/*
	 * register "mach_exception_port" as a receiver for the
	 * EXC_BAD_ACCESS exception
	 *
	 * http://darwinsource.opendarwin.org/10.4.3/xnu-792.6.22/osfmk/man/task_set_exception_ports.html
	 */
	g_assert (task_set_exception_ports (task, EXC_MASK_BAD_ACCESS,
					    mach_exception_port,
					    EXCEPTION_DEFAULT,
					    MACHINE_THREAD_STATE) == KERN_SUCCESS);
}
#endif

#ifndef PLATFORM_WIN32
static void
add_signal_handler (int signo, gpointer handler)
{
	struct sigaction sa;

#ifdef MONO_ARCH_USE_SIGACTION
	sa.sa_sigaction = handler;
	sigemptyset (&sa.sa_mask);
	sa.sa_flags = SA_SIGINFO;
#else
	sa.sa_handler = handler;
	sigemptyset (&sa.sa_mask);
	sa.sa_flags = 0;
#endif
	g_assert (sigaction (signo, &sa, NULL) != -1);
}

static void
remove_signal_handler (int signo)
{
	struct sigaction sa;

	sa.sa_handler = SIG_DFL;
	sigemptyset (&sa.sa_mask);
	sa.sa_flags = 0;

	g_assert (sigaction (signo, &sa, NULL) != -1);
}
#endif

static void
mono_runtime_install_handlers (void)
{
#ifdef MONO_ARCH_SIGSEGV_ON_ALTSTACK
	struct sigaction sa;
#endif

#ifdef PLATFORM_WIN32
	win32_seh_init();
	win32_seh_set_handler(SIGFPE, sigfpe_signal_handler);
	win32_seh_set_handler(SIGILL, sigill_signal_handler);
	win32_seh_set_handler(SIGSEGV, sigsegv_signal_handler);
	if (debug_options.handle_sigint)
		win32_seh_set_handler(SIGINT, sigint_signal_handler);

#else /* !PLATFORM_WIN32 */


#ifdef PLATFORM_MACOSX
	macosx_register_exception_handler ();
#endif

	if (debug_options.handle_sigint)
		add_signal_handler (SIGINT, sigint_signal_handler);

	add_signal_handler (SIGFPE, sigfpe_signal_handler);
	add_signal_handler (SIGQUIT, sigquit_signal_handler);
	add_signal_handler (SIGILL, sigill_signal_handler);
	add_signal_handler (SIGBUS, sigsegv_signal_handler);
	if (mono_jit_trace_calls != NULL)
		add_signal_handler (SIGUSR2, sigusr2_signal_handler);

	add_signal_handler (mono_thread_get_abort_signal (), sigusr1_signal_handler);
	signal (SIGPIPE, SIG_IGN);

	add_signal_handler (SIGABRT, sigabrt_signal_handler);

	/* catch SIGSEGV */
#ifdef MONO_ARCH_SIGSEGV_ON_ALTSTACK
	sa.sa_sigaction = sigsegv_signal_handler;
	sigemptyset (&sa.sa_mask);
	sa.sa_flags = SA_SIGINFO | SA_ONSTACK;
	g_assert (sigaction (SIGSEGV, &sa, NULL) != -1);
#else
	add_signal_handler (SIGSEGV, sigsegv_signal_handler);
#endif
#endif /* PLATFORM_WIN32 */
}

static void
mono_runtime_cleanup_handlers (void)
{
#ifdef PLATFORM_WIN32
	win32_seh_cleanup();
#else
	if (debug_options.handle_sigint)
		remove_signal_handler (SIGINT);

	remove_signal_handler (SIGFPE);
	remove_signal_handler (SIGQUIT);
	remove_signal_handler (SIGILL);
	remove_signal_handler (SIGBUS);
	if (mono_jit_trace_calls != NULL)
		remove_signal_handler (SIGUSR2);

	remove_signal_handler (mono_thread_get_abort_signal ());

	remove_signal_handler (SIGABRT);

	remove_signal_handler (SIGSEGV);
#endif /* PLATFORM_WIN32 */
}


#ifdef HAVE_LINUX_RTC_H
#include <linux/rtc.h>
#include <sys/ioctl.h>
#include <fcntl.h>
static int rtc_fd = -1;

static int
enable_rtc_timer (gboolean enable)
{
	int flags;
	flags = fcntl (rtc_fd, F_GETFL);
	if (flags < 0) {
		perror ("getflags");
		return 0;
	}
	if (enable)
		flags |= FASYNC;
	else
		flags &= ~FASYNC;
	if (fcntl (rtc_fd, F_SETFL, flags) == -1) {
		perror ("setflags");
		return 0;
	}
	return 1;
}
#endif

#ifdef PLATFORM_WIN32
static HANDLE win32_main_thread;
static MMRESULT win32_timer;

static void CALLBACK
win32_time_proc (UINT uID, UINT uMsg, DWORD dwUser, DWORD dw1, DWORD dw2)
{
	CONTEXT context;

	context.ContextFlags = CONTEXT_CONTROL;
	if (GetThreadContext (win32_main_thread, &context)) {
#ifdef _WIN64
		mono_profiler_stat_hit ((guchar *) context.Rip, &context);
#else
		mono_profiler_stat_hit ((guchar *) context.Eip, &context);
#endif
	}
}
#endif

static void
setup_stat_profiler (void)
{
#ifdef ITIMER_PROF
	struct itimerval itval;
	static int inited = 0;
#ifdef HAVE_LINUX_RTC_H
	const char *rtc_freq;
	if (!inited && (rtc_freq = g_getenv ("MONO_RTC"))) {
		int freq = 0;
		inited = 1;
		if (*rtc_freq)
			freq = atoi (rtc_freq);
		if (!freq)
			freq = 1024;
		rtc_fd = open ("/dev/rtc", O_RDONLY);
		if (rtc_fd == -1) {
			perror ("open /dev/rtc");
			return;
		}
		add_signal_handler (SIGPROF, sigprof_signal_handler);
		if (ioctl (rtc_fd, RTC_IRQP_SET, freq) == -1) {
			perror ("set rtc freq");
			return;
		}
		if (ioctl (rtc_fd, RTC_PIE_ON, 0) == -1) {
			perror ("start rtc");
			return;
		}
		if (fcntl (rtc_fd, F_SETSIG, SIGPROF) == -1) {
			perror ("setsig");
			return;
		}
		if (fcntl (rtc_fd, F_SETOWN, getpid ()) == -1) {
			perror ("setown");
			return;
		}
		enable_rtc_timer (TRUE);
		return;
	}
	if (rtc_fd >= 0)
		return;
#endif

	itval.it_interval.tv_usec = 999;
	itval.it_interval.tv_sec = 0;
	itval.it_value = itval.it_interval;
	setitimer (ITIMER_PROF, &itval, NULL);
	if (inited)
		return;
	inited = 1;
	add_signal_handler (SIGPROF, sigprof_signal_handler);
#elif defined (PLATFORM_WIN32)
	static int inited = 0;
	TIMECAPS timecaps;

	if (inited)
		return;

	inited = 1;
	if (timeGetDevCaps (&timecaps, sizeof (timecaps)) != TIMERR_NOERROR)
		return;

	if ((win32_main_thread = OpenThread (READ_CONTROL | THREAD_GET_CONTEXT, FALSE, GetCurrentThreadId ())) == NULL)
		return;

	if (timeBeginPeriod (1) != TIMERR_NOERROR)
		return;

	if ((win32_timer = timeSetEvent (1, 0, win32_time_proc, 0, TIME_PERIODIC)) == 0) {
		timeEndPeriod (1);
		return;
	}
#endif
}

/* mono_jit_create_remoting_trampoline:
 * @method: pointer to the method info
 *
 * Creates a trampoline which calls the remoting functions. This
 * is used in the vtable of transparent proxies.
 * 
 * Returns: a pointer to the newly created code 
 */
static gpointer
mono_jit_create_remoting_trampoline (MonoMethod *method, MonoRemotingTarget target)
{
	MonoMethod *nm;
	guint8 *addr = NULL;

	if ((method->flags & METHOD_ATTRIBUTE_ABSTRACT) || 
	    (mono_method_signature (method)->hasthis && (method->klass->marshalbyref || method->klass == mono_defaults.object_class))) {
		nm = mono_marshal_get_remoting_invoke_for_target (method, target);
		addr = mono_compile_method (nm);
	} else {
		addr = mono_compile_method (method);
	}
	return mono_get_addr_from_ftnptr (addr);
}

static void
mini_parse_debug_options (void)
{
	char *options = getenv ("MONO_DEBUG");
	gchar **args, **ptr;
	
	if (!options)
		return;

	args = g_strsplit (options, ",", -1);

	for (ptr = args; ptr && *ptr; ptr++) {
		const char *arg = *ptr;

		if (!strcmp (arg, "handle-sigint"))
			debug_options.handle_sigint = TRUE;
		else if (!strcmp (arg, "keep-delegates"))
			debug_options.keep_delegates = TRUE;
		else if (!strcmp (arg, "collect-pagefault-stats"))
			debug_options.collect_pagefault_stats = TRUE;
		else if (!strcmp (arg, "break-on-unverified"))
			debug_options.break_on_unverified = TRUE;
		else {
			fprintf (stderr, "Invalid option for the MONO_DEBUG env variable: %s\n", arg);
			fprintf (stderr, "Available options: 'handle-sigint', 'keep-delegates', 'collect-pagefault-stats', 'break-on-unverified'\n");
			exit (1);
		}
	}
}

MonoDomain *
mini_init (const char *filename, const char *runtime_version)
{
	MonoDomain *domain;

#ifdef __linux__
	if (access ("/proc/self/maps", F_OK) != 0) {
		g_print ("Mono requires /proc to be mounted.\n");
		exit (1);
	}
#endif

	/* Happens when using the embedding interface */
	if (!default_opt_set)
		default_opt = mono_parse_default_optimizations (NULL);

	InitializeCriticalSection (&jit_mutex);

	global_codeman = mono_code_manager_new ();
	jit_icall_name_hash = g_hash_table_new_full (g_str_hash, g_str_equal, g_free, NULL);

	mono_arch_cpu_init ();

	mono_init_trampolines ();

	mono_init_exceptions ();

	if (!g_thread_supported ())
		g_thread_init (NULL);

	if (getenv ("MONO_DEBUG") != NULL)
		mini_parse_debug_options ();

	/*
	 * Handle the case when we are called from a thread different from the main thread,
	 * confusing libgc.
	 * FIXME: Move this to libgc where it belongs.
	 *
	 * we used to do this only when running on valgrind,
	 * but it happens also in other setups.
	 */
#if defined(HAVE_BOEHM_GC)
#if defined(HAVE_PTHREAD_GETATTR_NP) && defined(HAVE_PTHREAD_ATTR_GETSTACK)
	{
		size_t size;
		void *sstart;
		pthread_attr_t attr;
		pthread_getattr_np (pthread_self (), &attr);
		pthread_attr_getstack (&attr, &sstart, &size);
		pthread_attr_destroy (&attr); 
		/*g_print ("stackbottom pth is: %p\n", (char*)sstart + size);*/
#ifdef __ia64__
		/*
		 * The calculation above doesn't seem to work on ia64, also we need to set
		 * GC_register_stackbottom as well, but don't know how.
		 */
#else
		/* apparently with some linuxthreads implementations sstart can be NULL,
		 * fallback to the more imprecise method (bug# 78096).
		 */
		if (sstart) {
			GC_stackbottom = (char*)sstart + size;
		} else {
			gsize stack_bottom = (gsize)&domain;
			stack_bottom += 4095;
			stack_bottom &= ~4095;
			GC_stackbottom = (char*)stack_bottom;
		}
#endif
	}
#elif defined(HAVE_PTHREAD_GET_STACKSIZE_NP) && defined(HAVE_PTHREAD_GET_STACKADDR_NP)
		GC_stackbottom = (char*)pthread_get_stackaddr_np (pthread_self ());
#else
	{
		gsize stack_bottom = (gsize)&domain;
		stack_bottom += 4095;
		stack_bottom &= ~4095;
		/*g_print ("stackbottom is: %p\n", (char*)stack_bottom);*/
		GC_stackbottom = (char*)stack_bottom;
	}
#endif
#endif
	MONO_GC_PRE_INIT ();

	mono_jit_tls_id = TlsAlloc ();
	setup_jit_tls_data ((gpointer)-1, mono_thread_abort);

	mono_burg_init ();

	if (default_opt & MONO_OPT_AOT)
		mono_aot_init ();

	mono_runtime_install_handlers ();
	mono_threads_install_cleanup (mini_thread_cleanup);

#define JIT_TRAMPOLINES_WORK
#ifdef JIT_TRAMPOLINES_WORK
	mono_install_compile_method (mono_jit_compile_method);
	mono_install_free_method (mono_jit_free_method);
	mono_install_trampoline (mono_create_jit_trampoline);
	mono_install_remoting_trampoline (mono_jit_create_remoting_trampoline);
	mono_install_delegate_trampoline (mono_create_delegate_trampoline);
#endif
#define JIT_INVOKE_WORKS
#ifdef JIT_INVOKE_WORKS
	mono_install_runtime_invoke (mono_jit_runtime_invoke);
	mono_install_handler (mono_arch_get_throw_exception ());
#endif
	mono_install_stack_walk (mono_jit_walk_stack);
	mono_install_init_vtable (mono_aot_init_vtable);
	mono_install_get_cached_class_info (mono_aot_get_cached_class_info);
	mono_install_get_class_from_name (mono_aot_get_class_from_name);
 	mono_install_jit_info_find_in_aot (mono_aot_find_jit_info);

	if (debug_options.collect_pagefault_stats) {
		mono_raw_buffer_set_make_unreadable (TRUE);
		mono_aot_set_make_unreadable (TRUE);
	}

	if (runtime_version)
		domain = mono_init_version (filename, runtime_version);
	else
		domain = mono_init_from_assembly (filename, filename);
	mono_icall_init ();

	mono_add_internal_call ("System.Diagnostics.StackFrame::get_frame_info", 
				ves_icall_get_frame_info);
	mono_add_internal_call ("System.Diagnostics.StackTrace::get_trace", 
				ves_icall_get_trace);
	mono_add_internal_call ("System.Exception::get_trace", 
				ves_icall_System_Exception_get_trace);
	mono_add_internal_call ("System.Security.SecurityFrame::_GetSecurityFrame",
				ves_icall_System_Security_SecurityFrame_GetSecurityFrame);
	mono_add_internal_call ("System.Security.SecurityFrame::_GetSecurityStack",
				ves_icall_System_Security_SecurityFrame_GetSecurityStack);
	mono_add_internal_call ("Mono.Runtime::mono_runtime_install_handlers", 
				mono_runtime_install_handlers);


	create_helper_signature ();

#define JIT_CALLS_WORK
#ifdef JIT_CALLS_WORK
	/* Needs to be called here since register_jit_icall depends on it */
	mono_marshal_init ();

	mono_arch_register_lowlevel_calls ();
	register_icall (mono_profiler_method_enter, "mono_profiler_method_enter", NULL, TRUE);
	register_icall (mono_profiler_method_leave, "mono_profiler_method_leave", NULL, TRUE);
	register_icall (mono_trace_enter_method, "mono_trace_enter_method", NULL, TRUE);
	register_icall (mono_trace_leave_method, "mono_trace_leave_method", NULL, TRUE);
	register_icall (mono_get_lmf_addr, "mono_get_lmf_addr", "ptr", TRUE);
	register_icall (mono_jit_thread_attach, "mono_jit_thread_attach", "void", TRUE);
	register_icall (mono_domain_get, "mono_domain_get", "ptr", TRUE);

	register_icall (mono_arch_get_throw_exception (), "mono_arch_throw_exception", "void object", TRUE);
	register_icall (mono_arch_get_rethrow_exception (), "mono_arch_rethrow_exception", "void object", TRUE);
	register_icall (mono_arch_get_throw_exception_by_name (), "mono_arch_throw_exception_by_name", "void ptr", TRUE); 
#if MONO_ARCH_HAVE_THROW_CORLIB_EXCEPTION
	register_icall (mono_arch_get_throw_corlib_exception (), "mono_arch_throw_corlib_exception", 
				 "void ptr", TRUE);
#endif
	register_icall (mono_thread_get_pending_exception, "mono_thread_get_pending_exception", "object", FALSE);
	register_icall (mono_thread_interruption_checkpoint, "mono_thread_interruption_checkpoint", "void", FALSE);
	register_icall (mono_thread_force_interruption_checkpoint, "mono_thread_force_interruption_checkpoint", "void", FALSE);
	register_icall (mono_load_remote_field_new, "mono_load_remote_field_new", "object object ptr ptr", FALSE);
	register_icall (mono_store_remote_field_new, "mono_store_remote_field_new", "void object ptr ptr object", FALSE);

	/* 
	 * NOTE, NOTE, NOTE, NOTE:
	 * when adding emulation for some opcodes, remember to also add a dummy
	 * rule to the burg files, because we need the arity information to be correct.
	 */
#ifndef MONO_ARCH_NO_EMULATE_LONG_MUL_OPTS
	mono_register_opcode_emulation (OP_LMUL, "__emul_lmul", "long long long", mono_llmult, TRUE);
	mono_register_opcode_emulation (OP_LDIV, "__emul_ldiv", "long long long", mono_lldiv, FALSE);
	mono_register_opcode_emulation (OP_LDIV_UN, "__emul_ldiv_un", "long long long", mono_lldiv_un, FALSE);
	mono_register_opcode_emulation (OP_LREM, "__emul_lrem", "long long long", mono_llrem, FALSE);
	mono_register_opcode_emulation (OP_LREM_UN, "__emul_lrem_un", "long long long", mono_llrem_un, FALSE);
	mono_register_opcode_emulation (OP_LMUL_OVF_UN, "__emul_lmul_ovf_un", "long long long", mono_llmult_ovf_un, FALSE);
	mono_register_opcode_emulation (OP_LMUL_OVF, "__emul_lmul_ovf", "long long long", mono_llmult_ovf, FALSE);
#endif

#ifndef MONO_ARCH_NO_EMULATE_LONG_SHIFT_OPS
	mono_register_opcode_emulation (OP_LSHL, "__emul_lshl", "long long int32", mono_lshl, TRUE);
	mono_register_opcode_emulation (OP_LSHR, "__emul_lshr", "long long int32", mono_lshr, TRUE);
	mono_register_opcode_emulation (OP_LSHR_UN, "__emul_lshr_un", "long long int32", mono_lshr_un, TRUE);
#endif

#if defined(MONO_ARCH_EMULATE_MUL_DIV) || defined(MONO_ARCH_EMULATE_DIV)
	mono_register_opcode_emulation (CEE_DIV, "__emul_idiv", "int32 int32 int32", mono_idiv, FALSE);
	mono_register_opcode_emulation (CEE_DIV_UN, "__emul_idiv_un", "int32 int32 int32", mono_idiv_un, FALSE);
	mono_register_opcode_emulation (CEE_REM, "__emul_irem", "int32 int32 int32", mono_irem, FALSE);
	mono_register_opcode_emulation (CEE_REM_UN, "__emul_irem_un", "int32 int32 int32", mono_irem_un, FALSE);
	mono_register_opcode_emulation (OP_IDIV, "__emul_op_idiv", "int32 int32 int32", mono_idiv, TRUE);
	mono_register_opcode_emulation (OP_IDIV_UN, "__emul_op_idiv_un", "int32 int32 int32", mono_idiv_un, TRUE);
	mono_register_opcode_emulation (OP_IREM, "__emul_op_irem", "int32 int32 int32", mono_irem, TRUE);
	mono_register_opcode_emulation (OP_IREM_UN, "__emul_op_irem_un", "int32 int32 int32", mono_irem_un, TRUE);
#endif

#ifdef MONO_ARCH_EMULATE_MUL_DIV
	mono_register_opcode_emulation (CEE_MUL_OVF, "__emul_imul_ovf", "int32 int32 int32", mono_imul_ovf, FALSE);
	mono_register_opcode_emulation (CEE_MUL_OVF_UN, "__emul_imul_ovf_un", "int32 int32 int32", mono_imul_ovf_un, FALSE);
	mono_register_opcode_emulation (CEE_MUL, "__emul_imul", "int32 int32 int32", mono_imul, TRUE);
	mono_register_opcode_emulation (OP_IMUL, "__emul_op_imul", "int32 int32 int32", mono_imul, TRUE);
	mono_register_opcode_emulation (OP_IMUL_OVF, "__emul_op_imul_ovf", "int32 int32 int32", mono_imul_ovf, TRUE);
	mono_register_opcode_emulation (OP_IMUL_OVF_UN, "__emul_op_imul_ovf_un", "int32 int32 int32", mono_imul_ovf_un, TRUE);
#endif
#if defined(MONO_ARCH_EMULATE_MUL_DIV) || defined(MONO_ARCH_SOFT_FLOAT)
	mono_register_opcode_emulation (OP_FDIV, "__emul_fdiv", "double double double", mono_fdiv, FALSE);
#endif

	mono_register_opcode_emulation (OP_FCONV_TO_U8, "__emul_fconv_to_u8", "ulong double", mono_fconv_u8, FALSE);
	mono_register_opcode_emulation (OP_FCONV_TO_U4, "__emul_fconv_to_u4", "uint32 double", mono_fconv_u4, FALSE);
	mono_register_opcode_emulation (OP_FCONV_TO_OVF_I8, "__emul_fconv_to_ovf_i8", "long double", mono_fconv_ovf_i8, FALSE);
	mono_register_opcode_emulation (OP_FCONV_TO_OVF_U8, "__emul_fconv_to_ovf_u8", "ulong double", mono_fconv_ovf_u8, FALSE);

#ifdef MONO_ARCH_EMULATE_FCONV_TO_I8
	mono_register_opcode_emulation (OP_FCONV_TO_I8, "__emul_fconv_to_i8", "long double", mono_fconv_i8, FALSE);
#endif
#ifdef MONO_ARCH_EMULATE_CONV_R8_UN
	mono_register_opcode_emulation (CEE_CONV_R_UN, "__emul_conv_r_un", "double int32", mono_conv_to_r8_un, FALSE);
	mono_register_opcode_emulation (OP_ICONV_TO_R_UN, "__emul_iconv_to_r_un", "double int32", mono_conv_to_r8_un, FALSE);
#endif
#ifdef MONO_ARCH_EMULATE_LCONV_TO_R8
	mono_register_opcode_emulation (OP_LCONV_TO_R8, "__emul_lconv_to_r8", "double long", mono_lconv_to_r8, FALSE);
#endif
#ifdef MONO_ARCH_EMULATE_LCONV_TO_R4
	mono_register_opcode_emulation (OP_LCONV_TO_R4, "__emul_lconv_to_r4", "float long", mono_lconv_to_r4, FALSE);
#endif
#ifdef MONO_ARCH_EMULATE_LCONV_TO_R8_UN
	mono_register_opcode_emulation (OP_LCONV_TO_R_UN, "__emul_lconv_to_r8_un", "double long", mono_lconv_to_r8_un, FALSE);
#endif
#ifdef MONO_ARCH_EMULATE_FREM
	mono_register_opcode_emulation (OP_FREM, "__emul_frem", "double double double", fmod, FALSE);
#endif

#ifdef MONO_ARCH_SOFT_FLOAT
	mono_register_opcode_emulation (OP_FSUB, "__emul_fsub", "double double double", mono_fsub, FALSE);
	mono_register_opcode_emulation (OP_FADD, "__emul_fadd", "double double double", mono_fadd, FALSE);
	mono_register_opcode_emulation (OP_FMUL, "__emul_fmul", "double double double", mono_fmul, FALSE);
	mono_register_opcode_emulation (OP_FNEG, "__emul_fneg", "double double", mono_fneg, FALSE);
	mono_register_opcode_emulation (CEE_CONV_R8, "__emul_conv_r8", "double int32", mono_conv_to_r8, FALSE);
	mono_register_opcode_emulation (CEE_CONV_R4, "__emul_conv_r4", "double int32", mono_conv_to_r4, FALSE);
	mono_register_opcode_emulation (OP_FCONV_TO_R4, "__emul_fconv_to_r4", "double double", mono_fconv_r4, FALSE);
	mono_register_opcode_emulation (OP_FCONV_TO_I1, "__emul_fconv_to_i1", "int8 double", mono_fconv_i1, FALSE);
	mono_register_opcode_emulation (OP_FCONV_TO_I2, "__emul_fconv_to_i2", "int16 double", mono_fconv_i2, FALSE);
	mono_register_opcode_emulation (OP_FCONV_TO_I4, "__emul_fconv_to_i4", "int32 double", mono_fconv_i4, FALSE);
	mono_register_opcode_emulation (OP_FCONV_TO_U1, "__emul_fconv_to_u1", "uint8 double", mono_fconv_u1, FALSE);
	mono_register_opcode_emulation (OP_FCONV_TO_U2, "__emul_fconv_to_u2", "uint16 double", mono_fconv_u2, FALSE);

	mono_register_opcode_emulation (OP_FBEQ, "__emul_fcmp_eq", "uint32 double double", mono_fcmp_eq, FALSE);
	mono_register_opcode_emulation (OP_FBLT, "__emul_fcmp_lt", "uint32 double double", mono_fcmp_lt, FALSE);
	mono_register_opcode_emulation (OP_FBGT, "__emul_fcmp_gt", "uint32 double double", mono_fcmp_gt, FALSE);
	mono_register_opcode_emulation (OP_FBLE, "__emul_fcmp_le", "uint32 double double", mono_fcmp_le, FALSE);
	mono_register_opcode_emulation (OP_FBGE, "__emul_fcmp_ge", "uint32 double double", mono_fcmp_ge, FALSE);
	mono_register_opcode_emulation (OP_FBNE_UN, "__emul_fcmp_ne_un", "uint32 double double", mono_fcmp_ne_un, FALSE);
	mono_register_opcode_emulation (OP_FBLT_UN, "__emul_fcmp_lt_un", "uint32 double double", mono_fcmp_lt_un, FALSE);
	mono_register_opcode_emulation (OP_FBGT_UN, "__emul_fcmp_gt_un", "uint32 double double", mono_fcmp_gt_un, FALSE);
	mono_register_opcode_emulation (OP_FBLE_UN, "__emul_fcmp_le_un", "uint32 double double", mono_fcmp_le_un, FALSE);
	mono_register_opcode_emulation (OP_FBGE_UN, "__emul_fcmp_ge_un", "uint32 double double", mono_fcmp_ge_un, FALSE);

	mono_register_opcode_emulation (OP_FCEQ, "__emul_fcmp_ceq", "uint32 double double", mono_fceq, FALSE);
	mono_register_opcode_emulation (OP_FCGT, "__emul_fcmp_cgt", "uint32 double double", mono_fcgt, FALSE);
	mono_register_opcode_emulation (OP_FCGT_UN, "__emul_fcmp_cgt_un", "uint32 double double", mono_fcgt_un, FALSE);
	mono_register_opcode_emulation (OP_FCLT, "__emul_fcmp_clt", "uint32 double double", mono_fclt, FALSE);
	mono_register_opcode_emulation (OP_FCLT_UN, "__emul_fcmp_clt_un", "uint32 double double", mono_fclt_un, FALSE);

	register_icall (mono_fload_r4, "mono_fload_r4", "double ptr", FALSE);
	register_icall (mono_fstore_r4, "mono_fstore_r4", "void double ptr", FALSE);
	register_icall (mono_fload_r4_arg, "mono_fload_r4_arg", "uint32 double", FALSE);
#endif

#if SIZEOF_VOID_P == 4
	mono_register_opcode_emulation (OP_FCONV_TO_U, "__emul_fconv_to_u", "uint32 double", mono_fconv_u4, TRUE);
#endif

	/* other jit icalls */
	register_icall (mono_delegate_ctor, "mono_delegate_ctor", "void object object ptr", FALSE);
	register_icall (mono_class_static_field_address , "mono_class_static_field_address", 
				 "ptr ptr ptr", FALSE);
	register_icall (mono_ldtoken_wrapper, "mono_ldtoken_wrapper", "ptr ptr ptr ptr", FALSE);
	register_icall (mono_get_special_static_data, "mono_get_special_static_data", "ptr int", FALSE);
	register_icall (mono_ldstr, "mono_ldstr", "object ptr ptr int32", FALSE);
	register_icall (mono_helper_stelem_ref_check, "helper_stelem_ref_check", "void object object", FALSE);
	register_icall (mono_object_new, "mono_object_new", "object ptr ptr", FALSE);
	register_icall (mono_object_new_specific, "mono_object_new_specific", "object ptr", FALSE);
	register_icall (mono_array_new, "mono_array_new", "object ptr ptr int32", FALSE);
	register_icall (mono_array_new_specific, "mono_array_new_specific", "object ptr int32", FALSE);
	register_icall (mono_runtime_class_init, "mono_runtime_class_init", "void ptr", FALSE);
	register_icall (mono_ldftn, "mono_ldftn", "ptr ptr", FALSE);
	register_icall (mono_ldftn_nosync, "mono_ldftn_nosync", "ptr ptr", FALSE);
	register_icall (mono_ldvirtfn, "mono_ldvirtfn", "ptr object ptr", FALSE);
	register_icall (mono_helper_compile_generic_method, "compile_generic_method", "ptr object ptr ptr ptr", FALSE);
	register_icall (mono_helper_ldstr, "helper_ldstr", "object ptr int", FALSE);
	register_icall (mono_helper_ldstr_mscorlib, "helper_ldstr_mscorlib", "object int", FALSE);
	register_icall (mono_helper_newobj_mscorlib, "helper_newobj_mscorlib", "object int", FALSE);
	register_icall (mono_value_copy, "mono_value_copy", "void ptr ptr ptr", FALSE);
#endif

#define JIT_RUNTIME_WORKS
#ifdef JIT_RUNTIME_WORKS
	mono_install_runtime_cleanup ((MonoDomainFunc)mini_cleanup);
	mono_runtime_init (domain, mono_thread_start_cb, mono_thread_attach_cb);
#endif

	mono_thread_attach (domain);
	return domain;
}

MonoJitStats mono_jit_stats = {0};

static void 
print_jit_stats (void)
{
	if (mono_jit_stats.enabled) {
		g_print ("Mono Jit statistics\n");
		g_print ("Compiled methods:       %ld\n", mono_jit_stats.methods_compiled);
		g_print ("Methods from AOT:       %ld\n", mono_jit_stats.methods_aot);
		g_print ("Methods cache lookup:   %ld\n", mono_jit_stats.methods_lookups);
		g_print ("Method trampolines:     %ld\n", mono_jit_stats.method_trampolines);
		g_print ("Basic blocks:           %ld\n", mono_jit_stats.basic_blocks);
		g_print ("Max basic blocks:       %ld\n", mono_jit_stats.max_basic_blocks);
		g_print ("Allocated vars:         %ld\n", mono_jit_stats.allocate_var);
		g_print ("Analyze stack repeat:   %ld\n", mono_jit_stats.analyze_stack_repeat);
		g_print ("Compiled CIL code size: %ld\n", mono_jit_stats.cil_code_size);
		g_print ("Native code size:       %ld\n", mono_jit_stats.native_code_size);
		g_print ("Max code size ratio:    %.2f (%s::%s)\n", mono_jit_stats.max_code_size_ratio/100.0,
				mono_jit_stats.max_ratio_method->klass->name, mono_jit_stats.max_ratio_method->name);
		g_print ("Biggest method:         %ld (%s::%s)\n", mono_jit_stats.biggest_method_size,
				mono_jit_stats.biggest_method->klass->name, mono_jit_stats.biggest_method->name);
		g_print ("Code reallocs:          %ld\n", mono_jit_stats.code_reallocs);
		g_print ("Allocated code size:    %ld\n", mono_jit_stats.allocated_code_size);
		g_print ("Inlineable methods:     %ld\n", mono_jit_stats.inlineable_methods);
		g_print ("Inlined methods:        %ld\n", mono_jit_stats.inlined_methods);
		g_print ("Regvars:                %ld\n", mono_jit_stats.regvars);
		g_print ("Locals stack size:      %ld\n", mono_jit_stats.locals_stack_size);

		g_print ("\nCreated object count:   %ld\n", mono_stats.new_object_count);
		g_print ("Initialized classes:    %ld\n", mono_stats.initialized_class_count);
		g_print ("Used classes:           %ld\n", mono_stats.used_class_count);
		g_print ("Generic vtables:        %ld\n", mono_stats.generic_vtable_count);
		g_print ("Methods:                %ld\n", mono_stats.method_count);
		g_print ("Static data size:       %ld\n", mono_stats.class_static_data_size);
		g_print ("VTable data size:       %ld\n", mono_stats.class_vtable_size);
		g_print ("Mscorlib mempool size:  %d\n", mono_mempool_get_allocated (mono_defaults.corlib->mempool));

		g_print ("\nGeneric instances:      %ld\n", mono_stats.generic_instance_count);
		g_print ("Initialized classes:    %ld\n", mono_stats.generic_class_count);
		g_print ("Inflated methods:       %ld / %ld\n", mono_stats.inflated_method_count_2,
			 mono_stats.inflated_method_count);
		g_print ("Inflated types:         %ld\n", mono_stats.inflated_type_count);
		g_print ("Generics metadata size: %ld\n", mono_stats.generics_metadata_size);

		if (mono_use_security_manager) {
			g_print ("\nDecl security check   : %ld\n", mono_jit_stats.cas_declsec_check);
			g_print ("LinkDemand (user)     : %ld\n", mono_jit_stats.cas_linkdemand);
			g_print ("LinkDemand (icall)    : %ld\n", mono_jit_stats.cas_linkdemand_icall);
			g_print ("LinkDemand (pinvoke)  : %ld\n", mono_jit_stats.cas_linkdemand_pinvoke);
			g_print ("LinkDemand (aptc)     : %ld\n", mono_jit_stats.cas_linkdemand_aptc);
			g_print ("Demand (code gen)     : %ld\n", mono_jit_stats.cas_demand_generation);
		}
		if (debug_options.collect_pagefault_stats) {
			g_print ("Metadata pagefaults   : %d\n", mono_raw_buffer_get_n_pagefaults ());
			g_print ("AOT pagefaults        : %d\n", mono_aot_get_n_pagefaults ());
		}
	}
}

void
mini_cleanup (MonoDomain *domain)
{
#ifdef HAVE_LINUX_RTC_H
	if (rtc_fd >= 0)
		enable_rtc_timer (FALSE);
#endif

	/* 
	 * mono_runtime_cleanup() and mono_domain_finalize () need to
	 * be called early since they need the execution engine still
	 * fully working (mono_domain_finalize may invoke managed finalizers
	 * and mono_runtime_cleanup will wait for other threads to finish).
	 */
	mono_domain_finalize (domain, 2000);

	/* This accesses metadata so needs to be called before runtime shutdown */
	print_jit_stats ();

	mono_runtime_cleanup (domain);

	mono_profiler_shutdown ();

	mono_debug_cleanup ();

	mono_icall_cleanup ();

	mono_runtime_cleanup_handlers ();

	mono_domain_free (domain, TRUE);

	mono_code_manager_destroy (global_codeman);
	g_hash_table_destroy (jit_icall_name_hash);
	if (class_init_hash_addr)
		g_hash_table_destroy (class_init_hash_addr);
	g_free (emul_opcode_map);

	mono_cleanup ();

	mono_trace_cleanup ();

	mono_counters_dump (-1, stdout);

	TlsFree(mono_jit_tls_id);

	DeleteCriticalSection (&jit_mutex);

	DeleteCriticalSection (&mono_delegate_section);
}

void
mono_set_defaults (int verbose_level, guint32 opts)
{
	mini_verbose = verbose_level;
	default_opt = opts;
	default_opt_set = TRUE;
}

static void
mono_precompile_assembly (MonoAssembly *ass, void *user_data)
{
	GHashTable *assemblies = (GHashTable*)user_data;
	MonoImage *image = mono_assembly_get_image (ass);
	MonoMethod *method, *invoke;
	int i, count = 0;

	if (g_hash_table_lookup (assemblies, ass))
		return;

	g_hash_table_insert (assemblies, ass, ass);

	if (mini_verbose > 0)
		printf ("PRECOMPILE: %s.\n", mono_image_get_filename (image));

	for (i = 0; i < mono_image_get_table_rows (image, MONO_TABLE_METHOD); ++i) {
		method = mono_get_method (image, MONO_TOKEN_METHOD_DEF | (i + 1), NULL);
		if (method->flags & METHOD_ATTRIBUTE_ABSTRACT)
			continue;

		count++;
		if (mini_verbose > 1) {
			char * desc = mono_method_full_name (method, TRUE);
			g_print ("Compiling %d %s\n", count, desc);
			g_free (desc);
		}
		mono_compile_method (method);
		if (strcmp (method->name, "Finalize") == 0) {
			invoke = mono_marshal_get_runtime_invoke (method);
			mono_compile_method (invoke);
		}
		if (method->klass->marshalbyref && mono_method_signature (method)->hasthis) {
			invoke = mono_marshal_get_remoting_invoke_with_check (method);
			mono_compile_method (invoke);
		}
	}

	/* Load and precompile referenced assemblies as well */
	for (i = 0; i < mono_image_get_table_rows (image, MONO_TABLE_ASSEMBLYREF); ++i) {
		mono_assembly_load_reference (image, i);
		if (image->references [i])
			mono_precompile_assembly (image->references [i], assemblies);
	}
}

void mono_precompile_assemblies ()
{
	GHashTable *assemblies = g_hash_table_new (NULL, NULL);

	mono_assembly_foreach ((GFunc)mono_precompile_assembly, assemblies);

	g_hash_table_destroy (assemblies);
}<|MERGE_RESOLUTION|>--- conflicted
+++ resolved
@@ -11089,11 +11089,6 @@
 	cfg->opt = opts;
 	cfg->prof_options = mono_profiler_get_events ();
 	cfg->run_cctors = run_cctors;
-<<<<<<< HEAD
-	if (!cfg->new_ir)
-		cfg->bb_hash = g_hash_table_new (NULL, NULL);
-=======
->>>>>>> 22c1a62a
 	cfg->domain = domain;
 	cfg->verbose_level = mini_verbose;
 	cfg->compile_aot = compile_aot;
@@ -11501,40 +11496,13 @@
 			ei->exvar_offset = exvar ? exvar->inst_offset : 0;
 
 			if (ei->flags == MONO_EXCEPTION_CLAUSE_FILTER) {
-<<<<<<< HEAD
-				if (cfg->new_ir)
-					tblock = cfg->cil_offset_to_bb [ec->data.filter_offset];
-				else
-					tblock = g_hash_table_lookup (cfg->bb_hash, ip + ec->data.filter_offset);
-=======
 				tblock = cfg->cil_offset_to_bb [ec->data.filter_offset];
->>>>>>> 22c1a62a
 				g_assert (tblock);
 				ei->data.filter = cfg->native_code + tblock->native_offset;
 			} else {
 				ei->data.catch_class = ec->data.catch_class;
 			}
 
-<<<<<<< HEAD
-			if (cfg->new_ir)
-				tblock = cfg->cil_offset_to_bb [ec->try_offset];
-			else
-				tblock = g_hash_table_lookup (cfg->bb_hash, ip + ec->try_offset);
-			g_assert (tblock);
-			ei->try_start = cfg->native_code + tblock->native_offset;
-			g_assert (tblock->native_offset);
-			if (cfg->new_ir)
-				tblock = cfg->cil_offset_to_bb [ec->try_offset + ec->try_len];
-			else
-				tblock = g_hash_table_lookup (cfg->bb_hash, ip + ec->try_offset + ec->try_len);
-			g_assert (tblock);
-			ei->try_end = cfg->native_code + tblock->native_offset;
-			g_assert (tblock->native_offset);
-			if (cfg->new_ir)
-				tblock = cfg->cil_offset_to_bb [ec->handler_offset];
-			else
-				tblock = g_hash_table_lookup (cfg->bb_hash, ip + ec->handler_offset);
-=======
 			tblock = cfg->cil_offset_to_bb [ec->try_offset];
 			g_assert (tblock);
 			ei->try_start = cfg->native_code + tblock->native_offset;
@@ -11544,7 +11512,6 @@
 			ei->try_end = cfg->native_code + tblock->native_offset;
 			g_assert (tblock->native_offset);
 			tblock = cfg->cil_offset_to_bb [ec->handler_offset];
->>>>>>> 22c1a62a
 			g_assert (tblock);
 			ei->handler_start = cfg->native_code + tblock->native_offset;
 		}
