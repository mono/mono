--- conflicted
+++ resolved
@@ -2885,7 +2885,7 @@
 	}
 }
 
-static MonoMethodSignature *
+MonoMethodSignature *
 mono_get_element_address_signature (int arity)
 {
 	static GHashTable *sighash = NULL;
@@ -2928,7 +2928,7 @@
 	return res;
 }
 
-static MonoMethodSignature *
+MonoMethodSignature *
 mono_get_array_new_va_signature (int arity)
 {
 	static GHashTable *sighash = NULL;
@@ -2960,12 +2960,62 @@
 	for (i = 0; i < arity; i++)
 		res->params [i + 1] = &mono_defaults.int_class->byval_arg;
 
-	res->ret = &mono_defaults.int_class->byval_arg;
+	res->ret = &mono_defaults.object_class->byval_arg;
 
 	g_hash_table_insert (sighash, GINT_TO_POINTER (arity), res);
 	mono_jit_unlock ();
 
 	return res;
+}
+
+MonoJitICallInfo *
+mono_get_element_address_icall (int rank)
+{
+	MonoMethodSignature *esig;
+	char icall_name [256];
+	char *name;
+	MonoJitICallInfo *info;
+
+	/* Need to register the icall so it gets an icall wrapper */
+	sprintf (icall_name, "ves_array_element_address_%d", rank);
+
+	mono_jit_lock ();
+	info = mono_find_jit_icall_by_name (icall_name);
+	if (info == NULL) {
+		esig = mono_get_element_address_signature (rank);
+		name = g_strdup (icall_name);
+		info = mono_register_jit_icall (ves_array_element_address, name, esig, FALSE);
+
+		g_hash_table_insert (jit_icall_name_hash, name, name);
+	}
+	mono_jit_unlock ();
+
+	return info;
+}
+
+MonoJitICallInfo *
+mono_get_array_new_va_icall (int rank)
+{
+	MonoMethodSignature *esig;
+	char icall_name [256];
+	char *name;
+	MonoJitICallInfo *info;
+
+	/* Need to register the icall so it gets an icall wrapper */
+	sprintf (icall_name, "ves_array_new_va_%d", rank);
+
+	mono_jit_lock ();
+	info = mono_find_jit_icall_by_name (icall_name);
+	if (info == NULL) {
+		esig = mono_get_array_new_va_signature (rank);
+		name = g_strdup (icall_name);
+		info = mono_register_jit_icall (mono_array_new_va, name, esig, FALSE);
+
+		g_hash_table_insert (jit_icall_name_hash, name, name);
+	}
+	mono_jit_unlock ();
+
+	return info;
 }
 
 static MonoMethod*
@@ -3181,24 +3231,10 @@
 static int
 handle_array_new (MonoCompile *cfg, MonoBasicBlock *bblock, int rank, MonoInst **sp, unsigned char *ip)
 {
-	MonoMethodSignature *esig;
-	char icall_name [256];
-	char *name;
 	MonoJitICallInfo *info;
 
 	/* Need to register the icall so it gets an icall wrapper */
-	sprintf (icall_name, "ves_array_new_va_%d", rank);
-
-	mono_jit_lock ();
-	info = mono_find_jit_icall_by_name (icall_name);
-	if (info == NULL) {
-		esig = mono_get_array_new_va_signature (rank);
-		name = g_strdup (icall_name);
-		info = mono_register_jit_icall (mono_array_new_va, name, esig, FALSE);
-
-		g_hash_table_insert (jit_icall_name_hash, name, name);
-	}
-	mono_jit_unlock ();
+	info = mono_get_array_new_va_icall (rank);
 
 	cfg->flags |= MONO_CFG_HAS_VARARGS;
 
@@ -3241,7 +3277,7 @@
 
 #define CODE_IS_STLOC(ip) (((ip) [0] >= CEE_STLOC_0 && (ip) [0] <= CEE_STLOC_3) || ((ip) [0] == CEE_STLOC_S))
 
-static gboolean
+gboolean
 mini_class_is_system_array (MonoClass *klass)
 {
 	if (klass->parent == mono_defaults.array_class)
@@ -3356,9 +3392,6 @@
 {
 	int temp, rank;
 	MonoInst *addr;
-	MonoMethodSignature *esig;
-	char icall_name [256];
-	char *name;
 	MonoJitICallInfo *info;
 
 	rank = mono_method_signature (cmethod)->param_count - (is_set? 1: 0);
@@ -3390,18 +3423,7 @@
 	}
 
 	/* Need to register the icall so it gets an icall wrapper */
-	sprintf (icall_name, "ves_array_element_address_%d", rank);
-
-	mono_jit_lock ();
-	info = mono_find_jit_icall_by_name (icall_name);
-	if (info == NULL) {
-		esig = mono_get_element_address_signature (rank);
-		name = g_strdup (icall_name);
-		info = mono_register_jit_icall (ves_array_element_address, name, esig, FALSE);
-
-		g_hash_table_insert (jit_icall_name_hash, name, name);
-	}
-	mono_jit_unlock ();
+	info = mono_get_element_address_icall (rank);
 
 	/* FIXME: This uses info->sig, but it should use the signature of the wrapper */
 	temp = mono_emit_native_call (cfg, bblock, mono_icall_get_wrapper (info), info->sig, sp, ip, FALSE, FALSE);
@@ -8267,7 +8289,6 @@
 		}
 
 		t = mono_type_get_underlying_type (inst->inst_vtype);
-<<<<<<< HEAD
 		switch (t->type) {
 		case MONO_TYPE_GENERICINST:
 			if (!mono_type_generic_inst_is_valuetype (t)) {
@@ -8280,35 +8301,15 @@
 				vtype_stack_slots = mono_mempool_alloc0 (cfg->mempool, sizeof (StackSlotInfo) * 256);
 			for (i = 0; i < nvtypes; ++i)
 				if (t->data.klass == vtype_stack_slots [i].vtype)
-=======
-		if (t->byref) {
-			slot_info = &scalar_stack_slots [MONO_TYPE_I];
-		} else {
-			switch (t->type) {
-			case MONO_TYPE_GENERICINST:
-				if (!mono_type_generic_inst_is_valuetype (t)) {
-					slot_info = &scalar_stack_slots [t->type];
->>>>>>> c4469764
 					break;
-				}
-				/* Fall through */
-			case MONO_TYPE_VALUETYPE:
-				for (i = 0; i < nvtypes; ++i)
-					if (t->data.klass == vtype_stack_slots [i].vtype)
-						break;
-				if (i < nvtypes)
-					slot_info = &vtype_stack_slots [i];
-				else {
-					g_assert (nvtypes < 256);
-					vtype_stack_slots [nvtypes].vtype = t->data.klass;
-					slot_info = &vtype_stack_slots [nvtypes];
-					nvtypes ++;
-				}
-				break;
-			default:
-				slot_info = &scalar_stack_slots [t->type];
-			}
-<<<<<<< HEAD
+			if (i < nvtypes)
+				slot_info = &vtype_stack_slots [i];
+			else {
+				g_assert (nvtypes < 256);
+				vtype_stack_slots [nvtypes].vtype = t->data.klass;
+				slot_info = &vtype_stack_slots [nvtypes];
+				nvtypes ++;
+			}
 			break;
 		case MONO_TYPE_CLASS:
 		case MONO_TYPE_OBJECT:
@@ -8328,8 +8329,6 @@
 #endif
 		default:
 			slot_info = &scalar_stack_slots [t->type];
-=======
->>>>>>> c4469764
 		}
 
 		slot = 0xffffff;
@@ -8546,46 +8545,50 @@
 		}
 
 		t = mono_type_get_underlying_type (inst->inst_vtype);
-		switch (t->type) {
-		case MONO_TYPE_GENERICINST:
-			if (!mono_type_generic_inst_is_valuetype (t)) {
+		if (t->byref) {
+			slot_info = &scalar_stack_slots [MONO_TYPE_I];
+		} else {
+			switch (t->type) {
+			case MONO_TYPE_GENERICINST:
+				if (!mono_type_generic_inst_is_valuetype (t)) {
+					slot_info = &scalar_stack_slots [t->type];
+					break;
+				}
+				/* Fall through */
+			case MONO_TYPE_VALUETYPE:
+				if (!vtype_stack_slots)
+					vtype_stack_slots = mono_mempool_alloc0 (m->mempool, sizeof (StackSlotInfo) * 256);
+				for (i = 0; i < nvtypes; ++i)
+					if (t->data.klass == vtype_stack_slots [i].vtype)
+						break;
+				if (i < nvtypes)
+					slot_info = &vtype_stack_slots [i];
+				else {
+					g_assert (nvtypes < 256);
+					vtype_stack_slots [nvtypes].vtype = t->data.klass;
+					slot_info = &vtype_stack_slots [nvtypes];
+					nvtypes ++;
+				}
+				break;
+			case MONO_TYPE_CLASS:
+			case MONO_TYPE_OBJECT:
+			case MONO_TYPE_ARRAY:
+			case MONO_TYPE_SZARRAY:
+			case MONO_TYPE_STRING:
+			case MONO_TYPE_PTR:
+			case MONO_TYPE_I:
+			case MONO_TYPE_U:
+#if SIZEOF_VOID_P == 4
+			case MONO_TYPE_I4:
+#else
+			case MONO_TYPE_I8:
+#endif
+				/* Share non-float stack slots of the same size */
+				slot_info = &scalar_stack_slots [MONO_TYPE_CLASS];
+				break;
+			default:
 				slot_info = &scalar_stack_slots [t->type];
-				break;
-			}
-			/* Fall through */
-		case MONO_TYPE_VALUETYPE:
-			if (!vtype_stack_slots)
-				vtype_stack_slots = mono_mempool_alloc0 (m->mempool, sizeof (StackSlotInfo) * 256);
-			for (i = 0; i < nvtypes; ++i)
-				if (t->data.klass == vtype_stack_slots [i].vtype)
-					break;
-			if (i < nvtypes)
-				slot_info = &vtype_stack_slots [i];
-			else {
-				g_assert (nvtypes < 256);
-				vtype_stack_slots [nvtypes].vtype = t->data.klass;
-				slot_info = &vtype_stack_slots [nvtypes];
-				nvtypes ++;
-			}
-			break;
-		case MONO_TYPE_CLASS:
-		case MONO_TYPE_OBJECT:
-		case MONO_TYPE_ARRAY:
-		case MONO_TYPE_SZARRAY:
-		case MONO_TYPE_STRING:
-		case MONO_TYPE_PTR:
-		case MONO_TYPE_I:
-		case MONO_TYPE_U:
-#if SIZEOF_VOID_P == 4
-		case MONO_TYPE_I4:
-#else
-		case MONO_TYPE_I8:
-#endif
-			/* Share non-float stack slots of the same size */
-			slot_info = &scalar_stack_slots [MONO_TYPE_CLASS];
-			break;
-		default:
-			slot_info = &scalar_stack_slots [t->type];
+			}
 		}
 
 		slot = 0xffffff;
@@ -12043,35 +12046,24 @@
 #endif
 
 #if defined(MONO_ARCH_EMULATE_MUL_DIV) || defined(MONO_ARCH_EMULATE_DIV)
-<<<<<<< HEAD
-	mono_register_opcode_emulation (CEE_DIV, "__emul_idiv", "int32 int32 int32", mono_idiv, TRUE);
-	mono_register_opcode_emulation (CEE_DIV_UN, "__emul_idiv_un", "int32 int32 int32", mono_idiv_un, TRUE);
-	mono_register_opcode_emulation (CEE_REM, "__emul_irem", "int32 int32 int32", mono_irem, TRUE);
-	mono_register_opcode_emulation (CEE_REM_UN, "__emul_irem_un", "int32 int32 int32", mono_irem_un, TRUE);
+	mono_register_opcode_emulation (CEE_DIV, "__emul_idiv", "int32 int32 int32", mono_idiv, FALSE);
+	mono_register_opcode_emulation (CEE_DIV_UN, "__emul_idiv_un", "int32 int32 int32", mono_idiv_un, FALSE);
+	mono_register_opcode_emulation (CEE_REM, "__emul_irem", "int32 int32 int32", mono_irem, FALSE);
+	mono_register_opcode_emulation (CEE_REM_UN, "__emul_irem_un", "int32 int32 int32", mono_irem_un, FALSE);
 	mono_register_opcode_emulation (OP_IDIV, "__emul_op_idiv", "int32 int32 int32", mono_idiv, TRUE);
 	mono_register_opcode_emulation (OP_IDIV_UN, "__emul_op_idiv_un", "int32 int32 int32", mono_idiv_un, TRUE);
 	mono_register_opcode_emulation (OP_IREM, "__emul_op_irem", "int32 int32 int32", mono_irem, TRUE);
 	mono_register_opcode_emulation (OP_IREM_UN, "__emul_op_irem_un", "int32 int32 int32", mono_irem_un, TRUE);
-=======
-	mono_register_opcode_emulation (CEE_DIV, "__emul_idiv", "int32 int32 int32", mono_idiv, FALSE);
-	mono_register_opcode_emulation (CEE_DIV_UN, "__emul_idiv_un", "int32 int32 int32", mono_idiv_un, FALSE);
-	mono_register_opcode_emulation (CEE_REM, "__emul_irem", "int32 int32 int32", mono_irem, FALSE);
-	mono_register_opcode_emulation (CEE_REM_UN, "__emul_irem_un", "int32 int32 int32", mono_irem_un, FALSE);
->>>>>>> c4469764
 #endif
 
 #ifdef MONO_ARCH_EMULATE_MUL_DIV
 	mono_register_opcode_emulation (CEE_MUL_OVF, "__emul_imul_ovf", "int32 int32 int32", mono_imul_ovf, FALSE);
 	mono_register_opcode_emulation (CEE_MUL_OVF_UN, "__emul_imul_ovf_un", "int32 int32 int32", mono_imul_ovf_un, FALSE);
 	mono_register_opcode_emulation (CEE_MUL, "__emul_imul", "int32 int32 int32", mono_imul, TRUE);
-<<<<<<< HEAD
 	mono_register_opcode_emulation (OP_IMUL, "__emul_op_imul", "int32 int32 int32", mono_imul, TRUE);
 	mono_register_opcode_emulation (OP_IMUL_OVF, "__emul_op_imul_ovf", "int32 int32 int32", mono_imul_ovf, TRUE);
 	mono_register_opcode_emulation (OP_IMUL_OVF_UN, "__emul_op_imul_ovf_un", "int32 int32 int32", mono_imul_ovf_un, TRUE);
-	mono_register_opcode_emulation (OP_FDIV, "__emul_fdiv", "double double double", mono_fdiv, TRUE);
-=======
 	mono_register_opcode_emulation (OP_FDIV, "__emul_fdiv", "double double double", mono_fdiv, FALSE);
->>>>>>> c4469764
 #endif
 
 	mono_register_opcode_emulation (OP_FCONV_TO_U8, "__emul_fconv_to_u8", "ulong double", mono_fconv_u8, FALSE);
