/*
 * mini.c: The new Mono code generator.
 *
 * Author:
 *   Paolo Molaro (lupus@ximian.com)
 *   Dietmar Maurer (dietmar@ximian.com)
 *
 * (C) 2002 Ximian, Inc.
 */

#include <config.h>
#include <signal.h>
#include <unistd.h>
#include <math.h>
#include <sys/time.h>

#ifdef sun    // Solaris x86
#include <sys/types.h>
#include <sys/ucontext.h>
#endif

#ifdef HAVE_VALGRIND_MEMCHECK_H
#include <valgrind/memcheck.h>
#endif

#include <mono/metadata/assembly.h>
#include <mono/metadata/loader.h>
#include <mono/metadata/cil-coff.h>
#include <mono/metadata/tabledefs.h>
#include <mono/metadata/class.h>
#include <mono/metadata/object.h>
#include <mono/metadata/exception.h>
#include <mono/metadata/opcodes.h>
#include <mono/metadata/mono-endian.h>
#include <mono/metadata/tokentype.h>
#include <mono/metadata/tabledefs.h>
#include <mono/metadata/threads.h>
#include <mono/metadata/marshal.h>
#include <mono/metadata/socket-io.h>
#include <mono/metadata/appdomain.h>
#include <mono/metadata/debug-helpers.h>
#include <mono/io-layer/io-layer.h>
#include "mono/metadata/profiler.h"
#include <mono/metadata/profiler-private.h>
#include <mono/metadata/mono-config.h>
#include <mono/metadata/environment.h>
#include <mono/metadata/mono-debug.h>
#include <mono/metadata/monitor.h>
#include <mono/metadata/security-manager.h>
#include <mono/metadata/threads-types.h>
#include <mono/metadata/rawbuffer.h>
#include <mono/utils/mono-math.h>
#include <mono/utils/mono-compiler.h>
#include <mono/utils/mono-counters.h>
#include <mono/os/gc_wrapper.h>

#include "mini.h"
#include <string.h>
#include <ctype.h>
#include "inssel.h"
#include "trace.h"

#include "jit-icalls.h"

#include "aliasing.h"

#define MONO_CHECK_THIS(ins) (mono_method_signature (cfg->method)->hasthis && (ins)->ssa_op == MONO_SSA_LOAD && (ins)->inst_left->inst_c0 == 0)

#define MONO_IS_COND_BRANCH_NOFP(ins) (MONO_IS_COND_BRANCH_OP(ins) && !(((ins)->opcode >= OP_FBEQ) && ((ins)->opcode <= OP_FBLT_UN)) && (!(ins)->inst_left || (ins)->inst_left->inst_left->type != STACK_R8))

static void setup_stat_profiler (void);
gboolean  mono_arch_print_tree(MonoInst *tree, int arity);
static gpointer mono_jit_compile_method_with_opt (MonoMethod *method, guint32 opt);
static gpointer mono_jit_compile_method (MonoMethod *method);
static gpointer mono_jit_find_compiled_method (MonoDomain *domain, MonoMethod *method);
static gpointer mono_create_jit_trampoline_in_domain (MonoDomain *domain, MonoMethod *method);

static void handle_stobj (MonoCompile *cfg, MonoBasicBlock *bblock, MonoInst *dest, MonoInst *src, 
			  const unsigned char *ip, MonoClass *klass, gboolean to_end, gboolean native);

static void dec_foreach (MonoInst *tree, MonoCompile *cfg);

#define NOT_IMPLEMENTED g_assert_not_reached ()

int mono_method_to_ir2 (MonoCompile *cfg, MonoMethod *method, MonoBasicBlock *start_bblock, MonoBasicBlock *end_bblock, 
		   MonoInst *return_var, GList *dont_inline, MonoInst **inline_args, 
		   guint inline_offset, gboolean is_virtual_call);

static int mono_method_to_ir (MonoCompile *cfg, MonoMethod *method, MonoBasicBlock *start_bblock, MonoBasicBlock *end_bblock, 
		   int locals_offset, MonoInst *return_var, GList *dont_inline, MonoInst **inline_args, 
		   guint inline_offset, gboolean is_virtual_call);

/* helper methods signature */
/* FIXME: Make these static again */
MonoMethodSignature *helper_sig_class_init_trampoline = NULL;
MonoMethodSignature *helper_sig_domain_get = NULL;

static guint32 default_opt = 0;

guint32 mono_jit_tls_id = -1;
MonoTraceSpec *mono_jit_trace_calls = NULL;
gboolean mono_break_on_exc = FALSE;
#ifndef DISABLE_AOT
gboolean mono_compile_aot = FALSE;
#endif
gboolean mono_use_security_manager = FALSE;

static int mini_verbose = 0;

#define mono_jit_lock() EnterCriticalSection (&jit_mutex)
#define mono_jit_unlock() LeaveCriticalSection (&jit_mutex)
static CRITICAL_SECTION jit_mutex;

static GHashTable *class_init_hash_addr = NULL;

static MonoCodeManager *global_codeman = NULL;

/* FIXME: Make this static again */
GHashTable *jit_icall_name_hash = NULL;

static MonoDebugOptions debug_options;

/*
 * Address of the trampoline code.  This is used by the debugger to check
 * whether a method is a trampoline.
 */
guint8* mono_trampoline_code [MONO_TRAMPOLINE_NUM];

gboolean
mono_running_on_valgrind (void)
{
#ifdef HAVE_VALGRIND_MEMCHECK_H
		if (RUNNING_ON_VALGRIND)
			return TRUE;
		else
			return FALSE;
#else
		return FALSE;
#endif
}

/*
 * mono_create_ftnptr:
 *
 *   Given a function address, create a function descriptor for it.
 * This is only needed on IA64.
 */
gpointer
mono_create_ftnptr (MonoDomain *domain, gpointer addr)
{
#ifdef __ia64__
	gpointer *desc;

	mono_domain_lock (domain);
	desc = mono_code_manager_reserve (domain->code_mp, 2 * sizeof (gpointer));
	mono_domain_unlock (domain);

	desc [0] = addr;
	desc [1] = NULL;

	return desc;
#else
	return addr;
#endif
}

/* debug function */
G_GNUC_UNUSED static char*
get_method_from_ip (void *ip)
{
	MonoJitInfo *ji;
	char *method;
	char *source;
	char *res;
	MonoDomain *domain = mono_domain_get ();
	
	ji = mono_jit_info_table_find (domain, ip);
	if (!ji) {
		return NULL;
	}
	method = mono_method_full_name (ji->method, TRUE);
	source = mono_debug_source_location_from_address (ji->method, (guint32)((guint8*)ip - (guint8*)ji->code_start), NULL, domain);

	res = g_strdup_printf (" %s + 0x%x (%p %p) [%p - %s]", method, (int)((char*)ip - (char*)ji->code_start), ji->code_start, (char*)ji->code_start + ji->code_size, domain, domain->friendly_name);

	g_free (source);
	g_free (method);

	return res;
}

G_GNUC_UNUSED char *
mono_pmip (void *ip)
{
	return get_method_from_ip (ip);
}

/* debug function */
G_GNUC_UNUSED static void
print_method_from_ip (void *ip)
{
	MonoJitInfo *ji;
	char *method;
	char *source;
	MonoDomain *domain = mono_domain_get ();
	
	ji = mono_jit_info_table_find (domain, ip);
	if (!ji) {
		g_print ("No method at %p\n", ip);
		return;
	}
	method = mono_method_full_name (ji->method, TRUE);
	source = mono_debug_source_location_from_address (ji->method, (guint32)((guint8*)ip - (guint8*)ji->code_start), NULL, domain);

	g_print ("IP %p at offset 0x%x of method %s (%p %p)[domain %p - %s]\n", ip, (int)((char*)ip - (char*)ji->code_start), method, ji->code_start, (char*)ji->code_start + ji->code_size, domain, domain->friendly_name);

	if (source)
		g_print ("%s\n", source);

	g_free (source);
	g_free (method);
}

G_GNUC_UNUSED void
mono_print_method_from_ip (void *ip)
{
	print_method_from_ip (ip);
}
	
/* 
 * mono_method_same_domain:
 *
 * Determine whenever two compiled methods are in the same domain, thus
 * the address of the callee can be embedded in the caller.
 */
gboolean mono_method_same_domain (MonoJitInfo *caller, MonoJitInfo *callee)
{
	if (!caller || !callee)
		return FALSE;

	/*
	 * If the call was made from domain-neutral to domain-specific 
	 * code, we can't patch the call site.
	 */
	if (caller->domain_neutral && !callee->domain_neutral)
		return FALSE;

	if ((caller->method->klass == mono_defaults.appdomain_class) &&
		(strstr (caller->method->name, "InvokeInDomain"))) {
		 /* The InvokeInDomain methods change the current appdomain */
		return FALSE;
	}

	return TRUE;
}

/*
 * mono_global_codeman_reserve:
 *
 *  Allocate code memory from the global code manager.
 */
void *mono_global_codeman_reserve (int size)
{
	void *ptr;

	if (!global_codeman) {
		/* This can happen during startup */
		global_codeman = mono_code_manager_new ();
		return mono_code_manager_reserve (global_codeman, size);
	}
	else {
		mono_jit_lock ();
		ptr = mono_code_manager_reserve (global_codeman, size);
		mono_jit_unlock ();
		return ptr;
	}
}

MonoJumpInfoToken *
mono_jump_info_token_new (MonoMemPool *mp, MonoImage *image, guint32 token)
{
	MonoJumpInfoToken *res = mono_mempool_alloc0 (mp, sizeof (MonoJumpInfoToken));
	res->image = image;
	res->token = token;

	return res;
}

#define MONO_INIT_VARINFO(vi,id) do { \
	(vi)->range.first_use.pos.bid = 0xffff; \
	(vi)->reg = -1; \
        (vi)->idx = (id); \
} while (0)

/*
 * Basic blocks have two numeric identifiers:
 * dfn: Depth First Number
 * block_num: unique ID assigned at bblock creation
 */
#define NEW_BBLOCK(cfg) (mono_mempool_alloc0 ((cfg)->mempool, sizeof (MonoBasicBlock)))
#define ADD_BBLOCK(cfg,bbhash,b) do {	\
		g_hash_table_insert (bbhash, (b)->cil_code, (b));	\
		(b)->block_num = cfg->num_bblocks++;	\
		(b)->real_offset = real_offset;	\
	} while (0)

#define GET_BBLOCK(cfg,bbhash,tblock,ip) do {	\
		(tblock) = g_hash_table_lookup (bbhash, (ip));	\
		if (!(tblock)) {	\
			if ((ip) >= end || (ip) < header->code) goto unverified; \
			(tblock) = NEW_BBLOCK (cfg);	\
			(tblock)->cil_code = (ip);	\
			ADD_BBLOCK (cfg, (bbhash), (tblock));	\
		} \
	} while (0)

#define CHECK_BBLOCK(target,ip,tblock) do {	\
		if ((target) < (ip) && !(tblock)->code)	{	\
			bb_recheck = g_list_prepend (bb_recheck, (tblock));	\
			if (cfg->verbose_level > 2) g_print ("queued block %d for check at IL%04x from IL%04x\n", (tblock)->block_num, (int)((target) - header->code), (int)((ip) - header->code));	\
		}	\
	} while (0)

#define NEW_ICONST(cfg,dest,val) do {	\
		(dest) = mono_mempool_alloc0 ((cfg)->mempool, sizeof (MonoInst));	\
		(dest)->opcode = OP_ICONST;	\
		(dest)->inst_c0 = (val);	\
		(dest)->type = STACK_I4;	\
	} while (0)

#define NEW_PCONST(cfg,dest,val) do {	\
		(dest) = mono_mempool_alloc0 ((cfg)->mempool, sizeof (MonoInst));	\
		(dest)->opcode = OP_PCONST;	\
		(dest)->inst_p0 = (val);	\
		(dest)->type = STACK_PTR;	\
	} while (0)


#ifdef MONO_ARCH_NEED_GOT_VAR

#define NEW_PATCH_INFO(cfg,dest,el1,el2) do {	\
		(dest) = mono_mempool_alloc0 ((cfg)->mempool, sizeof (MonoInst));	\
		(dest)->opcode = OP_PATCH_INFO;	\
		(dest)->inst_left = (gpointer)(el1);	\
		(dest)->inst_right = (gpointer)(el2);	\
	} while (0)

#define NEW_AOTCONST(cfg,dest,patch_type,cons) do {			\
		(dest) = mono_mempool_alloc0 ((cfg)->mempool, sizeof (MonoInst)); \
		(dest)->opcode = cfg->compile_aot ? OP_GOT_ENTRY : OP_PCONST; \
		if (cfg->compile_aot) {					\
			MonoInst *group, *got_var, *got_loc;		\
			got_loc = mono_get_got_var (cfg);		\
			NEW_TEMPLOAD ((cfg), got_var, got_loc->inst_c0); \
			NEW_PATCH_INFO ((cfg), group, cons, patch_type); \
			(dest)->inst_p0 = got_var;			\
			(dest)->inst_p1 = group;			\
		} else {						\
			(dest)->inst_p0 = (cons);			\
			(dest)->inst_i1 = (gpointer)(patch_type);	\
		}							\
		(dest)->type = STACK_PTR;				\
	} while (0)

#define NEW_AOTCONST_TOKEN(cfg,dest,patch_type,image,token,stack_type) do { \
		MonoInst *group, *got_var, *got_loc;			\
		(dest) = mono_mempool_alloc0 ((cfg)->mempool, sizeof (MonoInst)); \
		(dest)->opcode = OP_GOT_ENTRY;				\
		got_loc = mono_get_got_var (cfg);			\
		NEW_TEMPLOAD ((cfg), got_var, got_loc->inst_c0);	\
		NEW_PATCH_INFO ((cfg), group, NULL, patch_type);	\
		group->inst_p0 = mono_jump_info_token_new ((cfg)->mempool, (image), (token)); \
		(dest)->inst_p0 = got_var;				\
		(dest)->inst_p1 = group;				\
		(dest)->type = (stack_type);				\
	} while (0)

#else

#define NEW_AOTCONST(cfg,dest,patch_type,cons) do {    \
		(dest) = mono_mempool_alloc0 ((cfg)->mempool, sizeof (MonoInst));	\
		(dest)->opcode = cfg->compile_aot ? OP_AOTCONST : OP_PCONST;	\
		(dest)->inst_p0 = (cons);	\
		(dest)->inst_i1 = (gpointer)(patch_type); \
		(dest)->type = STACK_PTR;	\
    } while (0)

#define NEW_AOTCONST_TOKEN(cfg,dest,patch_type,image,token,stack_type) do {    \
		(dest) = mono_mempool_alloc0 ((cfg)->mempool, sizeof (MonoInst));	\
		(dest)->opcode = OP_AOTCONST;	\
		(dest)->inst_p0 = mono_jump_info_token_new ((cfg)->mempool, (image), (token));	\
		(dest)->inst_p1 = (gpointer)(patch_type); \
		(dest)->type = (stack_type);	\
    } while (0)

#endif

#define NEW_CLASSCONST(cfg,dest,val) NEW_AOTCONST ((cfg), (dest), MONO_PATCH_INFO_CLASS, (val))

#define NEW_IMAGECONST(cfg,dest,val) NEW_AOTCONST ((cfg), (dest), MONO_PATCH_INFO_IMAGE, (val))

#define NEW_FIELDCONST(cfg,dest,val) NEW_AOTCONST ((cfg), (dest), MONO_PATCH_INFO_FIELD, (val))

#define NEW_METHODCONST(cfg,dest,val) NEW_AOTCONST ((cfg), (dest), MONO_PATCH_INFO_METHODCONST, (val))

#define NEW_VTABLECONST(cfg,dest,vtable) NEW_AOTCONST ((cfg), (dest), MONO_PATCH_INFO_VTABLE, cfg->compile_aot ? (gpointer)((vtable)->klass) : (vtable))

#define NEW_SFLDACONST(cfg,dest,val) NEW_AOTCONST ((cfg), (dest), MONO_PATCH_INFO_SFLDA, (val))

#define NEW_LDSTRCONST(cfg,dest,image,token) NEW_AOTCONST_TOKEN ((cfg), (dest), MONO_PATCH_INFO_LDSTR, (image), (token), STACK_OBJ)

#define NEW_TYPE_FROM_HANDLE_CONST(cfg,dest,image,token) NEW_AOTCONST_TOKEN ((cfg), (dest), MONO_PATCH_INFO_TYPE_FROM_HANDLE, (image), (token), STACK_OBJ)

#define NEW_LDTOKENCONST(cfg,dest,image,token) NEW_AOTCONST_TOKEN ((cfg), (dest), MONO_PATCH_INFO_LDTOKEN, (image), (token), STACK_PTR)

#define NEW_DECLSECCONST(cfg,dest,image,entry) do { \
		if (cfg->compile_aot) { \
			NEW_AOTCONST_TOKEN (cfg, dest, MONO_PATCH_INFO_DECLSEC, image, (entry).index, STACK_OBJ); \
		} else { \
			NEW_PCONST (cfg, args [0], (entry).blob); \
		} \
	} while (0)

#define NEW_DOMAINCONST(cfg,dest) do { \
		if (cfg->opt & MONO_OPT_SHARED) { \
			/* avoid depending on undefined C behavior in sequence points */ \
			MonoInst* __domain_var = mono_get_domainvar (cfg); \
			NEW_TEMPLOAD (cfg, dest, __domain_var->inst_c0); \
		} else { \
			NEW_PCONST (cfg, dest, (cfg)->domain); \
		} \
	} while (0)

#define GET_VARINFO_INST(cfg,num) ((cfg)->varinfo [(num)]->inst)

#define NEW_ARGLOAD(cfg,dest,num) do {	\
                if (arg_array [(num)]->opcode == OP_ICONST) (dest) = arg_array [(num)]; else { \
		(dest) = mono_mempool_alloc0 ((cfg)->mempool, sizeof (MonoInst));	\
		(dest)->ssa_op = MONO_SSA_LOAD;	\
		(dest)->inst_i0 = arg_array [(num)];	\
		(dest)->opcode = mono_type_to_ldind ((dest)->inst_i0->inst_vtype);	\
		type_to_eval_stack_type (param_types [(num)], (dest));	\
		(dest)->klass = (dest)->inst_i0->klass;	\
	}} while (0)

#define NEW_LOCLOAD(cfg,dest,num) do {	\
		(dest) = mono_mempool_alloc0 ((cfg)->mempool, sizeof (MonoInst));	\
		(dest)->ssa_op = MONO_SSA_LOAD;	\
		(dest)->inst_i0 = (cfg)->varinfo [locals_offset + (num)];	\
		(dest)->opcode = mono_type_to_ldind ((dest)->inst_i0->inst_vtype);	\
		type_to_eval_stack_type (header->locals [(num)], (dest));	\
		(dest)->klass = (dest)->inst_i0->klass;	\
	} while (0)

#define NEW_LOCLOADA(cfg,dest,num) do {	\
		(dest) = mono_mempool_alloc0 ((cfg)->mempool, sizeof (MonoInst));	\
		(dest)->ssa_op = MONO_SSA_ADDRESS_TAKEN;	\
		(dest)->inst_i0 = (cfg)->varinfo [locals_offset + (num)];	\
		(dest)->inst_i0->flags |= MONO_INST_INDIRECT;	\
		(dest)->opcode = OP_LDADDR;	\
		(dest)->type = STACK_MP;	\
		(dest)->klass = (dest)->inst_i0->klass;	\
        if (!MONO_TYPE_ISSTRUCT (header->locals [(num)])) \
           (cfg)->disable_ssa = TRUE; \
	} while (0)

#define NEW_RETLOADA(cfg,dest) do {	\
		(dest) = mono_mempool_alloc0 ((cfg)->mempool, sizeof (MonoInst));	\
		(dest)->ssa_op = MONO_SSA_ADDRESS_TAKEN;	\
		(dest)->inst_i0 = (cfg)->ret;	\
		(dest)->inst_i0->flags |= MONO_INST_INDIRECT;	\
		(dest)->opcode = cfg->ret_var_is_local ? OP_LDADDR : CEE_LDIND_I;	\
		(dest)->type = STACK_MP;	\
		(dest)->klass = (dest)->inst_i0->klass;	\
                (cfg)->disable_ssa = TRUE; \
	} while (0)

#define NEW_ARGLOADA(cfg,dest,num) do {	\
                if (arg_array [(num)]->opcode == OP_ICONST) goto inline_failure; \
		(dest) = mono_mempool_alloc0 ((cfg)->mempool, sizeof (MonoInst));	\
		(dest)->ssa_op = MONO_SSA_ADDRESS_TAKEN;	\
		(dest)->inst_i0 = arg_array [(num)];	\
		(dest)->inst_i0->flags |= MONO_INST_INDIRECT;	\
		(dest)->opcode = OP_LDADDR;	\
		(dest)->type = STACK_MP;	\
		(dest)->klass = (dest)->inst_i0->klass;	\
                (cfg)->disable_ssa = TRUE; \
	} while (0)

#define NEW_TEMPLOAD(cfg,dest,num) do {	\
		(dest) = mono_mempool_alloc0 ((cfg)->mempool, sizeof (MonoInst));	\
		(dest)->ssa_op = MONO_SSA_LOAD;	\
		(dest)->inst_i0 = (cfg)->varinfo [(num)];	\
		(dest)->opcode = mono_type_to_ldind ((dest)->inst_i0->inst_vtype);	\
		type_to_eval_stack_type ((dest)->inst_i0->inst_vtype, (dest));	\
		(dest)->klass = (dest)->inst_i0->klass;	\
	} while (0)

#define NEW_TEMPLOADA(cfg,dest,num) do {	\
		(dest) = mono_mempool_alloc0 ((cfg)->mempool, sizeof (MonoInst));	\
		(dest)->ssa_op = MONO_SSA_ADDRESS_TAKEN;	\
		(dest)->inst_i0 = (cfg)->varinfo [(num)];	\
		(dest)->inst_i0->flags |= MONO_INST_INDIRECT;	\
		(dest)->opcode = OP_LDADDR;	\
		(dest)->type = STACK_MP;	\
		(dest)->klass = (dest)->inst_i0->klass;	\
        if (!MONO_TYPE_ISSTRUCT (cfg->varinfo [(num)]->inst_vtype)) \
           (cfg)->disable_ssa = TRUE; \
	} while (0)


#define NEW_INDLOAD(cfg,dest,addr,vtype) do {	\
		(dest) = mono_mempool_alloc0 ((cfg)->mempool, sizeof (MonoInst));	\
		(dest)->inst_left = addr;	\
		(dest)->opcode = mono_type_to_ldind (vtype);	\
		type_to_eval_stack_type (vtype, (dest));	\
		/* FIXME: (dest)->klass = (dest)->inst_i0->klass;*/	\
	} while (0)

#define NEW_INDSTORE(cfg,dest,addr,value,vtype) do {	\
		(dest) = mono_mempool_alloc0 ((cfg)->mempool, sizeof (MonoInst));	\
		(dest)->inst_i0 = addr;	\
		(dest)->opcode = mono_type_to_stind (vtype);	\
		(dest)->inst_i1 = (value);	\
		/* FIXME: (dest)->klass = (dest)->inst_i0->klass;*/	\
	} while (0)

#define NEW_TEMPSTORE(cfg,dest,num,inst) do {	\
		(dest) = mono_mempool_alloc0 ((cfg)->mempool, sizeof (MonoInst));	\
		(dest)->ssa_op = MONO_SSA_STORE;	\
		(dest)->inst_i0 = (cfg)->varinfo [(num)];	\
		(dest)->opcode = mono_type_to_stind ((dest)->inst_i0->inst_vtype);	\
		(dest)->inst_i1 = (inst);	\
		(dest)->klass = (dest)->inst_i0->klass;	\
	} while (0)

#define NEW_LOCSTORE(cfg,dest,num,inst) do {	\
		(dest) = mono_mempool_alloc0 ((cfg)->mempool, sizeof (MonoInst));	\
		(dest)->opcode = mono_type_to_stind (header->locals [(num)]);	\
		(dest)->ssa_op = MONO_SSA_STORE;	\
		(dest)->inst_i0 = (cfg)->varinfo [locals_offset + (num)];	\
		(dest)->inst_i1 = (inst);	\
		(dest)->klass = (dest)->inst_i0->klass;	\
	} while (0)

#define NEW_ARGSTORE(cfg,dest,num,inst) do {	\
                if (arg_array [(num)]->opcode == OP_ICONST) goto inline_failure; \
		(dest) = mono_mempool_alloc0 ((cfg)->mempool, sizeof (MonoInst));	\
		(dest)->opcode = mono_type_to_stind (param_types [(num)]);	\
		(dest)->ssa_op = MONO_SSA_STORE;	\
		(dest)->inst_i0 = arg_array [(num)];	\
		(dest)->inst_i1 = (inst);	\
		(dest)->klass = (dest)->inst_i0->klass;	\
	} while (0)

#define NEW_DUMMY_USE(cfg,dest,load) do { \
		(dest) = mono_mempool_alloc0 ((cfg)->mempool, sizeof (MonoInst));	\
		(dest)->opcode = OP_DUMMY_USE; \
		(dest)->inst_left = (load); \
    } while (0)

#define NEW_DUMMY_STORE(cfg,dest,num) do { \
		(dest) = mono_mempool_alloc0 ((cfg)->mempool, sizeof (MonoInst));	\
		(dest)->inst_i0 = (cfg)->varinfo [(num)];	\
		(dest)->opcode = OP_DUMMY_STORE; \
		(dest)->klass = (dest)->inst_i0->klass;	\
	} while (0)

#define ADD_BINOP(op) do {	\
		MONO_INST_NEW (cfg, ins, (op));	\
		ins->cil_code = ip;	\
		sp -= 2;	\
		ins->inst_i0 = sp [0];	\
		ins->inst_i1 = sp [1];	\
		*sp++ = ins;	\
		type_from_op (ins);	\
		CHECK_TYPE (ins);	\
	} while (0)

#define ADD_UNOP(op) do {	\
		MONO_INST_NEW (cfg, ins, (op));	\
		ins->cil_code = ip;	\
		sp--;	\
		ins->inst_i0 = sp [0];	\
		*sp++ = ins;	\
		type_from_op (ins);	\
		CHECK_TYPE (ins);	\
	} while (0)

#define ADD_BINCOND(next_block) do {	\
		MonoInst *cmp;	\
		sp -= 2;		\
		MONO_INST_NEW(cfg, cmp, OP_COMPARE);	\
		cmp->inst_i0 = sp [0];	\
		cmp->inst_i1 = sp [1];	\
		cmp->cil_code = ins->cil_code;	\
		type_from_op (cmp);	\
		CHECK_TYPE (cmp);	\
		ins->inst_i0 = cmp;	\
		MONO_ADD_INS (bblock, ins);	\
		ins->inst_many_bb = mono_mempool_alloc (cfg->mempool, sizeof(gpointer)*2);	\
		GET_BBLOCK (cfg, bbhash, tblock, target);		\
		link_bblock (cfg, bblock, tblock);	\
		ins->inst_true_bb = tblock;	\
		CHECK_BBLOCK (target, ip, tblock);	\
		if ((next_block)) {	\
			link_bblock (cfg, bblock, (next_block));	\
			ins->inst_false_bb = (next_block);	\
			start_new_bblock = 1;	\
		} else {	\
			GET_BBLOCK (cfg, bbhash, tblock, ip);		\
			link_bblock (cfg, bblock, tblock);	\
			ins->inst_false_bb = tblock;	\
			start_new_bblock = 2;	\
		}	\
	} while (0)

/* FIXME: handle float, long ... */
#define ADD_UNCOND(istrue) do {	\
		MonoInst *cmp;	\
		sp--;		\
		MONO_INST_NEW(cfg, cmp, OP_COMPARE);	\
		cmp->inst_i0 = sp [0];	\
                switch (cmp->inst_i0->type) { \
		case STACK_I8: \
			cmp->inst_i1 = zero_int64; break; \
		case STACK_R8: \
			cmp->inst_i1 = zero_r8; break; \
		case STACK_PTR: \
		case STACK_MP: \
			cmp->inst_i1 = zero_ptr; break;	\
		case STACK_OBJ: \
			cmp->inst_i1 = zero_obj; break;	\
		default: \
			cmp->inst_i1 = zero_int32;  \
		}  \
		cmp->cil_code = ins->cil_code;	\
		type_from_op (cmp);	\
		CHECK_TYPE (cmp);	\
		ins->inst_i0 = cmp;	\
		ins->opcode = (istrue)? CEE_BNE_UN: CEE_BEQ;	\
		MONO_ADD_INS (bblock, ins);	\
		ins->inst_many_bb = mono_mempool_alloc (cfg->mempool, sizeof(gpointer)*2);	\
		GET_BBLOCK (cfg, bbhash, tblock, target);		\
		link_bblock (cfg, bblock, tblock);	\
		ins->inst_true_bb = tblock;	\
		CHECK_BBLOCK (target, ip, tblock);	\
		GET_BBLOCK (cfg, bbhash, tblock, ip);		\
		link_bblock (cfg, bblock, tblock);	\
		ins->inst_false_bb = tblock;	\
		start_new_bblock = 2;	\
	} while (0)

#define NEW_LDELEMA(cfg,dest,sp,k) do {	\
		(dest) = mono_mempool_alloc0 ((cfg)->mempool, sizeof (MonoInst));	\
		(dest)->opcode = CEE_LDELEMA;	\
		(dest)->inst_left = (sp) [0];	\
		(dest)->inst_right = (sp) [1];	\
		(dest)->type = STACK_MP;	\
		(dest)->klass = (k);	\
		(cfg)->flags |= MONO_CFG_HAS_LDELEMA; \
	} while (0)

#define NEW_GROUP(cfg,dest,el1,el2) do {	\
		(dest) = mono_mempool_alloc0 ((cfg)->mempool, sizeof (MonoInst));	\
		(dest)->opcode = OP_GROUP;	\
		(dest)->inst_left = (el1);	\
		(dest)->inst_right = (el2);	\
	} while (0)

#if 0
static gint
compare_bblock (gconstpointer a, gconstpointer b)
{
	const MonoBasicBlock *b1 = a;
	const MonoBasicBlock *b2 = b;

	return b2->cil_code - b1->cil_code;
}
#endif

/* *
 * link_bblock: Links two basic blocks
 *
 * links two basic blocks in the control flow graph, the 'from'
 * argument is the starting block and the 'to' argument is the block
 * the control flow ends to after 'from'.
 */
static void
link_bblock (MonoCompile *cfg, MonoBasicBlock *from, MonoBasicBlock* to)
{
	MonoBasicBlock **newa;
	int i, found;

#if 0
	if (from->cil_code) {
		if (to->cil_code)
			g_print ("edge from IL%04x to IL_%04x\n", from->cil_code - cfg->cil_code, to->cil_code - cfg->cil_code);
		else
			g_print ("edge from IL%04x to exit\n", from->cil_code - cfg->cil_code);
	} else {
		if (to->cil_code)
			g_print ("edge from entry to IL_%04x\n", to->cil_code - cfg->cil_code);
		else
			g_print ("edge from entry to exit\n");
	}
#endif
	found = FALSE;
	for (i = 0; i < from->out_count; ++i) {
		if (to == from->out_bb [i]) {
			found = TRUE;
			break;
		}
	}
	if (!found) {
		newa = mono_mempool_alloc (cfg->mempool, sizeof (gpointer) * (from->out_count + 1));
		for (i = 0; i < from->out_count; ++i) {
			newa [i] = from->out_bb [i];
		}
		newa [i] = to;
		from->out_count++;
		from->out_bb = newa;
	}

	found = FALSE;
	for (i = 0; i < to->in_count; ++i) {
		if (from == to->in_bb [i]) {
			found = TRUE;
			break;
		}
	}
	if (!found) {
		newa = mono_mempool_alloc (cfg->mempool, sizeof (gpointer) * (to->in_count + 1));
		for (i = 0; i < to->in_count; ++i) {
			newa [i] = to->in_bb [i];
		}
		newa [i] = from;
		to->in_count++;
		to->in_bb = newa;
	}
}

/**
 * mono_unlink_bblock:
 *
 *   Unlink two basic blocks.
 */
void
mono_unlink_bblock (MonoCompile *cfg, MonoBasicBlock *from, MonoBasicBlock* to)
{
	MonoBasicBlock **newa;
	int i, pos;
	gboolean found;

	found = FALSE;
	for (i = 0; i < from->out_count; ++i) {
		if (to == from->out_bb [i]) {
			found = TRUE;
			break;
		}
	}
	if (found) {
		newa = mono_mempool_alloc (cfg->mempool, sizeof (gpointer) * (from->out_count - 1));
		pos = 0;
		for (i = 0; i < from->out_count; ++i) {
			if (from->out_bb [i] != to)
				newa [pos ++] = from->out_bb [i];
		}
		from->out_count--;
		from->out_bb = newa;
	}

	found = FALSE;
	for (i = 0; i < to->in_count; ++i) {
		if (from == to->in_bb [i]) {
			found = TRUE;
			break;
		}
	}
	if (found) {
		newa = mono_mempool_alloc (cfg->mempool, sizeof (gpointer) * (to->in_count - 1));
		pos = 0;
		for (i = 0; i < to->in_count; ++i) {
			if (to->in_bb [i] != from)
				newa [pos ++] = to->in_bb [i];
		}
		to->in_count--;
		to->in_bb = newa;
	}
}

/**
 * mono_find_block_region:
 *
 *   We mark each basic block with a region ID. We use that to avoid BB
 *   optimizations when blocks are in different regions.
 *
 * Returns:
 *   A region token that encodes where this region is, and information
 *   about the clause owner for this block.
 *
 *   The region encodes the try/catch/filter clause that owns this block
 *   as well as the type.  -1 is a special value that represents a block
 *   that is in none of try/catch/filter.
 */
static int
mono_find_block_region (MonoCompile *cfg, int offset)
{
	MonoMethod *method = cfg->method;
	MonoMethodHeader *header = mono_method_get_header (method);
	MonoExceptionClause *clause;
	int i;

	/* first search for handlers and filters */
	for (i = 0; i < header->num_clauses; ++i) {
		clause = &header->clauses [i];
		if ((clause->flags == MONO_EXCEPTION_CLAUSE_FILTER) && (offset >= clause->data.filter_offset) &&
		    (offset < (clause->handler_offset)))
			return ((i + 1) << 8) | MONO_REGION_FILTER | clause->flags;
			   
		if (MONO_OFFSET_IN_HANDLER (clause, offset)) {
			if (clause->flags & MONO_EXCEPTION_CLAUSE_FINALLY)
				return ((i + 1) << 8) | MONO_REGION_FINALLY | clause->flags;
			else
				return ((i + 1) << 8) | MONO_REGION_CATCH | clause->flags;
		}
	}

	/* search the try blocks */
	for (i = 0; i < header->num_clauses; ++i) {
		clause = &header->clauses [i];
		if (MONO_OFFSET_IN_CLAUSE (clause, offset))
			return ((i + 1) << 8) | clause->flags;
	}

	return -1;
}

static GList*
mono_find_final_block (MonoCompile *cfg, unsigned char *ip, unsigned char *target, int type)
{
	MonoMethod *method = cfg->method;
	MonoMethodHeader *header = mono_method_get_header (method);
	MonoExceptionClause *clause;
	MonoBasicBlock *handler;
	int i;
	GList *res = NULL;

	for (i = 0; i < header->num_clauses; ++i) {
		clause = &header->clauses [i];
		if (MONO_OFFSET_IN_CLAUSE (clause, (ip - header->code)) && 
		    (!MONO_OFFSET_IN_CLAUSE (clause, (target - header->code)))) {
			if (clause->flags == type) {
				handler = g_hash_table_lookup (cfg->bb_hash, header->code + clause->handler_offset);
				g_assert (handler);
				res = g_list_append (res, handler);
			}
		}
	}
	return res;
}

MonoInst *
mono_find_spvar_for_region (MonoCompile *cfg, int region)
{
	return g_hash_table_lookup (cfg->spvars, GINT_TO_POINTER (region));
}

static void
mono_create_spvar_for_region (MonoCompile *cfg, int region)
{
	MonoInst *var;

	var = g_hash_table_lookup (cfg->spvars, GINT_TO_POINTER (region));
	if (var)
		return;

	var = mono_compile_create_var (cfg, &mono_defaults.int_class->byval_arg, OP_LOCAL);
	/* prevent it from being register allocated */
	var->flags |= MONO_INST_INDIRECT;

	g_hash_table_insert (cfg->spvars, GINT_TO_POINTER (region), var);
}

static MonoInst *
mono_find_exvar_for_offset (MonoCompile *cfg, int offset)
{
	return g_hash_table_lookup (cfg->exvars, GINT_TO_POINTER (offset));
}

static MonoInst*
mono_create_exvar_for_offset (MonoCompile *cfg, int offset)
{
	MonoInst *var;

	var = g_hash_table_lookup (cfg->exvars, GINT_TO_POINTER (offset));
	if (var)
		return var;

	var = mono_compile_create_var (cfg, &mono_defaults.object_class->byval_arg, OP_LOCAL);
	/* prevent it from being register allocated */
	var->flags |= MONO_INST_INDIRECT;

	g_hash_table_insert (cfg->exvars, GINT_TO_POINTER (offset), var);

	return var;
}

static void
df_visit (MonoBasicBlock *start, int *dfn, MonoBasicBlock **array)
{
	int i;

	array [*dfn] = start;
	/* g_print ("visit %d at %p (BB%ld)\n", *dfn, start->cil_code, start->block_num); */
	for (i = 0; i < start->out_count; ++i) {
		if (start->out_bb [i]->dfn)
			continue;
		(*dfn)++;
		start->out_bb [i]->dfn = *dfn;
		start->out_bb [i]->df_parent = start;
		array [*dfn] = start->out_bb [i];
		df_visit (start->out_bb [i], dfn, array);
	}
}

typedef struct {
	const guchar *code;
	MonoBasicBlock *best;
} PrevStruct;

static void
previous_foreach (gconstpointer key, gpointer val, gpointer data)
{
	PrevStruct *p = data;
	MonoBasicBlock *bb = val;
	//printf ("FIDPREV %d %p  %p %p %p %p %d %d %d\n", bb->block_num, p->code, bb, p->best, bb->cil_code, p->best->cil_code,
	//bb->method == p->best->method, bb->cil_code < p->code, bb->cil_code > p->best->cil_code);

	if (bb->cil_code && bb->cil_code < p->code && bb->cil_code > p->best->cil_code)
		p->best = bb;
}

static MonoBasicBlock*
find_previous (GHashTable *bb_hash, MonoBasicBlock *start, const guchar *code) {
	PrevStruct p;

	p.code = code;
	p.best = start;

	g_hash_table_foreach (bb_hash, (GHFunc)previous_foreach, &p);
	return p.best;
}

static void
split_bblock (MonoCompile *cfg, MonoBasicBlock *first, MonoBasicBlock *second) {
	int i, j;
	MonoInst *inst;
	MonoBasicBlock *bb;

	if (second->code)
		return;
	
	/* 
	 * FIXME: take into account all the details:
	 * second may have been the target of more than one bblock
	 */
	second->out_count = first->out_count;
	second->out_bb = first->out_bb;

	for (i = 0; i < first->out_count; ++i) {
		bb = first->out_bb [i];
		for (j = 0; j < bb->in_count; ++j) {
			if (bb->in_bb [j] == first)
				bb->in_bb [j] = second;
		}
	}

	first->out_count = 0;
	first->out_bb = NULL;
	link_bblock (cfg, first, second);

	second->last_ins = first->last_ins;

	/*g_print ("start search at %p for %p\n", first->cil_code, second->cil_code);*/
	for (inst = first->code; inst && inst->next; inst = inst->next) {
		/*char *code = mono_disasm_code_one (NULL, cfg->method, inst->next->cil_code, NULL);
		g_print ("found %p: %s", inst->next->cil_code, code);
		g_free (code);*/
		if (inst->cil_code < second->cil_code && inst->next->cil_code >= second->cil_code) {
			second->code = inst->next;
			inst->next = NULL;
			first->last_ins = inst;
			second->next_bb = first->next_bb;
			first->next_bb = second;
			return;
		}
	}
	if (!second->code) {
		g_warning ("bblock split failed in %s::%s\n", cfg->method->klass->name, cfg->method->name);
		//G_BREAKPOINT ();
	}
}

static guint32
reverse_branch_op (guint32 opcode)
{
	static const int reverse_map [] = {
		CEE_BNE_UN, CEE_BLT, CEE_BLE, CEE_BGT, CEE_BGE,
		CEE_BEQ, CEE_BLT_UN, CEE_BLE_UN, CEE_BGT_UN, CEE_BGE_UN
	};
	static const int reverse_fmap [] = {
		OP_FBNE_UN, OP_FBLT, OP_FBLE, OP_FBGT, OP_FBGE,
		OP_FBEQ, OP_FBLT_UN, OP_FBLE_UN, OP_FBGT_UN, OP_FBGE_UN
	};
	static const int reverse_lmap [] = {
		OP_LBNE_UN, OP_LBLT, OP_LBLE, OP_LBGT, OP_LBGE,
		OP_LBEQ, OP_LBLT_UN, OP_LBLE_UN, OP_LBGT_UN, OP_LBGE_UN
	};
	static const int reverse_imap [] = {
		OP_IBNE_UN, OP_IBLT, OP_IBLE, OP_IBGT, OP_IBGE,
		OP_IBEQ, OP_IBLT_UN, OP_IBLE_UN, OP_IBGT_UN, OP_IBGE_UN
	};
				
	if (opcode >= CEE_BEQ && opcode <= CEE_BLT_UN) {
		opcode = reverse_map [opcode - CEE_BEQ];
	} else if (opcode >= OP_FBEQ && opcode <= OP_FBLT_UN) {
		opcode = reverse_fmap [opcode - OP_FBEQ];
	} else if (opcode >= OP_LBEQ && opcode <= OP_LBLT_UN) {
		opcode = reverse_lmap [opcode - OP_LBEQ];
	} else if (opcode >= OP_IBEQ && opcode <= OP_IBLT_UN) {
		opcode = reverse_imap [opcode - OP_IBEQ];
	} else
		g_assert_not_reached ();

	return opcode;
}

guint
mono_type_to_ldind (MonoType *type)
{
	if (type->byref)
		return CEE_LDIND_I;

handle_enum:
	switch (type->type) {
	case MONO_TYPE_I1:
		return CEE_LDIND_I1;
	case MONO_TYPE_U1:
	case MONO_TYPE_BOOLEAN:
		return CEE_LDIND_U1;
	case MONO_TYPE_I2:
		return CEE_LDIND_I2;
	case MONO_TYPE_U2:
	case MONO_TYPE_CHAR:
		return CEE_LDIND_U2;
	case MONO_TYPE_I4:
		return CEE_LDIND_I4;
	case MONO_TYPE_U4:
		return CEE_LDIND_U4;
	case MONO_TYPE_I:
	case MONO_TYPE_U:
	case MONO_TYPE_PTR:
	case MONO_TYPE_FNPTR:
		return CEE_LDIND_I;
	case MONO_TYPE_CLASS:
	case MONO_TYPE_STRING:
	case MONO_TYPE_OBJECT:
	case MONO_TYPE_SZARRAY:
	case MONO_TYPE_ARRAY:    
		return CEE_LDIND_REF;
	case MONO_TYPE_I8:
	case MONO_TYPE_U8:
		return CEE_LDIND_I8;
	case MONO_TYPE_R4:
		return CEE_LDIND_R4;
	case MONO_TYPE_R8:
		return CEE_LDIND_R8;
	case MONO_TYPE_VALUETYPE:
		if (type->data.klass->enumtype) {
			type = type->data.klass->enum_basetype;
			goto handle_enum;
		}
		return CEE_LDOBJ;
	case MONO_TYPE_TYPEDBYREF:
		return CEE_LDOBJ;
	case MONO_TYPE_GENERICINST:
		type = &type->data.generic_class->container_class->byval_arg;
		goto handle_enum;
	default:
		g_error ("unknown type 0x%02x in type_to_ldind", type->type);
	}
	return -1;
}

guint
mono_type_to_stind (MonoType *type)
{
	if (type->byref)
		return CEE_STIND_I;

handle_enum:
	switch (type->type) {
	case MONO_TYPE_I1:
	case MONO_TYPE_U1:
	case MONO_TYPE_BOOLEAN:
		return CEE_STIND_I1;
	case MONO_TYPE_I2:
	case MONO_TYPE_U2:
	case MONO_TYPE_CHAR:
		return CEE_STIND_I2;
	case MONO_TYPE_I4:
	case MONO_TYPE_U4:
		return CEE_STIND_I4;
	case MONO_TYPE_I:
	case MONO_TYPE_U:
	case MONO_TYPE_PTR:
	case MONO_TYPE_FNPTR:
		return CEE_STIND_I;
	case MONO_TYPE_CLASS:
	case MONO_TYPE_STRING:
	case MONO_TYPE_OBJECT:
	case MONO_TYPE_SZARRAY:
	case MONO_TYPE_ARRAY:    
		return CEE_STIND_REF;
	case MONO_TYPE_I8:
	case MONO_TYPE_U8:
		return CEE_STIND_I8;
	case MONO_TYPE_R4:
		return CEE_STIND_R4;
	case MONO_TYPE_R8:
		return CEE_STIND_R8;
	case MONO_TYPE_VALUETYPE:
		if (type->data.klass->enumtype) {
			type = type->data.klass->enum_basetype;
			goto handle_enum;
		}
		return CEE_STOBJ;
	case MONO_TYPE_TYPEDBYREF:
		return CEE_STOBJ;
	case MONO_TYPE_GENERICINST:
		type = &type->data.generic_class->container_class->byval_arg;
		goto handle_enum;
	default:
		g_error ("unknown type 0x%02x in type_to_stind", type->type);
	}
	return -1;
}

guint
mono_type_to_store_membase (MonoType *type)
{
	if (type->byref)
		return OP_STORE_MEMBASE_REG;

handle_enum:
	switch (type->type) {
	case MONO_TYPE_I1:
	case MONO_TYPE_U1:
	case MONO_TYPE_BOOLEAN:
		return OP_STOREI1_MEMBASE_REG;
	case MONO_TYPE_I2:
	case MONO_TYPE_U2:
	case MONO_TYPE_CHAR:
		return OP_STOREI2_MEMBASE_REG;
	case MONO_TYPE_I4:
	case MONO_TYPE_U4:
		return OP_STOREI4_MEMBASE_REG;
	case MONO_TYPE_I:
	case MONO_TYPE_U:
	case MONO_TYPE_PTR:
	case MONO_TYPE_FNPTR:
		return OP_STORE_MEMBASE_REG;
	case MONO_TYPE_CLASS:
	case MONO_TYPE_STRING:
	case MONO_TYPE_OBJECT:
	case MONO_TYPE_SZARRAY:
	case MONO_TYPE_ARRAY:    
		return OP_STORE_MEMBASE_REG;
	case MONO_TYPE_I8:
	case MONO_TYPE_U8:
		return OP_STOREI8_MEMBASE_REG;
	case MONO_TYPE_R4:
		return OP_STORER4_MEMBASE_REG;
	case MONO_TYPE_R8:
		return OP_STORER8_MEMBASE_REG;
	case MONO_TYPE_VALUETYPE:
		if (type->data.klass->enumtype) {
			type = type->data.klass->enum_basetype;
			goto handle_enum;
		}
		return CEE_STOBJ;
	case MONO_TYPE_TYPEDBYREF:
		return CEE_STOBJ;
	case MONO_TYPE_GENERICINST:
		type = &type->data.generic_class->container_class->byval_arg;
		goto handle_enum;
	default:
		g_error ("unknown type 0x%02x in type_to_store_membase", type->type);
	}
	return -1;
}

guint
mono_type_to_load_membase (MonoType *type)
{
	if (type->byref)
		return OP_LOAD_MEMBASE;

	switch (mono_type_get_underlying_type (type)->type) {
	case MONO_TYPE_I1:
		return OP_LOADI1_MEMBASE;
	case MONO_TYPE_U1:
	case MONO_TYPE_BOOLEAN:
		return OP_LOADU1_MEMBASE;
	case MONO_TYPE_I2:
		return OP_LOADI2_MEMBASE;
	case MONO_TYPE_U2:
	case MONO_TYPE_CHAR:
		return OP_LOADU2_MEMBASE;
	case MONO_TYPE_I4:
		return OP_LOADI4_MEMBASE;
	case MONO_TYPE_U4:
		return OP_LOADU4_MEMBASE;
	case MONO_TYPE_I:
	case MONO_TYPE_U:
	case MONO_TYPE_PTR:
	case MONO_TYPE_FNPTR:
		return OP_LOAD_MEMBASE;
	case MONO_TYPE_CLASS:
	case MONO_TYPE_STRING:
	case MONO_TYPE_OBJECT:
	case MONO_TYPE_SZARRAY:
	case MONO_TYPE_ARRAY:    
		return OP_LOAD_MEMBASE;
	case MONO_TYPE_I8:
	case MONO_TYPE_U8:
		return OP_LOADI8_MEMBASE;
	case MONO_TYPE_R4:
		return OP_LOADR4_MEMBASE;
	case MONO_TYPE_R8:
		return OP_LOADR8_MEMBASE;
	case MONO_TYPE_VALUETYPE:
	case MONO_TYPE_TYPEDBYREF:
		return CEE_LDOBJ;
	case MONO_TYPE_GENERICINST:
		if (mono_type_generic_inst_is_valuetype (type))
			return CEE_LDOBJ;
		else
			return OP_LOAD_MEMBASE;
		break;
	default:
		g_error ("unknown type 0x%02x in type_to_load_membase", type->type);
	}
	return -1;
}

/*
 * Returns the type used in the eval stack when @type is loaded.
 * FIXME: return a MonoType/MonoClass for the byref and VALUETYPE cases.
 */
static void
type_to_eval_stack_type (MonoType *type, MonoInst *inst)
{
	MonoClass *klass;

	if (type->byref) {
		inst->type = STACK_MP;
		return;
	}

	klass = mono_class_from_mono_type (type);

handle_enum:
	switch (type->type) {
	case MONO_TYPE_VOID:
		inst->type = STACK_INV;
		return;
	case MONO_TYPE_I1:
	case MONO_TYPE_U1:
	case MONO_TYPE_BOOLEAN:
	case MONO_TYPE_I2:
	case MONO_TYPE_U2:
	case MONO_TYPE_CHAR:
	case MONO_TYPE_I4:
	case MONO_TYPE_U4:
		inst->type = STACK_I4;
		return;
	case MONO_TYPE_I:
	case MONO_TYPE_U:
	case MONO_TYPE_PTR:
	case MONO_TYPE_FNPTR:
		inst->type = STACK_PTR;
		return;
	case MONO_TYPE_CLASS:
	case MONO_TYPE_STRING:
	case MONO_TYPE_OBJECT:
	case MONO_TYPE_SZARRAY:
	case MONO_TYPE_ARRAY:    
		inst->type = STACK_OBJ;
		return;
	case MONO_TYPE_I8:
	case MONO_TYPE_U8:
		inst->type = STACK_I8;
		return;
	case MONO_TYPE_R4:
	case MONO_TYPE_R8:
		inst->type = STACK_R8;
		return;
	case MONO_TYPE_VALUETYPE:
		if (type->data.klass->enumtype) {
			type = type->data.klass->enum_basetype;
			goto handle_enum;
		} else {
			inst->klass = klass;
			inst->type = STACK_VTYPE;
			return;
		}
	case MONO_TYPE_TYPEDBYREF:
		inst->klass = mono_defaults.typed_reference_class;
		inst->type = STACK_VTYPE;
		return;
	case MONO_TYPE_GENERICINST:
		type = &type->data.generic_class->container_class->byval_arg;
		goto handle_enum;
	default:
		g_error ("unknown type 0x%02x in eval stack type", type->type);
	}
}

/*
 * The following tables are used to quickly validate the IL code in type_from_op ().
 */
static const char
bin_num_table [STACK_MAX] [STACK_MAX] = {
	{STACK_INV, STACK_INV, STACK_INV, STACK_INV, STACK_INV, STACK_INV, STACK_INV, STACK_INV},
	{STACK_INV, STACK_I4,  STACK_INV, STACK_PTR, STACK_INV, STACK_MP,  STACK_INV, STACK_INV},
	{STACK_INV, STACK_INV, STACK_I8,  STACK_INV, STACK_INV, STACK_INV, STACK_INV, STACK_INV},
	{STACK_INV, STACK_PTR, STACK_INV, STACK_PTR, STACK_INV, STACK_MP,  STACK_INV, STACK_INV},
	{STACK_INV, STACK_INV, STACK_INV, STACK_INV, STACK_R8,  STACK_INV, STACK_INV, STACK_INV},
	{STACK_INV, STACK_MP,  STACK_INV, STACK_MP,  STACK_INV, STACK_PTR, STACK_INV, STACK_INV},
	{STACK_INV, STACK_INV, STACK_INV, STACK_INV, STACK_INV, STACK_INV, STACK_INV, STACK_INV},
	{STACK_INV, STACK_INV, STACK_INV, STACK_INV, STACK_INV, STACK_INV, STACK_INV, STACK_INV}
};

static const char 
neg_table [] = {
	STACK_INV, STACK_I4, STACK_I8, STACK_PTR, STACK_R8, STACK_INV, STACK_INV, STACK_INV
};

/* reduce the size of this table */
static const char
bin_int_table [STACK_MAX] [STACK_MAX] = {
	{STACK_INV, STACK_INV, STACK_INV, STACK_INV, STACK_INV, STACK_INV, STACK_INV, STACK_INV},
	{STACK_INV, STACK_I4,  STACK_INV, STACK_PTR, STACK_INV, STACK_INV, STACK_INV, STACK_INV},
	{STACK_INV, STACK_INV, STACK_I8,  STACK_INV, STACK_INV, STACK_INV, STACK_INV, STACK_INV},
	{STACK_INV, STACK_PTR, STACK_INV, STACK_PTR, STACK_INV, STACK_INV, STACK_INV, STACK_INV},
	{STACK_INV, STACK_INV, STACK_INV, STACK_INV, STACK_INV, STACK_INV, STACK_INV, STACK_INV},
	{STACK_INV, STACK_INV, STACK_INV, STACK_INV, STACK_INV, STACK_INV, STACK_INV, STACK_INV},
	{STACK_INV, STACK_INV, STACK_INV, STACK_INV, STACK_INV, STACK_INV, STACK_INV, STACK_INV},
	{STACK_INV, STACK_INV, STACK_INV, STACK_INV, STACK_INV, STACK_INV, STACK_INV, STACK_INV}
};

static const char
bin_comp_table [STACK_MAX] [STACK_MAX] = {
/*	Inv i  L  p  F  &  O  vt */
	{0},
	{0, 1, 0, 1, 0, 0, 0, 0}, /* i, int32 */
	{0, 0, 1, 0, 0, 0, 0, 0}, /* L, int64 */
	{0, 1, 0, 1, 0, 2, 4, 0}, /* p, ptr */
	{0, 0, 0, 0, 1, 0, 0, 0}, /* F, R8 */
	{0, 0, 0, 2, 0, 1, 0, 0}, /* &, managed pointer */
	{0, 0, 0, 4, 0, 0, 3, 0}, /* O, reference */
	{0, 0, 0, 0, 0, 0, 0, 0}, /* vt value type */
};

/* reduce the size of this table */
static const char
shift_table [STACK_MAX] [STACK_MAX] = {
	{STACK_INV, STACK_INV, STACK_INV, STACK_INV, STACK_INV, STACK_INV, STACK_INV, STACK_INV},
	{STACK_INV, STACK_I4,  STACK_INV, STACK_I4,  STACK_INV, STACK_INV, STACK_INV, STACK_INV},
	{STACK_INV, STACK_I8,  STACK_INV, STACK_I8,  STACK_INV, STACK_INV, STACK_INV, STACK_INV},
	{STACK_INV, STACK_PTR, STACK_INV, STACK_PTR, STACK_INV, STACK_INV, STACK_INV, STACK_INV},
	{STACK_INV, STACK_INV, STACK_INV, STACK_INV, STACK_INV, STACK_INV, STACK_INV, STACK_INV},
	{STACK_INV, STACK_INV, STACK_INV, STACK_INV, STACK_INV, STACK_INV, STACK_INV, STACK_INV},
	{STACK_INV, STACK_INV, STACK_INV, STACK_INV, STACK_INV, STACK_INV, STACK_INV, STACK_INV},
	{STACK_INV, STACK_INV, STACK_INV, STACK_INV, STACK_INV, STACK_INV, STACK_INV, STACK_INV}
};

/*
 * Tables to map from the non-specific opcode to the matching
 * type-specific opcode.
 */
/* handles from CEE_ADD to CEE_SHR_UN (CEE_REM_UN for floats) */
static const guint16
binops_op_map [STACK_MAX] = {
	0, 0, OP_LADD-CEE_ADD, OP_PADD-CEE_ADD, OP_FADD-CEE_ADD, OP_PADD-CEE_ADD
};

/* handles from CEE_NEG to CEE_CONV_U8 */
static const guint16
unops_op_map [STACK_MAX] = {
	0, 0, OP_LNEG-CEE_NEG, OP_PNEG-CEE_NEG, OP_FNEG-CEE_NEG, OP_PNEG-CEE_NEG
};

/* handles from CEE_CONV_U2 to CEE_SUB_OVF_UN */
static const guint16
ovfops_op_map [STACK_MAX] = {
	0, 0, OP_LCONV_TO_U2-CEE_CONV_U2, OP_PCONV_TO_U2-CEE_CONV_U2, OP_FCONV_TO_U2-CEE_CONV_U2, OP_PCONV_TO_U2-CEE_CONV_U2, OP_PCONV_TO_U2-CEE_CONV_U2
};

/* handles from CEE_CONV_OVF_I1_UN to CEE_CONV_OVF_U_UN */
static const guint16
ovf2ops_op_map [STACK_MAX] = {
	0, 0, OP_LCONV_TO_OVF_I1_UN-CEE_CONV_OVF_I1_UN, OP_PCONV_TO_OVF_I1_UN-CEE_CONV_OVF_I1_UN, OP_FCONV_TO_OVF_I1_UN-CEE_CONV_OVF_I1_UN, OP_PCONV_TO_OVF_I1_UN-CEE_CONV_OVF_I1_UN
};

/* handles from CEE_CONV_OVF_I1 to CEE_CONV_OVF_U8 */
static const guint16
ovf3ops_op_map [STACK_MAX] = {
	0, 0, OP_LCONV_TO_OVF_I1-CEE_CONV_OVF_I1, OP_PCONV_TO_OVF_I1-CEE_CONV_OVF_I1, OP_FCONV_TO_OVF_I1-CEE_CONV_OVF_I1, OP_PCONV_TO_OVF_I1-CEE_CONV_OVF_I1
};

/* handles from CEE_CEQ to CEE_CLT_UN */
static const guint16
ceqops_op_map [STACK_MAX] = {
	0, 0, OP_LCEQ-CEE_CEQ, OP_PCEQ-CEE_CEQ, OP_FCEQ-CEE_CEQ, OP_LCEQ-CEE_CEQ
};

/*
 * Sets ins->type (the type on the eval stack) according to the
 * type of the opcode and the arguments to it.
 * Invalid IL code is marked by setting ins->type to the invalid value STACK_INV.
 *
 * FIXME: this function sets ins->type unconditionally in some cases, but
 * it should set it to invalid for some types (a conv.x on an object)
 */
static void
type_from_op (MonoInst *ins) {
	switch (ins->opcode) {
	/* binops */
	case CEE_ADD:
	case CEE_SUB:
	case CEE_MUL:
	case CEE_DIV:
	case CEE_REM:
		/* FIXME: check unverifiable args for STACK_MP */
		ins->type = bin_num_table [ins->inst_i0->type] [ins->inst_i1->type];
		ins->opcode += binops_op_map [ins->type];
		return;
	case CEE_DIV_UN:
	case CEE_REM_UN:
	case CEE_AND:
	case CEE_OR:
	case CEE_XOR:
		ins->type = bin_int_table [ins->inst_i0->type] [ins->inst_i1->type];
		ins->opcode += binops_op_map [ins->type];
		return;
	case CEE_SHL:
	case CEE_SHR:
	case CEE_SHR_UN:
		ins->type = shift_table [ins->inst_i0->type] [ins->inst_i1->type];
		ins->opcode += binops_op_map [ins->type];
		return;
	case OP_COMPARE:
	case OP_LCOMPARE:
		/* FIXME: handle some specifics with ins->next->type */
		ins->type = bin_comp_table [ins->inst_i0->type] [ins->inst_i1->type] ? STACK_I4: STACK_INV;
		if ((ins->inst_i0->type == STACK_I8) || ((sizeof (gpointer) == 8) && ((ins->inst_i0->type == STACK_PTR) || (ins->inst_i0->type == STACK_OBJ) || (ins->inst_i0->type == STACK_MP))))
			ins->opcode = OP_LCOMPARE;
		return;
	case OP_CEQ:
	case OP_CGT:
	case OP_CGT_UN:
	case OP_CLT:
	case OP_CLT_UN:
		ins->type = bin_comp_table [ins->inst_i0->type] [ins->inst_i1->type] ? STACK_I4: STACK_INV;
		ins->opcode += ceqops_op_map [ins->inst_i0->type];
		return;
	/* unops */
	case CEE_NEG:
		ins->type = neg_table [ins->inst_i0->type];
		ins->opcode += unops_op_map [ins->type];
		return;
	case CEE_NOT:
		if (ins->inst_i0->type >= STACK_I4 && ins->inst_i0->type <= STACK_PTR)
			ins->type = ins->inst_i0->type;
		else
			ins->type = STACK_INV;
		ins->opcode += unops_op_map [ins->type];
		return;
	case CEE_CONV_I1:
	case CEE_CONV_I2:
	case CEE_CONV_I4:
	case CEE_CONV_U4:
		ins->type = STACK_I4;
		ins->opcode += unops_op_map [ins->inst_i0->type];
		return;
	case CEE_CONV_R_UN:
		ins->type = STACK_R8;
		switch (ins->inst_i0->type) {
		case STACK_I4:
		case STACK_PTR:
			break;
		case STACK_I8:
			ins->opcode = OP_LCONV_TO_R_UN; 
			break;
		}
		return;
	case CEE_CONV_OVF_I1:
	case CEE_CONV_OVF_U1:
	case CEE_CONV_OVF_I2:
	case CEE_CONV_OVF_U2:
	case CEE_CONV_OVF_I4:
	case CEE_CONV_OVF_U4:
		ins->type = STACK_I4;
		ins->opcode += ovf3ops_op_map [ins->inst_i0->type];
		return;
	case CEE_CONV_OVF_I_UN:
	case CEE_CONV_OVF_U_UN:
		ins->type = STACK_PTR;
		ins->opcode += ovf2ops_op_map [ins->inst_i0->type];
		return;
	case CEE_CONV_OVF_I1_UN:
	case CEE_CONV_OVF_I2_UN:
	case CEE_CONV_OVF_I4_UN:
	case CEE_CONV_OVF_U1_UN:
	case CEE_CONV_OVF_U2_UN:
	case CEE_CONV_OVF_U4_UN:
		ins->type = STACK_I4;
		ins->opcode += ovf2ops_op_map [ins->inst_i0->type];
		return;
	case CEE_CONV_U:
		ins->type = STACK_PTR;
		switch (ins->inst_i0->type) {
		case STACK_I4:
		case STACK_PTR:
		case STACK_MP:
			break;
		case STACK_I8:
			ins->opcode = OP_LCONV_TO_U;
			break;
		case STACK_R8:
			ins->opcode = OP_FCONV_TO_U;
			break;
		}
		return;
	case CEE_CONV_I8:
	case CEE_CONV_U8:
		ins->type = STACK_I8;
		ins->opcode += unops_op_map [ins->inst_i0->type];
		return;
	case CEE_CONV_OVF_I8:
	case CEE_CONV_OVF_U8:
		ins->type = STACK_I8;
		ins->opcode += ovf3ops_op_map [ins->inst_i0->type];
		return;
	case CEE_CONV_OVF_U8_UN:
	case CEE_CONV_OVF_I8_UN:
		ins->type = STACK_I8;
		ins->opcode += ovf2ops_op_map [ins->inst_i0->type];
		return;
	case CEE_CONV_R4:
	case CEE_CONV_R8:
		ins->type = STACK_R8;
		ins->opcode += unops_op_map [ins->inst_i0->type];
		return;
	case CEE_CKFINITE:
		ins->type = STACK_R8;		
		return;
	case CEE_CONV_U2:
	case CEE_CONV_U1:
		ins->type = STACK_I4;
		ins->opcode += ovfops_op_map [ins->inst_i0->type];
		break;
	case CEE_CONV_I:
	case CEE_CONV_OVF_I:
	case CEE_CONV_OVF_U:
		ins->type = STACK_PTR;
		ins->opcode += ovfops_op_map [ins->inst_i0->type];
		return;
	case CEE_ADD_OVF:
	case CEE_ADD_OVF_UN:
	case CEE_MUL_OVF:
	case CEE_MUL_OVF_UN:
	case CEE_SUB_OVF:
	case CEE_SUB_OVF_UN:
		ins->type = bin_num_table [ins->inst_i0->type] [ins->inst_i1->type];
		ins->opcode += ovfops_op_map [ins->inst_i0->type];
		return;
	default:
		g_error ("opcode 0x%04x not handled in type from op", ins->opcode);
		break;
	}
}

static const char 
ldind_type [] = {
	STACK_I4, STACK_I4, STACK_I4, STACK_I4, STACK_I4, STACK_I4, STACK_I8, STACK_PTR, STACK_R8, STACK_R8, STACK_OBJ
};

/* map ldelem.x to the matching ldind.x opcode */
static const guchar
ldelem_to_ldind [] = {
	CEE_LDIND_I1,
	CEE_LDIND_U1,
	CEE_LDIND_I2,
	CEE_LDIND_U2,
	CEE_LDIND_I4,
	CEE_LDIND_U4,
	CEE_LDIND_I8,
	CEE_LDIND_I,
	CEE_LDIND_R4,
	CEE_LDIND_R8,
	CEE_LDIND_REF
};

/* map stelem.x to the matching stind.x opcode */
static const guchar
stelem_to_stind [] = {
	CEE_STIND_I,
	CEE_STIND_I1,
	CEE_STIND_I2,
	CEE_STIND_I4,
	CEE_STIND_I8,
	CEE_STIND_R4,
	CEE_STIND_R8,
	CEE_STIND_REF
};

#if 0

static const char
param_table [STACK_MAX] [STACK_MAX] = {
	{0},
};

static int
check_values_to_signature (MonoInst *args, MonoType *this, MonoMethodSignature *sig) {
	int i;

	if (sig->hasthis) {
		switch (args->type) {
		case STACK_I4:
		case STACK_I8:
		case STACK_R8:
		case STACK_VTYPE:
		case STACK_INV:
			return 0;
		}
		args++;
	}
	for (i = 0; i < sig->param_count; ++i) {
		switch (args [i].type) {
		case STACK_INV:
			return 0;
		case STACK_MP:
			if (!sig->params [i]->byref)
				return 0;
			continue;
		case STACK_OBJ:
			if (sig->params [i]->byref)
				return 0;
			switch (sig->params [i]->type) {
			case MONO_TYPE_CLASS:
			case MONO_TYPE_STRING:
			case MONO_TYPE_OBJECT:
			case MONO_TYPE_SZARRAY:
			case MONO_TYPE_ARRAY:
				break;
			default:
				return 0;
			}
			continue;
		case STACK_R8:
			if (sig->params [i]->byref)
				return 0;
			if (sig->params [i]->type != MONO_TYPE_R4 && sig->params [i]->type != MONO_TYPE_R8)
				return 0;
			continue;
		case STACK_PTR:
		case STACK_I4:
		case STACK_I8:
		case STACK_VTYPE:
			break;
		}
		/*if (!param_table [args [i].type] [sig->params [i]->type])
			return 0;*/
	}
	return 1;
}
#endif

/*
 * When we need a pointer to the current domain many times in a method, we
 * call mono_domain_get() once and we store the result in a local variable.
 * This function returns the variable that represents the MonoDomain*.
 */
inline static MonoInst *
mono_get_domainvar (MonoCompile *cfg)
{
	if (!cfg->domainvar)
		cfg->domainvar = mono_compile_create_var (cfg, &mono_defaults.int_class->byval_arg, OP_LOCAL);
	return cfg->domainvar;
}

/*
 * The got_var contains the address of the Global Offset Table when AOT 
 * compiling.
 */
inline static MonoInst *
mono_get_got_var (MonoCompile *cfg)
{
#ifdef MONO_ARCH_NEED_GOT_VAR
	if (!cfg->compile_aot)
		return NULL;
	if (!cfg->got_var) {
		cfg->got_var = mono_compile_create_var (cfg, &mono_defaults.int_class->byval_arg, OP_LOCAL);
	}
	return cfg->got_var;
#else
	return NULL;
#endif
}

static void
set_vreg_to_inst (MonoCompile *cfg, int vreg, MonoInst *inst)
{
	if (vreg >= cfg->vreg_to_inst_len) {
		MonoInst **tmp = cfg->vreg_to_inst;
		int size = cfg->vreg_to_inst_len;

		while (vreg >= cfg->vreg_to_inst_len)
			cfg->vreg_to_inst_len = cfg->vreg_to_inst_len ? cfg->vreg_to_inst_len * 2 : 32;
		cfg->vreg_to_inst = mono_mempool_alloc0 (cfg->mempool, sizeof (MonoInst*) * cfg->vreg_to_inst_len);
		if (size)
			memcpy (cfg->vreg_to_inst, tmp, size * sizeof (MonoInst*));
	}
	cfg->vreg_to_inst [vreg] = inst;
}

static inline int
stack_type_to_regtype (MonoStackType stack_type)
{
	switch (stack_type) {
	case STACK_I4:
	case STACK_OBJ:
	case STACK_PTR:
	case STACK_MP:
		return 'i';
	case STACK_R8:
		return 'f';
	case STACK_I8:
#if SIZEOF_VOID_P == 8
		return 'i';
#else
		return 'l';
#endif
	default:
		return ' ';
	}
}

MonoInst*
mono_compile_create_var_for_vreg (MonoCompile *cfg, MonoType *type, int opcode, int vreg)
{
	MonoInst *inst;
	int num = cfg->num_varinfo;

	if ((num + 1) >= cfg->varinfo_count) {
		cfg->varinfo_count = cfg->varinfo_count ? (cfg->varinfo_count * 2) : 64;
		cfg->varinfo = (MonoInst **)g_realloc (cfg->varinfo, sizeof (MonoInst*) * cfg->varinfo_count);
		cfg->vars = (MonoMethodVar **)g_realloc (cfg->vars, sizeof (MonoMethodVar*) * cfg->varinfo_count);      
	}

	/*g_print ("created temp %d of type 0x%x\n", num, type->type);*/
	mono_jit_stats.allocate_var++;

	MONO_INST_NEW (cfg, inst, opcode);
	inst->inst_c0 = num;
	inst->inst_vtype = type;
	inst->klass = mono_class_from_mono_type (type);
	type_to_eval_stack_type (type, inst);
	/* if set to 1 the variable is native */
	inst->unused = 0;
	inst->dreg = vreg;

	cfg->varinfo [num] = inst;

	cfg->vars [num] = mono_mempool_alloc0 (cfg->mempool, sizeof (MonoMethodVar));
	MONO_INIT_VARINFO (cfg->vars [num], num);

	if (vreg != -1)
		set_vreg_to_inst (cfg, vreg, inst);

#if SIZEOF_VOID_P == 4
	if (((type->type == MONO_TYPE_I8) || (type->type == MONO_TYPE_U8)) && !type->byref) {
		MonoInst *tree;

		/* 
		 * These two cannot be allocated using create_var_for_vreg since that would
		 * put it into the cfg->varinfo array, confusing many parts of the JIT.
		 */

		/* 
		 * Set flags to VOLATILE so SSA skips it.
		 */

		if (cfg->verbose_level >= 4) {
			printf ("  Create LVAR R%d (R%d, R%d)\n", inst->dreg, inst->dreg + 1, inst->dreg + 2);
		}

		/* Allocate a dummy MonoInst for the first vreg */
		MONO_INST_NEW (cfg, tree, OP_LOCAL);
		tree->dreg = inst->dreg + 1;
		tree->flags = MONO_INST_VOLATILE;
		tree->inst_c0 = num;
		tree->type = STACK_I4;
		tree->inst_vtype = &mono_defaults.int32_class->byval_arg;
		tree->klass = mono_class_from_mono_type (tree->inst_vtype);

		set_vreg_to_inst (cfg, inst->dreg + 1, tree);

		/* Allocate a dummy MonoInst for the second vreg */
		MONO_INST_NEW (cfg, tree, OP_LOCAL);
		tree->dreg = inst->dreg + 2;
		tree->flags = MONO_INST_VOLATILE;
		tree->inst_c0 = num;
		tree->type = STACK_I4;
		tree->inst_vtype = &mono_defaults.int32_class->byval_arg;
		tree->klass = mono_class_from_mono_type (tree->inst_vtype);

		set_vreg_to_inst (cfg, inst->dreg + 2, tree);
	}
#endif

	cfg->num_varinfo++;
	//g_print ("created temp %d of type %s\n", num, mono_type_get_name (type));
	return inst;
}

MonoInst*
mono_compile_create_var (MonoCompile *cfg, MonoType *type, int opcode)
{
	int dreg;

	if (((type->type == MONO_TYPE_I8) || (type->type == MONO_TYPE_U8)) && !type->byref)
		dreg = mono_alloc_dreg (cfg, STACK_I8);
	else
		/* All the others are unified */
		dreg = mono_alloc_preg (cfg);

	return mono_compile_create_var_for_vreg (cfg, type, opcode, dreg);
}

/*
 * Transform a MonoInst into a load from the variable of index var_index.
 */
void
mono_compile_make_var_load (MonoCompile *cfg, MonoInst *dest, gssize var_index) {
	memset (dest, 0, sizeof (MonoInst));
	dest->ssa_op = MONO_SSA_LOAD;
	dest->inst_i0 = cfg->varinfo [var_index];
	dest->opcode = mono_type_to_ldind (dest->inst_i0->inst_vtype);
	type_to_eval_stack_type (dest->inst_i0->inst_vtype, dest);
	dest->klass = dest->inst_i0->klass;
}

/*
 * Create a MonoInst that is a load from the variable of index var_index.
 */
MonoInst*
mono_compile_create_var_load (MonoCompile *cfg, gssize var_index) {
	MonoInst *dest;
	NEW_TEMPLOAD (cfg,dest,var_index);
	return dest;
}

/*
 * Create a MonoInst that is a store of the given value into the variable of index var_index.
 */
MonoInst*
mono_compile_create_var_store (MonoCompile *cfg, gssize var_index, MonoInst *value) {
	MonoInst *dest;
	NEW_TEMPSTORE (cfg, dest, var_index, value);
	return dest;
}

static MonoType*
type_from_stack_type (MonoInst *ins) {
	switch (ins->type) {
	case STACK_I4: return &mono_defaults.int32_class->byval_arg;
	case STACK_I8: return &mono_defaults.int64_class->byval_arg;
	case STACK_PTR: return &mono_defaults.int_class->byval_arg;
	case STACK_R8: return &mono_defaults.double_class->byval_arg;
	case STACK_MP: return &mono_defaults.int_class->byval_arg;
	case STACK_OBJ: return &mono_defaults.object_class->byval_arg;
	case STACK_VTYPE: return &ins->klass->byval_arg;
	default:
		g_error ("stack type %d to montype not handled\n", ins->type);
	}
	return NULL;
}

MonoType*
mono_type_from_stack_type (MonoInst *ins) {
	return type_from_stack_type (ins);
}

static MonoClass*
array_access_to_klass (int opcode)
{
	switch (opcode) {
	case CEE_LDELEM_U1:
		return mono_defaults.byte_class;
	case CEE_LDELEM_U2:
		return mono_defaults.uint16_class;
	case CEE_LDELEM_I:
	case CEE_STELEM_I:
		return mono_defaults.int_class;
	case CEE_LDELEM_I1:
	case CEE_STELEM_I1:
		return mono_defaults.sbyte_class;
	case CEE_LDELEM_I2:
	case CEE_STELEM_I2:
		return mono_defaults.int16_class;
	case CEE_LDELEM_I4:
	case CEE_STELEM_I4:
		return mono_defaults.int32_class;
	case CEE_LDELEM_U4:
		return mono_defaults.uint32_class;
	case CEE_LDELEM_I8:
	case CEE_STELEM_I8:
		return mono_defaults.int64_class;
	case CEE_LDELEM_R4:
	case CEE_STELEM_R4:
		return mono_defaults.single_class;
	case CEE_LDELEM_R8:
	case CEE_STELEM_R8:
		return mono_defaults.double_class;
	case CEE_LDELEM_REF:
	case CEE_STELEM_REF:
		return mono_defaults.object_class;
	default:
		g_assert_not_reached ();
	}
	return NULL;
}

void
mono_add_ins_to_end (MonoBasicBlock *bb, MonoInst *inst)
{
	MonoInst *prev;
	int opcode;

	if (!bb->code) {
		MONO_ADD_INS (bb, inst);
		return;
	}

	switch (bb->last_ins->opcode) {
	case OP_BR:
	case OP_BR_REG:
	case CEE_BR:
	case CEE_SWITCH:
		prev = bb->code;
		while (prev->next && prev->next != bb->last_ins)
			prev = prev->next;

		if (prev == bb->code) {
			if (bb->last_ins == bb->code) {
				inst->next = bb->code;
				bb->code = inst;
			} else {
				inst->next = prev->next;
				prev->next = inst;
			}
		} else {
			inst->next = bb->last_ins;
			prev->next = inst;
		}
		break;
	default:
		if (MONO_IS_COND_BRANCH_OP (bb->last_ins)) {
			/* Need to insert the ins before the compare */
			if (bb->code == bb->last_ins) {
				/* Only a branch, happens in long comparisons */
				g_assert (bb->in_count == 1);
				mono_add_ins_to_end (bb->in_bb [0], inst);
				return;
			}

			g_assert (bb->code != bb->last_ins);
			if (bb->code->next == bb->last_ins) {
				/* Only two instructions */
				opcode = bb->code->opcode;

				inst->next = bb->code;
				bb->code = inst;
			} else {
				/* Find the predecessor of the compare */
				prev = bb->code;
				while (prev->next->next && prev->next->next != bb->last_ins)
					prev = prev->next;
				opcode = prev->next->opcode;

				inst->next = prev->next;
				prev->next = inst;
			}
			g_assert ((opcode == OP_COMPARE) || (opcode == OP_COMPARE_IMM) || (opcode == OP_ICOMPARE) || (opcode == OP_ICOMPARE_IMM) || (opcode == OP_FCOMPARE) || (opcode == OP_LCOMPARE) || (opcode == OP_LCOMPARE_IMM));
		}
		else
			MONO_ADD_INS (bb, inst);
		break;
	}
}

void
mono_add_varcopy_to_end (MonoCompile *cfg, MonoBasicBlock *bb, int src, int dest)
{
	MonoInst *inst, *load;

	NEW_TEMPLOAD (cfg, load, src);

	NEW_TEMPSTORE (cfg, inst, dest, load);
	if (inst->opcode == CEE_STOBJ) {
		NEW_TEMPLOADA (cfg, inst, dest);
		handle_stobj (cfg, bb, inst, load, NULL, inst->klass, TRUE, FALSE);
	} else {
		inst->cil_code = NULL;
		mono_add_ins_to_end (bb, inst);
	}
}

/*
 * We try to share variables when possible
 */
static MonoInst *
mono_compile_get_interface_var (MonoCompile *cfg, int slot, MonoInst *ins)
{
	MonoInst *res;
	int pos, vnum;

	/* inlining can result in deeper stacks */ 
	if (slot >= mono_method_get_header (cfg->method)->max_stack)
		return mono_compile_create_var (cfg, type_from_stack_type (ins), OP_LOCAL);

	pos = ins->type - 1 + slot * STACK_MAX;

	switch (ins->type) {
	case STACK_I4:
	case STACK_I8:
	case STACK_R8:
	case STACK_PTR:
	case STACK_MP:
	case STACK_OBJ:
		if ((vnum = cfg->intvars [pos]))
			return cfg->varinfo [vnum];
		res = mono_compile_create_var (cfg, type_from_stack_type (ins), OP_LOCAL);
		cfg->intvars [pos] = res->inst_c0;
		break;
	default:
		res = mono_compile_create_var (cfg, type_from_stack_type (ins), OP_LOCAL);
	}
	return res;
}

/*
 * This function is called to handle items that are left on the evaluation stack
 * at basic block boundaries. What happens is that we save the values to local variables
 * and we reload them later when first entering the target basic block (with the
 * handle_loaded_temps () function).
 * It is also used to handle items on the stack in store opcodes, since it is
 * possible that the variable to be stored into is already on the stack, in
 * which case its old value should be used.
 * A single joint point will use the same variables (stored in the array bb->out_stack or
 * bb->in_stack, if the basic block is before or after the joint point).
 */
static int
handle_stack_args (MonoCompile *cfg, MonoBasicBlock *bb, MonoInst **sp, int count) {
	int i, bindex;
	MonoBasicBlock *outb;
	MonoInst *inst, **locals;
	gboolean found;

	if (!count)
		return 0;
	if (cfg->verbose_level > 3)
		g_print ("%d item(s) on exit from B%d\n", count, bb->block_num);
	if (!bb->out_scount) {
		bb->out_scount = count;
		//g_print ("bblock %d has out:", bb->block_num);
		found = FALSE;
		for (i = 0; i < bb->out_count; ++i) {
			outb = bb->out_bb [i];
			/* exception handlers are linked, but they should not be considered for stack args */
			if (outb->flags & BB_EXCEPTION_HANDLER)
				continue;
			//g_print (" %d", outb->block_num);
			if (outb->in_stack) {
				found = TRUE;
				bb->out_stack = outb->in_stack;
				break;
			}
		}
		//g_print ("\n");
		if (!found) {
			bb->out_stack = mono_mempool_alloc (cfg->mempool, sizeof (MonoInst*) * count);
			for (i = 0; i < count; ++i) {
				/* 
				 * try to reuse temps already allocated for this purpouse, if they occupy the same
				 * stack slot and if they are of the same type.
				 * This won't cause conflicts since if 'local' is used to 
				 * store one of the values in the in_stack of a bblock, then
				 * the same variable will be used for the same outgoing stack 
				 * slot as well. 
				 * This doesn't work when inlining methods, since the bblocks
				 * in the inlined methods do not inherit their in_stack from
				 * the bblock they are inlined to. See bug #58863 for an
				 * example.
				 */
				if (cfg->inlined_method)
					bb->out_stack [i] = mono_compile_create_var (cfg, type_from_stack_type (sp [i]), OP_LOCAL);
				else
					bb->out_stack [i] = mono_compile_get_interface_var (cfg, i, sp [i]);
			}
		}
	}

	for (i = 0; i < bb->out_count; ++i) {
		outb = bb->out_bb [i];
		/* exception handlers are linked, but they should not be considered for stack args */
		if (outb->flags & BB_EXCEPTION_HANDLER)
			continue;
		if (outb->in_scount) {
			if (outb->in_scount != bb->out_scount)
				G_BREAKPOINT ();
			continue; /* check they are the same locals */
		}
		outb->in_scount = count;
		outb->in_stack = bb->out_stack;
	}

	locals = bb->out_stack;
	for (i = 0; i < count; ++i) {
		/* add store ops at the end of the bb, before the branch */
		NEW_TEMPSTORE (cfg, inst, locals [i]->inst_c0, sp [i]);
		if (inst->opcode == CEE_STOBJ) {
			NEW_TEMPLOADA (cfg, inst, locals [i]->inst_c0);
			handle_stobj (cfg, bb, inst, sp [i], sp [i]->cil_code, inst->klass, TRUE, FALSE);
		} else {
			inst->cil_code = sp [i]->cil_code;
			mono_add_ins_to_end (bb, inst);
		}
		if (cfg->verbose_level > 3)
			g_print ("storing %d to temp %d\n", i, (int)locals [i]->inst_c0);
	}

	/*
	 * It is possible that the out bblocks already have in_stack assigned, and
	 * the in_stacks differ. In this case, we will store to all the different 
	 * in_stacks.
	 */

	found = TRUE;
	bindex = 0;
	while (found) {
		/* Find a bblock which has a different in_stack */
		found = FALSE;
		while (bindex < bb->out_count) {
			outb = bb->out_bb [bindex];
			/* exception handlers are linked, but they should not be considered for stack args */
			if (outb->flags & BB_EXCEPTION_HANDLER) {
				bindex++;
				continue;
			}
			if (outb->in_stack != locals) {
				/* 
				 * Instead of storing sp [i] to locals [i], we need to store
				 * locals [i] to <new locals>[i], since the sp [i] tree can't
				 * be shared between trees.
				 */
				for (i = 0; i < count; ++i)
					mono_add_varcopy_to_end (cfg, bb, locals [i]->inst_c0, outb->in_stack [i]->inst_c0);
				locals = outb->in_stack;
				found = TRUE;
				break;
			}
			bindex ++;
		}
	}
	
	return 0;
}

static int
ret_type_to_call_opcode (MonoType *type, int calli, int virt)
{
	if (type->byref)
		return calli? OP_CALL_REG: virt? CEE_CALLVIRT: OP_CALL;

handle_enum:
	switch (type->type) {
	case MONO_TYPE_VOID:
		return calli? OP_VOIDCALL_REG: virt? OP_VOIDCALLVIRT: OP_VOIDCALL;
	case MONO_TYPE_I1:
	case MONO_TYPE_U1:
	case MONO_TYPE_BOOLEAN:
	case MONO_TYPE_I2:
	case MONO_TYPE_U2:
	case MONO_TYPE_CHAR:
	case MONO_TYPE_I4:
	case MONO_TYPE_U4:
		return calli? OP_CALL_REG: virt? CEE_CALLVIRT: OP_CALL;
	case MONO_TYPE_I:
	case MONO_TYPE_U:
	case MONO_TYPE_PTR:
	case MONO_TYPE_FNPTR:
		return calli? OP_CALL_REG: virt? CEE_CALLVIRT: OP_CALL;
	case MONO_TYPE_CLASS:
	case MONO_TYPE_STRING:
	case MONO_TYPE_OBJECT:
	case MONO_TYPE_SZARRAY:
	case MONO_TYPE_ARRAY:    
		return calli? OP_CALL_REG: virt? CEE_CALLVIRT: OP_CALL;
	case MONO_TYPE_I8:
	case MONO_TYPE_U8:
		return calli? OP_LCALL_REG: virt? OP_LCALLVIRT: OP_LCALL;
	case MONO_TYPE_R4:
	case MONO_TYPE_R8:
		return calli? OP_FCALL_REG: virt? OP_FCALLVIRT: OP_FCALL;
	case MONO_TYPE_VALUETYPE:
		if (type->data.klass->enumtype) {
			type = type->data.klass->enum_basetype;
			goto handle_enum;
		} else
			return calli? OP_VCALL_REG: virt? OP_VCALLVIRT: OP_VCALL;
	case MONO_TYPE_TYPEDBYREF:
		return calli? OP_VCALL_REG: virt? OP_VCALLVIRT: OP_VCALL;
	case MONO_TYPE_GENERICINST:
		type = &type->data.generic_class->container_class->byval_arg;
		goto handle_enum;
	default:
		g_error ("unknown type 0x%02x in ret_type_to_call_opcode", type->type);
	}
	return -1;
}

void
mono_create_jump_table (MonoCompile *cfg, MonoInst *label, MonoBasicBlock **bbs, int num_blocks)
{
	MonoJumpInfo *ji = mono_mempool_alloc (cfg->mempool, sizeof (MonoJumpInfo));
	MonoJumpInfoBBTable *table;

	table = mono_mempool_alloc (cfg->mempool, sizeof (MonoJumpInfoBBTable));
	table->table = bbs;
	table->table_size = num_blocks;
	
	ji->ip.label = label;
	ji->type = MONO_PATCH_INFO_SWITCH;
	ji->data.table = table;
	ji->next = cfg->patch_info;
	cfg->patch_info = ji;
}

/*
 * When we add a tree of instructions, we need to ensure the instructions currently
 * on the stack are executed before (like, if we load a value from a local).
 * We ensure this by saving the currently loaded values to temps and rewriting the
 * instructions to load the values.
 * This is not done for opcodes that terminate a basic block (because it's handled already
 * by handle_stack_args ()) and for opcodes that can't change values, like POP.
 */
static void
handle_loaded_temps (MonoCompile *cfg, MonoBasicBlock *bblock, MonoInst **stack, MonoInst **sp)
{
	MonoInst *load, *store, *temp, *ins;

	while (stack < sp) {
		ins = *stack;
		/* handle also other constants */
		if ((ins->opcode != OP_ICONST) &&
		    /* temps never get written to again, so we can safely avoid duplicating them */
		    !(ins->ssa_op == MONO_SSA_LOAD && ins->inst_i0->opcode == OP_LOCAL && ins->inst_i0->flags & MONO_INST_IS_TEMP)) {
			temp = mono_compile_create_var (cfg, type_from_stack_type (ins), OP_LOCAL);
			temp->flags |= MONO_INST_IS_TEMP;
			NEW_TEMPSTORE (cfg, store, temp->inst_c0, ins);
			store->cil_code = ins->cil_code;
			if (store->opcode == CEE_STOBJ) {
				NEW_TEMPLOADA (cfg, store, temp->inst_c0);
				handle_stobj (cfg, bblock, store, ins, ins->cil_code, temp->klass, FALSE, FALSE);
			} else
				MONO_ADD_INS (bblock, store);
			NEW_TEMPLOAD (cfg, load, temp->inst_c0);
			load->cil_code = ins->cil_code;
			*stack = load;
		}
		stack++;
	}
}

/*
 * target_type_is_incompatible:
 * @cfg: MonoCompile context
 *
 * Check that the item @arg on the evaluation stack can be stored
 * in the target type (can be a local, or field, etc).
 * The cfg arg can be used to check if we need verification or just
 * validity checks.
 *
 * Returns: non-0 value if arg can't be stored on a target.
 */
static int
target_type_is_incompatible (MonoCompile *cfg, MonoType *target, MonoInst *arg)
{
	MonoType *simple_type;
	MonoClass *klass;

	if (target->byref) {
		/* FIXME: check that the pointed to types match */
		if (arg->type == STACK_MP)
			return arg->klass != mono_class_from_mono_type (target);
		if (arg->type == STACK_PTR)
			return 0;
		return 1;
	}
	simple_type = mono_type_get_underlying_type (target);
	switch (simple_type->type) {
	case MONO_TYPE_VOID:
		return 1;
	case MONO_TYPE_I1:
	case MONO_TYPE_U1:
	case MONO_TYPE_BOOLEAN:
	case MONO_TYPE_I2:
	case MONO_TYPE_U2:
	case MONO_TYPE_CHAR:
	case MONO_TYPE_I4:
	case MONO_TYPE_U4:
		if (arg->type != STACK_I4 && arg->type != STACK_PTR)
			return 1;
		return 0;
	case MONO_TYPE_PTR:
		/* STACK_MP is needed when setting pinned locals */
		if (arg->type != STACK_I4 && arg->type != STACK_PTR && arg->type != STACK_MP)
			return 1;
		return 0;
	case MONO_TYPE_I:
	case MONO_TYPE_U:
	case MONO_TYPE_FNPTR:
		if (arg->type != STACK_I4 && arg->type != STACK_PTR)
			return 1;
		return 0;
	case MONO_TYPE_CLASS:
	case MONO_TYPE_STRING:
	case MONO_TYPE_OBJECT:
	case MONO_TYPE_SZARRAY:
	case MONO_TYPE_ARRAY:    
		if (arg->type != STACK_OBJ)
			return 1;
		/* FIXME: check type compatibility */
		return 0;
	case MONO_TYPE_I8:
	case MONO_TYPE_U8:
		if (arg->type != STACK_I8)
			return 1;
		return 0;
	case MONO_TYPE_R4:
	case MONO_TYPE_R8:
		if (arg->type != STACK_R8)
			return 1;
		return 0;
	case MONO_TYPE_VALUETYPE:
		if (arg->type != STACK_VTYPE)
			return 1;
		klass = mono_class_from_mono_type (simple_type);
		if (klass != arg->klass)
			return 1;
		return 0;
	case MONO_TYPE_TYPEDBYREF:
		if (arg->type != STACK_VTYPE)
			return 1;
		klass = mono_class_from_mono_type (simple_type);
		if (klass != arg->klass)
			return 1;
		return 0;
	case MONO_TYPE_GENERICINST:
		if (mono_type_generic_inst_is_valuetype (simple_type)) {
			if (arg->type != STACK_VTYPE)
				return 1;
			klass = mono_class_from_mono_type (simple_type);
			if (klass != arg->klass)
				return 1;
			return 0;
		} else {
			if (arg->type != STACK_OBJ)
				return 1;
			/* FIXME: check type compatibility */
			return 0;
		}
	default:
		g_error ("unknown type 0x%02x in target_type_is_incompatible", simple_type->type);
	}
	return 1;
}

/*
 * Prepare arguments for passing to a function call.
 * Return a non-zero value if the arguments can't be passed to the given
 * signature.
 * The type checks are not yet complete and some conversions may need
 * casts on 32 or 64 bit architectures.
 *
 * FIXME: implement this using target_type_is_incompatible ()
 */
static int
check_call_signature (MonoCompile *cfg, MonoMethodSignature *sig, MonoInst **args)
{
	MonoType *simple_type;
	int i;

	if (sig->hasthis) {
		if (args [0]->type != STACK_OBJ && args [0]->type != STACK_MP && args [0]->type != STACK_PTR)
			return 1;
		args++;
	}
	for (i = 0; i < sig->param_count; ++i) {
		if (sig->params [i]->byref) {
			if (args [i]->type != STACK_MP && args [i]->type != STACK_PTR)
				return 1;
			continue;
		}
		simple_type = sig->params [i];
handle_enum:
		switch (simple_type->type) {
		case MONO_TYPE_VOID:
			return 1;
			continue;
		case MONO_TYPE_I1:
		case MONO_TYPE_U1:
		case MONO_TYPE_BOOLEAN:
		case MONO_TYPE_I2:
		case MONO_TYPE_U2:
		case MONO_TYPE_CHAR:
		case MONO_TYPE_I4:
		case MONO_TYPE_U4:
			if (args [i]->type != STACK_I4 && args [i]->type != STACK_PTR)
				return 1;
			continue;
		case MONO_TYPE_I:
		case MONO_TYPE_U:
		case MONO_TYPE_PTR:
		case MONO_TYPE_FNPTR:
			if (args [i]->type != STACK_I4 && args [i]->type != STACK_PTR && args [i]->type != STACK_MP && args [i]->type != STACK_OBJ)
				return 1;
			continue;
		case MONO_TYPE_CLASS:
		case MONO_TYPE_STRING:
		case MONO_TYPE_OBJECT:
		case MONO_TYPE_SZARRAY:
		case MONO_TYPE_ARRAY:    
			if (args [i]->type != STACK_OBJ)
				return 1;
			continue;
		case MONO_TYPE_I8:
		case MONO_TYPE_U8:
			if (args [i]->type != STACK_I8)
				return 1;
			continue;
		case MONO_TYPE_R4:
		case MONO_TYPE_R8:
			if (args [i]->type != STACK_R8)
				return 1;
			continue;
		case MONO_TYPE_VALUETYPE:
			if (simple_type->data.klass->enumtype) {
				simple_type = simple_type->data.klass->enum_basetype;
				goto handle_enum;
			}
			if (args [i]->type != STACK_VTYPE)
				return 1;
			continue;
		case MONO_TYPE_TYPEDBYREF:
			if (args [i]->type != STACK_VTYPE)
				return 1;
			continue;
		case MONO_TYPE_GENERICINST:
			simple_type = &simple_type->data.generic_class->container_class->byval_arg;
			goto handle_enum;

		default:
			g_error ("unknown type 0x%02x in check_call_signature",
				 simple_type->type);
		}
	}
	return 0;
}

inline static int
mono_spill_call (MonoCompile *cfg, MonoBasicBlock *bblock, MonoCallInst *call, MonoMethodSignature *sig, gboolean ret_object, 
		 const guint8 *ip, gboolean to_end)
{
	MonoInst *temp, *store, *ins = (MonoInst*)call;
	MonoType *ret = sig->ret;

	if (!MONO_TYPE_IS_VOID (ret) || ret_object) {
		if (ret_object) {
			call->inst.type = STACK_OBJ;
			call->inst.opcode = OP_CALL;
			temp = mono_compile_create_var (cfg, &mono_defaults.string_class->byval_arg, OP_LOCAL);
		} else {
			type_to_eval_stack_type (ret, ins);
			temp = mono_compile_create_var (cfg, ret, OP_LOCAL);
		}
		
		temp->flags |= MONO_INST_IS_TEMP;

		if (MONO_TYPE_ISSTRUCT (ret)) {
			MonoInst *loada, *dummy_store;

			/* 
			 * Emit a dummy store to the local holding the result so the
			 * liveness info remains correct.
			 */
			NEW_DUMMY_STORE (cfg, dummy_store, temp->inst_c0);
			if (to_end)
				mono_add_ins_to_end (bblock, dummy_store);
			else
				MONO_ADD_INS (bblock, dummy_store);

			/* we use this to allocate native sized structs */
			temp->unused = sig->pinvoke;

			NEW_TEMPLOADA (cfg, loada, temp->inst_c0);
			if (call->inst.opcode == OP_VCALL)
				ins->inst_left = loada;
			else
				ins->inst_right = loada; /* a virtual or indirect call */

			if (to_end)
				mono_add_ins_to_end (bblock, ins);
			else
				MONO_ADD_INS (bblock, ins);
		} else {
			NEW_TEMPSTORE (cfg, store, temp->inst_c0, ins);
			store->cil_code = ip;
			if (to_end)
				mono_add_ins_to_end (bblock, store);
			else
				MONO_ADD_INS (bblock, store);
		}
		return temp->inst_c0;
	} else {
		if (to_end)
			mono_add_ins_to_end (bblock, ins);
		else
			MONO_ADD_INS (bblock, ins);
		return -1;
	}
}

inline static MonoCallInst *
mono_emit_call_args (MonoCompile *cfg, MonoBasicBlock *bblock, MonoMethodSignature *sig, 
		     MonoInst **args, int calli, int virtual, const guint8 *ip, gboolean to_end)
{
	MonoCallInst *call;
	MonoInst *arg;

	MONO_INST_NEW_CALL (cfg, call, ret_type_to_call_opcode (sig->ret, calli, virtual));
	
	call->inst.cil_code = ip;
	call->args = args;
	call->signature = sig;
	call = mono_arch_call_opcode (cfg, bblock, call, virtual);
	type_to_eval_stack_type (sig->ret, &call->inst);
	
	for (arg = call->out_args; arg;) {
		MonoInst *narg = arg->next;
		arg->next = NULL;
		if (!arg->cil_code)
			arg->cil_code = ip;
		if (to_end)
			mono_add_ins_to_end (bblock, arg);
		else
			MONO_ADD_INS (bblock, arg);
		arg = narg;
	}
	return call;
}

inline static int
mono_emit_calli (MonoCompile *cfg, MonoBasicBlock *bblock, MonoMethodSignature *sig, 
		 MonoInst **args, MonoInst *addr, const guint8 *ip)
{
	MonoCallInst *call = mono_emit_call_args (cfg, bblock, sig, args, TRUE, FALSE, ip, FALSE);

	call->inst.inst_i0 = addr;

	return mono_spill_call (cfg, bblock, call, sig, FALSE, ip, FALSE);
}

static MonoCallInst*
mono_emit_method_call_full (MonoCompile *cfg, MonoBasicBlock *bblock, MonoMethod *method, MonoMethodSignature *sig,
		       MonoInst **args, const guint8 *ip, MonoInst *this, gboolean to_end)
{
	gboolean virtual = this != NULL;
	MonoCallInst *call;

	call = mono_emit_call_args (cfg, bblock, sig, args, FALSE, virtual, ip, to_end);

	if (this && sig->hasthis && 
	    (method->klass->marshalbyref || method->klass == mono_defaults.object_class) && 
	    !(method->flags & METHOD_ATTRIBUTE_VIRTUAL) && !MONO_CHECK_THIS (this)) {
		call->method = mono_marshal_get_remoting_invoke_with_check (method);
	} else {
		call->method = method;
	}
	call->inst.flags |= MONO_INST_HAS_METHOD;
	call->inst.inst_left = this;

	if (!virtual)
		mono_get_got_var (cfg);
	else if (call->method->klass->flags & TYPE_ATTRIBUTE_INTERFACE)
		/* Needed by the code generated in inssel.brg */
		mono_get_got_var (cfg);

	return call;
}

static MonoCallInst*
mono_emit_method_call (MonoCompile *cfg, MonoBasicBlock *bblock, MonoMethod *method, MonoMethodSignature *sig,
		       MonoInst **args, const guint8 *ip, MonoInst *this)
{
	return mono_emit_method_call_full (cfg, bblock, method, sig, args, ip, this, FALSE);
}

inline static int
mono_emit_method_call_spilled (MonoCompile *cfg, MonoBasicBlock *bblock, MonoMethod *method,  
		       MonoMethodSignature *signature, MonoInst **args, const guint8 *ip, MonoInst *this)
{
	MonoCallInst *call = mono_emit_method_call (cfg, bblock, method, signature, args, ip, this);

	return mono_spill_call (cfg, bblock, call, signature, method->string_ctor, ip, FALSE);
}

inline static int
mono_emit_method_call_spilled_full (MonoCompile *cfg, MonoBasicBlock *bblock, MonoMethod *method,  
		       MonoMethodSignature *signature, MonoInst **args, const guint8 *ip, MonoInst *this,
		       gboolean ret_object, gboolean to_end)
{
	MonoCallInst *call = mono_emit_method_call_full (cfg, bblock, method, signature, args, ip, this, to_end);

	return mono_spill_call (cfg, bblock, call, signature, ret_object, ip, to_end);
}

inline static int
mono_emit_native_call (MonoCompile *cfg, MonoBasicBlock *bblock, gconstpointer func, MonoMethodSignature *sig,
		       MonoInst **args, const guint8 *ip, gboolean ret_object, gboolean to_end)
{
	MonoCallInst *call;

	g_assert (sig);

	call = mono_emit_call_args (cfg, bblock, sig, args, FALSE, FALSE, ip, to_end);
	call->fptr = func;

	mono_get_got_var (cfg);

	return mono_spill_call (cfg, bblock, call, sig, ret_object, ip, to_end);
}

inline static int
mono_emit_jit_icall (MonoCompile *cfg, MonoBasicBlock *bblock, gconstpointer func, MonoInst **args, const guint8 *ip)
{
	MonoJitICallInfo *info = mono_find_jit_icall_by_addr (func);
	
	if (!info) {
		g_warning ("unregistered JIT ICall");
		g_assert_not_reached ();
	}

	mono_get_got_var (cfg);
	return mono_emit_native_call (cfg, bblock, mono_icall_get_wrapper (info), info->sig, args, ip, FALSE, FALSE);
}

static void
mono_emulate_opcode (MonoCompile *cfg, MonoInst *tree, MonoInst **iargs, MonoJitICallInfo *info)
{
	MonoInst *ins, *temp = NULL, *store, *load, *begin;
	MonoInst *last_arg = NULL;
	int nargs;
	MonoCallInst *call;

	//g_print ("emulating: ");
	//mono_print_tree_nl (tree);
	MONO_INST_NEW_CALL (cfg, call, ret_type_to_call_opcode (info->sig->ret, FALSE, FALSE));
	ins = (MonoInst*)call;
	
	call->inst.cil_code = tree->cil_code;
	call->args = iargs;
	call->signature = info->sig;

	call = mono_arch_call_opcode (cfg, cfg->cbb, call, FALSE);

	mono_get_got_var (cfg);

	if (!MONO_TYPE_IS_VOID (info->sig->ret)) {
		temp = mono_compile_create_var (cfg, info->sig->ret, OP_LOCAL);
		temp->flags |= MONO_INST_IS_TEMP;
		NEW_TEMPSTORE (cfg, store, temp->inst_c0, ins);
		store->cil_code = tree->cil_code;
	} else {
		store = ins;
	}

	nargs = info->sig->param_count + info->sig->hasthis;

	for (last_arg = call->out_args; last_arg && last_arg->next; last_arg = last_arg->next) ;

	if (nargs)
		last_arg->next = store;

	if (nargs)
		begin = call->out_args;
	else
		begin = store;

	if (cfg->prev_ins) {
		/* 
		 * This assumes that that in a tree, emulate_opcode is called for a
		 * node before it is called for its children. dec_foreach needs to
		 * take this into account.
		 */
		store->next = cfg->prev_ins->next;
		cfg->prev_ins->next = begin;
	} else {
		store->next = cfg->cbb->code;
		cfg->cbb->code = begin;
	}

	call->fptr = mono_icall_get_wrapper (info);

	if (!MONO_TYPE_IS_VOID (info->sig->ret)) {
		NEW_TEMPLOAD (cfg, load, temp->inst_c0);
		*tree = *load;
	}
}

static MonoMethodSignature *
mono_get_element_address_signature (int arity)
{
	static GHashTable *sighash = NULL;
	MonoMethodSignature *res;
	int i;

	mono_jit_lock ();
	if (!sighash) {
		sighash = g_hash_table_new (NULL, NULL);
	}
	else if ((res = g_hash_table_lookup (sighash, GINT_TO_POINTER (arity)))) {
		LeaveCriticalSection (&jit_mutex);
		return res;
	}

	res = mono_metadata_signature_alloc (mono_defaults.corlib, arity + 1);

	res->pinvoke = 1;
#ifdef MONO_ARCH_VARARG_ICALLS
	/* Only set this only some archs since not all backends can handle varargs+pinvoke */
	res->call_convention = MONO_CALL_VARARG;
#endif
	res->params [0] = &mono_defaults.array_class->byval_arg; 
	
	for (i = 1; i <= arity; i++)
		res->params [i] = &mono_defaults.int_class->byval_arg;

	res->ret = &mono_defaults.int_class->byval_arg;

	g_hash_table_insert (sighash, GINT_TO_POINTER (arity), res);
	mono_jit_unlock ();

	return res;
}

static MonoMethodSignature *
mono_get_array_new_va_signature (int arity)
{
	static GHashTable *sighash = NULL;
	MonoMethodSignature *res;
	int i;

	mono_jit_lock ();
	if (!sighash) {
		sighash = g_hash_table_new (NULL, NULL);
	}
	else if ((res = g_hash_table_lookup (sighash, GINT_TO_POINTER (arity)))) {
		mono_jit_unlock ();
		return res;
	}

	res = mono_metadata_signature_alloc (mono_defaults.corlib, arity + 1);

	res->pinvoke = 1;
#ifdef MONO_ARCH_VARARG_ICALLS
	/* Only set this only some archs since not all backends can handle varargs+pinvoke */
	res->call_convention = MONO_CALL_VARARG;
#endif

	res->params [0] = &mono_defaults.int_class->byval_arg;	
	for (i = 0; i < arity; i++)
		res->params [i + 1] = &mono_defaults.int_class->byval_arg;

	res->ret = &mono_defaults.int_class->byval_arg;

	g_hash_table_insert (sighash, GINT_TO_POINTER (arity), res);
	mono_jit_unlock ();

	return res;
}

static MonoMethod*
get_memcpy_method (void)
{
	static MonoMethod *memcpy_method = NULL;
	if (!memcpy_method) {
		memcpy_method = mono_class_get_method_from_name (mono_defaults.string_class, "memcpy", 3);
		if (!memcpy_method)
			g_error ("Old corlib found. Install a new one");
	}
	return memcpy_method;
}

static void
handle_stobj (MonoCompile *cfg, MonoBasicBlock *bblock, MonoInst *dest, MonoInst *src, const unsigned char *ip, MonoClass *klass, gboolean to_end, gboolean native) {
	MonoInst *iargs [3];
	int n;
	guint32 align = 0;
	MonoMethod *memcpy_method;

	g_assert (klass);
	/*
	 * This check breaks with spilled vars... need to handle it during verification anyway.
	 * g_assert (klass && klass == src->klass && klass == dest->klass);
	 */

	if (native)
		n = mono_class_native_size (klass, &align);
	else
		n = mono_class_value_size (klass, &align);

	if ((cfg->opt & MONO_OPT_INTRINS) && !to_end && n <= sizeof (gpointer) * 5) {
		MonoInst *inst;
		if (dest->opcode == OP_LDADDR) {
			/* Keep liveness info correct */
			NEW_DUMMY_STORE (cfg, inst, dest->inst_i0->inst_c0);
			MONO_ADD_INS (bblock, inst);
		}
		MONO_INST_NEW (cfg, inst, OP_MEMCPY);
		inst->inst_left = dest;
		inst->inst_right = src;
		inst->cil_code = ip;
		inst->unused = n;
		MONO_ADD_INS (bblock, inst);
		return;
	}
	iargs [0] = dest;
	iargs [1] = src;
	NEW_ICONST (cfg, iargs [2], n);

	memcpy_method = get_memcpy_method ();
	mono_emit_method_call_spilled_full (cfg, bblock, memcpy_method, memcpy_method->signature, iargs, ip, NULL, FALSE, to_end);
}

static MonoMethod*
get_memset_method (void)
{
	static MonoMethod *memset_method = NULL;
	if (!memset_method) {
		memset_method = mono_class_get_method_from_name (mono_defaults.string_class, "memset", 3);
		if (!memset_method)
			g_error ("Old corlib found. Install a new one");
	}
	return memset_method;
}

static void
handle_initobj (MonoCompile *cfg, MonoBasicBlock *bblock, MonoInst *dest, const guchar *ip, MonoClass *klass, MonoInst **stack_start, MonoInst **sp)
{
	MonoInst *iargs [3];
	MonoInst *ins, *zero_int32;
	int n;
	MonoMethod *memset_method;

	NEW_ICONST (cfg, zero_int32, 0);

	mono_class_init (klass);
	n = mono_class_value_size (klass, NULL);
	MONO_INST_NEW (cfg, ins, 0);
	ins->cil_code = ip;
	ins->inst_left = dest;
	ins->inst_right = zero_int32;
	switch (n) {
	case 1:
		ins->opcode = CEE_STIND_I1;
		MONO_ADD_INS (bblock, ins);
		break;
	case 2:
		ins->opcode = CEE_STIND_I2;
		MONO_ADD_INS (bblock, ins);
		break;
	case 4:
		ins->opcode = CEE_STIND_I4;
		MONO_ADD_INS (bblock, ins);
		break;
	default:
		if (n <= sizeof (gpointer) * 5) {
			ins->opcode = OP_MEMSET;
			ins->inst_imm = 0;
			ins->unused = n;
			MONO_ADD_INS (bblock, ins);
			break;
		}
		memset_method = get_memset_method ();
		handle_loaded_temps (cfg, bblock, stack_start, sp);
		iargs [0] = dest;
		NEW_ICONST (cfg, iargs [1], 0);
		NEW_ICONST (cfg, iargs [2], n);
		mono_emit_method_call_spilled (cfg, bblock, memset_method, memset_method->signature, iargs, ip, NULL);
		break;
	}
}

static int
handle_alloc (MonoCompile *cfg, MonoBasicBlock *bblock, MonoClass *klass, gboolean for_box, const guchar *ip)
{
	MonoInst *iargs [2];
	void *alloc_ftn;

	if (cfg->opt & MONO_OPT_SHARED) {
		NEW_DOMAINCONST (cfg, iargs [0]);
		NEW_CLASSCONST (cfg, iargs [1], klass);

		alloc_ftn = mono_object_new;
	} else {
		MonoVTable *vtable = mono_class_vtable (cfg->domain, klass);
		gboolean pass_lw;
		
		alloc_ftn = mono_class_get_allocation_ftn (vtable, for_box, &pass_lw);
		if (pass_lw) {
			guint32 lw = vtable->klass->instance_size;
			lw = ((lw + (sizeof (gpointer) - 1)) & ~(sizeof (gpointer) - 1)) / sizeof (gpointer);
			NEW_ICONST (cfg, iargs [0], lw);
			NEW_VTABLECONST (cfg, iargs [1], vtable);
		}
		else
			NEW_VTABLECONST (cfg, iargs [0], vtable);
	}

	return mono_emit_jit_icall (cfg, bblock, alloc_ftn, iargs, ip);
}

/**
 * Handles unbox of a Nullable<T>, returning a temp variable
 * where the result is stored
 */
static int
handle_unbox_nullable (MonoCompile* cfg, MonoBasicBlock* bblock, MonoInst* val, const guchar *ip, MonoClass* klass)
{
       MonoMethod* method = mono_class_get_method_from_name (klass, "Unbox", 1);
       return mono_emit_method_call_spilled (cfg, bblock, method, mono_method_signature (method), &val, ip, NULL);
	
}



static MonoInst *
handle_box (MonoCompile *cfg, MonoBasicBlock *bblock, MonoInst *val, const guchar *ip, MonoClass *klass)
{
	MonoInst *dest, *vtoffset, *add, *vstore;
	int temp;

       if (mono_class_is_nullable (klass)) {
               MonoMethod* method = mono_class_get_method_from_name (klass, "Box", 1);
               temp = mono_emit_method_call_spilled (cfg, bblock, method, mono_method_signature (method), &val, ip, NULL);
               NEW_TEMPLOAD (cfg, dest, temp);
               return dest;
       }


	temp = handle_alloc (cfg, bblock, klass, TRUE, ip);
	NEW_TEMPLOAD (cfg, dest, temp);
	NEW_ICONST (cfg, vtoffset, sizeof (MonoObject));
	MONO_INST_NEW (cfg, add, OP_PADD);
	add->inst_left = dest;
	add->inst_right = vtoffset;
	add->cil_code = ip;
	add->klass = klass;
	MONO_INST_NEW (cfg, vstore, CEE_STIND_I);
	vstore->opcode = mono_type_to_stind (&klass->byval_arg);
	vstore->cil_code = ip;
	vstore->inst_left = add;
	vstore->inst_right = val;

	if (vstore->opcode == CEE_STOBJ) {
		handle_stobj (cfg, bblock, add, val, ip, klass, FALSE, FALSE);
	} else
		MONO_ADD_INS (bblock, vstore);

	NEW_TEMPLOAD (cfg, dest, temp);
	return dest;
}

static int
handle_array_new (MonoCompile *cfg, MonoBasicBlock *bblock, int rank, MonoInst **sp, unsigned char *ip)
{
	MonoMethodSignature *esig;
	char icall_name [256];
	char *name;
	MonoJitICallInfo *info;

	/* Need to register the icall so it gets an icall wrapper */
	sprintf (icall_name, "ves_array_new_va_%d", rank);

	info = mono_find_jit_icall_by_name (icall_name);
	if (info == NULL) {
		esig = mono_get_array_new_va_signature (rank);
		name = g_strdup (icall_name);
		info = mono_register_jit_icall (mono_array_new_va, name, esig, FALSE);

		mono_jit_lock ();
		g_hash_table_insert (jit_icall_name_hash, name, name);
		mono_jit_unlock ();
	}

	cfg->flags |= MONO_CFG_HAS_VARARGS;

	return mono_emit_native_call (cfg, bblock, mono_icall_get_wrapper (info), info->sig, sp, ip, TRUE, FALSE);
}

static void
mono_emit_load_got_addr (MonoCompile *cfg)
{
	MonoInst *load, *store, *dummy_use;
	MonoInst *get_got;

	if (!cfg->got_var || cfg->got_var_allocated)
		return;

	MONO_INST_NEW (cfg, get_got, OP_LOAD_GOTADDR);
	NEW_TEMPSTORE (cfg, store, cfg->got_var->inst_c0, get_got);

	/* Add it to the start of the first bblock */
	if (cfg->bb_entry->code) {
		store->next = cfg->bb_entry->code;
		cfg->bb_entry->code = store;
	}
	else
		MONO_ADD_INS (cfg->bb_entry, store);

	cfg->got_var_allocated = TRUE;

	/* 
	 * Add a dummy use to keep the got_var alive, since real uses might
	 * only be generated in the decompose or instruction selection phases.
	 * Add it to end_bblock, so the variable's lifetime covers the whole
	 * method.
	 */
	NEW_TEMPLOAD (cfg, load, cfg->got_var->inst_c0);
	NEW_DUMMY_USE (cfg, dummy_use, load);
	MONO_ADD_INS (cfg->bb_exit, dummy_use);
}

#define CODE_IS_STLOC(ip) (((ip) [0] >= CEE_STLOC_0 && (ip) [0] <= CEE_STLOC_3) || ((ip) [0] == CEE_STLOC_S))

static gboolean
mini_class_is_system_array (MonoClass *klass)
{
	if (klass->parent == mono_defaults.array_class)
		return TRUE;
	else if (mono_defaults.generic_array_class && klass->parent && klass->parent->generic_class)
		return klass->parent->generic_class->container_class == mono_defaults.generic_array_class;
	else
		return FALSE;
}

static gboolean
mono_method_check_inlining (MonoCompile *cfg, MonoMethod *method)
{
	MonoMethodHeader *header = mono_method_get_header (method);
	MonoMethodSignature *signature = mono_method_signature (method);
	MonoVTable *vtable;
	int i;

#ifdef MONO_ARCH_HAVE_LMF_OPS
	if (((method->iflags & METHOD_IMPL_ATTRIBUTE_INTERNAL_CALL) ||
		 (method->flags & METHOD_ATTRIBUTE_PINVOKE_IMPL)) &&
	    !MONO_TYPE_ISSTRUCT (signature->ret) && !mini_class_is_system_array (method->klass))
		return TRUE;
#endif

	if ((method->iflags & METHOD_IMPL_ATTRIBUTE_RUNTIME) ||
	    (method->iflags & METHOD_IMPL_ATTRIBUTE_INTERNAL_CALL) ||
	    (method->iflags & METHOD_IMPL_ATTRIBUTE_NOINLINING) ||
	    (method->iflags & METHOD_IMPL_ATTRIBUTE_SYNCHRONIZED) ||
	    (method->flags & METHOD_ATTRIBUTE_PINVOKE_IMPL) ||
	    (method->klass->marshalbyref) ||
	    !header || header->num_clauses ||
	    /* fixme: why cant we inline valuetype returns? */
	    MONO_TYPE_ISSTRUCT (signature->ret))
		return FALSE;

	/* its not worth to inline methods with valuetype arguments?? */
	for (i = 0; i < signature->param_count; i++) {
		if (MONO_TYPE_ISSTRUCT (signature->params [i])) {
			return FALSE;
		}
	}

	/*
	 * if we can initialize the class of the method right away, we do,
	 * otherwise we don't allow inlining if the class needs initialization,
	 * since it would mean inserting a call to mono_runtime_class_init()
	 * inside the inlined code
	 */
	if (!(cfg->opt & MONO_OPT_SHARED)) {
		vtable = mono_class_vtable (cfg->domain, method->klass);
		if (method->klass->flags & TYPE_ATTRIBUTE_BEFORE_FIELD_INIT) {
			if (cfg->run_cctors)
				mono_runtime_class_init (vtable);
		}
		else if (!vtable->initialized && mono_class_needs_cctor_run (method->klass, NULL))
			return FALSE;
	} else {
		/* 
		 * If we're compiling for shared code
		 * the cctor will need to be run at aot method load time, for example,
		 * or at the end of the compilation of the inlining method.
		 */
		if (mono_class_needs_cctor_run (method->klass, NULL) && !((method->klass->flags & TYPE_ATTRIBUTE_BEFORE_FIELD_INIT)))
			return FALSE;
	}
	//if (!MONO_TYPE_IS_VOID (signature->ret)) return FALSE;

	/*
	 * CAS - do not inline methods with declarative security
	 * Note: this has to be before any possible return TRUE;
	 */
	if (mono_method_has_declsec (method))
		return FALSE;

	/* also consider num_locals? */
	if (getenv ("MONO_INLINELIMIT")) {
		if (header->code_size < atoi (getenv ("MONO_INLINELIMIT"))) {
			return TRUE;
		}
	} else if (header->code_size < 20)
		return TRUE;

	return FALSE;
}

static gboolean
mini_field_access_needs_cctor_run (MonoCompile *cfg, MonoMethod *method, MonoVTable *vtable)
{
	if (vtable->initialized && !cfg->compile_aot)
		return FALSE;

	if (vtable->klass->flags & TYPE_ATTRIBUTE_BEFORE_FIELD_INIT)
		return FALSE;

	if (!mono_class_needs_cctor_run (vtable->klass, method))
		return FALSE;

	if (! (method->flags & METHOD_ATTRIBUTE_STATIC) && (vtable->klass == method->klass))
		/* The initialization is already done before the method is called */
		return FALSE;

	return TRUE;
}

static MonoInst*
mini_get_ldelema_ins (MonoCompile *cfg, MonoBasicBlock *bblock, MonoMethod *cmethod, MonoInst **sp, unsigned char *ip, gboolean is_set)
{
	int temp, rank;
	MonoInst *addr;
	MonoMethodSignature *esig;
	char icall_name [256];
	char *name;
	MonoJitICallInfo *info;

	rank = mono_method_signature (cmethod)->param_count - (is_set? 1: 0);

	if (rank == 1) {
		MONO_INST_NEW (cfg, addr, CEE_LDELEMA);
		addr->inst_left = sp [0];
		addr->inst_right = sp [1];
		addr->cil_code = ip;
		addr->type = STACK_MP;
		addr->klass = cmethod->klass->element_class;
		return addr;
	}

	if (rank == 2 && (cfg->opt & MONO_OPT_INTRINS)) {
#ifdef MONO_ARCH_EMULATE_MUL_DIV
		/* OP_LDELEMA2D depends on OP_LMUL */
#else
		MonoInst *indexes;
		NEW_GROUP (cfg, indexes, sp [1], sp [2]);
		MONO_INST_NEW (cfg, addr, OP_LDELEMA2D);
		addr->inst_left = sp [0];
		addr->inst_right = indexes;
		addr->cil_code = ip;
		addr->type = STACK_MP;
		addr->klass = cmethod->klass;
		return addr;
#endif
	}

	/* Need to register the icall so it gets an icall wrapper */
	sprintf (icall_name, "ves_array_element_address_%d", rank);

	info = mono_find_jit_icall_by_name (icall_name);
	if (info == NULL) {
		esig = mono_get_element_address_signature (rank);
		name = g_strdup (icall_name);
		info = mono_register_jit_icall (ves_array_element_address, name, esig, FALSE);

		mono_jit_lock ();
		g_hash_table_insert (jit_icall_name_hash, name, name);
		mono_jit_unlock ();
	}

	temp = mono_emit_native_call (cfg, bblock, mono_icall_get_wrapper (info), info->sig, sp, ip, FALSE, FALSE);
	cfg->flags |= MONO_CFG_HAS_VARARGS;

	NEW_TEMPLOAD (cfg, addr, temp);
	return addr;
}

static MonoJitICallInfo **emul_opcode_map = NULL;

MonoJitICallInfo *
mono_find_jit_opcode_emulation (int opcode)
{
	if  (emul_opcode_map)
		return emul_opcode_map [opcode];
	else
		return NULL;
}

static MonoException*
mini_loader_error_to_exception (MonoLoaderError *error)
{
	MonoException *ex = NULL;

	switch (error->kind) {
	case MONO_LOADER_ERROR_TYPE: {
		MonoString *class_name = mono_string_new (mono_domain_get (), error->class_name);
		
		ex = mono_get_exception_type_load (class_name, error->assembly_name);
		break;
	}
	case MONO_LOADER_ERROR_METHOD:
	case MONO_LOADER_ERROR_FIELD: {
		char *class_name;
		
		class_name = g_strdup_printf ("%s%s%s", error->klass->name_space, *error->klass->name_space ? "." : "", error->klass->name);

		if (error->kind == MONO_LOADER_ERROR_METHOD)
			ex = mono_get_exception_missing_method (class_name, error->member_name);
		else
			ex = mono_get_exception_missing_field (class_name, error->member_name);
		g_free (class_name);
		break;
	}
	default:
		g_assert_not_reached ();
	}

	return ex;
}

static MonoInst*
mini_get_inst_for_method (MonoCompile *cfg, MonoMethod *cmethod, MonoMethodSignature *fsig, MonoInst **args)
{
	MonoInst *ins = NULL;
	
	static MonoClass *runtime_helpers_class = NULL;
	if (! runtime_helpers_class)
		runtime_helpers_class = mono_class_from_name (mono_defaults.corlib,
			"System.Runtime.CompilerServices", "RuntimeHelpers");

	if (cmethod->klass == mono_defaults.string_class) {
		if (strcmp (cmethod->name, "get_Chars") == 0) {
 			MONO_INST_NEW (cfg, ins, OP_GETCHR);
			ins->inst_i0 = args [0];
			ins->inst_i1 = args [1];
			return ins;
		} else if (strcmp (cmethod->name, "get_Length") == 0) {
 			MONO_INST_NEW (cfg, ins, OP_STRLEN);
			ins->inst_i0 = args [0];
			return ins;
		} else if (strcmp (cmethod->name, "InternalSetChar") == 0) {
			MonoInst *get_addr;
 			MONO_INST_NEW (cfg, get_addr, OP_STR_CHAR_ADDR);
			get_addr->inst_i0 = args [0];
			get_addr->inst_i1 = args [1];
 			MONO_INST_NEW (cfg, ins, CEE_STIND_I2);
			ins->inst_i0 = get_addr;
			ins->inst_i1 = args [2];
			return ins;
		} else 
			return NULL;
	} else if (cmethod->klass == mono_defaults.object_class) {
		if (strcmp (cmethod->name, "GetType") == 0) {
 			MONO_INST_NEW (cfg, ins, OP_GETTYPE);
			ins->inst_i0 = args [0];
			return ins;
		} else if (strcmp (cmethod->name, "InternalGetHashCode") == 0) {
#ifdef MONO_ARCH_EMULATE_MUL_DIV
		/* The OP_GETHASHCODE rule depends on OP_MUL */
#else
 			MONO_INST_NEW (cfg, ins, OP_GETHASHCODE);
			ins->inst_i0 = args [0];
			return ins;
#endif
		} else if (strcmp (cmethod->name, ".ctor") == 0) {
 			MONO_INST_NEW (cfg, ins, CEE_NOP);
			return ins;
		} else
			return NULL;
	} else if (cmethod->klass == mono_defaults.array_class) {
 		if (cmethod->name [0] != 'g')
 			return NULL;

		if (strcmp (cmethod->name, "get_Rank") == 0) {
 			MONO_INST_NEW (cfg, ins, OP_ARRAY_RANK);
			ins->inst_i0 = args [0];
			return ins;
		} else if (strcmp (cmethod->name, "get_Length") == 0) {
 			MONO_INST_NEW (cfg, ins, CEE_LDLEN);
			ins->inst_i0 = args [0];
			return ins;
		} else
			return NULL;
	} else if (cmethod->klass == runtime_helpers_class) {
		if (strcmp (cmethod->name, "get_OffsetToStringData") == 0) {
			NEW_ICONST (cfg, ins, G_STRUCT_OFFSET (MonoString, chars));
			return ins;
		} else
			return NULL;
	} else if (cmethod->klass == mono_defaults.thread_class) {
		if (strcmp (cmethod->name, "get_CurrentThread") == 0 && (ins = mono_arch_get_thread_intrinsic (cfg)))
			return ins;
	} else if (mini_class_is_system_array (cmethod->klass) &&
			strcmp (cmethod->name, "GetGenericValueImpl") == 0) {
		MonoInst *sp [2];
		MonoInst *ldelem, *store, *load;
		MonoClass *eklass = mono_class_from_mono_type (fsig->params [1]);
		int n;
		n = mono_type_to_stind (&eklass->byval_arg);
		if (n == CEE_STOBJ)
			return NULL;
		sp [0] = args [0];
		sp [1] = args [1];
		NEW_LDELEMA (cfg, ldelem, sp, eklass);
		ldelem->flags |= MONO_INST_NORANGECHECK;
		MONO_INST_NEW (cfg, store, n);
		n = mono_type_to_ldind (&eklass->byval_arg);
		MONO_INST_NEW (cfg, load, mono_type_to_ldind (&eklass->byval_arg));
		type_to_eval_stack_type (&eklass->byval_arg, load);
		load->inst_left = ldelem;
		store->inst_left = args [2];
		store->inst_right = load;
		return store;
	}

	return mono_arch_get_inst_for_method (cfg, cmethod, fsig, args);
}

static void
mono_save_args (MonoCompile *cfg, MonoBasicBlock *bblock, MonoMethodSignature *sig, MonoInst **sp, MonoInst **args)
{
	MonoInst *store, *temp;
	int i;

	g_assert (!MONO_TYPE_ISSTRUCT (sig->ret));

	if (!sig->hasthis && sig->param_count == 0) 
		return;

	if (sig->hasthis) {
		if (sp [0]->opcode == OP_ICONST) {
			*args++ = sp [0];
		} else {
			temp = mono_compile_create_var (cfg, type_from_stack_type (*sp), OP_LOCAL);
			*args++ = temp;
			NEW_TEMPSTORE (cfg, store, temp->inst_c0, *sp);
			store->cil_code = sp [0]->cil_code;
			MONO_ADD_INS (bblock, store);
		}
		sp++;
	}

	for (i = 0; i < sig->param_count; ++i) {
		if (sp [0]->opcode == OP_ICONST) {
			*args++ = sp [0];
		} else {
			temp = mono_compile_create_var (cfg, sig->params [i], OP_LOCAL);
			*args++ = temp;
			NEW_TEMPSTORE (cfg, store, temp->inst_c0, *sp);
			store->cil_code = sp [0]->cil_code;
			if (store->opcode == CEE_STOBJ) {
				NEW_TEMPLOADA (cfg, store, temp->inst_c0);
				handle_stobj (cfg, bblock, store, *sp, sp [0]->cil_code, temp->klass, FALSE, FALSE);
			} else {
				MONO_ADD_INS (bblock, store);
			} 
		}
		sp++;
	}
}

static int
inline_method (MonoCompile *cfg, MonoMethod *cmethod, MonoMethodSignature *fsig, MonoBasicBlock *bblock, MonoInst **sp,
		guchar *ip, guint real_offset, GList *dont_inline, MonoBasicBlock **last_b, gboolean inline_allways)
{
	MonoInst *ins, *rvar = NULL;
	MonoMethodHeader *cheader;
	MonoBasicBlock *ebblock, *sbblock;
	int i, costs, new_locals_offset;
	MonoMethod *prev_inlined_method;

	if (cfg->verbose_level > 2)
		g_print ("INLINE START %p %s -> %s\n", cmethod,  mono_method_full_name (cfg->method, TRUE), mono_method_full_name (cmethod, TRUE));

	if (!cmethod->inline_info) {
		mono_jit_stats.inlineable_methods++;
		cmethod->inline_info = 1;
	}
	/* allocate space to store the return value */
	if (!MONO_TYPE_IS_VOID (fsig->ret)) {
		rvar =  mono_compile_create_var (cfg, fsig->ret, OP_LOCAL);
	}

	/* allocate local variables */
	cheader = mono_method_get_header (cmethod);
	new_locals_offset = cfg->num_varinfo;
	for (i = 0; i < cheader->num_locals; ++i)
		mono_compile_create_var (cfg, cheader->locals [i], OP_LOCAL);
	
	/* allocate starte and end blocks */
	sbblock = NEW_BBLOCK (cfg);
	sbblock->block_num = cfg->num_bblocks++;
	sbblock->real_offset = real_offset;

	ebblock = NEW_BBLOCK (cfg);
	ebblock->block_num = cfg->num_bblocks++;
	ebblock->real_offset = real_offset;

	prev_inlined_method = cfg->inlined_method;
	cfg->inlined_method = cmethod;

	costs = mono_method_to_ir (cfg, cmethod, sbblock, ebblock, new_locals_offset, rvar, dont_inline, sp, real_offset, *ip == CEE_CALLVIRT);

	cfg->inlined_method = prev_inlined_method;

	if ((costs >= 0 && costs < 60) || inline_allways) {
		if (cfg->verbose_level > 2)
			g_print ("INLINE END %s -> %s\n", mono_method_full_name (cfg->method, TRUE), mono_method_full_name (cmethod, TRUE));
		
		mono_jit_stats.inlined_methods++;

		/* always add some code to avoid block split failures */
		MONO_INST_NEW (cfg, ins, CEE_NOP);
		MONO_ADD_INS (bblock, ins);
		ins->cil_code = ip;

		bblock->next_bb = sbblock;
		link_bblock (cfg, bblock, sbblock);

		if (rvar) {
			NEW_TEMPLOAD (cfg, ins, rvar->inst_c0);
			*sp++ = ins;
		}
		*last_b = ebblock;
		return costs + 1;
	} else {
		if (cfg->verbose_level > 2)
			g_print ("INLINE ABORTED %s\n", mono_method_full_name (cmethod, TRUE));
	}
	return 0;
}

/*
 * Some of these comments may well be out-of-date.
 * Design decisions: we do a single pass over the IL code (and we do bblock 
 * splitting/merging in the few cases when it's required: a back jump to an IL
 * address that was not already seen as bblock starting point).
 * Code is validated as we go (full verification is still better left to metadata/verify.c).
 * Complex operations are decomposed in simpler ones right away. We need to let the 
 * arch-specific code peek and poke inside this process somehow (except when the 
 * optimizations can take advantage of the full semantic info of coarse opcodes).
 * All the opcodes of the form opcode.s are 'normalized' to opcode.
 * MonoInst->opcode initially is the IL opcode or some simplification of that 
 * (OP_LOAD, OP_STORE). The arch-specific code may rearrange it to an arch-specific 
 * opcode with value bigger than OP_LAST.
 * At this point the IR can be handed over to an interpreter, a dumb code generator
 * or to the optimizing code generator that will translate it to SSA form.
 *
 * Profiling directed optimizations.
 * We may compile by default with few or no optimizations and instrument the code
 * or the user may indicate what methods to optimize the most either in a config file
 * or through repeated runs where the compiler applies offline the optimizations to 
 * each method and then decides if it was worth it.
 *
 * TODO:
 * * consider using an array instead of an hash table (bb_hash)
 */

#define CHECK_TYPE(ins) if (!(ins)->type) goto unverified
#define CHECK_STACK(num) if ((sp - stack_start) < (num)) goto unverified
#define CHECK_STACK_OVF(num) if (((sp - stack_start) + (num)) > header->max_stack) goto unverified
#define CHECK_ARG(num) if ((unsigned)(num) >= (unsigned)num_args) goto unverified
#define CHECK_LOCAL(num) if ((unsigned)(num) >= (unsigned)header->num_locals) goto unverified
#define CHECK_OPSIZE(size) if (ip + size > end) goto unverified


/* offset from br.s -> br like opcodes */
#define BIG_BRANCH_OFFSET 13

static gboolean
ip_in_bb (MonoCompile *cfg, MonoBasicBlock *bb, const guint8* ip)
{
	MonoBasicBlock *b = g_hash_table_lookup (cfg->bb_hash, ip);
	
	return b == NULL || b == bb;
}

static int
get_basic_blocks (MonoCompile *cfg, GHashTable *bbhash, MonoMethodHeader* header, guint real_offset, unsigned char *start, unsigned char *end, unsigned char **pos)
{
	unsigned char *ip = start;
	unsigned char *target;
	int i;
	guint cli_addr;
	MonoBasicBlock *bblock;
	const MonoOpcode *opcode;

	while (ip < end) {
		cli_addr = ip - start;
		i = mono_opcode_value ((const guint8 **)&ip, end);
		if (i < 0)
			goto unverified;
		opcode = &mono_opcodes [i];
		switch (opcode->argument) {
		case MonoInlineNone:
			ip++; 
			break;
		case MonoInlineString:
		case MonoInlineType:
		case MonoInlineField:
		case MonoInlineMethod:
		case MonoInlineTok:
		case MonoInlineSig:
		case MonoShortInlineR:
		case MonoInlineI:
			ip += 5;
			break;
		case MonoInlineVar:
			ip += 3;
			break;
		case MonoShortInlineVar:
		case MonoShortInlineI:
			ip += 2;
			break;
		case MonoShortInlineBrTarget:
			target = start + cli_addr + 2 + (signed char)ip [1];
			GET_BBLOCK (cfg, bbhash, bblock, target);
			ip += 2;
			if (ip < end)
				GET_BBLOCK (cfg, bbhash, bblock, ip);
			break;
		case MonoInlineBrTarget:
			target = start + cli_addr + 5 + (gint32)read32 (ip + 1);
			GET_BBLOCK (cfg, bbhash, bblock, target);
			ip += 5;
			if (ip < end)
				GET_BBLOCK (cfg, bbhash, bblock, ip);
			break;
		case MonoInlineSwitch: {
			guint32 n = read32 (ip + 1);
			guint32 j;
			ip += 5;
			cli_addr += 5 + 4 * n;
			target = start + cli_addr;
			GET_BBLOCK (cfg, bbhash, bblock, target);
			
			for (j = 0; j < n; ++j) {
				target = start + cli_addr + (gint32)read32 (ip);
				GET_BBLOCK (cfg, bbhash, bblock, target);
				ip += 4;
			}
			break;
		}
		case MonoInlineR:
		case MonoInlineI8:
			ip += 9;
			break;
		default:
			g_assert_not_reached ();
		}

		if (i == CEE_THROW) {
			unsigned char *bb_start = ip - 1;
			
			/* Find the start of the bblock containing the throw */
			bblock = NULL;
			while ((bb_start > start) && !bblock) {
				bblock = g_hash_table_lookup (bbhash, (bb_start));
				bb_start --;
			}
			if (bblock)
				bblock->out_of_line = 1;
		}
	}
	return 0;
unverified:
	*pos = ip;
	return 1;
}

static MonoInst*
emit_tree (MonoCompile *cfg, MonoBasicBlock *bblock, MonoInst *ins, const guint8* ip_next)
{
	MonoInst *store, *temp, *load;
	
	if (ip_in_bb (cfg, bblock, ip_next) &&
		(CODE_IS_STLOC (ip_next) || *ip_next == CEE_RET))
			return ins;
	
	temp = mono_compile_create_var (cfg, type_from_stack_type (ins), OP_LOCAL);
	temp->flags |= MONO_INST_IS_TEMP;
	NEW_TEMPSTORE (cfg, store, temp->inst_c0, ins);
	store->cil_code = ins->cil_code;
	MONO_ADD_INS (bblock, store);
	NEW_TEMPLOAD (cfg, load, temp->inst_c0);
	load->cil_code = ins->cil_code;
	return load;
}

static inline MonoMethod *
mini_get_method (MonoMethod *m, guint32 token, MonoClass *klass, MonoGenericContext *context)
{
	MonoMethod *method;

	if (m->wrapper_type != MONO_WRAPPER_NONE)
		return mono_method_get_wrapper_data (m, token);

	method = mono_get_method_full (m->klass->image, token, klass, context);

	if (method && method->is_inflated)
		method = mono_get_inflated_method (method);

	return method;
}

static inline MonoClass*
mini_get_class (MonoMethod *method, guint32 token, MonoGenericContext *context)
{
	MonoClass *klass;

	if (method->wrapper_type != MONO_WRAPPER_NONE)
		klass = mono_method_get_wrapper_data (method, token);
	else
		klass = mono_class_get_full (method->klass->image, token, context);
	if (klass)
		mono_class_init (klass);
	return klass;
}

static
void check_linkdemand (MonoCompile *cfg, MonoMethod *caller, MonoMethod *callee, MonoBasicBlock *bblock, unsigned char *ip)
{
	guint32 result = mono_declsec_linkdemand (cfg->domain, caller, callee);
	if (result == MONO_JIT_SECURITY_OK)
		return;

	if (result == MONO_JIT_LINKDEMAND_ECMA) {
		/* Generate code to throw a SecurityException before the actual call/link */
		MonoAssembly *assembly = mono_image_get_assembly (caller->klass->image);
		MonoReflectionAssembly *refass = (MonoReflectionAssembly*) mono_assembly_get_object (cfg->domain, assembly);
		MonoReflectionMethod *refmet = mono_method_get_object (cfg->domain, caller, NULL);
		MonoSecurityManager *secman = mono_security_manager_get_methods ();
		MonoInst *args [3];

		NEW_ICONST (cfg, args [0], 4);
		NEW_PCONST (cfg, args [1], refass);
		NEW_PCONST (cfg, args [2], refmet);
		mono_emit_method_call_spilled (cfg, bblock, secman->linkdemandsecurityexception, mono_method_signature (secman->linkdemandsecurityexception), args, ip, NULL);
	} else if (cfg->exception_type == MONO_EXCEPTION_NONE) {
		 /* don't hide previous results */
		cfg->exception_type = MONO_EXCEPTION_SECURITY_LINKDEMAND;
		cfg->exception_data = result;
	}
}

/* FIXME: check visibility of type, too */
static gboolean
can_access_member (MonoClass *access_klass, MonoClass *member_klass, int access_level)
{
	/* Partition I 8.5.3.2 */
	/* the access level values are the same for fields and methods */
	switch (access_level) {
	case FIELD_ATTRIBUTE_COMPILER_CONTROLLED:
		/* same compilation unit */
		return access_klass->image == member_klass->image;
	case FIELD_ATTRIBUTE_PRIVATE:
		return access_klass == member_klass;
	case FIELD_ATTRIBUTE_FAM_AND_ASSEM:
		if (mono_class_has_parent (access_klass, member_klass) &&
				access_klass->image->assembly == member_klass->image->assembly)
			return TRUE;
		return FALSE;
	case FIELD_ATTRIBUTE_ASSEMBLY:
		return access_klass->image->assembly == member_klass->image->assembly;
	case FIELD_ATTRIBUTE_FAMILY:
		if (mono_class_has_parent (access_klass, member_klass))
			return TRUE;
		return FALSE;
	case FIELD_ATTRIBUTE_FAM_OR_ASSEM:
		if (mono_class_has_parent (access_klass, member_klass))
			return TRUE;
		return access_klass->image->assembly == member_klass->image->assembly;
	case FIELD_ATTRIBUTE_PUBLIC:
		return TRUE;
	}
	return FALSE;
}

static gboolean
can_access_field (MonoMethod *method, MonoClassField *field)
{
	/* FIXME: check all overlapping fields */
	int can = can_access_member (method->klass, field->parent, field->type->attrs & FIELD_ATTRIBUTE_FIELD_ACCESS_MASK);
	if (!can) {
		MonoClass *nested = method->klass->nested_in;
		while (nested) {
			can = can_access_member (nested, field->parent, field->type->attrs & FIELD_ATTRIBUTE_FIELD_ACCESS_MASK);
			if (can)
				return TRUE;
			nested = nested->nested_in;
		}
	}
	return can;
}

static gboolean
can_access_method (MonoMethod *method, MonoMethod *called)
{
	int can = can_access_member (method->klass, called->klass, called->flags & METHOD_ATTRIBUTE_MEMBER_ACCESS_MASK);
	if (!can) {
		MonoClass *nested = method->klass->nested_in;
		while (nested) {
			can = can_access_member (nested, called->klass, called->flags & METHOD_ATTRIBUTE_MEMBER_ACCESS_MASK);
			if (can)
				return TRUE;
			nested = nested->nested_in;
		}
	}
	return can;
}

/*
 * mono_method_to_ir: translates IL into basic blocks containing trees
 */
static int
mono_method_to_ir (MonoCompile *cfg, MonoMethod *method, MonoBasicBlock *start_bblock, MonoBasicBlock *end_bblock, 
		   int locals_offset, MonoInst *return_var, GList *dont_inline, MonoInst **inline_args, 
		   guint inline_offset, gboolean is_virtual_call)
{
	MonoInst *zero_int32, *zero_int64, *zero_ptr, *zero_obj, *zero_r8;
	MonoInst *ins, **sp, **stack_start;
	MonoBasicBlock *bblock, *tblock = NULL, *init_localsbb = NULL;
	GHashTable *bbhash;
	MonoMethod *cmethod;
	MonoInst **arg_array;
	MonoMethodHeader *header;
	MonoImage *image;
	guint32 token, ins_flag;
	MonoClass *klass;
	MonoClass *constrained_call = NULL;
	unsigned char *ip, *end, *target, *err_pos;
	static double r8_0 = 0.0;
	MonoMethodSignature *sig;
	MonoGenericContext *generic_context = NULL;
	MonoGenericContainer *generic_container = NULL;
	MonoType **param_types;
	GList *bb_recheck = NULL, *tmp;
	int i, n, start_new_bblock, ialign;
	int num_calls = 0, inline_costs = 0;
	int breakpoint_id = 0;
	guint32 align;
	guint real_offset, num_args;
	MonoBoolean security, pinvoke;
	MonoSecurityManager* secman = NULL;
	MonoDeclSecurityActions actions;
	GSList *class_inits = NULL;
	gboolean dont_verify, dont_verify_stloc;

	/* serialization and xdomain stuff may need access to private fields and methods */
	dont_verify = method->klass->image->assembly->corlib_internal? TRUE: FALSE;
	dont_verify |= method->wrapper_type == MONO_WRAPPER_XDOMAIN_INVOKE;
	dont_verify |= method->wrapper_type == MONO_WRAPPER_XDOMAIN_DISPATCH;

	/* still some type unsefety issues in marshal wrappers... (unknown is PtrToStructure) */
	dont_verify_stloc = method->wrapper_type == MONO_WRAPPER_MANAGED_TO_NATIVE;
	dont_verify_stloc |= method->wrapper_type == MONO_WRAPPER_UNKNOWN;
	dont_verify_stloc |= method->wrapper_type == MONO_WRAPPER_NATIVE_TO_MANAGED;

	image = method->klass->image;
	header = mono_method_get_header (method);
	generic_container = method->generic_container;
	sig = mono_method_signature (method);
	num_args = sig->hasthis + sig->param_count;
	ip = (unsigned char*)header->code;
	end = ip + header->code_size;
	mono_jit_stats.cil_code_size += header->code_size;

	if (sig->is_inflated)
		generic_context = ((MonoMethodInflated *) method)->context;
	else if (generic_container)
		generic_context = &generic_container->context;

	g_assert (!sig->has_type_parameters);

	if (cfg->method == method) {
		real_offset = 0;
		bbhash = cfg->bb_hash;
	} else {
		real_offset = inline_offset;
		bbhash = g_hash_table_new (g_direct_hash, NULL);
	}

	if (cfg->verbose_level > 2)
		g_print ("method to IR %s\n", mono_method_full_name (method, TRUE));

	dont_inline = g_list_prepend (dont_inline, method);
	if (cfg->method == method) {

		if (cfg->method->save_lmf)
			/* Needed by the prolog code */
			mono_get_got_var (cfg);

		if (cfg->prof_options & MONO_PROFILE_INS_COVERAGE)
			cfg->coverage_info = mono_profiler_coverage_alloc (cfg->method, header->code_size);

		/* ENTRY BLOCK */
		cfg->bb_entry = start_bblock = NEW_BBLOCK (cfg);
		start_bblock->cil_code = NULL;
		start_bblock->cil_length = 0;
		start_bblock->block_num = cfg->num_bblocks++;

		/* EXIT BLOCK */
		cfg->bb_exit = end_bblock = NEW_BBLOCK (cfg);
		end_bblock->cil_code = NULL;
		end_bblock->cil_length = 0;
		end_bblock->block_num = cfg->num_bblocks++;
		g_assert (cfg->num_bblocks == 2);

		arg_array = alloca (sizeof (MonoInst *) * num_args);
		for (i = num_args - 1; i >= 0; i--)
			arg_array [i] = cfg->varinfo [i];

		if (header->num_clauses) {
			cfg->spvars = g_hash_table_new (NULL, NULL);
			cfg->exvars = g_hash_table_new (NULL, NULL);
		}
		/* handle exception clauses */
		for (i = 0; i < header->num_clauses; ++i) {
			MonoBasicBlock *try_bb;
			MonoExceptionClause *clause = &header->clauses [i];
			GET_BBLOCK (cfg, bbhash, try_bb, ip + clause->try_offset);
			try_bb->real_offset = clause->try_offset;
			GET_BBLOCK (cfg, bbhash, tblock, ip + clause->handler_offset);
			tblock->real_offset = clause->handler_offset;
			tblock->flags |= BB_EXCEPTION_HANDLER;

			link_bblock (cfg, try_bb, tblock);

			if (*(ip + clause->handler_offset) == CEE_POP)
				tblock->flags |= BB_EXCEPTION_DEAD_OBJ;

			if (clause->flags == MONO_EXCEPTION_CLAUSE_FINALLY ||
			    clause->flags == MONO_EXCEPTION_CLAUSE_FILTER) {
				MONO_INST_NEW (cfg, ins, OP_START_HANDLER);
				MONO_ADD_INS (tblock, ins);

				/* todo: is a fault block unsafe to optimize? */
				if (clause->flags == MONO_EXCEPTION_CLAUSE_FAULT)
					tblock->flags |= BB_EXCEPTION_UNSAFE;
			}


			/*g_print ("clause try IL_%04x to IL_%04x handler %d at IL_%04x to IL_%04x\n", clause->try_offset, clause->try_offset + clause->try_len, clause->flags, clause->handler_offset, clause->handler_offset + clause->handler_len);
			  while (p < end) {
			  g_print ("%s", mono_disasm_code_one (NULL, method, p, &p));
			  }*/
			/* catch and filter blocks get the exception object on the stack */
			if (clause->flags == MONO_EXCEPTION_CLAUSE_NONE ||
			    clause->flags == MONO_EXCEPTION_CLAUSE_FILTER) {
				MonoInst *load, *dummy_use;

				/* mostly like handle_stack_args (), but just sets the input args */
				/* g_print ("handling clause at IL_%04x\n", clause->handler_offset); */
				tblock->in_scount = 1;
				tblock->in_stack = mono_mempool_alloc (cfg->mempool, sizeof (MonoInst*));
				tblock->in_stack [0] = mono_create_exvar_for_offset (cfg, clause->handler_offset);

				/* 
				 * Add a dummy use for the exvar so its liveness info will be
				 * correct.
				 */
				NEW_TEMPLOAD (cfg, load, tblock->in_stack [0]->inst_c0);
				NEW_DUMMY_USE (cfg, dummy_use, load);
				MONO_ADD_INS (tblock, dummy_use);
				
				if (clause->flags == MONO_EXCEPTION_CLAUSE_FILTER) {
					GET_BBLOCK (cfg, bbhash, tblock, ip + clause->data.filter_offset);
					tblock->real_offset = clause->data.filter_offset;
					tblock->in_scount = 1;
					tblock->in_stack = mono_mempool_alloc (cfg->mempool, sizeof (MonoInst*));
					/* The filter block shares the exvar with the handler block */
					tblock->in_stack [0] = mono_create_exvar_for_offset (cfg, clause->handler_offset);
					MONO_INST_NEW (cfg, ins, OP_START_HANDLER);
					MONO_ADD_INS (tblock, ins);
				}
			}
		}
	} else {
		arg_array = alloca (sizeof (MonoInst *) * num_args);
		mono_save_args (cfg, start_bblock, sig, inline_args, arg_array);
	}

	/* FIRST CODE BLOCK */
	bblock = NEW_BBLOCK (cfg);
	bblock->cil_code = ip;

	ADD_BBLOCK (cfg, bbhash, bblock);

	if (cfg->method == method) {
		breakpoint_id = mono_debugger_method_has_breakpoint (method);
		if (breakpoint_id && (mono_debug_format != MONO_DEBUG_FORMAT_DEBUGGER)) {
			MONO_INST_NEW (cfg, ins, CEE_BREAK);
			MONO_ADD_INS (bblock, ins);
		}
	}

	if (mono_use_security_manager)
		secman = mono_security_manager_get_methods ();

	security = (secman && mono_method_has_declsec (method));
	/* at this point having security doesn't mean we have any code to generate */
	if (security && (cfg->method == method)) {
		/* Only Demand, NonCasDemand and DemandChoice requires code generation.
		 * And we do not want to enter the next section (with allocation) if we
		 * have nothing to generate */
		security = mono_declsec_get_demands (method, &actions);
	}

	/* we must Demand SecurityPermission.Unmanaged before P/Invoking */
	pinvoke = (secman && (method->wrapper_type == MONO_WRAPPER_MANAGED_TO_NATIVE));
	if (pinvoke) {
		MonoMethod *wrapped = mono_marshal_method_from_wrapper (method);
		if (wrapped && (wrapped->flags & METHOD_ATTRIBUTE_PINVOKE_IMPL)) {
			MonoCustomAttrInfo* custom = mono_custom_attrs_from_method (wrapped);

			/* unless the method or it's class has the [SuppressUnmanagedCodeSecurity] attribute */
			if (custom && mono_custom_attrs_has_attr (custom, secman->suppressunmanagedcodesecurity)) {
				pinvoke = FALSE;
			}

			if (pinvoke) {
				custom = mono_custom_attrs_from_class (wrapped->klass);
				if (custom && mono_custom_attrs_has_attr (custom, secman->suppressunmanagedcodesecurity)) {
					pinvoke = FALSE;
				}
			}
		} else {
			/* not a P/Invoke after all */
			pinvoke = FALSE;
		}
	}
	
	if ((header->init_locals || (cfg->method == method && (cfg->opt & MONO_OPT_SHARED))) || mono_compile_aot || security || pinvoke) {
		/* we use a separate basic block for the initialization code */
		cfg->bb_init = init_localsbb = NEW_BBLOCK (cfg);
		init_localsbb->real_offset = real_offset;
		start_bblock->next_bb = init_localsbb;
		init_localsbb->next_bb = bblock;
		link_bblock (cfg, start_bblock, init_localsbb);
		link_bblock (cfg, init_localsbb, bblock);
		init_localsbb->block_num = cfg->num_bblocks++;
	} else {
		start_bblock->next_bb = bblock;
		link_bblock (cfg, start_bblock, bblock);
	}

	/* at this point we know, if security is TRUE, that some code needs to be generated */
	if (security && (cfg->method == method)) {
		MonoInst *args [2];

		mono_jit_stats.cas_demand_generation++;

		if (actions.demand.blob) {
			/* Add code for SecurityAction.Demand */
			NEW_DECLSECCONST (cfg, args[0], image, actions.demand);
			NEW_ICONST (cfg, args [1], actions.demand.size);
			/* Calls static void SecurityManager.InternalDemand (byte* permissions, int size); */
			mono_emit_method_call_spilled (cfg, init_localsbb, secman->demand, mono_method_signature (secman->demand), args, ip, NULL);
		}
		if (actions.noncasdemand.blob) {
			/* CLR 1.x uses a .noncasdemand (but 2.x doesn't) */
			/* For Mono we re-route non-CAS Demand to Demand (as the managed code must deal with it anyway) */
			NEW_DECLSECCONST (cfg, args[0], image, actions.noncasdemand);
			NEW_ICONST (cfg, args [1], actions.noncasdemand.size);
			/* Calls static void SecurityManager.InternalDemand (byte* permissions, int size); */
			mono_emit_method_call_spilled (cfg, init_localsbb, secman->demand, mono_method_signature (secman->demand), args, ip, NULL);
		}
		if (actions.demandchoice.blob) {
			/* New in 2.0, Demand must succeed for one of the permissions (i.e. not all) */
			NEW_DECLSECCONST (cfg, args[0], image, actions.demandchoice);
			NEW_ICONST (cfg, args [1], actions.demandchoice.size);
			/* Calls static void SecurityManager.InternalDemandChoice (byte* permissions, int size); */
			mono_emit_method_call_spilled (cfg, init_localsbb, secman->demandchoice, mono_method_signature (secman->demandchoice), args, ip, NULL);
		}
	}

	/* we must Demand SecurityPermission.Unmanaged before p/invoking */
	if (pinvoke) {
		mono_emit_method_call_spilled (cfg, init_localsbb, secman->demandunmanaged, mono_method_signature (secman->demandunmanaged), NULL, ip, NULL);
	}

	if (get_basic_blocks (cfg, bbhash, header, real_offset, ip, end, &err_pos)) {
		ip = err_pos;
		goto unverified;
	}

	if (cfg->method == method)
		mono_debug_init_method (cfg, bblock, breakpoint_id);

	param_types = mono_mempool_alloc (cfg->mempool, sizeof (MonoType*) * num_args);
	if (sig->hasthis)
		param_types [0] = method->klass->valuetype?&method->klass->this_arg:&method->klass->byval_arg;
	for (n = 0; n < sig->param_count; ++n)
		param_types [n + sig->hasthis] = sig->params [n];
	for (n = 0; n < header->num_locals; ++n) {
		if (header->locals [n]->type == MONO_TYPE_VOID && !header->locals [n]->byref)
			goto unverified;
	}
	class_inits = NULL;

	/* do this somewhere outside - not here */
	NEW_ICONST (cfg, zero_int32, 0);
	NEW_ICONST (cfg, zero_int64, 0);
	zero_int64->type = STACK_I8;
	NEW_PCONST (cfg, zero_ptr, 0);
	NEW_PCONST (cfg, zero_obj, 0);
	zero_obj->type = STACK_OBJ;

	MONO_INST_NEW (cfg, zero_r8, OP_R8CONST);
	zero_r8->type = STACK_R8;
	zero_r8->inst_p0 = &r8_0;

	/* add a check for this != NULL to inlined methods */
	if (is_virtual_call) {
		MONO_INST_NEW (cfg, ins, OP_CHECK_THIS);
		NEW_ARGLOAD (cfg, ins->inst_left, 0);
		ins->cil_code = ip;
		MONO_ADD_INS (bblock, ins);
	}

	/* we use a spare stack slot in SWITCH and NEWOBJ and others */
	stack_start = sp = mono_mempool_alloc0 (cfg->mempool, sizeof (MonoInst*) * (header->max_stack + 1));

	ins_flag = 0;
	start_new_bblock = 0;
	while (ip < end) {

		if (cfg->method == method)
			real_offset = ip - header->code;
		else
			real_offset = inline_offset;

		if (start_new_bblock) {
			bblock->cil_length = ip - bblock->cil_code;
			if (start_new_bblock == 2) {
				g_assert (ip == tblock->cil_code);
			} else {
				GET_BBLOCK (cfg, bbhash, tblock, ip);
			}
			bblock->next_bb = tblock;
			bblock = tblock;
			start_new_bblock = 0;
			for (i = 0; i < bblock->in_scount; ++i) {
				if (cfg->verbose_level > 3)
					g_print ("loading %d from temp %d\n", i, (int)bblock->in_stack [i]->inst_c0);						
				NEW_TEMPLOAD (cfg, ins, bblock->in_stack [i]->inst_c0);
				*sp++ = ins;
			}
			g_slist_free (class_inits);
			class_inits = NULL;
		} else {
			if ((tblock = g_hash_table_lookup (bbhash, ip)) && (tblock != bblock)) {
				link_bblock (cfg, bblock, tblock);
				if (sp != stack_start) {
					handle_stack_args (cfg, bblock, stack_start, sp - stack_start);
					sp = stack_start;
				}
				bblock->next_bb = tblock;
				bblock = tblock;
				for (i = 0; i < bblock->in_scount; ++i) {
					if (cfg->verbose_level > 3)
						g_print ("loading %d from temp %d\n", i, (int)bblock->in_stack [i]->inst_c0);						
					NEW_TEMPLOAD (cfg, ins, bblock->in_stack [i]->inst_c0);
					*sp++ = ins;
				}
				g_slist_free (class_inits);
				class_inits = NULL;
			}
		}

		bblock->real_offset = real_offset;

		if ((cfg->method == method) && cfg->coverage_info) {
			MonoInst *store, *one;
			guint32 cil_offset = ip - header->code;
			cfg->coverage_info->data [cil_offset].cil_code = ip;

			/* TODO: Use an increment here */
			NEW_ICONST (cfg, one, 1);
			one->cil_code = ip;

			NEW_PCONST (cfg, ins, &(cfg->coverage_info->data [cil_offset].count));
			ins->cil_code = ip;

			MONO_INST_NEW (cfg, store, CEE_STIND_I);
			store->cil_code = ip;
			store->inst_left = ins;
			store->inst_right = one;

			MONO_ADD_INS (bblock, store);
		}

		if (cfg->verbose_level > 3)
			g_print ("converting (in B%d: stack: %d) %s", bblock->block_num, (int)(sp - stack_start), mono_disasm_code_one (NULL, method, ip, NULL));

		switch (*ip) {
		case CEE_NOP:
		case CEE_BREAK:
			MONO_INST_NEW (cfg, ins, *ip);
			ins->cil_code = ip++;
			MONO_ADD_INS (bblock, ins);
			break;
		case CEE_LDARG_0:
		case CEE_LDARG_1:
		case CEE_LDARG_2:
		case CEE_LDARG_3:
			CHECK_STACK_OVF (1);
			n = (*ip)-CEE_LDARG_0;
			CHECK_ARG (n);
			NEW_ARGLOAD (cfg, ins, n);
			ins->cil_code = ip++;
			*sp++ = ins;
			break;
		case CEE_LDLOC_0:
		case CEE_LDLOC_1:
		case CEE_LDLOC_2:
		case CEE_LDLOC_3:
			CHECK_STACK_OVF (1);
			n = (*ip)-CEE_LDLOC_0;
			CHECK_LOCAL (n);
			NEW_LOCLOAD (cfg, ins, n);
			ins->cil_code = ip++;
			*sp++ = ins;
			break;
		case CEE_STLOC_0:
		case CEE_STLOC_1:
		case CEE_STLOC_2:
		case CEE_STLOC_3:
			CHECK_STACK (1);
			n = (*ip)-CEE_STLOC_0;
			CHECK_LOCAL (n);
			--sp;
			handle_loaded_temps (cfg, bblock, stack_start, sp);
			NEW_LOCSTORE (cfg, ins, n, *sp);
			ins->cil_code = ip;
			if (!dont_verify_stloc && target_type_is_incompatible (cfg, header->locals [n], *sp))
				goto unverified;
			if (ins->opcode == CEE_STOBJ) {
				NEW_LOCLOADA (cfg, ins, n);
				handle_stobj (cfg, bblock, ins, *sp, ip, ins->klass, FALSE, FALSE);
			} else
				MONO_ADD_INS (bblock, ins);
			++ip;
			inline_costs += 1;
			break;
		case CEE_LDARG_S:
			CHECK_OPSIZE (2);
			CHECK_STACK_OVF (1);
			CHECK_ARG (ip [1]);
			NEW_ARGLOAD (cfg, ins, ip [1]);
			ins->cil_code = ip;
			*sp++ = ins;
			ip += 2;
			break;
		case CEE_LDARGA_S:
			CHECK_OPSIZE (2);
			CHECK_STACK_OVF (1);
			CHECK_ARG (ip [1]);
			NEW_ARGLOADA (cfg, ins, ip [1]);
			ins->cil_code = ip;
			*sp++ = ins;
			ip += 2;
			break;
		case CEE_STARG_S:
			CHECK_OPSIZE (2);
			CHECK_STACK (1);
			--sp;
			CHECK_ARG (ip [1]);
			NEW_ARGSTORE (cfg, ins, ip [1], *sp);
			handle_loaded_temps (cfg, bblock, stack_start, sp);
			ins->cil_code = ip;
			if (!dont_verify_stloc && target_type_is_incompatible (cfg, param_types [ip [1]], *sp))
				goto unverified;
			if (ins->opcode == CEE_STOBJ) {
				NEW_ARGLOADA (cfg, ins, ip [1]);
				handle_stobj (cfg, bblock, ins, *sp, ip, ins->klass, FALSE, FALSE);
			} else
				MONO_ADD_INS (bblock, ins);
			ip += 2;
			break;
		case CEE_LDLOC_S:
			CHECK_OPSIZE (2);
			CHECK_STACK_OVF (1);
			CHECK_LOCAL (ip [1]);
			NEW_LOCLOAD (cfg, ins, ip [1]);
			ins->cil_code = ip;
			*sp++ = ins;
			ip += 2;
			break;
		case CEE_LDLOCA_S:
			CHECK_OPSIZE (2);
			CHECK_STACK_OVF (1);
			CHECK_LOCAL (ip [1]);
			NEW_LOCLOADA (cfg, ins, ip [1]);
			ins->cil_code = ip;
			*sp++ = ins;
			ip += 2;
			break;
		case CEE_STLOC_S:
			CHECK_OPSIZE (2);
			CHECK_STACK (1);
			--sp;
			handle_loaded_temps (cfg, bblock, stack_start, sp);
			CHECK_LOCAL (ip [1]);
			NEW_LOCSTORE (cfg, ins, ip [1], *sp);
			ins->cil_code = ip;
			if (!dont_verify_stloc && target_type_is_incompatible (cfg, header->locals [ip [1]], *sp))
				goto unverified;
			if (ins->opcode == CEE_STOBJ) {
				NEW_LOCLOADA (cfg, ins, ip [1]);
				handle_stobj (cfg, bblock, ins, *sp, ip, ins->klass, FALSE, FALSE);
			} else
				MONO_ADD_INS (bblock, ins);
			ip += 2;
			inline_costs += 1;
			break;
		case CEE_LDNULL:
			CHECK_STACK_OVF (1);
			NEW_PCONST (cfg, ins, NULL);
			ins->cil_code = ip;
			ins->type = STACK_OBJ;
			++ip;
			*sp++ = ins;
			break;
		case CEE_LDC_I4_M1:
			CHECK_STACK_OVF (1);
			NEW_ICONST (cfg, ins, -1);
			ins->cil_code = ip;
			++ip;
			*sp++ = ins;
			break;
		case CEE_LDC_I4_0:
		case CEE_LDC_I4_1:
		case CEE_LDC_I4_2:
		case CEE_LDC_I4_3:
		case CEE_LDC_I4_4:
		case CEE_LDC_I4_5:
		case CEE_LDC_I4_6:
		case CEE_LDC_I4_7:
		case CEE_LDC_I4_8:
			CHECK_STACK_OVF (1);
			NEW_ICONST (cfg, ins, (*ip) - CEE_LDC_I4_0);
			ins->cil_code = ip;
			++ip;
			*sp++ = ins;
			break;
		case CEE_LDC_I4_S:
			CHECK_OPSIZE (2);
			CHECK_STACK_OVF (1);
			++ip;
			NEW_ICONST (cfg, ins, *((signed char*)ip));
			ins->cil_code = ip;
			++ip;
			*sp++ = ins;
			break;
		case CEE_LDC_I4:
			CHECK_OPSIZE (5);
			CHECK_STACK_OVF (1);
			NEW_ICONST (cfg, ins, (gint32)read32 (ip + 1));
			ins->cil_code = ip;
			ip += 5;
			*sp++ = ins;
			break;
		case CEE_LDC_I8:
			CHECK_OPSIZE (9);
			CHECK_STACK_OVF (1);
			MONO_INST_NEW (cfg, ins, OP_I8CONST);
			ins->cil_code = ip;
			ins->type = STACK_I8;
			++ip;
			ins->inst_l = (gint64)read64 (ip);
			ip += 8;
			*sp++ = ins;
			break;
		case CEE_LDC_R4: {
			float *f;
			/* we should really allocate this only late in the compilation process */
			mono_domain_lock (cfg->domain);
			f = mono_mempool_alloc (cfg->domain->mp, sizeof (float));
			mono_domain_unlock (cfg->domain);
			CHECK_OPSIZE (5);
			CHECK_STACK_OVF (1);
			MONO_INST_NEW (cfg, ins, OP_R4CONST);
			ins->type = STACK_R8;
			++ip;
			readr4 (ip, f);
			ins->inst_p0 = f;

			ip += 4;
			*sp++ = ins;			
			break;
		}
		case CEE_LDC_R8: {
			double *d;
			mono_domain_lock (cfg->domain);
			d = mono_mempool_alloc (cfg->domain->mp, sizeof (double));
			mono_domain_unlock (cfg->domain);
			CHECK_OPSIZE (9);
			CHECK_STACK_OVF (1);
			MONO_INST_NEW (cfg, ins, OP_R8CONST);
			ins->type = STACK_R8;
			++ip;
			readr8 (ip, d);
			ins->inst_p0 = d;

			ip += 8;
			*sp++ = ins;			
			break;
		}
		case CEE_DUP: {
			MonoInst *temp, *store;
			CHECK_STACK (1);
			CHECK_STACK_OVF (1);
			sp--;
			ins = *sp;
		
			/* 
			 * small optimization: if the loaded value was from a local already,
			 * just load it twice.
			 */
			if (ins->ssa_op == MONO_SSA_LOAD && 
			    (ins->inst_i0->opcode == OP_LOCAL || ins->inst_i0->opcode == OP_ARG)) {
				sp++;
				MONO_INST_NEW (cfg, temp, 0);
				*temp = *ins;
				temp->cil_code = ip;
				*sp++ = temp;
			} else {
				temp = mono_compile_create_var (cfg, type_from_stack_type (ins), OP_LOCAL);
				temp->flags |= MONO_INST_IS_TEMP;
				temp->cil_code = ip;
				NEW_TEMPSTORE (cfg, store, temp->inst_c0, ins);
				store->cil_code = ip;
				if (store->opcode == CEE_STOBJ) {
					NEW_TEMPLOADA (cfg, store, temp->inst_c0);
					handle_stobj (cfg, bblock, store, sp [0], sp [0]->cil_code, store->klass, TRUE, FALSE);
				} else {
					MONO_ADD_INS (bblock, store);
				}
				NEW_TEMPLOAD (cfg, ins, temp->inst_c0);
				*sp++ = ins;
				ins->cil_code = ip;
				NEW_TEMPLOAD (cfg, ins, temp->inst_c0);
				*sp++ = ins;
				ins->cil_code = ip;
			}
			++ip;
			inline_costs += 2;
			break;
		}
		case CEE_POP:
			CHECK_STACK (1);
			MONO_INST_NEW (cfg, ins, CEE_POP);
			MONO_ADD_INS (bblock, ins);
			ins->cil_code = ip++;
			--sp;
			ins->inst_i0 = *sp;
			break;
		case CEE_JMP:
			CHECK_OPSIZE (5);
			if (stack_start != sp)
				goto unverified;
			MONO_INST_NEW (cfg, ins, CEE_JMP);
			token = read32 (ip + 1);
			/* FIXME: check the signature matches */
			cmethod = mini_get_method (method, token, NULL, generic_context);

			if (!cmethod)
				goto load_error;

			if (mono_use_security_manager) {
				check_linkdemand (cfg, method, cmethod, bblock, ip);
			}

			ins->inst_p0 = cmethod;
			MONO_ADD_INS (bblock, ins);
			ip += 5;
			start_new_bblock = 1;
			break;
		case CEE_CALLI:
		case CEE_CALL:
		case CEE_CALLVIRT: {
			MonoInst *addr = NULL;
			MonoMethodSignature *fsig = NULL;
			int temp, array_rank = 0;
			int virtual = *ip == CEE_CALLVIRT;

			CHECK_OPSIZE (5);
			token = read32 (ip + 1);

			if (*ip == CEE_CALLI) {
				cmethod = NULL;
				CHECK_STACK (1);
				--sp;
				addr = *sp;
				if (method->wrapper_type != MONO_WRAPPER_NONE)
					fsig = (MonoMethodSignature *)mono_method_get_wrapper_data (method, token);
				else
					fsig = mono_metadata_parse_signature (image, token);

				n = fsig->param_count + fsig->hasthis;
			} else {
				if (method->wrapper_type != MONO_WRAPPER_NONE) {
					cmethod =  (MonoMethod *)mono_method_get_wrapper_data (method, token);
				} else if (constrained_call) {
					cmethod = mono_get_method_constrained (image, token, constrained_call, generic_context);
					cmethod = mono_get_inflated_method (cmethod);
				} else {
					cmethod = mini_get_method (method, token, NULL, generic_context);
				}

				if (!cmethod)
					goto load_error;
				if (!dont_verify && !can_access_method (method, cmethod))
					goto unverified;

				if (!virtual && (cmethod->flags & METHOD_ATTRIBUTE_ABSTRACT))
					/* MS.NET seems to silently convert this to a callvirt */
					virtual = 1;

				if (!cmethod->klass->inited)
					mono_class_init (cmethod->klass);

				if (mono_method_signature (cmethod)->pinvoke) {
					MonoMethod *wrapper = mono_marshal_get_native_wrapper (cmethod);
					fsig = mono_method_signature (wrapper);
				} else if (constrained_call) {
					fsig = mono_method_signature (cmethod);
				} else {
					fsig = mono_method_get_signature_full (cmethod, image, token, generic_context);
				}

				n = fsig->param_count + fsig->hasthis;

				if (mono_use_security_manager) {
					check_linkdemand (cfg, method, cmethod, bblock, ip);
				}

				if (cmethod->iflags & METHOD_IMPL_ATTRIBUTE_INTERNAL_CALL &&
				    mini_class_is_system_array (cmethod->klass)) {
					array_rank = cmethod->klass->rank;
				}

				if (cmethod->string_ctor)
					g_assert_not_reached ();

			}

			if (!virtual) {
				mono_get_got_var (cfg);
			} else {
				/* code in inssel.brg might transform a virtual call to a normal call */
				if (!(cmethod->flags & METHOD_ATTRIBUTE_VIRTUAL) || 
					((cmethod->flags & METHOD_ATTRIBUTE_FINAL) && 
					 cmethod->wrapper_type != MONO_WRAPPER_REMOTING_INVOKE_WITH_CHECK))
					mono_get_got_var (cfg);
			}

			if (cmethod && cmethod->klass->generic_container) {
				// G_BREAKPOINT ();
				goto unverified;
			}

			CHECK_STACK (n);

			//g_assert (!virtual || fsig->hasthis);

			sp -= n;

			if (constrained_call) {
				/*
				 * We have the `constrained.' prefix opcode.
				 */
				if (constrained_call->valuetype && !cmethod->klass->valuetype) {
					MonoInst *load;
					/*
					 * The type parameter is instantiated as a valuetype,
					 * but that type doesn't override the method we're
					 * calling, so we need to box `this'.
					 * sp [0] is a pointer to the data: we need the value
					 * in handle_box (), so load it here.
					 */
					MONO_INST_NEW (cfg, load, mono_type_to_ldind (&constrained_call->byval_arg));
					type_to_eval_stack_type (&constrained_call->byval_arg, load);
					load->cil_code = ip;
					load->inst_left = sp [0];
					sp [0] = handle_box (cfg, bblock, load, ip, constrained_call);
				} else if (!constrained_call->valuetype) {
					MonoInst *ins;

					/*
					 * The type parameter is instantiated as a reference
					 * type.  We have a managed pointer on the stack, so
					 * we need to dereference it here.
					 */

					MONO_INST_NEW (cfg, ins, CEE_LDIND_REF);
					ins->cil_code = ip;
					ins->inst_i0 = sp [0];
					ins->type = STACK_OBJ;
					sp [0] = ins;
				} else if (cmethod->klass->valuetype)
					virtual = 0;
				constrained_call = NULL;
			}

			if (*ip != CEE_CALLI && check_call_signature (cfg, fsig, sp)) {
				// G_BREAKPOINT ();
				goto unverified;
			}

			if (cmethod && virtual && 
			    (cmethod->flags & METHOD_ATTRIBUTE_VIRTUAL) && 
		 	    !((cmethod->flags & METHOD_ATTRIBUTE_FINAL) && 
			      cmethod->wrapper_type != MONO_WRAPPER_REMOTING_INVOKE_WITH_CHECK) &&
			    mono_method_signature (cmethod)->generic_param_count) {
				MonoInst *this_temp, *store;
				MonoInst *iargs [3];

				g_assert (mono_method_signature (cmethod)->is_inflated);

				this_temp = mono_compile_create_var (cfg, type_from_stack_type (sp [0]), OP_LOCAL);
				this_temp->cil_code = ip;
				NEW_TEMPSTORE (cfg, store, this_temp->inst_c0, sp [0]);

				store->cil_code = ip;
				MONO_ADD_INS (bblock, store);

				NEW_TEMPLOAD (cfg, iargs [0], this_temp->inst_c0);
				NEW_PCONST (cfg, iargs [1], cmethod);
				NEW_PCONST (cfg, iargs [2], ((MonoMethodInflated *) cmethod)->context);
				temp = mono_emit_jit_icall (cfg, bblock, helper_compile_generic_method, iargs, ip);

				NEW_TEMPLOAD (cfg, addr, temp);
				NEW_TEMPLOAD (cfg, sp [0], this_temp->inst_c0);

				if ((temp = mono_emit_calli (cfg, bblock, fsig, sp, addr, ip)) != -1) {
					NEW_TEMPLOAD (cfg, *sp, temp);
					sp++;
				}

				ip += 5;
				break;
			}

			if ((ins_flag & MONO_INST_TAILCALL) && cmethod && (*ip == CEE_CALL) &&
				 (mono_metadata_signature_equal (mono_method_signature (method), mono_method_signature (cmethod)))) {
				int i;
				/* FIXME: This assumes the two methods has the same number and type of arguments */
				for (i = 0; i < n; ++i) {
					/* Check if argument is the same */
					NEW_ARGLOAD (cfg, ins, i);
					if ((ins->opcode == sp [i]->opcode) && (ins->inst_i0 == sp [i]->inst_i0))
						continue;

					/* Prevent argument from being register allocated */
					arg_array [i]->flags |= MONO_INST_VOLATILE;
					NEW_ARGSTORE (cfg, ins, i, sp [i]);
					ins->cil_code = ip;
					if (ins->opcode == CEE_STOBJ) {
						NEW_ARGLOADA (cfg, ins, i);
						handle_stobj (cfg, bblock, ins, sp [i], sp [i]->cil_code, ins->klass, FALSE, FALSE);
					}
					else
						MONO_ADD_INS (bblock, ins);
				}
				MONO_INST_NEW (cfg, ins, CEE_JMP);
				ins->cil_code = ip;
				ins->inst_p0 = cmethod;
				ins->inst_p1 = arg_array [0];
				MONO_ADD_INS (bblock, ins);
				link_bblock (cfg, bblock, end_bblock);			
				start_new_bblock = 1;
				/* skip CEE_RET as well */
				ip += 6;
				ins_flag = 0;
				break;
			}
			if (cmethod && (cfg->opt & MONO_OPT_INTRINS) && (ins = mini_get_inst_for_method (cfg, cmethod, fsig, sp))) {
				ins->cil_code = ip;

				if (MONO_TYPE_IS_VOID (fsig->ret)) {
					MONO_ADD_INS (bblock, ins);
				} else {
					type_to_eval_stack_type (fsig->ret, ins);
					*sp = ins;
					sp++;
				}

				ip += 5;
				break;
			}

			handle_loaded_temps (cfg, bblock, stack_start, sp);

			if ((cfg->opt & MONO_OPT_INLINE) && cmethod &&
			    (!virtual || !(cmethod->flags & METHOD_ATTRIBUTE_VIRTUAL) || (cmethod->flags & METHOD_ATTRIBUTE_FINAL)) && 
			    mono_method_check_inlining (cfg, cmethod) &&
				 !g_list_find (dont_inline, cmethod)) {
				int costs;
				MonoBasicBlock *ebblock;
				gboolean allways = FALSE;

				if ((cmethod->iflags & METHOD_IMPL_ATTRIBUTE_INTERNAL_CALL) ||
					(cmethod->flags & METHOD_ATTRIBUTE_PINVOKE_IMPL)) {
					cmethod = mono_marshal_get_native_wrapper (cmethod);
					allways = TRUE;
				}

 				if ((costs = inline_method (cfg, cmethod, fsig, bblock, sp, ip, real_offset, dont_inline, &ebblock, allways))) {
					ip += 5;
					real_offset += 5;

					GET_BBLOCK (cfg, bbhash, bblock, ip);
					ebblock->next_bb = bblock;
					link_bblock (cfg, ebblock, bblock);

 					if (!MONO_TYPE_IS_VOID (fsig->ret))
 						sp++;

					/* indicates start of a new block, and triggers a load of all 
					   stack arguments at bb boundarie */
					bblock = ebblock;

					inline_costs += costs;
					break;
				}
			}
			
			inline_costs += 10 * num_calls++;

			/* tail recursion elimination */
			if ((cfg->opt & MONO_OPT_TAILC) && *ip == CEE_CALL && cmethod == method && ip [5] == CEE_RET) {
				gboolean has_vtargs = FALSE;
				int i;
				
				/* keep it simple */
				for (i =  fsig->param_count - 1; i >= 0; i--) {
					if (MONO_TYPE_ISSTRUCT (mono_method_signature (cmethod)->params [i])) 
						has_vtargs = TRUE;
				}

				if (!has_vtargs) {
					for (i = 0; i < n; ++i) {
						NEW_ARGSTORE (cfg, ins, i, sp [i]);
						ins->cil_code = ip;
						MONO_ADD_INS (bblock, ins);
					}
					MONO_INST_NEW (cfg, ins, CEE_BR);
					ins->cil_code = ip;
					MONO_ADD_INS (bblock, ins);
					tblock = start_bblock->out_bb [0];
					link_bblock (cfg, bblock, tblock);
					ins->inst_target_bb = tblock;
					start_new_bblock = 1;

					/* skip the CEE_RET, too */
					if (ip_in_bb (cfg, bblock, ip + 5))
						ip += 6;
					else
						ip += 5;

					break;
				}
			}

			if (*ip == CEE_CALLI) {

				if ((temp = mono_emit_calli (cfg, bblock, fsig, sp, addr, ip)) != -1) {
					NEW_TEMPLOAD (cfg, *sp, temp);
					sp++;
				}
	      				
			} else if (array_rank) {
				MonoInst *addr;

				if (strcmp (cmethod->name, "Set") == 0) { /* array Set */ 
					if (sp [fsig->param_count]->type == STACK_OBJ) {
						MonoInst *iargs [2];
						MonoInst *array, *to_store, *store;

						handle_loaded_temps (cfg, bblock, stack_start, sp);
						
						array = mono_compile_create_var (cfg, type_from_stack_type (sp [0]), OP_LOCAL);
						NEW_TEMPSTORE (cfg, store, array->inst_c0, sp [0]);
						store->cil_code = ip;
						MONO_ADD_INS (bblock, store);
						NEW_TEMPLOAD (cfg, iargs [0], array->inst_c0);

						to_store = mono_compile_create_var (cfg, type_from_stack_type (sp [fsig->param_count]), OP_LOCAL);
						NEW_TEMPSTORE (cfg, store, to_store->inst_c0, sp [fsig->param_count]);
						store->cil_code = ip;
						MONO_ADD_INS (bblock, store);
						NEW_TEMPLOAD (cfg, iargs [1], to_store->inst_c0);

						/*
						 * We first save the args for the call so that the args are copied to the stack
						 * and a new instruction tree for them is created. If we don't do this,
						 * the same MonoInst is added to two different trees and this is not 
						 * allowed by burg.
						 */
						mono_emit_jit_icall (cfg, bblock, helper_stelem_ref_check, iargs, ip);

						NEW_TEMPLOAD (cfg, sp [0], array->inst_c0);
						NEW_TEMPLOAD (cfg, sp [fsig->param_count], to_store->inst_c0);
					}

					addr = mini_get_ldelema_ins (cfg, bblock, cmethod, sp, ip, TRUE);
					NEW_INDSTORE (cfg, ins, addr, sp [fsig->param_count], fsig->params [fsig->param_count - 1]);
					ins->cil_code = ip;
					if (ins->opcode == CEE_STOBJ) {
						handle_stobj (cfg, bblock, addr, sp [fsig->param_count], ip, mono_class_from_mono_type (fsig->params [fsig->param_count-1]), FALSE, FALSE);
					} else {
						MONO_ADD_INS (bblock, ins);
					}

				} else if (strcmp (cmethod->name, "Get") == 0) { /* array Get */
					addr = mini_get_ldelema_ins (cfg, bblock, cmethod, sp, ip, FALSE);
					NEW_INDLOAD (cfg, ins, addr, fsig->ret);
					ins->cil_code = ip;

					*sp++ = ins;
				} else if (strcmp (cmethod->name, "Address") == 0) { /* array Address */
					addr = mini_get_ldelema_ins (cfg, bblock, cmethod, sp, ip, FALSE);
					*sp++ = addr;
				} else {
					g_assert_not_reached ();
				}

			} else {
				if (ip_in_bb (cfg, bblock, ip + 5) 
				    && (!MONO_TYPE_ISSTRUCT (fsig->ret))
				    && (!MONO_TYPE_IS_VOID (fsig->ret) || cmethod->string_ctor)
				    && (CODE_IS_STLOC (ip + 5) || ip [5] == CEE_POP || ip [5] == CEE_RET)) {
					/* no need to spill */
					ins = (MonoInst*)mono_emit_method_call (cfg, bblock, cmethod, fsig, sp, ip, virtual ? sp [0] : NULL);
					*sp++ = ins;
				} else {
					if ((temp = mono_emit_method_call_spilled (cfg, bblock, cmethod, fsig, sp, ip, virtual ? sp [0] : NULL)) != -1) {
						NEW_TEMPLOAD (cfg, *sp, temp);
						sp++;
					}
				}
			}

			ip += 5;
			break;
		}
		case CEE_RET:
			if (cfg->method != method) {
				/* return from inlined methode */
				if (return_var) {
					MonoInst *store;
					CHECK_STACK (1);
					--sp;
					//g_assert (returnvar != -1);
					NEW_TEMPSTORE (cfg, store, return_var->inst_c0, *sp);
					store->cil_code = sp [0]->cil_code;
					if (store->opcode == CEE_STOBJ) {
						g_assert_not_reached ();
						NEW_TEMPLOADA (cfg, store, return_var->inst_c0);
						handle_stobj (cfg, bblock, store, *sp, sp [0]->cil_code, return_var->klass, FALSE, FALSE);
					} else
						MONO_ADD_INS (bblock, store);
				} 
			} else {
				if (cfg->ret) {
					g_assert (!return_var);
					CHECK_STACK (1);
					--sp;
					MONO_INST_NEW (cfg, ins, CEE_NOP);
					ins->opcode = mono_type_to_stind (mono_method_signature (method)->ret);
					if (ins->opcode == CEE_STOBJ) {
						NEW_RETLOADA (cfg, ins);
						handle_stobj (cfg, bblock, ins, *sp, ip, ins->klass, FALSE, FALSE);
					} else {
						ins->opcode = OP_SETRET;
						ins->cil_code = ip;
						ins->inst_i0 = *sp;;
						ins->inst_i1 = NULL;
						MONO_ADD_INS (bblock, ins);
					}
				}
			}
			if (sp != stack_start)
				goto unverified;
			MONO_INST_NEW (cfg, ins, CEE_BR);
			ins->cil_code = ip++;
			ins->inst_target_bb = end_bblock;
			MONO_ADD_INS (bblock, ins);
			link_bblock (cfg, bblock, end_bblock);
			start_new_bblock = 1;
			break;
		case CEE_BR_S:
			CHECK_OPSIZE (2);
			MONO_INST_NEW (cfg, ins, CEE_BR);
			ins->cil_code = ip++;
			MONO_ADD_INS (bblock, ins);
			target = ip + 1 + (signed char)(*ip);
			++ip;
			GET_BBLOCK (cfg, bbhash, tblock, target);
			link_bblock (cfg, bblock, tblock);
			CHECK_BBLOCK (target, ip, tblock);
			ins->inst_target_bb = tblock;
			if (sp != stack_start) {
				handle_stack_args (cfg, bblock, stack_start, sp - stack_start);
				sp = stack_start;
			}
			start_new_bblock = 1;
			inline_costs += 10;
			break;
		case CEE_BRFALSE_S:
		case CEE_BRTRUE_S:
			CHECK_OPSIZE (2);
			CHECK_STACK (1);
			if (sp [-1]->type == STACK_VTYPE || sp [-1]->type == STACK_R8)
				goto unverified;
			MONO_INST_NEW (cfg, ins, *ip + BIG_BRANCH_OFFSET);
			ins->cil_code = ip++;
			target = ip + 1 + *(signed char*)ip;
			ip++;
			ADD_UNCOND (ins->opcode == CEE_BRTRUE);
			if (sp != stack_start) {
				handle_stack_args (cfg, bblock, stack_start, sp - stack_start);
				sp = stack_start;
			}
			inline_costs += 10;
			break;
		case CEE_BEQ_S:
		case CEE_BGE_S:
		case CEE_BGT_S:
		case CEE_BLE_S:
		case CEE_BLT_S:
		case CEE_BNE_UN_S:
		case CEE_BGE_UN_S:
		case CEE_BGT_UN_S:
		case CEE_BLE_UN_S:
		case CEE_BLT_UN_S:
			CHECK_OPSIZE (2);
			CHECK_STACK (2);
			MONO_INST_NEW (cfg, ins, *ip + BIG_BRANCH_OFFSET);
			ins->cil_code = ip++;
			target = ip + 1 + *(signed char*)ip;
			ip++;
			ADD_BINCOND (NULL);
			if (sp != stack_start) {
				handle_stack_args (cfg, bblock, stack_start, sp - stack_start);
				sp = stack_start;
			}
			inline_costs += 10;
			break;
		case CEE_BR:
			CHECK_OPSIZE (5);
			MONO_INST_NEW (cfg, ins, CEE_BR);
			ins->cil_code = ip++;
			MONO_ADD_INS (bblock, ins);
			target = ip + 4 + (gint32)read32(ip);
			ip += 4;
			GET_BBLOCK (cfg, bbhash, tblock, target);
			link_bblock (cfg, bblock, tblock);
			CHECK_BBLOCK (target, ip, tblock);
			ins->inst_target_bb = tblock;
			if (sp != stack_start) {
				handle_stack_args (cfg, bblock, stack_start, sp - stack_start);
				sp = stack_start;
			}
			start_new_bblock = 1;
			inline_costs += 10;
			break;
		case CEE_BRFALSE:
		case CEE_BRTRUE:
			CHECK_OPSIZE (5);
			CHECK_STACK (1);
			if (sp [-1]->type == STACK_VTYPE || sp [-1]->type == STACK_R8)
				goto unverified;
			MONO_INST_NEW (cfg, ins, *ip);
			ins->cil_code = ip++;
			target = ip + 4 + (gint32)read32(ip);
			ip += 4;
			ADD_UNCOND(ins->opcode == CEE_BRTRUE);
			if (sp != stack_start) {
				handle_stack_args (cfg, bblock, stack_start, sp - stack_start);
				sp = stack_start;
			}
			inline_costs += 10;
			break;
		case CEE_BEQ:
		case CEE_BGE:
		case CEE_BGT:
		case CEE_BLE:
		case CEE_BLT:
		case CEE_BNE_UN:
		case CEE_BGE_UN:
		case CEE_BGT_UN:
		case CEE_BLE_UN:
		case CEE_BLT_UN:
			CHECK_OPSIZE (5);
			CHECK_STACK (2);
			MONO_INST_NEW (cfg, ins, *ip);
			ins->cil_code = ip++;
			target = ip + 4 + (gint32)read32(ip);
			ip += 4;
			ADD_BINCOND(NULL);
			if (sp != stack_start) {
				handle_stack_args (cfg, bblock, stack_start, sp - stack_start);
				sp = stack_start;
			}
			inline_costs += 10;
			break;
		case CEE_SWITCH:
			CHECK_OPSIZE (5);
			CHECK_STACK (1);
			n = read32 (ip + 1);
			MONO_INST_NEW (cfg, ins, *ip);
			--sp;
			ins->inst_left = *sp;
			if ((ins->inst_left->type != STACK_I4) && (ins->inst_left->type != STACK_PTR)) 
				goto unverified;
			ins->cil_code = ip;
			ip += 5;
			CHECK_OPSIZE (n * sizeof (guint32));
			target = ip + n * sizeof (guint32);
			MONO_ADD_INS (bblock, ins);
			GET_BBLOCK (cfg, bbhash, tblock, target);
			link_bblock (cfg, bblock, tblock);
			ins->klass = GUINT_TO_POINTER (n);
			ins->inst_many_bb = mono_mempool_alloc (cfg->mempool, sizeof (MonoBasicBlock*) * (n + 1));
			ins->inst_many_bb [n] = tblock;

			for (i = 0; i < n; ++i) {
				GET_BBLOCK (cfg, bbhash, tblock, target + (gint32)read32(ip));
				link_bblock (cfg, bblock, tblock);
				ins->inst_many_bb [i] = tblock;
				ip += 4;
			}
			if (sp != stack_start) {
				handle_stack_args (cfg, bblock, stack_start, sp - stack_start);
				sp = stack_start;
			}
			/* Needed by the code generated in inssel.brg */
			mono_get_got_var (cfg);
			inline_costs += 20;
			break;
		case CEE_LDIND_I1:
		case CEE_LDIND_U1:
		case CEE_LDIND_I2:
		case CEE_LDIND_U2:
		case CEE_LDIND_I4:
		case CEE_LDIND_U4:
		case CEE_LDIND_I8:
		case CEE_LDIND_I:
		case CEE_LDIND_R4:
		case CEE_LDIND_R8:
		case CEE_LDIND_REF:
			CHECK_STACK (1);
			MONO_INST_NEW (cfg, ins, *ip);
			ins->cil_code = ip;
			--sp;
			ins->inst_i0 = *sp;
			*sp++ = ins;
			ins->type = ldind_type [*ip - CEE_LDIND_I1];
			ins->flags |= ins_flag;
			ins_flag = 0;
			++ip;
			break;
		case CEE_STIND_REF:
		case CEE_STIND_I1:
		case CEE_STIND_I2:
		case CEE_STIND_I4:
		case CEE_STIND_I8:
		case CEE_STIND_R4:
		case CEE_STIND_R8:
			CHECK_STACK (2);
			MONO_INST_NEW (cfg, ins, *ip);
			ins->cil_code = ip++;
			sp -= 2;
			handle_loaded_temps (cfg, bblock, stack_start, sp);
			MONO_ADD_INS (bblock, ins);
			ins->inst_i0 = sp [0];
			ins->inst_i1 = sp [1];
			ins->flags |= ins_flag;
			ins_flag = 0;
			inline_costs += 1;
			break;
		case CEE_MUL:
			CHECK_STACK (2);
			ADD_BINOP (*ip);

#ifdef MONO_ARCH_NO_EMULATE_MUL_IMM
			/* FIXME: This breaks with ssapre (mono -O=ssapre loader.exe) */
			if ((ins->inst_right->opcode == OP_ICONST) && !(cfg->opt & MONO_OPT_SSAPRE)) {
				switch (ins->opcode) {
				case CEE_MUL:
					ins->opcode = OP_IMUL_IMM;
					ins->inst_imm = ins->inst_right->inst_c0;
					break;
				case OP_LMUL:
					ins->opcode = OP_LMUL_IMM;
					ins->inst_imm = ins->inst_right->inst_c0;
					break;
				default:
					g_assert_not_reached ();
				}
			}
#endif

			if (mono_find_jit_opcode_emulation (ins->opcode)) {
				--sp;
				*sp++ = emit_tree (cfg, bblock, ins, ip + 1);
				mono_get_got_var (cfg);
			}
			ip++;
			break;
		case CEE_ADD:
		case CEE_SUB:
		case CEE_DIV:
		case CEE_DIV_UN:
		case CEE_REM:
		case CEE_REM_UN:
		case CEE_AND:
		case CEE_OR:
		case CEE_XOR:
		case CEE_SHL:
		case CEE_SHR:
		case CEE_SHR_UN:
			CHECK_STACK (2);
			ADD_BINOP (*ip);
			/* special case that gives a nice speedup and happens to workaorund a ppc jit but (for the release)
			 * later apply the speedup to the left shift as well
			 * See BUG# 57957.
			 */
			if ((ins->opcode == OP_LSHR_UN) && (ins->type == STACK_I8) 
					&& (ins->inst_right->opcode == OP_ICONST) && (ins->inst_right->inst_c0 == 32)) {
				ins->opcode = OP_LONG_SHRUN_32;
				/*g_print ("applied long shr speedup to %s\n", cfg->method->name);*/
				ip++;
				break;
			}
			if (mono_find_jit_opcode_emulation (ins->opcode)) {
				--sp;
				*sp++ = emit_tree (cfg, bblock, ins, ip + 1);
				mono_get_got_var (cfg);
			}
			ip++;
			break;
		case CEE_NEG:
		case CEE_NOT:
		case CEE_CONV_I1:
		case CEE_CONV_I2:
		case CEE_CONV_I4:
		case CEE_CONV_R4:
		case CEE_CONV_R8:
		case CEE_CONV_U4:
		case CEE_CONV_I8:
		case CEE_CONV_U8:
		case CEE_CONV_OVF_I8:
		case CEE_CONV_OVF_U8:
		case CEE_CONV_R_UN:
			CHECK_STACK (1);
			ADD_UNOP (*ip);
			if (mono_find_jit_opcode_emulation (ins->opcode)) {
				--sp;
				*sp++ = emit_tree (cfg, bblock, ins, ip + 1);
				mono_get_got_var (cfg);
			}
			ip++;			
			break;
		case CEE_CONV_OVF_I4:
		case CEE_CONV_OVF_I1:
		case CEE_CONV_OVF_I2:
		case CEE_CONV_OVF_I:
		case CEE_CONV_OVF_U:
			CHECK_STACK (1);

			if (sp [-1]->type == STACK_R8) {
				ADD_UNOP (CEE_CONV_OVF_I8);
				ADD_UNOP (*ip);
			} else {
				ADD_UNOP (*ip);
			}

			ip++;
			break;
		case CEE_CONV_OVF_U1:
		case CEE_CONV_OVF_U2:
		case CEE_CONV_OVF_U4:
			CHECK_STACK (1);

			if (sp [-1]->type == STACK_R8) {
				ADD_UNOP (CEE_CONV_OVF_U8);
				ADD_UNOP (*ip);
			} else {
				ADD_UNOP (*ip);
			}

			ip++;
			break;
		case CEE_CONV_OVF_I1_UN:
		case CEE_CONV_OVF_I2_UN:
		case CEE_CONV_OVF_I4_UN:
		case CEE_CONV_OVF_I8_UN:
		case CEE_CONV_OVF_U1_UN:
		case CEE_CONV_OVF_U2_UN:
		case CEE_CONV_OVF_U4_UN:
		case CEE_CONV_OVF_U8_UN:
		case CEE_CONV_OVF_I_UN:
		case CEE_CONV_OVF_U_UN:
			CHECK_STACK (1);
			ADD_UNOP (*ip);
			ip++;
			break;
		case CEE_CPOBJ:
			CHECK_OPSIZE (5);
			CHECK_STACK (2);
			token = read32 (ip + 1);
			klass = mini_get_class (method, token, generic_context);
			if (!klass)
				goto load_error;
			sp -= 2;
			if (MONO_TYPE_IS_REFERENCE (&klass->byval_arg)) {
				MonoInst *store, *load;
				MONO_INST_NEW (cfg, load, CEE_LDIND_REF);
				load->cil_code = ip;
				load->inst_i0 = sp [1];
				load->type = STACK_OBJ;
				load->flags |= ins_flag;
				MONO_INST_NEW (cfg, store, CEE_STIND_REF);
				store->cil_code = ip;
				handle_loaded_temps (cfg, bblock, stack_start, sp);
				MONO_ADD_INS (bblock, store);
				store->inst_i0 = sp [0];
				store->inst_i1 = load;
				store->flags |= ins_flag;
			} else {
				n = mono_class_value_size (klass, NULL);
				if ((cfg->opt & MONO_OPT_INTRINS) && n <= sizeof (gpointer) * 5) {
					MonoInst *copy;
					MONO_INST_NEW (cfg, copy, OP_MEMCPY);
					copy->inst_left = sp [0];
					copy->inst_right = sp [1];
					copy->cil_code = ip;
					copy->unused = n;
					MONO_ADD_INS (bblock, copy);
				} else {
					MonoMethod *memcpy_method = get_memcpy_method ();
					MonoInst *iargs [3];
					iargs [0] = sp [0];
					iargs [1] = sp [1];
					NEW_ICONST (cfg, iargs [2], n);
					iargs [2]->cil_code = ip;

					mono_emit_method_call_spilled (cfg, bblock, memcpy_method, memcpy_method->signature, iargs, ip, NULL);
				}
			}
			ins_flag = 0;
			ip += 5;
			break;
		case CEE_LDOBJ: {
			MonoInst *iargs [3];
			int loc_index = -1;
			int stloc_len = 0;
			CHECK_OPSIZE (5);
			CHECK_STACK (1);
			--sp;
			token = read32 (ip + 1);
			klass = mini_get_class (method, token, generic_context);
			if (!klass)
				goto load_error;
			if (MONO_TYPE_IS_REFERENCE (&klass->byval_arg)) {
				MONO_INST_NEW (cfg, ins, CEE_LDIND_REF);
				ins->cil_code = ip;
				ins->inst_i0 = sp [0];
				ins->type = STACK_OBJ;
				ins->flags |= ins_flag;
				ins_flag = 0;
				*sp++ = ins;
				ip += 5;
				break;
			}

			/* Optimize the common ldobj+stloc combination */
			switch (ip [5]) {
			case CEE_STLOC_S:
				loc_index = ip [6];
				stloc_len = 2;
				break;
			case CEE_STLOC_0:
			case CEE_STLOC_1:
			case CEE_STLOC_2:
			case CEE_STLOC_3:
				loc_index = ip [5] - CEE_STLOC_0;
				stloc_len = 1;
				break;
			default:
				break;
			}

			if ((loc_index != -1) && ip_in_bb (cfg, bblock, ip + 5)) {
				CHECK_LOCAL (loc_index);
				NEW_LOCSTORE (cfg, ins, loc_index, *sp);

				if (ins->opcode == CEE_STOBJ) {
					handle_loaded_temps (cfg, bblock, stack_start, sp);
					ins->cil_code = ip;
					g_assert (ins->opcode == CEE_STOBJ);
					NEW_LOCLOADA (cfg, ins, loc_index);
					handle_stobj (cfg, bblock, ins, *sp, ip, ins->klass, FALSE, FALSE);
					ip += 5;
					ip += stloc_len;
					break;
				}
			}

			n = mono_class_value_size (klass, NULL);
			ins = mono_compile_create_var (cfg, &klass->byval_arg, OP_LOCAL);
			NEW_TEMPLOADA (cfg, iargs [0], ins->inst_c0);
			if ((cfg->opt & MONO_OPT_INTRINS) && n <= sizeof (gpointer) * 5) {
				MonoInst *copy;
				MONO_INST_NEW (cfg, copy, OP_MEMCPY);
				copy->inst_left = iargs [0];
				copy->inst_right = *sp;
				copy->cil_code = ip;
				copy->unused = n;
				MONO_ADD_INS (bblock, copy);
			} else {
				MonoMethod *memcpy_method = get_memcpy_method ();
				iargs [1] = *sp;
				NEW_ICONST (cfg, iargs [2], n);
				iargs [2]->cil_code = ip;

				mono_emit_method_call_spilled (cfg, bblock, memcpy_method, memcpy_method->signature, iargs, ip, NULL);
			}
			NEW_TEMPLOAD (cfg, *sp, ins->inst_c0);
			++sp;
			ip += 5;
			ins_flag = 0;
			inline_costs += 1;
			break;
		}
		case CEE_LDSTR:
			CHECK_STACK_OVF (1);
			CHECK_OPSIZE (5);
			n = read32 (ip + 1);

			if (method->wrapper_type == MONO_WRAPPER_DYNAMIC_METHOD) {
				NEW_PCONST (cfg, ins, mono_method_get_wrapper_data (method, n));
				ins->cil_code = ip;
				ins->type = STACK_OBJ;
				*sp = ins;
			}
			else if (method->wrapper_type != MONO_WRAPPER_NONE) {
				int temp;
				MonoInst *iargs [1];

				NEW_PCONST (cfg, iargs [0], mono_method_get_wrapper_data (method, n));				
				temp = mono_emit_jit_icall (cfg, bblock, mono_string_new_wrapper, iargs, ip);
				NEW_TEMPLOAD (cfg, *sp, temp);

			} else {

				if (cfg->opt & MONO_OPT_SHARED) {
					int temp;
					MonoInst *iargs [3];
					MonoInst* domain_var;
					
					if (cfg->compile_aot) {
						cfg->ldstr_list = g_list_prepend (cfg->ldstr_list, GINT_TO_POINTER (n));
					}
					/* avoid depending on undefined C behavior in sequence points */
					domain_var = mono_get_domainvar (cfg);
					NEW_TEMPLOAD (cfg, iargs [0], domain_var->inst_c0);
					NEW_IMAGECONST (cfg, iargs [1], image);
					NEW_ICONST (cfg, iargs [2], mono_metadata_token_index (n));
					temp = mono_emit_jit_icall (cfg, bblock, mono_ldstr, iargs, ip);
					NEW_TEMPLOAD (cfg, *sp, temp);
					mono_ldstr (cfg->domain, image, mono_metadata_token_index (n));
				} else {
					if (bblock->out_of_line) {
						MonoInst *iargs [2];
						int temp;

						/* Avoid creating the string object */
						NEW_IMAGECONST (cfg, iargs [0], image);
						NEW_ICONST (cfg, iargs [1], mono_metadata_token_index (n));
						temp = mono_emit_jit_icall (cfg, bblock, helper_ldstr, iargs, ip);
						NEW_TEMPLOAD (cfg, *sp, temp);
					} 
					else
					if (cfg->compile_aot) {
						NEW_LDSTRCONST (cfg, ins, image, n);
						*sp = ins;
					} 
					else {
						NEW_PCONST (cfg, ins, NULL);
						ins->cil_code = ip;
						ins->type = STACK_OBJ;
						ins->inst_p0 = mono_ldstr (cfg->domain, image, mono_metadata_token_index (n));
						*sp = ins;
					}
				}
			}

			sp++;
			ip += 5;
			break;
		case CEE_NEWOBJ: {
			MonoInst *iargs [2];
			MonoMethodSignature *fsig;
			int temp;
			
			CHECK_OPSIZE (5);
			token = read32 (ip + 1);
			cmethod = mini_get_method (method, token, NULL, generic_context);
			if (!cmethod)
				goto load_error;
			fsig = mono_method_get_signature (cmethod, image, token);

			mono_class_init (cmethod->klass);

			if (mono_use_security_manager) {
				check_linkdemand (cfg, method, cmethod, bblock, ip);
			}

			n = fsig->param_count;
			CHECK_STACK (n);

			/* move the args to allow room for 'this' in the first position */
			while (n--) {
				--sp;
				sp [1] = sp [0];
			}

			handle_loaded_temps (cfg, bblock, stack_start, sp);

			if (mini_class_is_system_array (cmethod->klass)) {
				NEW_METHODCONST (cfg, *sp, cmethod);
				temp = handle_array_new (cfg, bblock, fsig->param_count, sp, ip);
			} else if (cmethod->string_ctor) {
				/* we simply pass a null pointer */
				NEW_PCONST (cfg, *sp, NULL); 
				/* now call the string ctor */
				temp = mono_emit_method_call_spilled (cfg, bblock, cmethod, fsig, sp, ip, NULL);
			} else {
				MonoInst* callvirt_this_arg = NULL;
				
				if (cmethod->klass->valuetype) {
					iargs [0] = mono_compile_create_var (cfg, &cmethod->klass->byval_arg, OP_LOCAL);
					temp = iargs [0]->inst_c0;

					NEW_TEMPLOADA (cfg, *sp, temp);

					handle_initobj (cfg, bblock, *sp, NULL, cmethod->klass, stack_start, sp);

					NEW_TEMPLOADA (cfg, *sp, temp);

					/* 
					 * The code generated by mini_emit_virtual_call () expects
					 * iargs [0] to be a boxed instance, but luckily the vcall
					 * will be transformed into a normal call there. The AOT
					 * case needs an already allocate got_var.
					 */
					mono_get_got_var (cfg);
				} else {
					temp = handle_alloc (cfg, bblock, cmethod->klass, FALSE, ip);
					NEW_TEMPLOAD (cfg, *sp, temp);
				}

				/* Avoid virtual calls to ctors if possible */
				if (cmethod->klass->marshalbyref)
					callvirt_this_arg = sp [0];
				
				if ((cfg->opt & MONO_OPT_INLINE) && cmethod &&
				    mono_method_check_inlining (cfg, cmethod) &&
				    !mono_class_is_subclass_of (cmethod->klass, mono_defaults.exception_class, FALSE) &&
				    !g_list_find (dont_inline, cmethod)) {
					int costs;
					MonoBasicBlock *ebblock;
					if ((costs = inline_method (cfg, cmethod, fsig, bblock, sp, ip, real_offset, dont_inline, &ebblock, FALSE))) {

						ip += 5;
						real_offset += 5;
						
						GET_BBLOCK (cfg, bbhash, bblock, ip);
						ebblock->next_bb = bblock;
						link_bblock (cfg, ebblock, bblock);

						NEW_TEMPLOAD (cfg, *sp, temp);
						sp++;

						/* indicates start of a new block, and triggers a load 
						   of all stack arguments at bb boundarie */
						bblock = ebblock;

						inline_costs += costs;
						break;
						
					} else {
						mono_emit_method_call_spilled (cfg, bblock, cmethod, fsig, sp, ip, callvirt_this_arg);
					}
				} else {
					/* now call the actual ctor */
					mono_emit_method_call_spilled (cfg, bblock, cmethod, fsig, sp, ip, callvirt_this_arg);
				}
			}

			NEW_TEMPLOAD (cfg, *sp, temp);
			sp++;
			
			ip += 5;
			inline_costs += 5;
			break;
		}
		case CEE_ISINST:
			CHECK_STACK (1);
			--sp;
			CHECK_OPSIZE (5);
			token = read32 (ip + 1);
			klass = mini_get_class (method, token, generic_context);
			if (!klass)
				goto load_error;
			if (sp [0]->type != STACK_OBJ)
				goto unverified;

			/* Needed by the code generated in inssel.brg */
			mono_get_got_var (cfg);

			if (klass->marshalbyref || klass->flags & TYPE_ATTRIBUTE_INTERFACE) {
			
				MonoMethod *mono_isinst;
				MonoInst *iargs [1];
				MonoBasicBlock *ebblock;
				int costs;
				int temp;
				
				mono_isinst = mono_marshal_get_isinst (klass); 
				iargs [0] = sp [0];
				
				costs = inline_method (cfg, mono_isinst, mono_method_signature (mono_isinst), bblock, 
							   iargs, ip, real_offset, dont_inline, &ebblock, TRUE);
			
				g_assert (costs > 0);
				
				ip += 5;
				real_offset += 5;
			
				GET_BBLOCK (cfg, bbhash, bblock, ip);
				ebblock->next_bb = bblock;
				link_bblock (cfg, ebblock, bblock);

				temp = iargs [0]->inst_i0->inst_c0;
				NEW_TEMPLOAD (cfg, *sp, temp);
				
 				sp++;
				bblock = ebblock;
				inline_costs += costs;
			} else {
				MONO_INST_NEW (cfg, ins, *ip);
				ins->type = STACK_OBJ;
				ins->inst_left = *sp;
				ins->inst_newa_class = klass;
				ins->klass = klass;
				ins->cil_code = ip;
				*sp++ = emit_tree (cfg, bblock, ins, ip + 5);
				ip += 5;
			}
			break;
		case CEE_UNBOX_ANY: {
			MonoInst *add, *vtoffset;
			MonoInst *iargs [3];

			CHECK_STACK (1);
			--sp;
			CHECK_OPSIZE (5);
			token = read32 (ip + 1);
			klass = mini_get_class (method, token, generic_context);
			if (!klass)
				goto load_error;

			if (MONO_TYPE_IS_REFERENCE (&klass->byval_arg)) {
				/* CASTCLASS */
				if (klass->marshalbyref || klass->flags & TYPE_ATTRIBUTE_INTERFACE) {
					MonoMethod *mono_castclass;
					MonoInst *iargs [1];
					MonoBasicBlock *ebblock;
					int costs;
					int temp;
					
					mono_castclass = mono_marshal_get_castclass (klass); 
					iargs [0] = sp [0];
					
					costs = inline_method (cfg, mono_castclass, mono_method_signature (mono_castclass), bblock, 
								   iargs, ip, real_offset, dont_inline, &ebblock, TRUE);
				
					g_assert (costs > 0);
					
					ip += 5;
					real_offset += 5;
				
					GET_BBLOCK (cfg, bbhash, bblock, ip);
					ebblock->next_bb = bblock;
					link_bblock (cfg, ebblock, bblock);
	
					temp = iargs [0]->inst_i0->inst_c0;
					NEW_TEMPLOAD (cfg, *sp, temp);
					
					sp++;
					bblock = ebblock;
					inline_costs += costs;				
				} else {
					MONO_INST_NEW (cfg, ins, CEE_CASTCLASS);
					ins->type = STACK_OBJ;
					ins->inst_left = *sp;
					ins->klass = klass;
					ins->inst_newa_class = klass;
					ins->cil_code = ip;
					*sp++ = ins;
					ip += 5;
				}
				break;
			}

			if (mono_class_is_nullable (klass)) {
				int v = handle_unbox_nullable (cfg, bblock, *sp, ip, klass);
				NEW_TEMPLOAD (cfg, *sp, v);
				sp ++;
				ip += 5;
				break;
			}

			MONO_INST_NEW (cfg, ins, OP_UNBOXCAST);
			ins->type = STACK_OBJ;
			ins->inst_left = *sp;
			ins->klass = klass;
			ins->inst_newa_class = klass;
			ins->cil_code = ip;

			MONO_INST_NEW (cfg, add, OP_PADD);
			NEW_ICONST (cfg, vtoffset, sizeof (MonoObject));
			add->inst_left = ins;
			add->inst_right = vtoffset;
			add->type = STACK_MP;
			*sp = add;
			ip += 5;
			/* LDOBJ impl */
			n = mono_class_value_size (klass, NULL);
			ins = mono_compile_create_var (cfg, &klass->byval_arg, OP_LOCAL);
			NEW_TEMPLOADA (cfg, iargs [0], ins->inst_c0);
			if ((cfg->opt & MONO_OPT_INTRINS) && n <= sizeof (gpointer) * 5) {
				MonoInst *copy;
				MONO_INST_NEW (cfg, copy, OP_MEMCPY);
				copy->inst_left = iargs [0];
				copy->inst_right = *sp;
				copy->cil_code = ip;
				copy->unused = n;
				MONO_ADD_INS (bblock, copy);
			} else {
				MonoMethod *memcpy_method = get_memcpy_method ();
				iargs [1] = *sp;
				NEW_ICONST (cfg, iargs [2], n);
				iargs [2]->cil_code = ip;

				mono_emit_method_call_spilled (cfg, bblock, memcpy_method, memcpy_method->signature, iargs, ip, NULL);
			}
			NEW_TEMPLOAD (cfg, *sp, ins->inst_c0);
			++sp;
			inline_costs += 2;
			break;
		}
		case CEE_UNBOX: {
			MonoInst *add, *vtoffset;

			CHECK_STACK (1);
			--sp;
			CHECK_OPSIZE (5);
			token = read32 (ip + 1);
			klass = mini_get_class (method, token, generic_context);
			if (!klass)
				goto load_error;

			if (mono_class_is_nullable (klass)) {
				int v = handle_unbox_nullable (cfg, bblock, *sp, ip, klass);
				NEW_TEMPLOAD (cfg, *sp, v);
				sp ++;
				ip += 5;
				break;
			}

			/* Needed by the code generated in inssel.brg */
			mono_get_got_var (cfg);

			MONO_INST_NEW (cfg, ins, OP_UNBOXCAST);
			ins->type = STACK_OBJ;
			ins->inst_left = *sp;
			ins->klass = klass;
			ins->inst_newa_class = klass;
			ins->cil_code = ip;

			MONO_INST_NEW (cfg, add, OP_PADD);
			NEW_ICONST (cfg, vtoffset, sizeof (MonoObject));
			add->inst_left = ins;
			add->inst_right = vtoffset;
			add->type = STACK_MP;
			add->klass = klass;
			*sp++ = add;
			ip += 5;
			inline_costs += 2;
			break;
		}
		case CEE_CASTCLASS:
			CHECK_STACK (1);
			--sp;
			CHECK_OPSIZE (5);
			token = read32 (ip + 1);
			klass = mini_get_class (method, token, generic_context);
			if (!klass)
				goto load_error;
			if (sp [0]->type != STACK_OBJ)
				goto unverified;

			/* Needed by the code generated in inssel.brg */
			mono_get_got_var (cfg);
		
			if (klass->marshalbyref || klass->flags & TYPE_ATTRIBUTE_INTERFACE) {
				
				MonoMethod *mono_castclass;
				MonoInst *iargs [1];
				MonoBasicBlock *ebblock;
				int costs;
				int temp;
				
				mono_castclass = mono_marshal_get_castclass (klass); 
				iargs [0] = sp [0];
				
				costs = inline_method (cfg, mono_castclass, mono_method_signature (mono_castclass), bblock, 
							   iargs, ip, real_offset, dont_inline, &ebblock, TRUE);
			
				g_assert (costs > 0);
				
				ip += 5;
				real_offset += 5;
			
				GET_BBLOCK (cfg, bbhash, bblock, ip);
				ebblock->next_bb = bblock;
				link_bblock (cfg, ebblock, bblock);

				temp = iargs [0]->inst_i0->inst_c0;
				NEW_TEMPLOAD (cfg, *sp, temp);
				
 				sp++;
				bblock = ebblock;
				inline_costs += costs;
			} else {
				MONO_INST_NEW (cfg, ins, *ip);
				ins->type = STACK_OBJ;
				ins->inst_left = *sp;
				ins->klass = klass;
				ins->inst_newa_class = klass;
				ins->cil_code = ip;
				*sp++ = emit_tree (cfg, bblock, ins, ip + 5);
				ip += 5;
			}
			break;
		case CEE_THROW:
			CHECK_STACK (1);
			MONO_INST_NEW (cfg, ins, *ip);
			--sp;
			ins->inst_left = *sp;
			ins->cil_code = ip++;
			bblock->out_of_line = TRUE;
			MONO_ADD_INS (bblock, ins);
			MONO_INST_NEW (cfg, ins, OP_NOT_REACHED);
			ins->cil_code = ip - 1;
			MONO_ADD_INS (bblock, ins);
			sp = stack_start;
			
			link_bblock (cfg, bblock, end_bblock);
			start_new_bblock = 1;
			mono_get_got_var (cfg);
			break;
		case CEE_LDFLD:
		case CEE_LDFLDA:
		case CEE_STFLD: {
			MonoInst *offset_ins;
			MonoClassField *field;
			MonoBasicBlock *ebblock;
			int costs;
			guint foffset;

			if (*ip == CEE_STFLD) {
				CHECK_STACK (2);
				sp -= 2;
			} else {
				CHECK_STACK (1);
				--sp;
			}
			if (sp [0]->type == STACK_I4 || sp [0]->type == STACK_I8 || sp [0]->type == STACK_R8)
				goto unverified;
			if (*ip != CEE_LDFLD && sp [0]->type == STACK_VTYPE)
				goto unverified;
			CHECK_OPSIZE (5);
			token = read32 (ip + 1);
			if (method->wrapper_type != MONO_WRAPPER_NONE) {
				field = mono_method_get_wrapper_data (method, token);
				klass = field->parent;
			} else {
				field = mono_field_from_token (image, token, &klass, generic_context);
			}
			if (!field)
				goto load_error;
			mono_class_init (klass);
			if (!dont_verify && !can_access_field (method, field))
				goto unverified;

			foffset = klass->valuetype? field->offset - sizeof (MonoObject): field->offset;
			/* FIXME: mark instructions for use in SSA */
			if (*ip == CEE_STFLD) {
				if (target_type_is_incompatible (cfg, field->type, sp [1]))
					goto unverified;
				if ((klass->marshalbyref && !MONO_CHECK_THIS (sp [0])) || klass->contextbound || klass == mono_defaults.marshalbyrefobject_class) {
					MonoMethod *stfld_wrapper = mono_marshal_get_stfld_wrapper (field->type); 
					MonoInst *iargs [5];

					iargs [0] = sp [0];
					NEW_CLASSCONST (cfg, iargs [1], klass);
					NEW_FIELDCONST (cfg, iargs [2], field);
					NEW_ICONST (cfg, iargs [3], klass->valuetype ? field->offset - sizeof (MonoObject) : 
						    field->offset);
					iargs [4] = sp [1];

					if (cfg->opt & MONO_OPT_INLINE) {
						costs = inline_method (cfg, stfld_wrapper, mono_method_signature (stfld_wrapper), bblock, 
								       iargs, ip, real_offset, dont_inline, &ebblock, TRUE);
						g_assert (costs > 0);
						      
						ip += 5;
						real_offset += 5;

						GET_BBLOCK (cfg, bbhash, bblock, ip);
						ebblock->next_bb = bblock;
						link_bblock (cfg, ebblock, bblock);

						/* indicates start of a new block, and triggers a load 
						   of all stack arguments at bb boundarie */
						bblock = ebblock;

						inline_costs += costs;
						break;
					} else {
						mono_emit_method_call_spilled (cfg, bblock, stfld_wrapper, mono_method_signature (stfld_wrapper), iargs, ip, NULL);
					}
				} else {
					MonoInst *store;
					NEW_ICONST (cfg, offset_ins, foffset);
					MONO_INST_NEW (cfg, ins, OP_PADD);
					ins->cil_code = ip;
					ins->inst_left = *sp;
					ins->inst_right = offset_ins;
					ins->type = STACK_MP;

					MONO_INST_NEW (cfg, store, mono_type_to_stind (field->type));
					store->cil_code = ip;
					store->inst_left = ins;
					store->inst_right = sp [1];
					handle_loaded_temps (cfg, bblock, stack_start, sp);
					store->flags |= ins_flag;
					ins_flag = 0;
					if (store->opcode == CEE_STOBJ) {
						handle_stobj (cfg, bblock, ins, sp [1], ip, 
							      mono_class_from_mono_type (field->type), FALSE, FALSE);
					} else
						MONO_ADD_INS (bblock, store);
				}
			} else {
				if ((klass->marshalbyref && !MONO_CHECK_THIS (sp [0])) || klass->contextbound || klass == mono_defaults.marshalbyrefobject_class) {
					MonoMethod *wrapper = (*ip == CEE_LDFLDA) ? mono_marshal_get_ldflda_wrapper (field->type) : mono_marshal_get_ldfld_wrapper (field->type); 
					MonoInst *iargs [4];
					int temp;
					
					iargs [0] = sp [0];
					NEW_CLASSCONST (cfg, iargs [1], klass);
					NEW_FIELDCONST (cfg, iargs [2], field);
					NEW_ICONST (cfg, iargs [3], klass->valuetype ? field->offset - sizeof (MonoObject) : field->offset);
					if ((cfg->opt & MONO_OPT_INLINE) && !MONO_TYPE_ISSTRUCT (mono_method_signature (wrapper)->ret)) {
						costs = inline_method (cfg, wrapper, mono_method_signature (wrapper), bblock, 
								       iargs, ip, real_offset, dont_inline, &ebblock, TRUE);
						g_assert (costs > 0);
						      
						ip += 5;
						real_offset += 5;

						GET_BBLOCK (cfg, bbhash, bblock, ip);
						ebblock->next_bb = bblock;
						link_bblock (cfg, ebblock, bblock);

						temp = iargs [0]->inst_i0->inst_c0;

						NEW_TEMPLOAD (cfg, *sp, temp);
						sp++;

						/* indicates start of a new block, and triggers a load of
						   all stack arguments at bb boundarie */
						bblock = ebblock;
						
						inline_costs += costs;
						break;
					} else {
						temp = mono_emit_method_call_spilled (cfg, bblock, wrapper, mono_method_signature (wrapper), iargs, ip, NULL);
						NEW_TEMPLOAD (cfg, *sp, temp);
						sp++;
					}
				} else {
					NEW_ICONST (cfg, offset_ins, foffset);
					MONO_INST_NEW (cfg, ins, OP_PADD);
					ins->cil_code = ip;
					ins->inst_left = *sp;
					ins->inst_right = offset_ins;
					ins->type = STACK_MP;

					if (*ip == CEE_LDFLDA) {
						*sp++ = ins;
					} else {
						MonoInst *load;
						MONO_INST_NEW (cfg, load, mono_type_to_ldind (field->type));
						type_to_eval_stack_type (field->type, load);
						load->cil_code = ip;
						load->inst_left = ins;
						load->flags |= ins_flag;
						ins_flag = 0;
						*sp++ = load;
					}
				}
			}
			ip += 5;
			break;
		}
		case CEE_LDSFLD:
		case CEE_LDSFLDA:
		case CEE_STSFLD: {
			MonoClassField *field;
			gpointer addr = NULL;

			CHECK_OPSIZE (5);
			token = read32 (ip + 1);
			if (method->wrapper_type != MONO_WRAPPER_NONE) {
				field = mono_method_get_wrapper_data (method, token);
				klass = field->parent;
			}
			else
				field = mono_field_from_token (image, token, &klass, generic_context);
			if (!field)
				goto load_error;
			mono_class_init (klass);

			g_assert (!(field->type->attrs & FIELD_ATTRIBUTE_LITERAL));

			if ((*ip) == CEE_STSFLD)
				handle_loaded_temps (cfg, bblock, stack_start, sp);

			/* The special_static_fields field is init'd in mono_class_vtable, so it needs
			 * to be called here.
			 */
			if (!(cfg->opt & MONO_OPT_SHARED))
				mono_class_vtable (cfg->domain, klass);
			mono_domain_lock (cfg->domain);
			if (cfg->domain->special_static_fields)
				addr = g_hash_table_lookup (cfg->domain->special_static_fields, field);
			mono_domain_unlock (cfg->domain);

			if ((cfg->opt & MONO_OPT_SHARED) || (cfg->compile_aot && addr)) {
				int temp;
				MonoInst *iargs [2];
				MonoInst *domain_var;
				
				g_assert (field->parent);
				/* avoid depending on undefined C behavior in sequence points */
				domain_var = mono_get_domainvar (cfg);
				NEW_TEMPLOAD (cfg, iargs [0], domain_var->inst_c0);
				NEW_FIELDCONST (cfg, iargs [1], field);
				temp = mono_emit_jit_icall (cfg, bblock, mono_class_static_field_address, iargs, ip);
				NEW_TEMPLOAD (cfg, ins, temp);
			} else {
				MonoVTable *vtable;
				vtable = mono_class_vtable (cfg->domain, klass);
				if (!addr) {
					if (mini_field_access_needs_cctor_run (cfg, method, vtable) && !(g_slist_find (class_inits, vtable))) {
						guint8 *tramp = mono_create_class_init_trampoline (vtable);
						mono_emit_native_call (cfg, bblock, tramp, 
											   helper_sig_class_init_trampoline,
											   NULL, ip, FALSE, FALSE);
						if (cfg->verbose_level > 2)
							g_print ("class %s.%s needs init call for %s\n", klass->name_space, klass->name, field->name);
						class_inits = g_slist_prepend (class_inits, vtable);
					} else {
						if (cfg->run_cctors)
							mono_runtime_class_init (vtable);
					}
					addr = (char*)vtable->data + field->offset;

					if (cfg->compile_aot)
						NEW_SFLDACONST (cfg, ins, field);
					else
						NEW_PCONST (cfg, ins, addr);
					ins->cil_code = ip;
				} else {
					/* 
					 * insert call to mono_threads_get_static_data (GPOINTER_TO_UINT (addr)) 
					 * This could be later optimized to do just a couple of
					 * memory dereferences with constant offsets.
					 */
					int temp;
					MonoInst *iargs [1];
					NEW_ICONST (cfg, iargs [0], GPOINTER_TO_UINT (addr));
					temp = mono_emit_jit_icall (cfg, bblock, mono_get_special_static_data, iargs, ip);
					NEW_TEMPLOAD (cfg, ins, temp);
				}
			}

			/* FIXME: mark instructions for use in SSA */
			if (*ip == CEE_LDSFLDA) {
				*sp++ = ins;
			} else if (*ip == CEE_STSFLD) {
				MonoInst *store;
				CHECK_STACK (1);
				sp--;
				MONO_INST_NEW (cfg, store, mono_type_to_stind (field->type));
				store->cil_code = ip;
				store->inst_left = ins;
				store->inst_right = sp [0];
				store->flags |= ins_flag;
				ins_flag = 0;

				if (store->opcode == CEE_STOBJ) {
					handle_stobj (cfg, bblock, ins, sp [0], ip, mono_class_from_mono_type (field->type), FALSE, FALSE);
				} else
					MONO_ADD_INS (bblock, store);
			} else {
				gboolean is_const = FALSE;
				MonoVTable *vtable = mono_class_vtable (cfg->domain, klass);
				if (!((cfg->opt & MONO_OPT_SHARED) || cfg->compile_aot) && 
				    vtable->initialized && (field->type->attrs & FIELD_ATTRIBUTE_INIT_ONLY)) {
					gpointer addr = (char*)vtable->data + field->offset;
					int ro_type = field->type->type;
					if (ro_type == MONO_TYPE_VALUETYPE && field->type->data.klass->enumtype) {
						ro_type = field->type->data.klass->enum_basetype->type;
					}
					/* g_print ("RO-FIELD %s.%s:%s\n", klass->name_space, klass->name, field->name);*/
					is_const = TRUE;
					switch (ro_type) {
					case MONO_TYPE_BOOLEAN:
					case MONO_TYPE_U1:
						NEW_ICONST (cfg, *sp, *((guint8 *)addr));
						sp++;
						break;
					case MONO_TYPE_I1:
						NEW_ICONST (cfg, *sp, *((gint8 *)addr));
						sp++;
						break;						
					case MONO_TYPE_CHAR:
					case MONO_TYPE_U2:
						NEW_ICONST (cfg, *sp, *((guint16 *)addr));
						sp++;
						break;
					case MONO_TYPE_I2:
						NEW_ICONST (cfg, *sp, *((gint16 *)addr));
						sp++;
						break;
						break;
					case MONO_TYPE_I4:
						NEW_ICONST (cfg, *sp, *((gint32 *)addr));
						sp++;
						break;						
					case MONO_TYPE_U4:
						NEW_ICONST (cfg, *sp, *((guint32 *)addr));
						sp++;
						break;
					case MONO_TYPE_I:
					case MONO_TYPE_U:
					case MONO_TYPE_STRING:
					case MONO_TYPE_OBJECT:
					case MONO_TYPE_CLASS:
					case MONO_TYPE_SZARRAY:
					case MONO_TYPE_PTR:
					case MONO_TYPE_FNPTR:
					case MONO_TYPE_ARRAY:
						NEW_PCONST (cfg, *sp, *((gpointer *)addr));
						type_to_eval_stack_type (field->type, *sp);
						sp++;
						break;
					case MONO_TYPE_I8:
					case MONO_TYPE_U8:
						MONO_INST_NEW (cfg, *sp, OP_I8CONST);
						sp [0]->type = STACK_I8;
						sp [0]->inst_l = *((gint64 *)addr);
						sp++;
						break;
					case MONO_TYPE_R4:
					case MONO_TYPE_R8:
					case MONO_TYPE_VALUETYPE:
					default:
						is_const = FALSE;
						break;
					}
				}

				if (!is_const) {
					MonoInst *load;
					CHECK_STACK_OVF (1);
					MONO_INST_NEW (cfg, load, mono_type_to_ldind (field->type));
					type_to_eval_stack_type (field->type, load);
					load->cil_code = ip;
					load->inst_left = ins;
					*sp++ = load;
					load->flags |= ins_flag;
					ins_flag = 0;
					/* fixme: dont see the problem why this does not work */
					//cfg->disable_aot = TRUE;
				}
			}
			ip += 5;
			break;
		}
		case CEE_STOBJ:
			CHECK_STACK (2);
			sp -= 2;
			CHECK_OPSIZE (5);
			token = read32 (ip + 1);
			klass = mini_get_class (method, token, generic_context);
			if (!klass)
				goto load_error;
			n = mono_type_to_stind (&klass->byval_arg);
			if (n == CEE_STOBJ) {
				handle_stobj (cfg, bblock, sp [0], sp [1], ip, klass, FALSE, FALSE);
			} else {
				/* FIXME: should check item at sp [1] is compatible with the type of the store. */
				MonoInst *store;
				MONO_INST_NEW (cfg, store, n);
				store->cil_code = ip;
				store->inst_left = sp [0];
				store->inst_right = sp [1];
				store->flags |= ins_flag;
				MONO_ADD_INS (bblock, store);
			}
			ins_flag = 0;
			ip += 5;
			inline_costs += 1;
			break;
		case CEE_BOX: {
			MonoInst *val;
			CHECK_STACK (1);
			--sp;
			val = *sp;
			CHECK_OPSIZE (5);
			token = read32 (ip + 1);
			klass = mini_get_class (method, token, generic_context);
			if (!klass)
				goto load_error;

			if (MONO_TYPE_IS_REFERENCE (&klass->byval_arg)) {
				*sp++ = val;
				ip += 5;
				break;
			}
			if (klass == mono_defaults.void_class)
				goto unverified;
			if (target_type_is_incompatible (cfg, &klass->byval_arg, *sp))
				goto unverified;
			/* frequent check in generic code: box (struct), brtrue */
			if (ip + 5 < end && ip_in_bb (cfg, bblock, ip + 5) && (ip [5] == CEE_BRTRUE || ip [5] == CEE_BRTRUE_S)) {
				/*g_print ("box-brtrue opt at 0x%04x in %s\n", real_offset, method->name);*/
				MONO_INST_NEW (cfg, ins, CEE_POP);
				MONO_ADD_INS (bblock, ins);
				ins->cil_code = ip;
				ins->inst_i0 = *sp;
				ip += 5;
				MONO_INST_NEW (cfg, ins, CEE_BR);
				ins->cil_code = ip;
				MONO_ADD_INS (bblock, ins);
				if (*ip == CEE_BRTRUE_S) {
					CHECK_OPSIZE (2);
					ip++;
					target = ip + 1 + (signed char)(*ip);
					ip++;
				} else {
					CHECK_OPSIZE (5);
					ip++;
					target = ip + 4 + (gint)(read32 (ip));
					ip += 4;
				}
				GET_BBLOCK (cfg, bbhash, tblock, target);
				link_bblock (cfg, bblock, tblock);
				CHECK_BBLOCK (target, ip, tblock);
				ins->inst_target_bb = tblock;
				if (sp != stack_start) {
					handle_stack_args (cfg, bblock, stack_start, sp - stack_start);
					sp = stack_start;
				}
				start_new_bblock = 1;
				break;
			}
			*sp++ = handle_box (cfg, bblock, val, ip, klass);
			ip += 5;
			inline_costs += 1;
			break;
		}
		case CEE_NEWARR:
			CHECK_STACK (1);
			MONO_INST_NEW (cfg, ins, *ip);
			ins->cil_code = ip;
			--sp;

			CHECK_OPSIZE (5);
			token = read32 (ip + 1);

			/* allocate the domainvar - becaus this is used in decompose_foreach */
			if (cfg->opt & MONO_OPT_SHARED) {
				mono_get_domainvar (cfg);
				/* LAME-IR: Mark it as used since otherwise it will be optimized away */
				cfg->domainvar->flags |= MONO_INST_VOLATILE;
			}

			/* Ditto */
			mono_get_got_var (cfg);

			klass = mini_get_class (method, token, generic_context);
			if (!klass)
				goto load_error;
			ins->inst_newa_class = klass;
			ins->inst_newa_len = *sp;
			ins->type = STACK_OBJ;
			ip += 5;
			*sp++ = ins;
			/* 
			 * we store the object so calls to create the array are not interleaved
			 * with the arguments of other calls.
			 */
			if (1) {
				MonoInst *store, *temp, *load;
				--sp;
				temp = mono_compile_create_var (cfg, type_from_stack_type (ins), OP_LOCAL);
				NEW_TEMPSTORE (cfg, store, temp->inst_c0, ins);
				store->cil_code = ins->cil_code;
				MONO_ADD_INS (bblock, store);
				NEW_TEMPLOAD (cfg, load, temp->inst_c0);
				load->cil_code = ins->cil_code;
				*sp++ = load;
			}
			inline_costs += 1;
			break;
		case CEE_LDLEN:
			CHECK_STACK (1);
			--sp;
			if (sp [0]->type != STACK_OBJ)
				goto unverified;
			MONO_INST_NEW (cfg, ins, *ip);
			ins->cil_code = ip++;
			ins->inst_left = *sp;
			ins->type = STACK_PTR;
			*sp++ = ins;
			break;
		case CEE_LDELEMA:
			CHECK_STACK (2);
			sp -= 2;
			CHECK_OPSIZE (5);
			if (sp [0]->type != STACK_OBJ)
				goto unverified;

			klass = mini_get_class (method, read32 (ip + 1), generic_context);
			if (!klass)
				goto load_error;			
			/* we need to make sure that this array is exactly the type it needs
			 * to be for correctness. the wrappers are lax with their usage
			 * so we need to ignore them here
			 */
			if (!klass->valuetype && method->wrapper_type == MONO_WRAPPER_NONE) {
				MonoInst* check;
				MONO_INST_NEW (cfg, check, OP_CHECK_ARRAY_TYPE);
				check->cil_code = ip;
				check->klass = klass;
				check->inst_left = sp [0];
				check->type = STACK_OBJ;
				sp [0] = check;
			}
			
			mono_class_init (klass);
			NEW_LDELEMA (cfg, ins, sp, klass);
			ins->cil_code = ip;
			*sp++ = ins;
			ip += 5;
			break;
		case CEE_LDELEM_ANY: {
			MonoInst *load;
			CHECK_STACK (2);
			sp -= 2;
			if (sp [0]->type != STACK_OBJ)
				goto unverified;
			CHECK_OPSIZE (5);
			token = read32 (ip + 1);
			klass = mono_class_get_full (image, token, generic_context);
			if (!klass)
				goto load_error;
			mono_class_init (klass);
			NEW_LDELEMA (cfg, load, sp, klass);
			load->cil_code = ip;
			MONO_INST_NEW (cfg, ins, mono_type_to_ldind (&klass->byval_arg));
			ins->cil_code = ip;
			ins->inst_left = load;
			*sp++ = ins;
			type_to_eval_stack_type (&klass->byval_arg, ins);
			ip += 5;
			break;
		}
		case CEE_LDELEM_I1:
		case CEE_LDELEM_U1:
		case CEE_LDELEM_I2:
		case CEE_LDELEM_U2:
		case CEE_LDELEM_I4:
		case CEE_LDELEM_U4:
		case CEE_LDELEM_I8:
		case CEE_LDELEM_I:
		case CEE_LDELEM_R4:
		case CEE_LDELEM_R8:
		case CEE_LDELEM_REF: {
			MonoInst *load;
			/*
			 * translate to:
			 * ldind.x (ldelema (array, index))
			 * ldelema does the bounds check
			 */
			CHECK_STACK (2);
			sp -= 2;
			if (sp [0]->type != STACK_OBJ)
				goto unverified;
			klass = array_access_to_klass (*ip);
			NEW_LDELEMA (cfg, load, sp, klass);
			load->cil_code = ip;
			MONO_INST_NEW (cfg, ins, ldelem_to_ldind [*ip - CEE_LDELEM_I1]);
			ins->cil_code = ip;
			ins->inst_left = load;
			*sp++ = ins;
			ins->type = ldind_type [ins->opcode - CEE_LDIND_I1];
			++ip;
			break;
		}
		case CEE_STELEM_I:
		case CEE_STELEM_I1:
		case CEE_STELEM_I2:
		case CEE_STELEM_I4:
		case CEE_STELEM_I8:
		case CEE_STELEM_R4:
		case CEE_STELEM_R8: {
			MonoInst *load;
			/*
			 * translate to:
			 * stind.x (ldelema (array, index), val)
			 * ldelema does the bounds check
			 */
			CHECK_STACK (3);
			sp -= 3;
			if (sp [0]->type != STACK_OBJ)
				goto unverified;
			klass = array_access_to_klass (*ip);
			NEW_LDELEMA (cfg, load, sp, klass);
			load->cil_code = ip;
			MONO_INST_NEW (cfg, ins, stelem_to_stind [*ip - CEE_STELEM_I]);
			ins->cil_code = ip;
			ins->inst_left = load;
			ins->inst_right = sp [2];
			++ip;
			handle_loaded_temps (cfg, bblock, stack_start, sp);
			MONO_ADD_INS (bblock, ins);
			inline_costs += 1;
			break;
		}
		case CEE_STELEM_ANY: {
			MonoInst *load;
			/*
			 * translate to:
			 * stind.x (ldelema (array, index), val)
			 * ldelema does the bounds check
			 */
			CHECK_STACK (3);
			sp -= 3;
			if (sp [0]->type != STACK_OBJ)
				goto unverified;
			CHECK_OPSIZE (5);
			token = read32 (ip + 1);
			klass = mono_class_get_full (image, token, generic_context);
			if (!klass)
				goto load_error;
			mono_class_init (klass);
			if (MONO_TYPE_IS_REFERENCE (&klass->byval_arg)) {
				MonoMethod* helper = mono_marshal_get_stelemref ();
				MonoInst *iargs [3];
				handle_loaded_temps (cfg, bblock, stack_start, sp);

				iargs [2] = sp [2];
				iargs [1] = sp [1];
				iargs [0] = sp [0];
				
				mono_emit_method_call_spilled (cfg, bblock, helper, mono_method_signature (helper), iargs, ip, NULL);
			} else {
				NEW_LDELEMA (cfg, load, sp, klass);
				load->cil_code = ip;

				n = mono_type_to_stind (&klass->byval_arg);
				if (n == CEE_STOBJ)
					handle_stobj (cfg, bblock, load, sp [2], ip, klass, FALSE, FALSE);
				else {
					MONO_INST_NEW (cfg, ins, n);
					ins->cil_code = ip;
					ins->inst_left = load;
					ins->inst_right = sp [2];
					handle_loaded_temps (cfg, bblock, stack_start, sp);
					MONO_ADD_INS (bblock, ins);
				}
			}
			ip += 5;
			inline_costs += 1;
			break;
		}
		case CEE_STELEM_REF: {
			MonoInst *iargs [3];
			MonoMethod* helper = mono_marshal_get_stelemref ();

			CHECK_STACK (3);
			sp -= 3;
			if (sp [0]->type != STACK_OBJ)
				goto unverified;
			if (sp [2]->type != STACK_OBJ)
				goto unverified;

			handle_loaded_temps (cfg, bblock, stack_start, sp);

			iargs [2] = sp [2];
			iargs [1] = sp [1];
			iargs [0] = sp [0];
			
			mono_emit_method_call_spilled (cfg, bblock, helper, mono_method_signature (helper), iargs, ip, NULL);

			/*
			MonoInst *group;
			NEW_GROUP (cfg, group, sp [0], sp [1]);
			MONO_INST_NEW (cfg, ins, CEE_STELEM_REF);
			ins->cil_code = ip;
			ins->inst_left = group;
			ins->inst_right = sp [2];
			MONO_ADD_INS (bblock, ins);
			*/

			++ip;
			inline_costs += 1;
			break;
		}
		case CEE_CKFINITE: {
			MonoInst *store, *temp;
			CHECK_STACK (1);

			/* this instr. can throw exceptions as side effect,
			 * so we cant eliminate dead code which contains CKFINITE opdodes.
			 * Spilling to memory makes sure that we always perform
			 * this check */

			
			MONO_INST_NEW (cfg, ins, CEE_CKFINITE);
			ins->cil_code = ip;
			ins->inst_left = sp [-1];
			temp = mono_compile_create_var (cfg, &mono_defaults.double_class->byval_arg, OP_LOCAL);

			NEW_TEMPSTORE (cfg, store, temp->inst_c0, ins);
			store->cil_code = ip;
			MONO_ADD_INS (bblock, store);

			NEW_TEMPLOAD (cfg, sp [-1], temp->inst_c0);
		       
			++ip;
			break;
		}
		case CEE_REFANYVAL:
			CHECK_STACK (1);
			MONO_INST_NEW (cfg, ins, *ip);
			--sp;
			CHECK_OPSIZE (5);
			klass = mono_class_get_full (image, read32 (ip + 1), generic_context);
			if (!klass)
				goto load_error;
			mono_class_init (klass);
			ins->type = STACK_MP;
			ins->inst_left = *sp;
			ins->klass = klass;
			ins->inst_newa_class = klass;
			ins->cil_code = ip;
			ip += 5;
			*sp++ = ins;
			break;
		case CEE_MKREFANY: {
			MonoInst *loc, *klassconst;

			CHECK_STACK (1);
			MONO_INST_NEW (cfg, ins, *ip);
			--sp;
			CHECK_OPSIZE (5);
			klass = mono_class_get_full (image, read32 (ip + 1), generic_context);
			if (!klass)
				goto load_error;
			mono_class_init (klass);
			ins->cil_code = ip;

			loc = mono_compile_create_var (cfg, &mono_defaults.typed_reference_class->byval_arg, OP_LOCAL);
			NEW_TEMPLOADA (cfg, ins->inst_right, loc->inst_c0);

			NEW_PCONST (cfg, klassconst, klass);
			NEW_GROUP (cfg, ins->inst_left, *sp, klassconst);
			
			MONO_ADD_INS (bblock, ins);

			NEW_TEMPLOAD (cfg, *sp, loc->inst_c0);
			++sp;
			ip += 5;
			break;
		}
		case CEE_LDTOKEN: {
			gpointer handle;
			MonoClass *handle_class;

			CHECK_STACK_OVF (1);

			CHECK_OPSIZE (5);
			n = read32 (ip + 1);

			if (method->wrapper_type == MONO_WRAPPER_DYNAMIC_METHOD) {
				handle = mono_method_get_wrapper_data (method, n);
				handle_class = mono_method_get_wrapper_data (method, n + 1);
				if (handle_class == mono_defaults.typehandle_class)
					handle = &((MonoClass*)handle)->byval_arg;
			}
			else {
				handle = mono_ldtoken (image, n, &handle_class, generic_context);
			}
			if (!handle)
				goto load_error;
			mono_class_init (handle_class);

			if (cfg->opt & MONO_OPT_SHARED) {
				int temp;
				MonoInst *res, *store, *addr, *vtvar, *iargs [3];

				vtvar = mono_compile_create_var (cfg, &handle_class->byval_arg, OP_LOCAL); 

				NEW_IMAGECONST (cfg, iargs [0], image);
				NEW_ICONST (cfg, iargs [1], n);
				NEW_PCONST (cfg, iargs [2], generic_context);
				temp = mono_emit_jit_icall (cfg, bblock, mono_ldtoken_wrapper, iargs, ip);
				NEW_TEMPLOAD (cfg, res, temp);
				NEW_TEMPLOADA (cfg, addr, vtvar->inst_c0);
				NEW_INDSTORE (cfg, store, addr, res, &mono_defaults.int_class->byval_arg);
				MONO_ADD_INS (bblock, store);
				NEW_TEMPLOAD (cfg, ins, vtvar->inst_c0);
			} else {
				if ((ip [5] == CEE_CALL) && (cmethod = mini_get_method (method, read32 (ip + 6), NULL, generic_context)) &&
						(cmethod->klass == mono_defaults.monotype_class->parent) &&
						(strcmp (cmethod->name, "GetTypeFromHandle") == 0) && ip_in_bb (cfg, bblock, ip + 5)) {
					MonoClass *tclass = mono_class_from_mono_type (handle);
					mono_class_init (tclass);
					if (cfg->compile_aot)
						NEW_TYPE_FROM_HANDLE_CONST (cfg, ins, image, n);
					else
						NEW_PCONST (cfg, ins, mono_type_get_object (cfg->domain, handle));
					ins->type = STACK_OBJ;
					ins->klass = cmethod->klass;
					ip += 5;
				} else {
					MonoInst *store, *addr, *vtvar;

					if (cfg->compile_aot)
						NEW_LDTOKENCONST (cfg, ins, image, n);
					else
						NEW_PCONST (cfg, ins, handle);
					vtvar = mono_compile_create_var (cfg, &handle_class->byval_arg, OP_LOCAL);
					NEW_TEMPLOADA (cfg, addr, vtvar->inst_c0);
					NEW_INDSTORE (cfg, store, addr, ins, &mono_defaults.int_class->byval_arg);
					MONO_ADD_INS (bblock, store);
					NEW_TEMPLOAD (cfg, ins, vtvar->inst_c0);
				}
			}

			*sp++ = ins;
			ip += 5;
			break;
		}
		case CEE_CONV_U2:
		case CEE_CONV_U1:
		case CEE_CONV_I:
			CHECK_STACK (1);
			ADD_UNOP (*ip);
			ip++;
			break;
		case CEE_ADD_OVF:
		case CEE_ADD_OVF_UN:
		case CEE_MUL_OVF:
		case CEE_MUL_OVF_UN:
		case CEE_SUB_OVF:
		case CEE_SUB_OVF_UN:
			CHECK_STACK (2);
			ADD_BINOP (*ip);
			if (mono_find_jit_opcode_emulation (ins->opcode)) {
				--sp;
				*sp++ = emit_tree (cfg, bblock, ins, ip + 1);
				mono_get_got_var (cfg);
			}
			ip++;
			break;
		case CEE_ENDFINALLY:
			MONO_INST_NEW (cfg, ins, *ip);
			MONO_ADD_INS (bblock, ins);
			ins->cil_code = ip++;
			start_new_bblock = 1;

			/*
			 * Control will leave the method so empty the stack, otherwise
			 * the next basic block will start with a nonempty stack.
			 */
			while (sp != stack_start) {
				MONO_INST_NEW (cfg, ins, CEE_POP);
				ins->cil_code = ip;
				sp--;
				ins->inst_i0 = *sp;
				MONO_ADD_INS (bblock, ins);
			}
			break;
		case CEE_LEAVE:
		case CEE_LEAVE_S: {
			GList *handlers;

			if (*ip == CEE_LEAVE) {
				CHECK_OPSIZE (5);
				target = ip + 5 + (gint32)read32(ip + 1);
			} else {
				CHECK_OPSIZE (2);
				target = ip + 2 + (signed char)(ip [1]);
			}

			/* empty the stack */
			while (sp != stack_start) {
				MONO_INST_NEW (cfg, ins, CEE_POP);
				ins->cil_code = ip;
				sp--;
				ins->inst_i0 = *sp;
				MONO_ADD_INS (bblock, ins);
			}

			/* 
			 * If this leave statement is in a catch block, check for a
			 * pending exception, and rethrow it if necessary.
			 */
			for (i = 0; i < header->num_clauses; ++i) {
				MonoExceptionClause *clause = &header->clauses [i];

				if (MONO_OFFSET_IN_HANDLER (clause, ip - header->code) && (clause->flags == MONO_EXCEPTION_CLAUSE_NONE) && (ip - header->code + ((*ip == CEE_LEAVE) ? 5 : 2)) == (clause->handler_offset + clause->handler_len)) {
					int temp;
					MonoInst *load;

					NEW_TEMPLOAD (cfg, load, mono_find_exvar_for_offset (cfg, clause->handler_offset)->inst_c0);
					load->cil_code = ip;

					temp = mono_emit_jit_icall (cfg, bblock, mono_thread_get_pending_exception, NULL, ip);
					NEW_TEMPLOAD (cfg, *sp, temp);
				
					MONO_INST_NEW (cfg, ins, OP_THROW_OR_NULL);
					ins->inst_left = *sp;
					ins->inst_right = load;
					ins->cil_code = ip;
					MONO_ADD_INS (bblock, ins);
				}
			}

			/* fixme: call fault handler ? */

			if ((handlers = mono_find_final_block (cfg, ip, target, MONO_EXCEPTION_CLAUSE_FINALLY))) {
				GList *tmp;
				for (tmp = handlers; tmp; tmp = tmp->next) {
					tblock = tmp->data;
					link_bblock (cfg, bblock, tblock);
					MONO_INST_NEW (cfg, ins, OP_CALL_HANDLER);
					ins->cil_code = ip;
					ins->inst_target_bb = tblock;
					MONO_ADD_INS (bblock, ins);
				}
				g_list_free (handlers);
			} 

			MONO_INST_NEW (cfg, ins, CEE_BR);
			ins->cil_code = ip;
			MONO_ADD_INS (bblock, ins);
			GET_BBLOCK (cfg, bbhash, tblock, target);
			link_bblock (cfg, bblock, tblock);
			CHECK_BBLOCK (target, ip, tblock);
			ins->inst_target_bb = tblock;
			start_new_bblock = 1;

			if (*ip == CEE_LEAVE)
				ip += 5;
			else
				ip += 2;

			break;
		}
		case CEE_STIND_I:
			CHECK_STACK (2);
			MONO_INST_NEW (cfg, ins, *ip);
			sp -= 2;
			handle_loaded_temps (cfg, bblock, stack_start, sp);
			MONO_ADD_INS (bblock, ins);
			ins->cil_code = ip++;
			ins->inst_i0 = sp [0];
			ins->inst_i1 = sp [1];
			inline_costs += 1;
			break;
		case CEE_CONV_U:
			CHECK_STACK (1);
			ADD_UNOP (*ip);
			ip++;
			break;
		/* trampoline mono specific opcodes */
		case MONO_CUSTOM_PREFIX: {

			g_assert (method->wrapper_type != MONO_WRAPPER_NONE);

			CHECK_OPSIZE (2);
			switch (ip [1]) {

			case CEE_MONO_ICALL: {
				int temp;
				gpointer func;
				MonoJitICallInfo *info;

				token = read32 (ip + 2);
				func = mono_method_get_wrapper_data (method, token);
				info = mono_find_jit_icall_by_addr (func);
				g_assert (info);

				CHECK_STACK (info->sig->param_count);
				sp -= info->sig->param_count;

				temp = mono_emit_jit_icall (cfg, bblock, info->func, sp, ip);
				if (!MONO_TYPE_IS_VOID (info->sig->ret)) {
					NEW_TEMPLOAD (cfg, *sp, temp);
					sp++;
				}

				ip += 6;
				inline_costs += 10 * num_calls++;

				break;
			}
			case CEE_MONO_LDPTR:
				CHECK_STACK_OVF (1);
				CHECK_OPSIZE (6);
				token = read32 (ip + 2);
				NEW_PCONST (cfg, ins, mono_method_get_wrapper_data (method, token));
				ins->cil_code = ip;
				*sp++ = ins;
				ip += 6;
				inline_costs += 10 * num_calls++;
				/* Can't embed random pointers into AOT code */
				cfg->disable_aot = 1;
				break;
			case CEE_MONO_VTADDR:
				CHECK_STACK (1);
				--sp;
				MONO_INST_NEW (cfg, ins, OP_VTADDR);
				ins->cil_code = ip;
				ins->type = STACK_MP;
				ins->inst_left = *sp;
				*sp++ = ins;
				ip += 2;
				break;
			case CEE_MONO_NEWOBJ: {
				MonoInst *iargs [2];
				int temp;
				CHECK_STACK_OVF (1);
				CHECK_OPSIZE (6);
				token = read32 (ip + 2);
				klass = (MonoClass *)mono_method_get_wrapper_data (method, token);
				mono_class_init (klass);
				NEW_DOMAINCONST (cfg, iargs [0]);
				NEW_CLASSCONST (cfg, iargs [1], klass);
				temp = mono_emit_jit_icall (cfg, bblock, mono_object_new, iargs, ip);
				NEW_TEMPLOAD (cfg, *sp, temp);
				sp++;
				ip += 6;
				inline_costs += 10 * num_calls++;
				break;
			}
			case CEE_MONO_OBJADDR:
				CHECK_STACK (1);
				--sp;
				MONO_INST_NEW (cfg, ins, OP_OBJADDR);
				ins->cil_code = ip;
				ins->type = STACK_MP;
				ins->inst_left = *sp;
				*sp++ = ins;
				ip += 2;
				break;
			case CEE_MONO_LDNATIVEOBJ:
				CHECK_STACK (1);
				CHECK_OPSIZE (6);
				token = read32 (ip + 2);
				klass = mono_method_get_wrapper_data (method, token);
				g_assert (klass->valuetype);
				mono_class_init (klass);
				NEW_INDLOAD (cfg, ins, sp [-1], &klass->byval_arg);
				sp [-1] = ins;
				ip += 6;
				break;
			case CEE_MONO_RETOBJ:
				g_assert (cfg->ret);
				g_assert (mono_method_signature (method)->pinvoke); 
				CHECK_STACK (1);
				--sp;
				
				CHECK_OPSIZE (6);
				token = read32 (ip + 2);    
				klass = (MonoClass *)mono_method_get_wrapper_data (method, token);

				NEW_RETLOADA (cfg, ins);
				handle_stobj (cfg, bblock, ins, *sp, ip, klass, FALSE, TRUE);
				
				if (sp != stack_start)
					goto unverified;
				
				MONO_INST_NEW (cfg, ins, CEE_BR);
				ins->cil_code = ip;
				ins->inst_target_bb = end_bblock;
				MONO_ADD_INS (bblock, ins);
				link_bblock (cfg, bblock, end_bblock);
				start_new_bblock = 1;
				ip += 6;
				break;
			case CEE_MONO_CISINST:
			case CEE_MONO_CCASTCLASS: {
				int token;
				CHECK_STACK (1);
				--sp;
				CHECK_OPSIZE (6);
				token = read32 (ip + 2);
				klass = (MonoClass *)mono_method_get_wrapper_data (method, token);
				MONO_INST_NEW (cfg, ins, (ip [1] == CEE_MONO_CISINST) ? OP_CISINST : OP_CCASTCLASS);
				ins->type = STACK_I4;
				ins->inst_left = *sp;
				ins->inst_newa_class = klass;
				ins->cil_code = ip;
				*sp++ = emit_tree (cfg, bblock, ins, ip + 6);
				ip += 6;
				break;
			}
			case CEE_MONO_SAVE_LMF:
			case CEE_MONO_RESTORE_LMF:
#ifdef MONO_ARCH_HAVE_LMF_OPS
				MONO_INST_NEW (cfg, ins, (ip [1] == CEE_MONO_SAVE_LMF) ? OP_SAVE_LMF : OP_RESTORE_LMF);
				MONO_ADD_INS (bblock, ins);
				cfg->need_lmf_area = TRUE;
#endif
				ip += 2;
				break;
			case CEE_MONO_CLASSCONST:
				CHECK_STACK_OVF (1);
				CHECK_OPSIZE (6);
				token = read32 (ip + 2);
				NEW_CLASSCONST (cfg, ins, mono_method_get_wrapper_data (method, token));
				ins->cil_code = ip;
				*sp++ = ins;
				ip += 6;
				inline_costs += 10 * num_calls++;
				break;
			case CEE_MONO_NOT_TAKEN:
				bblock->out_of_line = TRUE;
				ip += 2;
				break;
			default:
				g_error ("opcode 0x%02x 0x%02x not handled", MONO_CUSTOM_PREFIX, ip [1]);
				break;
			}
			break;
		}
		case CEE_PREFIX1: {
			CHECK_OPSIZE (2);
			switch (ip [1]) {
			case CEE_ARGLIST: {
				/* somewhat similar to LDTOKEN */
				MonoInst *addr, *vtvar;
				CHECK_STACK_OVF (1);
				vtvar = mono_compile_create_var (cfg, &mono_defaults.argumenthandle_class->byval_arg, OP_LOCAL); 

				NEW_TEMPLOADA (cfg, addr, vtvar->inst_c0);
				addr->cil_code = ip;
				MONO_INST_NEW (cfg, ins, OP_ARGLIST);
				ins->cil_code = ip;
				ins->inst_left = addr;
				MONO_ADD_INS (bblock, ins);
				NEW_TEMPLOAD (cfg, ins, vtvar->inst_c0);
				ins->cil_code = ip;
				*sp++ = ins;
				ip += 2;
				break;
			}
			case CEE_CEQ:
			case CEE_CGT:
			case CEE_CGT_UN:
			case CEE_CLT:
			case CEE_CLT_UN: {
				MonoInst *cmp;
				CHECK_STACK (2);
				/*
				 * The following transforms:
				 *    CEE_CEQ    into OP_CEQ
				 *    CEE_CGT    into OP_CGT
				 *    CEE_CGT_UN into OP_CGT_UN
				 *    CEE_CLT    into OP_CLT
				 *    CEE_CLT_UN into OP_CLT_UN
				 */
				MONO_INST_NEW (cfg, cmp, 256 + ip [1]);
				
				MONO_INST_NEW (cfg, ins, cmp->opcode);
				sp -= 2;
				cmp->inst_i0 = sp [0];
				cmp->inst_i1 = sp [1];
				cmp->cil_code = ip;
				type_from_op (cmp);
				CHECK_TYPE (cmp);
				if ((sp [0]->type == STACK_I8) || ((sizeof (gpointer) == 8) && ((sp [0]->type == STACK_PTR) || (sp [0]->type == STACK_OBJ) || (sp [0]->type == STACK_MP))))
					cmp->opcode = OP_LCOMPARE;
				else
					cmp->opcode = OP_COMPARE;
				ins->cil_code = ip;
				ins->type = STACK_I4;
				ins->inst_i0 = cmp;
				*sp++ = ins;
				/* spill it to reduce the expression complexity
				 * and workaround bug 54209 
				 */
				if (cmp->inst_left->type == STACK_I8) {
					--sp;
					*sp++ = emit_tree (cfg, bblock, ins, ip + 2);
				}
				ip += 2;
				break;
			}
			case CEE_LDFTN: {
				MonoInst *argconst;
				int temp;

				CHECK_STACK_OVF (1);
				CHECK_OPSIZE (6);
				n = read32 (ip + 2);
				cmethod = mini_get_method (method, n, NULL, generic_context);
				if (!cmethod)
					goto load_error;
				mono_class_init (cmethod->klass);

				if (mono_use_security_manager) {
					check_linkdemand (cfg, method, cmethod, bblock, ip);
				}

				handle_loaded_temps (cfg, bblock, stack_start, sp);

				NEW_METHODCONST (cfg, argconst, cmethod);
				if (method->wrapper_type != MONO_WRAPPER_SYNCHRONIZED)
					temp = mono_emit_jit_icall (cfg, bblock, mono_ldftn, &argconst, ip);
				else
					temp = mono_emit_jit_icall (cfg, bblock, mono_ldftn_nosync, &argconst, ip);
				NEW_TEMPLOAD (cfg, *sp, temp);
				sp ++;
				
				ip += 6;
				inline_costs += 10 * num_calls++;
				break;
			}
			case CEE_LDVIRTFTN: {
				MonoInst *args [2];
				int temp;

				CHECK_STACK (1);
				CHECK_OPSIZE (6);
				n = read32 (ip + 2);
				cmethod = mini_get_method (method, n, NULL, generic_context);
				if (!cmethod)
					goto load_error;
				mono_class_init (cmethod->klass);

				if (mono_use_security_manager) {
					check_linkdemand (cfg, method, cmethod, bblock, ip);
				}

				handle_loaded_temps (cfg, bblock, stack_start, sp);

				--sp;
				args [0] = *sp;
				NEW_METHODCONST (cfg, args [1], cmethod);
				temp = mono_emit_jit_icall (cfg, bblock, mono_ldvirtfn, args, ip);
				NEW_TEMPLOAD (cfg, *sp, temp);
				sp ++;

				ip += 6;
				inline_costs += 10 * num_calls++;
				break;
			}
			case CEE_LDARG:
				CHECK_STACK_OVF (1);
				CHECK_OPSIZE (4);
				n = read16 (ip + 2);
				CHECK_ARG (n);
				NEW_ARGLOAD (cfg, ins, n);
				ins->cil_code = ip;
				*sp++ = ins;
				ip += 4;
				break;
			case CEE_LDARGA:
				CHECK_STACK_OVF (1);
				CHECK_OPSIZE (4);
				n = read16 (ip + 2);
				CHECK_ARG (n);
				NEW_ARGLOADA (cfg, ins, n);
				ins->cil_code = ip;
				*sp++ = ins;
				ip += 4;
				break;
			case CEE_STARG:
				CHECK_STACK (1);
				--sp;
				handle_loaded_temps (cfg, bblock, stack_start, sp);
				CHECK_OPSIZE (4);
				n = read16 (ip + 2);
				CHECK_ARG (n);
				NEW_ARGSTORE (cfg, ins, n, *sp);
				ins->cil_code = ip;
				if (!dont_verify_stloc && target_type_is_incompatible (cfg, param_types [n], *sp))
					goto unverified;
				if (ins->opcode == CEE_STOBJ) {
					NEW_ARGLOADA (cfg, ins, n);
					handle_stobj (cfg, bblock, ins, *sp, ip, ins->klass, FALSE, FALSE);
				} else
					MONO_ADD_INS (bblock, ins);
				ip += 4;
				break;
			case CEE_LDLOC:
				CHECK_STACK_OVF (1);
				CHECK_OPSIZE (4);
				n = read16 (ip + 2);
				CHECK_LOCAL (n);
				NEW_LOCLOAD (cfg, ins, n);
				ins->cil_code = ip;
				*sp++ = ins;
				ip += 4;
				break;
			case CEE_LDLOCA:
				CHECK_STACK_OVF (1);
				CHECK_OPSIZE (4);
				n = read16 (ip + 2);
				CHECK_LOCAL (n);
				NEW_LOCLOADA (cfg, ins, n);
				ins->cil_code = ip;
				*sp++ = ins;
				ip += 4;
				break;
			case CEE_STLOC:
				CHECK_STACK (1);
				--sp;
				CHECK_OPSIZE (4);
				n = read16 (ip + 2);
				CHECK_LOCAL (n);
				handle_loaded_temps (cfg, bblock, stack_start, sp);
				NEW_LOCSTORE (cfg, ins, n, *sp);
				if (!dont_verify_stloc && target_type_is_incompatible (cfg, header->locals [n], *sp))
					goto unverified;
				ins->cil_code = ip;
				if (ins->opcode == CEE_STOBJ) {
					NEW_LOCLOADA (cfg, ins, n);
					handle_stobj (cfg, bblock, ins, *sp, ip, ins->klass, FALSE, FALSE);
				} else
					MONO_ADD_INS (bblock, ins);
				ip += 4;
				inline_costs += 1;
				break;
			case CEE_LOCALLOC:
				CHECK_STACK (1);
				--sp;
				if (sp != stack_start) 
					goto unverified;
				if (cfg->method != method) 
					/* 
					 * Inlining this into a loop in a parent could lead to 
					 * stack overflows which is different behavior than the
					 * non-inlined case, thus disable inlining in this case.
					 */
					goto inline_failure;
				MONO_INST_NEW (cfg, ins, OP_LOCALLOC);
				ins->inst_left = *sp;
				ins->cil_code = ip;
				ins->type = STACK_PTR;

				cfg->flags |= MONO_CFG_HAS_ALLOCA;
				if (header->init_locals)
					ins->flags |= MONO_INST_INIT;

				*sp++ = ins;
				ip += 2;
				/* FIXME: set init flag if locals init is set in this method */
				break;
			case CEE_ENDFILTER: {
				MonoExceptionClause *clause, *nearest;
				int cc, nearest_num;

				CHECK_STACK (1);
				--sp;
				if ((sp != stack_start) || (sp [0]->type != STACK_I4)) 
					goto unverified;
				MONO_INST_NEW (cfg, ins, OP_ENDFILTER);
				ins->inst_left = *sp;
				ins->cil_code = ip;
				MONO_ADD_INS (bblock, ins);
				start_new_bblock = 1;
				ip += 2;

				nearest = NULL;
				nearest_num = 0;
				for (cc = 0; cc < header->num_clauses; ++cc) {
					clause = &header->clauses [cc];
					if ((clause->flags & MONO_EXCEPTION_CLAUSE_FILTER) &&
						((ip - header->code) > clause->data.filter_offset && (ip - header->code) <= clause->handler_offset) &&
					    (!nearest || (clause->data.filter_offset < nearest->data.filter_offset))) {
						nearest = clause;
						nearest_num = cc;
					}
				}
				g_assert (nearest);
				if ((ip - header->code) != nearest->handler_offset)
					goto unverified;

				break;
			}
			case CEE_UNALIGNED_:
				ins_flag |= MONO_INST_UNALIGNED;
				/* FIXME: record alignment? we can assume 1 for now */
				CHECK_OPSIZE (3);
				ip += 3;
				break;
			case CEE_VOLATILE_:
				ins_flag |= MONO_INST_VOLATILE;
				ip += 2;
				break;
			case CEE_TAIL_:
				ins_flag   |= MONO_INST_TAILCALL;
				cfg->flags |= MONO_CFG_HAS_TAIL;
				/* Can't inline tail calls at this time */
				inline_costs += 100000;
				ip += 2;
				break;
			case CEE_INITOBJ:
				CHECK_STACK (1);
				--sp;
				CHECK_OPSIZE (6);
				token = read32 (ip + 2);
				klass = mini_get_class (method, token, generic_context);
				if (!klass)
					goto load_error;
				if (MONO_TYPE_IS_REFERENCE (&klass->byval_arg)) {
					MonoInst *store, *load;
					NEW_PCONST (cfg, load, NULL);
					load->cil_code = ip;
					load->type = STACK_OBJ;
					MONO_INST_NEW (cfg, store, CEE_STIND_REF);
					store->cil_code = ip;
					handle_loaded_temps (cfg, bblock, stack_start, sp);
					MONO_ADD_INS (bblock, store);
					store->inst_i0 = sp [0];
					store->inst_i1 = load;
				} else {
					handle_initobj (cfg, bblock, *sp, NULL, klass, stack_start, sp);
				}
				ip += 6;
				inline_costs += 1;
				break;
			case CEE_CONSTRAINED_:
				/* FIXME: implement */
				CHECK_OPSIZE (6);
				token = read32 (ip + 2);
				constrained_call = mono_class_get_full (image, token, generic_context);
				if (!constrained_call)
					goto load_error;
				ip += 6;
				break;
			case CEE_CPBLK:
			case CEE_INITBLK: {
				MonoInst *iargs [3];
				CHECK_STACK (3);
				sp -= 3;
				if ((cfg->opt & MONO_OPT_INTRINS) && (ip [1] == CEE_CPBLK) && (sp [2]->opcode == OP_ICONST) && ((n = sp [2]->inst_c0) <= sizeof (gpointer) * 5)) {
					MonoInst *copy;
					MONO_INST_NEW (cfg, copy, OP_MEMCPY);
					copy->inst_left = sp [0];
					copy->inst_right = sp [1];
					copy->cil_code = ip;
					copy->unused = n;
					MONO_ADD_INS (bblock, copy);
					ip += 2;
					break;
				}
				iargs [0] = sp [0];
				iargs [1] = sp [1];
				iargs [2] = sp [2];
				handle_loaded_temps (cfg, bblock, stack_start, sp);
				if (ip [1] == CEE_CPBLK) {
					MonoMethod *memcpy_method = get_memcpy_method ();
					mono_emit_method_call_spilled (cfg, bblock, memcpy_method, memcpy_method->signature, iargs, ip, NULL);
				} else {
					MonoMethod *memset_method = get_memset_method ();
					mono_emit_method_call_spilled (cfg, bblock, memset_method, memset_method->signature, iargs, ip, NULL);
				}
				ip += 2;
				inline_costs += 1;
				break;
			}
			case CEE_NO_:
				CHECK_OPSIZE (3);
				if (ip [2] & 0x1)
					ins_flag |= MONO_INST_NOTYPECHECK;
				if (ip [2] & 0x2)
					ins_flag |= MONO_INST_NORANGECHECK;
				/* we ignore the no-nullcheck for now since we
				 * really do it explicitly only when doing callvirt->call
				 */
				ip += 3;
				break;
			case CEE_RETHROW: {
				MonoInst *load;
				int handler_offset = -1;

				for (i = 0; i < header->num_clauses; ++i) {
					MonoExceptionClause *clause = &header->clauses [i];
					if (MONO_OFFSET_IN_HANDLER (clause, ip - header->code) && !(clause->flags & MONO_EXCEPTION_CLAUSE_FINALLY))
						handler_offset = clause->handler_offset;
				}

				bblock->flags |= BB_EXCEPTION_UNSAFE;

				g_assert (handler_offset != -1);

				NEW_TEMPLOAD (cfg, load, mono_find_exvar_for_offset (cfg, handler_offset)->inst_c0);
				load->cil_code = ip;
				MONO_INST_NEW (cfg, ins, OP_RETHROW);
				ins->inst_left = load;
				ins->cil_code = ip;
				MONO_ADD_INS (bblock, ins);
				sp = stack_start;
				link_bblock (cfg, bblock, end_bblock);
				start_new_bblock = 1;
				ip += 2;
				mono_get_got_var (cfg);
				break;
			}
			case CEE_SIZEOF:
				CHECK_STACK_OVF (1);
				CHECK_OPSIZE (6);
				token = read32 (ip + 2);
				/* FIXXME: handle generics. */
				if (mono_metadata_token_table (token) == MONO_TABLE_TYPESPEC) {
					MonoType *type = mono_type_create_from_typespec (image, token);
					token = mono_type_size (type, &ialign);
				} else {
					MonoClass *klass = mono_class_get_full (image, token, generic_context);
					if (!klass)
						goto load_error;
					mono_class_init (klass);
					token = mono_class_value_size (klass, &align);
				}
				NEW_ICONST (cfg, ins, token);
				ins->cil_code = ip;
				*sp++= ins;
				ip += 6;
				break;
			case CEE_REFANYTYPE:
				CHECK_STACK (1);
				MONO_INST_NEW (cfg, ins, OP_REFANYTYPE);
				--sp;
				ins->type = STACK_MP;
				ins->inst_left = *sp;
				ins->type = STACK_VTYPE;
				ins->klass = mono_defaults.typehandle_class;
				ins->cil_code = ip;
				ip += 2;
				*sp++ = ins;
				break;
			case CEE_READONLY_:
				ip += 2;
				break;
			default:
				g_error ("opcode 0xfe 0x%02x not handled", ip [1]);
			}
			break;
		}
		default:
			g_error ("opcode 0x%02x not handled", *ip);
		}
	}
	if (start_new_bblock != 1)
		goto unverified;

	bblock->cil_length = ip - bblock->cil_code;
	bblock->next_bb = end_bblock;

	if (cfg->method == method && cfg->domainvar) {
		MonoInst *store;
		MonoInst *get_domain;
		
		if (! (get_domain = mono_arch_get_domain_intrinsic (cfg))) {
			MonoCallInst *call;
			
			MONO_INST_NEW_CALL (cfg, call, OP_CALL);
			call->signature = helper_sig_domain_get;
			call->inst.type = STACK_PTR;
			call->fptr = mono_domain_get;
			get_domain = (MonoInst*)call;
		}
		
		NEW_TEMPSTORE (cfg, store, cfg->domainvar->inst_c0, get_domain);
		MONO_ADD_INS (init_localsbb, store);
	}

	if (cfg->method == method && cfg->got_var)
		mono_emit_load_got_addr (cfg);

	if (header->init_locals) {
		MonoInst *store;
		for (i = 0; i < header->num_locals; ++i) {
			MonoType *ptype = header->locals [i];
			int t = ptype->type;
			if (t == MONO_TYPE_VALUETYPE && ptype->data.klass->enumtype)
				t = ptype->data.klass->enum_basetype->type;
			if (ptype->byref) {
				NEW_PCONST (cfg, ins, NULL);
				NEW_LOCSTORE (cfg, store, i, ins);
				MONO_ADD_INS (init_localsbb, store);
			} else if (t >= MONO_TYPE_BOOLEAN && t <= MONO_TYPE_U4) {
				NEW_ICONST (cfg, ins, 0);
				NEW_LOCSTORE (cfg, store, i, ins);
				MONO_ADD_INS (init_localsbb, store);
			} else if (t == MONO_TYPE_I8 || t == MONO_TYPE_U8) {
				MONO_INST_NEW (cfg, ins, OP_I8CONST);
				ins->type = STACK_I8;
				ins->inst_l = 0;
				NEW_LOCSTORE (cfg, store, i, ins);
				MONO_ADD_INS (init_localsbb, store);
			} else if (t == MONO_TYPE_R4 || t == MONO_TYPE_R8) {
				MONO_INST_NEW (cfg, ins, OP_R8CONST);
				ins->type = STACK_R8;
				ins->inst_p0 = (void*)&r8_0;
				NEW_LOCSTORE (cfg, store, i, ins);
				MONO_ADD_INS (init_localsbb, store);
			} else if ((t == MONO_TYPE_VALUETYPE) || (t == MONO_TYPE_TYPEDBYREF) ||
				   ((t == MONO_TYPE_GENERICINST) && mono_type_generic_inst_is_valuetype (ptype))) {
				NEW_LOCLOADA (cfg, ins, i);
				handle_initobj (cfg, init_localsbb, ins, NULL, mono_class_from_mono_type (ptype), NULL, NULL);
			} else {
				NEW_PCONST (cfg, ins, NULL);
				NEW_LOCSTORE (cfg, store, i, ins);
				MONO_ADD_INS (init_localsbb, store);
			}
		}
	}

	/* resolve backward branches in the middle of an existing basic block */
	for (tmp = bb_recheck; tmp; tmp = tmp->next) {
		bblock = tmp->data;
		/*g_print ("need recheck in %s at IL_%04x\n", method->name, bblock->cil_code - header->code);*/
		tblock = find_previous (bbhash, start_bblock, bblock->cil_code);
		if (tblock != start_bblock) {
			int l;
			split_bblock (cfg, tblock, bblock);
			l = bblock->cil_code - header->code;
			bblock->cil_length = tblock->cil_length - l;
			tblock->cil_length = l;
		} else {
			g_print ("recheck failed.\n");
		}
	}

	if (cfg->method == method) {
		MonoBasicBlock *bb;
		for (bb = cfg->bb_entry; bb; bb = bb->next_bb) {
			bb->region = mono_find_block_region (cfg, bb->real_offset);
			if (cfg->spvars)
				mono_create_spvar_for_region (cfg, bb->region);
			if (cfg->verbose_level > 2)
				g_print ("REGION BB%d IL_%04x ID_%08X\n", bb->block_num, bb->real_offset, bb->region);
		}
	} else {
		g_hash_table_destroy (bbhash);
	}

	g_slist_free (class_inits);
	dont_inline = g_list_remove (dont_inline, method);

	if (inline_costs < 0) {
		char *mname;

		/* Method is too large */
		mname = mono_method_full_name (method, TRUE);
		cfg->exception_type = MONO_EXCEPTION_INVALID_PROGRAM;
		cfg->exception_message = g_strdup_printf ("Method %s is too complex.", mname);
		g_free (mname);
		return -1;
	}

	return inline_costs;

 inline_failure:
	if (cfg->method != method) 
		g_hash_table_destroy (bbhash);
	g_slist_free (class_inits);
	dont_inline = g_list_remove (dont_inline, method);
	return -1;

 load_error:
	if (cfg->method != method)
		g_hash_table_destroy (bbhash);
	g_slist_free (class_inits);
	dont_inline = g_list_remove (dont_inline, method);
	cfg->exception_type = MONO_EXCEPTION_TYPE_LOAD;
	return -1;

 unverified:
	if (cfg->method != method) 
		g_hash_table_destroy (bbhash);
	g_slist_free (class_inits);
	dont_inline = g_list_remove (dont_inline, method);
	cfg->exception_type = MONO_EXCEPTION_INVALID_PROGRAM;
	cfg->exception_message = g_strdup_printf ("Invalid IL code in %s: %s\n",
		 mono_method_full_name (method, TRUE), mono_disasm_code_one (NULL, method, ip, NULL));
	return -1;
}

void
mono_print_tree (MonoInst *tree) {
	int arity;

	if (!tree)
		return;

	arity = mono_burg_arity [tree->opcode];

	printf (" %s%s", arity?"(":"",  mono_inst_name (tree->opcode));

	switch (tree->opcode) {
	case OP_ICONST:
		printf ("[%d]", (int)tree->inst_c0);
		break;
	case OP_I8CONST:
		printf ("[%lld]", (long long)tree->inst_l);
		break;
	case OP_R8CONST:
		printf ("[%f]", *(double*)tree->inst_p0);
		break;
	case OP_R4CONST:
		printf ("[%f]", *(float*)tree->inst_p0);
		break;
	case OP_ARG:
	case OP_LOCAL:
		printf ("[%d]", (int)tree->inst_c0);
		break;
	case OP_REGOFFSET:
		if (tree->inst_offset < 0)
			printf ("[-0x%x(%s)]", (int)(-tree->inst_offset), mono_arch_regname (tree->inst_basereg));
		else
			printf ("[0x%x(%s)]", (int)(tree->inst_offset), mono_arch_regname (tree->inst_basereg));
		break;
	case OP_REGVAR:
		printf ("[%s]", mono_arch_regname (tree->dreg));
		break;
	case CEE_NEWARR:
		printf ("[%s]",  tree->inst_newa_class->name);
		mono_print_tree (tree->inst_newa_len);
		break;
	case CEE_CALL:
	case OP_CALL:
	case CEE_CALLVIRT:
	case OP_FCALL:
	case OP_FCALLVIRT:
	case OP_LCALL:
	case OP_LCALLVIRT:
	case OP_VCALL:
	case OP_VCALLVIRT:
	case OP_VOIDCALL:
	case OP_VOIDCALLVIRT: {
		MonoCallInst *call = (MonoCallInst*)tree;
		if (call->method)
			printf ("[%s]", call->method->name);
		else if (call->fptr) {
			MonoJitICallInfo *info = mono_find_jit_icall_by_addr (call->fptr);
			if (info)
				printf ("[%s]", info->name);
		}
		break;
	}
	case OP_PHI: {
		int i;
		printf ("[%d (", (int)tree->inst_c0);
		for (i = 0; i < tree->inst_phi_args [0]; i++) {
			if (i)
				printf (", ");
			printf ("%d", tree->inst_phi_args [i + 1]);
		}
		printf (")]");
		break;
	}
	case OP_RENAME:
	case OP_RETARG:
	case CEE_NOP:
	case CEE_JMP:
	case CEE_BREAK:
		break;
	case OP_LOAD_MEMBASE:
	case OP_LOADI4_MEMBASE:
	case OP_LOADU4_MEMBASE:
	case OP_LOADU1_MEMBASE:
	case OP_LOADI1_MEMBASE:
	case OP_LOADU2_MEMBASE:
	case OP_LOADI2_MEMBASE:
		printf ("[%s] <- [%s + 0x%x]", mono_arch_regname (tree->dreg), mono_arch_regname (tree->inst_basereg), (int)tree->inst_offset);
		break;
	case CEE_BR:
	case OP_CALL_HANDLER:
		printf ("[B%d]", tree->inst_target_bb->block_num);
		break;
	case CEE_SWITCH:
	case CEE_ISINST:
	case CEE_CASTCLASS:
	case OP_OUTARG:
	case OP_CALL_REG:
	case OP_FCALL_REG:
	case OP_LCALL_REG:
	case OP_VCALL_REG:
	case OP_VOIDCALL_REG:
		mono_print_tree (tree->inst_left);
		break;
	case CEE_BNE_UN:
	case CEE_BEQ:
	case CEE_BLT:
	case CEE_BLT_UN:
	case CEE_BGT:
	case CEE_BGT_UN:
	case CEE_BGE:
	case CEE_BGE_UN:
	case CEE_BLE:
	case CEE_BLE_UN:
		printf ("[B%dB%d]", tree->inst_true_bb->block_num, tree->inst_false_bb->block_num);
		mono_print_tree (tree->inst_left);
		break;
	default:
		if (!mono_arch_print_tree(tree, arity)) {
			if (arity) {
				mono_print_tree (tree->inst_left);
				if (arity > 1)
					mono_print_tree (tree->inst_right);
			}
		}
		break;
	}

	if (arity)
		printf (")");
}

void
mono_print_tree_nl (MonoInst *tree)
{
	mono_print_tree (tree);
	printf ("\n");
}

static void
create_helper_signature (void)
{
	helper_sig_domain_get = mono_create_icall_signature ("ptr");
	helper_sig_class_init_trampoline = mono_create_icall_signature ("void");
}

gconstpointer
mono_icall_get_wrapper (MonoJitICallInfo* callinfo)
{
	char *name;
	MonoMethod *wrapper;
	
	if (callinfo->wrapper) {
		return callinfo->wrapper;
	}
<<<<<<< HEAD

	if (callinfo->trampoline)
		return callinfo->trampoline;

	name = g_strdup_printf ("__icall_wrapper_%s", callinfo->name);
	wrapper = mono_marshal_get_icall_wrapper (callinfo->sig, name, callinfo->func);
	g_free (name);

	callinfo->trampoline = mono_create_jit_trampoline (wrapper);
=======

	if (callinfo->trampoline)
		return callinfo->trampoline;

	name = g_strdup_printf ("__icall_wrapper_%s", callinfo->name);
	wrapper = mono_marshal_get_icall_wrapper (callinfo->sig, name, callinfo->func);
	g_free (name);

	callinfo->trampoline = mono_create_ftnptr (mono_get_root_domain (), mono_create_jit_trampoline_in_domain (mono_get_root_domain (), wrapper));
	mono_register_jit_icall_wrapper (callinfo, callinfo->trampoline);

>>>>>>> b6274ae5
	return callinfo->trampoline;
}

static void
mono_init_trampolines (void)
{
	mono_trampoline_code [MONO_TRAMPOLINE_GENERIC] = mono_arch_create_trampoline_code (MONO_TRAMPOLINE_GENERIC);
	mono_trampoline_code [MONO_TRAMPOLINE_JUMP] = mono_arch_create_trampoline_code (MONO_TRAMPOLINE_JUMP);
	mono_trampoline_code [MONO_TRAMPOLINE_CLASS_INIT] = mono_arch_create_trampoline_code (MONO_TRAMPOLINE_CLASS_INIT);
#ifdef MONO_ARCH_HAVE_PIC_AOT
	mono_trampoline_code [MONO_TRAMPOLINE_AOT] = mono_arch_create_trampoline_code (MONO_TRAMPOLINE_AOT);
#endif
#ifdef MONO_ARCH_HAVE_CREATE_DELEGATE_TRAMPOLINE
	mono_trampoline_code [MONO_TRAMPOLINE_DELEGATE] = mono_arch_create_trampoline_code (MONO_TRAMPOLINE_DELEGATE);
#endif
}

static void
mono_init_exceptions (void)
{
#ifndef CUSTOM_EXCEPTION_HANDLING
	mono_arch_get_restore_context ();
	mono_arch_get_call_filter ();
	mono_arch_get_throw_exception ();
	mono_arch_get_rethrow_exception ();
#endif
}

guint8 *
mono_get_trampoline_code (MonoTrampolineType tramp_type)
{
	return mono_trampoline_code [tramp_type];
}

gpointer
mono_create_class_init_trampoline (MonoVTable *vtable)
{
	gpointer code, ptr;

	/* previously created trampoline code */
	mono_domain_lock (vtable->domain);
	ptr = 
		g_hash_table_lookup (vtable->domain->class_init_trampoline_hash,
								  vtable);
	mono_domain_unlock (vtable->domain);
	if (ptr)
		return ptr;

#ifdef MONO_ARCH_HAVE_CREATE_SPECIFIC_TRAMPOLINE
	code = mono_arch_create_specific_trampoline (vtable, MONO_TRAMPOLINE_CLASS_INIT, vtable->domain, NULL);
#else
	code = mono_arch_create_class_init_trampoline (vtable);
#endif

	ptr = mono_create_ftnptr (vtable->domain, code);

	/* store trampoline address */
	mono_domain_lock (vtable->domain);
	g_hash_table_insert (vtable->domain->class_init_trampoline_hash,
							  vtable, ptr);
	mono_domain_unlock (vtable->domain);

	mono_jit_lock ();
	if (!class_init_hash_addr)
		class_init_hash_addr = g_hash_table_new (NULL, NULL);
	g_hash_table_insert (class_init_hash_addr, ptr, vtable);
	mono_jit_unlock ();

	return ptr;
}

gpointer
mono_create_jump_trampoline (MonoDomain *domain, MonoMethod *method, 
							 gboolean add_sync_wrapper)
{
	MonoJitInfo *ji;
	gpointer code;
#ifdef MONO_ARCH_HAVE_CREATE_SPECIFIC_TRAMPOLINE
	guint32 code_size;
#endif

	if (add_sync_wrapper && method->iflags & METHOD_IMPL_ATTRIBUTE_SYNCHRONIZED)
		return mono_create_jump_trampoline (domain, mono_marshal_get_synchronized_wrapper (method), FALSE);

	code = mono_jit_find_compiled_method (domain, method);
	if (code)
		return code;

	mono_domain_lock (domain);
	code = g_hash_table_lookup (domain->jump_trampoline_hash, method);
	mono_domain_unlock (domain);
	if (code)
		return code;

#ifdef MONO_ARCH_HAVE_CREATE_SPECIFIC_TRAMPOLINE
	code = mono_arch_create_specific_trampoline (method, MONO_TRAMPOLINE_JUMP, mono_domain_get (), &code_size);

	ji = g_new0 (MonoJitInfo, 1);
	ji->code_start = code;
	ji->code_size = code_size;
	ji->method = method;
#else
	ji = mono_arch_create_jump_trampoline (method);
#endif

	/*
	 * mono_delegate_ctor needs to find the method metadata from the 
	 * trampoline address, so we save it here.
	 */

	mono_jit_info_table_add (domain, ji);

	mono_domain_lock (domain);
	g_hash_table_insert (domain->jump_trampoline_hash, method, ji->code_start);
	mono_domain_unlock (domain);

	return ji->code_start;
}

static gpointer
mono_create_jit_trampoline_in_domain (MonoDomain *domain, MonoMethod *method)
{
	gpointer tramp;

	mono_domain_lock (domain);
	tramp = g_hash_table_lookup (domain->jit_trampoline_hash, method);
	mono_domain_unlock (domain);
	if (tramp)
		return tramp;

	if (method->iflags & METHOD_IMPL_ATTRIBUTE_SYNCHRONIZED)
		return mono_create_jit_trampoline (mono_marshal_get_synchronized_wrapper (method));

#ifdef MONO_ARCH_HAVE_CREATE_SPECIFIC_TRAMPOLINE
	tramp =  mono_arch_create_specific_trampoline (method, MONO_TRAMPOLINE_GENERIC, domain, NULL);
#else
	tramp = mono_arch_create_jit_trampoline (method);
#endif
	
	mono_domain_lock (domain);
	g_hash_table_insert (domain->jit_trampoline_hash, method, tramp);
	mono_domain_unlock (domain);

	mono_jit_stats.method_trampolines++;

	return tramp;
}	

gpointer
mono_create_jit_trampoline (MonoMethod *method)
{
	return mono_create_jit_trampoline_in_domain (mono_domain_get (), method);
}

#ifdef MONO_ARCH_HAVE_CREATE_TRAMPOLINE_FROM_TOKEN
gpointer
mono_create_jit_trampoline_from_token (MonoImage *image, guint32 token)
{
	gpointer tramp;

	MonoDomain *domain = mono_domain_get ();
	guint8 *buf, *start;

	mono_domain_lock (domain);
	buf = start = mono_code_manager_reserve (domain->code_mp, 2 * sizeof (gpointer));
	mono_domain_unlock (domain);

	*(gpointer*)(gpointer)buf = image;
	buf += sizeof (gpointer);
	*(guint32*)(gpointer)buf = token;

	tramp = mono_arch_create_specific_trampoline (start, MONO_TRAMPOLINE_AOT, domain, NULL);

	mono_jit_stats.method_trampolines++;

	return tramp;
}	
#endif

gpointer
mono_create_delegate_trampoline (MonoMethod *method, gpointer addr)
{
#ifdef MONO_ARCH_HAVE_CREATE_DELEGATE_TRAMPOLINE
	gpointer code, ptr;
	guint32 code_size;
	MonoDomain *domain = mono_domain_get ();

#ifndef __ia64__
	code = mono_jit_find_compiled_method (domain, method);
	if (code)
		return code;
#else
	/* 
	 * FIXME: We should return a function descriptor here but it is not stored
	 * anywhere so it would be leaked.
	 */
#endif

	mono_domain_lock (domain);
	ptr = g_hash_table_lookup (domain->delegate_trampoline_hash, method);
	mono_domain_unlock (domain);
	if (ptr)
		return ptr;

	code = mono_arch_create_specific_trampoline (method, MONO_TRAMPOLINE_DELEGATE, domain, &code_size);

	ptr = mono_create_ftnptr (domain, code);

	/* store trampoline address */
	mono_domain_lock (domain);
	g_hash_table_insert (domain->delegate_trampoline_hash,
							  method, ptr);
	mono_domain_unlock (domain);

	return ptr;
#else
	return addr;
#endif
}

MonoVTable*
mono_find_class_init_trampoline_by_addr (gconstpointer addr)
{
	MonoVTable *res;

	mono_jit_lock ();
	if (class_init_hash_addr)
		res = g_hash_table_lookup (class_init_hash_addr, addr);
	else
		res = NULL;
	mono_jit_unlock ();
	return res;
}

static void
mono_dynamic_code_hash_insert (MonoDomain *domain, MonoMethod *method, MonoJitDynamicMethodInfo *ji)
{
	if (!domain->dynamic_code_hash)
		domain->dynamic_code_hash = g_hash_table_new (NULL, NULL);
	g_hash_table_insert (domain->dynamic_code_hash, method, ji);
}

static MonoJitDynamicMethodInfo*
mono_dynamic_code_hash_lookup (MonoDomain *domain, MonoMethod *method)
{
	MonoJitDynamicMethodInfo *res;

	if (domain->dynamic_code_hash)
		res = g_hash_table_lookup (domain->dynamic_code_hash, method);
	else
		res = NULL;
	return res;
}

typedef struct {
	MonoClass *vtype;
	GList *active;
	GList *slots;
} StackSlotInfo;

/*
 * mono_allocate_stack_slots_full:
 *
 *  Allocate stack slots for all non register allocated variables using a
 * linear scan algorithm.
 * Returns: an array of stack offsets which the caller should free.
 * STACK_SIZE is set to the amount of stack space needed.
 * STACK_ALIGN is set to the alignment needed by the locals area.
 */
gint32*
mono_allocate_stack_slots_full (MonoCompile *m, gboolean backward, guint32 *stack_size, guint32 *stack_align)
{
	int i, slot, offset, size;
	guint32 align;
	MonoMethodVar *vmv;
	MonoInst *inst;
	gint32 *offsets;
	GList *vars = NULL, *l;
	StackSlotInfo *scalar_stack_slots, *vtype_stack_slots, *slot_info;
	MonoType *t;
	int nvtypes;

	scalar_stack_slots = g_new0 (StackSlotInfo, MONO_TYPE_PINNED);
	vtype_stack_slots = g_new0 (StackSlotInfo, 256);
	nvtypes = 0;

	offsets = g_new (gint32, m->num_varinfo);
	for (i = 0; i < m->num_varinfo; ++i)
		offsets [i] = -1;

	for (i = m->locals_start; i < m->num_varinfo; i++) {
		inst = m->varinfo [i];
		vmv = MONO_VARINFO (m, i);

		if ((inst->flags & MONO_INST_IS_DEAD) || inst->opcode == OP_REGVAR || inst->opcode == OP_REGOFFSET)
			continue;

		vars = g_list_prepend (vars, vmv);
	}

	vars = mono_varlist_sort (m, vars, 0);
	offset = 0;
	*stack_align = 0;
	for (l = vars; l; l = l->next) {
		vmv = l->data;
		inst = m->varinfo [vmv->idx];

		/* inst->unused indicates native sized value types, this is used by the
		* pinvoke wrappers when they call functions returning structures */
		if (inst->unused && MONO_TYPE_ISSTRUCT (inst->inst_vtype) && inst->inst_vtype->type != MONO_TYPE_TYPEDBYREF)
			size = mono_class_native_size (inst->inst_vtype->data.klass, &align);
		else {
			int ialign;

			size = mono_type_size (inst->inst_vtype, &ialign);
			align = ialign;
		}

		t = mono_type_get_underlying_type (inst->inst_vtype);
		switch (t->type) {
		case MONO_TYPE_GENERICINST:
			if (!mono_type_generic_inst_is_valuetype (t)) {
				slot_info = &scalar_stack_slots [t->type];
				break;
			}
			/* Fall through */
		case MONO_TYPE_VALUETYPE:
			for (i = 0; i < nvtypes; ++i)
				if (t->data.klass == vtype_stack_slots [i].vtype)
					break;
			if (i < nvtypes)
				slot_info = &vtype_stack_slots [i];
			else {
				g_assert (nvtypes < 256);
				vtype_stack_slots [nvtypes].vtype = t->data.klass;
				slot_info = &vtype_stack_slots [nvtypes];
				nvtypes ++;
			}
			break;
		default:
			slot_info = &scalar_stack_slots [t->type];
		}

		slot = 0xffffff;
		if (m->comp_done & MONO_COMP_LIVENESS) {
			//printf ("START  %2d %08x %08x\n",  vmv->idx, vmv->range.first_use.abs_pos, vmv->range.last_use.abs_pos);
			
			/* expire old intervals in active */
			while (slot_info->active) {
				MonoMethodVar *amv = (MonoMethodVar *)slot_info->active->data;

				if (amv->range.last_use.abs_pos > vmv->range.first_use.abs_pos)
					break;

				//printf ("EXPIR  %2d %08x %08x C%d R%d\n", amv->idx, amv->range.first_use.abs_pos, amv->range.last_use.abs_pos, amv->spill_costs, amv->reg);

				slot_info->active = g_list_delete_link (slot_info->active, slot_info->active);
				slot_info->slots = g_list_prepend (slot_info->slots, GINT_TO_POINTER (offsets [amv->idx]));
			}

			/* 
			 * This also handles the case when the variable is used in an
			 * exception region, as liveness info is not computed there.
			 */
			/* 
			 * FIXME: All valuetypes are marked as INDIRECT because of LDADDR
			 * opcodes.
			 */
			if (! (inst->flags & (MONO_INST_VOLATILE|MONO_INST_INDIRECT))) {
				if (slot_info->slots) {
					slot = GPOINTER_TO_INT (slot_info->slots->data);

					slot_info->slots = g_list_delete_link (slot_info->slots, slot_info->slots);
				}

				slot_info->active = mono_varlist_insert_sorted (m, slot_info->active, vmv, TRUE);
			}
		}

		{
			static int count = 0;
			count ++;

			/*
			if (count == atoi (getenv ("COUNT")))
				printf ("LAST: %s\n", mono_method_full_name (m->method, TRUE));
			if (count > atoi (getenv ("COUNT")))
				slot = 0xffffff;
			else {
				mono_print_tree_nl (inst);
				}
			*/
		}
		if (slot == 0xffffff) {
			/*
			 * Allways allocate valuetypes to sizeof (gpointer) to allow more
			 * efficient copying (and to work around the fact that OP_MEMCPY
			 * and OP_MEMSET ignores alignment).
			 */
			if (MONO_TYPE_ISSTRUCT (t))
				align = sizeof (gpointer);

			if (backward) {
				offset += size;
				offset += align - 1;
				offset &= ~(align - 1);
				slot = offset;
			}
			else {
				offset += align - 1;
				offset &= ~(align - 1);
				slot = offset;
				offset += size;
			}

			if (*stack_align == 0)
				*stack_align = align;
		}

		offsets [vmv->idx] = slot;
	}
	g_list_free (vars);
	for (i = 0; i < MONO_TYPE_PINNED; ++i) {
		g_list_free (scalar_stack_slots [i].active);
		g_list_free (scalar_stack_slots [i].slots);
	}
	for (i = 0; i < nvtypes; ++i) {
		g_list_free (vtype_stack_slots [i].active);
		g_list_free (vtype_stack_slots [i].slots);
	}
	g_free (scalar_stack_slots);
	g_free (vtype_stack_slots);

	*stack_size = offset;
	return offsets;
}

gint32*
mono_allocate_stack_slots (MonoCompile *m, guint32 *stack_size, guint32 *stack_align)
{
	return mono_allocate_stack_slots_full (m, TRUE, stack_size, stack_align);
}

void
mono_register_opcode_emulation (int opcode, const char *name, const char *sigstr, gpointer func, gboolean no_throw)
{
	MonoJitICallInfo *info;
	MonoMethodSignature *sig = mono_create_icall_signature (sigstr);

	if (!emul_opcode_map)
		emul_opcode_map = g_new0 (MonoJitICallInfo*, OP_LAST + 1);

	g_assert (!sig->hasthis);
	g_assert (sig->param_count < 3);

	info = mono_register_jit_icall (func, name, sig, no_throw);

	emul_opcode_map [opcode] = info;
}

static void
register_icall (gpointer func, const char *name, const char *sigstr, gboolean save)
{
	MonoMethodSignature *sig;

	if (sigstr)
		sig = mono_create_icall_signature (sigstr);
	else
		sig = NULL;

	mono_register_jit_icall (func, name, sig, save);
}

static void
decompose_foreach (MonoInst *tree, gpointer data) 
{
	static MonoJitICallInfo *newarr_info = NULL;
	static MonoJitICallInfo *newarr_specific_info = NULL;
	MonoJitICallInfo *info;
	int i;

	switch (tree->opcode) {
	case CEE_NEWARR: {
		MonoCompile *cfg = data;
		MonoInst *iargs [3];

		if (!newarr_info) {
			newarr_info = mono_find_jit_icall_by_addr (mono_array_new);
			g_assert (newarr_info);
			newarr_specific_info = mono_find_jit_icall_by_addr (mono_array_new_specific);
			g_assert (newarr_specific_info);
		}

		if (cfg->opt & MONO_OPT_SHARED) {
			NEW_DOMAINCONST (cfg, iargs [0]);
			NEW_CLASSCONST (cfg, iargs [1], tree->inst_newa_class);
			iargs [2] = tree->inst_newa_len;

			info = newarr_info;
		}
		else {
			MonoVTable *vtable = mono_class_vtable (cfg->domain, mono_array_class_get (tree->inst_newa_class, 1));

			NEW_VTABLECONST (cfg, iargs [0], vtable);
			iargs [1] = tree->inst_newa_len;

			info = newarr_specific_info;
		}

		mono_emulate_opcode (cfg, tree, iargs, info);

		/* Need to decompose arguments after the the opcode is decomposed */
		for (i = 0; i < info->sig->param_count; ++i)
			dec_foreach (iargs [i], cfg);
		break;
	}

	default:
		break;
	}
}

void
mono_inst_foreach (MonoInst *tree, MonoInstFunc func, gpointer data) {

	switch (mono_burg_arity [tree->opcode]) {
	case 0: break;
	case 1: 
		mono_inst_foreach (tree->inst_left, func, data);
		break;
	case 2: 
		mono_inst_foreach (tree->inst_left, func, data);
		mono_inst_foreach (tree->inst_right, func, data);
		break;
	default:
		g_assert_not_reached ();
	}
	func (tree, data);
}

G_GNUC_UNUSED
static void
mono_print_bb_code (MonoBasicBlock *bb) {
	if (bb->code) {
		MonoInst *c = bb->code;
		while (c) {
			mono_print_tree (c);
			g_print ("\n");
			c = c->next;
		}
	}
}

static void
print_dfn (MonoCompile *cfg) {
	int i, j;
	char *code;
	MonoBasicBlock *bb;

	g_print ("IR code for method %s\n", mono_method_full_name (cfg->method, TRUE));

	for (i = 0; i < cfg->num_bblocks; ++i) {
		bb = cfg->bblocks [i];
		/*if (bb->cil_code) {
			char* code1, *code2;
			code1 = mono_disasm_code_one (NULL, cfg->method, bb->cil_code, NULL);
			if (bb->last_ins->cil_code)
				code2 = mono_disasm_code_one (NULL, cfg->method, bb->last_ins->cil_code, NULL);
			else
				code2 = g_strdup ("");

			code1 [strlen (code1) - 1] = 0;
			code = g_strdup_printf ("%s -> %s", code1, code2);
			g_free (code1);
			g_free (code2);
		} else*/
			code = g_strdup ("\n");
		g_print ("\nBB%d (%d) (len: %d): %s", bb->block_num, i, bb->cil_length, code);
		if (bb->code) {
			MonoInst *c = bb->code;
			while (c) {
				if (cfg->new_ir)
					mono_print_ins_index (-1, c);
				else {
					mono_print_tree (c);
					g_print ("\n");
				}
				c = c->next;
			}
		} else {

		}

		g_print ("\tprev:");
		for (j = 0; j < bb->in_count; ++j) {
			g_print (" BB%d", bb->in_bb [j]->block_num);
		}
		g_print ("\t\tsucc:");
		for (j = 0; j < bb->out_count; ++j) {
			g_print (" BB%d", bb->out_bb [j]->block_num);
		}
		g_print ("\n\tidom: BB%d\n", bb->idom? bb->idom->block_num: -1);

		if (bb->idom)
			g_assert (mono_bitset_test_fast (bb->dominators, bb->idom->dfn));

		if (bb->dominators)
			mono_blockset_print (cfg, bb->dominators, "\tdominators", bb->idom? bb->idom->dfn: -1);
		if (bb->dfrontier)
			mono_blockset_print (cfg, bb->dfrontier, "\tdfrontier", -1);
		g_free (code);
	}

	g_print ("\n");
}

void
mono_bblock_add_inst (MonoBasicBlock *bb, MonoInst *inst)
{
	inst->next = NULL;
	if (bb->last_ins) {
		g_assert (bb->code);
		bb->last_ins->next = inst;
		bb->last_ins = inst;
	} else {
		bb->last_ins = bb->code = inst;
	}
}

void
mono_destroy_compile (MonoCompile *cfg)
{
	//mono_mempool_stats (cfg->mempool);
	g_hash_table_destroy (cfg->bb_hash);
	mono_free_loop_info (cfg);
	if (cfg->rs)
		mono_regstate_free (cfg->rs);
	if (cfg->spvars)
		g_hash_table_destroy (cfg->spvars);
	if (cfg->exvars)
		g_hash_table_destroy (cfg->exvars);
	mono_mempool_destroy (cfg->mempool);
	g_list_free (cfg->ldstr_list);

	g_free (cfg->reginfo);
	g_free (cfg->reginfof);
	g_free (cfg->reverse_inst_list);

	g_free (cfg->varinfo);
	g_free (cfg->vars);
	g_free (cfg->exception_message);
	g_free (cfg);
}

#ifdef HAVE_KW_THREAD
static __thread gpointer mono_lmf_addr MONO_TLS_FAST;
#endif

guint32
mono_get_jit_tls_key (void)
{
	return mono_jit_tls_id;
}

gint32
mono_get_lmf_tls_offset (void)
{
	int offset;
	MONO_THREAD_VAR_OFFSET(mono_lmf_addr,offset);
	return offset;
}

MonoLMF **
mono_get_lmf_addr (void)
{
#ifdef HAVE_KW_THREAD
	return mono_lmf_addr;
#else
	MonoJitTlsData *jit_tls;

	if ((jit_tls = TlsGetValue (mono_jit_tls_id)))
		return &jit_tls->lmf;

	g_assert_not_reached ();
	return NULL;
#endif
}

/* Called by native->managed wrappers */
void
mono_jit_thread_attach (MonoDomain *domain)
{
#ifdef HAVE_KW_THREAD
	if (!mono_lmf_addr) {
		mono_thread_attach (domain);
	}
#else
	if (!TlsGetValue (mono_jit_tls_id))
		mono_thread_attach (domain);
#endif
}	

/**
 * mono_thread_abort:
 * @obj: exception object
 *
 * abort the thread, print exception information and stack trace
 */
static void
mono_thread_abort (MonoObject *obj)
{
	/* MonoJitTlsData *jit_tls = TlsGetValue (mono_jit_tls_id); */
	
	/* handle_remove should be eventually called for this thread, too
	g_free (jit_tls);*/

	mono_thread_exit ();
}

static void*
setup_jit_tls_data (gpointer stack_start, gpointer abort_func)
{
	MonoJitTlsData *jit_tls;
	MonoLMF *lmf;

	jit_tls = TlsGetValue (mono_jit_tls_id);
	if (jit_tls)
		return jit_tls;

	jit_tls = g_new0 (MonoJitTlsData, 1);

	TlsSetValue (mono_jit_tls_id, jit_tls);

	jit_tls->abort_func = abort_func;
	jit_tls->end_of_stack = stack_start;

	lmf = g_new0 (MonoLMF, 1);
	lmf->ebp = -1;

	jit_tls->lmf = jit_tls->first_lmf = lmf;

#ifdef HAVE_KW_THREAD
	mono_lmf_addr = &jit_tls->lmf;
#endif

	mono_arch_setup_jit_tls_data (jit_tls);

#ifdef MONO_ARCH_SIGSEGV_ON_ALTSTACK
	mono_setup_altstack (jit_tls);
#endif

	return jit_tls;
}

static void
mono_thread_start_cb (gsize tid, gpointer stack_start, gpointer func)
{
	MonoThread *thread;
	void *jit_tls = setup_jit_tls_data (stack_start, mono_thread_abort);
	thread = mono_thread_current ();
	if (thread)
		thread->jit_data = jit_tls;
}

void (*mono_thread_attach_aborted_cb ) (MonoObject *obj) = NULL;

static void
mono_thread_abort_dummy (MonoObject *obj)
{
  if (mono_thread_attach_aborted_cb)
    mono_thread_attach_aborted_cb (obj);
  else
    mono_thread_abort (obj);
}

static void
mono_thread_attach_cb (gsize tid, gpointer stack_start)
{
	MonoThread *thread;
	void *jit_tls = setup_jit_tls_data (stack_start, mono_thread_abort_dummy);
	thread = mono_thread_current ();
	if (thread)
		thread->jit_data = jit_tls;
	if (mono_profiler_get_events () & MONO_PROFILE_STATISTICAL)
		setup_stat_profiler ();
}

static void
mini_thread_cleanup (MonoThread *thread)
{
	MonoJitTlsData *jit_tls = thread->jit_data;

	if (jit_tls) {
		mono_arch_free_jit_tls_data (jit_tls);

#ifdef MONO_ARCH_SIGSEGV_ON_ALTSTACK
		mono_free_altstack (jit_tls);
#endif
		g_free (jit_tls->first_lmf);
		g_free (jit_tls);
		thread->jit_data = NULL;
	}
}

void
mono_add_patch_info (MonoCompile *cfg, int ip, MonoJumpInfoType type, gconstpointer target)
{
	MonoJumpInfo *ji = mono_mempool_alloc (cfg->mempool, sizeof (MonoJumpInfo));

	ji->ip.i = ip;
	ji->type = type;
	ji->data.target = target;
	ji->next = cfg->patch_info;

	cfg->patch_info = ji;
}

void
mono_remove_patch_info (MonoCompile *cfg, int ip)
{
	MonoJumpInfo **ji = &cfg->patch_info;

	while (*ji) {
		if ((*ji)->ip.i == ip)
			*ji = (*ji)->next;
		else
			ji = &((*ji)->next);
	}
}

gpointer
mono_resolve_patch_target (MonoMethod *method, MonoDomain *domain, guint8 *code, MonoJumpInfo *patch_info, gboolean run_cctors)
{
	unsigned char *ip = patch_info->ip.i + code;
	gconstpointer target = NULL;

	switch (patch_info->type) {
	case MONO_PATCH_INFO_BB:
		g_assert (patch_info->data.bb->native_offset);
		target = patch_info->data.bb->native_offset + code;
		break;
	case MONO_PATCH_INFO_ABS:
		target = patch_info->data.target;
		break;
	case MONO_PATCH_INFO_LABEL:
		target = patch_info->data.inst->inst_c0 + code;
		break;
	case MONO_PATCH_INFO_IP:
		target = ip;
		break;
	case MONO_PATCH_INFO_METHOD_REL:
		target = code + patch_info->data.offset;
		break;
	case MONO_PATCH_INFO_INTERNAL_METHOD: {
		MonoJitICallInfo *mi = mono_find_jit_icall_by_name (patch_info->data.name);
		if (!mi) {
			g_warning ("unknown MONO_PATCH_INFO_INTERNAL_METHOD %s", patch_info->data.name);
			g_assert_not_reached ();
		}
		target = mono_icall_get_wrapper (mi);
		break;
	}
	case MONO_PATCH_INFO_METHOD_JUMP: {
		GSList *list;

		/* get the trampoline to the method from the domain */
		target = mono_create_jump_trampoline (domain, patch_info->data.method, TRUE);
		if (!domain->jump_target_hash)
			domain->jump_target_hash = g_hash_table_new (NULL, NULL);
		list = g_hash_table_lookup (domain->jump_target_hash, patch_info->data.method);
		list = g_slist_prepend (list, ip);
		g_hash_table_insert (domain->jump_target_hash, patch_info->data.method, list);
		break;
	}
	case MONO_PATCH_INFO_METHOD:
		if (patch_info->data.method == method) {
			target = code;
		} else
			/* get the trampoline to the method from the domain */
			target = mono_create_jit_trampoline (patch_info->data.method);
		break;
	case MONO_PATCH_INFO_SWITCH: {
		gpointer *jump_table;
		int i;

		if (method && method->dynamic) {
			jump_table = mono_code_manager_reserve (mono_dynamic_code_hash_lookup (domain, method)->code_mp, sizeof (gpointer) * patch_info->data.table->table_size);
		} else {
			mono_domain_lock (domain);
			jump_table = mono_code_manager_reserve (domain->code_mp, sizeof (gpointer) * patch_info->data.table->table_size);
			mono_domain_unlock (domain);
		}

		for (i = 0; i < patch_info->data.table->table_size; i++)
			jump_table [i] = code + GPOINTER_TO_INT (patch_info->data.table->table [i]);
		target = jump_table;
		break;
	}
	case MONO_PATCH_INFO_METHODCONST:
	case MONO_PATCH_INFO_CLASS:
	case MONO_PATCH_INFO_IMAGE:
	case MONO_PATCH_INFO_FIELD:
		target = patch_info->data.target;
		break;
	case MONO_PATCH_INFO_IID:
		mono_class_init (patch_info->data.klass);
		target = GINT_TO_POINTER ((int)patch_info->data.klass->interface_id);
		break;
	case MONO_PATCH_INFO_VTABLE:
		target = mono_class_vtable (domain, patch_info->data.klass);
		break;
	case MONO_PATCH_INFO_CLASS_INIT:
		target = mono_create_class_init_trampoline (mono_class_vtable (domain, patch_info->data.klass));
		break;
	case MONO_PATCH_INFO_SFLDA: {
		MonoVTable *vtable = mono_class_vtable (domain, patch_info->data.field->parent);
		if (!vtable->initialized && !(vtable->klass->flags & TYPE_ATTRIBUTE_BEFORE_FIELD_INIT) && (method && mono_class_needs_cctor_run (vtable->klass, method)))
			/* Done by the generated code */
			;
		else {
			if (run_cctors)
				mono_runtime_class_init (vtable);
		}
		target = (char*)vtable->data + patch_info->data.field->offset;
		break;
	}
	case MONO_PATCH_INFO_R4:
	case MONO_PATCH_INFO_R8:
		target = patch_info->data.target;
		break;
	case MONO_PATCH_INFO_EXC_NAME:
		target = patch_info->data.name;
		break;
	case MONO_PATCH_INFO_LDSTR:
		target =
			mono_ldstr (domain, patch_info->data.token->image, 
						mono_metadata_token_index (patch_info->data.token->token));
		break;
	case MONO_PATCH_INFO_TYPE_FROM_HANDLE: {
		gpointer handle;
		MonoClass *handle_class;

		handle = mono_ldtoken (patch_info->data.token->image, 
				       patch_info->data.token->token, &handle_class, NULL);
		mono_class_init (handle_class);
		mono_class_init (mono_class_from_mono_type (handle));

		target =
			mono_type_get_object (domain, handle);
		break;
	}
	case MONO_PATCH_INFO_LDTOKEN: {
		gpointer handle;
		MonoClass *handle_class;
		
		handle = mono_ldtoken (patch_info->data.token->image,
				       patch_info->data.token->token, &handle_class, NULL);
		mono_class_init (handle_class);
		
		target = handle;
		break;
	}
	case MONO_PATCH_INFO_DECLSEC:
		target = (mono_metadata_blob_heap (patch_info->data.token->image, patch_info->data.token->token) + 2);
		break;
	case MONO_PATCH_INFO_BB_OVF:
	case MONO_PATCH_INFO_EXC_OVF:
	case MONO_PATCH_INFO_GOT_OFFSET:
	case MONO_PATCH_INFO_NONE:
		break;
	default:
		g_assert_not_reached ();
	}

	return (gpointer)target;
}

static void
dec_foreach (MonoInst *tree, MonoCompile *cfg) {
	MonoJitICallInfo *info;

	decompose_foreach (tree, cfg);

	switch (mono_burg_arity [tree->opcode]) {
	case 0: break;
	case 1: 
		dec_foreach (tree->inst_left, cfg);

		if ((info = mono_find_jit_opcode_emulation (tree->opcode))) {
			MonoInst *iargs [2];
		
			iargs [0] = tree->inst_left;

			mono_emulate_opcode (cfg, tree, iargs, info);
			return;
		}

		break;
	case 2:
#ifdef MONO_ARCH_BIGMUL_INTRINS
	       	if (tree->opcode == OP_LMUL
				&& (cfg->opt & MONO_OPT_INTRINS)
				&& (tree->inst_left->opcode == CEE_CONV_I8 
					|| tree->inst_left->opcode == CEE_CONV_U8)
				&& tree->inst_left->inst_left->type == STACK_I4
				&& (tree->inst_right->opcode == CEE_CONV_I8 
					|| tree->inst_right->opcode == CEE_CONV_U8)
				&& tree->inst_right->inst_left->type == STACK_I4
				&& tree->inst_left->opcode == tree->inst_right->opcode) {
			tree->opcode = (tree->inst_left->opcode == CEE_CONV_I8 ? OP_BIGMUL: OP_BIGMUL_UN);
			tree->inst_left = tree->inst_left->inst_left;
			tree->inst_right = tree->inst_right->inst_left;
			dec_foreach (tree, cfg);
		} else 
#endif
			if ((info = mono_find_jit_opcode_emulation (tree->opcode))) {
			MonoInst *iargs [2];
		
			iargs [0] = tree->inst_i0;
			iargs [1] = tree->inst_i1;
		
			mono_emulate_opcode (cfg, tree, iargs, info);

			dec_foreach (iargs [0], cfg);
			dec_foreach (iargs [1], cfg);
			return;
		} else {
			dec_foreach (tree->inst_left, cfg);
			dec_foreach (tree->inst_right, cfg);
		}
		break;
	default:
		g_assert_not_reached ();
	}
}

static void
decompose_pass (MonoCompile *cfg) {
	MonoBasicBlock *bb;

	for (bb = cfg->bb_entry; bb; bb = bb->next_bb) {
		MonoInst *tree;
		cfg->cbb = bb;
		cfg->prev_ins = NULL;
		for (tree = cfg->cbb->code; tree; tree = tree->next) {
			dec_foreach (tree, cfg);
			cfg->prev_ins = tree;
		}
	}
}

static void
nullify_basic_block (MonoBasicBlock *bb) 
{
	bb->in_count = 0;
	bb->out_count = 0;
	bb->in_bb = NULL;
	bb->out_bb = NULL;
	bb->next_bb = NULL;
	bb->code = bb->last_ins = NULL;
	bb->cil_code = NULL;
}

static void 
replace_out_block (MonoBasicBlock *bb, MonoBasicBlock *orig,  MonoBasicBlock *repl)
{
	int i;

	for (i = 0; i < bb->out_count; i++) {
		MonoBasicBlock *ob = bb->out_bb [i];
		if (ob == orig) {
			if (!repl) {
				if (bb->out_count > 1) {
					bb->out_bb [i] = bb->out_bb [bb->out_count - 1];
				}
				bb->out_count--;
			} else {
				bb->out_bb [i] = repl;
			}
		}
	}
}

static void 
replace_in_block (MonoBasicBlock *bb, MonoBasicBlock *orig, MonoBasicBlock *repl)
{
	int i;

	for (i = 0; i < bb->in_count; i++) {
		MonoBasicBlock *ib = bb->in_bb [i];
		if (ib == orig) {
			if (!repl) {
				if (bb->in_count > 1) {
					bb->in_bb [i] = bb->in_bb [bb->in_count - 1];
				}
				bb->in_count--;
			} else {
				bb->in_bb [i] = repl;
			}
		}
	}
}

static void 
replace_or_add_in_block (MonoCompile *cfg, MonoBasicBlock *bb, MonoBasicBlock *orig, MonoBasicBlock *repl)
{
	gboolean found = FALSE;
	int i;

	for (i = 0; i < bb->in_count; i++) {
		MonoBasicBlock *ib = bb->in_bb [i];
		if (ib == orig) {
			if (!repl) {
				if (bb->in_count > 1) {
					bb->in_bb [i] = bb->in_bb [bb->in_count - 1];
				}
				bb->in_count--;
			} else {
				bb->in_bb [i] = repl;
			}
			found = TRUE;
		}
	}
	
	if (! found) {
		MonoBasicBlock **new_in_bb = mono_mempool_alloc (cfg->mempool, sizeof (MonoBasicBlock*) * (bb->in_count + 1));
		for (i = 0; i < bb->in_count; i++) {
			new_in_bb [i] = bb->in_bb [i];
		}
		new_in_bb [i] = repl;
		bb->in_count++;
		bb->in_bb = new_in_bb;
	}
}


static void
replace_out_block_in_code (MonoBasicBlock *bb, MonoBasicBlock *orig, MonoBasicBlock *repl) {
	MonoInst *inst;
	
	for (inst = bb->code; inst != NULL; inst = inst->next) {
		if (inst->opcode == OP_CALL_HANDLER) {
			if (inst->inst_target_bb == orig) {
				inst->inst_target_bb = repl;
			}
		}
		if (inst->opcode == OP_JUMP_TABLE) {
			int i;
			MonoJumpInfoBBTable *table = inst->inst_p0;
			for (i = 0; i < table->table_size; i++ ) {
				if (table->table [i] == orig) {
					table->table [i] = repl;
				}
			}
		}
	}
	if (bb->last_ins != NULL) {
		switch (bb->last_ins->opcode) {
		case CEE_BR:
		case OP_BR:
			if (bb->last_ins->inst_target_bb == orig) {
				bb->last_ins->inst_target_bb = repl;
			}
			break;
		case CEE_SWITCH: {
			int i;
			int n = GPOINTER_TO_INT (bb->last_ins->klass);
			for (i = 0; i < n; i++ ) {
				if (bb->last_ins->inst_many_bb [i] == orig) {
					bb->last_ins->inst_many_bb [i] = repl;
				}
			}
			break;
		}
		default:
			if (MONO_IS_COND_BRANCH_OP (bb->last_ins)) {
				if (bb->last_ins->inst_true_bb == orig) {
					bb->last_ins->inst_true_bb = repl;
				}
				if (bb->last_ins->inst_false_bb == orig) {
					bb->last_ins->inst_false_bb = repl;
				}
			}
			break;
		}
	}
}

static void 
replace_basic_block (MonoBasicBlock *bb, MonoBasicBlock *orig,  MonoBasicBlock *repl)
{
	int i, j;

	for (i = 0; i < bb->out_count; i++) {
		MonoBasicBlock *ob = bb->out_bb [i];
		for (j = 0; j < ob->in_count; j++) {
			if (ob->in_bb [j] == orig) {
				ob->in_bb [j] = repl;
			}
		}
	}

}

/**
  * Check if a bb is useless (is just made of NOPs and ends with an
  * unconditional branch, or nothing).
  * If it is so, unlink it from the CFG and nullify it, and return TRUE.
  * Otherwise, return FALSE;
  */
static gboolean
remove_block_if_useless (MonoCompile *cfg, MonoBasicBlock *bb, MonoBasicBlock *previous_bb) {
	MonoBasicBlock *target_bb = NULL;
	MonoInst *inst;

	/* Do not touch handlers */
	if (bb->region != -1) {
		bb->not_useless = TRUE;
		return FALSE;
	}
	
	for (inst = bb->code; inst != NULL; inst = inst->next) {
		switch (inst->opcode) {
		case CEE_NOP:
		case OP_NOP:
			break;
		case CEE_BR:
		case OP_BR:
			target_bb = inst->inst_target_bb;
			break;
		default:
			bb->not_useless = TRUE;
			return FALSE;
		}
	}
	
	if (target_bb == NULL) {
		if ((bb->out_count == 1) && (bb->out_bb [0] == bb->next_bb)) {
			target_bb = bb->next_bb;
		} else {
			/* Do not touch empty BBs that do not "fall through" to their next BB (like the exit BB) */
			return FALSE;
		}
	}
	
	/* Do not touch BBs following a switch (they are the "default" branch) */
	if ((previous_bb->last_ins != NULL) && (previous_bb->last_ins->opcode == CEE_SWITCH)) {
		return FALSE;
	}
	
	/* Do not touch BBs following the entry BB and jumping to something that is not */
	/* thiry "next" bb (the entry BB cannot contain the branch) */
	if ((previous_bb == cfg->bb_entry) && (bb->next_bb != target_bb)) {
		return FALSE;
	}
	
	/* Check that there is a target BB, and that bb is not an empty loop (Bug 75061) */
	if ((target_bb != NULL) && (target_bb != bb)) {
		int i;

		if (cfg->verbose_level > 1) {
			printf ("remove_block_if_useless removed BB%d\n", bb->block_num);
		}
		
		for (i = 0; i < bb->in_count; i++) {
			MonoBasicBlock *in_bb = bb->in_bb [i];
			replace_out_block (in_bb, bb, target_bb);
			replace_out_block_in_code (in_bb, bb, target_bb);
			if (bb->in_count == 1) {
				replace_in_block (target_bb, bb, in_bb);
			} else {
				replace_or_add_in_block (cfg, target_bb, bb, in_bb);
			}
		}

		mono_unlink_bblock (cfg, bb, target_bb);
		
		if ((previous_bb != cfg->bb_entry) &&
				(previous_bb->region == bb->region) &&
				((previous_bb->last_ins == NULL) ||
				((previous_bb->last_ins->opcode != (cfg->new_ir ? OP_BR : CEE_BR)) &&
				(! (MONO_IS_COND_BRANCH_OP (previous_bb->last_ins))) &&
				(previous_bb->last_ins->opcode != CEE_SWITCH)))) {
			for (i = 0; i < previous_bb->out_count; i++) {
				if (previous_bb->out_bb [i] == target_bb) {
					MonoInst *jump;
					MONO_INST_NEW (cfg, jump, cfg->new_ir ? OP_BR : CEE_BR);
					MONO_ADD_INS (previous_bb, jump);
					jump->cil_code = previous_bb->cil_code;
					jump->inst_target_bb = target_bb;
					break;
				}
			}
		}
		
		previous_bb->next_bb = bb->next_bb;
		nullify_basic_block (bb);
		
		return TRUE;
	} else {
		return FALSE;
	}
}

static void
merge_basic_blocks (MonoBasicBlock *bb, MonoBasicBlock *bbn) 
{
	MonoInst *inst;

	bb->out_count = bbn->out_count;
	bb->out_bb = bbn->out_bb;

	replace_basic_block (bb, bbn, bb);

	/* Nullify branch */
	for (inst = bb->code; inst != NULL; inst = inst->next) {
		if (inst->opcode == OP_CALL_HANDLER) {
			g_assert (inst->inst_target_bb == bbn);
			inst->opcode = OP_NOP;
			inst->dreg = inst->sreg1 = inst->sreg2 = -1;
		}
		if (inst->opcode == OP_JUMP_TABLE) {
			int i;
			MonoJumpInfoBBTable *table = inst->inst_p0;
			for (i = 0; i < table->table_size; i++ ) {
				g_assert (table->table [i] == bbn);
				table->table [i] = NULL;
			}
			/* Can't nullify this as later instructions depend on it */
		}
	}
	if (bb->last_ins != NULL) {
		switch (bb->last_ins->opcode) {
		case CEE_BR:
		case OP_BR:
		case OP_BR_REG:
			bb->last_ins->opcode = OP_NOP;
		default:
			if (MONO_IS_COND_BRANCH_OP (bb->last_ins))
				bb->last_ins->opcode = OP_NOP;
			break;
		}
	}

	if (bb->last_ins) {
		if (bbn->code) {
			bb->last_ins->next = bbn->code;
			bb->last_ins = bbn->last_ins;
		}
	} else {
		bb->code = bbn->code;
		bb->last_ins = bbn->last_ins;
	}
	bb->next_bb = bbn->next_bb;
	nullify_basic_block (bbn);
}

static void
move_basic_block_to_end (MonoCompile *cfg, MonoBasicBlock *bb)
{
	MonoBasicBlock *bbn, *next;

	next = bb->next_bb;

	/* Find the previous */
	for (bbn = cfg->bb_entry; bbn->next_bb && bbn->next_bb != bb; bbn = bbn->next_bb)
		;
	if (bbn->next_bb) {
		bbn->next_bb = bb->next_bb;
	}

	/* Find the last */
	for (bbn = cfg->bb_entry; bbn->next_bb; bbn = bbn->next_bb)
		;
	bbn->next_bb = bb;
	bb->next_bb = NULL;

	/* Add a branch */
	if (next && (!bb->last_ins || ((bb->last_ins->opcode != OP_NOT_REACHED) && (bb->last_ins->opcode != OP_BR) && (bb->last_ins->opcode != OP_BR_REG) && (!MONO_IS_COND_BRANCH_OP (bb->last_ins))))) {
		MonoInst *ins;

		MONO_INST_NEW (cfg, ins, cfg->new_ir ? OP_BR : CEE_BR);
		MONO_ADD_INS (bb, ins);
		link_bblock (cfg, bb, next);
		ins->inst_target_bb = next;
	}		
}

/* checks that a and b represent the same instructions, conservatively,
 * it can return FALSE also for two trees that are equal.
 * FIXME: also make sure there are no side effects.
 */
static int
same_trees (MonoInst *a, MonoInst *b)
{
	int arity;
	if (a->opcode != b->opcode)
		return FALSE;
	arity = mono_burg_arity [a->opcode];
	if (arity == 1) {
		if (a->ssa_op == b->ssa_op && a->ssa_op == MONO_SSA_LOAD && a->inst_i0 == b->inst_i0)
			return TRUE;
		return same_trees (a->inst_left, b->inst_left);
	} else if (arity == 2) {
		return same_trees (a->inst_left, b->inst_left) && same_trees (a->inst_right, b->inst_right);
	} else if (arity == 0) {
		switch (a->opcode) {
		case OP_ICONST:
			return a->inst_c0 == b->inst_c0;
		default:
			return FALSE;
		}
	}
	return FALSE;
}

static int
get_unsigned_condbranch (int opcode)
{
	switch (opcode) {
	case CEE_BLE: return CEE_BLE_UN;
	case CEE_BLT: return CEE_BLT_UN;
	case CEE_BGE: return CEE_BGE_UN;
	case CEE_BGT: return CEE_BGT_UN;
	}
	g_assert_not_reached ();
	return 0;
}

static int
tree_is_unsigned (MonoInst* ins) {
	switch (ins->opcode) {
	case OP_ICONST:
		return (int)ins->inst_c0 >= 0;
	/* array lengths are positive as are string sizes */
	case CEE_LDLEN:
	case OP_STRLEN:
		return TRUE;
	case CEE_CONV_U1:
	case CEE_CONV_U2:
	case CEE_CONV_U4:
	case CEE_CONV_OVF_U1:
	case CEE_CONV_OVF_U2:
	case CEE_CONV_OVF_U4:
		return TRUE;
	case CEE_LDIND_U1:
	case CEE_LDIND_U2:
	case CEE_LDIND_U4:
		return TRUE;
	default:
		return FALSE;
	}
}

/* check if an unsigned compare can be used instead of two signed compares
 * for (val < 0 || val > limit) conditionals.
 * Returns TRUE if the optimization has been applied.
 * Note that this can't be applied if the second arg is not positive...
 */
static int
try_unsigned_compare (MonoCompile *cfg, MonoBasicBlock *bb)
{
	MonoBasicBlock *truet, *falset;
	MonoInst *cmp_inst = bb->last_ins->inst_left;
	MonoInst *condb;
	if (!cmp_inst->inst_right->inst_c0 == 0)
		return FALSE;
	truet = bb->last_ins->inst_true_bb;
	falset = bb->last_ins->inst_false_bb;
	if (falset->in_count != 1)
		return FALSE;
	condb = falset->last_ins;
	/* target bb must have one instruction */
	if (!condb || (condb != falset->code))
		return FALSE;
	if ((((condb->opcode == CEE_BLE || condb->opcode == CEE_BLT) && (condb->inst_false_bb == truet))
			|| ((condb->opcode == CEE_BGE || condb->opcode == CEE_BGT) && (condb->inst_true_bb == truet)))
			&& same_trees (cmp_inst->inst_left, condb->inst_left->inst_left)) {
		if (!tree_is_unsigned (condb->inst_left->inst_right))
			return FALSE;
		condb->opcode = get_unsigned_condbranch (condb->opcode);
		/* change the original condbranch to just point to the new unsigned check */
		bb->last_ins->opcode = CEE_BR;
		bb->last_ins->inst_target_bb = falset;
		replace_out_block (bb, truet, NULL);
		replace_in_block (truet, bb, NULL);
		return TRUE;
	}
	return FALSE;
}

/*
 * Optimizes the branches on the Control Flow Graph
 *
 */
static void
optimize_branches (MonoCompile *cfg)
{
	int i, changed = FALSE;
	MonoBasicBlock *bb, *bbn;
	guint32 niterations;

	/*
	 * Some crazy loops could cause the code below to go into an infinite
	 * loop, see bug #53003 for an example. To prevent this, we put an upper
	 * bound on the number of iterations.
	 */
	if (cfg->num_bblocks > 1000)
		niterations = cfg->num_bblocks * 2;
	else
		niterations = 1000;

	do {
		MonoBasicBlock *previous_bb;
		changed = FALSE;
		niterations --;

		/* we skip the entry block (exit is handled specially instead ) */
		for (previous_bb = cfg->bb_entry, bb = cfg->bb_entry->next_bb; bb; previous_bb = bb, bb = bb->next_bb) {

			/* dont touch code inside exception clauses */
			if (bb->region != -1)
				continue;

			if (!bb->not_useless && remove_block_if_useless (cfg, bb, previous_bb)) {
				changed = TRUE;
				continue;
			}

			if ((bbn = bb->next_bb) && bbn->in_count == 0 && bb->region == bbn->region) {
				if (cfg->verbose_level > 2)
					g_print ("nullify block triggered %d\n", bbn->block_num);

				bb->next_bb = bbn->next_bb;

				for (i = 0; i < bbn->out_count; i++)
					replace_in_block (bbn->out_bb [i], bbn, NULL);

				nullify_basic_block (bbn);			
				changed = TRUE;
			}

			if (bb->out_count == 1) {
				bbn = bb->out_bb [0];

				/* conditional branches where true and false targets are the same can be also replaced with CEE_BR */
				if (bb->last_ins && (bb->last_ins->opcode != OP_BR) && MONO_IS_COND_BRANCH_OP (bb->last_ins)) {
					if (!cfg->new_ir) {
						MonoInst *pop;
						MONO_INST_NEW (cfg, pop, CEE_POP);
						pop->inst_left = bb->last_ins->inst_left->inst_left;
						mono_add_ins_to_end (bb, pop);
						MONO_INST_NEW (cfg, pop, CEE_POP);
						pop->inst_left = bb->last_ins->inst_left->inst_right;
						mono_add_ins_to_end (bb, pop);
					}
					bb->last_ins->opcode = cfg->new_ir ? OP_BR : CEE_BR;
					bb->last_ins->inst_target_bb = bb->last_ins->inst_true_bb;
					changed = TRUE;
					if (cfg->verbose_level > 2)
						g_print ("cond branch removal triggered in %d %d\n", bb->block_num, bb->out_count);
				}

				if (bb->region == bbn->region && bb->next_bb == bbn) {
					/* the block are in sequence anyway ... */

					/* branches to the following block can be removed */
					if (bb->last_ins && bb->last_ins->opcode == (cfg->new_ir ? OP_BR : CEE_BR)) {
						bb->last_ins->opcode = cfg->new_ir ? OP_NOP : CEE_NOP;
						changed = TRUE;
						if (cfg->verbose_level > 2)
							g_print ("br removal triggered %d -> %d\n", bb->block_num, bbn->block_num);
					}

					if (bbn->in_count == 1) {

						if (bbn != cfg->bb_exit) {
							if (cfg->verbose_level > 2)
								g_print ("block merge triggered %d -> %d\n", bb->block_num, bbn->block_num);
							merge_basic_blocks (bb, bbn);
							changed = TRUE;
							continue;
						}

						//mono_print_bb_code (bb);
					}
				}
			}

			if ((bbn = bb->next_bb) && bbn->in_count == 0 && bb->region == bbn->region) {
				if (cfg->verbose_level > 2) {
					g_print ("nullify block triggered %d\n", bbn->block_num);
				}
				bb->next_bb = bbn->next_bb;

				for (i = 0; i < bbn->out_count; i++)
					replace_in_block (bbn->out_bb [i], bbn, NULL);

				nullify_basic_block (bbn);			
				changed = TRUE;
				continue;
			}

			if (bb->out_count == 1) {
				bbn = bb->out_bb [0];

				if (bb->last_ins && bb->last_ins->opcode == (cfg->new_ir ? OP_BR : CEE_BR)) {
					bbn = bb->last_ins->inst_target_bb;
					if (bb->region == bbn->region && bbn->code && bbn->code->opcode == (cfg->new_ir ? OP_BR : CEE_BR) &&
					    bbn->code->inst_target_bb->region == bb->region) {
						
						if (cfg->verbose_level > 2)
							g_print ("branch to branch triggered %d -> %d -> %d\n", bb->block_num, bbn->block_num, bbn->code->inst_target_bb->block_num);

						replace_in_block (bbn, bb, NULL);
						replace_out_block (bb, bbn, bbn->code->inst_target_bb);
						link_bblock (cfg, bb, bbn->code->inst_target_bb);
						bb->last_ins->inst_target_bb = bbn->code->inst_target_bb;
						changed = TRUE;
						continue;
					}
				}
			} else if (bb->out_count == 2) {
				if (bb->last_ins && MONO_IS_COND_BRANCH_NOFP (bb->last_ins)) {
					int branch_result;
					MonoBasicBlock *taken_branch_target = NULL, *untaken_branch_target = NULL;

					if (cfg->new_ir) {
						if (bb->last_ins->flags & MONO_INST_CFOLD_TAKEN)
							branch_result = BRANCH_TAKEN;
						else if (bb->last_ins->flags & MONO_INST_CFOLD_NOT_TAKEN)
							branch_result = BRANCH_NOT_TAKEN;
						else
							branch_result = BRANCH_UNDEF;
					}
					else
						branch_result = mono_eval_cond_branch (bb->last_ins);

					if (branch_result == BRANCH_TAKEN) {
						taken_branch_target = bb->last_ins->inst_true_bb;
						untaken_branch_target = bb->last_ins->inst_false_bb;
					} else if (branch_result == BRANCH_NOT_TAKEN) {
						taken_branch_target = bb->last_ins->inst_false_bb;
						untaken_branch_target = bb->last_ins->inst_true_bb;
					}
					if (taken_branch_target) {
						/* if mono_eval_cond_branch () is ever taken to handle 
						 * non-constant values to compare, issue a pop here.
						 */
						bb->last_ins->opcode = cfg->new_ir ? OP_BR : CEE_BR;
						bb->last_ins->inst_target_bb = taken_branch_target;
						replace_out_block (bb, untaken_branch_target, NULL);
						replace_in_block (untaken_branch_target, bb, NULL);
						changed = TRUE;
						continue;
					}
					bbn = bb->last_ins->inst_true_bb;
					if (bbn->code && bbn->code->opcode == (cfg->new_ir ? OP_BR : CEE_BR) &&
					    bb->region == bbn->region && bbn->code->inst_target_bb->region == bb->region) {
						if (cfg->verbose_level > 2)		
							g_print ("cbranch1 to branch triggered %d -> (%d) %d (0x%02x)\n", 
								 bb->block_num, bbn->block_num, bbn->code->inst_target_bb->block_num, 
								 bbn->code->opcode);

						bb->last_ins->inst_true_bb = bbn->code->inst_target_bb;

						replace_in_block (bbn, bb, NULL);
						replace_out_block (bb, bbn, bbn->code->inst_target_bb);

						link_bblock (cfg, bb, bbn->code->inst_target_bb);
						
						changed = TRUE;
						continue;
					}

					bbn = bb->last_ins->inst_false_bb;
					if (bbn->code && bbn->code->opcode == (cfg->new_ir ? OP_BR : CEE_BR) &&
					    bb->region == bbn->region && bbn->code->inst_target_bb->region == bb->region) {
						if (cfg->verbose_level > 2)
							g_print ("cbranch2 to branch triggered %d -> (%d) %d (0x%02x)\n", 
								 bb->block_num, bbn->block_num, bbn->code->inst_target_bb->block_num, 
								 bbn->code->opcode);

						bb->last_ins->inst_false_bb = bbn->code->inst_target_bb;

						replace_in_block (bbn, bb, NULL);
						replace_out_block (bb, bbn, bbn->code->inst_target_bb);

						link_bblock (cfg, bb, bbn->code->inst_target_bb);

						changed = TRUE;
						continue;
					}
				}

				/* detect and optimize to unsigned compares checks like: if (v < 0 || v > limit */
				if (bb->last_ins && bb->last_ins->opcode == CEE_BLT && !cfg->new_ir && bb->last_ins->inst_left->inst_right->opcode == OP_ICONST) {
					if (try_unsigned_compare (cfg, bb)) {
						/*g_print ("applied in bb %d (->%d) %s\n", bb->block_num, bb->last_ins->inst_target_bb->block_num, mono_method_full_name (cfg->method, TRUE));*/
						changed = TRUE;
						continue;
					}
				}

				if (bb->last_ins && MONO_IS_COND_BRANCH_NOFP (bb->last_ins)) {
					if (bb->last_ins->inst_false_bb->out_of_line && (bb->region == bb->last_ins->inst_false_bb->region)) {
						/* Reverse the branch */
						bb->last_ins->opcode = reverse_branch_op (bb->last_ins->opcode);
						bbn = bb->last_ins->inst_false_bb;
						bb->last_ins->inst_false_bb = bb->last_ins->inst_true_bb;
						bb->last_ins->inst_true_bb = bbn;

						move_basic_block_to_end (cfg, bb->last_ins->inst_true_bb);
						if (cfg->verbose_level > 2)
							g_print ("cbranch to throw block triggered %d.\n", 
									 bb->block_num);
					}
				}
			}
		}
	} while (changed && (niterations > 0));
}

static void
mono_compile_create_vars (MonoCompile *cfg)
{
	MonoMethodSignature *sig;
	MonoMethodHeader *header;
	int i;

	header = mono_method_get_header (cfg->method);

	sig = mono_method_signature (cfg->method);
	
	if (!MONO_TYPE_IS_VOID (sig->ret)) {
		/* FIXME: Why doesn't this work ? */
		//cfg->ret = mono_compile_create_var (cfg, sig->ret, OP_RETARG);
		cfg->ret = mono_mempool_alloc0 (cfg->mempool, sizeof (MonoInst));
		cfg->ret->opcode = OP_RETARG;
		cfg->ret->inst_vtype = sig->ret;
		cfg->ret->klass = mono_class_from_mono_type (sig->ret);
	}
	if (cfg->verbose_level > 2)
		g_print ("creating vars\n");

	cfg->args = mono_mempool_alloc0 (cfg->mempool, (sig->param_count + sig->hasthis) * sizeof (MonoInst*));

	if (sig->hasthis)
		cfg->args [0] = mono_compile_create_var (cfg, &cfg->method->klass->this_arg, OP_ARG);

	for (i = 0; i < sig->param_count; ++i) {
		cfg->args [i + sig->hasthis] = mono_compile_create_var (cfg, sig->params [i], OP_ARG);
		if (sig->params [i]->byref) {
			if (!cfg->new_ir) cfg->disable_ssa = TRUE;
		}
	}

	cfg->locals_start = cfg->num_varinfo;
	cfg->locals = mono_mempool_alloc0 (cfg->mempool, header->num_locals * sizeof (MonoInst*));

	if (cfg->verbose_level > 2)
		g_print ("creating locals\n");
	for (i = 0; i < header->num_locals; ++i)
		cfg->locals [i] = mono_compile_create_var (cfg, header->locals [i], OP_LOCAL);

	if (cfg->verbose_level > 2)
		g_print ("locals done\n");

	mono_arch_create_vars (cfg);
}

void
mono_print_code (MonoCompile *cfg)
{
	MonoBasicBlock *bb;
	
	for (bb = cfg->bb_entry; bb; bb = bb->next_bb) {
		MonoInst *tree = bb->code;	

		if (cfg->new_ir) {
			mono_print_bb (bb, "BB");
		} else {
			if (!tree)
				continue;
			
			g_print ("CODE BLOCK %d (nesting %d):\n", bb->block_num, bb->nesting);

			for (; tree; tree = tree->next) {
				mono_print_tree (tree);
				g_print ("\n");
			}

			if (bb->last_ins)
				bb->last_ins->next = NULL;
		}
	}
}

extern const char * const mono_burg_rule_string [];

static void
emit_state (MonoCompile *cfg, MBState *state, int goal)
{
	MBState *kids [10];
	int ern = mono_burg_rule (state, goal);
	const guint16 *nts = mono_burg_nts_data + mono_burg_nts [ern];
	MBEmitFunc emit;

	//g_print ("rule: %s\n", mono_burg_rule_string [ern]);
	switch (goal) {
	case MB_NTERM_reg:
		//if (state->reg2)
		//	state->reg1 = state->reg2; /* chain rule */
		//else
#ifdef MONO_ARCH_ENABLE_EMIT_STATE_OPT
		if (!state->reg1)
#endif
			state->reg1 = mono_regstate_next_int (cfg->rs);
		//g_print ("alloc symbolic R%d (reg2: R%d) in block %d\n", state->reg1, state->reg2, cfg->cbb->block_num);
		break;
	case MB_NTERM_lreg:
		state->reg1 = mono_regstate_next_int (cfg->rs);
		state->reg2 = mono_regstate_next_int (cfg->rs);
		break;
	case MB_NTERM_freg:
		state->reg1 = mono_regstate_next_float (cfg->rs);
		break;
	default:
#ifdef MONO_ARCH_ENABLE_EMIT_STATE_OPT
		/*
		 * Enabling this might cause bugs to surface in the local register
		 * allocators on some architectures like x86.
		 */
		if ((state->tree->ssa_op == MONO_SSA_STORE) && (state->left->tree->opcode == OP_REGVAR)) {
			/* Do not optimize away reg-reg moves */
			if (! ((state->right->tree->ssa_op == MONO_SSA_LOAD) && (state->right->left->tree->opcode == OP_REGVAR))) {
				state->right->reg1 = state->left->tree->dreg;
			}
		}
#endif

		/* do nothing */
		break;
	}
	if (nts [0]) {
		mono_burg_kids (state, ern, kids);

		emit_state (cfg, kids [0], nts [0]);
		if (nts [1]) {
			emit_state (cfg, kids [1], nts [1]);
			if (nts [2]) {
				g_assert (!nts [3]);
				emit_state (cfg, kids [2], nts [2]);
			}
		}
	}

//	g_print ("emit: %s (%p)\n", mono_burg_rule_string [ern], state);
	if ((emit = mono_burg_func [ern]))
		emit (state, state->tree, cfg);	
}

#define DEBUG_SELECTION

static void 
mini_select_instructions (MonoCompile *cfg)
{
	MonoBasicBlock *bb;
	
	cfg->state_pool = mono_mempool_new ();
	cfg->rs = mono_regstate_new ();

	for (bb = cfg->bb_entry; bb; bb = bb->next_bb) {
		if (bb->last_ins && MONO_IS_COND_BRANCH_OP (bb->last_ins) &&
		    bb->next_bb != bb->last_ins->inst_false_bb) {

			/* we are careful when inverting, since bugs like #59580
			 * could show up when dealing with NaNs.
			 */
			if (MONO_IS_COND_BRANCH_NOFP(bb->last_ins) && bb->next_bb == bb->last_ins->inst_true_bb) {
				MonoBasicBlock *tmp =  bb->last_ins->inst_true_bb;
				bb->last_ins->inst_true_bb = bb->last_ins->inst_false_bb;
				bb->last_ins->inst_false_bb = tmp;

				bb->last_ins->opcode = reverse_branch_op (bb->last_ins->opcode);
			} else {			
				MonoInst *inst = mono_mempool_alloc0 (cfg->mempool, sizeof (MonoInst));
				inst->opcode = cfg->new_ir ? OP_BR : CEE_BR;
				inst->inst_target_bb = bb->last_ins->inst_false_bb;
				mono_bblock_add_inst (bb, inst);
			}
		}
	}

#ifdef DEBUG_SELECTION
	if (cfg->verbose_level >= 4) {
	for (bb = cfg->bb_entry; bb; bb = bb->next_bb) {
		MonoInst *tree = bb->code;	
		g_print ("DUMP BLOCK %d:\n", bb->block_num);
		if (!tree)
			continue;
		for (; tree; tree = tree->next) {
			mono_print_tree (tree);
			g_print ("\n");
		}
	}
	}
#endif

	for (bb = cfg->bb_entry; bb; bb = bb->next_bb) {
		MonoInst *tree = bb->code, *next;	
		MBState *mbstate;

		if (!tree)
			continue;
		bb->code = NULL;
		bb->last_ins = NULL;
		
		cfg->cbb = bb;
		mono_regstate_reset (cfg->rs);

#ifdef DEBUG_SELECTION
		if (cfg->verbose_level >= 3)
			g_print ("LABEL BLOCK %d:\n", bb->block_num);
#endif
		for (; tree; tree = next) {
			next = tree->next;
#ifdef DEBUG_SELECTION
			if (cfg->verbose_level >= 3) {
				mono_print_tree (tree);
				g_print ("\n");
			}
#endif

			if (!(mbstate = mono_burg_label (tree, cfg))) {
				g_warning ("unable to label tree %p", tree);
				mono_print_tree (tree);
				g_print ("\n");				
				g_assert_not_reached ();
			}
			emit_state (cfg, mbstate, MB_NTERM_stmt);
		}
		bb->max_ireg = cfg->rs->next_vireg;
		bb->max_freg = cfg->rs->next_vfreg;

		if (bb->last_ins)
			bb->last_ins->next = NULL;

		mono_mempool_empty (cfg->state_pool); 
	}
	mono_mempool_destroy (cfg->state_pool); 
}

void
mono_codegen (MonoCompile *cfg)
{
	MonoJumpInfo *patch_info;
	MonoBasicBlock *bb;
	int i, max_epilog_size;
	guint8 *code;

	for (bb = cfg->bb_entry; bb; bb = bb->next_bb) {
		cfg->spill_count = 0;
		/* we reuse dfn here */
		/* bb->dfn = bb_count++; */
		//if ((bb == cfg->bb_entry) || !(bb->region == -1 && !bb->dfn))
			mono_arch_local_regalloc (cfg, bb);
	}

	if (cfg->prof_options & MONO_PROFILE_COVERAGE)
		cfg->coverage_info = mono_profiler_coverage_alloc (cfg->method, cfg->num_bblocks);

	code = mono_arch_emit_prolog (cfg);

	if (cfg->prof_options & MONO_PROFILE_ENTER_LEAVE)
		code = mono_arch_instrument_prolog (cfg, mono_profiler_method_enter, code, FALSE);

	cfg->code_len = code - cfg->native_code;
	cfg->prolog_end = cfg->code_len;

	mono_debug_open_method (cfg);

	/* emit code all basic blocks */
	for (bb = cfg->bb_entry; bb; bb = bb->next_bb) {
		bb->native_offset = cfg->code_len;
		//if ((bb == cfg->bb_entry) || !(bb->region == -1 && !bb->dfn))
			mono_arch_output_basic_block (cfg, bb);

		if (bb == cfg->bb_exit) {
			cfg->epilog_begin = cfg->code_len;

			if (cfg->prof_options & MONO_PROFILE_ENTER_LEAVE) {
				code = cfg->native_code + cfg->code_len;
				code = mono_arch_instrument_epilog (cfg, mono_profiler_method_leave, code, FALSE);
				cfg->code_len = code - cfg->native_code;
			}

			mono_arch_emit_epilog (cfg);
		}
	}

	mono_arch_emit_exceptions (cfg);

	max_epilog_size = 0;

	code = cfg->native_code + cfg->code_len;

	/* we always allocate code in cfg->domain->code_mp to increase locality */
	cfg->code_size = cfg->code_len + max_epilog_size;
	/* fixme: align to MONO_ARCH_CODE_ALIGNMENT */

	if (cfg->method->dynamic) {
		/* Allocate the code into a separate memory pool so it can be freed */
		cfg->dynamic_info = g_new0 (MonoJitDynamicMethodInfo, 1);
		cfg->dynamic_info->code_mp = mono_code_manager_new_dynamic ();
		mono_domain_lock (cfg->domain);
		mono_dynamic_code_hash_insert (cfg->domain, cfg->method, cfg->dynamic_info);
		mono_domain_unlock (cfg->domain);

		code = mono_code_manager_reserve (cfg->dynamic_info->code_mp, cfg->code_size);
	} else {
		mono_domain_lock (cfg->domain);
		code = mono_code_manager_reserve (cfg->domain->code_mp, cfg->code_size);
		mono_domain_unlock (cfg->domain);
	}

	memcpy (code, cfg->native_code, cfg->code_len);
	g_free (cfg->native_code);
	cfg->native_code = code;
	code = cfg->native_code + cfg->code_len;
  
	/* g_assert (((int)cfg->native_code & (MONO_ARCH_CODE_ALIGNMENT - 1)) == 0); */
	for (patch_info = cfg->patch_info; patch_info; patch_info = patch_info->next) {
		switch (patch_info->type) {
		case MONO_PATCH_INFO_ABS: {
			MonoJitICallInfo *info = mono_find_jit_icall_by_addr (patch_info->data.target);
			if (info) {
				//printf ("TEST %s %p\n", info->name, patch_info->data.target);
				if ((cfg->method->wrapper_type == MONO_WRAPPER_MANAGED_TO_NATIVE) && 
					strstr (cfg->method->name, info->name))
					/*
					 * This is an icall wrapper, and this is a call to the
					 * wrapped function.
					 */
					;
				else {
					patch_info->type = MONO_PATCH_INFO_INTERNAL_METHOD;
					patch_info->data.name = info->name;
				}
			}
			else {
				MonoVTable *vtable = mono_find_class_init_trampoline_by_addr (patch_info->data.target);
				if (vtable) {
					patch_info->type = MONO_PATCH_INFO_CLASS_INIT;
					patch_info->data.klass = vtable->klass;
				}
			}
			break;
		}
		case MONO_PATCH_INFO_SWITCH: {
			gpointer *table;
			if (cfg->method->dynamic) {
				table = mono_code_manager_reserve (cfg->dynamic_info->code_mp, sizeof (gpointer) * patch_info->data.table->table_size);
			} else {
				mono_domain_lock (cfg->domain);
				table = mono_code_manager_reserve (cfg->domain->code_mp, sizeof (gpointer) * patch_info->data.table->table_size);
				mono_domain_unlock (cfg->domain);
			}

			if (!cfg->compile_aot && !cfg->new_ir)
				/* In the aot case, the patch already points to the correct location */
				patch_info->ip.i = patch_info->ip.label->inst_c0;
			for (i = 0; i < patch_info->data.table->table_size; i++) {
				/* Might be NULL if the switch is eliminated */
				if (patch_info->data.table->table [i]) {
					g_assert (patch_info->data.table->table [i]->native_offset);
					table [i] = GINT_TO_POINTER (patch_info->data.table->table [i]->native_offset);
				} else {
					table [i] = NULL;
				}
			}
			patch_info->data.table->table = (MonoBasicBlock**)table;
			break;
		}
		default:
			/* do nothing */
			break;
		}
	}
       
	if (cfg->verbose_level > 0) {
		char* nm = mono_method_full_name (cfg->method, TRUE);
		g_print ("Method %s emitted at %p to %p (code length %d) [%s]\n", 
				 nm, 
				 cfg->native_code, cfg->native_code + cfg->code_len, cfg->code_len, cfg->domain->friendly_name);
		g_free (nm);
	}

#ifdef MONO_ARCH_HAVE_SAVE_UNWIND_INFO
	mono_arch_save_unwind_info (cfg);
#endif
	
	mono_arch_patch_code (cfg->method, cfg->domain, cfg->native_code, cfg->patch_info, cfg->run_cctors);

	if (cfg->method->dynamic) {
		mono_code_manager_commit (cfg->dynamic_info->code_mp, cfg->native_code, cfg->code_size, cfg->code_len);
	} else {
		mono_domain_lock (cfg->domain);
		mono_code_manager_commit (cfg->domain->code_mp, cfg->native_code, cfg->code_size, cfg->code_len);
		mono_domain_unlock (cfg->domain);
	}
	
	mono_arch_flush_icache (cfg->native_code, cfg->code_len);

	mono_debug_close_method (cfg);
}

static void
mono_cprop_copy_values (MonoCompile *cfg, MonoInst *tree, MonoInst **acp)
{
	MonoInst *cp;
	int arity;

	if (tree->ssa_op == MONO_SSA_LOAD && (tree->inst_i0->opcode == OP_LOCAL || tree->inst_i0->opcode == OP_ARG) && 
	    (cp = acp [tree->inst_i0->inst_c0]) && !tree->inst_i0->flags) {

		if (cp->opcode == OP_ICONST) {
			if (cfg->opt & MONO_OPT_CONSPROP) {
				//{ static int c = 0; printf ("CCOPY %d %d %s\n", c++, cp->inst_c0, mono_method_full_name (cfg->method, TRUE)); }
				*tree = *cp;
			}
		} else {
			if (tree->inst_i0->inst_vtype->type == cp->inst_vtype->type) {
				if (cfg->opt & MONO_OPT_COPYPROP) {
					//{ static int c = 0; printf ("VCOPY %d\n", ++c); }
					tree->inst_i0 = cp;
				} 
			}
		} 
	} else {
		arity = mono_burg_arity [tree->opcode];

		if (arity) {
			mono_cprop_copy_values (cfg, tree->inst_i0, acp);
			if (cfg->opt & MONO_OPT_CFOLD)
				mono_constant_fold_inst (tree, NULL); 
			/* The opcode may have changed */
			if (mono_burg_arity [tree->opcode] > 1) {
				mono_cprop_copy_values (cfg, tree->inst_i1, acp);
				if (cfg->opt & MONO_OPT_CFOLD)
					mono_constant_fold_inst (tree, NULL); 
			}
			mono_constant_fold_inst (tree, NULL); 
		}
	}
}

static void
mono_cprop_invalidate_values (MonoInst *tree, MonoInst **acp, int acp_size)
{
	int arity;

	switch (tree->opcode) {
	case CEE_STIND_I:
	case CEE_STIND_I1:
	case CEE_STIND_I2:
	case CEE_STIND_I4:
	case CEE_STIND_REF:
	case CEE_STIND_I8:
	case CEE_STIND_R4:
	case CEE_STIND_R8:
	case CEE_STOBJ:
		if ((tree->ssa_op == MONO_SSA_NOP) || (tree->ssa_op & MONO_SSA_ADDRESS_TAKEN)) {
			memset (acp, 0, sizeof (MonoInst *) * acp_size);
			return;
		}

		break;
	case CEE_CALL:
	case OP_CALL:
	case OP_CALL_REG:
	case CEE_CALLVIRT:
	case OP_LCALL_REG:
	case OP_LCALLVIRT:
	case OP_LCALL:
	case OP_FCALL_REG:
	case OP_FCALLVIRT:
	case OP_FCALL:
	case OP_VCALL_REG:
	case OP_VCALLVIRT:
	case OP_VCALL:
	case OP_VOIDCALL_REG:
	case OP_VOIDCALLVIRT:
	case OP_VOIDCALL: {
		MonoCallInst *call = (MonoCallInst *)tree;
		MonoMethodSignature *sig = call->signature;
		int i, byref = FALSE;

		for (i = 0; i < sig->param_count; i++) {
			if (sig->params [i]->byref) {
				byref = TRUE;
				break;
			}
		}

		if (byref)
			memset (acp, 0, sizeof (MonoInst *) * acp_size);

		return;
	}
	default:
		break;
	}

	arity = mono_burg_arity [tree->opcode];

	switch (arity) {
	case 0:
		break;
	case 1:
		mono_cprop_invalidate_values (tree->inst_i0, acp, acp_size);
		break;
	case 2:
		mono_cprop_invalidate_values (tree->inst_i0, acp, acp_size);
		mono_cprop_invalidate_values (tree->inst_i1, acp, acp_size);
		break;
	default:
		g_assert_not_reached ();
	}
}

static void
mono_local_cprop_bb (MonoCompile *cfg, MonoBasicBlock *bb, MonoInst **acp, int acp_size)
{
	MonoInst *tree = bb->code;	
	int i;

	if (!tree)
		return;

	for (; tree; tree = tree->next) {

		mono_cprop_copy_values (cfg, tree, acp);

		mono_cprop_invalidate_values (tree, acp, acp_size);

		if (tree->ssa_op == MONO_SSA_STORE  && 
		    (tree->inst_i0->opcode == OP_LOCAL || tree->inst_i0->opcode == OP_ARG)) {
			MonoInst *i1 = tree->inst_i1;

			acp [tree->inst_i0->inst_c0] = NULL;

			for (i = 0; i < acp_size; i++) {
				if (acp [i] && acp [i]->opcode != OP_ICONST && 
				    acp [i]->inst_c0 == tree->inst_i0->inst_c0) {
					acp [i] = NULL;
				}
			}

			if (i1->opcode == OP_ICONST) {
				acp [tree->inst_i0->inst_c0] = i1;
				//printf ("DEF1 BB%d %d\n", bb->block_num,tree->inst_i0->inst_c0);
			}
			if (i1->ssa_op == MONO_SSA_LOAD && 
			    (i1->inst_i0->opcode == OP_LOCAL || i1->inst_i0->opcode == OP_ARG) &&
			    (i1->inst_i0->inst_c0 != tree->inst_i0->inst_c0)) {
				acp [tree->inst_i0->inst_c0] = i1->inst_i0;
				//printf ("DEF2 BB%d %d %d\n", bb->block_num,tree->inst_i0->inst_c0,i1->inst_i0->inst_c0);
			}
		}

		/*
		  if (tree->opcode == CEE_BEQ) {
		  g_assert (tree->inst_i0->opcode == OP_COMPARE);
		  if (tree->inst_i0->inst_i0->opcode == OP_ICONST &&
		  tree->inst_i0->inst_i1->opcode == OP_ICONST) {
		  
		  tree->opcode = CEE_BR;
		  if (tree->inst_i0->inst_i0->opcode == tree->inst_i0->inst_i1->opcode) {
		  tree->inst_target_bb = tree->inst_true_bb;
		  } else {
		  tree->inst_target_bb = tree->inst_false_bb;
		  }
		  }
		  }
		*/
	}
}

static void
mono_local_cprop (MonoCompile *cfg)
{
	MonoBasicBlock *bb;
	MonoInst **acp;

	acp = alloca (sizeof (MonoInst *) * cfg->num_varinfo);

	for (bb = cfg->bb_entry; bb; bb = bb->next_bb) {
		memset (acp, 0, sizeof (MonoInst *) * cfg->num_varinfo);
		mono_local_cprop_bb (cfg, bb, acp, cfg->num_varinfo);
	}
}

/*
 * mono_local_cprop2:
 *
 *  A combined local copy and constant propagation pass.
 */
static void
mono_local_cprop2 (MonoCompile *cfg)
{
	MonoBasicBlock *bb;
	MonoInst **defs;
	guint32 *def_index;
	int max = cfg->next_vireg;

	defs = g_new (MonoInst*, cfg->next_vireg + 1);
	def_index = g_new (guint32, cfg->next_vireg + 1);

	for (bb = cfg->bb_entry; bb; bb = bb->next_bb) {
		MonoInst *ins, *prev;
		int ins_index;

		/* Manually init the defs entries used by the bblock */
		for (ins = bb->code; ins; ins = ins->next) {
			if ((ins->dreg != -1) && (ins->dreg < max)) {
				defs [ins->dreg] = NULL;
#if SIZEOF_VOID_P == 4
				defs [ins->dreg + 1] = NULL;
#endif
			}
			if ((ins->sreg1 != -1) && (ins->sreg1 < max)) {
				defs [ins->sreg1] = NULL;
#if SIZEOF_VOID_P == 4
				defs [ins->sreg1 + 1] = NULL;
#endif
			}
			if ((ins->sreg2 != -1) && (ins->sreg2 < max)) {
				defs [ins->sreg2] = NULL;
#if SIZEOF_VOID_P == 4
				defs [ins->sreg2 + 1] = NULL;
#endif
			}
		}

		ins_index = 0;
		prev = NULL;
		for (ins = bb->code; ins; ins = ins->next) {
			const char *spec = ins_info [ins->opcode - OP_START - 1];
			int regtype, srcindex, sreg;

			if (ins->opcode == OP_NOP) {
				/*
				 * Many passes generate NOPs, we get rid of them here so later
				 * passes won't have to deal with them.
				 */
				if (prev)
					prev->next = ins->next;
				else
					bb->code = ins->next;
				if (bb->last_ins == ins)
					bb->last_ins = prev;
				continue;
			}
			else
				prev = ins;

			g_assert (ins->opcode > MONO_CEE_LAST);

			/* FIXME: Optimize this */
			if (ins->opcode == OP_LDADDR) {
				MonoInst *var = ins->inst_p0;

				if (!MONO_TYPE_ISSTRUCT (var->inst_vtype))
					return;
			}

			if (MONO_IS_STORE_MEMBASE (ins)) {
				sreg = ins->dreg;
				regtype = 'i';

				if ((regtype == 'i') && (sreg != -1) && defs [sreg]) {
					MonoInst *def = defs [sreg];

					if ((def->opcode == OP_MOVE) && (!defs [def->sreg1] || (def_index [def->sreg1] < def_index [sreg]))) {
						int vreg = def->sreg1;
						//printf ("CCOPY: R%d -> R%d\n", sreg, vreg);
						ins->dreg = vreg;
					}
				}
			}

			for (srcindex = 0; srcindex < 2; ++srcindex) {
				regtype = srcindex == 0 ? spec [MONO_INST_SRC1] : spec [MONO_INST_SRC2];
				sreg = srcindex == 0 ? ins->sreg1 : ins->sreg2;

				/* FIXME: Add support for floats/longs */
				if ((regtype != ' ') && (sreg != -1) && defs [sreg]) {
					MonoInst *def = defs [sreg];

					/* Copy propagation */
					/* Enabling this for floats trips up the fp stack */
					if ((def->opcode == OP_MOVE) && (!defs [def->sreg1] || (def_index [def->sreg1] < def_index [sreg]))) {
						int vreg = def->sreg1;
#if 0
						{
							static int count = 0;
							count ++;
							if (count == atoi (getenv ("COUNT2")))
								printf ("FOO\n");
							if (count > atoi (getenv ("COUNT2")))
								vreg = sreg;
						}
#endif
						//printf ("CCOPY: R%d -> R%d\n", sreg, vreg);
						if (srcindex == 0)
							ins->sreg1 = vreg;
						else
							ins->sreg2 = vreg;

						/* Allow further iterations */
						srcindex = -1;
						continue;
					}
					/* Constant propagation */
#if SIZEOF_VOID_P == 8
					/* FIXME: Make is_inst_imm a macro */
					else if ((((def->opcode == OP_ICONST) || (def->opcode == OP_I8CONST)) && mono_arch_is_inst_imm (def->inst_c0)) || (def->opcode == OP_R8CONST))
#else
					else if (def->opcode == OP_ICONST)
#endif
					{
						guint32 opcode2;

						/* srcindex == 1 -> binop, ins->sreg2 == -1 -> unop */
						if ((srcindex == 1) && (ins->sreg1 != -1) && defs [ins->sreg1] && (defs [ins->sreg1]->opcode == OP_ICONST) && defs [ins->sreg2]) {
							/* Both arguments are constants, perform cfold */
							mono_constant_fold_ins2 (ins, defs [ins->sreg1], defs [ins->sreg2]);
						} else if ((srcindex == 0) && (ins->sreg2 != -1) && defs [ins->sreg2]) {
							/* Arg 1 is constant, swap arguments if possible */
							mono_constant_fold_ins2 (ins, defs [ins->sreg1], defs [ins->sreg2]);						
						} else if ((srcindex == 0) && (ins->sreg2 == -1)) {
							/* Constant unop, perform cfold */
							mono_constant_fold_ins2 (ins, defs [ins->sreg1], NULL);
						}

						opcode2 = mono_op_to_op_imm (ins->opcode);
						if ((opcode2 != -1) && ((srcindex == 1) || (ins->sreg2 == -1))) {
							ins->opcode = opcode2;
							ins->inst_imm = def->inst_c0;
							if (srcindex == 0)
								ins->sreg1 = -1;
							else
								ins->sreg2 = -1;

							if ((opcode2 == OP_VOIDCALL) || (opcode2 == OP_CALL) || (opcode2 == OP_LCALL) || (opcode2 == OP_FCALL))
								((MonoCallInst*)ins)->fptr = (gpointer)ins->inst_imm;

							/* Allow further iterations */
							srcindex = -1;
							continue;
						}
						else {
							/* Special cases */
							opcode2 = mono_load_membase_to_load_mem (ins->opcode);
							if ((srcindex == 0) && (opcode2 != -1)) {
								ins->opcode = opcode2;
								ins->inst_imm = def->inst_c0 + ins->inst_offset;
								ins->sreg1 = -1;
							}
						}
					}
					else if ((def->opcode == OP_ADD_IMM) && (def->sreg1 == cfg->frame_reg) && MONO_IS_LOAD_MEMBASE (ins)) {
						/* ADD_IM is created by spill_global_vars */
						/* cfg->frame_reg is assumed to remain constant */
						ins->inst_basereg = def->sreg1;
						ins->inst_offset += def->inst_imm;
					}
				}
			}

			/* Do strength reduction here */
			/* FIXME: Add long/float */
			switch (ins->opcode) {
			case OP_MOVE:
				if (ins->dreg == ins->sreg1) {
					ins->opcode = OP_NOP;
					ins->dreg = ins->sreg1 = -1;
					spec = ins_info [ins->opcode - OP_START - 1];
				}
				break;
			case OP_ADD_IMM:
			case OP_IADD_IMM:
			case OP_SUB_IMM:
			case OP_ISUB_IMM:
#if SIZEOF_VOID_P == 8
			case OP_LADD_IMM:
			case OP_LSUB_IMM:
#endif
				if (ins->inst_imm == 0) {
					ins->opcode = OP_MOVE;
					spec = ins_info [ins->opcode - OP_START - 1];
				}
				break;
			case OP_MUL_IMM:
			case OP_IMUL_IMM:
#if SIZEOF_VOID_P == 8
			case OP_LMUL_IMM:
#endif
				if (ins->inst_imm == 0) {
					ins->opcode = OP_NOP;
					ins->sreg1 = -1;
				} else if (ins->inst_imm == 1) {
					ins->opcode = OP_MOVE;
				} else if ((ins->opcode == OP_IMUL_IMM) && (ins->inst_imm == -1)) {
					ins->opcode = OP_INEG;
				} else if ((ins->opcode == OP_LMUL_IMM) && (ins->inst_imm == -1)) {
					ins->opcode = OP_LNEG;
				} else {
					int power2 = mono_is_power_of_two (ins->inst_imm);
					if (power2 >= 0) {
						ins->opcode = (ins->opcode == OP_MUL_IMM) ? OP_SHL_IMM : ((ins->opcode == OP_LMUL_IMM) ? OP_LSHL_IMM : OP_ISHL_IMM);
						ins->inst_imm = power2;
					}
				}
				spec = ins_info [ins->opcode - OP_START - 1];
				break;
			case OP_IREM_UN:
			case OP_IDIV_UN:
				/* There is no _IMM version of these opcodes, so do the consprop as well */
				if (defs [ins->sreg2] && defs [ins->sreg2]->opcode == OP_ICONST) {
					int c = defs [ins->sreg2]->inst_c0;
					int power2 = mono_is_power_of_two (c);

					if (power2 >= 0) {
						if (ins->opcode == OP_IREM_UN) {
							ins->opcode = OP_IAND_IMM;
							ins->sreg2 = -1;
							ins->inst_imm = (1 << power2) - 1;
						} else if (ins->opcode == OP_IDIV_UN) {
							ins->opcode = OP_ISHR_UN_IMM;
							ins->sreg2 = -1;
							ins->inst_imm = power2;
						}
					}
					spec = ins_info [ins->opcode - OP_START - 1];
				}
				break;
			}
			
			if (spec [MONO_INST_DEST] != ' ') {
				MonoInst *def = defs [ins->dreg];

				/* FIXME: Generalize this */
				if (def && (def->opcode == OP_ADD_IMM) && (def->sreg1 == cfg->frame_reg) && (MONO_IS_STORE_MEMBASE (ins))) {
					/* ADD_IMM is created by spill_global_vars */
					/* cfg->frame_reg is assumed to remain constant */
					ins->inst_destbasereg = def->sreg1;
					ins->inst_offset += def->inst_imm;
				}
			}
			
			if (spec [MONO_INST_DEST] != ' ') {
				defs [ins->dreg] = ins;
				def_index [ins->dreg] = ins_index;
			}

			ins_index ++;
		}
	}

	g_free (defs);
	g_free (def_index);
}

/**
 * mono_local_deadce:
 *
 *   Get rid of the dead assignments to local vregs left by the copyprop pass.
 */
static G_GNUC_UNUSED void
mono_local_deadce (MonoCompile *cfg)
{
	MonoBasicBlock *bb;
	MonoInst *ins, *prev;
	MonoBitSet *used;

	/* FIXME: speed this up */

	used = mono_bitset_new (cfg->next_vireg, 0);

	/* First pass: collect liveness info */
	for (bb = cfg->bb_entry; bb; bb = bb->next_bb) {
		/* Manually init the defs entries used by the bblock */
		for (ins = bb->code; ins; ins = ins->next) {
			const char *spec = ins_info [ins->opcode - OP_START - 1];

			if (spec [MONO_INST_DEST] != ' ') {
				mono_bitset_clear_fast (used, ins->dreg);
#if SIZEOF_VOID_P == 4
				/* Regpairs */
				mono_bitset_clear_fast (used, ins->dreg + 1);
#endif
			}
			if (spec [MONO_INST_SRC1] != ' ') {
				mono_bitset_clear_fast (used, ins->sreg1);
#if SIZEOF_VOID_P == 4
				mono_bitset_clear_fast (used, ins->sreg1 + 1);
#endif
			}
			if (spec [MONO_INST_SRC2] != ' ') {
				mono_bitset_clear_fast (used, ins->sreg2);
#if SIZEOF_VOID_P == 4
				mono_bitset_clear_fast (used, ins->sreg2 + 1);
#endif
			}
		}

		for (ins = bb->code; ins; ins = ins->next) {
			const char *spec = ins_info [ins->opcode - OP_START - 1];

			if (ins->opcode == OP_NOP)
				continue;

			g_assert (ins->opcode > MONO_CEE_LAST);

			/* FIXME: Optimize this */
			if (ins->opcode == OP_LDADDR) {
				MonoInst *var = ins->inst_p0;

				if (!MONO_TYPE_ISSTRUCT (var->inst_vtype))
					return;
			}

			if (spec [MONO_INST_SRC1] != ' ')
				mono_bitset_set_fast (used, ins->sreg1);
			if (spec [MONO_INST_SRC2] != ' ')
				mono_bitset_set_fast (used, ins->sreg2);
			if (MONO_IS_STORE_MEMBASE (ins))
				mono_bitset_set_fast (used, ins->dreg);

#ifdef __x86_64__
			/* FIXME: Optimize this and clean it up */
			if (((ins->opcode >= OP_VOIDCALL) && (ins->opcode <= OP_VOIDCALL_MEMBASE)) ||
				((ins->opcode >= OP_FCALL) && (ins->opcode <= OP_FCALL_MEMBASE)) ||
				((ins->opcode >= OP_LCALL) && (ins->opcode <= OP_LCALL_MEMBASE)) ||
				((ins->opcode >= OP_VCALL) && (ins->opcode <= OP_VCALL_MEMBASE)) ||
				((ins->opcode >= OP_CALL) && (ins->opcode <= OP_CALL_MEMBASE))) {
				MonoCallInst *call = (MonoCallInst*)ins;
				GSList *l;

				for (l = call->out_ireg_args; l; l = l->next) {
					guint32 regpair, reg;

					regpair = (guint32)(gssize)(l->data);
					reg = regpair & 0xffffff;
					
					mono_bitset_set_fast (used, reg);
				}
			}
#endif
		}

		if (ins && ins->opcode == OP_LDADDR)
			continue;

		/* Second pass: deadce */
		prev = NULL;
		for (ins = bb->code; ins; ins = ins->next) {
			const char *spec = ins_info [ins->opcode - OP_START - 1];

			if ((spec [MONO_INST_DEST] == 'i') && (ins->dreg >= MONO_MAX_IREGS) && !mono_bitset_test_fast (used, ins->dreg) && !get_vreg_to_inst (cfg, ins->dreg)) {
				/* FIXME: Add more instructions */
				/* OP_ADD_IMM is generated by spill_global_vars */
				if ((ins->opcode == OP_MOVE) || (ins->opcode == OP_ICONST) || (ins->opcode == OP_I8CONST) || (ins->opcode == OP_ADD_IMM)) {
					//printf ("DEADCE: "); mono_print_ins (ins);
					/* 
					 * Get rid of the instruction entirely so later passed 
					 * won't have to deal with it.
					 */
					if (prev)
						prev->next = ins->next;
					else
						bb->code = ins->next;
					if (bb->last_ins == ins)
						bb->last_ins = prev;

					/* Don't change prev */
					continue;
				}
			}

			prev = ins;
		}
	}

	mono_bitset_free (used);
}

/**
 * mono_local_deadce_alt:
 *
 *   Alternative version using a reverse pass.
 */
static void
mono_local_deadce_alt (MonoCompile *cfg)
{
	MonoBasicBlock *bb;
	MonoInst *ins;
	MonoBitSet *used;
	int ins_index, nins, reverse_len;
	MonoInst **reverse;

	/*
	 * Assignments to global vregs can't be eliminated so this pass must come
	 * after the handle_global_vregs () pass.
	 */

	used = mono_bitset_new (cfg->next_vireg + 1, 0);
	reverse_len = 1024;
	reverse = g_new (MonoInst*, reverse_len);

	/* First pass: collect liveness info */
	for (bb = cfg->bb_entry; bb; bb = bb->next_bb) {
		/* Manually init the defs entries used by the bblock */
		nins = 0;
		for (ins = bb->code; ins; ins = ins->next) {
			const char *spec = ins_info [ins->opcode - OP_START - 1];

			if (spec [MONO_INST_DEST] != ' ') {
				mono_bitset_clear_fast (used, ins->dreg);
#if SIZEOF_VOID_P == 4
				/* Regpairs */
				mono_bitset_clear_fast (used, ins->dreg + 1);
#endif
			}
			if (spec [MONO_INST_SRC1] != ' ') {
				mono_bitset_clear_fast (used, ins->sreg1);
#if SIZEOF_VOID_P == 4
				mono_bitset_clear_fast (used, ins->sreg1 + 1);
#endif
			}
			if (spec [MONO_INST_SRC2] != ' ') {
				mono_bitset_clear_fast (used, ins->sreg2);
#if SIZEOF_VOID_P == 4
				mono_bitset_clear_fast (used, ins->sreg2 + 1);
#endif
			}
			nins ++;
		}

		if (nins > reverse_len) {
			g_free (reverse);
			reverse_len = nins;
			reverse = g_new (MonoInst*, reverse_len);
		}
		ins_index = nins;
		for (ins = bb->code; ins; ins = ins->next) {
			reverse [--ins_index] = ins;
		}

		/*
		 * Make a reverse pass over the instruction list
		 */
		for (ins_index = 0; ins_index < nins; ins_index ++) {
			MonoInst *ins = reverse [ins_index];
			const char *spec = ins_info [ins->opcode - OP_START - 1];

			if (ins->opcode == OP_NOP)
				continue;

			g_assert (ins->opcode > MONO_CEE_LAST);

			/* FIXME: Optimize this */
			if (ins->opcode == OP_LDADDR) {
				MonoInst *var = ins->inst_p0;

				if (!MONO_TYPE_ISSTRUCT (var->inst_vtype))
					return;
			}

			if ((ins->opcode == OP_MOVE) && get_vreg_to_inst (cfg, ins->dreg)) {
				if (ins_index + 1 < nins) {
					MonoInst *def = reverse [ins_index + 1];
					const char *spec2 = ins_info [def->opcode - OP_START - 1];

					/* 
					 * Perform a limited kind of reverse copy propagation, i.e.
					 * transform B <- FOO; A <- B into A <- FOO
					 * This isn't copyprop, not deadce, but it can only be performed
					 * after handle_global_vregs () has run.
					 */
					if (!get_vreg_to_inst (cfg, ins->sreg1) && (spec2 [MONO_INST_DEST] != ' ') && (def->dreg == ins->sreg1) && !mono_bitset_test_fast (used, ins->sreg1) && !MONO_IS_STORE_MEMBASE (def)) {
						if (cfg->verbose_level > 2) {
							printf ("\tReverse copyprop in BB%d on ", bb->block_num);
							mono_print_ins (ins);
						}

						def->dreg = ins->dreg;
						ins->opcode = OP_NOP;
						ins->dreg = ins->sreg1 = -1;
						spec = ins_info [ins->opcode - OP_START - 1];
					}
				}
			}

#ifndef __i386__
			/* Enabling this on x86 could screw up the fp stack */
			if (((spec [MONO_INST_DEST] == 'i') && (ins->dreg >= MONO_MAX_IREGS)) ||
				((spec [MONO_INST_DEST] == 'f') && (ins->dreg >= MONO_MAX_FREGS))) {
#else
			if (((spec [MONO_INST_DEST] == 'i') && (ins->dreg >= MONO_MAX_IREGS))) {
#endif
				if (!mono_bitset_test_fast (used, ins->dreg) && !get_vreg_to_inst (cfg, ins->dreg)) {
					/* FIXME: Add more instructions */
					/* OP_ADD_IMM is generated by spill_global_vars */
					if ((ins->opcode == OP_MOVE) || (ins->opcode == OP_ICONST) || (ins->opcode == OP_I8CONST) || (ins->opcode == OP_ADD_IMM) || (ins->opcode == OP_R8CONST)) {
						//printf ("DEADCE: "); mono_print_ins (ins);

						/* 
						 * Get rid of the instruction entirely so later passes
						 * won't have to deal with it.
						 */
						if (ins != bb->code) {
							reverse [ins_index + 1]->next = ins->next;
							if (bb->last_ins == ins)
								bb->last_ins = reverse [ins_index + 1];
						} else {
							bb->code = ins->next;
							if (bb->last_ins == ins)
								bb->last_ins = NULL;
						}
					}
				}

				mono_bitset_clear_fast (used, ins->dreg);
			}

			if (spec [MONO_INST_SRC1] != ' ')
				mono_bitset_set_fast (used, ins->sreg1);
			if (spec [MONO_INST_SRC2] != ' ')
				mono_bitset_set_fast (used, ins->sreg2);
			if (MONO_IS_STORE_MEMBASE (ins))
				mono_bitset_set_fast (used, ins->dreg);

#ifdef __x86_64__
			/* FIXME: Optimize this and clean it up */
			if (((ins->opcode >= OP_VOIDCALL) && (ins->opcode <= OP_VOIDCALL_MEMBASE)) ||
				((ins->opcode >= OP_FCALL) && (ins->opcode <= OP_FCALL_MEMBASE)) ||
				((ins->opcode >= OP_LCALL) && (ins->opcode <= OP_LCALL_MEMBASE)) ||
				((ins->opcode >= OP_VCALL) && (ins->opcode <= OP_VCALL_MEMBASE)) ||
				((ins->opcode >= OP_CALL) && (ins->opcode <= OP_CALL_MEMBASE))) {
				MonoCallInst *call = (MonoCallInst*)ins;
				GSList *l;

				for (l = call->out_ireg_args; l; l = l->next) {
					guint32 regpair, reg;

					regpair = (guint32)(gssize)(l->data);
					reg = regpair & 0xffffff;
					
					mono_bitset_set_fast (used, reg);
				}
			}
#endif
		}
	}

	g_free (reverse);

	mono_bitset_free (used);
}

static void
mono_coalesce_pass (MonoCompile *cfg)
{
	MonoBasicBlock *bb;
	MonoInst *ins;

	/* FIXME: Finish this */

	for (bb = cfg->bb_entry; bb; bb = bb->next_bb) {
		if (cfg->verbose_level > 1) {
			printf ("COALESCE BB%d:\n", bb->block_num);
		}

		for (ins = bb->code; ins; ins = ins->next) {
			if ((ins->opcode == OP_MOVE) && get_vreg_to_inst (cfg, ins->dreg) && get_vreg_to_inst (cfg, ins->sreg1)) {
				MonoLiveRange *ranged = &MONO_VARINFO (cfg, get_vreg_to_inst (cfg, ins->dreg)->inst_c0)->range;
				MonoLiveRange *ranges = &MONO_VARINFO (cfg, get_vreg_to_inst (cfg, ins->sreg1)->inst_c0)->range;
				if (ranged->first_use.abs_pos >= ranges->last_use.abs_pos)
					;
			}
		}
	}
}

static void
remove_critical_edges (MonoCompile *cfg) {
	MonoBasicBlock *bb;
	MonoBasicBlock *previous_bb;
	
	if (cfg->verbose_level > 3) {
		for (bb = cfg->bb_entry; bb; bb = bb->next_bb) {
			int i;
			printf ("remove_critical_edges %s, BEFORE BB%d (in:", mono_method_full_name (cfg->method, TRUE), bb->block_num);
			for (i = 0; i < bb->in_count; i++) {
				printf (" %d", bb->in_bb [i]->block_num);
			}
			printf (") (out:");
			for (i = 0; i < bb->out_count; i++) {
				printf (" %d", bb->out_bb [i]->block_num);
			}
			printf (")");
			if (bb->last_ins != NULL) {
				printf (" ");
				mono_print_tree (bb->last_ins);
			}
			printf ("\n");
		}
	}
	
	for (previous_bb = cfg->bb_entry, bb = previous_bb->next_bb; bb != NULL; previous_bb = previous_bb->next_bb, bb = bb->next_bb) {
		if (bb->in_count > 1) {
			int in_bb_index;
			for (in_bb_index = 0; in_bb_index < bb->in_count; in_bb_index++) {
				MonoBasicBlock *in_bb = bb->in_bb [in_bb_index];
				if (in_bb->out_count > 1) {
					MonoBasicBlock *new_bb = mono_mempool_alloc0 ((cfg)->mempool, sizeof (MonoBasicBlock));
					new_bb->block_num = cfg->num_bblocks++;
//					new_bb->real_offset = bb->real_offset;
					new_bb->region = bb->region;
					
					/* Do not alter the CFG while altering the BB list */
					if (previous_bb->region == bb->region) {
						if (previous_bb != cfg->bb_entry) {
							/* If previous_bb "followed through" to bb, */
							/* keep it linked with a CEE_BR */
							if ((previous_bb->last_ins == NULL) ||
									((previous_bb->last_ins->opcode != (cfg->new_ir ? OP_BR : CEE_BR)) &&
									(! (MONO_IS_COND_BRANCH_OP (previous_bb->last_ins))) &&
									(previous_bb->last_ins->opcode != CEE_SWITCH))) {
								int i;
								/* Make sure previous_bb really falls through bb */
								for (i = 0; i < previous_bb->out_count; i++) {
									if (previous_bb->out_bb [i] == bb) {
										MonoInst *jump;
										MONO_INST_NEW (cfg, jump, cfg->new_ir ? OP_BR : CEE_BR);
										MONO_ADD_INS (previous_bb, jump);
										jump->cil_code = previous_bb->cil_code;
										jump->inst_target_bb = bb;
										break;
									}
								}
							}
						} else {
							/* We cannot add any inst to the entry BB, so we must */
							/* put a new BB in the middle to hold the CEE_BR */
							MonoInst *jump;
							MonoBasicBlock *new_bb_after_entry = mono_mempool_alloc0 ((cfg)->mempool, sizeof (MonoBasicBlock));
							new_bb_after_entry->block_num = cfg->num_bblocks++;
//							new_bb_after_entry->real_offset = bb->real_offset;
							new_bb_after_entry->region = bb->region;
							
							MONO_INST_NEW (cfg, jump, cfg->new_ir ? OP_BR : CEE_BR);
							MONO_ADD_INS (new_bb_after_entry, jump);
							jump->cil_code = bb->cil_code;
							jump->inst_target_bb = bb;
							
							previous_bb->next_bb = new_bb_after_entry;
							previous_bb = new_bb_after_entry;
							
							if (cfg->verbose_level > 2) {
								printf ("remove_critical_edges %s, added helper BB%d jumping to BB%d\n", mono_method_full_name (cfg->method, TRUE), new_bb_after_entry->block_num, bb->block_num);
							}
						}
					}
					
					/* Insert new_bb in the BB list */
					previous_bb->next_bb = new_bb;
					new_bb->next_bb = bb;
					previous_bb = new_bb;
					
					/* Setup in_bb and out_bb */
					new_bb->in_bb = mono_mempool_alloc ((cfg)->mempool, sizeof (MonoBasicBlock*));
					new_bb->in_bb [0] = in_bb;
					new_bb->in_count = 1;
					new_bb->out_bb = mono_mempool_alloc ((cfg)->mempool, sizeof (MonoBasicBlock*));
					new_bb->out_bb [0] = bb;
					new_bb->out_count = 1;
					
					/* Relink in_bb and bb to (from) new_bb */
					replace_out_block (in_bb, bb, new_bb);
					replace_out_block_in_code (in_bb, bb, new_bb);
					replace_in_block (bb, in_bb, new_bb);
					
					if (cfg->verbose_level > 2) {
						printf ("remove_critical_edges %s, removed critical edge from BB%d to BB%d (added BB%d)\n", mono_method_full_name (cfg->method, TRUE), in_bb->block_num, bb->block_num, new_bb->block_num);
					}
				}
			}
		}
	}
	
	if (cfg->verbose_level > 3) {
		for (bb = cfg->bb_entry; bb; bb = bb->next_bb) {
			int i;
			printf ("remove_critical_edges %s, AFTER BB%d (in:", mono_method_full_name (cfg->method, TRUE), bb->block_num);
			for (i = 0; i < bb->in_count; i++) {
				printf (" %d", bb->in_bb [i]->block_num);
			}
			printf (") (out:");
			for (i = 0; i < bb->out_count; i++) {
				printf (" %d", bb->out_bb [i]->block_num);
			}
			printf (")");
			if (bb->last_ins != NULL) {
				printf (" ");
				mono_print_tree (bb->last_ins);
			}
			printf ("\n");
		}
	}
}

/*
 * mini_method_compile:
 * @method: the method to compile
 * @opts: the optimization flags to use
 * @domain: the domain where the method will be compiled in
 * @run_cctors: whether we should run type ctors if possible
 * @compile_aot: whether this is an AOT compilation
 * @parts: debug flag
 *
 * Returns: a MonoCompile* pointer. Caller must check the exception_type
 * field in the returned struct to see if compilation succeded.
 */
MonoCompile*
mini_method_compile (MonoMethod *method, guint32 opts, MonoDomain *domain, gboolean run_cctors, gboolean compile_aot, int parts)
{
	MonoMethodHeader *header = mono_method_get_header (method);
	guint8 *ip;
	MonoCompile *cfg;
	MonoJitInfo *jinfo;
	int dfn = 0, i, code_size_ratio;
	gboolean deadce_has_run = FALSE;

	mono_jit_stats.methods_compiled++;
	if (mono_profiler_get_events () & MONO_PROFILE_JIT_COMPILATION)
		mono_profiler_method_jit (method);

	cfg = g_new0 (MonoCompile, 1);
	cfg->method = method;
	cfg->mempool = mono_mempool_new ();
	cfg->opt = opts;
	cfg->prof_options = mono_profiler_get_events ();
	cfg->run_cctors = run_cctors;
	cfg->bb_hash = g_hash_table_new (NULL, NULL);
	cfg->domain = domain;
	cfg->verbose_level = mini_verbose;
	cfg->compile_aot = compile_aot;
	if (!header) {
		cfg->exception_type = MONO_EXCEPTION_INVALID_PROGRAM;
		cfg->exception_message = g_strdup_printf ("Missing or incorrect header for method %s", cfg->method->name);
		if (cfg->prof_options & MONO_PROFILE_JIT_COMPILATION)
			mono_profiler_method_end_jit (method, NULL, MONO_PROFILE_FAILED);
		return cfg;
	}

	if (getenv ("MONO_VERBOSE_METHOD")) {
		if (strcmp (cfg->method->name, getenv ("MONO_VERBOSE_METHOD")) == 0)
			cfg->verbose_level = 4;
	}

	ip = (guint8 *)header->code;

	cfg->intvars = mono_mempool_alloc0 (cfg->mempool, sizeof (guint16) * STACK_MAX * header->max_stack);
	cfg->aliasing_info = NULL;
	
	if (cfg->verbose_level > 2)
		g_print ("converting method %s\n", mono_method_full_name (method, TRUE));

	{
		static int count = 0;

		count ++;

		if (getenv ("COUNT")) {
			if (count == atoi (getenv ("COUNT"))) {
				printf ("LAST: %s\n", mono_method_full_name (method, TRUE));
				//cfg->verbose_level = 5;
			}
			if (count <= atoi (getenv ("COUNT")))
				cfg->new_ir = TRUE;
		}
		else
			cfg->new_ir = TRUE;
	}

	/*
	if (strstr (cfg->method->name, "LoadData"))
		cfg->new_ir = FALSE;
	*/

	if (cfg->new_ir) {
		cfg->rs = mono_regstate_new ();
		cfg->next_vireg = cfg->rs->next_vireg;
		cfg->next_vfreg = cfg->rs->next_vfreg;
	}

	/*
	 * create MonoInst* which represents arguments and local variables
	 */
	mono_compile_create_vars (cfg);

	if (cfg->new_ir) {
		cfg->opt &= MONO_OPT_PEEPHOLE | MONO_OPT_INTRINS | MONO_OPT_LOOP | MONO_OPT_EXCEPTION | MONO_OPT_AOT | MONO_OPT_BRANCH | MONO_OPT_LINEARS | MONO_OPT_INLINE | MONO_OPT_SHARED | MONO_OPT_AOT | MONO_OPT_TAILC | MONO_OPT_SSA | MONO_OPT_DEADCE | MONO_OPT_CONSPROP;

		i = mono_method_to_ir2 (cfg, method, NULL, NULL, NULL, NULL, NULL, 0, FALSE);
	}
	else {
		i = mono_method_to_ir (cfg, method, NULL, NULL, cfg->locals_start, NULL, NULL, NULL, 0, FALSE);
	}

	if (i < 0) {
		if (cfg->prof_options & MONO_PROFILE_JIT_COMPILATION)
			mono_profiler_method_end_jit (method, NULL, MONO_PROFILE_FAILED);
		/* cfg contains the details of the failure, so let the caller cleanup */
		return cfg;
	}

	mono_jit_stats.basic_blocks += cfg->num_bblocks;
	mono_jit_stats.max_basic_blocks = MAX (cfg->num_bblocks, mono_jit_stats.max_basic_blocks);

	if ((cfg->num_varinfo > 2000) && !mono_compile_aot) {
		/* 
		 * we disable some optimizations if there are too many variables
		 * because JIT time may become too expensive. The actual number needs 
		 * to be tweaked and eventually the non-linear algorithms should be fixed.
		 */
		cfg->opt &= ~ (MONO_OPT_LINEARS | MONO_OPT_COPYPROP | MONO_OPT_CONSPROP);
		cfg->disable_ssa = TRUE;
	}

	/*g_print ("numblocks = %d\n", cfg->num_bblocks);*/

	if (cfg->new_ir)
		mono_decompose_long_opts (cfg);

	if (cfg->new_ir)
		/* Should be done before branch opts */
		mono_local_cprop2 (cfg);

	if (cfg->opt & MONO_OPT_BRANCH)
		optimize_branches (cfg);

	if (cfg->opt & MONO_OPT_SSAPRE) {
		remove_critical_edges (cfg);
	}

	/* Depth-first ordering on basic blocks */
	cfg->bblocks = mono_mempool_alloc (cfg->mempool, sizeof (MonoBasicBlock*) * (cfg->num_bblocks + 1));

	df_visit (cfg->bb_entry, &dfn, cfg->bblocks);
	if (cfg->num_bblocks != dfn + 1) {
		MonoBasicBlock *bb;

		cfg->num_bblocks = dfn + 1;

<<<<<<< HEAD
		/* remove unreachable code, because the code in them may be 
		 * inconsistent  (access to dead variables for example) */
		for (bb = cfg->bb_entry; bb;) {
			MonoBasicBlock *bbn = bb->next_bb;

			/* 
			 * FIXME: Can't use the second case in methods with clauses, since the 
			 * bblocks inside the clauses are not processed during dfn computation.
			 */
			if ((header->clauses && (bbn && bbn->region == -1 && bbn->in_count == 0)) ||
				(!header->clauses && (bbn && bbn->region == -1 && !bbn->dfn))) {
				if (cfg->verbose_level > 1)
					g_print ("found unreachable code in BB%d\n", bbn->block_num);
				/* There may exist unreachable branches to this bb */
				bb->next_bb = bbn->next_bb;
				nullify_basic_block (bbn);			
			} else {
				bb = bb->next_bb;
=======
		if (!header->clauses) {
			/* remove unreachable code, because the code in them may be 
			 * inconsistent  (access to dead variables for example) */
			for (bb = cfg->bb_entry; bb;) {
				MonoBasicBlock *bbn = bb->next_bb;

				if (bbn && bbn->region == -1 && !bbn->dfn) {
					if (cfg->verbose_level > 1)
						g_print ("found unreachable code in BB%d\n", bbn->block_num);
					bb->next_bb = bbn->next_bb;
					nullify_basic_block (bbn);			
				} else {
					bb = bb->next_bb;
				}
>>>>>>> b6274ae5
			}
		}
	}

	if (cfg->opt & MONO_OPT_LOOP) {
		mono_compile_dominator_info (cfg, MONO_COMP_DOM | MONO_COMP_IDOM);
		mono_compute_natural_loops (cfg);
	}


	if (cfg->new_ir) {
		/* This must be done _before_ global reg alloc and _after_ decompose */
		mono_handle_global_vregs (cfg);
		mono_local_deadce_alt (cfg);
	}


	/* after method_to_ir */
	if (parts == 1)
		return cfg;

	if (cfg->disable_ssa)
		printf ("A: %s\n", mono_method_full_name (cfg->method, TRUE));

//#define DEBUGSSA "logic_run"
#define DEBUGSSA_CLASS "Tests"
#ifdef DEBUGSSA

	if (!header->num_clauses && !cfg->disable_ssa) {
		mono_local_cprop (cfg);
		if (cfg->new_ir)
			mono_ssa_compute2 (cfg);
		else
			mono_ssa_compute (cfg);
	}
#else 

	/* fixme: add all optimizations which requires SSA */
	if (cfg->opt & (MONO_OPT_SSA | MONO_OPT_ABCREM | MONO_OPT_SSAPRE)) {
		if (!(cfg->comp_done & MONO_COMP_SSA) && !header->num_clauses && !cfg->disable_ssa) {
			if (!cfg->new_ir)
				mono_local_cprop (cfg);
			if (cfg->new_ir)
				mono_ssa_compute2 (cfg);
			else
				mono_ssa_compute (cfg);

			if (cfg->verbose_level >= 2) {
				print_dfn (cfg);
			}
		}
	}
#endif

	/* after SSA translation */
	if (parts == 2)
		return cfg;

	if ((cfg->opt & MONO_OPT_CONSPROP) || (cfg->opt & MONO_OPT_COPYPROP)) {
		if (cfg->comp_done & MONO_COMP_SSA) {
			if (cfg->new_ir)
				mono_ssa_cprop2 (cfg);
			else
				mono_ssa_cprop (cfg);
		} else {
			if (!cfg->new_ir)
				mono_local_cprop (cfg);
		}
	}

	if (cfg->comp_done & MONO_COMP_SSA) {			
		//mono_ssa_strength_reduction (cfg);

		if (cfg->opt & MONO_OPT_SSAPRE) {
			mono_perform_ssapre (cfg);
			//mono_local_cprop (cfg);
		}
		
		if (cfg->opt & MONO_OPT_DEADCE) {
			if (cfg->new_ir)
				mono_ssa_deadce2 (cfg);
			else
				mono_ssa_deadce (cfg);
			deadce_has_run = TRUE;
		}
		
		if ((cfg->flags & MONO_CFG_HAS_LDELEMA) && (cfg->opt & MONO_OPT_ABCREM))
			mono_perform_abc_removal (cfg);

		if (cfg->new_ir) {
			mono_ssa_remove2 (cfg);
			mono_local_cprop2 (cfg);
			mono_handle_global_vregs (cfg);
			mono_local_deadce_alt (cfg);
		}
		else
			mono_ssa_remove (cfg);

		if (cfg->opt & MONO_OPT_BRANCH)
			optimize_branches (cfg);
	}

	/* after SSA removal */
	if (parts == 3)
		return cfg;

	if (!cfg->new_ir)
		decompose_pass (cfg);

	if (cfg->got_var) {
		GList *regs;

		g_assert (cfg->got_var_allocated);

		/* 
		 * Allways allocate the GOT var to a register, because keeping it
		 * in memory will increase the number of live temporaries in some
		 * code created by inssel.brg, leading to the well known spills+
		 * branches problem. Testcase: mcs crash in 
		 * System.MonoCustomAttrs:GetCustomAttributes.
		 */
		regs = mono_arch_get_global_int_regs (cfg);
		g_assert (regs);
		cfg->got_var->opcode = OP_REGVAR;
		cfg->got_var->dreg = GPOINTER_TO_INT (regs->data);
		cfg->used_int_regs |= 1LL << cfg->got_var->dreg;
		
		g_list_free (regs);
	}

	if (cfg->opt & MONO_OPT_LINEARS) {
		GList *vars, *regs;
		
		/* For now, compute aliasing info only if needed for deadce... */
		if (!cfg->new_ir && (cfg->opt & MONO_OPT_DEADCE) && (! deadce_has_run) && (header->num_clauses == 0)) {
			cfg->aliasing_info = mono_build_aliasing_information (cfg);
		}

		/* fixme: maybe we can avoid to compute livenesss here if already computed ? */
		cfg->comp_done &= ~MONO_COMP_LIVENESS;
		if (!(cfg->comp_done & MONO_COMP_LIVENESS))
			mono_analyze_liveness (cfg);

		if (cfg->new_ir)
			mono_coalesce_pass (cfg);

		if (cfg->aliasing_info != NULL) {
			mono_aliasing_deadce (cfg->aliasing_info);
			deadce_has_run = TRUE;
		}
		
		if ((vars = mono_arch_get_allocatable_int_vars (cfg))) {
			regs = mono_arch_get_global_int_regs (cfg);
			if (cfg->got_var)
				regs = g_list_delete_link (regs, regs);
			mono_linear_scan (cfg, vars, regs, &cfg->used_int_regs);
		}
		
		if (cfg->aliasing_info != NULL) {
			mono_destroy_aliasing_information (cfg->aliasing_info);
			cfg->aliasing_info = NULL;
		}
	}

	//mono_print_code (cfg);

    //print_dfn (cfg);
	
	/* variables are allocated after decompose, since decompose could create temps */
	mono_arch_allocate_vars (cfg);

	if (cfg->opt & MONO_OPT_CFOLD)
		mono_constant_fold (cfg);

	if (cfg->new_ir) {
		MonoBasicBlock *bb;

		mono_spill_global_vars (cfg);

		/* To optimize code created by spill_global_vars */
		mono_local_cprop2 (cfg);
		mono_local_deadce_alt (cfg);

		/* Add branches between non-consecutive bblocks */
		for (bb = cfg->bb_entry; bb; bb = bb->next_bb) {
			if (bb->last_ins && MONO_IS_COND_BRANCH_OP (bb->last_ins) &&
				bb->next_bb != bb->last_ins->inst_false_bb) {

				/* we are careful when inverting, since bugs like #59580
				 * could show up when dealing with NaNs.
				 */
				if (MONO_IS_COND_BRANCH_NOFP(bb->last_ins) && bb->next_bb == bb->last_ins->inst_true_bb) {
					MonoBasicBlock *tmp =  bb->last_ins->inst_true_bb;
					bb->last_ins->inst_true_bb = bb->last_ins->inst_false_bb;
					bb->last_ins->inst_false_bb = tmp;

					bb->last_ins->opcode = reverse_branch_op (bb->last_ins->opcode);
				} else {			
					MonoInst *inst = mono_mempool_alloc0 (cfg->mempool, sizeof (MonoInst));
					inst->opcode = cfg->new_ir ? OP_BR : CEE_BR;
					inst->inst_target_bb = bb->last_ins->inst_false_bb;
					mono_bblock_add_inst (bb, inst);
				}
			}
		}

		if (cfg->verbose_level >= 4) {
			for (bb = cfg->bb_entry; bb; bb = bb->next_bb) {
				MonoInst *tree = bb->code;	
				g_print ("DUMP BLOCK %d:\n", bb->block_num);
				if (!tree)
					continue;
				for (; tree; tree = tree->next) {
					mono_print_ins_index (-1, tree);
				}
			}
		}

		/* FIXME: */
		for (bb = cfg->bb_entry; bb; bb = bb->next_bb) {
			bb->max_ireg = cfg->next_vireg;
			bb->max_freg = cfg->next_vfreg;
		}
	}
	else
		mini_select_instructions (cfg);

	mono_codegen (cfg);
	if (cfg->verbose_level >= 2) {
		char *id =  mono_method_full_name (cfg->method, FALSE);
		mono_disassemble_code (cfg, cfg->native_code, cfg->code_len, id + 3);
		g_free (id);
	}
	
	if (cfg->method->dynamic) {
		jinfo = g_malloc0 (sizeof (MonoJitInfo) + (header->num_clauses * sizeof (MonoJitExceptionInfo)));
	} else {
		/* we access cfg->domain->mp */
		mono_domain_lock (cfg->domain);
		jinfo = mono_mempool_alloc0 (cfg->domain->mp, sizeof (MonoJitInfo) + (header->num_clauses * sizeof (MonoJitExceptionInfo)));
		mono_domain_unlock (cfg->domain);
	}

	jinfo->method = method;
	jinfo->code_start = cfg->native_code;
	jinfo->code_size = cfg->code_len;
	jinfo->used_regs = cfg->used_int_regs;
	jinfo->domain_neutral = (cfg->opt & MONO_OPT_SHARED) != 0;
	jinfo->cas_inited = FALSE; /* initialization delayed at the first stalk walk using this method */

	if (header->num_clauses) {
		int i;

		jinfo->num_clauses = header->num_clauses;

		for (i = 0; i < header->num_clauses; i++) {
			MonoExceptionClause *ec = &header->clauses [i];
			MonoJitExceptionInfo *ei = &jinfo->clauses [i];
			MonoBasicBlock *tblock;
			MonoInst *exvar;

			ei->flags = ec->flags;

			exvar = mono_find_exvar_for_offset (cfg, ec->handler_offset);
			ei->exvar_offset = exvar ? exvar->inst_offset : 0;

			if (ei->flags == MONO_EXCEPTION_CLAUSE_FILTER) {
				tblock = g_hash_table_lookup (cfg->bb_hash, ip + ec->data.filter_offset);
				g_assert (tblock);
				ei->data.filter = cfg->native_code + tblock->native_offset;
			} else {
				ei->data.catch_class = ec->data.catch_class;
			}

			tblock = g_hash_table_lookup (cfg->bb_hash, ip + ec->try_offset);
			g_assert (tblock);
			ei->try_start = cfg->native_code + tblock->native_offset;
			g_assert (tblock->native_offset);
			tblock = g_hash_table_lookup (cfg->bb_hash, ip + ec->try_offset + ec->try_len);
			g_assert (tblock);
			ei->try_end = cfg->native_code + tblock->native_offset;
			g_assert (tblock->native_offset);
			tblock = g_hash_table_lookup (cfg->bb_hash, ip + ec->handler_offset);
			g_assert (tblock);
			ei->handler_start = cfg->native_code + tblock->native_offset;
		}
	}

	cfg->jit_info = jinfo;
#if defined(__arm__)
	mono_arch_fixup_jinfo (cfg);
#endif

	mono_domain_lock (cfg->domain);
	mono_jit_info_table_add (cfg->domain, jinfo);

	if (cfg->method->dynamic)
		mono_dynamic_code_hash_lookup (cfg->domain, cfg->method)->ji = jinfo;
	mono_domain_unlock (cfg->domain);

	/* collect statistics */
	mono_jit_stats.allocated_code_size += cfg->code_len;
	code_size_ratio = cfg->code_len;
	if (code_size_ratio > mono_jit_stats.biggest_method_size) {
			mono_jit_stats.biggest_method_size = code_size_ratio;
			mono_jit_stats.biggest_method = method;
	}
	code_size_ratio = (code_size_ratio * 100) / mono_method_get_header (method)->code_size;
	if (code_size_ratio > mono_jit_stats.max_code_size_ratio) {
		mono_jit_stats.max_code_size_ratio = code_size_ratio;
		mono_jit_stats.max_ratio_method = method;
	}
	mono_jit_stats.native_code_size += cfg->code_len;

	if (cfg->prof_options & MONO_PROFILE_JIT_COMPILATION)
		mono_profiler_method_end_jit (method, jinfo, MONO_PROFILE_OK);

	return cfg;
}

static gpointer
mono_jit_compile_method_inner (MonoMethod *method, MonoDomain *target_domain, int opt)
{
	MonoCompile *cfg;
	GHashTable *jit_code_hash;
	gpointer code = NULL;
	MonoJitInfo *info;

	jit_code_hash = target_domain->jit_code_hash;

	method = mono_get_inflated_method (method);

#ifdef MONO_USE_AOT_COMPILER
	if (!mono_compile_aot && (opt & MONO_OPT_AOT) && !(mono_profiler_get_events () & MONO_PROFILE_JIT_COMPILATION)) {
		MonoJitInfo *info;
		MonoDomain *domain = mono_domain_get ();

		mono_domain_lock (domain);

		mono_class_init (method->klass);
		if ((info = mono_aot_get_method (domain, method))) {
			g_hash_table_insert (domain->jit_code_hash, method, info);
			mono_domain_unlock (domain);
			mono_runtime_class_init (mono_class_vtable (domain, method->klass));
			return info->code_start;
		}

		mono_domain_unlock (domain);
	}
#endif

	if ((method->iflags & METHOD_IMPL_ATTRIBUTE_INTERNAL_CALL) ||
	    (method->flags & METHOD_ATTRIBUTE_PINVOKE_IMPL)) {
		MonoMethod *nm;
		MonoMethodPInvoke* piinfo = (MonoMethodPInvoke *) method;

		if (method->iflags & METHOD_IMPL_ATTRIBUTE_NATIVE)
			g_error ("Method '%s' in assembly '%s' contains native code and mono can't run it. The assembly was probably created by Managed C++.\n", mono_method_full_name (method, TRUE), method->klass->image->name);

		if (!piinfo->addr) {
			if (method->iflags & METHOD_IMPL_ATTRIBUTE_INTERNAL_CALL)
				piinfo->addr = mono_lookup_internal_call (method);
			else
				if (method->flags & METHOD_ATTRIBUTE_PINVOKE_IMPL)
					mono_lookup_pinvoke_call (method, NULL, NULL);
		}
			nm = mono_marshal_get_native_wrapper (method);
			return mono_get_addr_from_ftnptr (mono_compile_method (nm));

			//if (mono_debug_format != MONO_DEBUG_FORMAT_NONE) 
			//mono_debug_add_wrapper (method, nm);
	} else if ((method->iflags & METHOD_IMPL_ATTRIBUTE_RUNTIME)) {
		const char *name = method->name;
		MonoMethod *nm;

		if (method->klass->parent == mono_defaults.multicastdelegate_class) {
			if (*name == '.' && (strcmp (name, ".ctor") == 0)) {
				MonoJitICallInfo *mi = mono_find_jit_icall_by_name ("mono_delegate_ctor");
				g_assert (mi);
				return mono_get_addr_from_ftnptr ((gpointer)mono_icall_get_wrapper (mi));
			} else if (*name == 'I' && (strcmp (name, "Invoke") == 0)) {
			        nm = mono_marshal_get_delegate_invoke (method);
					return mono_get_addr_from_ftnptr (mono_compile_method (nm));
			} else if (*name == 'B' && (strcmp (name, "BeginInvoke") == 0)) {
				nm = mono_marshal_get_delegate_begin_invoke (method);
				return mono_get_addr_from_ftnptr (mono_compile_method (nm));
			} else if (*name == 'E' && (strcmp (name, "EndInvoke") == 0)) {
				nm = mono_marshal_get_delegate_end_invoke (method);
				return mono_get_addr_from_ftnptr (mono_compile_method (nm));
			}
		}
		return NULL;
	}

	cfg = mini_method_compile (method, opt, target_domain, TRUE, FALSE, 0);

	switch (cfg->exception_type) {
	case MONO_EXCEPTION_NONE: break;
	case MONO_EXCEPTION_TYPE_LOAD:
	case MONO_EXCEPTION_MISSING_FIELD:
	case MONO_EXCEPTION_MISSING_METHOD: {
		/* Throw a type load exception if needed */
		MonoLoaderError *error = mono_loader_get_last_error ();

		mono_destroy_compile (cfg);
		if (error) {
			MonoException *ex = mini_loader_error_to_exception (error);
			mono_loader_clear_error ();
			mono_raise_exception (ex);
		} else {
			g_assert_not_reached ();
		}
	}
	case MONO_EXCEPTION_INVALID_PROGRAM: {
		MonoException *ex = mono_exception_from_name_msg (mono_defaults.corlib, "System", "InvalidProgramException", cfg->exception_message);
		mono_destroy_compile (cfg);
		mono_raise_exception (ex);
		break;
	}
	case MONO_EXCEPTION_UNVERIFIABLE_IL: {
		MonoException *ex = mono_exception_from_name_msg (mono_defaults.corlib, "System.Security", "VerificationException", cfg->exception_message);
		mono_destroy_compile (cfg);
		mono_raise_exception (ex);
		break;
	}
	/* this can only be set if the security manager is active */
	case MONO_EXCEPTION_SECURITY_LINKDEMAND: {
		MonoAssembly *assembly = mono_image_get_assembly (method->klass->image);
		MonoReflectionAssembly *refass = (MonoReflectionAssembly*) mono_assembly_get_object (target_domain, assembly);
		MonoReflectionMethod *refmet = mono_method_get_object (target_domain, method, NULL);
		MonoSecurityManager* secman = mono_security_manager_get_methods ();
		MonoObject *exc = NULL;
		gpointer args [3];

		args [0] = &cfg->exception_data;
		args [1] = refass;
		args [2] = refmet;
		mono_runtime_invoke (secman->linkdemandsecurityexception, NULL, args, &exc);

		mono_destroy_compile (cfg);
		cfg = NULL;

		mono_raise_exception ((MonoException*)exc);
	}
	default:
		g_assert_not_reached ();
	}

	mono_domain_lock (target_domain);

	/* Check if some other thread already did the job. In this case, we can
       discard the code this thread generated. */

	if ((info = g_hash_table_lookup (target_domain->jit_code_hash, method))) {
		/* We can't use a domain specific method in another domain */
		if ((target_domain == mono_domain_get ()) || info->domain_neutral) {
			code = info->code_start;
//			printf("Discarding code for method %s\n", method->name);
		}
	}
	
	if (code == NULL) {
		g_hash_table_insert (jit_code_hash, method, cfg->jit_info);
		code = cfg->native_code;
	}

	mono_destroy_compile (cfg);

	if (target_domain->jump_target_hash) {
		MonoJumpInfo patch_info;
		GSList *list, *tmp;
		list = g_hash_table_lookup (target_domain->jump_target_hash, method);
		if (list) {
			patch_info.next = NULL;
			patch_info.ip.i = 0;
			patch_info.type = MONO_PATCH_INFO_METHOD_JUMP;
			patch_info.data.method = method;
			g_hash_table_remove (target_domain->jump_target_hash, method);
		}
		for (tmp = list; tmp; tmp = tmp->next)
			mono_arch_patch_code (NULL, target_domain, tmp->data, &patch_info, TRUE);
		g_slist_free (list);
	}

	mono_domain_unlock (target_domain);

	mono_runtime_class_init (mono_class_vtable (target_domain, method->klass));
	return code;
}

static gpointer
mono_jit_compile_method_with_opt (MonoMethod *method, guint32 opt)
{
	MonoDomain *target_domain, *domain = mono_domain_get ();
	MonoJitInfo *info;
	gpointer p;
	MonoJitICallInfo *callinfo = NULL;

	/*
	 * ICALL wrappers are handled specially, since there is only one copy of them
	 * shared by all appdomains.
	 */
	if ((method->wrapper_type == MONO_WRAPPER_MANAGED_TO_NATIVE) && (strstr (method->name, "__icall_wrapper_") == method->name)) {
		const char *icall_name;

		icall_name = method->name + strlen ("__icall_wrapper_");
		g_assert (icall_name);
		callinfo = mono_find_jit_icall_by_name (icall_name);
		g_assert (callinfo);

		/* Must be domain neutral since there is only one copy */
		opt |= MONO_OPT_SHARED;
	}

	if (opt & MONO_OPT_SHARED)
		target_domain = mono_get_root_domain ();
	else 
		target_domain = domain;

	mono_domain_lock (target_domain);

	if ((info = g_hash_table_lookup (target_domain->jit_code_hash, method))) {
		/* We can't use a domain specific method in another domain */
		if (! ((domain != target_domain) && !info->domain_neutral)) {
			mono_domain_unlock (target_domain);
			mono_jit_stats.methods_lookups++;
			mono_runtime_class_init (mono_class_vtable (domain, method->klass));
			return mono_create_ftnptr (target_domain, info->code_start);
		}
	}

	mono_domain_unlock (target_domain);
	p = mono_create_ftnptr (target_domain, mono_jit_compile_method_inner (method, target_domain, opt));

	if (callinfo) {
<<<<<<< HEAD
		g_assert (!callinfo->wrapper);
		callinfo->wrapper = p;
		mono_register_jit_icall_wrapper (callinfo, p);
		mono_debug_add_icall_wrapper (method, callinfo);
=======
		mono_jit_lock ();
		if (!callinfo->wrapper) {
			callinfo->wrapper = p;
			mono_register_jit_icall_wrapper (callinfo, p);
			mono_debug_add_icall_wrapper (method, callinfo);
		}
		mono_jit_unlock ();
>>>>>>> b6274ae5
	}

	return p;
}

static gpointer
mono_jit_compile_method (MonoMethod *method)
{
	return mono_jit_compile_method_with_opt (method, default_opt);
}

static void
invalidated_delegate_trampoline (char *desc)
{
	g_error ("Unmanaged code called delegate of type %s which was already garbage collected.\n"
		 "See http://www.go-mono.com/delegate.html for an explanation and ways to fix this.",
		 desc);
}

/*
 * mono_jit_free_method:
 *
 *  Free all memory allocated by the JIT for METHOD.
 */
static void
mono_jit_free_method (MonoDomain *domain, MonoMethod *method)
{
	MonoJitDynamicMethodInfo *ji;
	gboolean destroy = TRUE;

	g_assert (method->dynamic);

	mono_domain_lock (domain);
	ji = mono_dynamic_code_hash_lookup (domain, method);
	mono_domain_unlock (domain);

	if (!ji)
		return;
	mono_domain_lock (domain);
	g_hash_table_remove (domain->dynamic_code_hash, method);
	g_hash_table_remove (domain->jit_code_hash, method);
	mono_domain_unlock (domain);

#ifdef MONO_ARCH_HAVE_INVALIDATE_METHOD
	if (debug_options.keep_delegates && method->wrapper_type == MONO_WRAPPER_NATIVE_TO_MANAGED) {
		/*
		 * Instead of freeing the code, change it to call an error routine
		 * so people can fix their code.
		 */
		char *type = mono_type_full_name (&method->klass->byval_arg);
		char *type_and_method = g_strdup_printf ("%s.%s", type, method->name);

		g_free (type);
		mono_arch_invalidate_method (ji->ji, invalidated_delegate_trampoline, type_and_method);
		destroy = FALSE;
	}
#endif

	/* 
	 * This needs to be done before freeing code_mp, since the code address is the
	 * key in the table, so if we the code_mp first, another thread can grab the
	 * same code address and replace our entry in the table.
	 */
	mono_jit_info_table_remove (domain, ji->ji);

	if (destroy)
		mono_code_manager_destroy (ji->code_mp);
	g_free (ji->ji);
	g_free (ji);
}

static gpointer
mono_jit_find_compiled_method (MonoDomain *domain, MonoMethod *method)
{
	MonoDomain *target_domain;
	MonoJitInfo *info;

	if (default_opt & MONO_OPT_SHARED)
		target_domain = mono_get_root_domain ();
	else 
		target_domain = domain;

	mono_domain_lock (target_domain);

	if ((info = g_hash_table_lookup (target_domain->jit_code_hash, method))) {
		/* We can't use a domain specific method in another domain */
		if (! ((domain != target_domain) && !info->domain_neutral)) {
			mono_domain_unlock (target_domain);
			mono_jit_stats.methods_lookups++;
			return info->code_start;
		}
	}

	mono_domain_unlock (target_domain);

	return NULL;
}

/**
 * mono_jit_runtime_invoke:
 * @method: the method to invoke
 * @obj: this pointer
 * @params: array of parameter values.
 * @exc: used to catch exceptions objects
 */
static MonoObject*
mono_jit_runtime_invoke (MonoMethod *method, void *obj, void **params, MonoObject **exc)
{
	MonoMethod *invoke;
	MonoObject *(*runtime_invoke) (MonoObject *this, void **params, MonoObject **exc, void* compiled_method);
	void* compiled_method;

	if (obj == NULL && !(method->flags & METHOD_ATTRIBUTE_STATIC) && !method->string_ctor && (method->wrapper_type == 0)) {
		g_warning ("Ignoring invocation of an instance method on a NULL instance.\n");
		return NULL;
	}

	method = mono_get_inflated_method (method);
	invoke = mono_marshal_get_runtime_invoke (method);
	runtime_invoke = mono_jit_compile_method (invoke);
	
	/* We need this here becuase mono_marshal_get_runtime_invoke can be place 
	 * the helper method in System.Object and not the target class
	 */
	mono_runtime_class_init (mono_class_vtable (mono_domain_get (), method->klass));

	compiled_method = mono_jit_compile_method (method);
	return runtime_invoke (obj, params, exc, compiled_method);
}

#ifdef PLATFORM_WIN32
#define GET_CONTEXT \
	struct sigcontext *ctx = (struct sigcontext*)_dummy;
#else
#ifdef __sparc
#define GET_CONTEXT \
    void *ctx = context;
#elif defined(sun)    // Solaris x86
#define GET_CONTEXT \
    ucontext_t *uctx = context; \
    struct sigcontext *ctx = (struct sigcontext *)&(uctx->uc_mcontext);
#elif defined (MONO_ARCH_USE_SIGACTION)
#define GET_CONTEXT \
    void *ctx = context;
#else
#define GET_CONTEXT \
	void **_p = (void **)&_dummy; \
	struct sigcontext *ctx = (struct sigcontext *)++_p;
#endif
#endif

#ifdef MONO_ARCH_USE_SIGACTION
#define SIG_HANDLER_SIGNATURE(ftn) ftn (int _dummy, siginfo_t *info, void *context)
#else
#define SIG_HANDLER_SIGNATURE(ftn) ftn (int _dummy)
#endif

static void
SIG_HANDLER_SIGNATURE (sigfpe_signal_handler)
{
	MonoException *exc = NULL;
#ifndef MONO_ARCH_USE_SIGACTION
	void *info = NULL;
#endif
	GET_CONTEXT;

#if defined(MONO_ARCH_HAVE_IS_INT_OVERFLOW)
	if (mono_arch_is_int_overflow (ctx, info))
		exc = mono_get_exception_arithmetic ();
	else
		exc = mono_get_exception_divide_by_zero ();
#else
	exc = mono_get_exception_divide_by_zero ();
#endif
	
	mono_arch_handle_exception (ctx, exc, FALSE);
}

static void
SIG_HANDLER_SIGNATURE (sigill_signal_handler)
{
	MonoException *exc;
	GET_CONTEXT;

	exc = mono_get_exception_execution_engine ("SIGILL");
	
	mono_arch_handle_exception (ctx, exc, FALSE);
}

#ifdef MONO_ARCH_SIGSEGV_ON_ALTSTACK

#ifndef MONO_ARCH_USE_SIGACTION
#error "Can't use sigaltstack without sigaction"
#endif

#endif

static void
SIG_HANDLER_SIGNATURE (sigsegv_signal_handler)
{
	MonoException *exc = NULL;
	MonoJitInfo *ji;

#ifdef MONO_ARCH_SIGSEGV_ON_ALTSTACK
	MonoJitTlsData *jit_tls = TlsGetValue (mono_jit_tls_id);
#endif
	GET_CONTEXT;

#ifdef MONO_ARCH_USE_SIGACTION
	if (debug_options.collect_pagefault_stats) {
		if (mono_raw_buffer_is_pagefault (info->si_addr)) {
			mono_raw_buffer_handle_pagefault (info->si_addr);
			return;
		}
		if (mono_aot_is_pagefault (info->si_addr)) {
			mono_aot_handle_pagefault (info->si_addr);
			return;
		}
	}
#endif

#ifdef MONO_ARCH_SIGSEGV_ON_ALTSTACK
	/* Can't allocate memory using Boehm GC on altstack */
	if (jit_tls->stack_size && 
		((guint8*)info->si_addr >= (guint8*)jit_tls->end_of_stack - jit_tls->stack_size) &&
		((guint8*)info->si_addr < (guint8*)jit_tls->end_of_stack))
		exc = mono_domain_get ()->stack_overflow_ex;
	else
		exc = mono_domain_get ()->null_reference_ex;
#endif

	ji = mono_jit_info_table_find (mono_domain_get (), mono_arch_ip_from_context(ctx));
	if (!ji) {
		mono_handle_native_sigsegv (ctx);
	}
			
	mono_arch_handle_exception (ctx, exc, FALSE);
}

static void
SIG_HANDLER_SIGNATURE (sigusr1_signal_handler)
{
	gboolean running_managed;
	MonoException *exc;
	MonoThread *thread = mono_thread_current ();
	void *ji;
	
	GET_CONTEXT;

	if (thread->thread_dump_requested) {
		thread->thread_dump_requested = FALSE;

		mono_print_thread_dump (ctx);
	}

	/*
	 * FIXME:
	 * This is an async signal, so the code below must not call anything which
	 * is not async safe. That includes the pthread locking functions. If we
	 * know that we interrupted managed code, then locking is safe.
	 */
	ji = mono_jit_info_table_find (mono_domain_get (), mono_arch_ip_from_context(ctx));
	running_managed = ji != NULL;
	
	exc = mono_thread_request_interruption (running_managed); 
	if (!exc) return;

	mono_arch_handle_exception (ctx, exc, FALSE);
}

static void
SIG_HANDLER_SIGNATURE (sigprof_signal_handler)
{
	GET_CONTEXT;

	mono_profiler_stat_hit (mono_arch_ip_from_context (ctx), ctx);
}

static void
SIG_HANDLER_SIGNATURE (sigquit_signal_handler)
{
	GET_CONTEXT;

	printf ("Full thread dump:\n");

	mono_threads_request_thread_dump ();

	/*
	 * print_thread_dump () skips the current thread, since sending a signal
	 * to it would invoke the signal handler below the sigquit signal handler,
	 * and signal handlers don't create an lmf, so the stack walk could not
	 * be performed.
	 */
	mono_print_thread_dump (ctx);
}

static void
SIG_HANDLER_SIGNATURE (sigint_signal_handler)
{
	MonoException *exc;
	GET_CONTEXT;

	exc = mono_get_exception_execution_engine ("Interrupted (SIGINT).");
	
	mono_arch_handle_exception (ctx, exc, FALSE);
}

static void
SIG_HANDLER_SIGNATURE (sigusr2_signal_handler)
{
	gboolean enabled = mono_trace_is_enabled ();

	mono_trace_enable (!enabled);
}

#ifndef PLATFORM_WIN32
static void
add_signal_handler (int signo, gpointer handler)
{
	struct sigaction sa;

#ifdef MONO_ARCH_USE_SIGACTION
	sa.sa_sigaction = handler;
	sigemptyset (&sa.sa_mask);
	sa.sa_flags = SA_SIGINFO;
#else
	sa.sa_handler = handler;
	sigemptyset (&sa.sa_mask);
	sa.sa_flags = 0;
#endif
	g_assert (sigaction (signo, &sa, NULL) != -1);
}
#endif

static void
mono_runtime_install_handlers (void)
{
#ifdef MONO_ARCH_SIGSEGV_ON_ALTSTACK
	struct sigaction sa;
#endif

#ifdef PLATFORM_WIN32
	win32_seh_init();
	win32_seh_set_handler(SIGFPE, sigfpe_signal_handler);
	win32_seh_set_handler(SIGILL, sigill_signal_handler);
	win32_seh_set_handler(SIGSEGV, sigsegv_signal_handler);
	if (debug_options.handle_sigint)
		win32_seh_set_handler(SIGINT, sigint_signal_handler);

#else /* !PLATFORM_WIN32 */

	/* libpthreads has its own implementation of sigaction(),
	 * but it seems to work well with our current exception
	 * handlers. If not we must call syscall directly instead 
	 * of sigaction */

	if (debug_options.handle_sigint)
		add_signal_handler (SIGINT, sigint_signal_handler);

	add_signal_handler (SIGFPE, sigfpe_signal_handler);
	add_signal_handler (SIGQUIT, sigquit_signal_handler);
	add_signal_handler (SIGILL, sigill_signal_handler);
	add_signal_handler (SIGBUS, sigsegv_signal_handler);
	if (mono_jit_trace_calls != NULL)
		add_signal_handler (SIGUSR2, sigusr2_signal_handler);

	add_signal_handler (mono_thread_get_abort_signal (), sigusr1_signal_handler);
	signal (SIGPIPE, SIG_IGN);

	/* catch SIGSEGV */
#ifdef MONO_ARCH_SIGSEGV_ON_ALTSTACK
	sa.sa_sigaction = sigsegv_signal_handler;
	sigemptyset (&sa.sa_mask);
	sa.sa_flags = SA_SIGINFO | SA_ONSTACK;
	g_assert (sigaction (SIGSEGV, &sa, NULL) != -1);
#else
	add_signal_handler (SIGSEGV, sigsegv_signal_handler);
#endif

#endif /* PLATFORM_WIN32 */
}


#ifdef HAVE_LINUX_RTC_H
#include <linux/rtc.h>
#include <sys/ioctl.h>
#include <fcntl.h>
static int rtc_fd = -1;

static int
enable_rtc_timer (gboolean enable)
{
	int flags;
	flags = fcntl (rtc_fd, F_GETFL);
	if (flags < 0) {
		perror ("getflags");
		return 0;
	}
	if (enable)
		flags |= FASYNC;
	else
		flags &= ~FASYNC;
	if (fcntl (rtc_fd, F_SETFL, flags) == -1) {
		perror ("setflags");
		return 0;
	}
	return 1;
}
#endif

static void
setup_stat_profiler (void)
{
#ifdef ITIMER_PROF
	struct itimerval itval;
	static int inited = 0;
#ifdef HAVE_LINUX_RTC_H
	const char *rtc_freq;
	if (!inited && (rtc_freq = g_getenv ("MONO_RTC"))) {
		int freq = 0;
		inited = 1;
		if (*rtc_freq)
			freq = atoi (rtc_freq);
		if (!freq)
			freq = 1024;
		rtc_fd = open ("/dev/rtc", O_RDONLY);
		if (rtc_fd == -1) {
			perror ("open /dev/rtc");
			return;
		}
		add_signal_handler (SIGPROF, sigprof_signal_handler);
		if (ioctl (rtc_fd, RTC_IRQP_SET, freq) == -1) {
			perror ("set rtc freq");
			return;
		}
		if (ioctl (rtc_fd, RTC_PIE_ON, 0) == -1) {
			perror ("start rtc");
			return;
		}
		if (fcntl (rtc_fd, F_SETSIG, SIGPROF) == -1) {
			perror ("setsig");
			return;
		}
		if (fcntl (rtc_fd, F_SETOWN, getpid ()) == -1) {
			perror ("setown");
			return;
		}
		enable_rtc_timer (TRUE);
		return;
	}
	if (rtc_fd >= 0)
		return;
#endif

	itval.it_interval.tv_usec = 999;
	itval.it_interval.tv_sec = 0;
	itval.it_value = itval.it_interval;
	setitimer (ITIMER_PROF, &itval, NULL);
	if (inited)
		return;
	inited = 1;
	add_signal_handler (SIGPROF, sigprof_signal_handler);
#endif
}

/* mono_jit_create_remoting_trampoline:
 * @method: pointer to the method info
 *
 * Creates a trampoline which calls the remoting functions. This
 * is used in the vtable of transparent proxies.
 * 
 * Returns: a pointer to the newly created code 
 */
static gpointer
mono_jit_create_remoting_trampoline (MonoMethod *method, MonoRemotingTarget target)
{
	MonoMethod *nm;
	guint8 *addr = NULL;

	if ((method->flags & METHOD_ATTRIBUTE_ABSTRACT) || 
	    (mono_method_signature (method)->hasthis && (method->klass->marshalbyref || method->klass == mono_defaults.object_class))) {
		nm = mono_marshal_get_remoting_invoke_for_target (method, target);
		addr = mono_compile_method (nm);
	} else {
		addr = mono_compile_method (method);
	}
	return mono_get_addr_from_ftnptr (addr);
}

static void
mini_parse_debug_options (void)
{
	char *options = getenv ("MONO_DEBUG");
	gchar **args, **ptr;
	
	if (!options)
		return;

	args = g_strsplit (options, ",", -1);

	for (ptr = args; ptr && *ptr; ptr++) {
		const char *arg = *ptr;

		if (!strcmp (arg, "handle-sigint"))
			debug_options.handle_sigint = TRUE;
		else if (!strcmp (arg, "keep-delegates"))
			debug_options.keep_delegates = TRUE;
		else if (!strcmp (arg, "collect-pagefault-stats"))
			debug_options.collect_pagefault_stats = TRUE;
		else {
			fprintf (stderr, "Invalid option for the MONO_DEBUG env variable: %s\n", arg);
			fprintf (stderr, "Available options: 'handle-sigint', 'keep-delegates', 'collect-pagefault-stats'\n");
			exit (1);
		}
	}
}

MonoDomain *
mini_init (const char *filename)
{
	MonoDomain *domain;

	/* Happens when using the embedding interface */
	if (default_opt == 0)
		default_opt = mono_parse_default_optimizations (NULL);

	InitializeCriticalSection (&jit_mutex);

	global_codeman = mono_code_manager_new ();
	jit_icall_name_hash = g_hash_table_new_full (g_str_hash, g_str_equal, g_free, NULL);

	mono_arch_cpu_init ();

	mono_init_trampolines ();

	mono_init_exceptions ();

	if (!g_thread_supported ())
		g_thread_init (NULL);

	if (getenv ("MONO_DEBUG") != NULL)
		mini_parse_debug_options ();

	/* we used to do this only when running on valgrind,
	 * but it happens also in other setups.
	 */
#if defined(HAVE_BOEHM_GC)
#if defined(HAVE_PTHREAD_GETATTR_NP) && defined(HAVE_PTHREAD_ATTR_GETSTACK)
	{
		size_t size;
		void *sstart;
		pthread_attr_t attr;
		pthread_getattr_np (pthread_self (), &attr);
		pthread_attr_getstack (&attr, &sstart, &size);
		/*g_print ("stackbottom pth is: %p\n", (char*)sstart + size);*/
		GC_stackbottom = (char*)sstart + size;
	}
#elif defined(HAVE_PTHREAD_GET_STACKSIZE_NP) && defined(HAVE_PTHREAD_GET_STACKADDR_NP)
		GC_stackbottom = (char*)pthread_get_stackaddr_np (pthread_self ());
#else
	{
		gsize stack_bottom = (gsize)&domain;
		stack_bottom += 4095;
		stack_bottom &= ~4095;
		/*g_print ("stackbottom is: %p\n", (char*)stack_bottom);*/
		GC_stackbottom = (char*)stack_bottom;
	}
#endif
#endif
	MONO_GC_PRE_INIT ();

	mono_jit_tls_id = TlsAlloc ();
	setup_jit_tls_data ((gpointer)-1, mono_thread_abort);

	mono_burg_init ();

	if (default_opt & MONO_OPT_AOT)
		mono_aot_init ();

	mono_runtime_install_handlers ();
	mono_threads_install_cleanup (mini_thread_cleanup);

#define JIT_TRAMPOLINES_WORK
#ifdef JIT_TRAMPOLINES_WORK
	mono_install_compile_method (mono_jit_compile_method);
	mono_install_free_method (mono_jit_free_method);
	mono_install_trampoline (mono_create_jit_trampoline);
	mono_install_remoting_trampoline (mono_jit_create_remoting_trampoline);
	mono_install_delegate_trampoline (mono_create_delegate_trampoline);
#endif
#define JIT_INVOKE_WORKS
#ifdef JIT_INVOKE_WORKS
	mono_install_runtime_invoke (mono_jit_runtime_invoke);
	mono_install_handler (mono_arch_get_throw_exception ());
#endif
	mono_install_stack_walk (mono_jit_walk_stack);
	mono_install_init_vtable (mono_aot_init_vtable);
	mono_install_get_cached_class_info (mono_aot_get_cached_class_info);
 	mono_install_jit_info_find_in_aot (mono_aot_find_jit_info);

	if (debug_options.collect_pagefault_stats) {
		mono_raw_buffer_set_make_unreadable (TRUE);
		mono_aot_set_make_unreadable (TRUE);
	}

	domain = mono_init_from_assembly (filename, filename);
	mono_icall_init ();

	mono_add_internal_call ("System.Diagnostics.StackFrame::get_frame_info", 
				ves_icall_get_frame_info);
	mono_add_internal_call ("System.Diagnostics.StackTrace::get_trace", 
				ves_icall_get_trace);
	mono_add_internal_call ("System.Exception::get_trace", 
				ves_icall_System_Exception_get_trace);
	mono_add_internal_call ("System.Security.SecurityFrame::_GetSecurityFrame",
				ves_icall_System_Security_SecurityFrame_GetSecurityFrame);
	mono_add_internal_call ("System.Security.SecurityFrame::_GetSecurityStack",
				ves_icall_System_Security_SecurityFrame_GetSecurityStack);
	mono_add_internal_call ("Mono.Runtime::mono_runtime_install_handlers", 
				mono_runtime_install_handlers);


	create_helper_signature ();

#define JIT_CALLS_WORK
#ifdef JIT_CALLS_WORK
	/* Needs to be called here since register_jit_icall depends on it */
	mono_marshal_init ();

	mono_arch_register_lowlevel_calls ();
	register_icall (mono_profiler_method_enter, "mono_profiler_method_enter", NULL, TRUE);
	register_icall (mono_profiler_method_leave, "mono_profiler_method_leave", NULL, TRUE);
	register_icall (mono_trace_enter_method, "mono_trace_enter_method", NULL, TRUE);
	register_icall (mono_trace_leave_method, "mono_trace_leave_method", NULL, TRUE);
	register_icall (mono_get_lmf_addr, "mono_get_lmf_addr", "ptr", TRUE);
	register_icall (mono_jit_thread_attach, "mono_jit_thread_attach", "void", TRUE);
	register_icall (mono_domain_get, "mono_domain_get", "ptr", TRUE);

	register_icall (mono_arch_get_throw_exception (), "mono_arch_throw_exception", "void object", TRUE);
	register_icall (mono_arch_get_rethrow_exception (), "mono_arch_rethrow_exception", "void object", TRUE);
	register_icall (mono_arch_get_throw_exception_by_name (), "mono_arch_throw_exception_by_name", "void ptr", TRUE); 
#if MONO_ARCH_HAVE_THROW_CORLIB_EXCEPTION
	register_icall (mono_arch_get_throw_corlib_exception (), "mono_arch_throw_corlib_exception", 
				 "void ptr", TRUE);
#endif
	register_icall (mono_thread_get_pending_exception, "mono_thread_get_pending_exception", "object", FALSE);
	register_icall (mono_thread_interruption_checkpoint, "mono_thread_interruption_checkpoint", "void", FALSE);
	register_icall (mono_thread_force_interruption_checkpoint, "mono_thread_force_interruption_checkpoint", "void", FALSE);
	register_icall (mono_load_remote_field_new, "mono_load_remote_field_new", "object object ptr ptr", FALSE);
	register_icall (mono_store_remote_field_new, "mono_store_remote_field_new", "void object ptr ptr object", FALSE);

	/* 
	 * NOTE, NOTE, NOTE, NOTE:
	 * when adding emulation for some opcodes, remember to also add a dummy
	 * rule to the burg files, because we need the arity information to be correct.
	 */
#ifndef MONO_ARCH_NO_EMULATE_LONG_MUL_OPTS
	mono_register_opcode_emulation (OP_LMUL, "__emul_lmul", "long long long", mono_llmult, TRUE);
	mono_register_opcode_emulation (OP_LDIV, "__emul_ldiv", "long long long", mono_lldiv, FALSE);
	mono_register_opcode_emulation (OP_LDIV_UN, "__emul_ldiv_un", "long long long", mono_lldiv_un, FALSE);
	mono_register_opcode_emulation (OP_LREM, "__emul_lrem", "long long long", mono_llrem, FALSE);
	mono_register_opcode_emulation (OP_LREM_UN, "__emul_lrem_un", "long long long", mono_llrem_un, FALSE);
	mono_register_opcode_emulation (OP_LMUL_OVF_UN, "__emul_lmul_ovf_un", "long long long", mono_llmult_ovf_un, FALSE);
	mono_register_opcode_emulation (OP_LMUL_OVF, "__emul_lmul_ovf", "long long long", mono_llmult_ovf, FALSE);
#endif

#ifndef MONO_ARCH_NO_EMULATE_LONG_SHIFT_OPS
	mono_register_opcode_emulation (OP_LSHL, "__emul_lshl", "long long int32", mono_lshl, TRUE);
	mono_register_opcode_emulation (OP_LSHR, "__emul_lshr", "long long int32", mono_lshr, TRUE);
	mono_register_opcode_emulation (OP_LSHR_UN, "__emul_lshr_un", "long long int32", mono_lshr_un, TRUE);
#endif

#if defined(MONO_ARCH_EMULATE_MUL_DIV) || defined(MONO_ARCH_EMULATE_DIV)
	mono_register_opcode_emulation (CEE_DIV, "__emul_idiv", "int32 int32 int32", mono_idiv, TRUE);
	mono_register_opcode_emulation (CEE_DIV_UN, "__emul_idiv_un", "int32 int32 int32", mono_idiv_un, TRUE);
	mono_register_opcode_emulation (CEE_REM, "__emul_irem", "int32 int32 int32", mono_irem, TRUE);
	mono_register_opcode_emulation (CEE_REM_UN, "__emul_irem_un", "int32 int32 int32", mono_irem_un, TRUE);
#endif

#ifdef MONO_ARCH_EMULATE_MUL_DIV
	mono_register_opcode_emulation (CEE_MUL_OVF, "__emul_imul_ovf", "int32 int32 int32", mono_imul_ovf, TRUE);
	mono_register_opcode_emulation (CEE_MUL_OVF_UN, "__emul_imul_ovf_un", "int32 int32 int32", mono_imul_ovf_un, TRUE);
	mono_register_opcode_emulation (CEE_MUL, "__emul_imul", "int32 int32 int32", mono_imul, TRUE);
	mono_register_opcode_emulation (OP_FDIV, "__emul_fdiv", "double double double", mono_fdiv, TRUE);
#endif

	mono_register_opcode_emulation (OP_FCONV_TO_U8, "__emul_fconv_to_u8", "ulong double", mono_fconv_u8, FALSE);
	mono_register_opcode_emulation (OP_FCONV_TO_U4, "__emul_fconv_to_u4", "uint32 double", mono_fconv_u4, FALSE);
	mono_register_opcode_emulation (OP_FCONV_TO_OVF_I8, "__emul_fconv_to_ovf_i8", "long double", mono_fconv_ovf_i8, FALSE);
	mono_register_opcode_emulation (OP_FCONV_TO_OVF_U8, "__emul_fconv_to_ovf_u8", "ulong double", mono_fconv_ovf_u8, FALSE);

#ifdef MONO_ARCH_EMULATE_FCONV_TO_I8
	mono_register_opcode_emulation (OP_FCONV_TO_I8, "__emul_fconv_to_i8", "long double", mono_fconv_i8, FALSE);
#endif
#ifdef MONO_ARCH_EMULATE_CONV_R8_UN
	mono_register_opcode_emulation (CEE_CONV_R_UN, "__emul_conv_r_un", "double int32", mono_conv_to_r8_un, FALSE);
	mono_register_opcode_emulation (OP_ICONV_TO_R_UN, "__emul_iconv_to_r_un", "double int32", mono_conv_to_r8_un, FALSE);
#endif
#ifdef MONO_ARCH_EMULATE_LCONV_TO_R8
	mono_register_opcode_emulation (OP_LCONV_TO_R8, "__emul_lconv_to_r8", "double long", mono_lconv_to_r8, FALSE);
#endif
#ifdef MONO_ARCH_EMULATE_LCONV_TO_R4
	mono_register_opcode_emulation (OP_LCONV_TO_R4, "__emul_lconv_to_r4", "float long", mono_lconv_to_r4, FALSE);
#endif
#ifdef MONO_ARCH_EMULATE_LCONV_TO_R8_UN
	mono_register_opcode_emulation (OP_LCONV_TO_R_UN, "__emul_lconv_to_r8_un", "double long", mono_lconv_to_r8_un, FALSE);
#endif
#ifdef MONO_ARCH_EMULATE_FREM
	mono_register_opcode_emulation (OP_FREM, "__emul_frem", "double double double", fmod, FALSE);
#endif

#if SIZEOF_VOID_P == 4
	mono_register_opcode_emulation (OP_FCONV_TO_U, "__emul_fconv_to_u", "uint32 double", mono_fconv_u4, TRUE);
#endif

	/* other jit icalls */
	register_icall (mono_delegate_ctor, "mono_delegate_ctor", "void object object ptr", FALSE);
	register_icall (mono_class_static_field_address , "mono_class_static_field_address", 
				 "ptr ptr ptr", FALSE);
	register_icall (mono_ldtoken_wrapper, "mono_ldtoken_wrapper", "ptr ptr ptr ptr", FALSE);
	register_icall (mono_get_special_static_data, "mono_get_special_static_data", "ptr int", FALSE);
	register_icall (mono_ldstr, "mono_ldstr", "object ptr ptr int32", FALSE);
	register_icall (helper_stelem_ref, "helper_stelem_ref", "void ptr int32 object", FALSE);
	register_icall (helper_stelem_ref_check, "helper_stelem_ref_check", "void object object", FALSE);
	register_icall (mono_object_new, "mono_object_new", "object ptr ptr", FALSE);
	register_icall (mono_object_new_specific, "mono_object_new_specific", "object ptr", FALSE);
	register_icall (mono_array_new, "mono_array_new", "object ptr ptr int32", FALSE);
	register_icall (mono_array_new_specific, "mono_array_new_specific", "object ptr int32", FALSE);
	register_icall (mono_runtime_class_init, "mono_runtime_class_init", "void ptr", FALSE);
	register_icall (mono_ldftn, "mono_ldftn", "ptr ptr", FALSE);
	register_icall (mono_ldftn_nosync, "mono_ldftn_nosync", "ptr ptr", FALSE);
	register_icall (mono_ldvirtfn, "mono_ldvirtfn", "ptr object ptr", FALSE);
	register_icall (helper_compile_generic_method, "compile_generic_method", "ptr object ptr ptr", FALSE);
	register_icall (helper_ldstr, "helper_ldstr", "object ptr int", FALSE);
#endif

#define JIT_RUNTIME_WORKS
#ifdef JIT_RUNTIME_WORKS
	mono_install_runtime_cleanup ((MonoDomainFunc)mini_cleanup);
	mono_runtime_init (domain, mono_thread_start_cb, mono_thread_attach_cb);
#endif

	mono_thread_attach (domain);
	return domain;
}

MonoJitStats mono_jit_stats = {0};

static void 
print_jit_stats (void)
{
	if (mono_jit_stats.enabled) {
		g_print ("Mono Jit statistics\n");
		g_print ("Compiled methods:       %ld\n", mono_jit_stats.methods_compiled);
		g_print ("Methods from AOT:       %ld\n", mono_jit_stats.methods_aot);
		g_print ("Methods cache lookup:   %ld\n", mono_jit_stats.methods_lookups);
		g_print ("Method trampolines:     %ld\n", mono_jit_stats.method_trampolines);
		g_print ("Basic blocks:           %ld\n", mono_jit_stats.basic_blocks);
		g_print ("Max basic blocks:       %ld\n", mono_jit_stats.max_basic_blocks);
		g_print ("Allocated vars:         %ld\n", mono_jit_stats.allocate_var);
		g_print ("Analyze stack repeat:   %ld\n", mono_jit_stats.analyze_stack_repeat);
		g_print ("Compiled CIL code size: %ld\n", mono_jit_stats.cil_code_size);
		g_print ("Native code size:       %ld\n", mono_jit_stats.native_code_size);
		g_print ("Max code size ratio:    %.2f (%s::%s)\n", mono_jit_stats.max_code_size_ratio/100.0,
				mono_jit_stats.max_ratio_method->klass->name, mono_jit_stats.max_ratio_method->name);
		g_print ("Biggest method:         %ld (%s::%s)\n", mono_jit_stats.biggest_method_size,
				mono_jit_stats.biggest_method->klass->name, mono_jit_stats.biggest_method->name);
		g_print ("Code reallocs:          %ld\n", mono_jit_stats.code_reallocs);
		g_print ("Allocated code size:    %ld\n", mono_jit_stats.allocated_code_size);
		g_print ("Inlineable methods:     %ld\n", mono_jit_stats.inlineable_methods);
		g_print ("Inlined methods:        %ld\n", mono_jit_stats.inlined_methods);
		
		g_print ("\nCreated object count:   %ld\n", mono_stats.new_object_count);
		g_print ("Initialized classes:    %ld\n", mono_stats.initialized_class_count);
		g_print ("Used classes:           %ld\n", mono_stats.used_class_count);
		g_print ("Static data size:       %ld\n", mono_stats.class_static_data_size);
		g_print ("VTable data size:       %ld\n", mono_stats.class_vtable_size);

		g_print ("\nGeneric instances:      %ld\n", mono_stats.generic_instance_count);
		g_print ("Initialized classes:    %ld\n", mono_stats.generic_class_count);
		g_print ("Inflated methods:       %ld / %ld\n", mono_stats.inflated_method_count_2,
			 mono_stats.inflated_method_count);
		g_print ("Inflated types:         %ld\n", mono_stats.inflated_type_count);
		g_print ("Generics metadata size: %ld\n", mono_stats.generics_metadata_size);

		if (mono_use_security_manager) {
			g_print ("\nDecl security check   : %ld\n", mono_jit_stats.cas_declsec_check);
			g_print ("LinkDemand (user)     : %ld\n", mono_jit_stats.cas_linkdemand);
			g_print ("LinkDemand (icall)    : %ld\n", mono_jit_stats.cas_linkdemand_icall);
			g_print ("LinkDemand (pinvoke)  : %ld\n", mono_jit_stats.cas_linkdemand_pinvoke);
			g_print ("LinkDemand (aptc)     : %ld\n", mono_jit_stats.cas_linkdemand_aptc);
			g_print ("Demand (code gen)     : %ld\n", mono_jit_stats.cas_demand_generation);
		}
		if (debug_options.collect_pagefault_stats) {
			g_print ("Metadata pagefaults   : %d\n", mono_raw_buffer_get_n_pagefaults ());
			g_print ("AOT pagefaults        : %d\n", mono_aot_get_n_pagefaults ());
		}
	}
}

void
mini_cleanup (MonoDomain *domain)
{
#ifdef HAVE_LINUX_RTC_H
	if (rtc_fd >= 0)
		enable_rtc_timer (FALSE);
#endif

	/* 
	 * mono_runtime_cleanup() and mono_domain_finalize () need to
	 * be called early since they need the execution engine still
	 * fully working (mono_domain_finalize may invoke managed finalizers
	 * and mono_runtime_cleanup will wait for other threads to finish).
	 */
	mono_domain_finalize (domain, 2000);

	mono_runtime_cleanup (domain);

	mono_profiler_shutdown ();

	mono_debug_cleanup ();

	mono_icall_cleanup ();

#ifdef PLATFORM_WIN32
	win32_seh_cleanup();
#endif

	mono_domain_free (domain, TRUE);

	mono_code_manager_destroy (global_codeman);
	g_hash_table_destroy (jit_icall_name_hash);
	if (class_init_hash_addr)
		g_hash_table_destroy (class_init_hash_addr);

	print_jit_stats ();
	mono_counters_dump (-1, stdout);
}

void
mono_set_defaults (int verbose_level, guint32 opts)
{
	mini_verbose = verbose_level;
	default_opt = opts;
}

static void
mono_precompile_assembly (MonoAssembly *ass, void *user_data)
{
	GHashTable *assemblies = (GHashTable*)user_data;
	MonoImage *image = mono_assembly_get_image (ass);
	MonoMethod *method, *invoke;
	int i, count = 0;

	if (g_hash_table_lookup (assemblies, ass))
		return;

	g_hash_table_insert (assemblies, ass, ass);

	if (mini_verbose > 0)
		printf ("PRECOMPILE: %s.\n", mono_image_get_filename (image));

	for (i = 0; i < mono_image_get_table_rows (image, MONO_TABLE_METHOD); ++i) {
		method = mono_get_method (image, MONO_TOKEN_METHOD_DEF | (i + 1), NULL);
		if (method->flags & METHOD_ATTRIBUTE_ABSTRACT)
			continue;

		count++;
		if (mini_verbose > 1) {
			char * desc = mono_method_full_name (method, TRUE);
			g_print ("Compiling %d %s\n", count, desc);
			g_free (desc);
		}
		mono_compile_method (method);
		if (strcmp (method->name, "Finalize") == 0) {
			invoke = mono_marshal_get_runtime_invoke (method);
			mono_compile_method (invoke);
		}
		if (method->klass->marshalbyref && mono_method_signature (method)->hasthis) {
			invoke = mono_marshal_get_remoting_invoke_with_check (method);
			mono_compile_method (invoke);
		}
	}

	/* Load and precompile referenced assemblies as well */
	for (i = 0; i < mono_image_get_table_rows (image, MONO_TABLE_ASSEMBLYREF); ++i) {
		mono_assembly_load_reference (image, i);
		if (image->references [i])
			mono_precompile_assembly (image->references [i], assemblies);
	}
}

void mono_precompile_assemblies ()
{
	GHashTable *assemblies = g_hash_table_new (NULL, NULL);

	mono_assembly_foreach ((GFunc)mono_precompile_assembly, assemblies);

	g_hash_table_destroy (assemblies);
}<|MERGE_RESOLUTION|>--- conflicted
+++ resolved
@@ -7554,7 +7554,6 @@
 	if (callinfo->wrapper) {
 		return callinfo->wrapper;
 	}
-<<<<<<< HEAD
 
 	if (callinfo->trampoline)
 		return callinfo->trampoline;
@@ -7563,20 +7562,9 @@
 	wrapper = mono_marshal_get_icall_wrapper (callinfo->sig, name, callinfo->func);
 	g_free (name);
 
-	callinfo->trampoline = mono_create_jit_trampoline (wrapper);
-=======
-
-	if (callinfo->trampoline)
-		return callinfo->trampoline;
-
-	name = g_strdup_printf ("__icall_wrapper_%s", callinfo->name);
-	wrapper = mono_marshal_get_icall_wrapper (callinfo->sig, name, callinfo->func);
-	g_free (name);
-
 	callinfo->trampoline = mono_create_ftnptr (mono_get_root_domain (), mono_create_jit_trampoline_in_domain (mono_get_root_domain (), wrapper));
 	mono_register_jit_icall_wrapper (callinfo, callinfo->trampoline);
 
->>>>>>> b6274ae5
 	return callinfo->trampoline;
 }
 
@@ -10746,7 +10734,6 @@
 
 		cfg->num_bblocks = dfn + 1;
 
-<<<<<<< HEAD
 		/* remove unreachable code, because the code in them may be 
 		 * inconsistent  (access to dead variables for example) */
 		for (bb = cfg->bb_entry; bb;) {
@@ -10765,22 +10752,6 @@
 				nullify_basic_block (bbn);			
 			} else {
 				bb = bb->next_bb;
-=======
-		if (!header->clauses) {
-			/* remove unreachable code, because the code in them may be 
-			 * inconsistent  (access to dead variables for example) */
-			for (bb = cfg->bb_entry; bb;) {
-				MonoBasicBlock *bbn = bb->next_bb;
-
-				if (bbn && bbn->region == -1 && !bbn->dfn) {
-					if (cfg->verbose_level > 1)
-						g_print ("found unreachable code in BB%d\n", bbn->block_num);
-					bb->next_bb = bbn->next_bb;
-					nullify_basic_block (bbn);			
-				} else {
-					bb = bb->next_bb;
-				}
->>>>>>> b6274ae5
 			}
 		}
 	}
@@ -11316,12 +11287,6 @@
 	p = mono_create_ftnptr (target_domain, mono_jit_compile_method_inner (method, target_domain, opt));
 
 	if (callinfo) {
-<<<<<<< HEAD
-		g_assert (!callinfo->wrapper);
-		callinfo->wrapper = p;
-		mono_register_jit_icall_wrapper (callinfo, p);
-		mono_debug_add_icall_wrapper (method, callinfo);
-=======
 		mono_jit_lock ();
 		if (!callinfo->wrapper) {
 			callinfo->wrapper = p;
@@ -11329,7 +11294,6 @@
 			mono_debug_add_icall_wrapper (method, callinfo);
 		}
 		mono_jit_unlock ();
->>>>>>> b6274ae5
 	}
 
 	return p;
