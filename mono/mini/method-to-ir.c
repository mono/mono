/**
 * \file
 * Convert CIL to the JIT internal representation
 *
 * Author:
 *   Paolo Molaro (lupus@ximian.com)
 *   Dietmar Maurer (dietmar@ximian.com)
 *
 * (C) 2002 Ximian, Inc.
 * Copyright 2003-2010 Novell, Inc (http://www.novell.com)
 * Copyright 2011 Xamarin, Inc (http://www.xamarin.com)
 * Licensed under the MIT license. See LICENSE file in the project root for full license information.
 */

#include <config.h>
#include <glib.h>
#include <mono/utils/mono-compiler.h>
#include "mini.h"

#ifndef DISABLE_JIT

#include <signal.h>

#ifdef HAVE_UNISTD_H
#include <unistd.h>
#endif

#include <math.h>
#include <string.h>
#include <ctype.h>

#ifdef HAVE_SYS_TIME_H
#include <sys/time.h>
#endif

#ifdef HAVE_ALLOCA_H
#include <alloca.h>
#endif

#include <mono/utils/memcheck.h>
#include <mono/metadata/abi-details.h>
#include <mono/metadata/assembly.h>
#include <mono/metadata/attrdefs.h>
#include <mono/metadata/loader.h>
#include <mono/metadata/tabledefs.h>
#include <mono/metadata/class.h>
#include <mono/metadata/class-abi-details.h>
#include <mono/metadata/object.h>
#include <mono/metadata/exception.h>
#include <mono/metadata/exception-internals.h>
#include <mono/metadata/opcodes.h>
#include <mono/metadata/mono-endian.h>
#include <mono/metadata/tokentype.h>
#include <mono/metadata/tabledefs.h>
#include <mono/metadata/marshal.h>
#include <mono/metadata/debug-helpers.h>
#include <mono/metadata/debug-internals.h>
#include <mono/metadata/gc-internals.h>
#include <mono/metadata/security-manager.h>
#include <mono/metadata/threads-types.h>
#include <mono/metadata/security-core-clr.h>
#include <mono/metadata/profiler-private.h>
#include <mono/metadata/profiler.h>
#include <mono/metadata/monitor.h>
#include <mono/utils/mono-memory-model.h>
#include <mono/utils/mono-error-internals.h>
#include <mono/metadata/mono-basic-block.h>
#include <mono/metadata/reflection-internals.h>
#include <mono/utils/mono-threads-coop.h>
#include <mono/utils/mono-utils-debug.h>
#include <mono/utils/mono-logger-internals.h>
#include <mono/metadata/verify-internals.h>
#include <mono/metadata/icall-decl.h>
#include "mono/metadata/icall-signatures.h"

#include "trace.h"

#include "ir-emit.h"

#include "jit-icalls.h"
#include "jit.h"
#include "debugger-agent.h"
#include "seq-points.h"
#include "aot-compiler.h"
#include "mini-llvm.h"
#include "mini-runtime.h"
#include "llvmonly-runtime.h"

#define BRANCH_COST 10
#define CALL_COST 10
/* Used for the JIT */
#define INLINE_LENGTH_LIMIT 20
/*
 * The aot and jit inline limits should be different,
 * since aot sees the whole program so we can let opt inline methods for us,
 * while the jit only sees one method, so we have to inline things ourselves.
 */
/* Used by LLVM AOT */
#define LLVM_AOT_INLINE_LENGTH_LIMIT 30
/* Used to LLVM JIT */
#define LLVM_JIT_INLINE_LENGTH_LIMIT 100

static const gboolean debug_tailcall = FALSE;               // logging
static const gboolean debug_tailcall_try_all = FALSE;       // consider any call followed by ret

gboolean
mono_tailcall_print_enabled (void)
{
	return debug_tailcall || MONO_TRACE_IS_TRACED (G_LOG_LEVEL_DEBUG, MONO_TRACE_TAILCALL);
}

void
mono_tailcall_print (const char *format, ...)
{
	if (!mono_tailcall_print_enabled ())
		return;
	va_list args;
	va_start (args, format);
	g_printv (format, args);
	va_end (args);
}

/* These have 'cfg' as an implicit argument */
#define INLINE_FAILURE(msg) do {									\
	if ((cfg->method != cfg->current_method) && (cfg->current_method->wrapper_type == MONO_WRAPPER_NONE)) { \
		inline_failure (cfg, msg);										\
		goto exception_exit;											\
	} \
	} while (0)
#define CHECK_CFG_EXCEPTION do {\
		if (cfg->exception_type != MONO_EXCEPTION_NONE)	\
			goto exception_exit;						\
	} while (0)
#define FIELD_ACCESS_FAILURE(method, field) do {					\
		field_access_failure ((cfg), (method), (field));			\
		goto exception_exit;	\
	} while (0)
#define GENERIC_SHARING_FAILURE(opcode) do {		\
		if (cfg->gshared) {									\
			gshared_failure (cfg, opcode, __FILE__, __LINE__);	\
			goto exception_exit;	\
		}			\
	} while (0)
#define GSHAREDVT_FAILURE(opcode) do {		\
	if (cfg->gsharedvt) {												\
		gsharedvt_failure (cfg, opcode, __FILE__, __LINE__);			\
		goto exception_exit;											\
	}																	\
	} while (0)
#define OUT_OF_MEMORY_FAILURE do {	\
		mono_cfg_set_exception (cfg, MONO_EXCEPTION_MONO_ERROR);		\
		mono_error_set_out_of_memory (cfg->error, "");					\
		goto exception_exit;	\
	} while (0)
#define DISABLE_AOT(cfg) do { \
		if ((cfg)->verbose_level >= 2)						  \
			printf ("AOT disabled: %s:%d\n", __FILE__, __LINE__);	\
		(cfg)->disable_aot = TRUE;							  \
	} while (0)
#define LOAD_ERROR do { \
		break_on_unverified ();								\
		mono_cfg_set_exception (cfg, MONO_EXCEPTION_TYPE_LOAD); \
		goto exception_exit;									\
	} while (0)

#define TYPE_LOAD_ERROR(klass) do { \
		cfg->exception_ptr = klass; \
		LOAD_ERROR;					\
	} while (0)

#define CHECK_CFG_ERROR do {\
		if (!is_ok (cfg->error)) { \
			mono_cfg_set_exception (cfg, MONO_EXCEPTION_MONO_ERROR);	\
			goto mono_error_exit; \
		} \
	} while (0)

static int stind_to_store_membase (int opcode);

int mono_op_to_op_imm (int opcode);
int mono_op_to_op_imm_noemul (int opcode);

static int inline_method (MonoCompile *cfg, MonoMethod *cmethod, MonoMethodSignature *fsig, MonoInst **sp,
						  guchar *ip, guint real_offset, gboolean inline_always);
static MonoInst*
convert_value (MonoCompile *cfg, MonoType *type, MonoInst *ins);

/* helper methods signatures */

/* type loading helpers */
static GENERATE_TRY_GET_CLASS_WITH_CACHE (debuggable_attribute, "System.Diagnostics", "DebuggableAttribute")
static GENERATE_GET_CLASS_WITH_CACHE (iequatable, "System", "IEquatable`1")
static GENERATE_GET_CLASS_WITH_CACHE (geqcomparer, "System.Collections.Generic", "GenericEqualityComparer`1");

/*
 * Instruction metadata
 */
#ifdef MINI_OP
#undef MINI_OP
#endif
#ifdef MINI_OP3
#undef MINI_OP3
#endif
#define MINI_OP(a,b,dest,src1,src2) dest, src1, src2, ' ',
#define MINI_OP3(a,b,dest,src1,src2,src3) dest, src1, src2, src3,
#define NONE ' '
#define IREG 'i'
#define FREG 'f'
#define VREG 'v'
#define XREG 'x'
#if SIZEOF_REGISTER == 8 && SIZEOF_REGISTER == TARGET_SIZEOF_VOID_P
#define LREG IREG
#else
#define LREG 'l'
#endif
/* keep in sync with the enum in mini.h */
const char
mini_ins_info[] = {
#include "mini-ops.h"
};
#undef MINI_OP
#undef MINI_OP3

#define MINI_OP(a,b,dest,src1,src2) ((src2) != NONE ? 2 : ((src1) != NONE ? 1 : 0)),
#define MINI_OP3(a,b,dest,src1,src2,src3) ((src3) != NONE ? 3 : ((src2) != NONE ? 2 : ((src1) != NONE ? 1 : 0))),
/* 
 * This should contain the index of the last sreg + 1. This is not the same
 * as the number of sregs for opcodes like IA64_CMP_EQ_IMM.
 */
const gint8 mini_ins_sreg_counts[] = {
#include "mini-ops.h"
};
#undef MINI_OP
#undef MINI_OP3

guint32
mono_alloc_ireg (MonoCompile *cfg)
{
	return alloc_ireg (cfg);
}

guint32
mono_alloc_lreg (MonoCompile *cfg)
{
	return alloc_lreg (cfg);
}

guint32
mono_alloc_freg (MonoCompile *cfg)
{
	return alloc_freg (cfg);
}

guint32
mono_alloc_preg (MonoCompile *cfg)
{
	return alloc_preg (cfg);
}

guint32
mono_alloc_dreg (MonoCompile *cfg, MonoStackType stack_type)
{
	return alloc_dreg (cfg, stack_type);
}

/*
 * mono_alloc_ireg_ref:
 *
 *   Allocate an IREG, and mark it as holding a GC ref.
 */
guint32
mono_alloc_ireg_ref (MonoCompile *cfg)
{
	return alloc_ireg_ref (cfg);
}

/*
 * mono_alloc_ireg_mp:
 *
 *   Allocate an IREG, and mark it as holding a managed pointer.
 */
guint32
mono_alloc_ireg_mp (MonoCompile *cfg)
{
	return alloc_ireg_mp (cfg);
}

/*
 * mono_alloc_ireg_copy:
 *
 *   Allocate an IREG with the same GC type as VREG.
 */
guint32
mono_alloc_ireg_copy (MonoCompile *cfg, guint32 vreg)
{
	if (vreg_is_ref (cfg, vreg))
		return alloc_ireg_ref (cfg);
	else if (vreg_is_mp (cfg, vreg))
		return alloc_ireg_mp (cfg);
	else
		return alloc_ireg (cfg);
}

guint
mono_type_to_regmove (MonoCompile *cfg, MonoType *type)
{
	if (type->byref)
		return OP_MOVE;

	type = mini_get_underlying_type (type);
handle_enum:
	switch (type->type) {
	case MONO_TYPE_I1:
	case MONO_TYPE_U1:
		return OP_MOVE;
	case MONO_TYPE_I2:
	case MONO_TYPE_U2:
		return OP_MOVE;
	case MONO_TYPE_I4:
	case MONO_TYPE_U4:
		return OP_MOVE;
	case MONO_TYPE_I:
	case MONO_TYPE_U:
	case MONO_TYPE_PTR:
	case MONO_TYPE_FNPTR:
		return OP_MOVE;
	case MONO_TYPE_CLASS:
	case MONO_TYPE_STRING:
	case MONO_TYPE_OBJECT:
	case MONO_TYPE_SZARRAY:
	case MONO_TYPE_ARRAY:    
		return OP_MOVE;
	case MONO_TYPE_I8:
	case MONO_TYPE_U8:
#if SIZEOF_REGISTER == 8
		return OP_MOVE;
#else
		return OP_LMOVE;
#endif
	case MONO_TYPE_R4:
		return cfg->r4fp ? OP_RMOVE : OP_FMOVE;
	case MONO_TYPE_R8:
		return OP_FMOVE;
	case MONO_TYPE_VALUETYPE:
		if (m_class_is_enumtype (type->data.klass)) {
			type = mono_class_enum_basetype_internal (type->data.klass);
			goto handle_enum;
		}
		if (MONO_CLASS_IS_SIMD (cfg, mono_class_from_mono_type_internal (type)))
			return OP_XMOVE;
		return OP_VMOVE;
	case MONO_TYPE_TYPEDBYREF:
		return OP_VMOVE;
	case MONO_TYPE_GENERICINST:
		if (MONO_CLASS_IS_SIMD (cfg, mono_class_from_mono_type_internal (type)))
			return OP_XMOVE;
		type = m_class_get_byval_arg (type->data.generic_class->container_class);
		goto handle_enum;
	case MONO_TYPE_VAR:
	case MONO_TYPE_MVAR:
		g_assert (cfg->gshared);
		if (mini_type_var_is_vt (type))
			return OP_VMOVE;
		else
			return mono_type_to_regmove (cfg, mini_get_underlying_type (type));
	default:
		g_error ("unknown type 0x%02x in type_to_regstore", type->type);
	}
	return -1;
}

void
mono_print_bb (MonoBasicBlock *bb, const char *msg)
{
	int i;
	MonoInst *tree;
	GString *str = g_string_new ("");

	g_string_append_printf (str, "%s %d: [IN: ", msg, bb->block_num);
	for (i = 0; i < bb->in_count; ++i)
		g_string_append_printf (str, " BB%d(%d)", bb->in_bb [i]->block_num, bb->in_bb [i]->dfn);
	g_string_append_printf (str, ", OUT: ");
	for (i = 0; i < bb->out_count; ++i)
		g_string_append_printf (str, " BB%d(%d)", bb->out_bb [i]->block_num, bb->out_bb [i]->dfn);
	g_string_append_printf (str, " ]\n");

	g_print ("%s", str->str);
	g_string_free (str, TRUE);

	for (tree = bb->code; tree; tree = tree->next)
		mono_print_ins_index (-1, tree);
}

static MONO_NEVER_INLINE gboolean
break_on_unverified (void)
{
	if (mini_debug_options.break_on_unverified) {
		G_BREAKPOINT ();
		return TRUE;
	}
	return FALSE;
}

static void
clear_cfg_error (MonoCompile *cfg)
{
	mono_error_cleanup (cfg->error);
	error_init (cfg->error);
}

static MONO_NEVER_INLINE void
field_access_failure (MonoCompile *cfg, MonoMethod *method, MonoClassField *field)
{
	char *method_fname = mono_method_full_name (method, TRUE);
	char *field_fname = mono_field_full_name (field);
	mono_cfg_set_exception (cfg, MONO_EXCEPTION_MONO_ERROR);
	mono_error_set_generic_error (cfg->error, "System", "FieldAccessException", "Field `%s' is inaccessible from method `%s'\n", field_fname, method_fname);
	g_free (method_fname);
	g_free (field_fname);
}

static MONO_NEVER_INLINE void
inline_failure (MonoCompile *cfg, const char *msg)
{
	if (cfg->verbose_level >= 2)
		printf ("inline failed: %s\n", msg);
	mono_cfg_set_exception (cfg, MONO_EXCEPTION_INLINE_FAILED);
}

static MONO_NEVER_INLINE void
gshared_failure (MonoCompile *cfg, int opcode, const char *file, int line)
{
	if (cfg->verbose_level > 2)
		printf ("sharing failed for method %s.%s.%s/%d opcode %s line %d\n", m_class_get_name_space (cfg->current_method->klass), m_class_get_name (cfg->current_method->klass), cfg->current_method->name, cfg->current_method->signature->param_count, mono_opcode_name (opcode), line);
	mono_cfg_set_exception (cfg, MONO_EXCEPTION_GENERIC_SHARING_FAILED);
}

static MONO_NEVER_INLINE void
gsharedvt_failure (MonoCompile *cfg, int opcode, const char *file, int line)
{
	cfg->exception_message = g_strdup_printf ("gsharedvt failed for method %s.%s.%s/%d opcode %s %s:%d", m_class_get_name_space (cfg->current_method->klass), m_class_get_name (cfg->current_method->klass), cfg->current_method->name, cfg->current_method->signature->param_count, mono_opcode_name ((opcode)), file, line);
	if (cfg->verbose_level >= 2)
		printf ("%s\n", cfg->exception_message);
	mono_cfg_set_exception (cfg, MONO_EXCEPTION_GENERIC_SHARING_FAILED);
}

void
mini_set_inline_failure (MonoCompile *cfg, const char *msg)
{
	if (cfg->verbose_level >= 2)
		printf ("inline failed: %s\n", msg);
	mono_cfg_set_exception (cfg, MONO_EXCEPTION_INLINE_FAILED);
}

/*
 * When using gsharedvt, some instatiations might be verifiable, and some might be not. i.e. 
 * foo<T> (int i) { ldarg.0; box T; }
 */
#define UNVERIFIED do { \
	if (cfg->gsharedvt) { \
		if (cfg->verbose_level > 2)									\
			printf ("gsharedvt method failed to verify, falling back to instantiation.\n"); \
		mono_cfg_set_exception (cfg, MONO_EXCEPTION_GENERIC_SHARING_FAILED); \
		goto exception_exit;											\
	}																	\
	break_on_unverified ();												\
	goto unverified;													\
} while (0)

#define GET_BBLOCK(cfg,tblock,ip) do {	\
		(tblock) = cfg->cil_offset_to_bb [(ip) - cfg->cil_start]; \
		if (!(tblock)) {	\
			if ((ip) >= end || (ip) < header->code) UNVERIFIED; \
			NEW_BBLOCK (cfg, (tblock)); \
			(tblock)->cil_code = (ip);	\
			ADD_BBLOCK (cfg, (tblock));	\
		} \
	} while (0)

/* Emit conversions so both operands of a binary opcode are of the same type */
static void
add_widen_op (MonoCompile *cfg, MonoInst *ins, MonoInst **arg1_ref, MonoInst **arg2_ref)
{
	MonoInst *arg1 = *arg1_ref;
	MonoInst *arg2 = *arg2_ref;

	if (cfg->r4fp &&
		((arg1->type == STACK_R4 && arg2->type == STACK_R8) ||
		 (arg1->type == STACK_R8 && arg2->type == STACK_R4))) {
		MonoInst *conv;

		/* Mixing r4/r8 is allowed by the spec */
		if (arg1->type == STACK_R4) {
			int dreg = alloc_freg (cfg);

			EMIT_NEW_UNALU (cfg, conv, OP_RCONV_TO_R8, dreg, arg1->dreg);
			conv->type = STACK_R8;
			ins->sreg1 = dreg;
			*arg1_ref = conv;
		}
		if (arg2->type == STACK_R4) {
			int dreg = alloc_freg (cfg);

			EMIT_NEW_UNALU (cfg, conv, OP_RCONV_TO_R8, dreg, arg2->dreg);
			conv->type = STACK_R8;
			ins->sreg2 = dreg;
			*arg2_ref = conv;
		}
	}

#if SIZEOF_REGISTER == 8
	/* FIXME: Need to add many more cases */
	if ((arg1)->type == STACK_PTR && (arg2)->type == STACK_I4) {
		MonoInst *widen;

		int dr = alloc_preg (cfg);
		EMIT_NEW_UNALU (cfg, widen, OP_SEXT_I4, dr, (arg2)->dreg);
		(ins)->sreg2 = widen->dreg;
	}
#endif
}

#define ADD_BINOP(op) do {	\
		MONO_INST_NEW (cfg, ins, (op));	\
		sp -= 2;	\
		ins->sreg1 = sp [0]->dreg;	\
		ins->sreg2 = sp [1]->dreg;	\
		type_from_op (cfg, ins, sp [0], sp [1]);	\
		CHECK_TYPE (ins);	\
		/* Have to insert a widening op */		 \
        add_widen_op (cfg, ins, &sp [0], &sp [1]);		 \
        ins->dreg = alloc_dreg ((cfg), (MonoStackType)(ins)->type); \
        MONO_ADD_INS ((cfg)->cbb, (ins)); \
        *sp++ = mono_decompose_opcode ((cfg), (ins));	\
	} while (0)

#define ADD_UNOP(op) do {	\
		MONO_INST_NEW (cfg, ins, (op));	\
		sp--;	\
		ins->sreg1 = sp [0]->dreg;	\
		type_from_op (cfg, ins, sp [0], NULL);	\
		CHECK_TYPE (ins);	\
        (ins)->dreg = alloc_dreg ((cfg), (MonoStackType)(ins)->type); \
        MONO_ADD_INS ((cfg)->cbb, (ins)); \
		*sp++ = mono_decompose_opcode (cfg, ins);	\
	} while (0)

#define ADD_BINCOND(next_block) do {	\
		MonoInst *cmp;	\
		sp -= 2; \
		MONO_INST_NEW(cfg, cmp, OP_COMPARE);	\
		cmp->sreg1 = sp [0]->dreg;	\
		cmp->sreg2 = sp [1]->dreg;	\
		add_widen_op (cfg, cmp, &sp [0], &sp [1]);						\
		type_from_op (cfg, cmp, sp [0], sp [1]);	\
		CHECK_TYPE (cmp);	\
		type_from_op (cfg, ins, sp [0], sp [1]);							\
		ins->inst_many_bb = (MonoBasicBlock **)mono_mempool_alloc (cfg->mempool, sizeof(gpointer)*2);	\
		GET_BBLOCK (cfg, tblock, target);		\
		link_bblock (cfg, cfg->cbb, tblock);	\
		ins->inst_true_bb = tblock;	\
		if ((next_block)) {	\
			link_bblock (cfg, cfg->cbb, (next_block));	\
			ins->inst_false_bb = (next_block);	\
			start_new_bblock = 1;	\
		} else {	\
			GET_BBLOCK (cfg, tblock, next_ip);	\
			link_bblock (cfg, cfg->cbb, tblock);	\
			ins->inst_false_bb = tblock;	\
			start_new_bblock = 2;	\
		}	\
		if (sp != stack_start) {									\
		    handle_stack_args (cfg, stack_start, sp - stack_start); \
			CHECK_UNVERIFIABLE (cfg); \
		} \
        MONO_ADD_INS (cfg->cbb, cmp); \
		MONO_ADD_INS (cfg->cbb, ins);	\
	} while (0)

/* *
 * link_bblock: Links two basic blocks
 *
 * links two basic blocks in the control flow graph, the 'from'
 * argument is the starting block and the 'to' argument is the block
 * the control flow ends to after 'from'.
 */
static void
link_bblock (MonoCompile *cfg, MonoBasicBlock *from, MonoBasicBlock* to)
{
	MonoBasicBlock **newa;
	int i, found;

#if 0
	if (from->cil_code) {
		if (to->cil_code)
			printf ("edge from IL%04x to IL_%04x\n", from->cil_code - cfg->cil_code, to->cil_code - cfg->cil_code);
		else
			printf ("edge from IL%04x to exit\n", from->cil_code - cfg->cil_code);
	} else {
		if (to->cil_code)
			printf ("edge from entry to IL_%04x\n", to->cil_code - cfg->cil_code);
		else
			printf ("edge from entry to exit\n");
	}
#endif

	found = FALSE;
	for (i = 0; i < from->out_count; ++i) {
		if (to == from->out_bb [i]) {
			found = TRUE;
			break;
		}
	}
	if (!found) {
		newa = (MonoBasicBlock **)mono_mempool_alloc (cfg->mempool, sizeof (gpointer) * (from->out_count + 1));
		for (i = 0; i < from->out_count; ++i) {
			newa [i] = from->out_bb [i];
		}
		newa [i] = to;
		from->out_count++;
		from->out_bb = newa;
	}

	found = FALSE;
	for (i = 0; i < to->in_count; ++i) {
		if (from == to->in_bb [i]) {
			found = TRUE;
			break;
		}
	}
	if (!found) {
		newa = (MonoBasicBlock **)mono_mempool_alloc (cfg->mempool, sizeof (gpointer) * (to->in_count + 1));
		for (i = 0; i < to->in_count; ++i) {
			newa [i] = to->in_bb [i];
		}
		newa [i] = from;
		to->in_count++;
		to->in_bb = newa;
	}
}

void
mono_link_bblock (MonoCompile *cfg, MonoBasicBlock *from, MonoBasicBlock* to)
{
	link_bblock (cfg, from, to);
}

static void
mono_create_spvar_for_region (MonoCompile *cfg, int region);

static void
mark_bb_in_region (MonoCompile *cfg, guint region, uint32_t start, uint32_t end)
{
	MonoBasicBlock *bb = cfg->cil_offset_to_bb [start];

	//start must exist in cil_offset_to_bb as those are il offsets used by EH which should have GET_BBLOCK early.
	g_assert (bb);

	if (cfg->verbose_level > 1)
		g_print ("FIRST BB for %d is BB_%d\n", start, bb->block_num);
	for (; bb && bb->real_offset < end; bb = bb->next_bb) {
		//no one claimed this bb, take it.
		if (bb->region == -1) {
			bb->region = region;
			continue;
		}

		//current region is an early handler, bail
		if ((bb->region & (0xf << 4)) != MONO_REGION_TRY) {
			continue;
		}

		//current region is a try, only overwrite if new region is a handler
		if ((region & (0xf << 4)) != MONO_REGION_TRY) {
			bb->region = region;
		}
	}

	if (cfg->spvars)
		mono_create_spvar_for_region (cfg, region);
}

static void
compute_bb_regions (MonoCompile *cfg)
{
	MonoBasicBlock *bb;
	MonoMethodHeader *header = cfg->header;
	int i;

	for (bb = cfg->bb_entry; bb; bb = bb->next_bb)
		bb->region = -1;

	for (i = 0; i < header->num_clauses; ++i) {
		MonoExceptionClause *clause = &header->clauses [i];

		if (clause->flags == MONO_EXCEPTION_CLAUSE_FILTER)
			mark_bb_in_region (cfg, ((i + 1) << 8) | MONO_REGION_FILTER | clause->flags, clause->data.filter_offset, clause->handler_offset);

		guint handler_region;
		if (clause->flags == MONO_EXCEPTION_CLAUSE_FINALLY)
			handler_region = ((i + 1) << 8) | MONO_REGION_FINALLY | clause->flags;
		else if (clause->flags == MONO_EXCEPTION_CLAUSE_FAULT)
			handler_region = ((i + 1) << 8) | MONO_REGION_FAULT | clause->flags;
		else
			handler_region = ((i + 1) << 8) | MONO_REGION_CATCH | clause->flags;

		mark_bb_in_region (cfg, handler_region, clause->handler_offset, clause->handler_offset + clause->handler_len);
		mark_bb_in_region (cfg, ((i + 1) << 8) | clause->flags, clause->try_offset, clause->try_offset + clause->try_len);
	}

	if (cfg->verbose_level > 2) {
		MonoBasicBlock *bb;
		for (bb = cfg->bb_entry; bb; bb = bb->next_bb)
			g_print ("REGION BB%d IL_%04x ID_%08X\n", bb->block_num, bb->real_offset, bb->region);
	}

}


static gboolean
ip_in_finally_clause (MonoCompile *cfg, int offset)
{
	MonoMethodHeader *header = cfg->header;
	MonoExceptionClause *clause;
	int i;

	for (i = 0; i < header->num_clauses; ++i) {
		clause = &header->clauses [i];
		if (clause->flags != MONO_EXCEPTION_CLAUSE_FINALLY && clause->flags != MONO_EXCEPTION_CLAUSE_FAULT)
			continue;

		if (MONO_OFFSET_IN_HANDLER (clause, offset))
			return TRUE;
	}
	return FALSE;
}

/* Find clauses between ip and target, from inner to outer */
static GList*
mono_find_leave_clauses (MonoCompile *cfg, guchar *ip, guchar *target)
{
	MonoMethodHeader *header = cfg->header;
	MonoExceptionClause *clause;
	int i;
	GList *res = NULL;

	for (i = 0; i < header->num_clauses; ++i) {
		clause = &header->clauses [i];
		if (MONO_OFFSET_IN_CLAUSE (clause, (ip - header->code)) && 
		    (!MONO_OFFSET_IN_CLAUSE (clause, (target - header->code)))) {
			MonoLeaveClause *leave = mono_mempool_alloc0 (cfg->mempool, sizeof (MonoLeaveClause));
			leave->index = i;
			leave->clause = clause;

			res = g_list_append_mempool (cfg->mempool, res, leave);
		}
	}
	return res;
}

static void
mono_create_spvar_for_region (MonoCompile *cfg, int region)
{
	MonoInst *var;

	var = (MonoInst *)g_hash_table_lookup (cfg->spvars, GINT_TO_POINTER (region));
	if (var)
		return;

	var = mono_compile_create_var (cfg, mono_get_int_type (), OP_LOCAL);
	/* prevent it from being register allocated */
	var->flags |= MONO_INST_VOLATILE;

	g_hash_table_insert (cfg->spvars, GINT_TO_POINTER (region), var);
}

MonoInst *
mono_find_exvar_for_offset (MonoCompile *cfg, int offset)
{
	return (MonoInst *)g_hash_table_lookup (cfg->exvars, GINT_TO_POINTER (offset));
}

static MonoInst*
mono_create_exvar_for_offset (MonoCompile *cfg, int offset)
{
	MonoInst *var;

	var = (MonoInst *)g_hash_table_lookup (cfg->exvars, GINT_TO_POINTER (offset));
	if (var)
		return var;

	var = mono_compile_create_var (cfg, mono_get_object_type (), OP_LOCAL);
	/* prevent it from being register allocated */
	var->flags |= MONO_INST_VOLATILE;

	g_hash_table_insert (cfg->exvars, GINT_TO_POINTER (offset), var);

	return var;
}

/*
 * Returns the type used in the eval stack when @type is loaded.
 * FIXME: return a MonoType/MonoClass for the byref and VALUETYPE cases.
 */
void
mini_type_to_eval_stack_type (MonoCompile *cfg, MonoType *type, MonoInst *inst)
{
	MonoClass *klass;

	type = mini_get_underlying_type (type);
	inst->klass = klass = mono_class_from_mono_type_internal (type);
	if (type->byref) {
		inst->type = STACK_MP;
		return;
	}

handle_enum:
	switch (type->type) {
	case MONO_TYPE_VOID:
		inst->type = STACK_INV;
		return;
	case MONO_TYPE_I1:
	case MONO_TYPE_U1:
	case MONO_TYPE_I2:
	case MONO_TYPE_U2:
	case MONO_TYPE_I4:
	case MONO_TYPE_U4:
		inst->type = STACK_I4;
		return;
	case MONO_TYPE_I:
	case MONO_TYPE_U:
	case MONO_TYPE_PTR:
	case MONO_TYPE_FNPTR:
		inst->type = STACK_PTR;
		return;
	case MONO_TYPE_CLASS:
	case MONO_TYPE_STRING:
	case MONO_TYPE_OBJECT:
	case MONO_TYPE_SZARRAY:
	case MONO_TYPE_ARRAY:    
		inst->type = STACK_OBJ;
		return;
	case MONO_TYPE_I8:
	case MONO_TYPE_U8:
		inst->type = STACK_I8;
		return;
	case MONO_TYPE_R4:
		inst->type = cfg->r4_stack_type;
		break;
	case MONO_TYPE_R8:
		inst->type = STACK_R8;
		return;
	case MONO_TYPE_VALUETYPE:
		if (m_class_is_enumtype (type->data.klass)) {
			type = mono_class_enum_basetype_internal (type->data.klass);
			goto handle_enum;
		} else {
			inst->klass = klass;
			inst->type = STACK_VTYPE;
			return;
		}
	case MONO_TYPE_TYPEDBYREF:
		inst->klass = mono_defaults.typed_reference_class;
		inst->type = STACK_VTYPE;
		return;
	case MONO_TYPE_GENERICINST:
		type = m_class_get_byval_arg (type->data.generic_class->container_class);
		goto handle_enum;
	case MONO_TYPE_VAR:
	case MONO_TYPE_MVAR:
		g_assert (cfg->gshared);
		if (mini_is_gsharedvt_type (type)) {
			g_assert (cfg->gsharedvt);
			inst->type = STACK_VTYPE;
		} else {
			mini_type_to_eval_stack_type (cfg, mini_get_underlying_type (type), inst);
		}
		return;
	default:
		g_error ("unknown type 0x%02x in eval stack type", type->type);
	}
}

/*
 * The following tables are used to quickly validate the IL code in type_from_op ().
 */
#define IF_P8(v) (SIZEOF_VOID_P == 8 ? v : STACK_INV)
<<<<<<< HEAD
#define INTPTR_TYPE (SIZEOF_VOID_P == 8 ? STACK_I8 : STACK_I4)
=======
>>>>>>> 95d17b16
#define IF_P8_I8 IF_P8(STACK_I8)
#define IF_P8_PTR IF_P8(STACK_PTR)

static const char
bin_num_table [STACK_MAX] [STACK_MAX] = {
	{STACK_INV, STACK_INV, STACK_INV, STACK_INV, STACK_INV, STACK_INV, STACK_INV, STACK_INV},
	{STACK_INV, STACK_I4,  IF_P8_I8,  STACK_PTR, STACK_INV, STACK_MP,  STACK_INV, STACK_INV},
	{STACK_INV, IF_P8_I8,  STACK_I8,  IF_P8_PTR, STACK_INV, STACK_INV, STACK_INV, STACK_INV},
	{STACK_INV, STACK_PTR, IF_P8_PTR, STACK_PTR, STACK_INV, STACK_MP,  STACK_INV, STACK_INV},
	{STACK_INV, STACK_INV, STACK_INV, STACK_INV, STACK_R8,  STACK_INV, STACK_INV, STACK_INV, STACK_R8},
	{STACK_INV, STACK_MP,  STACK_INV, STACK_MP,  STACK_INV, STACK_PTR, STACK_INV, STACK_INV},
	{STACK_INV, STACK_INV, STACK_INV, STACK_INV, STACK_INV, STACK_INV, STACK_INV, STACK_INV},
	{STACK_INV, STACK_INV, STACK_INV, STACK_INV, STACK_INV, STACK_INV, STACK_INV, STACK_INV},
	{STACK_INV, STACK_INV, STACK_INV, STACK_INV, STACK_R8, STACK_INV, STACK_INV, STACK_INV, STACK_R4}
};

static const char 
neg_table [] = {
	STACK_INV, STACK_I4, STACK_I8, STACK_PTR, STACK_R8, STACK_INV, STACK_INV, STACK_INV, STACK_R4
};

/* reduce the size of this table */
static const char
bin_int_table [STACK_MAX] [STACK_MAX] = {
	{STACK_INV, STACK_INV, STACK_INV, STACK_INV, STACK_INV, STACK_INV, STACK_INV, STACK_INV},
	{STACK_INV, STACK_I4,  IF_P8_I8,  STACK_PTR, STACK_INV, STACK_INV, STACK_INV, STACK_INV},
<<<<<<< HEAD
	{STACK_INV, IF_P8_I8,  STACK_I8,  STACK_PTR, STACK_INV, STACK_INV, STACK_INV, STACK_INV},
=======
	{STACK_INV, IF_P8_I8,  STACK_I8,  IF_P8_PTR, STACK_INV, STACK_INV, STACK_INV, STACK_INV},
>>>>>>> 95d17b16
	{STACK_INV, STACK_PTR, IF_P8_PTR, STACK_PTR, STACK_INV, STACK_INV, STACK_INV, STACK_INV},
	{STACK_INV, STACK_INV, STACK_INV, STACK_INV, STACK_INV, STACK_INV, STACK_INV, STACK_INV},
	{STACK_INV, STACK_INV, STACK_INV, STACK_INV, STACK_INV, STACK_INV, STACK_INV, STACK_INV},
	{STACK_INV, STACK_INV, STACK_INV, STACK_INV, STACK_INV, STACK_INV, STACK_INV, STACK_INV},
	{STACK_INV, STACK_INV, STACK_INV, STACK_INV, STACK_INV, STACK_INV, STACK_INV, STACK_INV}
};

#define P1 (SIZEOF_VOID_P == 8)
static const char
bin_comp_table [STACK_MAX] [STACK_MAX] = {
/*	Inv i  L  p  F  &  O  vt r4 */
	{0},
	{0, 1, 0, 1, 0, 0, 0, 0}, /* i, int32 */
	{0, 0, 1,P1, 0, 0, 0, 0}, /* L, int64 */
	{0, 1,P1, 1, 0, 2, 4, 0}, /* p, ptr */
	{0, 0, 0, 0, 1, 0, 0, 0, 1}, /* F, R8 */
	{0, 0, 0, 2, 0, 1, 0, 0}, /* &, managed pointer */
	{0, 0, 0, 4, 0, 0, 3, 0}, /* O, reference */
	{0, 0, 0, 0, 0, 0, 0, 0}, /* vt value type */
	{0, 0, 0, 0, 1, 0, 0, 0, 1}, /* r, r4 */
};
#undef P1

/* reduce the size of this table */
static const char
shift_table [STACK_MAX] [STACK_MAX] = {
	{STACK_INV, STACK_INV, STACK_INV, STACK_INV, STACK_INV, STACK_INV, STACK_INV, STACK_INV},
	{STACK_INV, STACK_I4,  STACK_I4,  STACK_I4,  STACK_INV, STACK_INV, STACK_INV, STACK_INV},
	{STACK_INV, STACK_I8,  STACK_I8,  STACK_I8,  STACK_INV, STACK_INV, STACK_INV, STACK_INV},
	{STACK_INV, STACK_PTR, STACK_PTR, STACK_PTR, STACK_INV, STACK_INV, STACK_INV, STACK_INV},
	{STACK_INV, STACK_INV, STACK_INV, STACK_INV, STACK_INV, STACK_INV, STACK_INV, STACK_INV},
	{STACK_INV, STACK_INV, STACK_INV, STACK_INV, STACK_INV, STACK_INV, STACK_INV, STACK_INV},
	{STACK_INV, STACK_INV, STACK_INV, STACK_INV, STACK_INV, STACK_INV, STACK_INV, STACK_INV},
	{STACK_INV, STACK_INV, STACK_INV, STACK_INV, STACK_INV, STACK_INV, STACK_INV, STACK_INV}
};

/*
 * Tables to map from the non-specific opcode to the matching
 * type-specific opcode.
 */
/* handles from CEE_ADD to CEE_SHR_UN (CEE_REM_UN for floats) */
static const guint16
binops_op_map [STACK_MAX] = {
	0, OP_IADD-CEE_ADD, OP_LADD-CEE_ADD, OP_PADD-CEE_ADD, OP_FADD-CEE_ADD, OP_PADD-CEE_ADD, 0, 0, OP_RADD-CEE_ADD
};

/* handles from CEE_NEG to CEE_CONV_U8 */
static const guint16
unops_op_map [STACK_MAX] = {
	0, OP_INEG-CEE_NEG, OP_LNEG-CEE_NEG, OP_PNEG-CEE_NEG, OP_FNEG-CEE_NEG, OP_PNEG-CEE_NEG, 0, 0, OP_RNEG-CEE_NEG
};

/* handles from CEE_CONV_U2 to CEE_SUB_OVF_UN */
static const guint16
ovfops_op_map [STACK_MAX] = {
	0, OP_ICONV_TO_U2-CEE_CONV_U2, OP_LCONV_TO_U2-CEE_CONV_U2, OP_PCONV_TO_U2-CEE_CONV_U2, OP_FCONV_TO_U2-CEE_CONV_U2, OP_PCONV_TO_U2-CEE_CONV_U2, OP_PCONV_TO_U2-CEE_CONV_U2, 0, OP_RCONV_TO_U2-CEE_CONV_U2
};

/* handles from CEE_CONV_OVF_I1_UN to CEE_CONV_OVF_U_UN */
static const guint16
ovf2ops_op_map [STACK_MAX] = {
	0, OP_ICONV_TO_OVF_I1_UN-CEE_CONV_OVF_I1_UN, OP_LCONV_TO_OVF_I1_UN-CEE_CONV_OVF_I1_UN, OP_PCONV_TO_OVF_I1_UN-CEE_CONV_OVF_I1_UN, OP_FCONV_TO_OVF_I1_UN-CEE_CONV_OVF_I1_UN, OP_PCONV_TO_OVF_I1_UN-CEE_CONV_OVF_I1_UN, 0, 0, OP_RCONV_TO_OVF_I1_UN-CEE_CONV_OVF_I1_UN
};

/* handles from CEE_CONV_OVF_I1 to CEE_CONV_OVF_U8 */
static const guint16
ovf3ops_op_map [STACK_MAX] = {
	0, OP_ICONV_TO_OVF_I1-CEE_CONV_OVF_I1, OP_LCONV_TO_OVF_I1-CEE_CONV_OVF_I1, OP_PCONV_TO_OVF_I1-CEE_CONV_OVF_I1, OP_FCONV_TO_OVF_I1-CEE_CONV_OVF_I1, OP_PCONV_TO_OVF_I1-CEE_CONV_OVF_I1, 0, 0, OP_RCONV_TO_OVF_I1-CEE_CONV_OVF_I1
};

/* handles from CEE_BEQ to CEE_BLT_UN */
static const guint16
beqops_op_map [STACK_MAX] = {
	0, OP_IBEQ-CEE_BEQ, OP_LBEQ-CEE_BEQ, OP_PBEQ-CEE_BEQ, OP_FBEQ-CEE_BEQ, OP_PBEQ-CEE_BEQ, OP_PBEQ-CEE_BEQ, 0, OP_FBEQ-CEE_BEQ
};

/* handles from CEE_CEQ to CEE_CLT_UN */
static const guint16
ceqops_op_map [STACK_MAX] = {
	0, OP_ICEQ-OP_CEQ, OP_LCEQ-OP_CEQ, OP_PCEQ-OP_CEQ, OP_FCEQ-OP_CEQ, OP_PCEQ-OP_CEQ, OP_PCEQ-OP_CEQ, 0, OP_RCEQ-OP_CEQ
};

/*
 * Sets ins->type (the type on the eval stack) according to the
 * type of the opcode and the arguments to it.
 * Invalid IL code is marked by setting ins->type to the invalid value STACK_INV.
 *
 * FIXME: this function sets ins->type unconditionally in some cases, but
 * it should set it to invalid for some types (a conv.x on an object)
 */
static void
type_from_op (MonoCompile *cfg, MonoInst *ins, MonoInst *src1, MonoInst *src2)
{
	switch (ins->opcode) {
	/* binops */
	case MONO_CEE_ADD:
	case MONO_CEE_SUB:
	case MONO_CEE_MUL:
	case MONO_CEE_DIV:
	case MONO_CEE_REM:
		/* FIXME: check unverifiable args for STACK_MP */
		ins->type = bin_num_table [src1->type] [src2->type];
		ins->opcode += binops_op_map [ins->type];
		break;
	case MONO_CEE_DIV_UN:
	case MONO_CEE_REM_UN:
	case MONO_CEE_AND:
	case MONO_CEE_OR:
	case MONO_CEE_XOR:
		ins->type = bin_int_table [src1->type] [src2->type];
		ins->opcode += binops_op_map [ins->type];
		break;
	case MONO_CEE_SHL:
	case MONO_CEE_SHR:
	case MONO_CEE_SHR_UN:
		ins->type = shift_table [src1->type] [src2->type];
		ins->opcode += binops_op_map [ins->type];
		break;
	case OP_COMPARE:
	case OP_LCOMPARE:
	case OP_ICOMPARE:
		ins->type = bin_comp_table [src1->type] [src2->type] ? STACK_I4: STACK_INV;
		if ((src1->type == STACK_I8) || ((TARGET_SIZEOF_VOID_P == 8) && ((src1->type == STACK_PTR) || (src1->type == STACK_OBJ) || (src1->type == STACK_MP))))
			ins->opcode = OP_LCOMPARE;
		else if (src1->type == STACK_R4)
			ins->opcode = OP_RCOMPARE;
		else if (src1->type == STACK_R8)
			ins->opcode = OP_FCOMPARE;
		else
			ins->opcode = OP_ICOMPARE;
		break;
	case OP_ICOMPARE_IMM:
		ins->type = bin_comp_table [src1->type] [src1->type] ? STACK_I4 : STACK_INV;
		if ((src1->type == STACK_I8) || ((TARGET_SIZEOF_VOID_P == 8) && ((src1->type == STACK_PTR) || (src1->type == STACK_OBJ) || (src1->type == STACK_MP))))
			ins->opcode = OP_LCOMPARE_IMM;		
		break;
	case MONO_CEE_BEQ:
	case MONO_CEE_BGE:
	case MONO_CEE_BGT:
	case MONO_CEE_BLE:
	case MONO_CEE_BLT:
	case MONO_CEE_BNE_UN:
	case MONO_CEE_BGE_UN:
	case MONO_CEE_BGT_UN:
	case MONO_CEE_BLE_UN:
	case MONO_CEE_BLT_UN:
		ins->opcode += beqops_op_map [src1->type];
		break;
	case OP_CEQ:
		ins->type = bin_comp_table [src1->type] [src2->type] ? STACK_I4: STACK_INV;
		ins->opcode += ceqops_op_map [src1->type];
		break;
	case OP_CGT:
	case OP_CGT_UN:
	case OP_CLT:
	case OP_CLT_UN:
		ins->type = (bin_comp_table [src1->type] [src2->type] & 1) ? STACK_I4: STACK_INV;
		ins->opcode += ceqops_op_map [src1->type];
		break;
	/* unops */
	case MONO_CEE_NEG:
		ins->type = neg_table [src1->type];
		ins->opcode += unops_op_map [ins->type];
		break;
	case MONO_CEE_NOT:
		if (src1->type >= STACK_I4 && src1->type <= STACK_PTR)
			ins->type = src1->type;
		else
			ins->type = STACK_INV;
		ins->opcode += unops_op_map [ins->type];
		break;
	case MONO_CEE_CONV_I1:
	case MONO_CEE_CONV_I2:
	case MONO_CEE_CONV_I4:
	case MONO_CEE_CONV_U4:
		ins->type = STACK_I4;
		ins->opcode += unops_op_map [src1->type];
		break;
	case MONO_CEE_CONV_R_UN:
		ins->type = STACK_R8;
		switch (src1->type) {
		case STACK_I4:
		case STACK_PTR:
			ins->opcode = OP_ICONV_TO_R_UN;
			break;
		case STACK_I8:
			ins->opcode = OP_LCONV_TO_R_UN; 
			break;
		case STACK_R8:
			ins->opcode = OP_FMOVE;
			break;
		}
		break;
	case MONO_CEE_CONV_OVF_I1:
	case MONO_CEE_CONV_OVF_U1:
	case MONO_CEE_CONV_OVF_I2:
	case MONO_CEE_CONV_OVF_U2:
	case MONO_CEE_CONV_OVF_I4:
	case MONO_CEE_CONV_OVF_U4:
		ins->type = STACK_I4;
		ins->opcode += ovf3ops_op_map [src1->type];
		break;
	case MONO_CEE_CONV_OVF_I_UN:
	case MONO_CEE_CONV_OVF_U_UN:
		ins->type = STACK_PTR;
		ins->opcode += ovf2ops_op_map [src1->type];
		break;
	case MONO_CEE_CONV_OVF_I1_UN:
	case MONO_CEE_CONV_OVF_I2_UN:
	case MONO_CEE_CONV_OVF_I4_UN:
	case MONO_CEE_CONV_OVF_U1_UN:
	case MONO_CEE_CONV_OVF_U2_UN:
	case MONO_CEE_CONV_OVF_U4_UN:
		ins->type = STACK_I4;
		ins->opcode += ovf2ops_op_map [src1->type];
		break;
	case MONO_CEE_CONV_U:
		ins->type = STACK_PTR;
		switch (src1->type) {
		case STACK_I4:
			ins->opcode = OP_ICONV_TO_U;
			break;
		case STACK_PTR:
		case STACK_MP:
		case STACK_OBJ:
#if TARGET_SIZEOF_VOID_P == 8
			ins->opcode = OP_LCONV_TO_U;
#else
			ins->opcode = OP_MOVE;
#endif
			break;
		case STACK_I8:
			ins->opcode = OP_LCONV_TO_U;
			break;
		case STACK_R8:
			ins->opcode = OP_FCONV_TO_U;
			break;
		case STACK_R4:
			if (TARGET_SIZEOF_VOID_P == 8)
				ins->opcode = OP_RCONV_TO_U8;
			else
				ins->opcode = OP_RCONV_TO_U4;
			break;
		}
		break;
	case MONO_CEE_CONV_I8:
	case MONO_CEE_CONV_U8:
		ins->type = STACK_I8;
		ins->opcode += unops_op_map [src1->type];
		break;
	case MONO_CEE_CONV_OVF_I8:
	case MONO_CEE_CONV_OVF_U8:
		ins->type = STACK_I8;
		ins->opcode += ovf3ops_op_map [src1->type];
		break;
	case MONO_CEE_CONV_OVF_U8_UN:
	case MONO_CEE_CONV_OVF_I8_UN:
		ins->type = STACK_I8;
		ins->opcode += ovf2ops_op_map [src1->type];
		break;
	case MONO_CEE_CONV_R4:
		ins->type = cfg->r4_stack_type;
		ins->opcode += unops_op_map [src1->type];
		break;
	case MONO_CEE_CONV_R8:
		ins->type = STACK_R8;
		ins->opcode += unops_op_map [src1->type];
		break;
	case OP_CKFINITE:
		ins->type = STACK_R8;		
		break;
	case MONO_CEE_CONV_U2:
	case MONO_CEE_CONV_U1:
		ins->type = STACK_I4;
		ins->opcode += ovfops_op_map [src1->type];
		break;
	case MONO_CEE_CONV_I:
	case MONO_CEE_CONV_OVF_I:
	case MONO_CEE_CONV_OVF_U:
		ins->type = STACK_PTR;
		ins->opcode += ovfops_op_map [src1->type];
		break;
	case MONO_CEE_ADD_OVF:
	case MONO_CEE_ADD_OVF_UN:
	case MONO_CEE_MUL_OVF:
	case MONO_CEE_MUL_OVF_UN:
	case MONO_CEE_SUB_OVF:
	case MONO_CEE_SUB_OVF_UN:
		ins->type = bin_num_table [src1->type] [src2->type];
		ins->opcode += ovfops_op_map [src1->type];
		if (ins->type == STACK_R8)
			ins->type = STACK_INV;
		break;
	case OP_LOAD_MEMBASE:
		ins->type = STACK_PTR;
		break;
	case OP_LOADI1_MEMBASE:
	case OP_LOADU1_MEMBASE:
	case OP_LOADI2_MEMBASE:
	case OP_LOADU2_MEMBASE:
	case OP_LOADI4_MEMBASE:
	case OP_LOADU4_MEMBASE:
		ins->type = STACK_PTR;
		break;
	case OP_LOADI8_MEMBASE:
		ins->type = STACK_I8;
		break;
	case OP_LOADR4_MEMBASE:
		ins->type = cfg->r4_stack_type;
		break;
	case OP_LOADR8_MEMBASE:
		ins->type = STACK_R8;
		break;
	default:
		g_error ("opcode 0x%04x not handled in type from op", ins->opcode);
		break;
	}

	if (ins->type == STACK_MP) {
		if (src1->type == STACK_MP)
			ins->klass = src1->klass;
		else
			ins->klass = mono_defaults.object_class;
	}
}

void
mini_type_from_op (MonoCompile *cfg, MonoInst *ins, MonoInst *src1, MonoInst *src2)
{
	type_from_op (cfg, ins, src1, src2);
}

static MonoClass*
ldind_to_type (int op)
{
	switch (op) {
	case MONO_CEE_LDIND_I1: return mono_defaults.sbyte_class;
	case MONO_CEE_LDIND_U1: return mono_defaults.byte_class;
	case MONO_CEE_LDIND_I2: return mono_defaults.int16_class;
	case MONO_CEE_LDIND_U2: return mono_defaults.uint16_class;
	case MONO_CEE_LDIND_I4: return mono_defaults.int32_class;
	case MONO_CEE_LDIND_U4: return mono_defaults.uint32_class;
	case MONO_CEE_LDIND_I8: return mono_defaults.int64_class;
	case MONO_CEE_LDIND_I: return mono_defaults.int_class;
	case MONO_CEE_LDIND_R4: return mono_defaults.single_class;
	case MONO_CEE_LDIND_R8: return mono_defaults.double_class;
	case MONO_CEE_LDIND_REF:return mono_defaults.object_class; //FIXME we should try to return a more specific type
	default: g_error ("Unknown ldind type %d", op);
	}
}

#if 0

static const char
param_table [STACK_MAX] [STACK_MAX] = {
	{0},
};

static int
check_values_to_signature (MonoInst *args, MonoType *this_ins, MonoMethodSignature *sig)
{
	int i;

	if (sig->hasthis) {
		switch (args->type) {
		case STACK_I4:
		case STACK_I8:
		case STACK_R8:
		case STACK_VTYPE:
		case STACK_INV:
			return 0;
		}
		args++;
	}
	for (i = 0; i < sig->param_count; ++i) {
		switch (args [i].type) {
		case STACK_INV:
			return 0;
		case STACK_MP:
			if (!sig->params [i]->byref)
				return 0;
			continue;
		case STACK_OBJ:
			if (sig->params [i]->byref)
				return 0;
			switch (sig->params [i]->type) {
			case MONO_TYPE_CLASS:
			case MONO_TYPE_STRING:
			case MONO_TYPE_OBJECT:
			case MONO_TYPE_SZARRAY:
			case MONO_TYPE_ARRAY:
				break;
			default:
				return 0;
			}
			continue;
		case STACK_R8:
			if (sig->params [i]->byref)
				return 0;
			if (sig->params [i]->type != MONO_TYPE_R4 && sig->params [i]->type != MONO_TYPE_R8)
				return 0;
			continue;
		case STACK_PTR:
		case STACK_I4:
		case STACK_I8:
		case STACK_VTYPE:
			break;
		}
		/*if (!param_table [args [i].type] [sig->params [i]->type])
			return 0;*/
	}
	return 1;
}
#endif

/*
 * When we need a pointer to the current domain many times in a method, we
 * call mono_domain_get() once and we store the result in a local variable.
 * This function returns the variable that represents the MonoDomain*.
 */
inline static MonoInst *
mono_get_domainvar (MonoCompile *cfg)
{
	if (!cfg->domainvar) {
		/* Make sure we don't generate references after checking whenever to init this */
		g_assert (!cfg->domainvar_inited);
		cfg->domainvar = mono_compile_create_var (cfg, mono_get_int_type (), OP_LOCAL);
		/* Avoid optimizing it away */
		cfg->domainvar->flags |= MONO_INST_VOLATILE;
	}
	return cfg->domainvar;
}

/*
 * The got_var contains the address of the Global Offset Table when AOT 
 * compiling.
 */
MonoInst *
mono_get_got_var (MonoCompile *cfg)
{
	if (!cfg->compile_aot || !cfg->backend->need_got_var || cfg->llvm_only)
		return NULL;
	if (!cfg->got_var) {
		cfg->got_var = mono_compile_create_var (cfg, mono_get_int_type (), OP_LOCAL);
	}
	return cfg->got_var;
}

static void
mono_create_rgctx_var (MonoCompile *cfg)
{
	if (!cfg->rgctx_var) {
		cfg->rgctx_var = mono_compile_create_var (cfg, mono_get_int_type (), OP_LOCAL);
		/* force the var to be stack allocated */
		cfg->rgctx_var->flags |= MONO_INST_VOLATILE;
	}
}

static MonoInst *
mono_get_vtable_var (MonoCompile *cfg)
{
	g_assert (cfg->gshared);

	mono_create_rgctx_var (cfg);

	return cfg->rgctx_var;
}

static MonoType*
type_from_stack_type (MonoInst *ins) {
	switch (ins->type) {
	case STACK_I4: return mono_get_int32_type ();
	case STACK_I8: return m_class_get_byval_arg (mono_defaults.int64_class);
	case STACK_PTR: return mono_get_int_type ();
	case STACK_R4: return m_class_get_byval_arg (mono_defaults.single_class);
	case STACK_R8: return m_class_get_byval_arg (mono_defaults.double_class);
	case STACK_MP:
		return m_class_get_this_arg (ins->klass);
	case STACK_OBJ: return mono_get_object_type ();
	case STACK_VTYPE: return m_class_get_byval_arg (ins->klass);
	default:
		g_error ("stack type %d to monotype not handled\n", ins->type);
	}
	return NULL;
}

static G_GNUC_UNUSED int
type_to_stack_type (MonoCompile *cfg, MonoType *t)
{
	t = mono_type_get_underlying_type (t);
	switch (t->type) {
	case MONO_TYPE_I1:
	case MONO_TYPE_U1:
	case MONO_TYPE_I2:
	case MONO_TYPE_U2:
	case MONO_TYPE_I4:
	case MONO_TYPE_U4:
		return STACK_I4;
	case MONO_TYPE_I:
	case MONO_TYPE_U:
	case MONO_TYPE_PTR:
	case MONO_TYPE_FNPTR:
		return STACK_PTR;
	case MONO_TYPE_CLASS:
	case MONO_TYPE_STRING:
	case MONO_TYPE_OBJECT:
	case MONO_TYPE_SZARRAY:
	case MONO_TYPE_ARRAY:    
		return STACK_OBJ;
	case MONO_TYPE_I8:
	case MONO_TYPE_U8:
		return STACK_I8;
	case MONO_TYPE_R4:
		return cfg->r4_stack_type;
	case MONO_TYPE_R8:
		return STACK_R8;
	case MONO_TYPE_VALUETYPE:
	case MONO_TYPE_TYPEDBYREF:
		return STACK_VTYPE;
	case MONO_TYPE_GENERICINST:
		if (mono_type_generic_inst_is_valuetype (t))
			return STACK_VTYPE;
		else
			return STACK_OBJ;
		break;
	default:
		g_assert_not_reached ();
	}

	return -1;
}

static MonoClass*
array_access_to_klass (int opcode)
{
	switch (opcode) {
	case MONO_CEE_LDELEM_U1:
		return mono_defaults.byte_class;
	case MONO_CEE_LDELEM_U2:
		return mono_defaults.uint16_class;
	case MONO_CEE_LDELEM_I:
	case MONO_CEE_STELEM_I:
		return mono_defaults.int_class;
	case MONO_CEE_LDELEM_I1:
	case MONO_CEE_STELEM_I1:
		return mono_defaults.sbyte_class;
	case MONO_CEE_LDELEM_I2:
	case MONO_CEE_STELEM_I2:
		return mono_defaults.int16_class;
	case MONO_CEE_LDELEM_I4:
	case MONO_CEE_STELEM_I4:
		return mono_defaults.int32_class;
	case MONO_CEE_LDELEM_U4:
		return mono_defaults.uint32_class;
	case MONO_CEE_LDELEM_I8:
	case MONO_CEE_STELEM_I8:
		return mono_defaults.int64_class;
	case MONO_CEE_LDELEM_R4:
	case MONO_CEE_STELEM_R4:
		return mono_defaults.single_class;
	case MONO_CEE_LDELEM_R8:
	case MONO_CEE_STELEM_R8:
		return mono_defaults.double_class;
	case MONO_CEE_LDELEM_REF:
	case MONO_CEE_STELEM_REF:
		return mono_defaults.object_class;
	default:
		g_assert_not_reached ();
	}
	return NULL;
}

/*
 * We try to share variables when possible
 */
static MonoInst *
mono_compile_get_interface_var (MonoCompile *cfg, int slot, MonoInst *ins)
{
	MonoInst *res;
	int pos, vnum;
	MonoType *type;

	type = type_from_stack_type (ins);

	/* inlining can result in deeper stacks */ 
	if (cfg->inline_depth || slot >= cfg->header->max_stack)
		return mono_compile_create_var (cfg, type, OP_LOCAL);

	pos = ins->type - 1 + slot * STACK_MAX;

	switch (ins->type) {
	case STACK_I4:
	case STACK_I8:
	case STACK_R8:
	case STACK_PTR:
	case STACK_MP:
	case STACK_OBJ:
		if ((vnum = cfg->intvars [pos]))
			return cfg->varinfo [vnum];
		res = mono_compile_create_var (cfg, type, OP_LOCAL);
		cfg->intvars [pos] = res->inst_c0;
		break;
	default:
		res = mono_compile_create_var (cfg, type, OP_LOCAL);
	}
	return res;
}

static void
mono_save_token_info (MonoCompile *cfg, MonoImage *image, guint32 token, gpointer key)
{
	/* 
	 * Don't use this if a generic_context is set, since that means AOT can't
	 * look up the method using just the image+token.
	 * table == 0 means this is a reference made from a wrapper.
	 */
	if (cfg->compile_aot && !cfg->generic_context && (mono_metadata_token_table (token) > 0)) {
		MonoJumpInfoToken *jump_info_token = (MonoJumpInfoToken *)mono_mempool_alloc0 (cfg->mempool, sizeof (MonoJumpInfoToken));
		jump_info_token->image = image;
		jump_info_token->token = token;
		g_hash_table_insert (cfg->token_info_hash, key, jump_info_token);
	}
}

/*
 * This function is called to handle items that are left on the evaluation stack
 * at basic block boundaries. What happens is that we save the values to local variables
 * and we reload them later when first entering the target basic block (with the
 * handle_loaded_temps () function).
 * A single joint point will use the same variables (stored in the array bb->out_stack or
 * bb->in_stack, if the basic block is before or after the joint point).
 *
 * This function needs to be called _before_ emitting the last instruction of
 * the bb (i.e. before emitting a branch).
 * If the stack merge fails at a join point, cfg->unverifiable is set.
 */
static void
handle_stack_args (MonoCompile *cfg, MonoInst **sp, int count)
{
	int i, bindex;
	MonoBasicBlock *bb = cfg->cbb;
	MonoBasicBlock *outb;
	MonoInst *inst, **locals;
	gboolean found;

	if (!count)
		return;
	if (cfg->verbose_level > 3)
		printf ("%d item(s) on exit from B%d\n", count, bb->block_num);
	if (!bb->out_scount) {
		bb->out_scount = count;
		//printf ("bblock %d has out:", bb->block_num);
		found = FALSE;
		for (i = 0; i < bb->out_count; ++i) {
			outb = bb->out_bb [i];
			/* exception handlers are linked, but they should not be considered for stack args */
			if (outb->flags & BB_EXCEPTION_HANDLER)
				continue;
			//printf (" %d", outb->block_num);
			if (outb->in_stack) {
				found = TRUE;
				bb->out_stack = outb->in_stack;
				break;
			}
		}
		//printf ("\n");
		if (!found) {
			bb->out_stack = (MonoInst **)mono_mempool_alloc (cfg->mempool, sizeof (MonoInst*) * count);
			for (i = 0; i < count; ++i) {
				/* 
				 * try to reuse temps already allocated for this purpouse, if they occupy the same
				 * stack slot and if they are of the same type.
				 * This won't cause conflicts since if 'local' is used to 
				 * store one of the values in the in_stack of a bblock, then
				 * the same variable will be used for the same outgoing stack 
				 * slot as well. 
				 * This doesn't work when inlining methods, since the bblocks
				 * in the inlined methods do not inherit their in_stack from
				 * the bblock they are inlined to. See bug #58863 for an
				 * example.
				 */
				bb->out_stack [i] = mono_compile_get_interface_var (cfg, i, sp [i]);
			}
		}
	}

	for (i = 0; i < bb->out_count; ++i) {
		outb = bb->out_bb [i];
		/* exception handlers are linked, but they should not be considered for stack args */
		if (outb->flags & BB_EXCEPTION_HANDLER)
			continue;
		if (outb->in_scount) {
			if (outb->in_scount != bb->out_scount) {
				cfg->unverifiable = TRUE;
				return;
			}
			continue; /* check they are the same locals */
		}
		outb->in_scount = count;
		outb->in_stack = bb->out_stack;
	}

	locals = bb->out_stack;
	cfg->cbb = bb;
	for (i = 0; i < count; ++i) {
		sp [i] = convert_value (cfg, locals [i]->inst_vtype, sp [i]);
		EMIT_NEW_TEMPSTORE (cfg, inst, locals [i]->inst_c0, sp [i]);
		inst->cil_code = sp [i]->cil_code;
		sp [i] = locals [i];
		if (cfg->verbose_level > 3)
			printf ("storing %d to temp %d\n", i, (int)locals [i]->inst_c0);
	}

	/*
	 * It is possible that the out bblocks already have in_stack assigned, and
	 * the in_stacks differ. In this case, we will store to all the different 
	 * in_stacks.
	 */

	found = TRUE;
	bindex = 0;
	while (found) {
		/* Find a bblock which has a different in_stack */
		found = FALSE;
		while (bindex < bb->out_count) {
			outb = bb->out_bb [bindex];
			/* exception handlers are linked, but they should not be considered for stack args */
			if (outb->flags & BB_EXCEPTION_HANDLER) {
				bindex++;
				continue;
			}
			if (outb->in_stack != locals) {
				for (i = 0; i < count; ++i) {
					sp [i] = convert_value (cfg, outb->in_stack [i]->inst_vtype, sp [i]);
					EMIT_NEW_TEMPSTORE (cfg, inst, outb->in_stack [i]->inst_c0, sp [i]);
					inst->cil_code = sp [i]->cil_code;
					sp [i] = locals [i];
					if (cfg->verbose_level > 3)
						printf ("storing %d to temp %d\n", i, (int)outb->in_stack [i]->inst_c0);
				}
				locals = outb->in_stack;
				found = TRUE;
				break;
			}
			bindex ++;
		}
	}
}

MonoInst*
mini_emit_runtime_constant (MonoCompile *cfg, MonoJumpInfoType patch_type, gpointer data)
{
	MonoInst *ins;

	if (cfg->compile_aot) {
MONO_DISABLE_WARNING (4306) // 'type cast': conversion from 'MonoJumpInfoType' to 'MonoInst *' of greater size
		EMIT_NEW_AOTCONST (cfg, ins, patch_type, data);
MONO_RESTORE_WARNING
	} else {
		MonoJumpInfo ji;
		gpointer target;
		ERROR_DECL (error);

		ji.type = patch_type;
		ji.data.target = data;
		target = mono_resolve_patch_target (NULL, cfg->domain, NULL, &ji, FALSE, error);
		mono_error_assert_ok (error);

		EMIT_NEW_PCONST (cfg, ins, target);
	}
	return ins;
}

static MonoInst*
mono_create_fast_tls_getter (MonoCompile *cfg, MonoTlsKey key)
{
	int tls_offset = mono_tls_get_tls_offset (key);

	if (cfg->compile_aot)
		return NULL;

	if (tls_offset != -1 && mono_arch_have_fast_tls ()) {
		MonoInst *ins;
		MONO_INST_NEW (cfg, ins, OP_TLS_GET);
		ins->dreg = mono_alloc_preg (cfg);
		ins->inst_offset = tls_offset;
		return ins;
	}
	return NULL;
}

static MonoInst*
mono_create_tls_get (MonoCompile *cfg, MonoTlsKey key)
{
	MonoInst *fast_tls = NULL;

	if (!mini_debug_options.use_fallback_tls)
		fast_tls = mono_create_fast_tls_getter (cfg, key);

	if (fast_tls) {
		MONO_ADD_INS (cfg->cbb, fast_tls);
		return fast_tls;
	}

	const MonoJitICallId jit_icall_id = mono_get_tls_key_to_jit_icall_id (key);

	if (cfg->compile_aot) {
		MonoInst *addr;
		/*
		 * tls getters are critical pieces of code and we don't want to resolve them
		 * through the standard plt/tramp mechanism since we might expose ourselves
		 * to crashes and infinite recursions.
		 * Therefore the NOCALL part of MONO_PATCH_INFO_JIT_ICALL_ADDR_NOCALL, FALSE in is_plt_patch.
		 */
		EMIT_NEW_AOTCONST (cfg, addr, MONO_PATCH_INFO_JIT_ICALL_ADDR_NOCALL, GUINT_TO_POINTER (jit_icall_id));
		return mini_emit_calli (cfg, mono_icall_sig_ptr, NULL, addr, NULL, NULL);
	} else {
		return mono_emit_jit_icall_id (cfg, jit_icall_id, NULL);
	}
}

/*
 * emit_push_lmf:
 *
 *   Emit IR to push the current LMF onto the LMF stack.
 */
static void
emit_push_lmf (MonoCompile *cfg)
{
	/*
	 * Emit IR to push the LMF:
	 * lmf_addr = <lmf_addr from tls>
	 * lmf->lmf_addr = lmf_addr
	 * lmf->prev_lmf = *lmf_addr
	 * *lmf_addr = lmf
	 */
	MonoInst *ins, *lmf_ins;

	if (!cfg->lmf_ir)
		return;

	int lmf_reg, prev_lmf_reg;
	/*
	 * Store lmf_addr in a variable, so it can be allocated to a global register.
	 */
	if (!cfg->lmf_addr_var)
		cfg->lmf_addr_var = mono_compile_create_var (cfg, mono_get_int_type (), OP_LOCAL);

	lmf_ins = mono_create_tls_get (cfg, TLS_KEY_LMF_ADDR);
	g_assert (lmf_ins);

	lmf_ins->dreg = cfg->lmf_addr_var->dreg;

	EMIT_NEW_VARLOADA (cfg, ins, cfg->lmf_var, NULL);
	lmf_reg = ins->dreg;

	prev_lmf_reg = alloc_preg (cfg);
	/* Save previous_lmf */
	EMIT_NEW_LOAD_MEMBASE (cfg, ins, OP_LOAD_MEMBASE, prev_lmf_reg, cfg->lmf_addr_var->dreg, 0);
	EMIT_NEW_STORE_MEMBASE (cfg, ins, OP_STORE_MEMBASE_REG, lmf_reg, MONO_STRUCT_OFFSET (MonoLMF, previous_lmf), prev_lmf_reg);
	/* Set new lmf */
	EMIT_NEW_STORE_MEMBASE (cfg, ins, OP_STORE_MEMBASE_REG, cfg->lmf_addr_var->dreg, 0, lmf_reg);
}

/*
 * emit_pop_lmf:
 *
 *   Emit IR to pop the current LMF from the LMF stack.
 */
static void
emit_pop_lmf (MonoCompile *cfg)
{
	int lmf_reg, lmf_addr_reg;
	MonoInst *ins;

	if (!cfg->lmf_ir)
		return;

 	EMIT_NEW_VARLOADA (cfg, ins, cfg->lmf_var, NULL);
 	lmf_reg = ins->dreg;

	int prev_lmf_reg;
	/*
	 * Emit IR to pop the LMF:
	 * *(lmf->lmf_addr) = lmf->prev_lmf
	 */
	/* This could be called before emit_push_lmf () */
	if (!cfg->lmf_addr_var)
		cfg->lmf_addr_var = mono_compile_create_var (cfg, mono_get_int_type (), OP_LOCAL);
	lmf_addr_reg = cfg->lmf_addr_var->dreg;

	prev_lmf_reg = alloc_preg (cfg);
	EMIT_NEW_LOAD_MEMBASE (cfg, ins, OP_LOAD_MEMBASE, prev_lmf_reg, lmf_reg, MONO_STRUCT_OFFSET (MonoLMF, previous_lmf));
	EMIT_NEW_STORE_MEMBASE (cfg, ins, OP_STORE_MEMBASE_REG, lmf_addr_reg, 0, prev_lmf_reg);
}

/*
 * target_type_is_incompatible:
 * @cfg: MonoCompile context
 *
 * Check that the item @arg on the evaluation stack can be stored
 * in the target type (can be a local, or field, etc).
 * The cfg arg can be used to check if we need verification or just
 * validity checks.
 *
 * Returns: non-0 value if arg can't be stored on a target.
 */
static int
target_type_is_incompatible (MonoCompile *cfg, MonoType *target, MonoInst *arg)
{
	MonoType *simple_type;
	MonoClass *klass;

	if (target->byref) {
		/* FIXME: check that the pointed to types match */
		if (arg->type == STACK_MP) {
			/* This is needed to handle gshared types + ldaddr. We lower the types so we can handle enums and other typedef-like types. */
			MonoClass *target_class_lowered = mono_class_from_mono_type_internal (mini_get_underlying_type (m_class_get_byval_arg (mono_class_from_mono_type_internal (target))));
			MonoClass *source_class_lowered = mono_class_from_mono_type_internal (mini_get_underlying_type (m_class_get_byval_arg (arg->klass)));

			/* if the target is native int& or X* or same type */
			if (target->type == MONO_TYPE_I || target->type == MONO_TYPE_PTR || target_class_lowered == source_class_lowered)
				return 0;

			/* Both are primitive type byrefs and the source points to a larger type that the destination */
			if (MONO_TYPE_IS_PRIMITIVE_SCALAR (m_class_get_byval_arg (target_class_lowered)) && MONO_TYPE_IS_PRIMITIVE_SCALAR (m_class_get_byval_arg (source_class_lowered)) &&
				mono_class_instance_size (target_class_lowered) <= mono_class_instance_size (source_class_lowered))
				return 0;
			return 1;
		}
		if (arg->type == STACK_PTR)
			return 0;
		return 1;
	}

	simple_type = mini_get_underlying_type (target);
	switch (simple_type->type) {
	case MONO_TYPE_VOID:
		return 1;
	case MONO_TYPE_I1:
	case MONO_TYPE_U1:
	case MONO_TYPE_I2:
	case MONO_TYPE_U2:
	case MONO_TYPE_I4:
	case MONO_TYPE_U4:
		if (arg->type != STACK_I4 && arg->type != STACK_PTR)
			return 1;
		return 0;
	case MONO_TYPE_PTR:
		/* STACK_MP is needed when setting pinned locals */
<<<<<<< HEAD
		if (arg->type != INTPTR_TYPE && arg->type != STACK_PTR && arg->type != STACK_MP)
			return 1;
=======
		if (arg->type != STACK_I4 && arg->type != STACK_PTR && arg->type != STACK_MP)
#if SIZEOF_VOID_P == 8
			if (arg->type != STACK_I8)
#endif
				return 1;
>>>>>>> 95d17b16
		return 0;
	case MONO_TYPE_I:
	case MONO_TYPE_U:
	case MONO_TYPE_FNPTR:
		/* 
		 * Some opcodes like ldloca returns 'transient pointers' which can be stored in
		 * in native int. (#688008).
		 */
		if (arg->type != STACK_I4 && arg->type != STACK_PTR && arg->type != STACK_MP)
			return 1;
		return 0;
	case MONO_TYPE_CLASS:
	case MONO_TYPE_STRING:
	case MONO_TYPE_OBJECT:
	case MONO_TYPE_SZARRAY:
	case MONO_TYPE_ARRAY:    
		if (arg->type != STACK_OBJ)
			return 1;
		/* FIXME: check type compatibility */
		return 0;
	case MONO_TYPE_I8:
	case MONO_TYPE_U8:
<<<<<<< HEAD
		if (arg->type != STACK_I8 && !(SIZEOF_VOID_P == 8 && arg->type == STACK_PTR))
			return 1;
=======
		if (arg->type != STACK_I8)
#if SIZEOF_VOID_P == 8
			if (arg->type != STACK_PTR)
#endif
				return 1;
>>>>>>> 95d17b16
		return 0;
	case MONO_TYPE_R4:
		if (arg->type != cfg->r4_stack_type)
			return 1;
		return 0;
	case MONO_TYPE_R8:
		if (arg->type != STACK_R8)
			return 1;
		return 0;
	case MONO_TYPE_VALUETYPE:
		if (arg->type != STACK_VTYPE)
			return 1;
		klass = mono_class_from_mono_type_internal (simple_type);
		if (klass != arg->klass)
			return 1;
		return 0;
	case MONO_TYPE_TYPEDBYREF:
		if (arg->type != STACK_VTYPE)
			return 1;
		klass = mono_class_from_mono_type_internal (simple_type);
		if (klass != arg->klass)
			return 1;
		return 0;
	case MONO_TYPE_GENERICINST:
		if (mono_type_generic_inst_is_valuetype (simple_type)) {
			MonoClass *target_class;
			if (arg->type != STACK_VTYPE)
				return 1;
			klass = mono_class_from_mono_type_internal (simple_type);
			target_class = mono_class_from_mono_type_internal (target);
			/* The second cases is needed when doing partial sharing */
			if (klass != arg->klass && target_class != arg->klass && target_class != mono_class_from_mono_type_internal (mini_get_underlying_type (m_class_get_byval_arg (arg->klass))))
				return 1;
			return 0;
		} else {
			if (arg->type != STACK_OBJ)
				return 1;
			/* FIXME: check type compatibility */
			return 0;
		}
	case MONO_TYPE_VAR:
	case MONO_TYPE_MVAR:
		g_assert (cfg->gshared);
		if (mini_type_var_is_vt (simple_type)) {
			if (arg->type != STACK_VTYPE)
				return 1;
		} else {
			if (arg->type != STACK_OBJ)
				return 1;
		}
		return 0;
	default:
		g_error ("unknown type 0x%02x in target_type_is_incompatible", simple_type->type);
	}
	return 1;
}

/*
 * convert_value:
 *
 *   Emit some implicit conversions which are not part of the .net spec, but are allowed by MS.NET.
 */
static MonoInst*
convert_value (MonoCompile *cfg, MonoType *type, MonoInst *ins)
{
	if (!cfg->r4fp)
		return ins;
	type = mini_get_underlying_type (type);
	switch (type->type) {
	case MONO_TYPE_R4:
		if (ins->type == STACK_R8) {
			int dreg = alloc_freg (cfg);
			MonoInst *conv;
			EMIT_NEW_UNALU (cfg, conv, OP_FCONV_TO_R4, dreg, ins->dreg);
			conv->type = STACK_R4;
			return conv;
		}
		break;
	case MONO_TYPE_R8:
		if (ins->type == STACK_R4) {
			int dreg = alloc_freg (cfg);
			MonoInst *conv;
			EMIT_NEW_UNALU (cfg, conv, OP_RCONV_TO_R8, dreg, ins->dreg);
			conv->type = STACK_R8;
			return conv;
		}
		break;
	default:
		break;
	}
	return ins;
}

/*
 * Prepare arguments for passing to a function call.
 * Return a non-zero value if the arguments can't be passed to the given
 * signature.
 * The type checks are not yet complete and some conversions may need
 * casts on 32 or 64 bit architectures.
 *
 * FIXME: implement this using target_type_is_incompatible ()
 */
static gboolean
check_call_signature (MonoCompile *cfg, MonoMethodSignature *sig, MonoInst **args)
{
	MonoType *simple_type;
	int i;

	if (sig->hasthis) {
		if (args [0]->type != STACK_OBJ && args [0]->type != STACK_MP && args [0]->type != STACK_PTR)
			return TRUE;
		args++;
	}
	for (i = 0; i < sig->param_count; ++i) {
		if (sig->params [i]->byref) {
			if (args [i]->type != STACK_MP && args [i]->type != STACK_PTR)
				return TRUE;
			continue;
		}
		simple_type = mini_get_underlying_type (sig->params [i]);
handle_enum:
		switch (simple_type->type) {
		case MONO_TYPE_VOID:
			return TRUE;
		case MONO_TYPE_I1:
		case MONO_TYPE_U1:
		case MONO_TYPE_I2:
		case MONO_TYPE_U2:
		case MONO_TYPE_I4:
		case MONO_TYPE_U4:
			if (args [i]->type != STACK_I4 && args [i]->type != STACK_PTR)
				return TRUE;
			continue;
		case MONO_TYPE_I:
		case MONO_TYPE_U:
			if (args [i]->type != STACK_I4 && args [i]->type != STACK_PTR && args [i]->type != STACK_MP && args [i]->type != STACK_OBJ)
<<<<<<< HEAD
				return 1;
=======
				return TRUE;
>>>>>>> 95d17b16
			continue;
		case MONO_TYPE_PTR:
		case MONO_TYPE_FNPTR:
			if (args [i]->type != STACK_I4 && !(SIZEOF_VOID_P == 8 && args [i]->type == STACK_I8) &&
				args [i]->type != STACK_PTR && args [i]->type != STACK_MP && args [i]->type != STACK_OBJ)
				return TRUE;
			continue;
		case MONO_TYPE_CLASS:
		case MONO_TYPE_STRING:
		case MONO_TYPE_OBJECT:
		case MONO_TYPE_SZARRAY:
		case MONO_TYPE_ARRAY:    
			if (args [i]->type != STACK_OBJ)
				return TRUE;
			continue;
		case MONO_TYPE_I8:
		case MONO_TYPE_U8:
			if (args [i]->type != STACK_I8 &&
				!(SIZEOF_VOID_P == 8 && (args [i]->type == STACK_I4 || args [i]->type == STACK_PTR)))
				return TRUE;
			continue;
		case MONO_TYPE_R4:
			if (args [i]->type != cfg->r4_stack_type)
				return TRUE;
			continue;
		case MONO_TYPE_R8:
			if (args [i]->type != STACK_R8)
				return TRUE;
			continue;
		case MONO_TYPE_VALUETYPE:
			if (m_class_is_enumtype (simple_type->data.klass)) {
				simple_type = mono_class_enum_basetype_internal (simple_type->data.klass);
				goto handle_enum;
			}
			if (args [i]->type != STACK_VTYPE)
				return TRUE;
			continue;
		case MONO_TYPE_TYPEDBYREF:
			if (args [i]->type != STACK_VTYPE)
				return TRUE;
			continue;
		case MONO_TYPE_GENERICINST:
			simple_type = m_class_get_byval_arg (simple_type->data.generic_class->container_class);
			goto handle_enum;
		case MONO_TYPE_VAR:
		case MONO_TYPE_MVAR:
			/* gsharedvt */
			if (args [i]->type != STACK_VTYPE)
				return TRUE;
			continue;
		default:
			g_error ("unknown type 0x%02x in check_call_signature",
				 simple_type->type);
		}
	}
	return FALSE;
}

MonoJumpInfo *
mono_patch_info_new (MonoMemPool *mp, int ip, MonoJumpInfoType type, gconstpointer target)
{
	MonoJumpInfo *ji = (MonoJumpInfo *)mono_mempool_alloc (mp, sizeof (MonoJumpInfo));

	ji->ip.i = ip;
	ji->type = type;
	ji->data.target = target;

	return ji;
}

int
mini_class_check_context_used (MonoCompile *cfg, MonoClass *klass)
{
	if (cfg->gshared)
		return mono_class_check_context_used (klass);
	else
		return 0;
}

int
mini_method_check_context_used (MonoCompile *cfg, MonoMethod *method)
{
	if (cfg->gshared)
		return mono_method_check_context_used (method);
	else
		return 0;
}

/*
 * check_method_sharing:
 *
 *   Check whenever the vtable or an mrgctx needs to be passed when calling CMETHOD.
 */
static void
check_method_sharing (MonoCompile *cfg, MonoMethod *cmethod, gboolean *out_pass_vtable, gboolean *out_pass_mrgctx)
{
	gboolean pass_vtable = FALSE;
	gboolean pass_mrgctx = FALSE;

	if (((cmethod->flags & METHOD_ATTRIBUTE_STATIC) || m_class_is_valuetype (cmethod->klass)) &&
		(mono_class_is_ginst (cmethod->klass) || mono_class_is_gtd (cmethod->klass))) {
		gboolean sharable = FALSE;

		if (mono_method_is_generic_sharable_full (cmethod, TRUE, TRUE, TRUE))
			sharable = TRUE;

		/*
		 * Pass vtable iff target method might
		 * be shared, which means that sharing
		 * is enabled for its class and its
		 * context is sharable (and it's not a
		 * generic method).
		 */
		if (sharable && !(mini_method_get_context (cmethod) && mini_method_get_context (cmethod)->method_inst))
			pass_vtable = TRUE;
	}

	if (mini_method_needs_mrgctx (cmethod)) {
		if (mini_method_is_default_method (cmethod))
			pass_vtable = FALSE;
		else
			g_assert (!pass_vtable);

		if (mono_method_is_generic_sharable_full (cmethod, TRUE, TRUE, TRUE)) {
			pass_mrgctx = TRUE;
		} else {
			if (cfg->gsharedvt && mini_is_gsharedvt_signature (mono_method_signature_internal (cmethod)))
				pass_mrgctx = TRUE;
		}
	}

	if (out_pass_vtable)
		*out_pass_vtable = pass_vtable;
	if (out_pass_mrgctx)
		*out_pass_mrgctx = pass_mrgctx;
}

static gboolean
direct_icalls_enabled (MonoCompile *cfg, MonoMethod *method)
{
	if (cfg->gen_sdb_seq_points || cfg->disable_direct_icalls)
		return FALSE;

	if (method && mono_aot_direct_icalls_enabled_for_method (cfg, method))
		return TRUE;

	/* LLVM on amd64 can't handle calls to non-32 bit addresses */
#ifdef TARGET_AMD64
	if (cfg->compile_llvm && !cfg->llvm_only)
		return FALSE;
#endif

	return FALSE;
}

MonoInst*
mono_emit_jit_icall_by_info (MonoCompile *cfg, int il_offset, MonoJitICallInfo *info, MonoInst **args)
{
	/*
	 * Call the jit icall without a wrapper if possible.
	 * The wrapper is needed to be able to do stack walks for asynchronously suspended
	 * threads when debugging.
	 */
	if (direct_icalls_enabled (cfg, NULL)) {
		int costs;

		if (!info->wrapper_method) {
			info->wrapper_method = mono_marshal_get_icall_wrapper (info, TRUE);
			mono_memory_barrier ();
		}

		/*
		 * Inline the wrapper method, which is basically a call to the C icall, and
		 * an exception check.
		 */
		costs = inline_method (cfg, info->wrapper_method, NULL,
							   args, NULL, il_offset, TRUE);
		g_assert (costs > 0);
		g_assert (!MONO_TYPE_IS_VOID (info->sig->ret));

		return args [0];
	}
	return mono_emit_jit_icall_id (cfg, mono_jit_icall_info_id (info), args);
}
 
static MonoInst*
mono_emit_widen_call_res (MonoCompile *cfg, MonoInst *ins, MonoMethodSignature *fsig)
{
	if (!MONO_TYPE_IS_VOID (fsig->ret)) {
		if ((fsig->pinvoke || LLVM_ENABLED) && !fsig->ret->byref) {
			int widen_op = -1;

			/* 
			 * Native code might return non register sized integers 
			 * without initializing the upper bits.
			 */
			switch (mono_type_to_load_membase (cfg, fsig->ret)) {
			case OP_LOADI1_MEMBASE:
				widen_op = OP_ICONV_TO_I1;
				break;
			case OP_LOADU1_MEMBASE:
				widen_op = OP_ICONV_TO_U1;
				break;
			case OP_LOADI2_MEMBASE:
				widen_op = OP_ICONV_TO_I2;
				break;
			case OP_LOADU2_MEMBASE:
				widen_op = OP_ICONV_TO_U2;
				break;
			default:
				break;
			}

			if (widen_op != -1) {
				int dreg = alloc_preg (cfg);
				MonoInst *widen;

				EMIT_NEW_UNALU (cfg, widen, widen_op, dreg, ins->dreg);
				widen->type = ins->type;
				ins = widen;
			}
		}
	}

	return ins;
}

static MonoInst*
emit_get_rgctx_method (MonoCompile *cfg, int context_used,
					   MonoMethod *cmethod, MonoRgctxInfoType rgctx_type);

static void
emit_method_access_failure (MonoCompile *cfg, MonoMethod *caller, MonoMethod *callee)
{
	MonoInst *args [2];
	args [0] = emit_get_rgctx_method (cfg, mono_method_check_context_used (caller), caller, MONO_RGCTX_INFO_METHOD);
	args [1] = emit_get_rgctx_method (cfg, mono_method_check_context_used (callee), callee, MONO_RGCTX_INFO_METHOD);
	mono_emit_jit_icall (cfg, mono_throw_method_access, args);
}

static void
emit_bad_image_failure (MonoCompile *cfg, MonoMethod *caller, MonoMethod *callee)
{
	mono_emit_jit_icall (cfg, mono_throw_bad_image, NULL);
}

static MonoMethod*
get_method_nofail (MonoClass *klass, const char *method_name, int num_params, int flags)
{
	MonoMethod *method;
	ERROR_DECL (error);
	method = mono_class_get_method_from_name_checked (klass, method_name, num_params, flags, error);
	mono_error_assert_ok (error);
	g_assertf (method, "Could not lookup method %s in %s", method_name, m_class_get_name (klass));
	return method;
}

MonoMethod*
mini_get_memcpy_method (void)
{
	static MonoMethod *memcpy_method = NULL;
	if (!memcpy_method) {
		memcpy_method = get_method_nofail (mono_defaults.string_class, "memcpy", 3, 0);
		if (!memcpy_method)
			g_error ("Old corlib found. Install a new one");
	}
	return memcpy_method;
}

MonoInst*
mini_emit_storing_write_barrier (MonoCompile *cfg, MonoInst *ptr, MonoInst *value)
{
	MonoInst *store;

	/*
	 * Add a release memory barrier so the object contents are flushed
	 * to memory before storing the reference into another object.
	 */
	if (mini_debug_options.clr_memory_model)
		mini_emit_memory_barrier (cfg, MONO_MEMORY_BARRIER_REL);

	EMIT_NEW_STORE_MEMBASE (cfg, store, OP_STORE_MEMBASE_REG, ptr->dreg, 0, value->dreg);

	mini_emit_write_barrier (cfg, ptr, value);
	return store;
}

void
mini_emit_write_barrier (MonoCompile *cfg, MonoInst *ptr, MonoInst *value)
{
	int card_table_shift_bits;
	target_mgreg_t card_table_mask;
	guint8 *card_table;
	MonoInst *dummy_use;
	int nursery_shift_bits;
	size_t nursery_size;

	if (!cfg->gen_write_barriers)
		return;

	//method->wrapper_type != MONO_WRAPPER_WRITE_BARRIER && !MONO_INS_IS_PCONST_NULL (sp [1])

	card_table = mono_gc_get_target_card_table (&card_table_shift_bits, &card_table_mask);

	mono_gc_get_nursery (&nursery_shift_bits, &nursery_size);

	if (cfg->backend->have_card_table_wb && !cfg->compile_aot && card_table && nursery_shift_bits > 0 && !COMPILE_LLVM (cfg)) {
		MonoInst *wbarrier;

		MONO_INST_NEW (cfg, wbarrier, OP_CARD_TABLE_WBARRIER);
		wbarrier->sreg1 = ptr->dreg;
		wbarrier->sreg2 = value->dreg;
		MONO_ADD_INS (cfg->cbb, wbarrier);
	} else if (card_table) {
		int offset_reg = alloc_preg (cfg);
		int card_reg;
		MonoInst *ins;

		/*
		 * We emit a fast light weight write barrier. This always marks cards as in the concurrent
		 * collector case, so, for the serial collector, it might slightly slow down nursery
		 * collections. We also expect that the host system and the target system have the same card
		 * table configuration, which is the case if they have the same pointer size.
		 */

		MONO_EMIT_NEW_BIALU_IMM (cfg, OP_SHR_UN_IMM, offset_reg, ptr->dreg, card_table_shift_bits);
		if (card_table_mask)
			MONO_EMIT_NEW_BIALU_IMM (cfg, OP_PAND_IMM, offset_reg, offset_reg, card_table_mask);

		/*We can't use PADD_IMM since the cardtable might end up in high addresses and amd64 doesn't support
		 * IMM's larger than 32bits.
		 */
		ins = mini_emit_runtime_constant (cfg, MONO_PATCH_INFO_GC_CARD_TABLE_ADDR, NULL);
		card_reg = ins->dreg;

		MONO_EMIT_NEW_BIALU (cfg, OP_PADD, offset_reg, offset_reg, card_reg);
		MONO_EMIT_NEW_STORE_MEMBASE_IMM (cfg, OP_STOREI1_MEMBASE_IMM, offset_reg, 0, 1);
	} else {
		MonoMethod *write_barrier = mono_gc_get_write_barrier ();
		mono_emit_method_call (cfg, write_barrier, &ptr, NULL);
	}

	EMIT_NEW_DUMMY_USE (cfg, dummy_use, value);
}

MonoMethod*
mini_get_memset_method (void)
{
	static MonoMethod *memset_method = NULL;
	if (!memset_method) {
		memset_method = get_method_nofail (mono_defaults.string_class, "memset", 3, 0);
		if (!memset_method)
			g_error ("Old corlib found. Install a new one");
	}
	return memset_method;
}

void
mini_emit_initobj (MonoCompile *cfg, MonoInst *dest, const guchar *ip, MonoClass *klass)
{
	MonoInst *iargs [3];
	int n;
	guint32 align;
	MonoMethod *memset_method;
	MonoInst *size_ins = NULL;
	MonoInst *bzero_ins = NULL;
	static MonoMethod *bzero_method;

	/* FIXME: Optimize this for the case when dest is an LDADDR */
	mono_class_init_internal (klass);
	if (mini_is_gsharedvt_klass (klass)) {
		size_ins = mini_emit_get_gsharedvt_info_klass (cfg, klass, MONO_RGCTX_INFO_VALUE_SIZE);
		bzero_ins = mini_emit_get_gsharedvt_info_klass (cfg, klass, MONO_RGCTX_INFO_BZERO);
		if (!bzero_method)
			bzero_method = get_method_nofail (mono_defaults.string_class, "bzero_aligned_1", 2, 0);
		g_assert (bzero_method);
		iargs [0] = dest;
		iargs [1] = size_ins;
		mini_emit_calli (cfg, mono_method_signature_internal (bzero_method), iargs, bzero_ins, NULL, NULL);
		return;
	}

	klass = mono_class_from_mono_type_internal (mini_get_underlying_type (m_class_get_byval_arg (klass)));

	n = mono_class_value_size (klass, &align);

	if (n <= TARGET_SIZEOF_VOID_P * 8) {
		mini_emit_memset (cfg, dest->dreg, 0, n, 0, align);
	}
	else {
		memset_method = mini_get_memset_method ();
		iargs [0] = dest;
		EMIT_NEW_ICONST (cfg, iargs [1], 0);
		EMIT_NEW_ICONST (cfg, iargs [2], n);
		mono_emit_method_call (cfg, memset_method, iargs, NULL);
	}
}

static gboolean
context_used_is_mrgctx (MonoCompile *cfg, int context_used)
{
	/* gshared dim methods use an mrgctx */
	if (mini_method_is_default_method (cfg->method))
		return context_used != 0;
	return context_used & MONO_GENERIC_CONTEXT_USED_METHOD;
}

/*
 * emit_get_rgctx:
 *
 *   Emit IR to return either the this pointer for instance method,
 * or the mrgctx for static methods.
 */
static MonoInst*
emit_get_rgctx (MonoCompile *cfg, int context_used)
{
	MonoInst *this_ins = NULL;
	MonoMethod *method = cfg->method;

	g_assert (cfg->gshared);

	if (!(method->flags & METHOD_ATTRIBUTE_STATIC) &&
			!(context_used & MONO_GENERIC_CONTEXT_USED_METHOD) &&
			!m_class_is_valuetype (method->klass))
		EMIT_NEW_VARLOAD (cfg, this_ins, cfg->this_arg, mono_get_object_type ());

	if (context_used_is_mrgctx (cfg, context_used)) {
		MonoInst *mrgctx_loc, *mrgctx_var;

		if (!mini_method_is_default_method (method)) {
			g_assert (!this_ins);
			g_assert (method->is_inflated && mono_method_get_context (method)->method_inst);
		}

		mrgctx_loc = mono_get_vtable_var (cfg);
		EMIT_NEW_TEMPLOAD (cfg, mrgctx_var, mrgctx_loc->inst_c0);

		return mrgctx_var;
	} else if (method->flags & METHOD_ATTRIBUTE_STATIC || m_class_is_valuetype (method->klass)) {
		MonoInst *vtable_loc, *vtable_var;

		g_assert (!this_ins);

		vtable_loc = mono_get_vtable_var (cfg);
		EMIT_NEW_TEMPLOAD (cfg, vtable_var, vtable_loc->inst_c0);

		if (method->is_inflated && mono_method_get_context (method)->method_inst) {
			MonoInst *mrgctx_var = vtable_var;
			int vtable_reg;

			vtable_reg = alloc_preg (cfg);
			EMIT_NEW_LOAD_MEMBASE (cfg, vtable_var, OP_LOAD_MEMBASE, vtable_reg, mrgctx_var->dreg, MONO_STRUCT_OFFSET (MonoMethodRuntimeGenericContext, class_vtable));
			vtable_var->type = STACK_PTR;
		}

		return vtable_var;
	} else {
		MonoInst *ins;
		int vtable_reg;
	
		vtable_reg = alloc_preg (cfg);
		EMIT_NEW_LOAD_MEMBASE (cfg, ins, OP_LOAD_MEMBASE, vtable_reg, this_ins->dreg, MONO_STRUCT_OFFSET (MonoObject, vtable));
		return ins;
	}
}

static MonoJumpInfoRgctxEntry *
mono_patch_info_rgctx_entry_new (MonoMemPool *mp, MonoMethod *method, gboolean in_mrgctx, MonoJumpInfoType patch_type, gconstpointer patch_data, MonoRgctxInfoType info_type)
{
	MonoJumpInfoRgctxEntry *res = (MonoJumpInfoRgctxEntry *)mono_mempool_alloc0 (mp, sizeof (MonoJumpInfoRgctxEntry));
	if (in_mrgctx)
		res->d.method = method;
	else
		res->d.klass = method->klass;
	res->in_mrgctx = in_mrgctx;
	res->data = (MonoJumpInfo *)mono_mempool_alloc0 (mp, sizeof (MonoJumpInfo));
	res->data->type = patch_type;
	res->data->data.target = patch_data;
	res->info_type = info_type;

	return res;
}

static MonoInst*
emit_rgctx_fetch_inline (MonoCompile *cfg, MonoInst *rgctx, MonoJumpInfoRgctxEntry *entry)
{
	MonoInst *args [16];
	MonoInst *call;

	// FIXME: No fastpath since the slot is not a compile time constant
	args [0] = rgctx;
	EMIT_NEW_AOTCONST (cfg, args [1], MONO_PATCH_INFO_RGCTX_SLOT_INDEX, entry);
	if (entry->in_mrgctx)
		call = mono_emit_jit_icall (cfg, mono_fill_method_rgctx, args);
	else
		call = mono_emit_jit_icall (cfg, mono_fill_class_rgctx, args);
	return call;
#if 0
	/*
	 * FIXME: This can be called during decompose, which is a problem since it creates
	 * new bblocks.
	 * Also, the fastpath doesn't work since the slot number is dynamically allocated.
	 */
	int i, slot, depth, index, rgctx_reg, val_reg, res_reg;
	gboolean mrgctx;
	MonoBasicBlock *is_null_bb, *end_bb;
	MonoInst *res, *ins, *call;
	MonoInst *args[16];

	slot = mini_get_rgctx_entry_slot (entry);

	mrgctx = MONO_RGCTX_SLOT_IS_MRGCTX (slot);
	index = MONO_RGCTX_SLOT_INDEX (slot);
	if (mrgctx)
		index += MONO_SIZEOF_METHOD_RUNTIME_GENERIC_CONTEXT / TARGET_SIZEOF_VOID_P;
	for (depth = 0; ; ++depth) {
		int size = mono_class_rgctx_get_array_size (depth, mrgctx);

		if (index < size - 1)
			break;
		index -= size - 1;
	}

	NEW_BBLOCK (cfg, end_bb);
	NEW_BBLOCK (cfg, is_null_bb);

	if (mrgctx) {
		rgctx_reg = rgctx->dreg;
	} else {
		rgctx_reg = alloc_preg (cfg);

		MONO_EMIT_NEW_LOAD_MEMBASE (cfg, rgctx_reg, rgctx->dreg, MONO_STRUCT_OFFSET (MonoVTable, runtime_generic_context));
		// FIXME: Avoid this check by allocating the table when the vtable is created etc.
		NEW_BBLOCK (cfg, is_null_bb);

		MONO_EMIT_NEW_BIALU_IMM (cfg, OP_COMPARE_IMM, -1, rgctx_reg, 0);
		MONO_EMIT_NEW_BRANCH_BLOCK (cfg, OP_PBEQ, is_null_bb);
	}

	for (i = 0; i < depth; ++i) {
		int array_reg = alloc_preg (cfg);

		/* load ptr to next array */
		if (mrgctx && i == 0)
			MONO_EMIT_NEW_LOAD_MEMBASE (cfg, array_reg, rgctx_reg, MONO_SIZEOF_METHOD_RUNTIME_GENERIC_CONTEXT);
		else
			MONO_EMIT_NEW_LOAD_MEMBASE (cfg, array_reg, rgctx_reg, 0);
		rgctx_reg = array_reg;
		/* is the ptr null? */
		MONO_EMIT_NEW_BIALU_IMM (cfg, OP_COMPARE_IMM, -1, rgctx_reg, 0);
		/* if yes, jump to actual trampoline */
		MONO_EMIT_NEW_BRANCH_BLOCK (cfg, OP_PBEQ, is_null_bb);
	}

	/* fetch slot */
	val_reg = alloc_preg (cfg);
	MONO_EMIT_NEW_LOAD_MEMBASE (cfg, val_reg, rgctx_reg, (index + 1) * TARGET_SIZEOF_VOID_P);
	/* is the slot null? */
	MONO_EMIT_NEW_BIALU_IMM (cfg, OP_COMPARE_IMM, -1, val_reg, 0);
	/* if yes, jump to actual trampoline */
	MONO_EMIT_NEW_BRANCH_BLOCK (cfg, OP_PBEQ, is_null_bb);

	/* Fastpath */
	res_reg = alloc_preg (cfg);
	MONO_INST_NEW (cfg, ins, OP_MOVE);
	ins->dreg = res_reg;
	ins->sreg1 = val_reg;
	MONO_ADD_INS (cfg->cbb, ins);
	res = ins;
	MONO_EMIT_NEW_BRANCH_BLOCK (cfg, OP_BR, end_bb);

	/* Slowpath */
	MONO_START_BB (cfg, is_null_bb);
	args [0] = rgctx;
	EMIT_NEW_ICONST (cfg, args [1], index);
	if (mrgctx)
		call = mono_emit_jit_icall (cfg, mono_fill_method_rgctx, args);
	else
		call = mono_emit_jit_icall (cfg, mono_fill_class_rgctx, args);
	MONO_INST_NEW (cfg, ins, OP_MOVE);
	ins->dreg = res_reg;
	ins->sreg1 = call->dreg;
	MONO_ADD_INS (cfg->cbb, ins);
	MONO_EMIT_NEW_BRANCH_BLOCK (cfg, OP_BR, end_bb);

	MONO_START_BB (cfg, end_bb);

	return res;
#endif
}

/*
 * emit_rgctx_fetch:
 *
 *   Emit IR to load the value of the rgctx entry ENTRY from the rgctx
 * given by RGCTX.
 */
static MonoInst*
emit_rgctx_fetch (MonoCompile *cfg, MonoInst *rgctx, MonoJumpInfoRgctxEntry *entry)
{
	if (cfg->llvm_only)
		return emit_rgctx_fetch_inline (cfg, rgctx, entry);
	else
		return mini_emit_abs_call (cfg, MONO_PATCH_INFO_RGCTX_FETCH, entry, mono_icall_sig_ptr_ptr, &rgctx);
}

/*
 * mini_emit_get_rgctx_klass:
 *
 *   Emit IR to load the property RGCTX_TYPE of KLASS. If context_used is 0, emit
 * normal constants, else emit a load from the rgctx.
 */
MonoInst*
mini_emit_get_rgctx_klass (MonoCompile *cfg, int context_used,
						   MonoClass *klass, MonoRgctxInfoType rgctx_type)
{
	if (!context_used) {
		MonoInst *ins;

		switch (rgctx_type) {
		case MONO_RGCTX_INFO_KLASS:
			EMIT_NEW_CLASSCONST (cfg, ins, klass);
			return ins;
		default:
			g_assert_not_reached ();
		}
	}

	MonoJumpInfoRgctxEntry *entry = mono_patch_info_rgctx_entry_new (cfg->mempool, cfg->method, context_used_is_mrgctx (cfg, context_used), MONO_PATCH_INFO_CLASS, klass, rgctx_type);
	MonoInst *rgctx = emit_get_rgctx (cfg, context_used);

	return emit_rgctx_fetch (cfg, rgctx, entry);
}

static MonoInst*
emit_get_rgctx_sig (MonoCompile *cfg, int context_used,
					MonoMethodSignature *sig, MonoRgctxInfoType rgctx_type)
{
	MonoJumpInfoRgctxEntry *entry = mono_patch_info_rgctx_entry_new (cfg->mempool, cfg->method, context_used_is_mrgctx (cfg, context_used), MONO_PATCH_INFO_SIGNATURE, sig, rgctx_type);
	MonoInst *rgctx = emit_get_rgctx (cfg, context_used);

	return emit_rgctx_fetch (cfg, rgctx, entry);
}

static MonoInst*
emit_get_rgctx_gsharedvt_call (MonoCompile *cfg, int context_used,
							   MonoMethodSignature *sig, MonoMethod *cmethod, MonoRgctxInfoType rgctx_type)
{
	MonoJumpInfoGSharedVtCall *call_info;
	MonoJumpInfoRgctxEntry *entry;
	MonoInst *rgctx;

	call_info = (MonoJumpInfoGSharedVtCall *)mono_mempool_alloc0 (cfg->mempool, sizeof (MonoJumpInfoGSharedVtCall));
	call_info->sig = sig;
	call_info->method = cmethod;

	entry = mono_patch_info_rgctx_entry_new (cfg->mempool, cfg->method, context_used_is_mrgctx (cfg, context_used), MONO_PATCH_INFO_GSHAREDVT_CALL, call_info, rgctx_type);
	rgctx = emit_get_rgctx (cfg, context_used);

	return emit_rgctx_fetch (cfg, rgctx, entry);
}

/*
 * emit_get_rgctx_virt_method:
 *
 *   Return data for method VIRT_METHOD for a receiver of type KLASS.
 */
static MonoInst*
emit_get_rgctx_virt_method (MonoCompile *cfg, int context_used,
							MonoClass *klass, MonoMethod *virt_method, MonoRgctxInfoType rgctx_type)
{
	MonoJumpInfoVirtMethod *info;
	MonoJumpInfoRgctxEntry *entry;
	MonoInst *rgctx;

	info = (MonoJumpInfoVirtMethod *)mono_mempool_alloc0 (cfg->mempool, sizeof (MonoJumpInfoVirtMethod));
	info->klass = klass;
	info->method = virt_method;

	entry = mono_patch_info_rgctx_entry_new (cfg->mempool, cfg->method, context_used_is_mrgctx (cfg, context_used), MONO_PATCH_INFO_VIRT_METHOD, info, rgctx_type);
	rgctx = emit_get_rgctx (cfg, context_used);

	return emit_rgctx_fetch (cfg, rgctx, entry);
}

static MonoInst*
emit_get_rgctx_gsharedvt_method (MonoCompile *cfg, int context_used,
								 MonoMethod *cmethod, MonoGSharedVtMethodInfo *info)
{
	MonoJumpInfoRgctxEntry *entry;
	MonoInst *rgctx;

	entry = mono_patch_info_rgctx_entry_new (cfg->mempool, cfg->method, context_used_is_mrgctx (cfg, context_used), MONO_PATCH_INFO_GSHAREDVT_METHOD, info, MONO_RGCTX_INFO_METHOD_GSHAREDVT_INFO);
	rgctx = emit_get_rgctx (cfg, context_used);

	return emit_rgctx_fetch (cfg, rgctx, entry);
}

/*
 * emit_get_rgctx_method:
 *
 *   Emit IR to load the property RGCTX_TYPE of CMETHOD. If context_used is 0, emit
 * normal constants, else emit a load from the rgctx.
 */
static MonoInst*
emit_get_rgctx_method (MonoCompile *cfg, int context_used,
					   MonoMethod *cmethod, MonoRgctxInfoType rgctx_type)
{
	if (context_used == -1)
		context_used = mono_method_check_context_used (cmethod);

	if (!context_used) {
		MonoInst *ins;

		switch (rgctx_type) {
		case MONO_RGCTX_INFO_METHOD:
			EMIT_NEW_METHODCONST (cfg, ins, cmethod);
			return ins;
		case MONO_RGCTX_INFO_METHOD_RGCTX:
			EMIT_NEW_METHOD_RGCTX_CONST (cfg, ins, cmethod);
			return ins;
		case MONO_RGCTX_INFO_METHOD_FTNDESC:
			EMIT_NEW_AOTCONST (cfg, ins, MONO_PATCH_INFO_METHOD_FTNDESC, cmethod);
			return ins;
		default:
			g_assert_not_reached ();
		}
	} else {
		MonoJumpInfoRgctxEntry *entry = mono_patch_info_rgctx_entry_new (cfg->mempool, cfg->method, context_used_is_mrgctx (cfg, context_used), MONO_PATCH_INFO_METHODCONST, cmethod, rgctx_type);
		MonoInst *rgctx = emit_get_rgctx (cfg, context_used);

		return emit_rgctx_fetch (cfg, rgctx, entry);
	}
}

static MonoInst*
emit_get_rgctx_field (MonoCompile *cfg, int context_used,
					  MonoClassField *field, MonoRgctxInfoType rgctx_type)
{
	MonoJumpInfoRgctxEntry *entry = mono_patch_info_rgctx_entry_new (cfg->mempool, cfg->method, context_used_is_mrgctx (cfg, context_used), MONO_PATCH_INFO_FIELD, field, rgctx_type);
	MonoInst *rgctx = emit_get_rgctx (cfg, context_used);

	return emit_rgctx_fetch (cfg, rgctx, entry);
}

MonoInst*
mini_emit_get_rgctx_method (MonoCompile *cfg, int context_used,
							MonoMethod *cmethod, MonoRgctxInfoType rgctx_type)
{
	return emit_get_rgctx_method (cfg, context_used, cmethod, rgctx_type);
}

static int
get_gsharedvt_info_slot (MonoCompile *cfg, gpointer data, MonoRgctxInfoType rgctx_type)
{
	MonoGSharedVtMethodInfo *info = cfg->gsharedvt_info;
	MonoRuntimeGenericContextInfoTemplate *template_;
	int i, idx;

	g_assert (info);

	for (i = 0; i < info->num_entries; ++i) {
		MonoRuntimeGenericContextInfoTemplate *otemplate = &info->entries [i];

		if (otemplate->info_type == rgctx_type && otemplate->data == data && rgctx_type != MONO_RGCTX_INFO_LOCAL_OFFSET)
			return i;
	}

	if (info->num_entries == info->count_entries) {
		MonoRuntimeGenericContextInfoTemplate *new_entries;
		int new_count_entries = info->count_entries ? info->count_entries * 2 : 16;

		new_entries = (MonoRuntimeGenericContextInfoTemplate *)mono_mempool_alloc0 (cfg->mempool, sizeof (MonoRuntimeGenericContextInfoTemplate) * new_count_entries);

		memcpy (new_entries, info->entries, sizeof (MonoRuntimeGenericContextInfoTemplate) * info->count_entries);
		info->entries = new_entries;
		info->count_entries = new_count_entries;
	}

	idx = info->num_entries;
	template_ = &info->entries [idx];
	template_->info_type = rgctx_type;
	template_->data = data;

	info->num_entries ++;

	return idx;
}

/*
 * emit_get_gsharedvt_info:
 *
 *   This is similar to emit_get_rgctx_.., but loads the data from the gsharedvt info var instead of calling an rgctx fetch trampoline.
 */
static MonoInst*
emit_get_gsharedvt_info (MonoCompile *cfg, gpointer data, MonoRgctxInfoType rgctx_type)
{
	MonoInst *ins;
	int idx, dreg;

	idx = get_gsharedvt_info_slot (cfg, data, rgctx_type);
	/* Load info->entries [idx] */
	dreg = alloc_preg (cfg);
	EMIT_NEW_LOAD_MEMBASE (cfg, ins, OP_LOAD_MEMBASE, dreg, cfg->gsharedvt_info_var->dreg, MONO_STRUCT_OFFSET (MonoGSharedVtMethodRuntimeInfo, entries) + (idx * TARGET_SIZEOF_VOID_P));

	return ins;
}

MonoInst*
mini_emit_get_gsharedvt_info_klass (MonoCompile *cfg, MonoClass *klass, MonoRgctxInfoType rgctx_type)
{
	return emit_get_gsharedvt_info (cfg, m_class_get_byval_arg (klass), rgctx_type);
}

/*
 * On return the caller must check @klass for load errors.
 */
static void
emit_class_init (MonoCompile *cfg, MonoClass *klass)
{
	MonoInst *vtable_arg;
	int context_used;

	context_used = mini_class_check_context_used (cfg, klass);

	if (context_used) {
		vtable_arg = mini_emit_get_rgctx_klass (cfg, context_used,
										   klass, MONO_RGCTX_INFO_VTABLE);
	} else {
		MonoVTable *vtable = mono_class_vtable_checked (cfg->domain, klass, cfg->error);
		if (!is_ok (cfg->error)) {
			mono_cfg_set_exception (cfg, MONO_EXCEPTION_MONO_ERROR);
			return;
		}

		EMIT_NEW_VTABLECONST (cfg, vtable_arg, vtable);
	}

	if (!COMPILE_LLVM (cfg) && cfg->backend->have_op_generic_class_init) {
		MonoInst *ins;

		/*
		 * Using an opcode instead of emitting IR here allows the hiding of the call inside the opcode,
		 * so this doesn't have to clobber any regs and it doesn't break basic blocks.
		 */
		MONO_INST_NEW (cfg, ins, OP_GENERIC_CLASS_INIT);
		ins->sreg1 = vtable_arg->dreg;
		MONO_ADD_INS (cfg->cbb, ins);
	} else {
		int inited_reg;
		MonoBasicBlock *inited_bb;

		inited_reg = alloc_ireg (cfg);

		MONO_EMIT_NEW_LOAD_MEMBASE_OP (cfg, OP_LOADU1_MEMBASE, inited_reg, vtable_arg->dreg, MONO_STRUCT_OFFSET (MonoVTable, initialized));

		NEW_BBLOCK (cfg, inited_bb);

		MONO_EMIT_NEW_BIALU_IMM (cfg, OP_COMPARE_IMM, -1, inited_reg, 0);
		MONO_EMIT_NEW_BRANCH_BLOCK (cfg, OP_IBNE_UN, inited_bb);

		mono_emit_jit_icall (cfg, mono_generic_class_init, &vtable_arg);

		MONO_START_BB (cfg, inited_bb);
	}
}

static void
emit_seq_point (MonoCompile *cfg, MonoMethod *method, guint8* ip, gboolean intr_loc, gboolean nonempty_stack)
{
	MonoInst *ins;

	if (cfg->gen_seq_points && cfg->method == method) {
		NEW_SEQ_POINT (cfg, ins, ip - cfg->header->code, intr_loc);
		if (nonempty_stack)
			ins->flags |= MONO_INST_NONEMPTY_STACK;
		MONO_ADD_INS (cfg->cbb, ins);
		cfg->last_seq_point = ins;
	}
}

void
mini_save_cast_details (MonoCompile *cfg, MonoClass *klass, int obj_reg, gboolean null_check)
{
	if (mini_debug_options.better_cast_details) {
		int vtable_reg = alloc_preg (cfg);
		int klass_reg = alloc_preg (cfg);
		MonoBasicBlock *is_null_bb = NULL;
		MonoInst *tls_get;

		if (null_check) {
			NEW_BBLOCK (cfg, is_null_bb);

			MONO_EMIT_NEW_BIALU_IMM (cfg, OP_COMPARE_IMM, -1, obj_reg, 0);
			MONO_EMIT_NEW_BRANCH_BLOCK (cfg, OP_PBEQ, is_null_bb);
		}

		tls_get = mono_create_tls_get (cfg, TLS_KEY_JIT_TLS);
		if (!tls_get) {
			fprintf (stderr, "error: --debug=casts not supported on this platform.\n.");
			exit (1);
		}

		MONO_EMIT_NEW_LOAD_MEMBASE (cfg, vtable_reg, obj_reg, MONO_STRUCT_OFFSET (MonoObject, vtable));
		MONO_EMIT_NEW_LOAD_MEMBASE (cfg, klass_reg, vtable_reg, MONO_STRUCT_OFFSET (MonoVTable, klass));

		MONO_EMIT_NEW_STORE_MEMBASE (cfg, OP_STORE_MEMBASE_REG, tls_get->dreg, MONO_STRUCT_OFFSET (MonoJitTlsData, class_cast_from), klass_reg);

		MonoInst *class_ins = mini_emit_get_rgctx_klass (cfg, mini_class_check_context_used (cfg, klass), klass, MONO_RGCTX_INFO_KLASS);
		MONO_EMIT_NEW_STORE_MEMBASE (cfg, OP_STORE_MEMBASE_REG, tls_get->dreg, MONO_STRUCT_OFFSET (MonoJitTlsData, class_cast_to), class_ins->dreg);

		if (null_check)
			MONO_START_BB (cfg, is_null_bb);
	}
}

void
mini_reset_cast_details (MonoCompile *cfg)
{
	/* Reset the variables holding the cast details */
	if (mini_debug_options.better_cast_details) {
		MonoInst *tls_get = mono_create_tls_get (cfg, TLS_KEY_JIT_TLS);
		/* It is enough to reset the from field */
		MONO_EMIT_NEW_STORE_MEMBASE_IMM (cfg, OP_STORE_MEMBASE_IMM, tls_get->dreg, MONO_STRUCT_OFFSET (MonoJitTlsData, class_cast_from), 0);
	}
}

/*
 * On return the caller must check @array_class for load errors
 */
static void
mini_emit_check_array_type (MonoCompile *cfg, MonoInst *obj, MonoClass *array_class)
{
	int vtable_reg = alloc_preg (cfg);
	int context_used;

	context_used = mini_class_check_context_used (cfg, array_class);

	mini_save_cast_details (cfg, array_class, obj->dreg, FALSE);

	MONO_EMIT_NEW_LOAD_MEMBASE_FAULT (cfg, vtable_reg, obj->dreg, MONO_STRUCT_OFFSET (MonoObject, vtable));

	if (cfg->opt & MONO_OPT_SHARED) {
		int class_reg = alloc_preg (cfg);
		MonoInst *ins;

		MONO_EMIT_NEW_LOAD_MEMBASE (cfg, class_reg, vtable_reg, MONO_STRUCT_OFFSET (MonoVTable, klass));
		ins = mini_emit_runtime_constant (cfg, MONO_PATCH_INFO_CLASS, array_class);
		MONO_EMIT_NEW_BIALU (cfg, OP_COMPARE, -1, class_reg, ins->dreg);
	} else if (context_used) {
		MonoInst *vtable_ins;

		vtable_ins = mini_emit_get_rgctx_klass (cfg, context_used, array_class, MONO_RGCTX_INFO_VTABLE);
		MONO_EMIT_NEW_BIALU (cfg, OP_COMPARE, -1, vtable_reg, vtable_ins->dreg);
	} else {
		if (cfg->compile_aot) {
			int vt_reg;
			MonoVTable *vtable;

			if (!(vtable = mono_class_vtable_checked (cfg->domain, array_class, cfg->error))) {
				mono_cfg_set_exception (cfg, MONO_EXCEPTION_MONO_ERROR);
				return;
			}
			vt_reg = alloc_preg (cfg);
			MONO_EMIT_NEW_VTABLECONST (cfg, vt_reg, vtable);
			MONO_EMIT_NEW_BIALU (cfg, OP_COMPARE, -1, vtable_reg, vt_reg);
		} else {
			MonoVTable *vtable;
			if (!(vtable = mono_class_vtable_checked (cfg->domain, array_class, cfg->error))) {
				mono_cfg_set_exception (cfg, MONO_EXCEPTION_MONO_ERROR);
				return;
			}
			MONO_EMIT_NEW_BIALU_IMM (cfg, OP_COMPARE_IMM, -1, vtable_reg, (gssize)vtable);
		}
	}
	
	MONO_EMIT_NEW_COND_EXC (cfg, NE_UN, "ArrayTypeMismatchException");

	mini_reset_cast_details (cfg);
}

/**
 * Handles unbox of a Nullable<T>. If context_used is non zero, then shared 
 * generic code is generated.
 */
static MonoInst*
handle_unbox_nullable (MonoCompile* cfg, MonoInst* val, MonoClass* klass, int context_used)
{
	MonoMethod* method;

	if (m_class_is_enumtype (mono_class_get_nullable_param_internal (klass)))
		method = get_method_nofail (klass, "UnboxExact", 1, 0);
	else
		method = get_method_nofail (klass, "Unbox", 1, 0);
	g_assert (method);

	if (context_used) {
		MonoInst *rgctx, *addr;

		/* FIXME: What if the class is shared?  We might not
		   have to get the address of the method from the
		   RGCTX. */
		if (cfg->llvm_only) {
			addr = emit_get_rgctx_method (cfg, context_used, method,
										  MONO_RGCTX_INFO_METHOD_FTNDESC);
			cfg->signatures = g_slist_prepend_mempool (cfg->mempool, cfg->signatures, mono_method_signature_internal (method));
			return mini_emit_llvmonly_calli (cfg, mono_method_signature_internal (method), &val, addr);
		} else {
			addr = emit_get_rgctx_method (cfg, context_used, method,
										  MONO_RGCTX_INFO_GENERIC_METHOD_CODE);
			rgctx = emit_get_rgctx (cfg, context_used);

			return mini_emit_calli (cfg, mono_method_signature_internal (method), &val, addr, NULL, rgctx);
		}
	} else {
		gboolean pass_vtable, pass_mrgctx;
		MonoInst *rgctx_arg = NULL;

		check_method_sharing (cfg, method, &pass_vtable, &pass_mrgctx);
		g_assert (!pass_mrgctx);

		if (pass_vtable) {
			MonoVTable *vtable = mono_class_vtable_checked (cfg->domain, method->klass, cfg->error);

			mono_error_assert_ok (cfg->error);
			EMIT_NEW_VTABLECONST (cfg, rgctx_arg, vtable);
		}

		return mini_emit_method_call_full (cfg, method, NULL, FALSE, &val, NULL, NULL, rgctx_arg);
	}
}

static MonoInst*
handle_unbox (MonoCompile *cfg, MonoClass *klass, MonoInst **sp, int context_used)
{
	MonoInst *add;
	int obj_reg;
	int vtable_reg = alloc_dreg (cfg ,STACK_PTR);
	int klass_reg = alloc_dreg (cfg ,STACK_PTR);
	int eclass_reg = alloc_dreg (cfg ,STACK_PTR);
	int rank_reg = alloc_dreg (cfg ,STACK_I4);

	obj_reg = sp [0]->dreg;
	MONO_EMIT_NEW_LOAD_MEMBASE_FAULT (cfg, vtable_reg, obj_reg, MONO_STRUCT_OFFSET (MonoObject, vtable));
	MONO_EMIT_NEW_LOAD_MEMBASE_OP (cfg, OP_LOADU1_MEMBASE, rank_reg, vtable_reg, MONO_STRUCT_OFFSET (MonoVTable, rank));

	/* FIXME: generics */
	g_assert (m_class_get_rank (klass) == 0);
			
	// Check rank == 0
	MONO_EMIT_NEW_BIALU_IMM (cfg, OP_COMPARE_IMM, -1, rank_reg, 0);
	MONO_EMIT_NEW_COND_EXC (cfg, NE_UN, "InvalidCastException");

	MONO_EMIT_NEW_LOAD_MEMBASE (cfg, klass_reg, vtable_reg, MONO_STRUCT_OFFSET (MonoVTable, klass));
	MONO_EMIT_NEW_LOAD_MEMBASE (cfg, eclass_reg, klass_reg, m_class_offsetof_element_class ());

	if (context_used) {
		MonoInst *element_class;

		/* This assertion is from the unboxcast insn */
		g_assert (m_class_get_rank (klass) == 0);

		element_class = mini_emit_get_rgctx_klass (cfg, context_used,
				klass, MONO_RGCTX_INFO_ELEMENT_KLASS);

		MONO_EMIT_NEW_BIALU (cfg, OP_COMPARE, -1, eclass_reg, element_class->dreg);
		MONO_EMIT_NEW_COND_EXC (cfg, NE_UN, "InvalidCastException");
	} else {
		mini_save_cast_details (cfg, m_class_get_element_class (klass), obj_reg, FALSE);
		mini_emit_class_check (cfg, eclass_reg, m_class_get_element_class (klass));
		mini_reset_cast_details (cfg);
	}

	NEW_BIALU_IMM (cfg, add, OP_ADD_IMM, alloc_dreg (cfg, STACK_MP), obj_reg, MONO_ABI_SIZEOF (MonoObject));
	MONO_ADD_INS (cfg->cbb, add);
	add->type = STACK_MP;
	add->klass = klass;

	return add;
}

static MonoInst*
handle_unbox_gsharedvt (MonoCompile *cfg, MonoClass *klass, MonoInst *obj)
{
	MonoInst *addr, *klass_inst, *is_ref, *args[16];
	MonoBasicBlock *is_ref_bb, *is_nullable_bb, *end_bb;
	MonoInst *ins;
	int dreg, addr_reg;

	klass_inst = mini_emit_get_gsharedvt_info_klass (cfg, klass, MONO_RGCTX_INFO_KLASS);

	/* obj */
	args [0] = obj;

	/* klass */
	args [1] = klass_inst;

	/* CASTCLASS */
	obj = mono_emit_jit_icall (cfg, mono_object_castclass_unbox, args);

	NEW_BBLOCK (cfg, is_ref_bb);
	NEW_BBLOCK (cfg, is_nullable_bb);
	NEW_BBLOCK (cfg, end_bb);
	is_ref = mini_emit_get_gsharedvt_info_klass (cfg, klass, MONO_RGCTX_INFO_CLASS_BOX_TYPE);
	MONO_EMIT_NEW_BIALU_IMM (cfg, OP_COMPARE_IMM, -1, is_ref->dreg, MONO_GSHAREDVT_BOX_TYPE_REF);
	MONO_EMIT_NEW_BRANCH_BLOCK (cfg, OP_IBEQ, is_ref_bb);

	MONO_EMIT_NEW_BIALU_IMM (cfg, OP_COMPARE_IMM, -1, is_ref->dreg, MONO_GSHAREDVT_BOX_TYPE_NULLABLE);
	MONO_EMIT_NEW_BRANCH_BLOCK (cfg, OP_IBEQ, is_nullable_bb);

	/* This will contain either the address of the unboxed vtype, or an address of the temporary where the ref is stored */
	addr_reg = alloc_dreg (cfg, STACK_MP);

	/* Non-ref case */
	/* UNBOX */
	NEW_BIALU_IMM (cfg, addr, OP_ADD_IMM, addr_reg, obj->dreg, MONO_ABI_SIZEOF (MonoObject));
	MONO_ADD_INS (cfg->cbb, addr);

	MONO_EMIT_NEW_BRANCH_BLOCK (cfg, OP_BR, end_bb);

	/* Ref case */
	MONO_START_BB (cfg, is_ref_bb);

	/* Save the ref to a temporary */
	dreg = alloc_ireg (cfg);
	EMIT_NEW_VARLOADA_VREG (cfg, addr, dreg, m_class_get_byval_arg (klass));
	addr->dreg = addr_reg;
	MONO_EMIT_NEW_STORE_MEMBASE (cfg, OP_STORE_MEMBASE_REG, addr->dreg, 0, obj->dreg);
	MONO_EMIT_NEW_BRANCH_BLOCK (cfg, OP_BR, end_bb);

	/* Nullable case */
	MONO_START_BB (cfg, is_nullable_bb);

	{
		MonoInst *addr = mini_emit_get_gsharedvt_info_klass (cfg, klass, MONO_RGCTX_INFO_NULLABLE_CLASS_UNBOX);
		MonoInst *unbox_call;
		MonoMethodSignature *unbox_sig;

		unbox_sig = (MonoMethodSignature *)mono_mempool_alloc0 (cfg->mempool, MONO_SIZEOF_METHOD_SIGNATURE + (1 * sizeof (MonoType *)));
		unbox_sig->ret = m_class_get_byval_arg (klass);
		unbox_sig->param_count = 1;
		unbox_sig->params [0] = mono_get_object_type ();

		if (cfg->llvm_only)
			unbox_call = mini_emit_llvmonly_calli (cfg, unbox_sig, &obj, addr);
		else
			unbox_call = mini_emit_calli (cfg, unbox_sig, &obj, addr, NULL, NULL);

		EMIT_NEW_VARLOADA_VREG (cfg, addr, unbox_call->dreg, m_class_get_byval_arg (klass));
		addr->dreg = addr_reg;
	}

	MONO_EMIT_NEW_BRANCH_BLOCK (cfg, OP_BR, end_bb);

	/* End */
	MONO_START_BB (cfg, end_bb);

	/* LDOBJ */
	EMIT_NEW_LOAD_MEMBASE_TYPE (cfg, ins, m_class_get_byval_arg (klass), addr_reg, 0);

	return ins;
}

/*
 * Returns NULL and set the cfg exception on error.
 */
static MonoInst*
handle_alloc (MonoCompile *cfg, MonoClass *klass, gboolean for_box, int context_used)
{
	MonoInst *iargs [2];
	MonoJitICallId alloc_ftn;

	if (mono_class_get_flags (klass) & TYPE_ATTRIBUTE_ABSTRACT) {
		char* full_name = mono_type_get_full_name (klass);
		mono_cfg_set_exception (cfg, MONO_EXCEPTION_MONO_ERROR);
		mono_error_set_member_access (cfg->error, "Cannot create an abstract class: %s", full_name);
		g_free (full_name);
		return NULL;
	}

	if (context_used) {
		MonoInst *data;
		MonoRgctxInfoType rgctx_info;
		MonoInst *iargs [2];
		gboolean known_instance_size = !mini_is_gsharedvt_klass (klass);

		MonoMethod *managed_alloc = mono_gc_get_managed_allocator (klass, for_box, known_instance_size);

		if (cfg->opt & MONO_OPT_SHARED)
			rgctx_info = MONO_RGCTX_INFO_KLASS;
		else
			rgctx_info = MONO_RGCTX_INFO_VTABLE;
		data = mini_emit_get_rgctx_klass (cfg, context_used, klass, rgctx_info);

		if (cfg->opt & MONO_OPT_SHARED) {
			EMIT_NEW_DOMAINCONST (cfg, iargs [0]);
			iargs [1] = data;
			alloc_ftn = MONO_JIT_ICALL_ves_icall_object_new;
		} else {
			iargs [0] = data;
			alloc_ftn = MONO_JIT_ICALL_ves_icall_object_new_specific;
		}

		if (managed_alloc && !(cfg->opt & MONO_OPT_SHARED)) {
			if (known_instance_size) {
				int size = mono_class_instance_size (klass);
				if (size < MONO_ABI_SIZEOF (MonoObject))
					g_error ("Invalid size %d for class %s", size, mono_type_get_full_name (klass));

				EMIT_NEW_ICONST (cfg, iargs [1], size);
			}
			return mono_emit_method_call (cfg, managed_alloc, iargs, NULL);
		}

		return mono_emit_jit_icall_id (cfg, alloc_ftn, iargs);
	}

	if (cfg->opt & MONO_OPT_SHARED) {
		EMIT_NEW_DOMAINCONST (cfg, iargs [0]);
		EMIT_NEW_CLASSCONST (cfg, iargs [1], klass);

		alloc_ftn = MONO_JIT_ICALL_ves_icall_object_new;
	} else if (cfg->compile_aot && cfg->cbb->out_of_line && m_class_get_type_token (klass) && m_class_get_image (klass) == mono_defaults.corlib && !mono_class_is_ginst (klass)) {
		/* This happens often in argument checking code, eg. throw new FooException... */
		/* Avoid relocations and save some space by calling a helper function specialized to mscorlib */
		EMIT_NEW_ICONST (cfg, iargs [0], mono_metadata_token_index (m_class_get_type_token (klass)));
		alloc_ftn = MONO_JIT_ICALL_mono_helper_newobj_mscorlib;
	} else {
		MonoVTable *vtable = mono_class_vtable_checked (cfg->domain, klass, cfg->error);

		if (!is_ok (cfg->error)) {
			mono_cfg_set_exception (cfg, MONO_EXCEPTION_MONO_ERROR);
			return NULL;
		}

		MonoMethod *managed_alloc = mono_gc_get_managed_allocator (klass, for_box, TRUE);

		if (managed_alloc) {
			int size = mono_class_instance_size (klass);
			if (size < MONO_ABI_SIZEOF (MonoObject))
				g_error ("Invalid size %d for class %s", size, mono_type_get_full_name (klass));

			EMIT_NEW_VTABLECONST (cfg, iargs [0], vtable);
			EMIT_NEW_ICONST (cfg, iargs [1], size);
			return mono_emit_method_call (cfg, managed_alloc, iargs, NULL);
		}
		alloc_ftn = MONO_JIT_ICALL_ves_icall_object_new_specific;
		EMIT_NEW_VTABLECONST (cfg, iargs [0], vtable);
	}

	return mono_emit_jit_icall_id (cfg, alloc_ftn, iargs);
}
	
/*
 * Returns NULL and set the cfg exception on error.
 */	
MonoInst*
mini_emit_box (MonoCompile *cfg, MonoInst *val, MonoClass *klass, int context_used)
{
	MonoInst *alloc, *ins;

	if (G_UNLIKELY (m_class_is_byreflike (klass))) {
		mono_error_set_bad_image (cfg->error, m_class_get_image (cfg->method->klass), "Cannot box IsByRefLike type '%s.%s'", m_class_get_name_space (klass), m_class_get_name (klass));
		mono_cfg_set_exception (cfg, MONO_EXCEPTION_MONO_ERROR);
		return NULL;
	}

	if (mono_class_is_nullable (klass)) {
		MonoMethod* method = get_method_nofail (klass, "Box", 1, 0);

		if (context_used) {
			if (cfg->llvm_only && cfg->gsharedvt) {
				MonoInst *addr = emit_get_rgctx_method (cfg, context_used, method,
														MONO_RGCTX_INFO_METHOD_FTNDESC);
				return mini_emit_llvmonly_calli (cfg, mono_method_signature_internal (method), &val, addr);
			} else {
				/* FIXME: What if the class is shared?  We might not
				   have to get the method address from the RGCTX. */
				MonoInst *addr = emit_get_rgctx_method (cfg, context_used, method,
														MONO_RGCTX_INFO_GENERIC_METHOD_CODE);
				MonoInst *rgctx = emit_get_rgctx (cfg, context_used);

				return mini_emit_calli (cfg, mono_method_signature_internal (method), &val, addr, NULL, rgctx);
			}
		} else {
			gboolean pass_vtable, pass_mrgctx;
			MonoInst *rgctx_arg = NULL;

			check_method_sharing (cfg, method, &pass_vtable, &pass_mrgctx);
			g_assert (!pass_mrgctx);

			if (pass_vtable) {
				MonoVTable *vtable = mono_class_vtable_checked (cfg->domain, method->klass, cfg->error);

				mono_error_assert_ok (cfg->error);
				EMIT_NEW_VTABLECONST (cfg, rgctx_arg, vtable);
			}

			return mini_emit_method_call_full (cfg, method, NULL, FALSE, &val, NULL, NULL, rgctx_arg);
		}
	}

	if (mini_is_gsharedvt_klass (klass)) {
		MonoBasicBlock *is_ref_bb, *is_nullable_bb, *end_bb;
		MonoInst *res, *is_ref, *src_var, *addr;
		int dreg;

		dreg = alloc_ireg (cfg);

		NEW_BBLOCK (cfg, is_ref_bb);
		NEW_BBLOCK (cfg, is_nullable_bb);
		NEW_BBLOCK (cfg, end_bb);
		is_ref = mini_emit_get_gsharedvt_info_klass (cfg, klass, MONO_RGCTX_INFO_CLASS_BOX_TYPE);
		MONO_EMIT_NEW_BIALU_IMM (cfg, OP_COMPARE_IMM, -1, is_ref->dreg, MONO_GSHAREDVT_BOX_TYPE_REF);
		MONO_EMIT_NEW_BRANCH_BLOCK (cfg, OP_IBEQ, is_ref_bb);

		MONO_EMIT_NEW_BIALU_IMM (cfg, OP_COMPARE_IMM, -1, is_ref->dreg, MONO_GSHAREDVT_BOX_TYPE_NULLABLE);
		MONO_EMIT_NEW_BRANCH_BLOCK (cfg, OP_IBEQ, is_nullable_bb);

		/* Non-ref case */
		alloc = handle_alloc (cfg, klass, TRUE, context_used);
		if (!alloc)
			return NULL;
		EMIT_NEW_STORE_MEMBASE_TYPE (cfg, ins, m_class_get_byval_arg (klass), alloc->dreg, MONO_ABI_SIZEOF (MonoObject), val->dreg);
		ins->opcode = OP_STOREV_MEMBASE;

		EMIT_NEW_UNALU (cfg, res, OP_MOVE, dreg, alloc->dreg);
		res->type = STACK_OBJ;
		res->klass = klass;
		MONO_EMIT_NEW_BRANCH_BLOCK (cfg, OP_BR, end_bb);
		
		/* Ref case */
		MONO_START_BB (cfg, is_ref_bb);

		/* val is a vtype, so has to load the value manually */
		src_var = get_vreg_to_inst (cfg, val->dreg);
		if (!src_var)
			src_var = mono_compile_create_var_for_vreg (cfg, m_class_get_byval_arg (klass), OP_LOCAL, val->dreg);
		EMIT_NEW_VARLOADA (cfg, addr, src_var, src_var->inst_vtype);
		MONO_EMIT_NEW_LOAD_MEMBASE (cfg, dreg, addr->dreg, 0);
		MONO_EMIT_NEW_BRANCH_BLOCK (cfg, OP_BR, end_bb);

		/* Nullable case */
		MONO_START_BB (cfg, is_nullable_bb);

		{
			MonoInst *addr = mini_emit_get_gsharedvt_info_klass (cfg, klass,
													MONO_RGCTX_INFO_NULLABLE_CLASS_BOX);
			MonoInst *box_call;
			MonoMethodSignature *box_sig;

			/*
			 * klass is Nullable<T>, need to call Nullable<T>.Box () using a gsharedvt signature, but we cannot
			 * construct that method at JIT time, so have to do things by hand.
			 */
			box_sig = (MonoMethodSignature *)mono_mempool_alloc0 (cfg->mempool, MONO_SIZEOF_METHOD_SIGNATURE + (1 * sizeof (MonoType *)));
			box_sig->ret = mono_get_object_type ();
			box_sig->param_count = 1;
			box_sig->params [0] = m_class_get_byval_arg (klass);

			if (cfg->llvm_only)
				box_call = mini_emit_llvmonly_calli (cfg, box_sig, &val, addr);
			else
				box_call = mini_emit_calli (cfg, box_sig, &val, addr, NULL, NULL);
			EMIT_NEW_UNALU (cfg, res, OP_MOVE, dreg, box_call->dreg);
			res->type = STACK_OBJ;
			res->klass = klass;
		}

		MONO_EMIT_NEW_BRANCH_BLOCK (cfg, OP_BR, end_bb);

		MONO_START_BB (cfg, end_bb);

		return res;
	}

	alloc = handle_alloc (cfg, klass, TRUE, context_used);
	if (!alloc)
		return NULL;

	EMIT_NEW_STORE_MEMBASE_TYPE (cfg, ins, m_class_get_byval_arg (klass), alloc->dreg, MONO_ABI_SIZEOF (MonoObject), val->dreg);
	return alloc;
}

static gboolean
method_needs_stack_walk (MonoCompile *cfg, MonoMethod *cmethod)
{
	if (cmethod->klass == mono_defaults.systemtype_class) {
		if (!strcmp (cmethod->name, "GetType"))
			return TRUE;
	}
	return FALSE;
}

G_GNUC_UNUSED MonoInst*
mini_handle_enum_has_flag (MonoCompile *cfg, MonoClass *klass, MonoInst *enum_this, int enum_val_reg, MonoInst *enum_flag)
{
	MonoType *enum_type = mono_type_get_underlying_type (m_class_get_byval_arg (klass));
	guint32 load_opc = mono_type_to_load_membase (cfg, enum_type);
	gboolean is_i4;

	switch (enum_type->type) {
	case MONO_TYPE_I8:
	case MONO_TYPE_U8:
#if SIZEOF_REGISTER == 8
	case MONO_TYPE_I:
	case MONO_TYPE_U:
#endif
		is_i4 = FALSE;
		break;
	default:
		is_i4 = TRUE;
		break;
	}

	{
		MonoInst *load = NULL, *and_, *cmp, *ceq;
		int enum_reg = is_i4 ? alloc_ireg (cfg) : alloc_lreg (cfg);
		int and_reg = is_i4 ? alloc_ireg (cfg) : alloc_lreg (cfg);
		int dest_reg = alloc_ireg (cfg);

		if (enum_this) {
			EMIT_NEW_LOAD_MEMBASE (cfg, load, load_opc, enum_reg, enum_this->dreg, 0);
		} else {
			g_assert (enum_val_reg != -1);
			enum_reg = enum_val_reg;
		}
		EMIT_NEW_BIALU (cfg, and_, is_i4 ? OP_IAND : OP_LAND, and_reg, enum_reg, enum_flag->dreg);
		EMIT_NEW_BIALU (cfg, cmp, is_i4 ? OP_ICOMPARE : OP_LCOMPARE, -1, and_reg, enum_flag->dreg);
		EMIT_NEW_UNALU (cfg, ceq, is_i4 ? OP_ICEQ : OP_LCEQ, dest_reg, -1);

		ceq->type = STACK_I4;

		if (!is_i4) {
			load = load ? mono_decompose_opcode (cfg, load) : NULL;
			and_ = mono_decompose_opcode (cfg, and_);
			cmp = mono_decompose_opcode (cfg, cmp);
			ceq = mono_decompose_opcode (cfg, ceq);
		}

		return ceq;
	}
}

static MonoInst*
emit_get_rgctx_dele_tramp (MonoCompile *cfg, int context_used,
							MonoClass *klass, MonoMethod *virt_method, gboolean _virtual, MonoRgctxInfoType rgctx_type)
{
	MonoDelegateClassMethodPair *info;
	MonoJumpInfoRgctxEntry *entry;
	MonoInst *rgctx;

	info = (MonoDelegateClassMethodPair *)mono_mempool_alloc0 (cfg->mempool, sizeof (MonoDelegateClassMethodPair));
	info->klass = klass;
	info->method = virt_method;
	info->is_virtual = _virtual;

	entry = mono_patch_info_rgctx_entry_new (cfg->mempool, cfg->method, context_used_is_mrgctx (cfg, context_used), MONO_PATCH_INFO_DELEGATE_TRAMPOLINE, info, rgctx_type);
	rgctx = emit_get_rgctx (cfg, context_used);

	return emit_rgctx_fetch (cfg, rgctx, entry);
}


/*
 * Returns NULL and set the cfg exception on error.
 */
static G_GNUC_UNUSED MonoInst*
handle_delegate_ctor (MonoCompile *cfg, MonoClass *klass, MonoInst *target, MonoMethod *method, int target_method_context_used, int invoke_context_used, gboolean virtual_)
{
	MonoInst *ptr;
	int dreg;
	gpointer trampoline;
	MonoInst *obj, *tramp_ins;
	MonoDomain *domain;
	guint8 **code_slot;

	if (virtual_ && !cfg->llvm_only) {
		MonoMethod *invoke = mono_get_delegate_invoke_internal (klass);
		g_assert (invoke);

		//FIXME verify & fix any issue with removing invoke_context_used restriction
		if (invoke_context_used || !mono_get_delegate_virtual_invoke_impl (mono_method_signature_internal (invoke), target_method_context_used ? NULL : method))
			return NULL;
	}

	obj = handle_alloc (cfg, klass, FALSE, invoke_context_used);
	if (!obj)
		return NULL;

	/* Inline the contents of mono_delegate_ctor */

	/* Set target field */
	/* Optimize away setting of NULL target */
	if (!MONO_INS_IS_PCONST_NULL (target)) {
		if (!(method->flags & METHOD_ATTRIBUTE_STATIC)) {
			MONO_EMIT_NEW_BIALU_IMM (cfg, OP_COMPARE_IMM, -1, target->dreg, 0);
			MONO_EMIT_NEW_COND_EXC (cfg, EQ, "NullReferenceException");
		}
		MONO_EMIT_NEW_STORE_MEMBASE (cfg, OP_STORE_MEMBASE_REG, obj->dreg, MONO_STRUCT_OFFSET (MonoDelegate, target), target->dreg);
		if (cfg->gen_write_barriers) {
			dreg = alloc_preg (cfg);
			EMIT_NEW_BIALU_IMM (cfg, ptr, OP_PADD_IMM, dreg, obj->dreg, MONO_STRUCT_OFFSET (MonoDelegate, target));
			mini_emit_write_barrier (cfg, ptr, target);
		}
	}

	/* Set method field */
	if (!(target_method_context_used || invoke_context_used) || cfg->llvm_only) {
		//If compiling with gsharing enabled, it's faster to load method the delegate trampoline info than to use a rgctx slot
		MonoInst *method_ins = emit_get_rgctx_method (cfg, target_method_context_used, method, MONO_RGCTX_INFO_METHOD);
		MONO_EMIT_NEW_STORE_MEMBASE (cfg, OP_STORE_MEMBASE_REG, obj->dreg, MONO_STRUCT_OFFSET (MonoDelegate, method), method_ins->dreg);
	}

	/* 
	 * To avoid looking up the compiled code belonging to the target method
	 * in mono_delegate_trampoline (), we allocate a per-domain memory slot to
	 * store it, and we fill it after the method has been compiled.
	 */
	if (!method->dynamic && !(cfg->opt & MONO_OPT_SHARED)) {
		MonoInst *code_slot_ins;

		if (target_method_context_used) {
			code_slot_ins = emit_get_rgctx_method (cfg, target_method_context_used, method, MONO_RGCTX_INFO_METHOD_DELEGATE_CODE);
		} else {
			domain = mono_domain_get ();
			mono_domain_lock (domain);
			if (!domain_jit_info (domain)->method_code_hash)
				domain_jit_info (domain)->method_code_hash = g_hash_table_new (NULL, NULL);
			code_slot = (guint8 **)g_hash_table_lookup (domain_jit_info (domain)->method_code_hash, method);
			if (!code_slot) {
				code_slot = (guint8 **)mono_domain_alloc0 (domain, sizeof (gpointer));
				g_hash_table_insert (domain_jit_info (domain)->method_code_hash, method, code_slot);
			}
			mono_domain_unlock (domain);

			code_slot_ins = mini_emit_runtime_constant (cfg, MONO_PATCH_INFO_METHOD_CODE_SLOT, method);
		}
		MONO_EMIT_NEW_STORE_MEMBASE (cfg, OP_STORE_MEMBASE_REG, obj->dreg, MONO_STRUCT_OFFSET (MonoDelegate, method_code), code_slot_ins->dreg);		
	}

 	if (cfg->llvm_only) {
		if (virtual_) {
			MonoInst *args [ ] = {
				obj,
				target,
				emit_get_rgctx_method (cfg, target_method_context_used, method, MONO_RGCTX_INFO_METHOD)
			};
			mono_emit_jit_icall (cfg, mini_llvmonly_init_delegate_virtual, args);
		} else {
			mono_emit_jit_icall (cfg, mini_llvmonly_init_delegate, &obj);
		}

		return obj;
	}
	if (target_method_context_used || invoke_context_used) {
		tramp_ins = emit_get_rgctx_dele_tramp (cfg, target_method_context_used | invoke_context_used, klass, method, virtual_, MONO_RGCTX_INFO_DELEGATE_TRAMP_INFO);

		//This is emited as a contant store for the non-shared case.
		//We copy from the delegate trampoline info as it's faster than a rgctx fetch
		dreg = alloc_preg (cfg);
		MONO_EMIT_NEW_LOAD_MEMBASE (cfg, dreg, tramp_ins->dreg, MONO_STRUCT_OFFSET (MonoDelegateTrampInfo, method));
		MONO_EMIT_NEW_STORE_MEMBASE (cfg, OP_STORE_MEMBASE_REG, obj->dreg, MONO_STRUCT_OFFSET (MonoDelegate, method), dreg);
	} else if (cfg->compile_aot) {
		MonoDelegateClassMethodPair *del_tramp;

		del_tramp = (MonoDelegateClassMethodPair *)mono_mempool_alloc0 (cfg->mempool, sizeof (MonoDelegateClassMethodPair));
		del_tramp->klass = klass;
		del_tramp->method = method;
		del_tramp->is_virtual = virtual_;
		EMIT_NEW_AOTCONST (cfg, tramp_ins, MONO_PATCH_INFO_DELEGATE_TRAMPOLINE, del_tramp);
	} else {
		if (virtual_)
			trampoline = mono_create_delegate_virtual_trampoline (cfg->domain, klass, method);
		else
			trampoline = mono_create_delegate_trampoline_info (cfg->domain, klass, method);
		EMIT_NEW_PCONST (cfg, tramp_ins, trampoline);
	}

	/* Set invoke_impl field */
	if (virtual_) {
		MONO_EMIT_NEW_STORE_MEMBASE (cfg, OP_STORE_MEMBASE_REG, obj->dreg, MONO_STRUCT_OFFSET (MonoDelegate, invoke_impl), tramp_ins->dreg);
	} else {
		dreg = alloc_preg (cfg);
		MONO_EMIT_NEW_LOAD_MEMBASE (cfg, dreg, tramp_ins->dreg, MONO_STRUCT_OFFSET (MonoDelegateTrampInfo, invoke_impl));
		MONO_EMIT_NEW_STORE_MEMBASE (cfg, OP_STORE_MEMBASE_REG, obj->dreg, MONO_STRUCT_OFFSET (MonoDelegate, invoke_impl), dreg);

		dreg = alloc_preg (cfg);
		MONO_EMIT_NEW_LOAD_MEMBASE (cfg, dreg, tramp_ins->dreg, MONO_STRUCT_OFFSET (MonoDelegateTrampInfo, method_ptr));
		MONO_EMIT_NEW_STORE_MEMBASE (cfg, OP_STORE_MEMBASE_REG, obj->dreg, MONO_STRUCT_OFFSET (MonoDelegate, method_ptr), dreg);
	}

	dreg = alloc_preg (cfg);
	MONO_EMIT_NEW_ICONST (cfg, dreg, virtual_ ? 1 : 0);
	MONO_EMIT_NEW_STORE_MEMBASE (cfg, OP_STOREI1_MEMBASE_REG, obj->dreg, MONO_STRUCT_OFFSET (MonoDelegate, method_is_virtual), dreg);

	/* All the checks which are in mono_delegate_ctor () are done by the delegate trampoline */

	return obj;
}

/*
 * handle_constrained_gsharedvt_call:
 *
 *   Handle constrained calls where the receiver is a gsharedvt type.
 * Return the instruction representing the call. Set the cfg exception on failure.
 */
static MonoInst*
handle_constrained_gsharedvt_call (MonoCompile *cfg, MonoMethod *cmethod, MonoMethodSignature *fsig, MonoInst **sp, MonoClass *constrained_class,
								   gboolean *ref_emit_widen)
{
	MonoInst *ins = NULL;
	gboolean emit_widen = *ref_emit_widen;
	gboolean supported;

	/*
	 * Constrained calls need to behave differently at runtime dependending on whenever the receiver is instantiated as ref type or as a vtype.
	 * This is hard to do with the current call code, since we would have to emit a branch and two different calls. So instead, we
	 * pack the arguments into an array, and do the rest of the work in in an icall.
	 */
	supported = ((cmethod->klass == mono_defaults.object_class) || mono_class_is_interface (cmethod->klass) || (!m_class_is_valuetype (cmethod->klass) && m_class_get_image (cmethod->klass) != mono_defaults.corlib));
	if (supported)
		supported = (MONO_TYPE_IS_VOID (fsig->ret) || MONO_TYPE_IS_PRIMITIVE (fsig->ret) || MONO_TYPE_IS_REFERENCE (fsig->ret) || MONO_TYPE_ISSTRUCT (fsig->ret) || m_class_is_enumtype (mono_class_from_mono_type_internal (fsig->ret)) || mini_is_gsharedvt_type (fsig->ret));
	if (supported) {
		if (fsig->param_count == 0 || (!fsig->hasthis && fsig->param_count == 1)) {
			supported = TRUE;
		} else {
			/* Allow scalar parameters and a gsharedvt first parameter */
			supported = MONO_TYPE_IS_PRIMITIVE (fsig->params [0]) || MONO_TYPE_IS_REFERENCE (fsig->params [0]) || fsig->params [0]->byref || mini_is_gsharedvt_type (fsig->params [0]);
			if (supported) {
				for (int i = 1; i < fsig->param_count; ++i) {
					if (!(fsig->params [i]->byref || MONO_TYPE_IS_PRIMITIVE (fsig->params [i]) || MONO_TYPE_IS_REFERENCE (fsig->params [i]) || MONO_TYPE_ISSTRUCT (fsig->params [i])))
						supported = FALSE;
				}
			}
		}
	}
	if (supported) {
		MonoInst *args [16];

		/*
		 * This case handles calls to
		 * - object:ToString()/Equals()/GetHashCode(),
		 * - System.IComparable<T>:CompareTo()
		 * - System.IEquatable<T>:Equals ()
		 * plus some simple interface calls enough to support AsyncTaskMethodBuilder.
		 */

		args [0] = sp [0];
		args [1] = emit_get_rgctx_method (cfg, mono_method_check_context_used (cmethod), cmethod, MONO_RGCTX_INFO_METHOD);
		args [2] = mini_emit_get_rgctx_klass (cfg, mono_class_check_context_used (constrained_class), constrained_class, MONO_RGCTX_INFO_KLASS);

		/* !fsig->hasthis is for the wrapper for the Object.GetType () icall */
		if (fsig->hasthis && fsig->param_count) {
			/* Call mono_gsharedvt_constrained_call (gpointer mp, MonoMethod *cmethod, MonoClass *klass, gboolean deref_arg, gpointer *args) */
			/* Pass the arguments using a localloc-ed array using the format expected by runtime_invoke () */
			MONO_INST_NEW (cfg, ins, OP_LOCALLOC_IMM);
			ins->dreg = alloc_preg (cfg);
			ins->inst_imm = fsig->param_count * sizeof (target_mgreg_t);
			MONO_ADD_INS (cfg->cbb, ins);
			args [4] = ins;

			/* Only the first argument is allowed to be gsharedvt */
			/* args [3] = deref_arg */
			if (mini_is_gsharedvt_type (fsig->params [0])) {
				int deref_arg_reg;
				ins = mini_emit_get_gsharedvt_info_klass (cfg, mono_class_from_mono_type_internal (fsig->params [0]), MONO_RGCTX_INFO_CLASS_BOX_TYPE);
				deref_arg_reg = alloc_preg (cfg);
				/* deref_arg = BOX_TYPE != MONO_GSHAREDVT_BOX_TYPE_VTYPE */
				EMIT_NEW_BIALU_IMM (cfg, args [3], OP_ISUB_IMM, deref_arg_reg, ins->dreg, 1);
			} else {
				EMIT_NEW_ICONST (cfg, args [3], 0);
			}

			for (int i = 0; i < fsig->param_count; ++i) {
				int addr_reg;

				if (mini_is_gsharedvt_type (fsig->params [i]) || MONO_TYPE_IS_PRIMITIVE (fsig->params [i]) || MONO_TYPE_ISSTRUCT (fsig->params [i])) {
					EMIT_NEW_VARLOADA_VREG (cfg, ins, sp [i + 1]->dreg, fsig->params [i]);
					addr_reg = ins->dreg;
					EMIT_NEW_STORE_MEMBASE (cfg, ins, OP_STORE_MEMBASE_REG, args [4]->dreg, i * sizeof (target_mgreg_t), addr_reg);
				} else {
					EMIT_NEW_STORE_MEMBASE (cfg, ins, OP_STORE_MEMBASE_REG, args [4]->dreg, i * sizeof (target_mgreg_t), sp [i + 1]->dreg);
				}
			}
		} else {
			EMIT_NEW_ICONST (cfg, args [3], 0);
			EMIT_NEW_ICONST (cfg, args [4], 0);
		}
		ins = mono_emit_jit_icall (cfg, mono_gsharedvt_constrained_call, args);
		emit_widen = FALSE;

		if (mini_is_gsharedvt_type (fsig->ret)) {
			ins = handle_unbox_gsharedvt (cfg, mono_class_from_mono_type_internal (fsig->ret), ins);
		} else if (MONO_TYPE_IS_PRIMITIVE (fsig->ret) || MONO_TYPE_ISSTRUCT (fsig->ret) || m_class_is_enumtype (mono_class_from_mono_type_internal (fsig->ret))) {
			MonoInst *add;

			/* Unbox */
			NEW_BIALU_IMM (cfg, add, OP_ADD_IMM, alloc_dreg (cfg, STACK_MP), ins->dreg, MONO_ABI_SIZEOF (MonoObject));
			MONO_ADD_INS (cfg->cbb, add);
			/* Load value */
			NEW_LOAD_MEMBASE_TYPE (cfg, ins, fsig->ret, add->dreg, 0);
			MONO_ADD_INS (cfg->cbb, ins);
			/* ins represents the call result */
		}
	} else {
		GSHAREDVT_FAILURE (CEE_CALLVIRT);
	}

	*ref_emit_widen = emit_widen;

	return ins;

 exception_exit:
	return NULL;
}

static void
mono_emit_load_got_addr (MonoCompile *cfg)
{
	MonoInst *getaddr, *dummy_use;

	if (!cfg->got_var || cfg->got_var_allocated)
		return;

	MONO_INST_NEW (cfg, getaddr, OP_LOAD_GOTADDR);
	getaddr->cil_code = cfg->header->code;
	getaddr->dreg = cfg->got_var->dreg;

	/* Add it to the start of the first bblock */
	if (cfg->bb_entry->code) {
		getaddr->next = cfg->bb_entry->code;
		cfg->bb_entry->code = getaddr;
	}
	else
		MONO_ADD_INS (cfg->bb_entry, getaddr);

	cfg->got_var_allocated = TRUE;

	/* 
	 * Add a dummy use to keep the got_var alive, since real uses might
	 * only be generated by the back ends.
	 * Add it to end_bblock, so the variable's lifetime covers the whole
	 * method.
	 * It would be better to make the usage of the got var explicit in all
	 * cases when the backend needs it (i.e. calls, throw etc.), so this
	 * wouldn't be needed.
	 */
	NEW_DUMMY_USE (cfg, dummy_use, cfg->got_var);
	MONO_ADD_INS (cfg->bb_exit, dummy_use);
}

static gboolean
method_does_not_return (MonoMethod *method)
{
	// FIXME: Under netcore, these are decorated with the [DoesNotReturn] attribute
	return m_class_get_image (method->klass) == mono_defaults.corlib &&
		!strcmp (m_class_get_name (method->klass), "ThrowHelper") &&
		strstr (method->name, "Throw") == method->name &&
		!method->is_inflated;
}

static int inline_limit, llvm_jit_inline_limit, llvm_aot_inline_limit;
static gboolean inline_limit_inited;

static gboolean
mono_method_check_inlining (MonoCompile *cfg, MonoMethod *method)
{
	MonoMethodHeaderSummary header;
	MonoVTable *vtable;
	int limit;
#ifdef MONO_ARCH_SOFT_FLOAT_FALLBACK
	MonoMethodSignature *sig = mono_method_signature_internal (method);
	int i;
#endif

	if (cfg->disable_inline)
		return FALSE;
	if (cfg->gsharedvt)
		return FALSE;

	if (cfg->inline_depth > 10)
		return FALSE;

	if (!mono_method_get_header_summary (method, &header))
		return FALSE;

	/*runtime, icall and pinvoke are checked by summary call*/
	if ((method->iflags & METHOD_IMPL_ATTRIBUTE_NOINLINING) ||
	    (method->iflags & METHOD_IMPL_ATTRIBUTE_SYNCHRONIZED) ||
	    (mono_class_is_marshalbyref (method->klass)) ||
	    header.has_clauses)
		return FALSE;

	if (method->flags & METHOD_ATTRIBUTE_REQSECOBJ)
		/* Used to mark methods containing StackCrawlMark locals */
		return FALSE;

	/* also consider num_locals? */
	/* Do the size check early to avoid creating vtables */
	if (!inline_limit_inited) {
		char *inlinelimit;
		if ((inlinelimit = g_getenv ("MONO_INLINELIMIT"))) {
			inline_limit = atoi (inlinelimit);
			llvm_jit_inline_limit = inline_limit;
			llvm_aot_inline_limit = inline_limit;
			g_free (inlinelimit);
		} else {
			inline_limit = INLINE_LENGTH_LIMIT;
			llvm_jit_inline_limit = LLVM_JIT_INLINE_LENGTH_LIMIT;
			llvm_aot_inline_limit = LLVM_AOT_INLINE_LENGTH_LIMIT;
		}
		inline_limit_inited = TRUE;
	}

#ifdef ENABLE_NETCORE
	if (COMPILE_LLVM (cfg)) {
		if (cfg->compile_aot)
			limit = llvm_aot_inline_limit;
		else
			limit = llvm_jit_inline_limit;
	} else {
		limit = inline_limit;
	}
#else
	if (COMPILE_LLVM (cfg) && !cfg->compile_aot)
		limit = llvm_jit_inline_limit;
	else
		limit = inline_limit;
#endif
	if (header.code_size >= limit && !(method->iflags & METHOD_IMPL_ATTRIBUTE_AGGRESSIVE_INLINING))
		return FALSE;

	/*
	 * if we can initialize the class of the method right away, we do,
	 * otherwise we don't allow inlining if the class needs initialization,
	 * since it would mean inserting a call to mono_runtime_class_init()
	 * inside the inlined code
	 */
	if (cfg->gshared && m_class_has_cctor (method->klass) && mini_class_check_context_used (cfg, method->klass))
		return FALSE;

	if (!(cfg->opt & MONO_OPT_SHARED)) {
		/* The AggressiveInlining hint is a good excuse to force that cctor to run. */
		if (method->iflags & METHOD_IMPL_ATTRIBUTE_AGGRESSIVE_INLINING) {
			if (m_class_has_cctor (method->klass)) {
				ERROR_DECL (error);
				vtable = mono_class_vtable_checked (cfg->domain, method->klass, error);
				if (!is_ok (error)) {
					mono_error_cleanup (error);
					return FALSE;
				}
				if (!cfg->compile_aot) {
					if (!mono_runtime_class_init_full (vtable, error)) {
						mono_error_cleanup (error);
						return FALSE;
					}
				}
			}
		} else if (mono_class_is_before_field_init (method->klass)) {
			if (cfg->run_cctors && m_class_has_cctor (method->klass)) {
				ERROR_DECL (error);
				/*FIXME it would easier and lazier to just use mono_class_try_get_vtable */
				if (!m_class_get_runtime_info (method->klass))
					/* No vtable created yet */
					return FALSE;
				vtable = mono_class_vtable_checked (cfg->domain, method->klass, error);
				if (!is_ok (error)) {
					mono_error_cleanup (error);
					return FALSE;
				}
				/* This makes so that inline cannot trigger */
				/* .cctors: too many apps depend on them */
				/* running with a specific order... */
				if (! vtable->initialized)
					return FALSE;
				if (!mono_runtime_class_init_full (vtable, error)) {
					mono_error_cleanup (error);
					return FALSE;
				}
			}
		} else if (mono_class_needs_cctor_run (method->klass, NULL)) {
			ERROR_DECL (error);
			if (!m_class_get_runtime_info (method->klass))
				/* No vtable created yet */
				return FALSE;
			vtable = mono_class_vtable_checked (cfg->domain, method->klass, error);
			if (!is_ok (error)) {
				mono_error_cleanup (error);
				return FALSE;
			}
			if (!vtable->initialized)
				return FALSE;
		}
	} else {
		/* 
		 * If we're compiling for shared code
		 * the cctor will need to be run at aot method load time, for example,
		 * or at the end of the compilation of the inlining method.
		 */
		if (mono_class_needs_cctor_run (method->klass, NULL) && !mono_class_is_before_field_init (method->klass))
			return FALSE;
	}

#ifdef MONO_ARCH_SOFT_FLOAT_FALLBACK
	if (mono_arch_is_soft_float ()) {
		/* FIXME: */
		if (sig->ret && sig->ret->type == MONO_TYPE_R4)
			return FALSE;
		for (i = 0; i < sig->param_count; ++i)
			if (!sig->params [i]->byref && sig->params [i]->type == MONO_TYPE_R4)
				return FALSE;
	}
#endif

	if (g_list_find (cfg->dont_inline, method))
		return FALSE;

	if (mono_profiler_get_call_instrumentation_flags (method))
		return FALSE;

	if (mono_profiler_coverage_instrumentation_enabled (method))
		return FALSE;

	if (method_does_not_return (method))
		return FALSE;
		
	return TRUE;
}

static gboolean
mini_field_access_needs_cctor_run (MonoCompile *cfg, MonoMethod *method, MonoClass *klass, MonoVTable *vtable)
{
	if (!cfg->compile_aot) {
		g_assert (vtable);
		if (vtable->initialized)
			return FALSE;
	}

	if (mono_class_is_before_field_init (klass)) {
		if (cfg->method == method)
			return FALSE;
	}

	if (!mono_class_needs_cctor_run (klass, method))
		return FALSE;

	if (! (method->flags & METHOD_ATTRIBUTE_STATIC) && (klass == method->klass))
		/* The initialization is already done before the method is called */
		return FALSE;

	return TRUE;
}

int
mini_emit_sext_index_reg (MonoCompile *cfg, MonoInst *index)
{
	int index_reg = index->dreg;
	int index2_reg;

#if SIZEOF_REGISTER == 8
	/* The array reg is 64 bits but the index reg is only 32 */
	if (COMPILE_LLVM (cfg)) {
		/*
		 * abcrem can't handle the OP_SEXT_I4, so add this after abcrem,
		 * during OP_BOUNDS_CHECK decomposition, and in the implementation
		 * of OP_X86_LEA for llvm.
		 */
		index2_reg = index_reg;
	} else {
		index2_reg = alloc_preg (cfg);
		MONO_EMIT_NEW_UNALU (cfg, OP_SEXT_I4, index2_reg, index_reg);
	}
#else
	if (index->type == STACK_I8) {
		index2_reg = alloc_preg (cfg);
		MONO_EMIT_NEW_UNALU (cfg, OP_LCONV_TO_I4, index2_reg, index_reg);
	} else {
		index2_reg = index_reg;
	}
#endif

	return index2_reg;
}

MonoInst*
mini_emit_ldelema_1_ins (MonoCompile *cfg, MonoClass *klass, MonoInst *arr, MonoInst *index, gboolean bcheck)
{
	MonoInst *ins;
	guint32 size;
	int mult_reg, add_reg, array_reg, index2_reg;
	int context_used;

	if (mini_is_gsharedvt_variable_klass (klass)) {
		size = -1;
	} else {
		mono_class_init_internal (klass);
		size = mono_class_array_element_size (klass);
	}

	mult_reg = alloc_preg (cfg);
	array_reg = arr->dreg;

	index2_reg = mini_emit_sext_index_reg (cfg, index);

	if (bcheck)
		MONO_EMIT_BOUNDS_CHECK (cfg, array_reg, MonoArray, max_length, index2_reg);

#if defined(TARGET_X86) || defined(TARGET_AMD64)
	if (size == 1 || size == 2 || size == 4 || size == 8) {
		static const int fast_log2 [] = { 1, 0, 1, -1, 2, -1, -1, -1, 3 };

		EMIT_NEW_X86_LEA (cfg, ins, array_reg, index2_reg, fast_log2 [size], MONO_STRUCT_OFFSET (MonoArray, vector));
		ins->klass = klass;
		ins->type = STACK_MP;

		return ins;
	}
#endif		

	add_reg = alloc_ireg_mp (cfg);

	if (size == -1) {
		MonoInst *rgctx_ins;

		/* gsharedvt */
		g_assert (cfg->gshared);
		context_used = mini_class_check_context_used (cfg, klass);
		g_assert (context_used);
		rgctx_ins = mini_emit_get_gsharedvt_info_klass (cfg, klass, MONO_RGCTX_INFO_ARRAY_ELEMENT_SIZE);
		MONO_EMIT_NEW_BIALU (cfg, OP_IMUL, mult_reg, index2_reg, rgctx_ins->dreg);
	} else {
		MONO_EMIT_NEW_BIALU_IMM (cfg, OP_MUL_IMM, mult_reg, index2_reg, size);
	}
	MONO_EMIT_NEW_BIALU (cfg, OP_PADD, add_reg, array_reg, mult_reg);
	NEW_BIALU_IMM (cfg, ins, OP_PADD_IMM, add_reg, add_reg, MONO_STRUCT_OFFSET (MonoArray, vector));
	ins->klass = klass;
	ins->type = STACK_MP;
	MONO_ADD_INS (cfg->cbb, ins);

	return ins;
}

static MonoInst*
mini_emit_ldelema_2_ins (MonoCompile *cfg, MonoClass *klass, MonoInst *arr, MonoInst *index_ins1, MonoInst *index_ins2)
{
	int bounds_reg = alloc_preg (cfg);
	int add_reg = alloc_ireg_mp (cfg);
	int mult_reg = alloc_preg (cfg);
	int mult2_reg = alloc_preg (cfg);
	int low1_reg = alloc_preg (cfg);
	int low2_reg = alloc_preg (cfg);
	int high1_reg = alloc_preg (cfg);
	int high2_reg = alloc_preg (cfg);
	int realidx1_reg = alloc_preg (cfg);
	int realidx2_reg = alloc_preg (cfg);
	int sum_reg = alloc_preg (cfg);
	int index1, index2;
	MonoInst *ins;
	guint32 size;

	mono_class_init_internal (klass);
	size = mono_class_array_element_size (klass);

	index1 = index_ins1->dreg;
	index2 = index_ins2->dreg;

#if SIZEOF_REGISTER == 8
	/* The array reg is 64 bits but the index reg is only 32 */
	if (COMPILE_LLVM (cfg)) {
		/* Not needed */
	} else {
		int tmpreg = alloc_preg (cfg);
		MONO_EMIT_NEW_UNALU (cfg, OP_SEXT_I4, tmpreg, index1);
		index1 = tmpreg;
		tmpreg = alloc_preg (cfg);
		MONO_EMIT_NEW_UNALU (cfg, OP_SEXT_I4, tmpreg, index2);
		index2 = tmpreg;
	}
#else
	// FIXME: Do we need to do something here for i8 indexes, like in ldelema_1_ins ?
#endif

	/* range checking */
	MONO_EMIT_NEW_LOAD_MEMBASE (cfg, bounds_reg, 
				       arr->dreg, MONO_STRUCT_OFFSET (MonoArray, bounds));

	MONO_EMIT_NEW_LOAD_MEMBASE_OP (cfg, OP_LOADI4_MEMBASE, low1_reg, 
				       bounds_reg, MONO_STRUCT_OFFSET (MonoArrayBounds, lower_bound));
	MONO_EMIT_NEW_BIALU (cfg, OP_PSUB, realidx1_reg, index1, low1_reg);
	MONO_EMIT_NEW_LOAD_MEMBASE_OP (cfg, OP_LOADI4_MEMBASE, high1_reg, 
				       bounds_reg, MONO_STRUCT_OFFSET (MonoArrayBounds, length));
	MONO_EMIT_NEW_BIALU (cfg, OP_COMPARE, -1, high1_reg, realidx1_reg);
	MONO_EMIT_NEW_COND_EXC (cfg, LE_UN, "IndexOutOfRangeException");

	MONO_EMIT_NEW_LOAD_MEMBASE_OP (cfg, OP_LOADI4_MEMBASE, low2_reg, 
				       bounds_reg, sizeof (MonoArrayBounds) + MONO_STRUCT_OFFSET (MonoArrayBounds, lower_bound));
	MONO_EMIT_NEW_BIALU (cfg, OP_PSUB, realidx2_reg, index2, low2_reg);
	MONO_EMIT_NEW_LOAD_MEMBASE_OP (cfg, OP_LOADI4_MEMBASE, high2_reg, 
				       bounds_reg, sizeof (MonoArrayBounds) + MONO_STRUCT_OFFSET (MonoArrayBounds, length));
	MONO_EMIT_NEW_BIALU (cfg, OP_COMPARE, -1, high2_reg, realidx2_reg);
	MONO_EMIT_NEW_COND_EXC (cfg, LE_UN, "IndexOutOfRangeException");

	MONO_EMIT_NEW_BIALU (cfg, OP_PMUL, mult_reg, high2_reg, realidx1_reg);
	MONO_EMIT_NEW_BIALU (cfg, OP_PADD, sum_reg, mult_reg, realidx2_reg);
	MONO_EMIT_NEW_BIALU_IMM (cfg, OP_PMUL_IMM, mult2_reg, sum_reg, size);
	MONO_EMIT_NEW_BIALU (cfg, OP_PADD, add_reg, mult2_reg, arr->dreg);
	NEW_BIALU_IMM (cfg, ins, OP_PADD_IMM, add_reg, add_reg, MONO_STRUCT_OFFSET (MonoArray, vector));

	ins->type = STACK_MP;
	ins->klass = klass;
	MONO_ADD_INS (cfg->cbb, ins);

	return ins;
}

static MonoInst*
mini_emit_ldelema_ins (MonoCompile *cfg, MonoMethod *cmethod, MonoInst **sp, guchar *ip, gboolean is_set)
{
	int rank;
	MonoInst *addr;
	MonoMethod *addr_method;
	int element_size;
	MonoClass *eclass = m_class_get_element_class (cmethod->klass);

	rank = mono_method_signature_internal (cmethod)->param_count - (is_set? 1: 0);

	if (rank == 1)
		return mini_emit_ldelema_1_ins (cfg, eclass, sp [0], sp [1], TRUE);

	/* emit_ldelema_2 depends on OP_LMUL */
	if (!cfg->backend->emulate_mul_div && rank == 2 && (cfg->opt & MONO_OPT_INTRINS) && !mini_is_gsharedvt_variable_klass (eclass)) {
		return mini_emit_ldelema_2_ins (cfg, eclass, sp [0], sp [1], sp [2]);
	}

	if (mini_is_gsharedvt_variable_klass (eclass))
		element_size = 0;
	else
		element_size = mono_class_array_element_size (eclass);
	addr_method = mono_marshal_get_array_address (rank, element_size);
	addr = mono_emit_method_call (cfg, addr_method, sp, NULL);

	return addr;
}

static gboolean
mini_class_is_reference (MonoClass *klass)
{
	return mini_type_is_reference (m_class_get_byval_arg (klass));
}

MonoInst*
mini_emit_array_store (MonoCompile *cfg, MonoClass *klass, MonoInst **sp, gboolean safety_checks)
{
	if (safety_checks && mini_class_is_reference (klass) &&
		!(MONO_INS_IS_PCONST_NULL (sp [2]))) {
		MonoClass *obj_array = mono_array_class_get_cached (mono_defaults.object_class, 1);
		MonoMethod *helper = mono_marshal_get_virtual_stelemref (obj_array);
		MonoInst *iargs [3];

		if (!helper->slot)
			mono_class_setup_vtable (obj_array);
		g_assert (helper->slot);

		if (sp [0]->type != STACK_OBJ)
			return NULL;
		if (sp [2]->type != STACK_OBJ)
			return NULL;

		iargs [2] = sp [2];
		iargs [1] = sp [1];
		iargs [0] = sp [0];

		return mono_emit_method_call (cfg, helper, iargs, sp [0]);
	} else {
		MonoInst *ins;

		if (mini_is_gsharedvt_variable_klass (klass)) {
			MonoInst *addr;

			// FIXME-VT: OP_ICONST optimization
			addr = mini_emit_ldelema_1_ins (cfg, klass, sp [0], sp [1], TRUE);
			EMIT_NEW_STORE_MEMBASE_TYPE (cfg, ins, m_class_get_byval_arg (klass), addr->dreg, 0, sp [2]->dreg);
			ins->opcode = OP_STOREV_MEMBASE;
		} else if (sp [1]->opcode == OP_ICONST) {
			int array_reg = sp [0]->dreg;
			int index_reg = sp [1]->dreg;
			int offset = (mono_class_array_element_size (klass) * sp [1]->inst_c0) + MONO_STRUCT_OFFSET (MonoArray, vector);

			if (SIZEOF_REGISTER == 8 && COMPILE_LLVM (cfg) && sp [1]->inst_c0 < 0)
				MONO_EMIT_NEW_UNALU (cfg, OP_ZEXT_I4, index_reg, index_reg);

			if (safety_checks)
				MONO_EMIT_BOUNDS_CHECK (cfg, array_reg, MonoArray, max_length, index_reg);
			EMIT_NEW_STORE_MEMBASE_TYPE (cfg, ins, m_class_get_byval_arg (klass), array_reg, offset, sp [2]->dreg);
		} else {
			MonoInst *addr = mini_emit_ldelema_1_ins (cfg, klass, sp [0], sp [1], safety_checks);
			EMIT_NEW_STORE_MEMBASE_TYPE (cfg, ins, m_class_get_byval_arg (klass), addr->dreg, 0, sp [2]->dreg);
			if (mini_class_is_reference (klass))
				mini_emit_write_barrier (cfg, addr, sp [2]);
		}
		return ins;
	}
}

MonoInst*
mini_emit_memory_barrier (MonoCompile *cfg, int kind)
{
	MonoInst *ins = NULL;
	MONO_INST_NEW (cfg, ins, OP_MEMORY_BARRIER);
	MONO_ADD_INS (cfg->cbb, ins);
	ins->backend.memory_barrier_kind = kind;

	return ins;
}

/*
 * This entry point could be used later for arbitrary method
 * redirection.
 */
inline static MonoInst*
mini_redirect_call (MonoCompile *cfg, MonoMethod *method,  
					MonoMethodSignature *signature, MonoInst **args, MonoInst *this_ins)
{
	if (method->klass == mono_defaults.string_class) {
		/* managed string allocation support */
		if (strcmp (method->name, "InternalAllocateStr") == 0 && !(cfg->opt & MONO_OPT_SHARED)) {
			MonoInst *iargs [2];
			MonoVTable *vtable = mono_class_vtable_checked (cfg->domain, method->klass, cfg->error);
			MonoMethod *managed_alloc = NULL;

			mono_error_assert_ok (cfg->error); /*Should not fail since it System.String*/
#ifndef MONO_CROSS_COMPILE
			managed_alloc = mono_gc_get_managed_allocator (method->klass, FALSE, FALSE);
#endif
			if (!managed_alloc)
				return NULL;
			EMIT_NEW_VTABLECONST (cfg, iargs [0], vtable);
			iargs [1] = args [0];
			return mono_emit_method_call (cfg, managed_alloc, iargs, this_ins);
		}
	}
	return NULL;
}

static void
mono_save_args (MonoCompile *cfg, MonoMethodSignature *sig, MonoInst **sp)
{
	MonoInst *store, *temp;
	int i;

	for (i = 0; i < sig->param_count + sig->hasthis; ++i) {
		MonoType *argtype = (sig->hasthis && (i == 0)) ? type_from_stack_type (*sp) : sig->params [i - sig->hasthis];

		/*
		 * FIXME: We should use *args++ = sp [0], but that would mean the arg
		 * would be different than the MonoInst's used to represent arguments, and
		 * the ldelema implementation can't deal with that.
		 * Solution: When ldelema is used on an inline argument, create a var for 
		 * it, emit ldelema on that var, and emit the saving code below in
		 * inline_method () if needed.
		 */
		temp = mono_compile_create_var (cfg, argtype, OP_LOCAL);
		cfg->args [i] = temp;
		/* This uses cfg->args [i] which is set by the preceeding line */
		EMIT_NEW_ARGSTORE (cfg, store, i, *sp);
		store->cil_code = sp [0]->cil_code;
		sp++;
	}
}

#define MONO_INLINE_CALLED_LIMITED_METHODS 1
#define MONO_INLINE_CALLER_LIMITED_METHODS 1

#if (MONO_INLINE_CALLED_LIMITED_METHODS)
static gboolean
check_inline_called_method_name_limit (MonoMethod *called_method)
{
	int strncmp_result;
	static const char *limit = NULL;
	
	if (limit == NULL) {
		const char *limit_string = g_getenv ("MONO_INLINE_CALLED_METHOD_NAME_LIMIT");

		if (limit_string != NULL)
			limit = limit_string;
		else
			limit = "";
	}

	if (limit [0] != '\0') {
		char *called_method_name = mono_method_full_name (called_method, TRUE);

		strncmp_result = strncmp (called_method_name, limit, strlen (limit));
		g_free (called_method_name);
	
		//return (strncmp_result <= 0);
		return (strncmp_result == 0);
	} else {
		return TRUE;
	}
}
#endif

#if (MONO_INLINE_CALLER_LIMITED_METHODS)
static gboolean
check_inline_caller_method_name_limit (MonoMethod *caller_method)
{
	int strncmp_result;
	static const char *limit = NULL;
	
	if (limit == NULL) {
		const char *limit_string = g_getenv ("MONO_INLINE_CALLER_METHOD_NAME_LIMIT");
		if (limit_string != NULL) {
			limit = limit_string;
		} else {
			limit = "";
		}
	}

	if (limit [0] != '\0') {
		char *caller_method_name = mono_method_full_name (caller_method, TRUE);

		strncmp_result = strncmp (caller_method_name, limit, strlen (limit));
		g_free (caller_method_name);
	
		//return (strncmp_result <= 0);
		return (strncmp_result == 0);
	} else {
		return TRUE;
	}
}
#endif

static void
emit_init_rvar (MonoCompile *cfg, int dreg, MonoType *rtype)
{
	static double r8_0 = 0.0;
	static float r4_0 = 0.0;
	MonoInst *ins;
	int t;

	rtype = mini_get_underlying_type (rtype);
	t = rtype->type;

	if (rtype->byref) {
		MONO_EMIT_NEW_PCONST (cfg, dreg, NULL);
	} else if (t >= MONO_TYPE_BOOLEAN && t <= MONO_TYPE_U4) {
		MONO_EMIT_NEW_ICONST (cfg, dreg, 0);
	} else if (t == MONO_TYPE_I8 || t == MONO_TYPE_U8) {
		MONO_EMIT_NEW_I8CONST (cfg, dreg, 0);
	} else if (cfg->r4fp && t == MONO_TYPE_R4) {
		MONO_INST_NEW (cfg, ins, OP_R4CONST);
		ins->type = STACK_R4;
		ins->inst_p0 = (void*)&r4_0;
		ins->dreg = dreg;
		MONO_ADD_INS (cfg->cbb, ins);
	} else if (t == MONO_TYPE_R4 || t == MONO_TYPE_R8) {
		MONO_INST_NEW (cfg, ins, OP_R8CONST);
		ins->type = STACK_R8;
		ins->inst_p0 = (void*)&r8_0;
		ins->dreg = dreg;
		MONO_ADD_INS (cfg->cbb, ins);
	} else if ((t == MONO_TYPE_VALUETYPE) || (t == MONO_TYPE_TYPEDBYREF) ||
		   ((t == MONO_TYPE_GENERICINST) && mono_type_generic_inst_is_valuetype (rtype))) {
		MONO_EMIT_NEW_VZERO (cfg, dreg, mono_class_from_mono_type_internal (rtype));
	} else if (((t == MONO_TYPE_VAR) || (t == MONO_TYPE_MVAR)) && mini_type_var_is_vt (rtype)) {
		MONO_EMIT_NEW_VZERO (cfg, dreg, mono_class_from_mono_type_internal (rtype));
	} else {
		MONO_EMIT_NEW_PCONST (cfg, dreg, NULL);
	}
}

static void
emit_dummy_init_rvar (MonoCompile *cfg, int dreg, MonoType *rtype)
{
	int t;

	rtype = mini_get_underlying_type (rtype);
	t = rtype->type;

	if (rtype->byref) {
		MONO_EMIT_NEW_DUMMY_INIT (cfg, dreg, OP_DUMMY_PCONST);
	} else if (t >= MONO_TYPE_BOOLEAN && t <= MONO_TYPE_U4) {
		MONO_EMIT_NEW_DUMMY_INIT (cfg, dreg, OP_DUMMY_ICONST);
	} else if (t == MONO_TYPE_I8 || t == MONO_TYPE_U8) {
		MONO_EMIT_NEW_DUMMY_INIT (cfg, dreg, OP_DUMMY_I8CONST);
	} else if (cfg->r4fp && t == MONO_TYPE_R4) {
		MONO_EMIT_NEW_DUMMY_INIT (cfg, dreg, OP_DUMMY_R4CONST);
	} else if (t == MONO_TYPE_R4 || t == MONO_TYPE_R8) {
		MONO_EMIT_NEW_DUMMY_INIT (cfg, dreg, OP_DUMMY_R8CONST);
	} else if ((t == MONO_TYPE_VALUETYPE) || (t == MONO_TYPE_TYPEDBYREF) ||
		   ((t == MONO_TYPE_GENERICINST) && mono_type_generic_inst_is_valuetype (rtype))) {
		MONO_EMIT_NEW_DUMMY_INIT (cfg, dreg, OP_DUMMY_VZERO);
	} else if (((t == MONO_TYPE_VAR) || (t == MONO_TYPE_MVAR)) && mini_type_var_is_vt (rtype)) {
		MONO_EMIT_NEW_DUMMY_INIT (cfg, dreg, OP_DUMMY_VZERO);
	} else {
		emit_init_rvar (cfg, dreg, rtype);
	}
}

/* If INIT is FALSE, emit dummy initialization statements to keep the IR valid */
static void
emit_init_local (MonoCompile *cfg, int local, MonoType *type, gboolean init)
{
	MonoInst *var = cfg->locals [local];
	if (COMPILE_SOFT_FLOAT (cfg)) {
		MonoInst *store;
		int reg = alloc_dreg (cfg, (MonoStackType)var->type);
		emit_init_rvar (cfg, reg, type);
		EMIT_NEW_LOCSTORE (cfg, store, local, cfg->cbb->last_ins);
	} else {
		if (init)
			emit_init_rvar (cfg, var->dreg, type);
		else
			emit_dummy_init_rvar (cfg, var->dreg, type);
	}
}

int
mini_inline_method (MonoCompile *cfg, MonoMethod *cmethod, MonoMethodSignature *fsig, MonoInst **sp, guchar *ip, guint real_offset, gboolean inline_always)
{
	return inline_method (cfg, cmethod, fsig, sp, ip, real_offset, inline_always);
}

/*
 * inline_method:
 *
 * Return the cost of inlining CMETHOD, or zero if it should not be inlined.
 */
static int
inline_method (MonoCompile *cfg, MonoMethod *cmethod, MonoMethodSignature *fsig, MonoInst **sp,
	       guchar *ip, guint real_offset, gboolean inline_always)
{
	ERROR_DECL (error);
	MonoInst *ins, *rvar = NULL;
	MonoMethodHeader *cheader;
	MonoBasicBlock *ebblock, *sbblock;
	int i, costs;
	MonoInst **prev_locals, **prev_args;
	MonoType **prev_arg_types;
	guint prev_real_offset;
	GHashTable *prev_cbb_hash;
	MonoBasicBlock **prev_cil_offset_to_bb;
	MonoBasicBlock *prev_cbb;
	const guchar *prev_ip;
	guchar *prev_cil_start;
	guint32 prev_cil_offset_to_bb_len;
	MonoMethod *prev_current_method;
	MonoGenericContext *prev_generic_context;
	gboolean ret_var_set, prev_ret_var_set, prev_disable_inline, virtual_ = FALSE;

	g_assert (cfg->exception_type == MONO_EXCEPTION_NONE);

#if (MONO_INLINE_CALLED_LIMITED_METHODS)
	if ((! inline_always) && ! check_inline_called_method_name_limit (cmethod))
		return 0;
#endif
#if (MONO_INLINE_CALLER_LIMITED_METHODS)
	if ((! inline_always) && ! check_inline_caller_method_name_limit (cfg->method))
		return 0;
#endif

	if (!fsig)
		fsig = mono_method_signature_internal (cmethod);

	if (cfg->verbose_level > 2)
		printf ("INLINE START %p %s -> %s\n", cmethod,  mono_method_full_name (cfg->method, TRUE), mono_method_full_name (cmethod, TRUE));

	if (!cmethod->inline_info) {
		cfg->stat_inlineable_methods++;
		cmethod->inline_info = 1;
	}

	/* allocate local variables */
	cheader = mono_method_get_header_checked (cmethod, error);
	if (!cheader) {
		if (inline_always) {
			mono_cfg_set_exception (cfg, MONO_EXCEPTION_MONO_ERROR);
			mono_error_move (cfg->error, error);
		} else {
			mono_error_cleanup (error);
		}
		return 0;
	}

	/*Must verify before creating locals as it can cause the JIT to assert.*/
	if (mono_compile_is_broken (cfg, cmethod, FALSE)) {
		mono_metadata_free_mh (cheader);
		return 0;
	}

	/* allocate space to store the return value */
	if (!MONO_TYPE_IS_VOID (fsig->ret)) {
		rvar = mono_compile_create_var (cfg, fsig->ret, OP_LOCAL);
	}

	prev_locals = cfg->locals;
	cfg->locals = (MonoInst **)mono_mempool_alloc0 (cfg->mempool, cheader->num_locals * sizeof (MonoInst*));
	for (i = 0; i < cheader->num_locals; ++i)
		cfg->locals [i] = mono_compile_create_var (cfg, cheader->locals [i], OP_LOCAL);

	/* allocate start and end blocks */
	/* This is needed so if the inline is aborted, we can clean up */
	NEW_BBLOCK (cfg, sbblock);
	sbblock->real_offset = real_offset;

	NEW_BBLOCK (cfg, ebblock);
	ebblock->block_num = cfg->num_bblocks++;
	ebblock->real_offset = real_offset;

	prev_args = cfg->args;
	prev_arg_types = cfg->arg_types;
	prev_ret_var_set = cfg->ret_var_set;
	prev_real_offset = cfg->real_offset;
	prev_cbb_hash = cfg->cbb_hash;
	prev_cil_offset_to_bb = cfg->cil_offset_to_bb;
	prev_cil_offset_to_bb_len = cfg->cil_offset_to_bb_len;
	prev_cil_start = cfg->cil_start;
	prev_ip = cfg->ip;
	prev_cbb = cfg->cbb;
	prev_current_method = cfg->current_method;
	prev_generic_context = cfg->generic_context;
	prev_disable_inline = cfg->disable_inline;

	cfg->ret_var_set = FALSE;
	cfg->inline_depth ++;

	if (ip && *ip == CEE_CALLVIRT && !(cmethod->flags & METHOD_ATTRIBUTE_STATIC))
		virtual_ = TRUE;

	costs = mono_method_to_ir (cfg, cmethod, sbblock, ebblock, rvar, sp, real_offset, virtual_);

	ret_var_set = cfg->ret_var_set;

	cfg->real_offset = prev_real_offset;
	cfg->cbb_hash = prev_cbb_hash;
	cfg->cil_offset_to_bb = prev_cil_offset_to_bb;
	cfg->cil_offset_to_bb_len = prev_cil_offset_to_bb_len;
	cfg->cil_start = prev_cil_start;
	cfg->ip = prev_ip;
	cfg->locals = prev_locals;
	cfg->args = prev_args;
	cfg->arg_types = prev_arg_types;
	cfg->current_method = prev_current_method;
	cfg->generic_context = prev_generic_context;
	cfg->ret_var_set = prev_ret_var_set;
	cfg->disable_inline = prev_disable_inline;
	cfg->inline_depth --;

	if ((costs >= 0 && costs < 60) || inline_always || (costs >= 0 && (cmethod->iflags & METHOD_IMPL_ATTRIBUTE_AGGRESSIVE_INLINING))) {
		if (cfg->verbose_level > 2)
			printf ("INLINE END %s -> %s\n", mono_method_full_name (cfg->method, TRUE), mono_method_full_name (cmethod, TRUE));

		mono_error_assert_ok (cfg->error);

		cfg->stat_inlined_methods++;

		/* always add some code to avoid block split failures */
		MONO_INST_NEW (cfg, ins, OP_NOP);
		MONO_ADD_INS (prev_cbb, ins);

		prev_cbb->next_bb = sbblock;
		link_bblock (cfg, prev_cbb, sbblock);

		/* 
		 * Get rid of the begin and end bblocks if possible to aid local
		 * optimizations.
		 */
		if (prev_cbb->out_count == 1)
			mono_merge_basic_blocks (cfg, prev_cbb, sbblock);

		if ((prev_cbb->out_count == 1) && (prev_cbb->out_bb [0]->in_count == 1) && (prev_cbb->out_bb [0] != ebblock))
			mono_merge_basic_blocks (cfg, prev_cbb, prev_cbb->out_bb [0]);

		if ((ebblock->in_count == 1) && ebblock->in_bb [0]->out_count == 1) {
			MonoBasicBlock *prev = ebblock->in_bb [0];

			if (prev->next_bb == ebblock) {
				mono_merge_basic_blocks (cfg, prev, ebblock);
				cfg->cbb = prev;
				if ((prev_cbb->out_count == 1) && (prev_cbb->out_bb [0]->in_count == 1) && (prev_cbb->out_bb [0] == prev)) {
					mono_merge_basic_blocks (cfg, prev_cbb, prev);
					cfg->cbb = prev_cbb;
				}
			} else {
				/* There could be a bblock after 'prev', and making 'prev' the current bb could cause problems */
				cfg->cbb = ebblock;
			}
		} else {
			/* 
			 * Its possible that the rvar is set in some prev bblock, but not in others.
			 * (#1835).
			 */
			if (rvar) {
				MonoBasicBlock *bb;

				for (i = 0; i < ebblock->in_count; ++i) {
					bb = ebblock->in_bb [i];

					if (bb->last_ins && bb->last_ins->opcode == OP_NOT_REACHED) {
						cfg->cbb = bb;

						emit_init_rvar (cfg, rvar->dreg, fsig->ret);
					}
				}
			}

			cfg->cbb = ebblock;
		}

		if (rvar) {
			/*
			 * If the inlined method contains only a throw, then the ret var is not 
			 * set, so set it to a dummy value.
			 */
			if (!ret_var_set)
				emit_init_rvar (cfg, rvar->dreg, fsig->ret);

			EMIT_NEW_TEMPLOAD (cfg, ins, rvar->inst_c0);
			*sp++ = ins;
		}
		cfg->headers_to_free = g_slist_prepend_mempool (cfg->mempool, cfg->headers_to_free, cheader);
		return costs + 1;
	} else {
		if (cfg->verbose_level > 2) {
			const char *msg = mono_error_get_message (cfg->error);
			printf ("INLINE ABORTED %s (cost %d) %s\n", mono_method_full_name (cmethod, TRUE), costs, msg ? msg : "");
		}
		cfg->exception_type = MONO_EXCEPTION_NONE;

		clear_cfg_error (cfg);

		/* This gets rid of the newly added bblocks */
		cfg->cbb = prev_cbb;
	}
	cfg->headers_to_free = g_slist_prepend_mempool (cfg->mempool, cfg->headers_to_free, cheader);
	return 0;
}

/*
 * Some of these comments may well be out-of-date.
 * Design decisions: we do a single pass over the IL code (and we do bblock 
 * splitting/merging in the few cases when it's required: a back jump to an IL
 * address that was not already seen as bblock starting point).
 * Code is validated as we go (full verification is still better left to metadata/verify.c).
 * Complex operations are decomposed in simpler ones right away. We need to let the 
 * arch-specific code peek and poke inside this process somehow (except when the 
 * optimizations can take advantage of the full semantic info of coarse opcodes).
 * All the opcodes of the form opcode.s are 'normalized' to opcode.
 * MonoInst->opcode initially is the IL opcode or some simplification of that 
 * (OP_LOAD, OP_STORE). The arch-specific code may rearrange it to an arch-specific 
 * opcode with value bigger than OP_LAST.
 * At this point the IR can be handed over to an interpreter, a dumb code generator
 * or to the optimizing code generator that will translate it to SSA form.
 *
 * Profiling directed optimizations.
 * We may compile by default with few or no optimizations and instrument the code
 * or the user may indicate what methods to optimize the most either in a config file
 * or through repeated runs where the compiler applies offline the optimizations to 
 * each method and then decides if it was worth it.
 */

#define CHECK_TYPE(ins) if (!(ins)->type) UNVERIFIED
#define CHECK_STACK(num) if ((sp - stack_start) < (num)) UNVERIFIED
#define CHECK_STACK_OVF() if (((sp - stack_start) + 1) > header->max_stack) UNVERIFIED
#define CHECK_ARG(num) if ((unsigned)(num) >= (unsigned)num_args) UNVERIFIED
#define CHECK_LOCAL(num) if ((unsigned)(num) >= (unsigned)header->num_locals) UNVERIFIED
#define CHECK_OPSIZE(size) if ((size) < 1 || ip + (size) > end) UNVERIFIED
#define CHECK_UNVERIFIABLE(cfg) if (cfg->unverifiable) UNVERIFIED
#define CHECK_TYPELOAD(klass) if (!(klass) || mono_class_has_failure (klass)) TYPE_LOAD_ERROR ((klass))

/* offset from br.s -> br like opcodes */
#define BIG_BRANCH_OFFSET 13

static gboolean
ip_in_bb (MonoCompile *cfg, MonoBasicBlock *bb, const guint8* ip)
{
	MonoBasicBlock *b = cfg->cil_offset_to_bb [ip - cfg->cil_start];

	return b == NULL || b == bb;
}

static int
get_basic_blocks (MonoCompile *cfg, MonoMethodHeader* header, guint real_offset, guchar *start, guchar *end, guchar **pos)
{
	guchar *ip = start;
	guchar *target;
	int i;
	guint cli_addr;
	MonoBasicBlock *bblock;
	const MonoOpcode *opcode;

	while (ip < end) {
		cli_addr = ip - start;
		i = mono_opcode_value ((const guint8 **)&ip, end);
		if (i < 0)
			UNVERIFIED;
		opcode = &mono_opcodes [i];
		switch (opcode->argument) {
		case MonoInlineNone:
			ip++; 
			break;
		case MonoInlineString:
		case MonoInlineType:
		case MonoInlineField:
		case MonoInlineMethod:
		case MonoInlineTok:
		case MonoInlineSig:
		case MonoShortInlineR:
		case MonoInlineI:
			ip += 5;
			break;
		case MonoInlineVar:
			ip += 3;
			break;
		case MonoShortInlineVar:
		case MonoShortInlineI:
			ip += 2;
			break;
		case MonoShortInlineBrTarget:
			target = start + cli_addr + 2 + (signed char)ip [1];
			GET_BBLOCK (cfg, bblock, target);
			ip += 2;
			if (ip < end)
				GET_BBLOCK (cfg, bblock, ip);
			break;
		case MonoInlineBrTarget:
			target = start + cli_addr + 5 + (gint32)read32 (ip + 1);
			GET_BBLOCK (cfg, bblock, target);
			ip += 5;
			if (ip < end)
				GET_BBLOCK (cfg, bblock, ip);
			break;
		case MonoInlineSwitch: {
			guint32 n = read32 (ip + 1);
			guint32 j;
			ip += 5;
			cli_addr += 5 + 4 * n;
			target = start + cli_addr;
			GET_BBLOCK (cfg, bblock, target);
			
			for (j = 0; j < n; ++j) {
				target = start + cli_addr + (gint32)read32 (ip);
				GET_BBLOCK (cfg, bblock, target);
				ip += 4;
			}
			break;
		}
		case MonoInlineR:
		case MonoInlineI8:
			ip += 9;
			break;
		default:
			g_assert_not_reached ();
		}

		if (i == CEE_THROW) {
			guchar *bb_start = ip - 1;
			
			/* Find the start of the bblock containing the throw */
			bblock = NULL;
			while ((bb_start >= start) && !bblock) {
				bblock = cfg->cil_offset_to_bb [(bb_start) - start];
				bb_start --;
			}
			if (bblock)
				bblock->out_of_line = 1;
		}
	}
	return 0;
unverified:
exception_exit:
	*pos = ip;
	return 1;
}

static MonoMethod *
mini_get_method_allow_open (MonoMethod *m, guint32 token, MonoClass *klass, MonoGenericContext *context, MonoError *error)
{
	MonoMethod *method;

	error_init (error);

	if (m->wrapper_type != MONO_WRAPPER_NONE) {
		method = (MonoMethod *)mono_method_get_wrapper_data (m, token);
		if (context) {
			method = mono_class_inflate_generic_method_checked (method, context, error);
		}
	} else {
		method = mono_get_method_checked (m_class_get_image (m->klass), token, klass, context, error);
	}

	return method;
}

static MonoMethod *
mini_get_method (MonoCompile *cfg, MonoMethod *m, guint32 token, MonoClass *klass, MonoGenericContext *context)
{
	ERROR_DECL (error);
	MonoMethod *method = mini_get_method_allow_open (m, token, klass, context, cfg ? cfg->error : error);

	if (method && cfg && !cfg->gshared && mono_class_is_open_constructed_type (m_class_get_byval_arg (method->klass))) {
		mono_error_set_bad_image (cfg->error, m_class_get_image (cfg->method->klass), "Method with open type while not compiling gshared");
		method = NULL;
	}

	if (!method && !cfg)
		mono_error_cleanup (error); /* FIXME don't swallow the error */

	return method;
}

static MonoMethodSignature*
mini_get_signature (MonoMethod *method, guint32 token, MonoGenericContext *context, MonoError *error)
{
	MonoMethodSignature *fsig;

	error_init (error);
	if (method->wrapper_type != MONO_WRAPPER_NONE) {
		fsig = (MonoMethodSignature *)mono_method_get_wrapper_data (method, token);
	} else {
		fsig = mono_metadata_parse_signature_checked (m_class_get_image (method->klass), token, error);
		return_val_if_nok (error, NULL);
	}
	if (context) {
		fsig = mono_inflate_generic_signature(fsig, context, error);
	}
	return fsig;
}

static MonoMethod*
throw_exception (void)
{
	static MonoMethod *method = NULL;

	if (!method) {
		MonoSecurityManager *secman = mono_security_manager_get_methods ();
		method = get_method_nofail (secman->securitymanager, "ThrowException", 1, 0);
	}
	g_assert (method);
	return method;
}

static void
emit_throw_exception (MonoCompile *cfg, MonoException *ex)
{
	MonoMethod *thrower = throw_exception ();
	MonoInst *args [1];

	EMIT_NEW_PCONST (cfg, args [0], ex);
	mono_emit_method_call (cfg, thrower, args, NULL);
}

/*
 * Return the original method is a wrapper is specified. We can only access 
 * the custom attributes from the original method.
 */
static MonoMethod*
get_original_method (MonoMethod *method)
{
	if (method->wrapper_type == MONO_WRAPPER_NONE)
		return method;

	/* native code (which is like Critical) can call any managed method XXX FIXME XXX to validate all usages */
	if (method->wrapper_type == MONO_WRAPPER_NATIVE_TO_MANAGED)
		return NULL;

	/* in other cases we need to find the original method */
	return mono_marshal_method_from_wrapper (method);
}

static void
ensure_method_is_allowed_to_access_field (MonoCompile *cfg, MonoMethod *caller, MonoClassField *field)
{
	/* we can't get the coreclr security level on wrappers since they don't have the attributes */
	MonoException *ex = mono_security_core_clr_is_field_access_allowed (get_original_method (caller), field);
	if (ex)
		emit_throw_exception (cfg, ex);
}

static void
ensure_method_is_allowed_to_call_method (MonoCompile *cfg, MonoMethod *caller, MonoMethod *callee)
{
	/* we can't get the coreclr security level on wrappers since they don't have the attributes */
	MonoException *ex = mono_security_core_clr_is_call_allowed (get_original_method (caller), callee);
	if (ex)
		emit_throw_exception (cfg, ex);
}

static guchar*
il_read_op (guchar *ip, guchar *end, guchar first_byte, MonoOpcodeEnum desired_il_op)
// If ip is desired_il_op, return the next ip, else NULL.
{
	if (G_LIKELY (ip < end) && G_UNLIKELY (*ip == first_byte)) {
		MonoOpcodeEnum il_op = MonoOpcodeEnum_Invalid;
		// mono_opcode_value_and_size updates ip, but not in the expected way.
		const guchar *temp_ip = ip;
		const int size = mono_opcode_value_and_size (&temp_ip, end, &il_op);
		return (G_LIKELY (size > 0) && G_UNLIKELY (il_op == desired_il_op)) ? (ip + size) : NULL;
	}
	return NULL;
}

static guchar*
il_read_op_and_token (guchar *ip, guchar *end, guchar first_byte, MonoOpcodeEnum desired_il_op, guint32 *token)
{
	ip = il_read_op (ip, end, first_byte, desired_il_op);
	if (ip)
		*token = read32 (ip - 4); // could be +1 or +2 from start
	return ip;
}

static guchar*
il_read_branch_and_target (guchar *ip, guchar *end, guchar first_byte, MonoOpcodeEnum desired_il_op, int size, guchar **target)
{
	ip = il_read_op (ip, end, first_byte, desired_il_op);
	if (ip) {
		gint32 delta = 0;
		switch (size) {
		case  1:
			delta = (signed char)ip [-1];
			break;
		case  4:
			delta = (gint32)read32 (ip - 4);
			break;
		}
		// FIXME verify it is within the function and start of an instruction.
		*target = ip + delta;
		return ip;
	}
	return NULL;
}

#define il_read_brtrue(ip, end, target) 	(il_read_branch_and_target (ip, end, CEE_BRTRUE,    MONO_CEE_BRTRUE,    4, target))
#define il_read_brtrue_s(ip, end, target) 	(il_read_branch_and_target (ip, end, CEE_BRTRUE_S,  MONO_CEE_BRTRUE_S,  1, target))
#define il_read_brfalse(ip, end, target) 	(il_read_branch_and_target (ip, end, CEE_BRFALSE,   MONO_CEE_BRFALSE,   4, target))
#define il_read_brfalse_s(ip, end, target) 	(il_read_branch_and_target (ip, end, CEE_BRFALSE_S, MONO_CEE_BRFALSE_S, 1, target))
#define il_read_dup(ip, end) 			(il_read_op 		   (ip, end, CEE_DUP, MONO_CEE_DUP))
#define il_read_newobj(ip, end, token) 		(il_read_op_and_token 	   (ip, end, CEE_NEW_OBJ, MONO_CEE_NEWOBJ, token))
#define il_read_ldtoken(ip, end, token) 	(il_read_op_and_token 	   (ip, end, CEE_LDTOKEN, MONO_CEE_LDTOKEN, token))
#define il_read_call(ip, end, token) 		(il_read_op_and_token      (ip, end, CEE_CALL, MONO_CEE_CALL, token))
#define il_read_callvirt(ip, end, token)	(il_read_op_and_token 	   (ip, end, CEE_CALLVIRT, MONO_CEE_CALLVIRT, token))
#define il_read_initobj(ip, end, token)         (il_read_op_and_token 	   (ip, end, CEE_PREFIX1, MONO_CEE_INITOBJ, token))
#define il_read_constrained(ip, end, token)     (il_read_op_and_token      (ip, end, CEE_PREFIX1, MONO_CEE_CONSTRAINED_, token))
#define il_read_unbox_any(ip, end, token)     (il_read_op_and_token      (ip, end, CEE_UNBOX_ANY, MONO_CEE_UNBOX_ANY, token))

/*
 * Check that the IL instructions at ip are the array initialization
 * sequence and return the pointer to the data and the size.
 */
static const char*
initialize_array_data (MonoCompile *cfg, MonoMethod *method, gboolean aot, guchar *ip,
		guchar *end, MonoClass *klass, guint32 len, int *out_size,
		guint32 *out_field_token, MonoOpcodeEnum *il_op, guchar **next_ip)
{
	/*
	 * newarr[System.Int32]
	 * dup
	 * ldtoken field valuetype ...
	 * call void class [mscorlib]System.Runtime.CompilerServices.RuntimeHelpers::InitializeArray(class [mscorlib]System.Array, valuetype [mscorlib]System.RuntimeFieldHandle)
	 */

	guint32 token;
	guint32 field_token;

	if  ((ip = il_read_dup (ip, end))
			&& ip_in_bb (cfg, cfg->cbb, ip)
			&& (ip = il_read_ldtoken (ip, end, &field_token))
			&& IS_FIELD_DEF (field_token)
			&& ip_in_bb (cfg, cfg->cbb, ip)
			&& (ip = il_read_call (ip, end, &token))) {
		ERROR_DECL (error);
		guint32 rva;
		const char *data_ptr;
		int size = 0;
		MonoMethod *cmethod;
		MonoClass *dummy_class;
		MonoClassField *field = mono_field_from_token_checked (m_class_get_image (method->klass), field_token, &dummy_class, NULL, error);
		int dummy_align;

		if (!field) {
			mono_error_cleanup (error); /* FIXME don't swallow the error */
			return NULL;
		}

		*out_field_token = field_token;

		cmethod = mini_get_method (NULL, method, token, NULL, NULL);
		if (!cmethod)
			return NULL;
		if (strcmp (cmethod->name, "InitializeArray") || strcmp (m_class_get_name (cmethod->klass), "RuntimeHelpers") || m_class_get_image (cmethod->klass) != mono_defaults.corlib)
			return NULL;
		switch (mini_get_underlying_type (m_class_get_byval_arg (klass))->type) {
		case MONO_TYPE_I1:
		case MONO_TYPE_U1:
			size = 1; break;
		/* we need to swap on big endian, so punt. Should we handle R4 and R8 as well? */
#if TARGET_BYTE_ORDER == G_LITTLE_ENDIAN
		case MONO_TYPE_I2:
		case MONO_TYPE_U2:
			size = 2; break;
		case MONO_TYPE_I4:
		case MONO_TYPE_U4:
		case MONO_TYPE_R4:
			size = 4; break;
		case MONO_TYPE_R8:
		case MONO_TYPE_I8:
		case MONO_TYPE_U8:
			size = 8; break;
#endif
		default:
			return NULL;
		}
		size *= len;
		if (size > mono_type_size (field->type, &dummy_align))
		    return NULL;
		*out_size = size;
		/*g_print ("optimized in %s: size: %d, numelems: %d\n", method->name, size, newarr->inst_newa_len->inst_c0);*/
		MonoImage *method_klass_image = m_class_get_image (method->klass);
		if (!image_is_dynamic (method_klass_image)) {
			guint32 field_index = mono_metadata_token_index (field_token);
			mono_metadata_field_info (method_klass_image, field_index - 1, NULL, &rva, NULL);
			data_ptr = mono_image_rva_map (method_klass_image, rva);
			/*g_print ("field: 0x%08x, rva: %d, rva_ptr: %p\n", read32 (ip + 2), rva, data_ptr);*/
			/* for aot code we do the lookup on load */
			if (aot && data_ptr)
				data_ptr = (const char *)GUINT_TO_POINTER (rva);
		} else {
			/*FIXME is it possible to AOT a SRE assembly not meant to be saved? */ 
			g_assert (!aot);
			data_ptr = mono_field_get_data (field);
		}
		if (!data_ptr)
			return NULL;
		*il_op = MONO_CEE_CALL;
		*next_ip = ip;
		return data_ptr;
	}
	return NULL;
}

static void
set_exception_type_from_invalid_il (MonoCompile *cfg, MonoMethod *method, guchar *ip)
{
	ERROR_DECL (error);
	char *method_fname = mono_method_full_name (method, TRUE);
	char *method_code;
	MonoMethodHeader *header = mono_method_get_header_checked (method, error);

	if (!header) {
		method_code = g_strdup_printf ("could not parse method body due to %s", mono_error_get_message (error));
		mono_error_cleanup (error);
	} else if (header->code_size == 0)
		method_code = g_strdup ("method body is empty.");
	else
		method_code = mono_disasm_code_one (NULL, method, ip, NULL);
	mono_cfg_set_exception_invalid_program (cfg, g_strdup_printf ("Invalid IL code in %s: %s\n", method_fname, method_code));
 	g_free (method_fname);
 	g_free (method_code);
	cfg->headers_to_free = g_slist_prepend_mempool (cfg->mempool, cfg->headers_to_free, header);
}

guint32
mono_type_to_stloc_coerce (MonoType *type)
{
	if (type->byref)
		return 0;

	type = mini_get_underlying_type (type);
handle_enum:
	switch (type->type) {
	case MONO_TYPE_I1:
		return OP_ICONV_TO_I1;
	case MONO_TYPE_U1:
		return OP_ICONV_TO_U1;
	case MONO_TYPE_I2:
		return OP_ICONV_TO_I2;
	case MONO_TYPE_U2:
		return OP_ICONV_TO_U2;
	case MONO_TYPE_I4:
	case MONO_TYPE_U4:
	case MONO_TYPE_I:
	case MONO_TYPE_U:
	case MONO_TYPE_PTR:
	case MONO_TYPE_FNPTR:
	case MONO_TYPE_CLASS:
	case MONO_TYPE_STRING:
	case MONO_TYPE_OBJECT:
	case MONO_TYPE_SZARRAY:
	case MONO_TYPE_ARRAY:
	case MONO_TYPE_I8:
	case MONO_TYPE_U8:
	case MONO_TYPE_R4:
	case MONO_TYPE_R8:
	case MONO_TYPE_TYPEDBYREF:
	case MONO_TYPE_GENERICINST:
		return 0;
	case MONO_TYPE_VALUETYPE:
		if (m_class_is_enumtype (type->data.klass)) {
			type = mono_class_enum_basetype_internal (type->data.klass);
			goto handle_enum;
		}
		return 0;
	case MONO_TYPE_VAR:
	case MONO_TYPE_MVAR: //TODO I believe we don't need to handle gsharedvt as there won't be match and, for example, u1 is not covariant to u32
		return 0;
	default:
		g_error ("unknown type 0x%02x in mono_type_to_stloc_coerce", type->type);
	}
	return -1;
}

static void
emit_stloc_ir (MonoCompile *cfg, MonoInst **sp, MonoMethodHeader *header, int n)
{
	MonoInst *ins;
	guint32 coerce_op = mono_type_to_stloc_coerce (header->locals [n]);

	if (coerce_op) {
		if (cfg->cbb->last_ins == sp [0] && sp [0]->opcode == coerce_op) {
			if (cfg->verbose_level > 2)
				printf ("Found existing coercing is enough for stloc\n");
		} else {
			MONO_INST_NEW (cfg, ins, coerce_op);
			ins->dreg = alloc_ireg (cfg);
			ins->sreg1 = sp [0]->dreg;
			ins->type = STACK_I4;
			ins->klass = mono_class_from_mono_type_internal (header->locals [n]);
			MONO_ADD_INS (cfg->cbb, ins);
			*sp = mono_decompose_opcode (cfg, ins);
		}
	}


	guint32 opcode = mono_type_to_regmove (cfg, header->locals [n]);
	if ((opcode == OP_MOVE) && cfg->cbb->last_ins == sp [0]  &&
			((sp [0]->opcode == OP_ICONST) || (sp [0]->opcode == OP_I8CONST))) {
		/* Optimize reg-reg moves away */
		/* 
		 * Can't optimize other opcodes, since sp[0] might point to
		 * the last ins of a decomposed opcode.
		 */
		sp [0]->dreg = (cfg)->locals [n]->dreg;
	} else {
		EMIT_NEW_LOCSTORE (cfg, ins, n, *sp);
	}
}

static void
emit_starg_ir (MonoCompile *cfg, MonoInst **sp, int n)
{
	MonoInst *ins;
	guint32 coerce_op = mono_type_to_stloc_coerce (cfg->arg_types [n]);

	if (coerce_op) {
		if (cfg->cbb->last_ins == sp [0] && sp [0]->opcode == coerce_op) {
			if (cfg->verbose_level > 2)
				printf ("Found existing coercing is enough for starg\n");
		} else {
			MONO_INST_NEW (cfg, ins, coerce_op);
			ins->dreg = alloc_ireg (cfg);
			ins->sreg1 = sp [0]->dreg;
			ins->type = STACK_I4;
			ins->klass = mono_class_from_mono_type_internal (cfg->arg_types [n]);
			MONO_ADD_INS (cfg->cbb, ins);
			*sp = mono_decompose_opcode (cfg, ins);
		}
	}

	EMIT_NEW_ARGSTORE (cfg, ins, n, *sp);
}

/*
 * ldloca inhibits many optimizations so try to get rid of it in common
 * cases.
 */
static guchar *
emit_optimized_ldloca_ir (MonoCompile *cfg, guchar *ip, guchar *end, int local)
{
	guint32 token;
	MonoClass *klass;
	MonoType *type;

	guchar *start = ip;

	if  ((ip = il_read_initobj (ip, end, &token)) && ip_in_bb (cfg, cfg->cbb, start + 1)) {
		/* From the INITOBJ case */
		klass = mini_get_class (cfg->current_method, token, cfg->generic_context);
		CHECK_TYPELOAD (klass);
		type = mini_get_underlying_type (m_class_get_byval_arg (klass));
		emit_init_local (cfg, local, type, TRUE);
		return ip;
	}
 exception_exit:
	return NULL;
}

static MonoInst*
handle_call_res_devirt (MonoCompile *cfg, MonoMethod *cmethod, MonoInst *call_res)
{
	/*
	 * Devirt EqualityComparer.Default.Equals () calls for some types.
	 * The corefx code excepts these calls to be devirtualized.
	 * This depends on the implementation of EqualityComparer.Default, which is
	 * in mcs/class/referencesource/mscorlib/system/collections/generic/equalitycomparer.cs
	 */
	if (m_class_get_image (cmethod->klass) == mono_defaults.corlib &&
		!strcmp (m_class_get_name (cmethod->klass), "EqualityComparer`1") &&
		!strcmp (cmethod->name, "get_Default")) {
		MonoType *param_type = mono_class_get_generic_class (cmethod->klass)->context.class_inst->type_argv [0];
		MonoClass *inst;
		MonoGenericContext ctx;
		MonoType *args [16];
		ERROR_DECL (error);

		memset (&ctx, 0, sizeof (ctx));

		args [0] = param_type;
		ctx.class_inst = mono_metadata_get_generic_inst (1, args);

		inst = mono_class_inflate_generic_class_checked (mono_class_get_iequatable_class (), &ctx, error);
		mono_error_assert_ok (error);

		/* EqualityComparer<T>.Default returns specific types depending on T */
		// FIXME: Add more
		/* 1. Implements IEquatable<T> */
		/*
		 * Can't use this for string/byte as it might use a different comparer:
		 *
         * // Specialize type byte for performance reasons
         * if (t == typeof(byte)) {
         *     return (EqualityComparer<T>)(object)(new ByteEqualityComparer());
         * }
		 * #if MOBILE
		 *   // Breaks .net serialization compatibility
		 *   if (t == typeof (string))
		 *       return (EqualityComparer<T>)(object)new InternalStringComparer ();
		 * #endif
		 */
		if (mono_class_is_assignable_from_internal (inst, mono_class_from_mono_type_internal (param_type)) && param_type->type != MONO_TYPE_U1 && param_type->type != MONO_TYPE_STRING) {
			MonoInst *typed_objref;
			MonoClass *gcomparer_inst;

			memset (&ctx, 0, sizeof (ctx));

			args [0] = param_type;
			ctx.class_inst = mono_metadata_get_generic_inst (1, args);

			MonoClass *gcomparer = mono_class_get_geqcomparer_class ();
			g_assert (gcomparer);
			gcomparer_inst = mono_class_inflate_generic_class_checked (gcomparer, &ctx, error);
			mono_error_assert_ok (error);

			MONO_INST_NEW (cfg, typed_objref, OP_TYPED_OBJREF);
			typed_objref->type = STACK_OBJ;
			typed_objref->dreg = alloc_ireg_ref (cfg);
			typed_objref->sreg1 = call_res->dreg;
			typed_objref->klass = gcomparer_inst;
			MONO_ADD_INS (cfg->cbb, typed_objref);

			call_res = typed_objref;

			/* Force decompose */
			cfg->flags |= MONO_CFG_NEEDS_DECOMPOSE;
			cfg->cbb->needs_decompose = TRUE;
		}
	}

	return call_res;
}

static gboolean
is_exception_class (MonoClass *klass)
{
	if (G_LIKELY (m_class_get_supertypes (klass)))
		return mono_class_has_parent_fast (klass, mono_defaults.exception_class);
	while (klass) {
		if (klass == mono_defaults.exception_class)
			return TRUE;
		klass = m_class_get_parent (klass);
	}
	return FALSE;
}

/*
 * is_jit_optimizer_disabled:
 *
 *   Determine whenever M's assembly has a DebuggableAttribute with the
 * IsJITOptimizerDisabled flag set.
 */
static gboolean
is_jit_optimizer_disabled (MonoMethod *m)
{
	ERROR_DECL (error);
	MonoAssembly *ass = m_class_get_image (m->klass)->assembly;
	MonoCustomAttrInfo* attrs;
	MonoClass *klass;
	int i;
	gboolean val = FALSE;

	g_assert (ass);
	if (ass->jit_optimizer_disabled_inited)
		return ass->jit_optimizer_disabled;

	klass = mono_class_try_get_debuggable_attribute_class ();

	if (!klass) {
		/* Linked away */
		ass->jit_optimizer_disabled = FALSE;
		mono_memory_barrier ();
		ass->jit_optimizer_disabled_inited = TRUE;
		return FALSE;
	}

	attrs = mono_custom_attrs_from_assembly_checked (ass, FALSE, error);
	mono_error_cleanup (error); /* FIXME don't swallow the error */
	if (attrs) {
		for (i = 0; i < attrs->num_attrs; ++i) {
			MonoCustomAttrEntry *attr = &attrs->attrs [i];
			const gchar *p;
			MonoMethodSignature *sig;

			if (!attr->ctor || attr->ctor->klass != klass)
				continue;
			/* Decode the attribute. See reflection.c */
			p = (const char*)attr->data;
			g_assert (read16 (p) == 0x0001);
			p += 2;

			// FIXME: Support named parameters
			sig = mono_method_signature_internal (attr->ctor);
			if (sig->param_count != 2 || sig->params [0]->type != MONO_TYPE_BOOLEAN || sig->params [1]->type != MONO_TYPE_BOOLEAN)
				continue;
			/* Two boolean arguments */
			p ++;
			val = *p;
		}
		mono_custom_attrs_free (attrs);
	}

	ass->jit_optimizer_disabled = val;
	mono_memory_barrier ();
	ass->jit_optimizer_disabled_inited = TRUE;

	return val;
}

gboolean
mono_is_supported_tailcall_helper (gboolean value, const char *svalue)
{
	if (!value)
		mono_tailcall_print ("%s %s\n", __func__, svalue);
	return value;
}

static gboolean
mono_is_not_supported_tailcall_helper (gboolean value, const char *svalue, MonoMethod *method, MonoMethod *cmethod)
{
	// Return value, printing if it inhibits tailcall.

	if (value && mono_tailcall_print_enabled ()) {
		const char *lparen = strchr (svalue, ' ') ? "(" : "";
		const char *rparen = *lparen ? ")" : "";
		mono_tailcall_print ("%s %s -> %s %s%s%s:%d\n", __func__, method->name, cmethod->name, lparen, svalue, rparen, value);
	}
	return value;
}

#define IS_NOT_SUPPORTED_TAILCALL(x) (mono_is_not_supported_tailcall_helper((x), #x, method, cmethod))

static gboolean
is_supported_tailcall (MonoCompile *cfg, const guint8 *ip, MonoMethod *method, MonoMethod *cmethod, MonoMethodSignature *fsig,
	gboolean virtual_, gboolean extra_arg, gboolean *ptailcall_calli)
{
	// Some checks apply to "regular", some to "calli", some to both.
	// To ease burden on caller, always compute regular and calli.

	gboolean tailcall = TRUE;
	gboolean tailcall_calli = TRUE;

	if (IS_NOT_SUPPORTED_TAILCALL (virtual_ && !cfg->backend->have_op_tailcall_membase))
		tailcall = FALSE;

	if (IS_NOT_SUPPORTED_TAILCALL (!cfg->backend->have_op_tailcall_reg))
		tailcall_calli = FALSE;

	if (!tailcall && !tailcall_calli)
		goto exit;

	// FIXME in calli, there is no type for for the this parameter,
	// so we assume it might be valuetype; in future we should issue a range
	// check, so rule out pointing to frame (for other reference parameters also)

	if (       IS_NOT_SUPPORTED_TAILCALL (cmethod && fsig->hasthis && m_class_is_valuetype (cmethod->klass)) // This might point to the current method's stack. Emit range check?
		|| IS_NOT_SUPPORTED_TAILCALL (cmethod && (cmethod->flags & METHOD_ATTRIBUTE_PINVOKE_IMPL))
		|| IS_NOT_SUPPORTED_TAILCALL (fsig->pinvoke) // i.e. if !cmethod (calli)
		|| IS_NOT_SUPPORTED_TAILCALL (cfg->method->save_lmf)
		|| IS_NOT_SUPPORTED_TAILCALL (!cmethod && fsig->hasthis) // FIXME could be valuetype to current frame; range check
		|| IS_NOT_SUPPORTED_TAILCALL (cmethod && cmethod->wrapper_type && cmethod->wrapper_type != MONO_WRAPPER_DYNAMIC_METHOD)

		// http://www.mono-project.com/docs/advanced/runtime/docs/generic-sharing/
		//
		// 1. Non-generic non-static methods of reference types have access to the
		//    RGCTX via the “this” argument (this->vtable->rgctx).
		// 2. a Non-generic static methods of reference types and b. non-generic methods
		//    of value types need to be passed a pointer to the caller’s class’s VTable in the MONO_ARCH_RGCTX_REG register.
		// 3. Generic methods need to be passed a pointer to the MRGCTX in the MONO_ARCH_RGCTX_REG register
		//
		// That is what vtable_arg is here (always?).
		//
		// Passing vtable_arg uses (requires?) a volatile non-parameter register,
		// such as AMD64 rax, r10, r11, or the return register on many architectures.
		// ARM32 does not always clearly have such a register. ARM32's return register
		// is a parameter register.
		// iPhone could use r9 except on old systems. iPhone/ARM32 is not particularly
		// important. Linux/arm32 is less clear.
		// ARM32's scratch r12 might work but only with much collateral change.
		//
		// Imagine F1 calls F2, and F2 tailcalls F3.
		// F2 and F3 are managed. F1 is native.
		// Without a tailcall, F2 can save and restore everything needed for F1.
		// However if the extra parameter were in a non-volatile, such as ARM32 V5/R8,
		// F3 cannot easily restore it for F1, in the current scheme. The current
		// scheme where the extra parameter is not merely an extra parameter, but
		// passed "outside of the ABI".
		//
		// If all native to managed transitions are intercepted and wrapped (w/o tailcall),
		// then they can preserve this register and the rest of the managed callgraph
		// treat it as volatile.
		//
		// Interface method dispatch has the same problem (imt_arg).

		|| IS_NOT_SUPPORTED_TAILCALL (extra_arg && !cfg->backend->have_volatile_non_param_register)
		|| IS_NOT_SUPPORTED_TAILCALL (cfg->gsharedvt)
		) {
		tailcall_calli = FALSE;
		tailcall = FALSE;
		goto exit;
	}

	for (int i = 0; i < fsig->param_count; ++i) {
		if (IS_NOT_SUPPORTED_TAILCALL (fsig->params [i]->byref || fsig->params [i]->type == MONO_TYPE_PTR || fsig->params [i]->type == MONO_TYPE_FNPTR)) {
			tailcall_calli = FALSE;
			tailcall = FALSE; // These can point to the current method's stack. Emit range check?
			goto exit;
		}
	}

	MonoMethodSignature *caller_signature;
	MonoMethodSignature *callee_signature;
	caller_signature = mono_method_signature_internal (method);
	callee_signature = cmethod ? mono_method_signature_internal (cmethod) : fsig;

	g_assert (caller_signature);
	g_assert (callee_signature);

	// Require an exact match on return type due to various conversions in emit_move_return_value that would be skipped.
	// The main troublesome conversions are double <=> float.
	// CoreCLR allows some conversions here, such as integer truncation.
	// As well I <=> I[48] and U <=> U[48] would be ok, for matching size.
	if (IS_NOT_SUPPORTED_TAILCALL (mini_get_underlying_type (caller_signature->ret)->type != mini_get_underlying_type (callee_signature->ret)->type)
		|| IS_NOT_SUPPORTED_TAILCALL (!mono_arch_tailcall_supported (cfg, caller_signature, callee_signature, virtual_))) {
		tailcall_calli = FALSE;
		tailcall = FALSE;
		goto exit;
	}

	/* Debugging support */
#if 0
	if (!mono_debug_count ()) {
		tailcall_calli = FALSE;
		tailcall = FALSE;
		goto exit;
	}
#endif
	// See check_sp in mini_emit_calli_full.
	if (tailcall_calli && IS_NOT_SUPPORTED_TAILCALL (mini_should_check_stack_pointer (cfg)))
		tailcall_calli = FALSE;
exit:
	mono_tailcall_print ("tail.%s %s -> %s tailcall:%d tailcall_calli:%d gshared:%d extra_arg:%d virtual_:%d\n",
			mono_opcode_name (*ip), method->name, cmethod ? cmethod->name : "calli", tailcall, tailcall_calli,
			cfg->gshared, extra_arg, virtual_);

	*ptailcall_calli = tailcall_calli;
	return tailcall;
}

/*
 * is_addressable_valuetype_load
 *
 *    Returns true if a previous load can be done without doing an extra copy, given the new instruction ip and the type of the object being loaded ldtype
 */
static gboolean
is_addressable_valuetype_load (MonoCompile* cfg, guint8* ip, MonoType* ldtype)
{
	/* Avoid loading a struct just to load one of its fields */
	gboolean is_load_instruction = (*ip == CEE_LDFLD);
	gboolean is_in_previous_bb = ip_in_bb(cfg, cfg->cbb, ip);
	gboolean is_struct = MONO_TYPE_ISSTRUCT(ldtype);
	return is_load_instruction && is_in_previous_bb && is_struct;
}

/*
 * handle_ctor_call:
 *
 *   Handle calls made to ctors from NEWOBJ opcodes.
 */
static void
handle_ctor_call (MonoCompile *cfg, MonoMethod *cmethod, MonoMethodSignature *fsig, int context_used,
				  MonoInst **sp, guint8 *ip, int *inline_costs)
{
	MonoInst *vtable_arg = NULL, *callvirt_this_arg = NULL, *ins;

	if (m_class_is_valuetype (cmethod->klass) && mono_class_generic_sharing_enabled (cmethod->klass) &&
					mono_method_is_generic_sharable (cmethod, TRUE)) {
		if (cmethod->is_inflated && mono_method_get_context (cmethod)->method_inst) {
			mono_class_vtable_checked (cfg->domain, cmethod->klass, cfg->error);
			CHECK_CFG_ERROR;
			CHECK_TYPELOAD (cmethod->klass);

			vtable_arg = emit_get_rgctx_method (cfg, context_used,
												cmethod, MONO_RGCTX_INFO_METHOD_RGCTX);
		} else {
			if (context_used) {
				vtable_arg = mini_emit_get_rgctx_klass (cfg, context_used,
												   cmethod->klass, MONO_RGCTX_INFO_VTABLE);
			} else {
				MonoVTable *vtable = mono_class_vtable_checked (cfg->domain, cmethod->klass, cfg->error);
				CHECK_CFG_ERROR;
				CHECK_TYPELOAD (cmethod->klass);
				EMIT_NEW_VTABLECONST (cfg, vtable_arg, vtable);
			}
		}
	}

	/* Avoid virtual calls to ctors if possible */
	if (mono_class_is_marshalbyref (cmethod->klass))
		callvirt_this_arg = sp [0];

	if (cmethod && (ins = mini_emit_inst_for_ctor (cfg, cmethod, fsig, sp))) {
		g_assert (MONO_TYPE_IS_VOID (fsig->ret));
		CHECK_CFG_EXCEPTION;
	} else if ((cfg->opt & MONO_OPT_INLINE) && cmethod && !context_used && !vtable_arg &&
			   mono_method_check_inlining (cfg, cmethod) &&
			   !mono_class_is_subclass_of_internal (cmethod->klass, mono_defaults.exception_class, FALSE)) {
		int costs;

		if ((costs = inline_method (cfg, cmethod, fsig, sp, ip, cfg->real_offset, FALSE))) {
			cfg->real_offset += 5;

			*inline_costs += costs - 5;
		} else {
			INLINE_FAILURE ("inline failure");
			// FIXME-VT: Clean this up
			if (cfg->gsharedvt && mini_is_gsharedvt_signature (fsig))
				GSHAREDVT_FAILURE(*ip);
			mini_emit_method_call_full (cfg, cmethod, fsig, FALSE, sp, callvirt_this_arg, NULL, NULL);
		}
	} else if (cfg->gsharedvt && mini_is_gsharedvt_signature (fsig)) {
		MonoInst *addr;

		addr = emit_get_rgctx_gsharedvt_call (cfg, context_used, fsig, cmethod, MONO_RGCTX_INFO_METHOD_GSHAREDVT_OUT_TRAMPOLINE);

		if (cfg->llvm_only) {
			// FIXME: Avoid initializing vtable_arg
			mini_emit_llvmonly_calli (cfg, fsig, sp, addr);
		} else {
			mini_emit_calli (cfg, fsig, sp, addr, NULL, vtable_arg);
		}
	} else if (context_used &&
			   ((!mono_method_is_generic_sharable_full (cmethod, TRUE, FALSE, FALSE) ||
				 !mono_class_generic_sharing_enabled (cmethod->klass)) || cfg->gsharedvt)) {
		MonoInst *cmethod_addr;

		/* Generic calls made out of gsharedvt methods cannot be patched, so use an indirect call */

		if (cfg->llvm_only) {
			MonoInst *addr = emit_get_rgctx_method (cfg, context_used, cmethod,
													MONO_RGCTX_INFO_METHOD_FTNDESC);
			mini_emit_llvmonly_calli (cfg, fsig, sp, addr);
		} else {
			cmethod_addr = emit_get_rgctx_method (cfg, context_used,
												  cmethod, MONO_RGCTX_INFO_GENERIC_METHOD_CODE);

			mini_emit_calli (cfg, fsig, sp, cmethod_addr, NULL, vtable_arg);
		}
	} else {
		INLINE_FAILURE ("ctor call");
		ins = mini_emit_method_call_full (cfg, cmethod, fsig, FALSE, sp,
						  callvirt_this_arg, NULL, vtable_arg);
	}
 exception_exit:
 mono_error_exit:
	return;
}

typedef struct {
	MonoMethod *method;
	gboolean inst_tailcall;
} HandleCallData;

/*
 * handle_constrained_call:
 *
 *   Handle constrained calls. Return a MonoInst* representing the call or NULL.
 * May overwrite sp [0] and modify the ref_... parameters.
 */
static MonoInst*
handle_constrained_call (MonoCompile *cfg, MonoMethod *cmethod, MonoMethodSignature *fsig, MonoClass *constrained_class, MonoInst **sp,
						 HandleCallData *cdata, MonoMethod **ref_cmethod, gboolean *ref_virtual, gboolean *ref_emit_widen)
{
	MonoInst *ins, *addr;
	MonoMethod *method = cdata->method;
	gboolean constrained_partial_call = FALSE;
	gboolean constrained_is_generic_param =
		m_class_get_byval_arg (constrained_class)->type == MONO_TYPE_VAR ||
		m_class_get_byval_arg (constrained_class)->type == MONO_TYPE_MVAR;

	if (constrained_is_generic_param && cfg->gshared) {
		if (!mini_is_gsharedvt_klass (constrained_class)) {
			g_assert (!m_class_is_valuetype (cmethod->klass));
			if (!mini_type_is_reference (m_class_get_byval_arg (constrained_class)))
				constrained_partial_call = TRUE;
		}
	}

	if (mini_is_gsharedvt_klass (constrained_class)) {
		if ((cmethod->klass != mono_defaults.object_class) && m_class_is_valuetype (constrained_class) && m_class_is_valuetype (cmethod->klass)) {
			/* The 'Own method' case below */
		} else if (m_class_get_image (cmethod->klass) != mono_defaults.corlib && !mono_class_is_interface (cmethod->klass) && !m_class_is_valuetype (cmethod->klass)) {
			/* 'The type parameter is instantiated as a reference type' case below. */
		} else {
			ins = handle_constrained_gsharedvt_call (cfg, cmethod, fsig, sp, constrained_class, ref_emit_widen);
			CHECK_CFG_EXCEPTION;
			g_assert (ins);
			if (cdata->inst_tailcall) // FIXME
				mono_tailcall_print ("missed tailcall constrained_class %s -> %s\n", method->name, cmethod->name);
			return ins;
		}
	}

	if (constrained_partial_call) {
		gboolean need_box = TRUE;

		/*
		 * The receiver is a valuetype, but the exact type is not known at compile time. This means the
		 * called method is not known at compile time either. The called method could end up being
		 * one of the methods on the parent classes (object/valuetype/enum), in which case we need
		 * to box the receiver.
		 * A simple solution would be to box always and make a normal virtual call, but that would
		 * be bad performance wise.
		 */
		if (mono_class_is_interface (cmethod->klass) && mono_class_is_ginst (cmethod->klass) &&
		    (cmethod->flags & METHOD_ATTRIBUTE_ABSTRACT)) {
			/*
			 * The parent classes implement no generic interfaces, so the called method will be a vtype method, so no boxing neccessary.
			 */
			/* If the method is not abstract, it's a default interface method, and we need to box */
			need_box = FALSE;
		}

		if (!(cmethod->flags & METHOD_ATTRIBUTE_VIRTUAL) && (cmethod->klass == mono_defaults.object_class || cmethod->klass == m_class_get_parent (mono_defaults.enum_class) || cmethod->klass == mono_defaults.enum_class)) {
			/* The called method is not virtual, i.e. Object:GetType (), the receiver is a vtype, has to box */
			EMIT_NEW_LOAD_MEMBASE_TYPE (cfg, ins, m_class_get_byval_arg (constrained_class), sp [0]->dreg, 0);
			ins->klass = constrained_class;
			sp [0] = mini_emit_box (cfg, ins, constrained_class, mono_class_check_context_used (constrained_class));
			CHECK_CFG_EXCEPTION;
		} else if (need_box) {
			MonoInst *box_type;
			MonoBasicBlock *is_ref_bb, *end_bb;
			MonoInst *nonbox_call, *addr;

			/*
			 * Determine at runtime whenever the called method is defined on object/valuetype/enum, and emit a boxing call
			 * if needed.
			 * FIXME: It is possible to inline the called method in a lot of cases, i.e. for T_INT,
			 * the no-box case goes to a method in Int32, while the box case goes to a method in Enum.
			 */
			addr = emit_get_rgctx_virt_method (cfg, mono_class_check_context_used (constrained_class), constrained_class, cmethod, MONO_RGCTX_INFO_VIRT_METHOD_CODE);

			NEW_BBLOCK (cfg, is_ref_bb);
			NEW_BBLOCK (cfg, end_bb);

			box_type = emit_get_rgctx_virt_method (cfg, mono_class_check_context_used (constrained_class), constrained_class, cmethod, MONO_RGCTX_INFO_VIRT_METHOD_BOX_TYPE);
			MONO_EMIT_NEW_BIALU_IMM (cfg, OP_COMPARE_IMM, -1, box_type->dreg, MONO_GSHAREDVT_BOX_TYPE_REF);
			MONO_EMIT_NEW_BRANCH_BLOCK (cfg, OP_IBEQ, is_ref_bb);

			/* Non-ref case */
			if (cfg->llvm_only)
				/* addr is an ftndesc in this case */
				nonbox_call = mini_emit_llvmonly_calli (cfg, fsig, sp, addr);
			else
				nonbox_call = (MonoInst*)mini_emit_calli (cfg, fsig, sp, addr, NULL, NULL);

			MONO_EMIT_NEW_BRANCH_BLOCK (cfg, OP_BR, end_bb);

			/* Ref case */
			MONO_START_BB (cfg, is_ref_bb);
			EMIT_NEW_LOAD_MEMBASE_TYPE (cfg, ins, m_class_get_byval_arg (constrained_class), sp [0]->dreg, 0);
			ins->klass = constrained_class;
			sp [0] = mini_emit_box (cfg, ins, constrained_class, mono_class_check_context_used (constrained_class));
			CHECK_CFG_EXCEPTION;
			if (cfg->llvm_only)
				ins = mini_emit_llvmonly_calli (cfg, fsig, sp, addr);
			else
				ins = (MonoInst*)mini_emit_calli (cfg, fsig, sp, addr, NULL, NULL);

			MONO_EMIT_NEW_BRANCH_BLOCK (cfg, OP_BR, end_bb);

			MONO_START_BB (cfg, end_bb);
			cfg->cbb = end_bb;

			nonbox_call->dreg = ins->dreg;
			if (cdata->inst_tailcall) // FIXME
				mono_tailcall_print ("missed tailcall constrained_partial_need_box %s -> %s\n", method->name, cmethod->name);
			return ins;
		} else {
			g_assert (mono_class_is_interface (cmethod->klass));
			addr = emit_get_rgctx_virt_method (cfg, mono_class_check_context_used (constrained_class), constrained_class, cmethod, MONO_RGCTX_INFO_VIRT_METHOD_CODE);
			if (cfg->llvm_only)
				ins = mini_emit_llvmonly_calli (cfg, fsig, sp, addr);
			else
				ins = (MonoInst*)mini_emit_calli (cfg, fsig, sp, addr, NULL, NULL);
			if (cdata->inst_tailcall) // FIXME
				mono_tailcall_print ("missed tailcall constrained_partial %s -> %s\n", method->name, cmethod->name);
			return ins;
		}
	} else if (!m_class_is_valuetype (constrained_class)) {
		int dreg = alloc_ireg_ref (cfg);

		/*
		 * The type parameter is instantiated as a reference
		 * type.  We have a managed pointer on the stack, so
		 * we need to dereference it here.
		 */
		EMIT_NEW_LOAD_MEMBASE (cfg, ins, OP_LOAD_MEMBASE, dreg, sp [0]->dreg, 0);
		ins->type = STACK_OBJ;
		sp [0] = ins;
	} else if (cmethod->klass == mono_defaults.object_class || cmethod->klass == m_class_get_parent (mono_defaults.enum_class) || cmethod->klass == mono_defaults.enum_class) {
		/*
		 * The type parameter is instantiated as a valuetype,
		 * but that type doesn't override the method we're
		 * calling, so we need to box `this'.
		 */
		EMIT_NEW_LOAD_MEMBASE_TYPE (cfg, ins, m_class_get_byval_arg (constrained_class), sp [0]->dreg, 0);
		ins->klass = constrained_class;
		sp [0] = mini_emit_box (cfg, ins, constrained_class, mono_class_check_context_used (constrained_class));
		CHECK_CFG_EXCEPTION;
	} else {
		if (cmethod->klass != constrained_class) {
			/* Enums/default interface methods */
			EMIT_NEW_LOAD_MEMBASE_TYPE (cfg, ins, m_class_get_byval_arg (constrained_class), sp [0]->dreg, 0);
			ins->klass = constrained_class;
			sp [0] = mini_emit_box (cfg, ins, constrained_class, mono_class_check_context_used (constrained_class));
			CHECK_CFG_EXCEPTION;
		}
		*ref_virtual = FALSE;
	}

 exception_exit:
	return NULL;
}

static void
emit_setret (MonoCompile *cfg, MonoInst *val)
{
	MonoType *ret_type = mini_get_underlying_type (mono_method_signature_internal (cfg->method)->ret);
	MonoInst *ins;

	if (mini_type_to_stind (cfg, ret_type) == CEE_STOBJ) {
		MonoInst *ret_addr;

		if (!cfg->vret_addr) {
			EMIT_NEW_VARSTORE (cfg, ins, cfg->ret, ret_type, val);
		} else {
			EMIT_NEW_RETLOADA (cfg, ret_addr);

			MonoClass *ret_class = mono_class_from_mono_type_internal (ret_type);
			if (MONO_CLASS_IS_SIMD (cfg, ret_class))
				EMIT_NEW_STORE_MEMBASE (cfg, ins, OP_STOREX_MEMBASE, ret_addr->dreg, 0, val->dreg);
			else
				EMIT_NEW_STORE_MEMBASE (cfg, ins, OP_STOREV_MEMBASE, ret_addr->dreg, 0, val->dreg);
			ins->klass = ret_class;
		}
	} else {
#ifdef MONO_ARCH_SOFT_FLOAT_FALLBACK
		if (COMPILE_SOFT_FLOAT (cfg) && !ret_type->byref && ret_type->type == MONO_TYPE_R4) {
			MonoInst *iargs [1];
			MonoInst *conv;

			iargs [0] = val;
			conv = mono_emit_jit_icall (cfg, mono_fload_r4_arg, iargs);
			mono_arch_emit_setret (cfg, cfg->method, conv);
		} else {
			mono_arch_emit_setret (cfg, cfg->method, val);
		}
#else
		mono_arch_emit_setret (cfg, cfg->method, val);
#endif
	}
}

typedef union _MonoOpcodeParameter {
	gint32 i32;
	gint64 i64;
	float f;
	double d;
	guchar *branch_target;
} MonoOpcodeParameter;

typedef struct _MonoOpcodeInfo {
	guint constant : 4; // private
	gint  pops     : 3; // public -1 means variable
	gint  pushes   : 3; // public -1 means variable
} MonoOpcodeInfo;

static const MonoOpcodeInfo*
mono_opcode_decode (guchar *ip, guint op_size, MonoOpcodeEnum il_op, MonoOpcodeParameter *parameter)
{
#define Push0 (0)
#define Pop0 (0)
#define Push1 (1)
#define Pop1 (1)
#define PushI (1)
#define PopI (1)
#define PushI8 (1)
#define PopI8 (1)
#define PushRef (1)
#define PopRef (1)
#define PushR4 (1)
#define PopR4 (1)
#define PushR8 (1)
#define PopR8 (1)
#define VarPush (-1)
#define VarPop (-1)

	static const MonoOpcodeInfo mono_opcode_info [ ] = {
#define OPDEF(name, str, pops, pushes, param, param_constant, a, b, c, flow) {param_constant + 1, pops, pushes },
#include "mono/cil/opcode.def"
#undef OPDEF
	};

#undef Push0
#undef Pop0
#undef Push1
#undef Pop1
#undef PushI
#undef PopI
#undef PushI8
#undef PopI8
#undef PushRef
#undef PopRef
#undef PushR4
#undef PopR4
#undef PushR8
#undef PopR8
#undef VarPush
#undef VarPop

	gint32 delta;
	guchar *next_ip = ip + op_size;

	const MonoOpcodeInfo *info = &mono_opcode_info [il_op];

	switch (mono_opcodes [il_op].argument) {
	case MonoInlineNone:
		parameter->i32 = (int)info->constant - 1;
		break;
	case MonoInlineString:
	case MonoInlineType:
	case MonoInlineField:
	case MonoInlineMethod:
	case MonoInlineTok:
	case MonoInlineSig:
	case MonoShortInlineR:
	case MonoInlineI:
		parameter->i32 = read32 (next_ip - 4);
		// FIXME check token type?
		break;
	case MonoShortInlineI:
		parameter->i32 = (signed char)next_ip [-1];
		break;
	case MonoInlineVar:
		parameter->i32 = read16 (next_ip - 2);
		break;
	case MonoShortInlineVar:
		parameter->i32 = next_ip [-1];
		break;
	case MonoInlineR:
	case MonoInlineI8:
		parameter->i64 = read64 (next_ip - 8);
		break;
	case MonoShortInlineBrTarget:
		delta = (signed char)next_ip [-1];
		goto branch_target;
	case MonoInlineBrTarget:
		delta = (gint32)read32 (next_ip - 4);
branch_target:
		parameter->branch_target = delta + next_ip;
		break;
	case MonoInlineSwitch: // complicated
		break;
	default:
		g_error ("%s %d %d\n", __func__, il_op, mono_opcodes [il_op].argument);
	}
	return info;
}

/*
 * mono_method_to_ir:
 *
 * Translate the .net IL into linear IR.
 *
 * @start_bblock: if not NULL, the starting basic block, used during inlining.
 * @end_bblock: if not NULL, the ending basic block, used during inlining.
 * @return_var: if not NULL, the place where the return value is stored, used during inlining.   
 * @inline_args: if not NULL, contains the arguments to the inline call
 * @inline_offset: if not zero, the real offset from the inline call, or zero otherwise.
 * @is_virtual_call: whether this method is being called as a result of a call to callvirt
 *
 * This method is used to turn ECMA IL into Mono's internal Linear IR
 * reprensetation.  It is used both for entire methods, as well as
 * inlining existing methods.  In the former case, the @start_bblock,
 * @end_bblock, @return_var, @inline_args are all set to NULL, and the
 * inline_offset is set to zero.
 * 
 * Returns: the inline cost, or -1 if there was an error processing this method.
 */
int
mono_method_to_ir (MonoCompile *cfg, MonoMethod *method, MonoBasicBlock *start_bblock, MonoBasicBlock *end_bblock, 
		   MonoInst *return_var, MonoInst **inline_args, 
		   guint inline_offset, gboolean is_virtual_call)
{
	ERROR_DECL (error);
	// Buffer to hold parameters to mono_new_array, instead of varargs.
	MonoInst *array_new_localalloc_ins = NULL;
	MonoInst *ins, **sp, **stack_start;
	MonoBasicBlock *tblock = NULL;
	MonoBasicBlock *init_localsbb = NULL, *init_localsbb2 = NULL;
	MonoSimpleBasicBlock *bb = NULL, *original_bb = NULL;
	MonoMethod *method_definition;
	MonoInst **arg_array;
	MonoMethodHeader *header;
	MonoImage *image;
	guint32 token, ins_flag;
	MonoClass *klass;
	MonoClass *constrained_class = NULL;
	gboolean save_last_error = FALSE;
	guchar *ip, *end, *target, *err_pos;
	MonoMethodSignature *sig;
	MonoGenericContext *generic_context = NULL;
	MonoGenericContainer *generic_container = NULL;
	MonoType **param_types;
	int i, n, start_new_bblock, dreg;
	int num_calls = 0, inline_costs = 0;
	int breakpoint_id = 0;
	guint num_args;
	GSList *class_inits = NULL;
	gboolean dont_verify, dont_verify_stloc, readonly = FALSE;
	int context_used;
	gboolean init_locals, seq_points, skip_dead_blocks;
	gboolean sym_seq_points = FALSE;
	MonoDebugMethodInfo *minfo;
	MonoBitSet *seq_point_locs = NULL;
	MonoBitSet *seq_point_set_locs = NULL;
	gboolean emitted_funccall_seq_point = FALSE;

	cfg->disable_inline = is_jit_optimizer_disabled (method);

	image = m_class_get_image (method->klass);

	/* serialization and xdomain stuff may need access to private fields and methods */
	dont_verify = image->assembly->corlib_internal? TRUE: FALSE;
	dont_verify |= method->wrapper_type == MONO_WRAPPER_XDOMAIN_INVOKE;
	dont_verify |= method->wrapper_type == MONO_WRAPPER_XDOMAIN_DISPATCH;
 	dont_verify |= method->wrapper_type == MONO_WRAPPER_MANAGED_TO_NATIVE; /* bug #77896 */
	dont_verify |= method->wrapper_type == MONO_WRAPPER_COMINTEROP;
	dont_verify |= method->wrapper_type == MONO_WRAPPER_COMINTEROP_INVOKE;

	/* still some type unsafety issues in marshal wrappers... (unknown is PtrToStructure) */
	dont_verify_stloc = method->wrapper_type == MONO_WRAPPER_MANAGED_TO_NATIVE;
	dont_verify_stloc |= method->wrapper_type == MONO_WRAPPER_OTHER;
	dont_verify_stloc |= method->wrapper_type == MONO_WRAPPER_NATIVE_TO_MANAGED;
	dont_verify_stloc |= method->wrapper_type == MONO_WRAPPER_STELEMREF;

	header = mono_method_get_header_checked (method, cfg->error);
	if (!header) {
		mono_cfg_set_exception (cfg, MONO_EXCEPTION_MONO_ERROR);
		goto exception_exit;
	} else {
		cfg->headers_to_free = g_slist_prepend_mempool (cfg->mempool, cfg->headers_to_free, header);
	}

	generic_container = mono_method_get_generic_container (method);
	sig = mono_method_signature_internal (method);
	num_args = sig->hasthis + sig->param_count;
	ip = (guchar*)header->code;
	cfg->cil_start = ip;
	end = ip + header->code_size;
	cfg->stat_cil_code_size += header->code_size;

	seq_points = cfg->gen_seq_points && cfg->method == method;

	if (method->wrapper_type == MONO_WRAPPER_NATIVE_TO_MANAGED) {
		/* We could hit a seq point before attaching to the JIT (#8338) */
		seq_points = FALSE;
	}

	if (cfg->prof_coverage) {
		if (cfg->compile_aot)
			g_error ("Coverage profiling is not supported with AOT.");

		cfg->coverage_info = mono_profiler_coverage_alloc (cfg->method, header->code_size);
	}

	if ((cfg->gen_sdb_seq_points && cfg->method == method) || cfg->prof_coverage) {
		minfo = mono_debug_lookup_method (method);
		if (minfo) {
			MonoSymSeqPoint *sps;
			int i, n_il_offsets;

			mono_debug_get_seq_points (minfo, NULL, NULL, NULL, &sps, &n_il_offsets);
			seq_point_locs = mono_bitset_mem_new (mono_mempool_alloc0 (cfg->mempool, mono_bitset_alloc_size (header->code_size, 0)), header->code_size, 0);
			seq_point_set_locs = mono_bitset_mem_new (mono_mempool_alloc0 (cfg->mempool, mono_bitset_alloc_size (header->code_size, 0)), header->code_size, 0);
			sym_seq_points = TRUE;
			for (i = 0; i < n_il_offsets; ++i) {
				if (sps [i].il_offset < header->code_size)
					mono_bitset_set_fast (seq_point_locs, sps [i].il_offset);
			}
			g_free (sps);

			MonoDebugMethodAsyncInfo* asyncMethod = mono_debug_lookup_method_async_debug_info (method);
			if (asyncMethod) {
				for (i = 0; asyncMethod != NULL && i < asyncMethod->num_awaits; i++)
				{
					mono_bitset_set_fast (seq_point_locs, asyncMethod->resume_offsets[i]);
					mono_bitset_set_fast (seq_point_locs, asyncMethod->yield_offsets[i]);
				}
				mono_debug_free_method_async_debug_info (asyncMethod);
			}
		} else if (!method->wrapper_type && !method->dynamic && mono_debug_image_has_debug_info (m_class_get_image (method->klass))) {
			/* Methods without line number info like auto-generated property accessors */
			seq_point_locs = mono_bitset_mem_new (mono_mempool_alloc0 (cfg->mempool, mono_bitset_alloc_size (header->code_size, 0)), header->code_size, 0);
			seq_point_set_locs = mono_bitset_mem_new (mono_mempool_alloc0 (cfg->mempool, mono_bitset_alloc_size (header->code_size, 0)), header->code_size, 0);
			sym_seq_points = TRUE;
		}
	}

	/* 
	 * Methods without init_locals set could cause asserts in various passes
	 * (#497220). To work around this, we emit dummy initialization opcodes
	 * (OP_DUMMY_ICONST etc.) which generate no code. These are only supported
	 * on some platforms.
	 */
	if (cfg->opt & MONO_OPT_UNSAFE)
		init_locals = header->init_locals;
	else
		init_locals = TRUE;

	method_definition = method;
	while (method_definition->is_inflated) {
		MonoMethodInflated *imethod = (MonoMethodInflated *) method_definition;
		method_definition = imethod->declaring;
	}

	/* SkipVerification is not allowed if core-clr is enabled */
	if (!dont_verify && mini_assembly_can_skip_verification (cfg->domain, method)) {
		dont_verify = TRUE;
		dont_verify_stloc = TRUE;
	}

	if (sig->is_inflated)
		generic_context = mono_method_get_context (method);
	else if (generic_container)
		generic_context = &generic_container->context;
	cfg->generic_context = generic_context;

	if (!cfg->gshared)
		g_assert (!sig->has_type_parameters);

	if (sig->generic_param_count && method->wrapper_type == MONO_WRAPPER_NONE) {
		g_assert (method->is_inflated);
		g_assert (mono_method_get_context (method)->method_inst);
	}
	if (method->is_inflated && mono_method_get_context (method)->method_inst)
		g_assert (sig->generic_param_count);

	if (cfg->method == method) {
		cfg->real_offset = 0;
	} else {
		cfg->real_offset = inline_offset;
	}

	cfg->cil_offset_to_bb = (MonoBasicBlock **)mono_mempool_alloc0 (cfg->mempool, sizeof (MonoBasicBlock*) * header->code_size);
	cfg->cil_offset_to_bb_len = header->code_size;

	cfg->current_method = method;

	if (cfg->verbose_level > 2)
		printf ("method to IR %s\n", mono_method_full_name (method, TRUE));

	param_types = (MonoType **)mono_mempool_alloc (cfg->mempool, sizeof (MonoType*) * num_args);
	if (sig->hasthis)
		param_types [0] = m_class_is_valuetype (method->klass) ? m_class_get_this_arg (method->klass) : m_class_get_byval_arg (method->klass);
	for (n = 0; n < sig->param_count; ++n)
		param_types [n + sig->hasthis] = sig->params [n];
	cfg->arg_types = param_types;

	cfg->dont_inline = g_list_prepend (cfg->dont_inline, method);
	if (cfg->method == method) {
		/* ENTRY BLOCK */
		NEW_BBLOCK (cfg, start_bblock);
		cfg->bb_entry = start_bblock;
		start_bblock->cil_code = NULL;
		start_bblock->cil_length = 0;

		/* EXIT BLOCK */
		NEW_BBLOCK (cfg, end_bblock);
		cfg->bb_exit = end_bblock;
		end_bblock->cil_code = NULL;
		end_bblock->cil_length = 0;
		end_bblock->flags |= BB_INDIRECT_JUMP_TARGET;
		g_assert (cfg->num_bblocks == 2);

		arg_array = cfg->args;

		if (header->num_clauses) {
			cfg->spvars = g_hash_table_new (NULL, NULL);
			cfg->exvars = g_hash_table_new (NULL, NULL);
		}
		/* handle exception clauses */
		for (i = 0; i < header->num_clauses; ++i) {
			MonoBasicBlock *try_bb;
			MonoExceptionClause *clause = &header->clauses [i];
			GET_BBLOCK (cfg, try_bb, ip + clause->try_offset);

			try_bb->real_offset = clause->try_offset;
			try_bb->try_start = TRUE;
			GET_BBLOCK (cfg, tblock, ip + clause->handler_offset);
			tblock->real_offset = clause->handler_offset;
			tblock->flags |= BB_EXCEPTION_HANDLER;

			if (clause->flags == MONO_EXCEPTION_CLAUSE_FINALLY)
				mono_create_exvar_for_offset (cfg, clause->handler_offset);
			/*
			 * Linking the try block with the EH block hinders inlining as we won't be able to 
			 * merge the bblocks from inlining and produce an artificial hole for no good reason.
			 */
			if (COMPILE_LLVM (cfg))
				link_bblock (cfg, try_bb, tblock);

			if (*(ip + clause->handler_offset) == CEE_POP)
				tblock->flags |= BB_EXCEPTION_DEAD_OBJ;

			if (clause->flags == MONO_EXCEPTION_CLAUSE_FINALLY ||
			    clause->flags == MONO_EXCEPTION_CLAUSE_FILTER ||
			    clause->flags == MONO_EXCEPTION_CLAUSE_FAULT) {
				MONO_INST_NEW (cfg, ins, OP_START_HANDLER);
				MONO_ADD_INS (tblock, ins);

				if (seq_points && clause->flags != MONO_EXCEPTION_CLAUSE_FINALLY && clause->flags != MONO_EXCEPTION_CLAUSE_FILTER) {
					/* finally clauses already have a seq point */
					/* seq points for filter clauses are emitted below */
					NEW_SEQ_POINT (cfg, ins, clause->handler_offset, TRUE);
					MONO_ADD_INS (tblock, ins);
				}

				/* todo: is a fault block unsafe to optimize? */
				if (clause->flags == MONO_EXCEPTION_CLAUSE_FAULT)
					tblock->flags |= BB_EXCEPTION_UNSAFE;
			}

			/*printf ("clause try IL_%04x to IL_%04x handler %d at IL_%04x to IL_%04x\n", clause->try_offset, clause->try_offset + clause->try_len, clause->flags, clause->handler_offset, clause->handler_offset + clause->handler_len);
			  while (p < end) {
			  printf ("%s", mono_disasm_code_one (NULL, method, p, &p));
			  }*/
			/* catch and filter blocks get the exception object on the stack */
			if (clause->flags == MONO_EXCEPTION_CLAUSE_NONE ||
			    clause->flags == MONO_EXCEPTION_CLAUSE_FILTER) {

				/* mostly like handle_stack_args (), but just sets the input args */
				/* printf ("handling clause at IL_%04x\n", clause->handler_offset); */
				tblock->in_scount = 1;
				tblock->in_stack = (MonoInst **)mono_mempool_alloc (cfg->mempool, sizeof (MonoInst*));
				tblock->in_stack [0] = mono_create_exvar_for_offset (cfg, clause->handler_offset);

				cfg->cbb = tblock;

#ifdef MONO_CONTEXT_SET_LLVM_EXC_REG
				/* The EH code passes in the exception in a register to both JITted and LLVM compiled code */
				if (!cfg->compile_llvm) {
					MONO_INST_NEW (cfg, ins, OP_GET_EX_OBJ);
					ins->dreg = tblock->in_stack [0]->dreg;
					MONO_ADD_INS (tblock, ins);
				}
#else
				MonoInst *dummy_use;

				/* 
				 * Add a dummy use for the exvar so its liveness info will be
				 * correct.
				 */
				EMIT_NEW_DUMMY_USE (cfg, dummy_use, tblock->in_stack [0]);
#endif

				if (seq_points && clause->flags == MONO_EXCEPTION_CLAUSE_FILTER) {
					NEW_SEQ_POINT (cfg, ins, clause->handler_offset, TRUE);
					MONO_ADD_INS (tblock, ins);
				}

				if (clause->flags == MONO_EXCEPTION_CLAUSE_FILTER) {
					GET_BBLOCK (cfg, tblock, ip + clause->data.filter_offset);
					tblock->flags |= BB_EXCEPTION_HANDLER;
					tblock->real_offset = clause->data.filter_offset;
					tblock->in_scount = 1;
					tblock->in_stack = (MonoInst **)mono_mempool_alloc (cfg->mempool, sizeof (MonoInst*));
					/* The filter block shares the exvar with the handler block */
					tblock->in_stack [0] = mono_create_exvar_for_offset (cfg, clause->handler_offset);
					MONO_INST_NEW (cfg, ins, OP_START_HANDLER);
					MONO_ADD_INS (tblock, ins);
				}
			}

			if (clause->flags != MONO_EXCEPTION_CLAUSE_FILTER &&
					clause->data.catch_class &&
					cfg->gshared &&
					mono_class_check_context_used (clause->data.catch_class)) {
				/*
				 * In shared generic code with catch
				 * clauses containing type variables
				 * the exception handling code has to
				 * be able to get to the rgctx.
				 * Therefore we have to make sure that
				 * the vtable/mrgctx argument (for
				 * static or generic methods) or the
				 * "this" argument (for non-static
				 * methods) are live.
				 */
				if ((method->flags & METHOD_ATTRIBUTE_STATIC) ||
						mini_method_get_context (method)->method_inst ||
						m_class_is_valuetype (method->klass)) {
					mono_get_vtable_var (cfg);
				} else {
					MonoInst *dummy_use;

					EMIT_NEW_DUMMY_USE (cfg, dummy_use, arg_array [0]);
				}
			}
		}
	} else {
		arg_array = g_newa (MonoInst*, num_args);
		cfg->cbb = start_bblock;
		cfg->args = arg_array;
		mono_save_args (cfg, sig, inline_args);
	}

	/* FIRST CODE BLOCK */
	NEW_BBLOCK (cfg, tblock);
	tblock->cil_code = ip;
	cfg->cbb = tblock;
	cfg->ip = ip;

	ADD_BBLOCK (cfg, tblock);

	if (cfg->method == method) {
		breakpoint_id = mono_debugger_method_has_breakpoint (method);
		if (breakpoint_id) {
			MONO_INST_NEW (cfg, ins, OP_BREAK);
			MONO_ADD_INS (cfg->cbb, ins);
		}
	}

	/* we use a separate basic block for the initialization code */
	NEW_BBLOCK (cfg, init_localsbb);
	if (cfg->method == method)
		cfg->bb_init = init_localsbb;
	init_localsbb->real_offset = cfg->real_offset;
	start_bblock->next_bb = init_localsbb;
	init_localsbb->next_bb = cfg->cbb;
	link_bblock (cfg, start_bblock, init_localsbb);
	link_bblock (cfg, init_localsbb, cfg->cbb);
	init_localsbb2 = init_localsbb;
	cfg->cbb = init_localsbb;

	if (cfg->gsharedvt && cfg->method == method) {
		MonoGSharedVtMethodInfo *info;
		MonoInst *var, *locals_var;
		int dreg;

		info = (MonoGSharedVtMethodInfo *)mono_mempool_alloc0 (cfg->mempool, sizeof (MonoGSharedVtMethodInfo));
		info->method = cfg->method;
		info->count_entries = 16;
		info->entries = (MonoRuntimeGenericContextInfoTemplate *)mono_mempool_alloc0 (cfg->mempool, sizeof (MonoRuntimeGenericContextInfoTemplate) * info->count_entries);
		cfg->gsharedvt_info = info;

		var = mono_compile_create_var (cfg, mono_get_int_type (), OP_LOCAL);
		/* prevent it from being register allocated */
		//var->flags |= MONO_INST_VOLATILE;
		cfg->gsharedvt_info_var = var;

		ins = emit_get_rgctx_gsharedvt_method (cfg, mini_method_check_context_used (cfg, method), method, info);
		MONO_EMIT_NEW_UNALU (cfg, OP_MOVE, var->dreg, ins->dreg);

		/* Allocate locals */
		locals_var = mono_compile_create_var (cfg, mono_get_int_type (), OP_LOCAL);
		/* prevent it from being register allocated */
		//locals_var->flags |= MONO_INST_VOLATILE;
		cfg->gsharedvt_locals_var = locals_var;

		dreg = alloc_ireg (cfg);
		MONO_EMIT_NEW_LOAD_MEMBASE_OP (cfg, OP_LOADI4_MEMBASE, dreg, var->dreg, MONO_STRUCT_OFFSET (MonoGSharedVtMethodRuntimeInfo, locals_size));

		MONO_INST_NEW (cfg, ins, OP_LOCALLOC);
		ins->dreg = locals_var->dreg;
		ins->sreg1 = dreg;
		MONO_ADD_INS (cfg->cbb, ins);
		cfg->gsharedvt_locals_var_ins = ins;
		
		cfg->flags |= MONO_CFG_HAS_ALLOCA;
		/*
		if (init_locals)
			ins->flags |= MONO_INST_INIT;
		*/
	}

	if (mono_security_core_clr_enabled ()) {
		/* check if this is native code, e.g. an icall or a p/invoke */
		if (method->wrapper_type == MONO_WRAPPER_MANAGED_TO_NATIVE) {
			MonoMethod *wrapped = mono_marshal_method_from_wrapper (method);
			if (wrapped) {
				gboolean pinvk = (wrapped->flags & METHOD_ATTRIBUTE_PINVOKE_IMPL);
				gboolean icall = (wrapped->iflags & METHOD_IMPL_ATTRIBUTE_INTERNAL_CALL);

				/* if this ia a native call then it can only be JITted from platform code */
				if ((icall || pinvk) && method->klass && m_class_get_image (method->klass)) {
					if (!mono_security_core_clr_is_platform_image (m_class_get_image (method->klass))) {
						MonoException *ex = icall ? mono_get_exception_security () : 
							mono_get_exception_method_access ();
						emit_throw_exception (cfg, ex);
					}
				}
			}
		}
	}

	CHECK_CFG_EXCEPTION;

	if (header->code_size == 0)
		UNVERIFIED;

	if (get_basic_blocks (cfg, header, cfg->real_offset, ip, end, &err_pos)) {
		ip = err_pos;
		UNVERIFIED;
	}

	if (cfg->method == method)
		mono_debug_init_method (cfg, cfg->cbb, breakpoint_id);

	for (n = 0; n < header->num_locals; ++n) {
		if (header->locals [n]->type == MONO_TYPE_VOID && !header->locals [n]->byref)
			UNVERIFIED;
	}
	class_inits = NULL;

	/* We force the vtable variable here for all shared methods
	   for the possibility that they might show up in a stack
	   trace where their exact instantiation is needed. */
	if (cfg->gshared && method == cfg->method) {
		if ((method->flags & METHOD_ATTRIBUTE_STATIC) ||
				mini_method_get_context (method)->method_inst ||
				m_class_is_valuetype (method->klass)) {
			mono_get_vtable_var (cfg);
		} else {
			/* FIXME: Is there a better way to do this?
			   We need the variable live for the duration
			   of the whole method. */
			cfg->args [0]->flags |= MONO_INST_VOLATILE;
		}
	}

	/* add a check for this != NULL to inlined methods */
	if (is_virtual_call) {
		MonoInst *arg_ins;

		NEW_ARGLOAD (cfg, arg_ins, 0);
		MONO_ADD_INS (cfg->cbb, arg_ins);
		MONO_EMIT_NEW_CHECK_THIS (cfg, arg_ins->dreg);
	}

	skip_dead_blocks = !dont_verify;
	if (skip_dead_blocks) {
		original_bb = bb = mono_basic_block_split (method, cfg->error, header);
		CHECK_CFG_ERROR;
		g_assert (bb);
	}

	/* we use a spare stack slot in SWITCH and NEWOBJ and others */
	stack_start = sp = (MonoInst **)mono_mempool_alloc0 (cfg->mempool, sizeof (MonoInst*) * (header->max_stack + 1));

	ins_flag = 0;
	start_new_bblock = 0;
	MonoOpcodeEnum il_op; il_op = MonoOpcodeEnum_Invalid;

	for (guchar *next_ip = ip; ip < end; ip = next_ip) {
		MonoOpcodeEnum previous_il_op = il_op;
		const guchar *tmp_ip = ip;
		const int op_size = mono_opcode_value_and_size (&tmp_ip, end, &il_op);
		CHECK_OPSIZE (op_size);
		next_ip += op_size;

		if (cfg->method == method)
			cfg->real_offset = ip - header->code;
		else
			cfg->real_offset = inline_offset;
		cfg->ip = ip;

		context_used = 0;

		if (start_new_bblock) {
			cfg->cbb->cil_length = ip - cfg->cbb->cil_code;
			if (start_new_bblock == 2) {
				g_assert (ip == tblock->cil_code);
			} else {
				GET_BBLOCK (cfg, tblock, ip);
			}
			cfg->cbb->next_bb = tblock;
			cfg->cbb = tblock;
			start_new_bblock = 0;
			for (i = 0; i < cfg->cbb->in_scount; ++i) {
				if (cfg->verbose_level > 3)
					printf ("loading %d from temp %d\n", i, (int)cfg->cbb->in_stack [i]->inst_c0);
				EMIT_NEW_TEMPLOAD (cfg, ins, cfg->cbb->in_stack [i]->inst_c0);
				*sp++ = ins;
			}
			if (class_inits)
				g_slist_free (class_inits);
			class_inits = NULL;
		} else {
			if ((tblock = cfg->cil_offset_to_bb [ip - cfg->cil_start]) && (tblock != cfg->cbb)) {
				link_bblock (cfg, cfg->cbb, tblock);
				if (sp != stack_start) {
					handle_stack_args (cfg, stack_start, sp - stack_start);
					sp = stack_start;
					CHECK_UNVERIFIABLE (cfg);
				}
				cfg->cbb->next_bb = tblock;
				cfg->cbb = tblock;
				for (i = 0; i < cfg->cbb->in_scount; ++i) {
					if (cfg->verbose_level > 3)
						printf ("loading %d from temp %d\n", i, (int)cfg->cbb->in_stack [i]->inst_c0);
					EMIT_NEW_TEMPLOAD (cfg, ins, cfg->cbb->in_stack [i]->inst_c0);
					*sp++ = ins;
				}
				g_slist_free (class_inits);
				class_inits = NULL;
			}
		}

		if (skip_dead_blocks) {
			int ip_offset = ip - header->code;

			if (ip_offset == bb->end)
				bb = bb->next;

			if (bb->dead) {
				g_assert (op_size > 0); /*The BB formation pass must catch all bad ops*/

				if (cfg->verbose_level > 3) printf ("SKIPPING DEAD OP at %x\n", ip_offset);

				if (ip_offset + op_size == bb->end) {
					MONO_INST_NEW (cfg, ins, OP_NOP);
					MONO_ADD_INS (cfg->cbb, ins);
					start_new_bblock = 1;
				}
				continue;
			}
		}
		/*
		 * Sequence points are points where the debugger can place a breakpoint.
		 * Currently, we generate these automatically at points where the IL
		 * stack is empty.
		 */
		if (seq_points && ((!sym_seq_points && (sp == stack_start)) || (sym_seq_points && mono_bitset_test_fast (seq_point_locs, ip - header->code)))) {
			/*
			 * Make methods interruptable at the beginning, and at the targets of
			 * backward branches.
			 * Also, do this at the start of every bblock in methods with clauses too,
			 * to be able to handle instructions with inprecise control flow like
			 * throw/endfinally.
			 * Backward branches are handled at the end of method-to-ir ().
			 */
			gboolean intr_loc = ip == header->code || (!cfg->cbb->last_ins && cfg->header->num_clauses);
			gboolean sym_seq_point = sym_seq_points && mono_bitset_test_fast (seq_point_locs, ip - header->code);

			/* Avoid sequence points on empty IL like .volatile */
			// FIXME: Enable this
			//if (!(cfg->cbb->last_ins && cfg->cbb->last_ins->opcode == OP_SEQ_POINT)) {
			NEW_SEQ_POINT (cfg, ins, ip - header->code, intr_loc);
			if ((sp != stack_start) && !sym_seq_point)
				ins->flags |= MONO_INST_NONEMPTY_STACK;
			MONO_ADD_INS (cfg->cbb, ins);

			if (sym_seq_points)
				mono_bitset_set_fast (seq_point_set_locs, ip - header->code);

			if (cfg->prof_coverage) {
				guint32 cil_offset = ip - header->code;
				gpointer counter = &cfg->coverage_info->data [cil_offset].count;
				cfg->coverage_info->data [cil_offset].cil_code = ip;

				if (mono_arch_opcode_supported (OP_ATOMIC_ADD_I4)) {
					MonoInst *one_ins, *load_ins;

					EMIT_NEW_PCONST (cfg, load_ins, counter);
					EMIT_NEW_ICONST (cfg, one_ins, 1);
					MONO_INST_NEW (cfg, ins, OP_ATOMIC_ADD_I4);
					ins->dreg = mono_alloc_ireg (cfg);
					ins->inst_basereg = load_ins->dreg;
					ins->inst_offset = 0;
					ins->sreg2 = one_ins->dreg;
					ins->type = STACK_I4;
					MONO_ADD_INS (cfg->cbb, ins);
				} else {
					EMIT_NEW_PCONST (cfg, ins, counter);
					MONO_EMIT_NEW_STORE_MEMBASE_IMM (cfg, OP_STORE_MEMBASE_IMM, ins->dreg, 0, 1);
				}
			}
		}

		cfg->cbb->real_offset = cfg->real_offset;

		if (cfg->verbose_level > 3)
			printf ("converting (in B%d: stack: %d) %s", cfg->cbb->block_num, (int)(sp - stack_start), mono_disasm_code_one (NULL, method, ip, NULL));

		// Variables shared by CEE_CALLI CEE_CALL CEE_CALLVIRT CEE_JMP.
		// Initialize to either what they all need or zero.
		gboolean emit_widen = TRUE;
		gboolean tailcall = FALSE;
		gboolean common_call = FALSE;
		MonoInst *keep_this_alive = NULL;
		MonoMethod *cmethod = NULL;
		MonoMethodSignature *fsig = NULL;

		// These are used only in CALL/CALLVIRT but must be initialized also for CALLI,
		// since it jumps into CALL/CALLVIRT.
		gboolean need_seq_point = FALSE;
		gboolean push_res = TRUE;
		gboolean skip_ret = FALSE;
		gboolean tailcall_remove_ret = FALSE;

		// FIXME split 500 lines load/store field into separate file/function.

		MonoOpcodeParameter parameter;
		const MonoOpcodeInfo* info = mono_opcode_decode (ip, op_size, il_op, &parameter);
		g_assert (info);
		n = parameter.i32;
		token = parameter.i32;
		target = parameter.branch_target;

		// Check stack size for push/pop except variable cases -- -1 like call/ret/newobj.
		const int pushes = info->pushes;
		const int pops = info->pops;
		if (pushes >= 0 && pops >= 0) {
			g_assert (pushes - pops <= 1);
			if (pushes - pops == 1)
				CHECK_STACK_OVF ();
		}
		if (pops >= 0)
			CHECK_STACK (pops);

		switch (il_op) {
		case MONO_CEE_NOP:
			if (seq_points && !sym_seq_points && sp != stack_start) {
				/*
				 * The C# compiler uses these nops to notify the JIT that it should
				 * insert seq points.
				 */
				NEW_SEQ_POINT (cfg, ins, ip - header->code, FALSE);
				MONO_ADD_INS (cfg->cbb, ins);
			}
			if (cfg->keep_cil_nops)
				MONO_INST_NEW (cfg, ins, OP_HARD_NOP);
			else
				MONO_INST_NEW (cfg, ins, OP_NOP);
			MONO_ADD_INS (cfg->cbb, ins);
			emitted_funccall_seq_point = FALSE;
			break;
		case MONO_CEE_BREAK:
			if (mini_should_insert_breakpoint (cfg->method)) {
				ins = mono_emit_jit_icall (cfg, mono_debugger_agent_user_break, NULL);
			} else {
				MONO_INST_NEW (cfg, ins, OP_NOP);
				MONO_ADD_INS (cfg->cbb, ins);
			}
			break;
		case MONO_CEE_LDARG_0:
		case MONO_CEE_LDARG_1:
		case MONO_CEE_LDARG_2:
		case MONO_CEE_LDARG_3:
		case MONO_CEE_LDARG_S:
		case MONO_CEE_LDARG:
			CHECK_ARG (n);
			if (next_ip < end && is_addressable_valuetype_load (cfg, next_ip, cfg->arg_types[n])) {
				EMIT_NEW_ARGLOADA (cfg, ins, n);
			} else {
				EMIT_NEW_ARGLOAD (cfg, ins, n);
			}
			*sp++ = ins;
			break;

		case MONO_CEE_LDLOC_0:
		case MONO_CEE_LDLOC_1:
		case MONO_CEE_LDLOC_2:
		case MONO_CEE_LDLOC_3:
		case MONO_CEE_LDLOC_S:
		case MONO_CEE_LDLOC:
			CHECK_LOCAL (n);
			if (next_ip < end && is_addressable_valuetype_load (cfg, next_ip, header->locals[n])) {
				EMIT_NEW_LOCLOADA (cfg, ins, n);
			} else {
				EMIT_NEW_LOCLOAD (cfg, ins, n);
			}
			*sp++ = ins;
			break;

		case MONO_CEE_STLOC_0:
		case MONO_CEE_STLOC_1:
		case MONO_CEE_STLOC_2:
		case MONO_CEE_STLOC_3:
		case MONO_CEE_STLOC_S:
		case MONO_CEE_STLOC:
			CHECK_LOCAL (n);
			--sp;
			*sp = convert_value (cfg, header->locals [n], *sp);
			if (!dont_verify_stloc && target_type_is_incompatible (cfg, header->locals [n], *sp))
				UNVERIFIED;
			emit_stloc_ir (cfg, sp, header, n);
			inline_costs += 1;
			break;
		case MONO_CEE_LDARGA_S:
		case MONO_CEE_LDARGA:
			CHECK_ARG (n);
			NEW_ARGLOADA (cfg, ins, n);
			MONO_ADD_INS (cfg->cbb, ins);
			*sp++ = ins;
			break;
		case MONO_CEE_STARG_S:
		case MONO_CEE_STARG:
			--sp;
			CHECK_ARG (n);
			*sp = convert_value (cfg, param_types [n], *sp);
			if (!dont_verify_stloc && target_type_is_incompatible (cfg, param_types [n], *sp))
				UNVERIFIED;
			emit_starg_ir (cfg, sp, n);
			break;
		case MONO_CEE_LDLOCA:
		case MONO_CEE_LDLOCA_S: {
			guchar *tmp_ip;
			CHECK_LOCAL (n);

			if ((tmp_ip = emit_optimized_ldloca_ir (cfg, next_ip, end, n))) {
				next_ip = tmp_ip;
				il_op = MONO_CEE_INITOBJ;
				inline_costs += 1;
				break;
			}

			EMIT_NEW_LOCLOADA (cfg, ins, n);
			*sp++ = ins;
			break;
		}
		case MONO_CEE_LDNULL:
			EMIT_NEW_PCONST (cfg, ins, NULL);
			ins->type = STACK_OBJ;
			*sp++ = ins;
			break;
		case MONO_CEE_LDC_I4_M1:
		case MONO_CEE_LDC_I4_0:
		case MONO_CEE_LDC_I4_1:
		case MONO_CEE_LDC_I4_2:
		case MONO_CEE_LDC_I4_3:
		case MONO_CEE_LDC_I4_4:
		case MONO_CEE_LDC_I4_5:
		case MONO_CEE_LDC_I4_6:
		case MONO_CEE_LDC_I4_7:
		case MONO_CEE_LDC_I4_8:
		case MONO_CEE_LDC_I4_S:
		case MONO_CEE_LDC_I4:
			EMIT_NEW_ICONST (cfg, ins, n);
			*sp++ = ins;
			break;
		case MONO_CEE_LDC_I8:
			MONO_INST_NEW (cfg, ins, OP_I8CONST);
			ins->type = STACK_I8;
			ins->dreg = alloc_dreg (cfg, STACK_I8);
			ins->inst_l = parameter.i64;
			MONO_ADD_INS (cfg->cbb, ins);
			*sp++ = ins;
			break;
		case MONO_CEE_LDC_R4: {
			float *f;
			gboolean use_aotconst = FALSE;

#ifdef TARGET_POWERPC
			/* FIXME: Clean this up */
			if (cfg->compile_aot)
				use_aotconst = TRUE;
#endif
			/* FIXME: we should really allocate this only late in the compilation process */
			f = (float *)mono_domain_alloc (cfg->domain, sizeof (float));

			if (use_aotconst) {
				MonoInst *cons;
				int dreg;

				EMIT_NEW_AOTCONST (cfg, cons, MONO_PATCH_INFO_R4, f);

				dreg = alloc_freg (cfg);
				EMIT_NEW_LOAD_MEMBASE (cfg, ins, OP_LOADR4_MEMBASE, dreg, cons->dreg, 0);
				ins->type = cfg->r4_stack_type;
			} else {
				MONO_INST_NEW (cfg, ins, OP_R4CONST);
				ins->type = cfg->r4_stack_type;
				ins->dreg = alloc_dreg (cfg, STACK_R8);
				ins->inst_p0 = f;
				MONO_ADD_INS (cfg->cbb, ins);
			}
			*f = parameter.f;
			*sp++ = ins;			
			break;
		}
		case MONO_CEE_LDC_R8: {
			double *d;
			gboolean use_aotconst = FALSE;

#ifdef TARGET_POWERPC
			/* FIXME: Clean this up */
			if (cfg->compile_aot)
				use_aotconst = TRUE;
#endif

			/* FIXME: we should really allocate this only late in the compilation process */
			d = (double *)mono_domain_alloc (cfg->domain, sizeof (double));

			if (use_aotconst) {
				MonoInst *cons;
				int dreg;

				EMIT_NEW_AOTCONST (cfg, cons, MONO_PATCH_INFO_R8, d);

				dreg = alloc_freg (cfg);
				EMIT_NEW_LOAD_MEMBASE (cfg, ins, OP_LOADR8_MEMBASE, dreg, cons->dreg, 0);
				ins->type = STACK_R8;
			} else {
				MONO_INST_NEW (cfg, ins, OP_R8CONST);
				ins->type = STACK_R8;
				ins->dreg = alloc_dreg (cfg, STACK_R8);
				ins->inst_p0 = d;
				MONO_ADD_INS (cfg->cbb, ins);
			}
			*d = parameter.d;
			*sp++ = ins;
			break;
		}
		case MONO_CEE_DUP: {
			MonoInst *temp, *store;
			sp--;
			ins = *sp;

			temp = mono_compile_create_var (cfg, type_from_stack_type (ins), OP_LOCAL);
			EMIT_NEW_TEMPSTORE (cfg, store, temp->inst_c0, ins);

			EMIT_NEW_TEMPLOAD (cfg, ins, temp->inst_c0);
			*sp++ = ins;

			EMIT_NEW_TEMPLOAD (cfg, ins, temp->inst_c0);
			*sp++ = ins;

			inline_costs += 2;
			break;
		}
		case MONO_CEE_POP:
			--sp;

#ifdef TARGET_X86
			if (sp [0]->type == STACK_R8)
				/* we need to pop the value from the x86 FP stack */
				MONO_EMIT_NEW_UNALU (cfg, OP_X86_FPOP, -1, sp [0]->dreg);
#endif
			break;
		case MONO_CEE_JMP: {
			MonoCallInst *call;
			int i, n;

			INLINE_FAILURE ("jmp");
			GSHAREDVT_FAILURE (il_op);

			if (stack_start != sp)
				UNVERIFIED;
			/* FIXME: check the signature matches */
			cmethod = mini_get_method (cfg, method, token, NULL, generic_context);
			CHECK_CFG_ERROR;
 
			if (cfg->gshared && mono_method_check_context_used (cmethod))
				GENERIC_SHARING_FAILURE (CEE_JMP);

			mini_profiler_emit_tail_call (cfg, cmethod);

			fsig = mono_method_signature_internal (cmethod);
			n = fsig->param_count + fsig->hasthis;
			if (cfg->llvm_only) {
				MonoInst **args;

				args = (MonoInst **)mono_mempool_alloc (cfg->mempool, sizeof (MonoInst*) * n);
				for (i = 0; i < n; ++i)
					EMIT_NEW_ARGLOAD (cfg, args [i], i);
				ins = mini_emit_method_call_full (cfg, cmethod, fsig, TRUE, args, NULL, NULL, NULL);
				/*
				 * The code in mono-basic-block.c treats the rest of the code as dead, but we
				 * have to emit a normal return since llvm expects it.
				 */
				if (cfg->ret)
					emit_setret (cfg, ins);
				MONO_INST_NEW (cfg, ins, OP_BR);
				ins->inst_target_bb = end_bblock;
				MONO_ADD_INS (cfg->cbb, ins);
				link_bblock (cfg, cfg->cbb, end_bblock);
				break;
			} else {
				/* Handle tailcalls similarly to calls */
				DISABLE_AOT (cfg);

				mini_emit_tailcall_parameters (cfg, fsig);
				MONO_INST_NEW_CALL (cfg, call, OP_TAILCALL);
				call->method = cmethod;
				// FIXME Other initialization of the tailcall field occurs after
				// it is used. So this is the only "real" use and needs more attention.
				call->tailcall = TRUE;
				call->signature = fsig;
				call->args = (MonoInst **)mono_mempool_alloc (cfg->mempool, sizeof (MonoInst*) * n);
				call->inst.inst_p0 = cmethod;
				for (i = 0; i < n; ++i)
					EMIT_NEW_ARGLOAD (cfg, call->args [i], i);

				if (mini_type_is_vtype (mini_get_underlying_type (call->signature->ret)))
					call->vret_var = cfg->vret_addr;

				mono_arch_emit_call (cfg, call);
				cfg->param_area = MAX(cfg->param_area, call->stack_usage);
				MONO_ADD_INS (cfg->cbb, (MonoInst*)call);
			}

			start_new_bblock = 1;
			break;
		}
		case MONO_CEE_CALLI: {
			// FIXME tail.calli is problemetic because the this pointer's type
			// is not in the signature, and we cannot check for a byref valuetype.
			MonoInst *addr;
			MonoInst *callee = NULL;

			// Variables shared by CEE_CALLI and CEE_CALL/CEE_CALLVIRT.
			common_call = TRUE; // i.e. skip_ret/push_res/seq_point logic
			cmethod = NULL;

			gboolean const inst_tailcall = G_UNLIKELY (debug_tailcall_try_all
							? (next_ip < end && next_ip [0] == CEE_RET)
							: ((ins_flag & MONO_INST_TAILCALL) != 0));
			ins = NULL;

			//GSHAREDVT_FAILURE (il_op);
			CHECK_STACK (1);
			--sp;
			addr = *sp;
			g_assert (addr);
			fsig = mini_get_signature (method, token, generic_context, cfg->error);
			CHECK_CFG_ERROR;

			if (method->dynamic && fsig->pinvoke) {
				MonoInst *args [3];

				/*
				 * This is a call through a function pointer using a pinvoke
				 * signature. Have to create a wrapper and call that instead.
				 * FIXME: This is very slow, need to create a wrapper at JIT time
				 * instead based on the signature.
				 */
				EMIT_NEW_IMAGECONST (cfg, args [0], m_class_get_image (method->klass));
				EMIT_NEW_PCONST (cfg, args [1], fsig);
				args [2] = addr;
				// FIXME tailcall?
				addr = mono_emit_jit_icall (cfg, mono_get_native_calli_wrapper, args);
			}

			n = fsig->param_count + fsig->hasthis;

			CHECK_STACK (n);

			//g_assert (!virtual_ || fsig->hasthis);

			sp -= n;

			if (!(cfg->method->wrapper_type && cfg->method->wrapper_type != MONO_WRAPPER_DYNAMIC_METHOD) && check_call_signature (cfg, fsig, sp)) {
				if (break_on_unverified ())
					check_call_signature (cfg, fsig, sp); // Again, step through it.
				UNVERIFIED;
			}

			inline_costs += CALL_COST * MIN(10, num_calls++);

			/*
			 * Making generic calls out of gsharedvt methods.
			 * This needs to be used for all generic calls, not just ones with a gsharedvt signature, to avoid
			 * patching gshared method addresses into a gsharedvt method.
			 */
			if (cfg->gsharedvt && mini_is_gsharedvt_signature (fsig)) {
				/*
				 * We pass the address to the gsharedvt trampoline in the rgctx reg
				 */
				callee = addr;
				g_assert (addr); // Doubles as boolean after tailcall check.
			}

			inst_tailcall && is_supported_tailcall (cfg, ip, method, NULL, fsig,
						FALSE/*virtual irrelevant*/, addr != NULL, &tailcall);

			if (callee) {
				if (method->wrapper_type != MONO_WRAPPER_DELEGATE_INVOKE)
					/* Not tested */
					GSHAREDVT_FAILURE (il_op);

				if (cfg->llvm_only)
					// FIXME:
					GSHAREDVT_FAILURE (il_op);

				addr = emit_get_rgctx_sig (cfg, context_used, fsig, MONO_RGCTX_INFO_SIG_GSHAREDVT_OUT_TRAMPOLINE_CALLI);
				ins = (MonoInst*)mini_emit_calli_full (cfg, fsig, sp, addr, NULL, callee, tailcall);
				goto calli_end;
			}

			/* Prevent inlining of methods with indirect calls */
			INLINE_FAILURE ("indirect call");

			if (addr->opcode == OP_PCONST || addr->opcode == OP_AOTCONST || addr->opcode == OP_GOT_ENTRY) {
				MonoJumpInfoType info_type;
				gpointer info_data;

				/*
				 * Instead of emitting an indirect call, emit a direct call
				 * with the contents of the aotconst as the patch info.
				 */
				if (addr->opcode == OP_PCONST || addr->opcode == OP_AOTCONST) {
					info_type = (MonoJumpInfoType)addr->inst_c1;
					info_data = addr->inst_p0;
				} else {
					info_type = (MonoJumpInfoType)addr->inst_right->inst_c1;
					info_data = addr->inst_right->inst_left;
				}

				if (info_type == MONO_PATCH_INFO_ICALL_ADDR) {
					// non-JIT icall, mostly builtin, but also user-extensible
					tailcall = FALSE;
					ins = (MonoInst*)mini_emit_abs_call (cfg, MONO_PATCH_INFO_ICALL_ADDR_CALL, info_data, fsig, sp);
					NULLIFY_INS (addr);
					goto calli_end;
				} else if (info_type == MONO_PATCH_INFO_JIT_ICALL_ADDR
						|| info_type == MONO_PATCH_INFO_SPECIFIC_TRAMPOLINE_LAZY_FETCH_ADDR) {
					tailcall = FALSE;
					ins = (MonoInst*)mini_emit_abs_call (cfg, info_type, info_data, fsig, sp);
					NULLIFY_INS (addr);
					goto calli_end;
				}
			}
			ins = (MonoInst*)mini_emit_calli_full (cfg, fsig, sp, addr, NULL, NULL, tailcall);
			goto calli_end;
		}
		case MONO_CEE_CALL:
		case MONO_CEE_CALLVIRT: {
			MonoInst *addr; addr = NULL;
			int array_rank; array_rank = 0;
			gboolean virtual_; virtual_ = il_op == MONO_CEE_CALLVIRT;
			gboolean pass_imt_from_rgctx; pass_imt_from_rgctx = FALSE;
			MonoInst *imt_arg; imt_arg = NULL;
			gboolean pass_vtable; pass_vtable = FALSE;
			gboolean pass_mrgctx; pass_mrgctx = FALSE;
			MonoInst *vtable_arg; vtable_arg = NULL;
			gboolean check_this; check_this = FALSE;
			gboolean delegate_invoke; delegate_invoke = FALSE;
			gboolean direct_icall; direct_icall = FALSE;
			gboolean tailcall_calli; tailcall_calli = FALSE;
			gboolean noreturn; noreturn = FALSE;

			// Variables shared by CEE_CALLI and CEE_CALL/CEE_CALLVIRT.
			common_call = FALSE;

			// variables to help in assertions
			gboolean called_is_supported_tailcall; called_is_supported_tailcall = FALSE;
			MonoMethod *tailcall_method; tailcall_method = NULL;
			MonoMethod *tailcall_cmethod; tailcall_cmethod = NULL;
			MonoMethodSignature *tailcall_fsig; tailcall_fsig = NULL;
			gboolean tailcall_virtual; tailcall_virtual = FALSE;
			gboolean tailcall_extra_arg; tailcall_extra_arg = FALSE;

			gboolean inst_tailcall; inst_tailcall = G_UNLIKELY (debug_tailcall_try_all
							? (next_ip < end && next_ip [0] == CEE_RET)
							: ((ins_flag & MONO_INST_TAILCALL) != 0));
			ins = NULL;

			/* Used to pass arguments to called functions */
			HandleCallData cdata;
			memset (&cdata, 0, sizeof (HandleCallData));

			cmethod = mini_get_method (cfg, method, token, NULL, generic_context);
			CHECK_CFG_ERROR;

			if (cfg->verbose_level > 3)
				printf ("cmethod = %s\n", mono_method_get_full_name (cmethod));

			MonoMethod *cil_method; cil_method = cmethod;
				
			if (constrained_class) {
				gboolean constrained_is_generic_param =
					m_class_get_byval_arg (constrained_class)->type == MONO_TYPE_VAR ||
					m_class_get_byval_arg (constrained_class)->type == MONO_TYPE_MVAR;

				if (method->wrapper_type != MONO_WRAPPER_NONE) {
					if (cfg->verbose_level > 2)
						printf ("DM Constrained call to %s\n", mono_type_get_full_name (constrained_class));
					if (!(constrained_is_generic_param &&
						  cfg->gshared)) {
						cmethod = mono_get_method_constrained_with_method (image, cil_method, constrained_class, generic_context, cfg->error);
						CHECK_CFG_ERROR;
					}
				} else {
					if (cfg->verbose_level > 2)
						printf ("Constrained call to %s\n", mono_type_get_full_name (constrained_class));

					if (constrained_is_generic_param && cfg->gshared) {
						/* 
						 * This is needed since get_method_constrained can't find 
						 * the method in klass representing a type var.
						 * The type var is guaranteed to be a reference type in this
						 * case.
						 */
						if (!mini_is_gsharedvt_klass (constrained_class))
							g_assert (!m_class_is_valuetype (cmethod->klass));
					} else {
						cmethod = mono_get_method_constrained_checked (image, token, constrained_class, generic_context, &cil_method, cfg->error);
						CHECK_CFG_ERROR;
					}
				}

				if (m_class_is_enumtype (constrained_class) && !strcmp (cmethod->name, "GetHashCode")) {
					/* Use the corresponding method from the base type to avoid boxing */
					MonoType *base_type = mono_class_enum_basetype_internal (constrained_class);
					g_assert (base_type);
					constrained_class = mono_class_from_mono_type_internal (base_type);
					cmethod = get_method_nofail (constrained_class, cmethod->name, 0, 0);
					g_assert (cmethod);
				}
			}
					
			if (!dont_verify && !cfg->skip_visibility) {
				MonoMethod *target_method = cil_method;
				if (method->is_inflated) {
					target_method = mini_get_method_allow_open (method, token, NULL, &(mono_method_get_generic_container (method_definition)->context), cfg->error);
					CHECK_CFG_ERROR;
				}
				if (!mono_method_can_access_method (method_definition, target_method) &&
					!mono_method_can_access_method (method, cil_method))
					emit_method_access_failure (cfg, method, cil_method);
			}

			if (mono_security_core_clr_enabled ())
				ensure_method_is_allowed_to_call_method (cfg, method, cil_method);

			if (!virtual_ && (cmethod->flags & METHOD_ATTRIBUTE_ABSTRACT)) {
				if (!mono_class_is_interface (method->klass))
					emit_bad_image_failure (cfg, method, cil_method);
				else
					virtual_ = TRUE;
			}

			{
				/*
				 * MS.NET accepts non virtual calls to virtual final methods of transparent proxy classes and
				 * converts to a callvirt.
				 *
				 * tests/bug-515884.il is an example of this behavior
				 */
				const int test_flags = METHOD_ATTRIBUTE_VIRTUAL | METHOD_ATTRIBUTE_FINAL | METHOD_ATTRIBUTE_STATIC;
				const int expected_flags = METHOD_ATTRIBUTE_VIRTUAL | METHOD_ATTRIBUTE_FINAL;
				if (!virtual_ && mono_class_is_marshalbyref (cmethod->klass) && (cmethod->flags & test_flags) == expected_flags && cfg->method->wrapper_type == MONO_WRAPPER_NONE)
					virtual_ = TRUE;
			}

			if (!m_class_is_inited (cmethod->klass))
				if (!mono_class_init_internal (cmethod->klass))
					TYPE_LOAD_ERROR (cmethod->klass);

			fsig = mono_method_signature_internal (cmethod);
			if (!fsig)
				LOAD_ERROR;
			if (cmethod->iflags & METHOD_IMPL_ATTRIBUTE_INTERNAL_CALL &&
				mini_class_is_system_array (cmethod->klass)) {
				array_rank = m_class_get_rank (cmethod->klass);
			} else if ((cmethod->iflags & METHOD_IMPL_ATTRIBUTE_INTERNAL_CALL) && direct_icalls_enabled (cfg, cmethod)) {
				direct_icall = TRUE;
			} else if (fsig->pinvoke) {
				MonoMethod *wrapper = mono_marshal_get_native_wrapper (cmethod, TRUE, cfg->compile_aot);
				fsig = mono_method_signature_internal (wrapper);
			} else if (constrained_class) {
			} else {
				fsig = mono_method_get_signature_checked (cmethod, image, token, generic_context, cfg->error);
				CHECK_CFG_ERROR;
			}

			if (cfg->llvm_only && !cfg->method->wrapper_type && (!cmethod || cmethod->is_inflated))
				cfg->signatures = g_slist_prepend_mempool (cfg->mempool, cfg->signatures, fsig);

			/* See code below */
			if (cmethod->klass == mono_defaults.monitor_class && !strcmp (cmethod->name, "Enter") && mono_method_signature_internal (cmethod)->param_count == 1) {
				MonoBasicBlock *tbb;

				GET_BBLOCK (cfg, tbb, next_ip);
				if (tbb->try_start && MONO_REGION_FLAGS(tbb->region) == MONO_EXCEPTION_CLAUSE_FINALLY) {
					/*
					 * We want to extend the try block to cover the call, but we can't do it if the
					 * call is made directly since its followed by an exception check.
					 */
					direct_icall = FALSE;
				}
			}

			mono_save_token_info (cfg, image, token, cil_method);

			if (!(seq_point_locs && mono_bitset_test_fast (seq_point_locs, next_ip - header->code)))
				need_seq_point = TRUE;

			/* Don't support calls made using type arguments for now */
			/*
			  if (cfg->gsharedvt) {
			  if (mini_is_gsharedvt_signature (fsig))
			  GSHAREDVT_FAILURE (il_op);
			  }
			*/

			if (cmethod->string_ctor && method->wrapper_type != MONO_WRAPPER_RUNTIME_INVOKE)
				g_assert_not_reached ();

			n = fsig->param_count + fsig->hasthis;

			if (!cfg->gshared && mono_class_is_gtd (cmethod->klass))
				UNVERIFIED;

			if (!cfg->gshared)
				g_assert (!mono_method_check_context_used (cmethod));

			CHECK_STACK (n);

			//g_assert (!virtual_ || fsig->hasthis);

			sp -= n;

			if (virtual_ && cmethod && sp [0]->opcode == OP_TYPED_OBJREF) {
				ERROR_DECL (error);

				MonoMethod *new_cmethod = mono_class_get_virtual_method (sp [0]->klass, cmethod, FALSE, error);
				mono_error_assert_ok (error);
				cmethod = new_cmethod;
				virtual_ = FALSE;
			}

			if (cmethod && method_does_not_return (cmethod)) {
				cfg->cbb->out_of_line = TRUE;
				noreturn = TRUE;
			}

			cdata.method = method;
			cdata.inst_tailcall = inst_tailcall;

			/*
			 * We have the `constrained.' prefix opcode.
			 */
			if (constrained_class) {
				ins = handle_constrained_call (cfg, cmethod, fsig, constrained_class, sp, &cdata, &cmethod, &virtual_, &emit_widen);
				CHECK_CFG_EXCEPTION;
				constrained_class = NULL;
				if (ins)
					goto call_end;
			}

			for (int i = 0; i < fsig->param_count; ++i)
				sp [i + fsig->hasthis] = convert_value (cfg, fsig->params [i], sp [i + fsig->hasthis]);

			if (check_call_signature (cfg, fsig, sp)) {
				if (break_on_unverified ())
					check_call_signature (cfg, fsig, sp); // Again, step through it.
				UNVERIFIED;
			}

			if ((m_class_get_parent (cmethod->klass) == mono_defaults.multicastdelegate_class) && !strcmp (cmethod->name, "Invoke"))
				delegate_invoke = TRUE;

			if ((cfg->opt & MONO_OPT_INTRINS) && (ins = mini_emit_inst_for_sharable_method (cfg, cmethod, fsig, sp))) {
				if (!MONO_TYPE_IS_VOID (fsig->ret)) {
					mini_type_to_eval_stack_type ((cfg), fsig->ret, ins);
					emit_widen = FALSE;
				}

				if (inst_tailcall) // FIXME
					mono_tailcall_print ("missed tailcall intrins_sharable %s -> %s\n", method->name, cmethod->name);
				goto call_end;
			}

			/*
			 * Implement a workaround for the inherent races involved in locking:
			 * Monitor.Enter ()
			 * try {
			 * } finally {
			 *    Monitor.Exit ()
			 * }
			 * If a thread abort happens between the call to Monitor.Enter () and the start of the
			 * try block, the Exit () won't be executed, see:
			 * http://www.bluebytesoftware.com/blog/2007/01/30/MonitorEnterThreadAbortsAndOrphanedLocks.aspx
			 * To work around this, we extend such try blocks to include the last x bytes
			 * of the Monitor.Enter () call.
			 */
			if (cmethod->klass == mono_defaults.monitor_class && !strcmp (cmethod->name, "Enter") && mono_method_signature_internal (cmethod)->param_count == 1) {
				MonoBasicBlock *tbb;

				GET_BBLOCK (cfg, tbb, next_ip);
				/* 
				 * Only extend try blocks with a finally, to avoid catching exceptions thrown
				 * from Monitor.Enter like ArgumentNullException.
				 */
				if (tbb->try_start && MONO_REGION_FLAGS(tbb->region) == MONO_EXCEPTION_CLAUSE_FINALLY) {
					/* Mark this bblock as needing to be extended */
					tbb->extend_try_block = TRUE;
				}
			}

			/* Conversion to a JIT intrinsic */
			if ((ins = mini_emit_inst_for_method (cfg, cmethod, fsig, sp))) {
				if (!MONO_TYPE_IS_VOID (fsig->ret)) {
					mini_type_to_eval_stack_type ((cfg), fsig->ret, ins);
					emit_widen = FALSE;
				}
				// FIXME This is only missed if in fact the intrinsic involves a call.
				if (inst_tailcall) // FIXME
					mono_tailcall_print ("missed tailcall intrins %s -> %s\n", method->name, cmethod->name);
				goto call_end;
			}
			CHECK_CFG_ERROR;

			/* 
			 * If the callee is a shared method, then its static cctor
			 * might not get called after the call was patched.
			 */
			if (cfg->gshared && cmethod->klass != method->klass && mono_class_is_ginst (cmethod->klass) && mono_method_is_generic_sharable (cmethod, TRUE) && mono_class_needs_cctor_run (cmethod->klass, method)) {
				emit_class_init (cfg, cmethod->klass);
				CHECK_TYPELOAD (cmethod->klass);
			}

			check_method_sharing (cfg, cmethod, &pass_vtable, &pass_mrgctx);

			if (cfg->gshared) {
				MonoGenericContext *cmethod_context = mono_method_get_context (cmethod);

				context_used = mini_method_check_context_used (cfg, cmethod);

				if (context_used && mono_class_is_interface (cmethod->klass)) {
					/* Generic method interface
					   calls are resolved via a
					   helper function and don't
					   need an imt. */
					if (!cmethod_context || !cmethod_context->method_inst)
						pass_imt_from_rgctx = TRUE;
				}

				/*
				 * If a shared method calls another
				 * shared method then the caller must
				 * have a generic sharing context
				 * because the magic trampoline
				 * requires it.  FIXME: We shouldn't
				 * have to force the vtable/mrgctx
				 * variable here.  Instead there
				 * should be a flag in the cfg to
				 * request a generic sharing context.
				 */
				if (context_used &&
				    ((cfg->method->flags & METHOD_ATTRIBUTE_STATIC) || m_class_is_valuetype (cfg->method->klass)))
					mono_get_vtable_var (cfg);
			}

			if (pass_vtable) {
				if (context_used) {
					vtable_arg = mini_emit_get_rgctx_klass (cfg, context_used, cmethod->klass, MONO_RGCTX_INFO_VTABLE);
				} else {
					MonoVTable *vtable = mono_class_vtable_checked (cfg->domain, cmethod->klass, cfg->error);
					CHECK_CFG_ERROR;

					CHECK_TYPELOAD (cmethod->klass);
					EMIT_NEW_VTABLECONST (cfg, vtable_arg, vtable);
				}
			}

			if (pass_mrgctx) {
				g_assert (!vtable_arg);

				if (!cfg->compile_aot) {
					/* 
					 * emit_get_rgctx_method () calls mono_class_vtable () so check 
					 * for type load errors before.
					 */
					mono_class_setup_vtable (cmethod->klass);
					CHECK_TYPELOAD (cmethod->klass);
				}

				vtable_arg = emit_get_rgctx_method (cfg, context_used, cmethod, MONO_RGCTX_INFO_METHOD_RGCTX);

				/* !marshalbyref is needed to properly handle generic methods + remoting */
				if ((!(cmethod->flags & METHOD_ATTRIBUTE_VIRTUAL) ||
					 MONO_METHOD_IS_FINAL (cmethod)) &&
					!mono_class_is_marshalbyref (cmethod->klass)) {
					if (virtual_)
						check_this = TRUE;
					virtual_ = FALSE;
				}
			}

			if (pass_imt_from_rgctx) {
				g_assert (!pass_vtable);

				imt_arg = emit_get_rgctx_method (cfg, context_used,
					cmethod, MONO_RGCTX_INFO_METHOD);
				g_assert (imt_arg);
			}

			if (check_this)
				MONO_EMIT_NEW_CHECK_THIS (cfg, sp [0]->dreg);

			/* Calling virtual generic methods */

			// These temporaries help detangle "pure" computation of
			// inputs to is_supported_tailcall from side effects, so that
			// is_supported_tailcall can be computed just once.
			gboolean virtual_generic; virtual_generic = FALSE;
			gboolean virtual_generic_imt; virtual_generic_imt = FALSE;

			if (virtual_ && (cmethod->flags & METHOD_ATTRIBUTE_VIRTUAL) &&
			    !(MONO_METHOD_IS_FINAL (cmethod) &&
			      cmethod->wrapper_type != MONO_WRAPPER_REMOTING_INVOKE_WITH_CHECK) &&
			    fsig->generic_param_count &&
				!(cfg->gsharedvt && mini_is_gsharedvt_signature (fsig)) &&
				!cfg->llvm_only) {

				g_assert (fsig->is_inflated);

				virtual_generic = TRUE;

				/* Prevent inlining of methods that contain indirect calls */
				INLINE_FAILURE ("virtual generic call");

				if (cfg->gsharedvt && mini_is_gsharedvt_signature (fsig))
					GSHAREDVT_FAILURE (il_op);

				if (cfg->backend->have_generalized_imt_trampoline && cfg->backend->gshared_supported && cmethod->wrapper_type == MONO_WRAPPER_NONE) {
					virtual_generic_imt = TRUE;
					g_assert (!imt_arg);
					if (!context_used)
						g_assert (cmethod->is_inflated);

					imt_arg = emit_get_rgctx_method (cfg, context_used, cmethod, MONO_RGCTX_INFO_METHOD);
					g_assert (imt_arg);

					virtual_ = TRUE;
					vtable_arg = NULL;
				}
			}

			// Capture some intent before computing tailcall.

			gboolean make_generic_call_out_of_gsharedvt_method;
			gboolean will_have_imt_arg;

			make_generic_call_out_of_gsharedvt_method = FALSE;
			will_have_imt_arg = FALSE;

			/*
			 * Making generic calls out of gsharedvt methods.
			 * This needs to be used for all generic calls, not just ones with a gsharedvt signature, to avoid
			 * patching gshared method addresses into a gsharedvt method.
			 */
			if (cfg->gsharedvt && (mini_is_gsharedvt_signature (fsig) || cmethod->is_inflated || mono_class_is_ginst (cmethod->klass)) &&
				!(m_class_get_rank (cmethod->klass) && m_class_get_byval_arg (cmethod->klass)->type != MONO_TYPE_SZARRAY) &&
				(!(cfg->llvm_only && virtual_ && (cmethod->flags & METHOD_ATTRIBUTE_VIRTUAL)))) {

				make_generic_call_out_of_gsharedvt_method = TRUE;

				if (virtual_) {
					if (fsig->generic_param_count) {
						will_have_imt_arg = TRUE;
					} else if (mono_class_is_interface (cmethod->klass) && !imt_arg) {
						will_have_imt_arg = TRUE;
					}
				}
			}

#ifdef ENABLE_NETCORE
			if (save_last_error) {
				mono_emit_jit_icall (cfg, mono_marshal_clear_last_error, NULL);
			}
#endif

			/* Tail prefix / tailcall optimization */

			/* FIXME: Enabling TAILC breaks some inlining/stack trace/etc tests.
				  Inlining and stack traces are not guaranteed however. */
			/* FIXME: runtime generic context pointer for jumps? */
			/* FIXME: handle this for generic sharing eventually */

			// tailcall means "the backend can and will handle it".
			// inst_tailcall means the tail. prefix is present.
			tailcall_extra_arg = vtable_arg || imt_arg || will_have_imt_arg || mono_class_is_interface (cmethod->klass);
			tailcall = inst_tailcall && is_supported_tailcall (cfg, ip, method, cmethod, fsig,
						virtual_, tailcall_extra_arg, &tailcall_calli);
			// Writes to imt_arg, vtable_arg, virtual_, cmethod, must not occur from here (inputs to is_supported_tailcall).
			// Capture values to later assert they don't change.
			called_is_supported_tailcall = TRUE;
			tailcall_method = method;
			tailcall_cmethod = cmethod;
			tailcall_fsig = fsig;
			tailcall_virtual = virtual_;

			if (virtual_generic) {
				if (virtual_generic_imt) {
					if (tailcall) {
						/* Prevent inlining of methods with tailcalls (the call stack would be altered) */
						INLINE_FAILURE ("tailcall");
					}
					common_call = TRUE;
					goto call_end;
				}

				MonoInst *this_temp, *this_arg_temp, *store;
				MonoInst *iargs [4];

				this_temp = mono_compile_create_var (cfg, type_from_stack_type (sp [0]), OP_LOCAL);
				NEW_TEMPSTORE (cfg, store, this_temp->inst_c0, sp [0]);
				MONO_ADD_INS (cfg->cbb, store);

				/* FIXME: This should be a managed pointer */
				this_arg_temp = mono_compile_create_var (cfg, mono_get_int_type (), OP_LOCAL);

				EMIT_NEW_TEMPLOAD (cfg, iargs [0], this_temp->inst_c0);
				iargs [1] = emit_get_rgctx_method (cfg, context_used, cmethod, MONO_RGCTX_INFO_METHOD);

				EMIT_NEW_TEMPLOADA (cfg, iargs [2], this_arg_temp->inst_c0);
				addr = mono_emit_jit_icall (cfg, mono_helper_compile_generic_method, iargs);

				EMIT_NEW_TEMPLOAD (cfg, sp [0], this_arg_temp->inst_c0);

				ins = (MonoInst*)mini_emit_calli (cfg, fsig, sp, addr, NULL, NULL);

				if (inst_tailcall) // FIXME
					mono_tailcall_print ("missed tailcall virtual generic %s -> %s\n", method->name, cmethod->name);
				goto call_end;
			}
			CHECK_CFG_ERROR;
			
			/* Inlining */
			if ((cfg->opt & MONO_OPT_INLINE) &&
				(!virtual_ || !(cmethod->flags & METHOD_ATTRIBUTE_VIRTUAL) || MONO_METHOD_IS_FINAL (cmethod)) &&
			    mono_method_check_inlining (cfg, cmethod)) {
				int costs;
				gboolean always = FALSE;

				if ((cmethod->iflags & METHOD_IMPL_ATTRIBUTE_INTERNAL_CALL) ||
					(cmethod->flags & METHOD_ATTRIBUTE_PINVOKE_IMPL)) {
					/* Prevent inlining of methods that call wrappers */
					INLINE_FAILURE ("wrapper call");
					// FIXME? Does this write to cmethod impact tailcall_supported? Probably not.
					// Neither pinvoke or icall are likely to be tailcalled.
					cmethod = mono_marshal_get_native_wrapper (cmethod, TRUE, FALSE);
					always = TRUE;
				}

				costs = inline_method (cfg, cmethod, fsig, sp, ip, cfg->real_offset, always);
				if (costs) {
					cfg->real_offset += 5;

					if (!MONO_TYPE_IS_VOID (fsig->ret))
						/* *sp is already set by inline_method */
						ins = *sp;

					inline_costs += costs;
					// FIXME This is missed if the inlinee contains tail calls that
					// would work, but not once inlined into caller.
					// This matchingness could be a factor in inlining.
					// i.e. Do not inline if it hurts tailcall, do inline
					// if it helps and/or or is neutral, and helps performance
					// using usual heuristics.
					// Note that inlining will expose multiple tailcall opportunities
					// so the tradeoff is not obvious. If we can tailcall anything
					// like desktop, then this factor mostly falls away, except
					// that inlining can affect tailcall performance due to
					// signature match/mismatch.
					if (inst_tailcall) // FIXME
						mono_tailcall_print ("missed tailcall inline %s -> %s\n", method->name, cmethod->name);
					goto call_end;
				}
			}

			/* Tail recursion elimination */
			if (((cfg->opt & MONO_OPT_TAILCALL) || inst_tailcall) && il_op == MONO_CEE_CALL && cmethod == method && next_ip < end && next_ip [0] == CEE_RET && !vtable_arg) {
				gboolean has_vtargs = FALSE;
				int i;

				/* Prevent inlining of methods with tailcalls (the call stack would be altered) */
				INLINE_FAILURE ("tailcall");

				/* keep it simple */
				for (i = fsig->param_count - 1; !has_vtargs && i >= 0; i--)
					has_vtargs = MONO_TYPE_ISSTRUCT (mono_method_signature_internal (cmethod)->params [i]);

				if (!has_vtargs) {
					if (need_seq_point) {
						emit_seq_point (cfg, method, ip, FALSE, TRUE);
						need_seq_point = FALSE;
					}
					for (i = 0; i < n; ++i)
						EMIT_NEW_ARGSTORE (cfg, ins, i, sp [i]);

					mini_profiler_emit_tail_call (cfg, cmethod);

					MONO_INST_NEW (cfg, ins, OP_BR);
					MONO_ADD_INS (cfg->cbb, ins);
					tblock = start_bblock->out_bb [0];
					link_bblock (cfg, cfg->cbb, tblock);
					ins->inst_target_bb = tblock;
					start_new_bblock = 1;

					/* skip the CEE_RET, too */
					if (ip_in_bb (cfg, cfg->cbb, next_ip))
						skip_ret = TRUE;
					push_res = FALSE;
					need_seq_point = FALSE;
					goto call_end;
				}
			}

			inline_costs += CALL_COST * MIN(10, num_calls++);

			/*
			 * Synchronized wrappers.
			 * Its hard to determine where to replace a method with its synchronized
			 * wrapper without causing an infinite recursion. The current solution is
			 * to add the synchronized wrapper in the trampolines, and to
			 * change the called method to a dummy wrapper, and resolve that wrapper
			 * to the real method in mono_jit_compile_method ().
			 */
			if (cfg->method->wrapper_type == MONO_WRAPPER_SYNCHRONIZED) {
				MonoMethod *orig = mono_marshal_method_from_wrapper (cfg->method);
				if (cmethod == orig || (cmethod->is_inflated && mono_method_get_declaring_generic_method (cmethod) == orig)) {
					// FIXME? Does this write to cmethod impact tailcall_supported? Probably not.
					cmethod = mono_marshal_get_synchronized_inner_wrapper (cmethod);
				}
			}

			/*
			 * Making generic calls out of gsharedvt methods.
			 * This needs to be used for all generic calls, not just ones with a gsharedvt signature, to avoid
			 * patching gshared method addresses into a gsharedvt method.
			 */
			if (make_generic_call_out_of_gsharedvt_method) {
				if (virtual_) {
					//if (mono_class_is_interface (cmethod->klass))
						//GSHAREDVT_FAILURE (il_op);
					// disable for possible remoting calls
					if (fsig->hasthis && (mono_class_is_marshalbyref (method->klass) || method->klass == mono_defaults.object_class))
						GSHAREDVT_FAILURE (il_op);
					if (fsig->generic_param_count) {
						/* virtual generic call */
						g_assert (!imt_arg);
						g_assert (will_have_imt_arg);
						/* Same as the virtual generic case above */
						imt_arg = emit_get_rgctx_method (cfg, context_used,
														 cmethod, MONO_RGCTX_INFO_METHOD);
						g_assert (imt_arg);
						/* This is not needed, as the trampoline code will pass one, and it might be passed in the same reg as the imt arg */
						vtable_arg = NULL;
					} else if (mono_class_is_interface (cmethod->klass) && !imt_arg) {
						/* This can happen when we call a fully instantiated iface method */
						g_assert (will_have_imt_arg);
						imt_arg = emit_get_rgctx_method (cfg, context_used,
														 cmethod, MONO_RGCTX_INFO_METHOD);
						g_assert (imt_arg);
						vtable_arg = NULL;
					}
				}

				if ((m_class_get_parent (cmethod->klass) == mono_defaults.multicastdelegate_class) && (!strcmp (cmethod->name, "Invoke")))
					keep_this_alive = sp [0];

				MonoRgctxInfoType info_type;

				if (virtual_ && (cmethod->flags & METHOD_ATTRIBUTE_VIRTUAL))
					info_type = MONO_RGCTX_INFO_METHOD_GSHAREDVT_OUT_TRAMPOLINE_VIRT;
				else
					info_type = MONO_RGCTX_INFO_METHOD_GSHAREDVT_OUT_TRAMPOLINE;
				addr = emit_get_rgctx_gsharedvt_call (cfg, context_used, fsig, cmethod, info_type);

				if (cfg->llvm_only) {
					// FIXME: Avoid initializing vtable_arg
					ins = mini_emit_llvmonly_calli (cfg, fsig, sp, addr);
					if (inst_tailcall) // FIXME
						mono_tailcall_print ("missed tailcall llvmonly gsharedvt %s -> %s\n", method->name, cmethod->name);
				} else {
					tailcall = tailcall_calli;
					ins = (MonoInst*)mini_emit_calli_full (cfg, fsig, sp, addr, imt_arg, vtable_arg, tailcall);
					tailcall_remove_ret |= tailcall;
				}
				goto call_end;
			}

			/* Generic sharing */

			/*
			 * Use this if the callee is gsharedvt sharable too, since
			 * at runtime we might find an instantiation so the call cannot
			 * be patched (the 'no_patch' code path in mini-trampolines.c).
			 */
			if (context_used && !imt_arg && !array_rank && !delegate_invoke &&
				(!mono_method_is_generic_sharable_full (cmethod, TRUE, FALSE, FALSE) ||
				 !mono_class_generic_sharing_enabled (cmethod->klass)) &&
				(!virtual_ || MONO_METHOD_IS_FINAL (cmethod) ||
				 !(cmethod->flags & METHOD_ATTRIBUTE_VIRTUAL))) {
				INLINE_FAILURE ("gshared");

				g_assert (cfg->gshared && cmethod);
				g_assert (!addr);

				/*
				 * We are compiling a call to a
				 * generic method from shared code,
				 * which means that we have to look up
				 * the method in the rgctx and do an
				 * indirect call.
				 */
				if (fsig->hasthis)
					MONO_EMIT_NEW_CHECK_THIS (cfg, sp [0]->dreg);

				if (cfg->llvm_only) {
					if (cfg->gsharedvt && mini_is_gsharedvt_variable_signature (fsig))
						addr = emit_get_rgctx_method (cfg, context_used, cmethod, MONO_RGCTX_INFO_GSHAREDVT_OUT_WRAPPER);
					else
						addr = emit_get_rgctx_method (cfg, context_used, cmethod, MONO_RGCTX_INFO_METHOD_FTNDESC);
					// FIXME: Avoid initializing imt_arg/vtable_arg
					ins = mini_emit_llvmonly_calli (cfg, fsig, sp, addr);
					if (inst_tailcall) // FIXME
						mono_tailcall_print ("missed tailcall context_used_llvmonly %s -> %s\n", method->name, cmethod->name);
				} else {
					addr = emit_get_rgctx_method (cfg, context_used, cmethod, MONO_RGCTX_INFO_GENERIC_METHOD_CODE);
					if (inst_tailcall)
						mono_tailcall_print ("%s tailcall_calli#2 %s -> %s\n", tailcall_calli ? "making" : "missed", method->name, cmethod->name);
					tailcall = tailcall_calli;
					ins = (MonoInst*)mini_emit_calli_full (cfg, fsig, sp, addr, imt_arg, vtable_arg, tailcall);
					tailcall_remove_ret |= tailcall;
				}
				goto call_end;
			}

			/* Direct calls to icalls */
			if (direct_icall) {
				MonoMethod *wrapper;
				int costs;

				/* Inline the wrapper */
				wrapper = mono_marshal_get_native_wrapper (cmethod, TRUE, cfg->compile_aot);

				costs = inline_method (cfg, wrapper, fsig, sp, ip, cfg->real_offset, TRUE);
				g_assert (costs > 0);
				cfg->real_offset += 5;

				if (!MONO_TYPE_IS_VOID (fsig->ret))
					/* *sp is already set by inline_method */
					ins = *sp;

				inline_costs += costs;

				if (inst_tailcall) // FIXME
					mono_tailcall_print ("missed tailcall direct_icall %s -> %s\n", method->name, cmethod->name);
				goto call_end;
			}

			/* Array methods */
			if (array_rank) {
				MonoInst *addr;

				if (strcmp (cmethod->name, "Set") == 0) { /* array Set */ 
					MonoInst *val = sp [fsig->param_count];

					if (val->type == STACK_OBJ) {
						MonoInst *iargs [2];

						iargs [0] = sp [0];
						iargs [1] = val;

						mono_emit_jit_icall (cfg, mono_helper_stelem_ref_check, iargs);
					}

					addr = mini_emit_ldelema_ins (cfg, cmethod, sp, ip, TRUE);
					EMIT_NEW_STORE_MEMBASE_TYPE (cfg, ins, fsig->params [fsig->param_count - 1], addr->dreg, 0, val->dreg);
					if (cfg->gen_write_barriers && val->type == STACK_OBJ && !MONO_INS_IS_PCONST_NULL (val))
						mini_emit_write_barrier (cfg, addr, val);
					if (cfg->gen_write_barriers && mini_is_gsharedvt_klass (cmethod->klass))
						GSHAREDVT_FAILURE (il_op);
				} else if (strcmp (cmethod->name, "Get") == 0) { /* array Get */
					addr = mini_emit_ldelema_ins (cfg, cmethod, sp, ip, FALSE);

					EMIT_NEW_LOAD_MEMBASE_TYPE (cfg, ins, fsig->ret, addr->dreg, 0);
				} else if (strcmp (cmethod->name, "Address") == 0) { /* array Address */
					if (!m_class_is_valuetype (m_class_get_element_class (cmethod->klass)) && !readonly)
						mini_emit_check_array_type (cfg, sp [0], cmethod->klass);
					CHECK_TYPELOAD (cmethod->klass);

					readonly = FALSE;
					addr = mini_emit_ldelema_ins (cfg, cmethod, sp, ip, FALSE);
					ins = addr;
				} else {
					g_assert_not_reached ();
				}

				emit_widen = FALSE;
				if (inst_tailcall) // FIXME
					mono_tailcall_print ("missed tailcall array_rank %s -> %s\n", method->name, cmethod->name);
				goto call_end;
			}

			ins = mini_redirect_call (cfg, cmethod, fsig, sp, virtual_ ? sp [0] : NULL);
			if (ins) {
				if (inst_tailcall) // FIXME
					mono_tailcall_print ("missed tailcall redirect %s -> %s\n", method->name, cmethod->name);
				goto call_end;
			}

			/* Tail prefix / tailcall optimization */

			if (tailcall) {
				/* Prevent inlining of methods with tailcalls (the call stack would be altered) */
				INLINE_FAILURE ("tailcall");
			}

			/*
			 * Virtual calls in llvm-only mode.
			 */
			if (cfg->llvm_only && virtual_ && cmethod && (cmethod->flags & METHOD_ATTRIBUTE_VIRTUAL)) {
				ins = mini_emit_llvmonly_virtual_call (cfg, cmethod, fsig, context_used, sp);
				goto call_end;
			}

			/* Common call */
			if (!(method->iflags & METHOD_IMPL_ATTRIBUTE_AGGRESSIVE_INLINING) && !(cmethod->iflags & METHOD_IMPL_ATTRIBUTE_AGGRESSIVE_INLINING))
				INLINE_FAILURE ("call");
			common_call = TRUE;

call_end:
			// Check that the decision to tailcall would not have changed.
			g_assert (!called_is_supported_tailcall || tailcall_method == method);
			// FIXME? cmethod does change, weaken the assert if we weren't tailcalling anyway.
			// If this still fails, restructure the code, or call tailcall_supported again and assert no change.
			g_assert (!called_is_supported_tailcall || !tailcall || tailcall_cmethod == cmethod);
			g_assert (!called_is_supported_tailcall || tailcall_fsig == fsig);
			g_assert (!called_is_supported_tailcall || tailcall_virtual == virtual_);
			g_assert (!called_is_supported_tailcall || tailcall_extra_arg == (vtable_arg || imt_arg || will_have_imt_arg || mono_class_is_interface (cmethod->klass)));

			if (common_call) // FIXME goto call_end && !common_call often skips tailcall processing.
				ins = mini_emit_method_call_full (cfg, cmethod, fsig, tailcall, sp, virtual_ ? sp [0] : NULL,
												  imt_arg, vtable_arg);

			/*
			 * Handle devirt of some A.B.C calls by replacing the result of A.B with a OP_TYPED_OBJREF instruction, so the .C
			 * call can be devirtualized above.
			 */
			if (cmethod)
				ins = handle_call_res_devirt (cfg, cmethod, ins);

			if (noreturn) {
				MONO_INST_NEW (cfg, ins, OP_NOT_REACHED);
				MONO_ADD_INS (cfg->cbb, ins);
			}
calli_end:
			if ((tailcall_remove_ret || (common_call && tailcall)) && !cfg->llvm_only) {
				link_bblock (cfg, cfg->cbb, end_bblock);
				start_new_bblock = 1;

				// FIXME: Eliminate unreachable epilogs

				/*
				 * OP_TAILCALL has no return value, so skip the CEE_RET if it is
				 * only reachable from this call.
				 */
				GET_BBLOCK (cfg, tblock, next_ip);
				if (tblock == cfg->cbb || tblock->in_count == 0)
					skip_ret = TRUE;
				push_res = FALSE;
				need_seq_point = FALSE;
			}

			if (ins_flag & MONO_INST_TAILCALL)
				mini_test_tailcall (cfg, tailcall);

			/* End of call, INS should contain the result of the call, if any */

			if (push_res && !MONO_TYPE_IS_VOID (fsig->ret)) {
				g_assert (ins);
				if (emit_widen)
					*sp++ = mono_emit_widen_call_res (cfg, ins, fsig);
				else
					*sp++ = ins;
			}

			if (save_last_error) {
				save_last_error = FALSE;
#ifdef TARGET_WIN32
				// Making icalls etc could clobber the value so emit inline code
				// to read last error on Windows.
				MONO_INST_NEW (cfg, ins, OP_GET_LAST_ERROR);
				ins->dreg = alloc_dreg (cfg, STACK_I4);
				ins->type = STACK_I4;
				MONO_ADD_INS (cfg->cbb, ins);
				mono_emit_jit_icall (cfg, mono_marshal_set_last_error_windows, &ins);
#else
				mono_emit_jit_icall (cfg, mono_marshal_set_last_error, NULL);
#endif
			}

			if (keep_this_alive) {
				MonoInst *dummy_use;

				/* See mini_emit_method_call_full () */
				EMIT_NEW_DUMMY_USE (cfg, dummy_use, keep_this_alive);
			}

			if (cfg->llvm_only && cmethod && method_needs_stack_walk (cfg, cmethod)) {
				/*
				 * Clang can convert these calls to tailcalls which screw up the stack
				 * walk. This happens even when the -fno-optimize-sibling-calls
				 * option is passed to clang.
				 * Work around this by emitting a dummy call.
				 */
				mono_emit_jit_icall (cfg, mono_dummy_jit_icall, NULL);
			}

			CHECK_CFG_EXCEPTION;

			if (skip_ret) {
				// FIXME When not followed by CEE_RET, correct behavior is to raise an exception.
				g_assert (next_ip [0] == CEE_RET);
				next_ip += 1;
				il_op = MonoOpcodeEnum_Invalid; // Call or ret? Unclear.
			}
			ins_flag = 0;
			constrained_class = NULL;
			
			if (need_seq_point) {
				//check is is a nested call and remove the non_empty_stack of the last call, only for non native methods
				if (!(method->flags & METHOD_IMPL_ATTRIBUTE_NATIVE)) {
					if (emitted_funccall_seq_point) {
						if (cfg->last_seq_point)
							cfg->last_seq_point->flags |= MONO_INST_NESTED_CALL;
					}
					else
						emitted_funccall_seq_point = TRUE;
				}
				emit_seq_point (cfg, method, next_ip, FALSE, TRUE);
			}
			break;
		}
		case MONO_CEE_RET:
			mini_profiler_emit_leave (cfg, sig->ret->type != MONO_TYPE_VOID ? sp [-1] : NULL);

			g_assert (!method_does_not_return (method));

			if (cfg->method != method) {
				/* return from inlined method */
				/* 
				 * If in_count == 0, that means the ret is unreachable due to
				 * being preceeded by a throw. In that case, inline_method () will
				 * handle setting the return value 
				 * (test case: test_0_inline_throw ()).
				 */
				if (return_var && cfg->cbb->in_count) {
					MonoType *ret_type = mono_method_signature_internal (method)->ret;

					MonoInst *store;
					CHECK_STACK (1);
					--sp;
					*sp = convert_value (cfg, ret_type, *sp);

					if ((method->wrapper_type == MONO_WRAPPER_DYNAMIC_METHOD || method->wrapper_type == MONO_WRAPPER_NONE) && target_type_is_incompatible (cfg, ret_type, *sp))
						UNVERIFIED;

					//g_assert (returnvar != -1);
					EMIT_NEW_TEMPSTORE (cfg, store, return_var->inst_c0, *sp);
					cfg->ret_var_set = TRUE;
				} 
			} else if (cfg->ret && !cfg->cbb->in_count && sp == stack_start && ip == end-1) {
			    /* wine-mono hack: MS's Managed C++ compiler tends to generate
			     * invalid functions that return a value and end with a 'ret'
			     * instruction that is unreachable. According to ECMA-335,
			     * instructions that don't yet have any branches to them should
			     * be assumed to have an empty stack, so Mono is right to reject
			     * these functions, and .NET is wrong to accept them. But we
			     * need bug-for-bug compatibility with .NET so we skip popping
			     * the return value in these cases. */
			} else {
				if (cfg->lmf_var && cfg->cbb->in_count && !cfg->llvm_only)
					emit_pop_lmf (cfg);

				if (cfg->ret) {
					MonoType *ret_type = mini_get_underlying_type (mono_method_signature_internal (method)->ret);

					if (seq_points && !sym_seq_points) {
						/* 
						 * Place a seq point here too even through the IL stack is not
						 * empty, so a step over on
						 * call <FOO>
						 * ret
						 * will work correctly.
						 */
						NEW_SEQ_POINT (cfg, ins, ip - header->code, TRUE);
						MONO_ADD_INS (cfg->cbb, ins);
					}

					g_assert (!return_var);
					CHECK_STACK (1);
					--sp;
					*sp = convert_value (cfg, ret_type, *sp);

					if ((method->wrapper_type == MONO_WRAPPER_DYNAMIC_METHOD || method->wrapper_type == MONO_WRAPPER_NONE) && target_type_is_incompatible (cfg, ret_type, *sp))
						UNVERIFIED;

					emit_setret (cfg, *sp);
				}
			}
			/* wine mono hack: MS's managed C++ compiler generates invalid void
			 * functions which return with a non-empty stack. Allow this.
			if (sp != stack_start)
				UNVERIFIED;
			*/
			MONO_INST_NEW (cfg, ins, OP_BR);
			ins->inst_target_bb = end_bblock;
			MONO_ADD_INS (cfg->cbb, ins);
			link_bblock (cfg, cfg->cbb, end_bblock);
			start_new_bblock = 1;
			break;
		case MONO_CEE_BR_S:
			MONO_INST_NEW (cfg, ins, OP_BR);
			GET_BBLOCK (cfg, tblock, target);
			link_bblock (cfg, cfg->cbb, tblock);
			ins->inst_target_bb = tblock;
			if (sp != stack_start) {
				handle_stack_args (cfg, stack_start, sp - stack_start);
				sp = stack_start;
				CHECK_UNVERIFIABLE (cfg);
			}
			MONO_ADD_INS (cfg->cbb, ins);
			start_new_bblock = 1;
			inline_costs += BRANCH_COST;
			break;
		case MONO_CEE_BEQ_S:
		case MONO_CEE_BGE_S:
		case MONO_CEE_BGT_S:
		case MONO_CEE_BLE_S:
		case MONO_CEE_BLT_S:
		case MONO_CEE_BNE_UN_S:
		case MONO_CEE_BGE_UN_S:
		case MONO_CEE_BGT_UN_S:
		case MONO_CEE_BLE_UN_S:
		case MONO_CEE_BLT_UN_S:
			MONO_INST_NEW (cfg, ins, il_op + BIG_BRANCH_OFFSET);

			ADD_BINCOND (NULL);

			sp = stack_start;
			inline_costs += BRANCH_COST;
			break;
		case MONO_CEE_BR:
			MONO_INST_NEW (cfg, ins, OP_BR);

			GET_BBLOCK (cfg, tblock, target);
			link_bblock (cfg, cfg->cbb, tblock);
			ins->inst_target_bb = tblock;
			if (sp != stack_start) {
				handle_stack_args (cfg, stack_start, sp - stack_start);
				sp = stack_start;
				CHECK_UNVERIFIABLE (cfg);
			}

			MONO_ADD_INS (cfg->cbb, ins);

			start_new_bblock = 1;
			inline_costs += BRANCH_COST;
			break;
		case MONO_CEE_BRFALSE_S:
		case MONO_CEE_BRTRUE_S:
		case MONO_CEE_BRFALSE:
		case MONO_CEE_BRTRUE: {
			MonoInst *cmp;
			gboolean is_true = il_op == MONO_CEE_BRTRUE_S || il_op == MONO_CEE_BRTRUE;

			if (sp [-1]->type == STACK_VTYPE || sp [-1]->type == STACK_R8)
				UNVERIFIED;

			sp--;

			GET_BBLOCK (cfg, tblock, target);
			link_bblock (cfg, cfg->cbb, tblock);
			GET_BBLOCK (cfg, tblock, next_ip);
			link_bblock (cfg, cfg->cbb, tblock);

			if (sp != stack_start) {
				handle_stack_args (cfg, stack_start, sp - stack_start);
				CHECK_UNVERIFIABLE (cfg);
			}

			MONO_INST_NEW(cfg, cmp, OP_ICOMPARE_IMM);
			cmp->sreg1 = sp [0]->dreg;
			type_from_op (cfg, cmp, sp [0], NULL);
			CHECK_TYPE (cmp);

#if SIZEOF_REGISTER == 4
			if (cmp->opcode == OP_LCOMPARE_IMM) {
				/* Convert it to OP_LCOMPARE */
				MONO_INST_NEW (cfg, ins, OP_I8CONST);
				ins->type = STACK_I8;
				ins->dreg = alloc_dreg (cfg, STACK_I8);
				ins->inst_l = 0;
				MONO_ADD_INS (cfg->cbb, ins);
				cmp->opcode = OP_LCOMPARE;
				cmp->sreg2 = ins->dreg;
			}
#endif
			MONO_ADD_INS (cfg->cbb, cmp);

			MONO_INST_NEW (cfg, ins, is_true ? CEE_BNE_UN : CEE_BEQ);
			type_from_op (cfg, ins, sp [0], NULL);
			MONO_ADD_INS (cfg->cbb, ins);
			ins->inst_many_bb = (MonoBasicBlock **)mono_mempool_alloc (cfg->mempool, sizeof (gpointer) * 2);
			GET_BBLOCK (cfg, tblock, target);
			ins->inst_true_bb = tblock;
			GET_BBLOCK (cfg, tblock, next_ip);
			ins->inst_false_bb = tblock;
			start_new_bblock = 2;

			sp = stack_start;
			inline_costs += BRANCH_COST;
			break;
		}
		case MONO_CEE_BEQ:
		case MONO_CEE_BGE:
		case MONO_CEE_BGT:
		case MONO_CEE_BLE:
		case MONO_CEE_BLT:
		case MONO_CEE_BNE_UN:
		case MONO_CEE_BGE_UN:
		case MONO_CEE_BGT_UN:
		case MONO_CEE_BLE_UN:
		case MONO_CEE_BLT_UN:
			MONO_INST_NEW (cfg, ins, il_op);

			ADD_BINCOND (NULL);

			sp = stack_start;
			inline_costs += BRANCH_COST;
			break;
		case MONO_CEE_SWITCH: {
			MonoInst *src1;
			MonoBasicBlock **targets;
			MonoBasicBlock *default_bblock;
			MonoJumpInfoBBTable *table;
			int offset_reg = alloc_preg (cfg);
			int target_reg = alloc_preg (cfg);
			int table_reg = alloc_preg (cfg);
			int sum_reg = alloc_preg (cfg);
			gboolean use_op_switch;

			n = read32 (ip + 1);
			--sp;
			src1 = sp [0];
			if ((src1->type != STACK_I4) && (src1->type != STACK_PTR)) 
				UNVERIFIED;

			ip += 5;

			GET_BBLOCK (cfg, default_bblock, next_ip);
			default_bblock->flags |= BB_INDIRECT_JUMP_TARGET;

			targets = (MonoBasicBlock **)mono_mempool_alloc (cfg->mempool, sizeof (MonoBasicBlock*) * n);
			for (i = 0; i < n; ++i) {
				GET_BBLOCK (cfg, tblock, next_ip + (gint32)read32 (ip));
				targets [i] = tblock;
				targets [i]->flags |= BB_INDIRECT_JUMP_TARGET;
				ip += 4;
			}

			if (sp != stack_start) {
				/* 
				 * Link the current bb with the targets as well, so handle_stack_args
				 * will set their in_stack correctly.
				 */
				link_bblock (cfg, cfg->cbb, default_bblock);
				for (i = 0; i < n; ++i)
					link_bblock (cfg, cfg->cbb, targets [i]);

				handle_stack_args (cfg, stack_start, sp - stack_start);
				sp = stack_start;
				CHECK_UNVERIFIABLE (cfg);

				/* Undo the links */
				mono_unlink_bblock (cfg, cfg->cbb, default_bblock);
				for (i = 0; i < n; ++i)
					mono_unlink_bblock (cfg, cfg->cbb, targets [i]);
			}

			MONO_EMIT_NEW_BIALU_IMM (cfg, OP_ICOMPARE_IMM, -1, src1->dreg, n);
			MONO_EMIT_NEW_BRANCH_BLOCK (cfg, OP_IBGE_UN, default_bblock);

			for (i = 0; i < n; ++i)
				link_bblock (cfg, cfg->cbb, targets [i]);

			table = (MonoJumpInfoBBTable *)mono_mempool_alloc (cfg->mempool, sizeof (MonoJumpInfoBBTable));
			table->table = targets;
			table->table_size = n;

			use_op_switch = FALSE;
#ifdef TARGET_ARM
			/* ARM implements SWITCH statements differently */
			/* FIXME: Make it use the generic implementation */
			if (!cfg->compile_aot)
				use_op_switch = TRUE;
#endif

			if (COMPILE_LLVM (cfg))
				use_op_switch = TRUE;

			cfg->cbb->has_jump_table = 1;

			if (use_op_switch) {
				MONO_INST_NEW (cfg, ins, OP_SWITCH);
				ins->sreg1 = src1->dreg;
				ins->inst_p0 = table;
				ins->inst_many_bb = targets;
				ins->klass = (MonoClass *)GUINT_TO_POINTER (n);
				MONO_ADD_INS (cfg->cbb, ins);
			} else {
				if (TARGET_SIZEOF_VOID_P == 8)
					MONO_EMIT_NEW_BIALU_IMM (cfg, OP_SHL_IMM, offset_reg, src1->dreg, 3);
				else
					MONO_EMIT_NEW_BIALU_IMM (cfg, OP_SHL_IMM, offset_reg, src1->dreg, 2);

#if SIZEOF_REGISTER == 8
				/* The upper word might not be zero, and we add it to a 64 bit address later */
				MONO_EMIT_NEW_UNALU (cfg, OP_ZEXT_I4, offset_reg, offset_reg);
#endif

				if (cfg->compile_aot) {
					MONO_EMIT_NEW_AOTCONST (cfg, table_reg, table, MONO_PATCH_INFO_SWITCH);
				} else {
					MONO_INST_NEW (cfg, ins, OP_JUMP_TABLE);
					ins->inst_c1 = MONO_PATCH_INFO_SWITCH;
					ins->inst_p0 = table;
					ins->dreg = table_reg;
					MONO_ADD_INS (cfg->cbb, ins);
				}

				/* FIXME: Use load_memindex */
				MONO_EMIT_NEW_BIALU (cfg, OP_PADD, sum_reg, table_reg, offset_reg);
				MONO_EMIT_NEW_LOAD_MEMBASE (cfg, target_reg, sum_reg, 0);
				MONO_EMIT_NEW_UNALU (cfg, OP_BR_REG, -1, target_reg);
			}
			start_new_bblock = 1;
			inline_costs += BRANCH_COST * 2;
			break;
		}
		case MONO_CEE_LDIND_I1:
		case MONO_CEE_LDIND_U1:
		case MONO_CEE_LDIND_I2:
		case MONO_CEE_LDIND_U2:
		case MONO_CEE_LDIND_I4:
		case MONO_CEE_LDIND_U4:
		case MONO_CEE_LDIND_I8:
		case MONO_CEE_LDIND_I:
		case MONO_CEE_LDIND_R4:
		case MONO_CEE_LDIND_R8:
		case MONO_CEE_LDIND_REF:
			--sp;

			ins = mini_emit_memory_load (cfg, m_class_get_byval_arg (ldind_to_type (il_op)), sp [0], 0, ins_flag);
			*sp++ = ins;
			ins_flag = 0;
			break;
		case MONO_CEE_STIND_REF:
		case MONO_CEE_STIND_I1:
		case MONO_CEE_STIND_I2:
		case MONO_CEE_STIND_I4:
		case MONO_CEE_STIND_I8:
		case MONO_CEE_STIND_R4:
		case MONO_CEE_STIND_R8:
		case MONO_CEE_STIND_I: {
			sp -= 2;

			if (ins_flag & MONO_INST_VOLATILE) {
				/* Volatile stores have release semantics, see 12.6.7 in Ecma 335 */
				mini_emit_memory_barrier (cfg, MONO_MEMORY_BARRIER_REL);
			}

			if (il_op == MONO_CEE_STIND_R4 && sp [1]->type == STACK_R8)
				sp [1] = convert_value (cfg, m_class_get_byval_arg (mono_defaults.single_class), sp [1]);
			NEW_STORE_MEMBASE (cfg, ins, stind_to_store_membase (il_op), sp [0]->dreg, 0, sp [1]->dreg);
			ins->flags |= ins_flag;
			ins_flag = 0;

			MONO_ADD_INS (cfg->cbb, ins);

			if (il_op == MONO_CEE_STIND_REF) {
				/* stind.ref must only be used with object references. */
				if (sp [1]->type != STACK_OBJ)
					UNVERIFIED;
				if (cfg->gen_write_barriers && method->wrapper_type != MONO_WRAPPER_WRITE_BARRIER && !MONO_INS_IS_PCONST_NULL (sp [1]))
					mini_emit_write_barrier (cfg, sp [0], sp [1]);
			}

			inline_costs += 1;
			break;
		}
		case MONO_CEE_MUL:
			MONO_INST_NEW (cfg, ins, il_op);
			sp -= 2;
			ins->sreg1 = sp [0]->dreg;
			ins->sreg2 = sp [1]->dreg;
			type_from_op (cfg, ins, sp [0], sp [1]);
			CHECK_TYPE (ins);
			ins->dreg = alloc_dreg ((cfg), (MonoStackType)(ins)->type);

			/* Use the immediate opcodes if possible */
			int imm_opcode; imm_opcode = mono_op_to_op_imm_noemul (ins->opcode);

			if ((sp [1]->opcode == OP_ICONST) && mono_arch_is_inst_imm (ins->opcode, imm_opcode, sp [1]->inst_c0)) {
				if (imm_opcode != -1) {
					ins->opcode = imm_opcode;
					ins->inst_p1 = (gpointer)(gssize)(sp [1]->inst_c0);
					ins->sreg2 = -1;

					NULLIFY_INS (sp [1]);
				}
			}

			MONO_ADD_INS ((cfg)->cbb, (ins));

			*sp++ = mono_decompose_opcode (cfg, ins);
			break;
		case MONO_CEE_ADD:
		case MONO_CEE_SUB:
		case MONO_CEE_DIV:
		case MONO_CEE_DIV_UN:
		case MONO_CEE_REM:
		case MONO_CEE_REM_UN:
		case MONO_CEE_AND:
		case MONO_CEE_OR:
		case MONO_CEE_XOR:
		case MONO_CEE_SHL:
		case MONO_CEE_SHR:
		case MONO_CEE_SHR_UN: {
			MONO_INST_NEW (cfg, ins, il_op);
			sp -= 2;
			ins->sreg1 = sp [0]->dreg;
			ins->sreg2 = sp [1]->dreg;
			type_from_op (cfg, ins, sp [0], sp [1]);
			CHECK_TYPE (ins);
			add_widen_op (cfg, ins, &sp [0], &sp [1]);
			ins->dreg = alloc_dreg ((cfg), (MonoStackType)(ins)->type);

			/* Use the immediate opcodes if possible */
			int imm_opcode; imm_opcode = mono_op_to_op_imm_noemul (ins->opcode);

			if (((sp [1]->opcode == OP_ICONST) || (sp [1]->opcode == OP_I8CONST)) &&
			    mono_arch_is_inst_imm (ins->opcode, imm_opcode, sp [1]->opcode == OP_ICONST ? sp [1]->inst_c0 : sp [1]->inst_l)) {
				if (imm_opcode != -1) {
					ins->opcode = imm_opcode;
					if (sp [1]->opcode == OP_I8CONST) {
#if SIZEOF_REGISTER == 8
						ins->inst_imm = sp [1]->inst_l;
#else
						ins->inst_l = sp [1]->inst_l;
#endif
					} else {
						ins->inst_imm = (gssize)(sp [1]->inst_c0);
					}
					ins->sreg2 = -1;

					/* Might be followed by an instruction added by add_widen_op */
					if (sp [1]->next == NULL)
						NULLIFY_INS (sp [1]);
				}
			}
			MONO_ADD_INS ((cfg)->cbb, (ins));

			*sp++ = mono_decompose_opcode (cfg, ins);
			break;
		}
		case MONO_CEE_NEG:
		case MONO_CEE_NOT:
		case MONO_CEE_CONV_I1:
		case MONO_CEE_CONV_I2:
		case MONO_CEE_CONV_I4:
		case MONO_CEE_CONV_R4:
		case MONO_CEE_CONV_R8:
		case MONO_CEE_CONV_U4:
		case MONO_CEE_CONV_I8:
		case MONO_CEE_CONV_U8:
		case MONO_CEE_CONV_OVF_I8:
		case MONO_CEE_CONV_OVF_U8:
		case MONO_CEE_CONV_R_UN:
			/* Special case this earlier so we have long constants in the IR */
			if ((il_op == MONO_CEE_CONV_I8 || il_op == MONO_CEE_CONV_U8) && (sp [-1]->opcode == OP_ICONST)) {
				int data = sp [-1]->inst_c0;
				sp [-1]->opcode = OP_I8CONST;
				sp [-1]->type = STACK_I8;
#if SIZEOF_REGISTER == 8
				if (il_op == MONO_CEE_CONV_U8)
					sp [-1]->inst_c0 = (guint32)data;
				else
					sp [-1]->inst_c0 = data;
#else
				if (il_op == MONO_CEE_CONV_U8)
					sp [-1]->inst_l = (guint32)data;
				else
					sp [-1]->inst_l = data;
#endif
				sp [-1]->dreg = alloc_dreg (cfg, STACK_I8);
			}
			else {
				ADD_UNOP (il_op);
			}
			break;
		case MONO_CEE_CONV_OVF_I4:
		case MONO_CEE_CONV_OVF_I1:
		case MONO_CEE_CONV_OVF_I2:
		case MONO_CEE_CONV_OVF_I:
		case MONO_CEE_CONV_OVF_U:
			if (sp [-1]->type == STACK_R8 || sp [-1]->type == STACK_R4) {
				ADD_UNOP (CEE_CONV_OVF_I8);
				ADD_UNOP (il_op);
			} else {
				ADD_UNOP (il_op);
			}
			break;
		case MONO_CEE_CONV_OVF_U1:
		case MONO_CEE_CONV_OVF_U2:
		case MONO_CEE_CONV_OVF_U4:
			if (sp [-1]->type == STACK_R8 || sp [-1]->type == STACK_R4) {
				ADD_UNOP (CEE_CONV_OVF_U8);
				ADD_UNOP (il_op);
			} else {
				ADD_UNOP (il_op);
			}
			break;
		case MONO_CEE_CONV_OVF_I1_UN:
		case MONO_CEE_CONV_OVF_I2_UN:
		case MONO_CEE_CONV_OVF_I4_UN:
		case MONO_CEE_CONV_OVF_I8_UN:
		case MONO_CEE_CONV_OVF_U1_UN:
		case MONO_CEE_CONV_OVF_U2_UN:
		case MONO_CEE_CONV_OVF_U4_UN:
		case MONO_CEE_CONV_OVF_U8_UN:
		case MONO_CEE_CONV_OVF_I_UN:
		case MONO_CEE_CONV_OVF_U_UN:
		case MONO_CEE_CONV_U2:
		case MONO_CEE_CONV_U1:
		case MONO_CEE_CONV_I:
		case MONO_CEE_CONV_U:
			ADD_UNOP (il_op);
			CHECK_CFG_EXCEPTION;
			break;
		case MONO_CEE_ADD_OVF:
		case MONO_CEE_ADD_OVF_UN:
		case MONO_CEE_MUL_OVF:
		case MONO_CEE_MUL_OVF_UN:
		case MONO_CEE_SUB_OVF:
		case MONO_CEE_SUB_OVF_UN:
			ADD_BINOP (il_op);
			break;
		case MONO_CEE_CPOBJ:
			GSHAREDVT_FAILURE (il_op);
			GSHAREDVT_FAILURE (*ip);
			klass = mini_get_class (method, token, generic_context);
			CHECK_TYPELOAD (klass);
			sp -= 2;
			mini_emit_memory_copy (cfg, sp [0], sp [1], klass, FALSE, ins_flag);
			ins_flag = 0;
			break;
		case MONO_CEE_LDOBJ: {
			int loc_index = -1;
			int stloc_len = 0;

			--sp;
			klass = mini_get_class (method, token, generic_context);
			CHECK_TYPELOAD (klass);

			/* Optimize the common ldobj+stloc combination */
			if (next_ip < end) {
				switch (next_ip [0]) {
				case MONO_CEE_STLOC_S:
					CHECK_OPSIZE (7);
					loc_index = next_ip [1];
					stloc_len = 2;
					break;
				case MONO_CEE_STLOC_0:
				case MONO_CEE_STLOC_1:
				case MONO_CEE_STLOC_2:
				case MONO_CEE_STLOC_3:
					loc_index = next_ip [0] - CEE_STLOC_0;
					stloc_len = 1;
					break;
				default:
					break;
				}
			}

			if ((loc_index != -1) && ip_in_bb (cfg, cfg->cbb, next_ip)) {
				CHECK_LOCAL (loc_index);

				EMIT_NEW_LOAD_MEMBASE_TYPE (cfg, ins, m_class_get_byval_arg (klass), sp [0]->dreg, 0);
				ins->dreg = cfg->locals [loc_index]->dreg;
				ins->flags |= ins_flag;
				il_op = (MonoOpcodeEnum)next_ip [0];
				next_ip += stloc_len;
				if (ins_flag & MONO_INST_VOLATILE) {
					/* Volatile loads have acquire semantics, see 12.6.7 in Ecma 335 */
					mini_emit_memory_barrier (cfg, MONO_MEMORY_BARRIER_ACQ);
				}
				ins_flag = 0;
				break;
			}

			/* Optimize the ldobj+stobj combination */
			if (next_ip + 4 < end && next_ip [0] == CEE_STOBJ && ip_in_bb (cfg, cfg->cbb, next_ip) && read32 (next_ip + 1) == token) {
				CHECK_STACK (1);

				sp --;

				mini_emit_memory_copy (cfg, sp [0], sp [1], klass, FALSE, ins_flag);

				il_op = (MonoOpcodeEnum)next_ip [0];
				next_ip += 5;
				ins_flag = 0;
				break;
			}

			ins = mini_emit_memory_load (cfg, m_class_get_byval_arg (klass), sp [0], 0, ins_flag);
			*sp++ = ins;

			ins_flag = 0;
			inline_costs += 1;
			break;
		}
		case MONO_CEE_LDSTR:
			if (method->wrapper_type == MONO_WRAPPER_DYNAMIC_METHOD) {
				EMIT_NEW_PCONST (cfg, ins, mono_method_get_wrapper_data (method, n));
				ins->type = STACK_OBJ;
				*sp = ins;
			}
			else if (method->wrapper_type != MONO_WRAPPER_NONE) {
				MonoInst *iargs [1];
				char *str = (char *)mono_method_get_wrapper_data (method, n);

				if (cfg->compile_aot)
					EMIT_NEW_LDSTRLITCONST (cfg, iargs [0], str);
				else
					EMIT_NEW_PCONST (cfg, iargs [0], str);
				*sp = mono_emit_jit_icall (cfg, mono_string_new_wrapper_internal, iargs);
			} else {
				if (cfg->opt & MONO_OPT_SHARED) {
					MonoInst *iargs [3];

					if (cfg->compile_aot) {
						cfg->ldstr_list = g_list_prepend (cfg->ldstr_list, GINT_TO_POINTER (n));
					}
					EMIT_NEW_DOMAINCONST (cfg, iargs [0]);
					EMIT_NEW_IMAGECONST (cfg, iargs [1], image);
					EMIT_NEW_ICONST (cfg, iargs [2], mono_metadata_token_index (n));
					*sp = mono_emit_jit_icall (cfg, ves_icall_mono_ldstr, iargs);
					mono_ldstr_checked (cfg->domain, image, mono_metadata_token_index (n), cfg->error);
					CHECK_CFG_ERROR;
				} else {
					if (cfg->cbb->out_of_line) {
						MonoInst *iargs [2];

						if (image == mono_defaults.corlib) {
							/* 
							 * Avoid relocations in AOT and save some space by using a 
							 * version of helper_ldstr specialized to mscorlib.
							 */
							EMIT_NEW_ICONST (cfg, iargs [0], mono_metadata_token_index (n));
							*sp = mono_emit_jit_icall (cfg, mono_helper_ldstr_mscorlib, iargs);
						} else {
							/* Avoid creating the string object */
							EMIT_NEW_IMAGECONST (cfg, iargs [0], image);
							EMIT_NEW_ICONST (cfg, iargs [1], mono_metadata_token_index (n));
							*sp = mono_emit_jit_icall (cfg, mono_helper_ldstr, iargs);
						}
					} 
					else
					if (cfg->compile_aot) {
						NEW_LDSTRCONST (cfg, ins, image, n);
						*sp = ins;
						MONO_ADD_INS (cfg->cbb, ins);
					} 
					else {
						NEW_PCONST (cfg, ins, NULL);
						ins->type = STACK_OBJ;
						ins->inst_p0 = mono_ldstr_checked (cfg->domain, image, mono_metadata_token_index (n), cfg->error);
						CHECK_CFG_ERROR;

						if (!ins->inst_p0)
							OUT_OF_MEMORY_FAILURE;

						*sp = ins;
						MONO_ADD_INS (cfg->cbb, ins);
					}
				}
			}

			sp++;
			break;
		case MONO_CEE_NEWOBJ: {
			MonoInst *iargs [2];
			MonoMethodSignature *fsig;
			MonoInst this_ins;
			MonoInst *alloc;
			MonoInst *vtable_arg = NULL;

			cmethod = mini_get_method (cfg, method, token, NULL, generic_context);
			CHECK_CFG_ERROR;

			fsig = mono_method_get_signature_checked (cmethod, image, token, generic_context, cfg->error);
			CHECK_CFG_ERROR;

			mono_save_token_info (cfg, image, token, cmethod);

			if (!mono_class_init_internal (cmethod->klass))
				TYPE_LOAD_ERROR (cmethod->klass);

			context_used = mini_method_check_context_used (cfg, cmethod);

			if (!dont_verify && !cfg->skip_visibility) {
				MonoMethod *cil_method = cmethod;
				MonoMethod *target_method = cil_method;

				if (method->is_inflated) {
					target_method = mini_get_method_allow_open (method, token, NULL, &(mono_method_get_generic_container (method_definition)->context), cfg->error);
					CHECK_CFG_ERROR;
				}

				if (!mono_method_can_access_method (method_definition, target_method) &&
					!mono_method_can_access_method (method, cil_method))
					emit_method_access_failure (cfg, method, cil_method);
			}

			if (mono_security_core_clr_enabled ())
				ensure_method_is_allowed_to_call_method (cfg, method, cmethod);

			if (cfg->gshared && cmethod && cmethod->klass != method->klass && mono_class_is_ginst (cmethod->klass) && mono_method_is_generic_sharable (cmethod, TRUE) && mono_class_needs_cctor_run (cmethod->klass, method)) {
				emit_class_init (cfg, cmethod->klass);
				CHECK_TYPELOAD (cmethod->klass);
			}

			/*
			if (cfg->gsharedvt) {
				if (mini_is_gsharedvt_variable_signature (sig))
					GSHAREDVT_FAILURE (il_op);
			}
			*/

			n = fsig->param_count;
			CHECK_STACK (n);

			/* 
			 * Generate smaller code for the common newobj <exception> instruction in
			 * argument checking code.
			 */
			if (cfg->cbb->out_of_line && m_class_get_image (cmethod->klass) == mono_defaults.corlib &&
				is_exception_class (cmethod->klass) && n <= 2 &&
				((n < 1) || (!fsig->params [0]->byref && fsig->params [0]->type == MONO_TYPE_STRING)) && 
				((n < 2) || (!fsig->params [1]->byref && fsig->params [1]->type == MONO_TYPE_STRING))) {
				MonoInst *iargs [3];

				sp -= n;

				EMIT_NEW_ICONST (cfg, iargs [0], m_class_get_type_token (cmethod->klass));
				switch (n) {
				case 0:
					*sp ++ = mono_emit_jit_icall (cfg, mono_create_corlib_exception_0, iargs);
					break;
				case 1:
					iargs [1] = sp [0];
					*sp ++ = mono_emit_jit_icall (cfg, mono_create_corlib_exception_1, iargs);
					break;
				case 2:
					iargs [1] = sp [0];
					iargs [2] = sp [1];
					*sp ++ = mono_emit_jit_icall (cfg, mono_create_corlib_exception_2, iargs);
					break;
				default:
					g_assert_not_reached ();
				}

				inline_costs += 5;
				break;
			}

			/* move the args to allow room for 'this' in the first position */
			while (n--) {
				--sp;
				sp [1] = sp [0];
			}

			for (int i = 0; i < fsig->param_count; ++i)
				sp [i + fsig->hasthis] = convert_value (cfg, fsig->params [i], sp [i + fsig->hasthis]);

			/* check_call_signature () requires sp[0] to be set */
			this_ins.type = STACK_OBJ;
			sp [0] = &this_ins;
			if (check_call_signature (cfg, fsig, sp))
				UNVERIFIED;

			iargs [0] = NULL;

			if (mini_class_is_system_array (cmethod->klass)) {
				*sp = emit_get_rgctx_method (cfg, context_used,
											 cmethod, MONO_RGCTX_INFO_METHOD);
				/* Optimize the common cases */
				MonoJitICallId function = MONO_JIT_ICALL_ZeroIsReserved;;
				int n = fsig->param_count;
				switch (n) {
				case 1: function = MONO_JIT_ICALL_mono_array_new_1;
					break;
				case 2: function = MONO_JIT_ICALL_mono_array_new_2;
					break;
				case 3: function = MONO_JIT_ICALL_mono_array_new_3;
					break;
				case 4: function = MONO_JIT_ICALL_mono_array_new_4;
					break;
				default:
					// FIXME Maximum value of param_count? Realistically 64. Fits in imm?
					if  (!array_new_localalloc_ins) {
						MONO_INST_NEW (cfg, array_new_localalloc_ins, OP_LOCALLOC_IMM);
						array_new_localalloc_ins->dreg = alloc_preg (cfg);
						cfg->flags |= MONO_CFG_HAS_ALLOCA;
						MONO_ADD_INS (init_localsbb, array_new_localalloc_ins);
					}
					array_new_localalloc_ins->inst_imm = MAX (array_new_localalloc_ins->inst_imm, n * sizeof (target_mgreg_t));
					int dreg = array_new_localalloc_ins->dreg;
					for (int i = 0; i < n; ++i) {
						NEW_STORE_MEMBASE (cfg, ins, OP_STORE_MEMBASE_REG, dreg, i * sizeof (target_mgreg_t), sp [i + 1]->dreg);
						MONO_ADD_INS (cfg->cbb, ins);
					}
					EMIT_NEW_ICONST (cfg, ins, n);
					sp [1] = ins;
					EMIT_NEW_UNALU (cfg, ins, OP_MOVE, alloc_preg (cfg), dreg);
					ins->type = STACK_PTR;
					sp [2] = ins;
					// FIXME Adjust sp by n - 3? Attempts failed.
					function = MONO_JIT_ICALL_mono_array_new_n_icall;
					break;
				}
				alloc = mono_emit_jit_icall_id (cfg, function, sp);
			} else if (cmethod->string_ctor) {
				g_assert (!context_used);
				g_assert (!vtable_arg);
				/* we simply pass a null pointer */
				EMIT_NEW_PCONST (cfg, *sp, NULL); 
				/* now call the string ctor */
				alloc = mini_emit_method_call_full (cfg, cmethod, fsig, FALSE, sp, NULL, NULL, NULL);
			} else {
				if (m_class_is_valuetype (cmethod->klass)) {
					iargs [0] = mono_compile_create_var (cfg, m_class_get_byval_arg (cmethod->klass), OP_LOCAL);
					emit_init_rvar (cfg, iargs [0]->dreg, m_class_get_byval_arg (cmethod->klass));
					EMIT_NEW_TEMPLOADA (cfg, *sp, iargs [0]->inst_c0);

					alloc = NULL;

					/* 
					 * The code generated by mini_emit_virtual_call () expects
					 * iargs [0] to be a boxed instance, but luckily the vcall
					 * will be transformed into a normal call there.
					 */
				} else if (context_used) {
					alloc = handle_alloc (cfg, cmethod->klass, FALSE, context_used);
					*sp = alloc;
				} else {
					MonoVTable *vtable = NULL;

					if (!cfg->compile_aot)
						vtable = mono_class_vtable_checked (cfg->domain, cmethod->klass, cfg->error);
					CHECK_CFG_ERROR;
					CHECK_TYPELOAD (cmethod->klass);

					/*
					 * TypeInitializationExceptions thrown from the mono_runtime_class_init
					 * call in mono_jit_runtime_invoke () can abort the finalizer thread.
					 * As a workaround, we call class cctors before allocating objects.
					 */
					if (mini_field_access_needs_cctor_run (cfg, method, cmethod->klass, vtable) && !(g_slist_find (class_inits, cmethod->klass))) {
						emit_class_init (cfg, cmethod->klass);
						if (cfg->verbose_level > 2)
							printf ("class %s.%s needs init call for ctor\n", m_class_get_name_space (cmethod->klass), m_class_get_name (cmethod->klass));
						class_inits = g_slist_prepend (class_inits, cmethod->klass);
					}

					alloc = handle_alloc (cfg, cmethod->klass, FALSE, 0);
					*sp = alloc;
				}
				CHECK_CFG_EXCEPTION; /*for handle_alloc*/

				if (alloc)
					MONO_EMIT_NEW_UNALU (cfg, OP_NOT_NULL, -1, alloc->dreg);

				/* Now call the actual ctor */
				handle_ctor_call (cfg, cmethod, fsig, context_used, sp, ip, &inline_costs);
				CHECK_CFG_EXCEPTION;
			}

			if (alloc == NULL) {
				/* Valuetype */
				EMIT_NEW_TEMPLOAD (cfg, ins, iargs [0]->inst_c0);
				mini_type_to_eval_stack_type (cfg, m_class_get_byval_arg (ins->klass), ins);
				*sp++= ins;
			} else {
				*sp++ = alloc;
			}
			
			inline_costs += 5;
			if (!(seq_point_locs && mono_bitset_test_fast (seq_point_locs, next_ip - header->code)))
				emit_seq_point (cfg, method, next_ip, FALSE, TRUE);
			break;
		}
		case MONO_CEE_CASTCLASS:
		case MONO_CEE_ISINST: {
			--sp;
			klass = mini_get_class (method, token, generic_context);
			CHECK_TYPELOAD (klass);
			if (sp [0]->type != STACK_OBJ)
				UNVERIFIED;

			MONO_INST_NEW (cfg, ins, (il_op == MONO_CEE_ISINST) ? OP_ISINST : OP_CASTCLASS);
			ins->dreg = alloc_preg (cfg);
			ins->sreg1 = (*sp)->dreg;
			ins->klass = klass;
			ins->type = STACK_OBJ;
			MONO_ADD_INS (cfg->cbb, ins);

			CHECK_CFG_EXCEPTION;
			*sp++ = ins;

			cfg->flags |= MONO_CFG_HAS_TYPE_CHECK;
			break;
		}
		case MONO_CEE_UNBOX_ANY: {
			MonoInst *res, *addr;

			--sp;
			klass = mini_get_class (method, token, generic_context);
			CHECK_TYPELOAD (klass);

			mono_save_token_info (cfg, image, token, klass);

			context_used = mini_class_check_context_used (cfg, klass);

			if (mini_is_gsharedvt_klass (klass)) {
				res = handle_unbox_gsharedvt (cfg, klass, *sp);
				inline_costs += 2;
			} else if (mini_class_is_reference (klass)) {
				if (MONO_INS_IS_PCONST_NULL (*sp)) {
					EMIT_NEW_PCONST (cfg, res, NULL);
					res->type = STACK_OBJ;
				} else {
					MONO_INST_NEW (cfg, res, OP_CASTCLASS);
					res->dreg = alloc_preg (cfg);
					res->sreg1 = (*sp)->dreg;
					res->klass = klass;
					res->type = STACK_OBJ;
					MONO_ADD_INS (cfg->cbb, res);
					cfg->flags |= MONO_CFG_HAS_TYPE_CHECK;
				}
			} else if (mono_class_is_nullable (klass)) {
				res = handle_unbox_nullable (cfg, *sp, klass, context_used);
			} else {
				addr = handle_unbox (cfg, klass, sp, context_used);
				/* LDOBJ */
				EMIT_NEW_LOAD_MEMBASE_TYPE (cfg, ins, m_class_get_byval_arg (klass), addr->dreg, 0);
				res = ins;
				inline_costs += 2;
			}

			*sp ++ = res;
			break;
		}
		case MONO_CEE_BOX: {
			MonoInst *val;
			MonoClass *enum_class;
			MonoMethod *has_flag;

			--sp;
			val = *sp;
			klass = mini_get_class (method, token, generic_context);
			CHECK_TYPELOAD (klass);

			mono_save_token_info (cfg, image, token, klass);

			context_used = mini_class_check_context_used (cfg, klass);

			if (mini_class_is_reference (klass)) {
				*sp++ = val;
				break;
			}

			val = convert_value (cfg, m_class_get_byval_arg (klass), val);

			if (klass == mono_defaults.void_class)
				UNVERIFIED;
			if (target_type_is_incompatible (cfg, m_class_get_byval_arg (klass), val))
				UNVERIFIED;
			/* frequent check in generic code: box (struct), brtrue */

			/*
			 * Look for:
			 *
			 *   <push int/long ptr>
			 *   <push int/long>
			 *   box MyFlags
			 *   constrained. MyFlags
			 *   callvirt instace bool class [mscorlib] System.Enum::HasFlag (class [mscorlib] System.Enum)
			 *
			 * If we find this sequence and the operand types on box and constrained
			 * are equal, we can emit a specialized instruction sequence instead of
			 * the very slow HasFlag () call.
			 * This code sequence is generated by older mcs/csc, the newer one is handled in
			 * emit_inst_for_method ().
			 */
			guint32 constrained_token;
			guint32 callvirt_token;

			if ((cfg->opt & MONO_OPT_INTRINS) &&
			    //  FIXME ip_in_bb as we go?
			    next_ip < end && ip_in_bb (cfg, cfg->cbb, next_ip) &&
			    (ip = il_read_constrained (next_ip, end, &constrained_token)) &&
			    ip_in_bb (cfg, cfg->cbb, ip) &&
			    (ip = il_read_callvirt (ip, end, &callvirt_token)) &&
			    ip_in_bb (cfg, cfg->cbb, ip) &&
			    m_class_is_enumtype (klass) &&
			    (enum_class = mini_get_class (method, constrained_token, generic_context)) &&
			    (has_flag = mini_get_method (cfg, method, callvirt_token, NULL, generic_context)) &&
			    has_flag->klass == mono_defaults.enum_class &&
			    !strcmp (has_flag->name, "HasFlag") &&
			    has_flag->signature->hasthis &&
			    has_flag->signature->param_count == 1) {
				CHECK_TYPELOAD (enum_class);

				if (enum_class == klass) {
					MonoInst *enum_this, *enum_flag;

					next_ip = ip;
					il_op = MONO_CEE_CALLVIRT;
					--sp;

					enum_this = sp [0];
					enum_flag = sp [1];

					*sp++ = mini_handle_enum_has_flag (cfg, klass, enum_this, -1, enum_flag);
					break;
				}
			}

			guint32 unbox_any_token;

			/*
			 * Common in generic code:
			 * box T1, unbox.any T2.
			 */
			if ((cfg->opt & MONO_OPT_INTRINS) &&
			    next_ip < end && ip_in_bb (cfg, cfg->cbb, next_ip) &&
			    (ip = il_read_unbox_any (next_ip, end, &unbox_any_token))) {
				MonoClass *unbox_klass = mini_get_class (method, unbox_any_token, generic_context);
				CHECK_TYPELOAD (unbox_klass);

				if (klass == unbox_klass) {
					next_ip = ip;
					*sp++ = val;
					break;
				}
			}

			gboolean is_true;

			// FIXME: LLVM can't handle the inconsistent bb linking
			if (!mono_class_is_nullable (klass) &&
				!mini_is_gsharedvt_klass (klass) &&
				next_ip < end && ip_in_bb (cfg, cfg->cbb, next_ip) &&
				( (is_true = !!(ip = il_read_brtrue   (next_ip, end, &target))) ||
				  (is_true = !!(ip = il_read_brtrue_s (next_ip, end, &target))) ||
					       (ip = il_read_brfalse  (next_ip, end, &target))  ||
					       (ip = il_read_brfalse_s (next_ip, end, &target)))) {

				int dreg;
				MonoBasicBlock *true_bb, *false_bb;

				il_op = (MonoOpcodeEnum)next_ip [0];
				next_ip = ip;

				if (cfg->verbose_level > 3) {
					printf ("converting (in B%d: stack: %d) %s", cfg->cbb->block_num, (int)(sp - stack_start), mono_disasm_code_one (NULL, method, ip, NULL));
					printf ("<box+brtrue opt>\n");
				}

				/* 
				 * We need to link both bblocks, since it is needed for handling stack
				 * arguments correctly (See test_0_box_brtrue_opt_regress_81102).
				 * Branching to only one of them would lead to inconsistencies, so
				 * generate an ICONST+BRTRUE, the branch opts will get rid of them.
				 */
				GET_BBLOCK (cfg, true_bb, target);
				GET_BBLOCK (cfg, false_bb, next_ip);

				mono_link_bblock (cfg, cfg->cbb, true_bb);
				mono_link_bblock (cfg, cfg->cbb, false_bb);

				if (sp != stack_start) {
					handle_stack_args (cfg, stack_start, sp - stack_start);
					sp = stack_start;
					CHECK_UNVERIFIABLE (cfg);
				}

				if (COMPILE_LLVM (cfg)) {
					dreg = alloc_ireg (cfg);
					MONO_EMIT_NEW_ICONST (cfg, dreg, 0);
					MONO_EMIT_NEW_BIALU_IMM (cfg, OP_COMPARE_IMM, -1, dreg, is_true ? 0 : 1);

					MONO_EMIT_NEW_BRANCH_BLOCK2 (cfg, OP_IBEQ, true_bb, false_bb);
				} else {
					/* The JIT can't eliminate the iconst+compare */
					MONO_INST_NEW (cfg, ins, OP_BR);
					ins->inst_target_bb = is_true ? true_bb : false_bb;
					MONO_ADD_INS (cfg->cbb, ins);
				}

				start_new_bblock = 1;
				break;
			}

			if (m_class_is_enumtype (klass) && !mini_is_gsharedvt_klass (klass) && !(val->type == STACK_I8 && TARGET_SIZEOF_VOID_P == 4)) {
				/* Can't do this with 64 bit enums on 32 bit since the vtype decomp pass is ran after the long decomp pass */
				if (val->opcode == OP_ICONST) {
					MONO_INST_NEW (cfg, ins, OP_BOX_ICONST);
					ins->type = STACK_OBJ;
					ins->klass = klass;
					ins->inst_c0 = val->inst_c0;
					ins->dreg = alloc_dreg (cfg, (MonoStackType)val->type);
				} else {
					MONO_INST_NEW (cfg, ins, OP_BOX);
					ins->type = STACK_OBJ;
					ins->klass = klass;
					ins->sreg1 = val->dreg;
					ins->dreg = alloc_dreg (cfg, (MonoStackType)val->type);
				}
				MONO_ADD_INS (cfg->cbb, ins);
				*sp++ = ins;
				/* Create domainvar early so it gets initialized earlier than this code */
				if (cfg->opt & MONO_OPT_SHARED)
					mono_get_domainvar (cfg);
			} else {
				*sp++ = mini_emit_box (cfg, val, klass, context_used);
			}
			CHECK_CFG_EXCEPTION;
			inline_costs += 1;
			break;
		}
		case MONO_CEE_UNBOX: {
			--sp;
			klass = mini_get_class (method, token, generic_context);
			CHECK_TYPELOAD (klass);

			mono_save_token_info (cfg, image, token, klass);

			context_used = mini_class_check_context_used (cfg, klass);

			if (mono_class_is_nullable (klass)) {
				MonoInst *val;

				val = handle_unbox_nullable (cfg, *sp, klass, context_used);
				EMIT_NEW_VARLOADA (cfg, ins, get_vreg_to_inst (cfg, val->dreg), m_class_get_byval_arg (val->klass));

				*sp++= ins;
			} else {
				ins = handle_unbox (cfg, klass, sp, context_used);
				*sp++ = ins;
			}
			inline_costs += 2;
			break;
		}
		case MONO_CEE_LDFLD:
		case MONO_CEE_LDFLDA:
		case MONO_CEE_STFLD:
		case MONO_CEE_LDSFLD:
		case MONO_CEE_LDSFLDA:
		case MONO_CEE_STSFLD: {
			MonoClassField *field;
#ifndef DISABLE_REMOTING
			int costs;
#endif
			guint foffset;
			gboolean is_instance;
			gpointer addr = NULL;
			gboolean is_special_static;
			MonoType *ftype;
			MonoInst *store_val = NULL;
			MonoInst *thread_ins;

			is_instance = (il_op == MONO_CEE_LDFLD || il_op == MONO_CEE_LDFLDA || il_op == MONO_CEE_STFLD);
			if (is_instance) {
				if (il_op == MONO_CEE_STFLD) {
					sp -= 2;
					store_val = sp [1];
				} else {
					--sp;
				}
				if (sp [0]->type == STACK_I4 || sp [0]->type == STACK_I8 || sp [0]->type == STACK_R8)
					UNVERIFIED;
				if (il_op != MONO_CEE_LDFLD && sp [0]->type == STACK_VTYPE)
					UNVERIFIED;
			} else {
				if (il_op == MONO_CEE_STSFLD) {
					sp--;
					store_val = sp [0];
				}
			}

			if (method->wrapper_type != MONO_WRAPPER_NONE) {
				field = (MonoClassField *)mono_method_get_wrapper_data (method, token);
				klass = field->parent;
			}
			else {
				field = mono_field_from_token_checked (image, token, &klass, generic_context, cfg->error);
				CHECK_CFG_ERROR;
			}
			if (!dont_verify && !cfg->skip_visibility && !mono_method_can_access_field (method, field))
				FIELD_ACCESS_FAILURE (method, field);
			mono_class_init_internal (klass);

			/* if the class is Critical then transparent code cannot access it's fields */
			if (!is_instance && mono_security_core_clr_enabled ())
				ensure_method_is_allowed_to_access_field (cfg, method, field);

			/* XXX this is technically required but, so far (SL2), no [SecurityCritical] types (not many exists) have
			   any visible *instance* field  (in fact there's a single case for a static field in Marshal) XXX
			if (mono_security_core_clr_enabled ())
				ensure_method_is_allowed_to_access_field (cfg, method, field);
			*/

			ftype = mono_field_get_type_internal (field);

			/*
			 * LDFLD etc. is usable on static fields as well, so convert those cases to
			 * the static case.
			 */
			if (is_instance && ftype->attrs & FIELD_ATTRIBUTE_STATIC) {
				switch (il_op) {
				case MONO_CEE_LDFLD:
					il_op = MONO_CEE_LDSFLD;
					break;
				case MONO_CEE_STFLD:
					il_op = MONO_CEE_STSFLD;
					break;
				case MONO_CEE_LDFLDA:
					il_op = MONO_CEE_LDSFLDA;
					break;
				default:
					g_assert_not_reached ();
				}
				is_instance = FALSE;
			}

			context_used = mini_class_check_context_used (cfg, klass);

			if (il_op == MONO_CEE_LDSFLD) {
				ins = mini_emit_inst_for_field_load (cfg, field);
				if (ins) {
					*sp++ = ins;
					goto field_access_end;
				}
			}

			/* INSTANCE CASE */

			foffset = m_class_is_valuetype (klass) ? field->offset - MONO_ABI_SIZEOF (MonoObject): field->offset;
			if (il_op == MONO_CEE_STFLD) {
				sp [1] = convert_value (cfg, field->type, sp [1]);
				if (target_type_is_incompatible (cfg, field->type, sp [1]))
					UNVERIFIED;
#ifndef DISABLE_REMOTING
				if ((mono_class_is_marshalbyref (klass) && !MONO_CHECK_THIS (sp [0])) || mono_class_is_contextbound (klass) || klass == mono_defaults.marshalbyrefobject_class) {
					MonoMethod *stfld_wrapper = mono_marshal_get_stfld_wrapper (field->type); 
					MonoInst *iargs [5];

					GSHAREDVT_FAILURE (il_op);

					iargs [0] = sp [0];
					EMIT_NEW_CLASSCONST (cfg, iargs [1], klass);
					EMIT_NEW_FIELDCONST (cfg, iargs [2], field);
					EMIT_NEW_ICONST (cfg, iargs [3], m_class_is_valuetype (klass) ? field->offset - MONO_ABI_SIZEOF (MonoObject) : 
						    field->offset);
					iargs [4] = sp [1];

					if (cfg->opt & MONO_OPT_INLINE || cfg->compile_aot) {
						costs = inline_method (cfg, stfld_wrapper, mono_method_signature_internal (stfld_wrapper), 
											   iargs, ip, cfg->real_offset, TRUE);
						CHECK_CFG_EXCEPTION;
						g_assert (costs > 0);

						cfg->real_offset += 5;

						inline_costs += costs;
					} else {
						mono_emit_method_call (cfg, stfld_wrapper, iargs, NULL);
					}
				} else
#endif
				{
					MonoInst *store;

					MONO_EMIT_NULL_CHECK (cfg, sp [0]->dreg, foffset > mono_target_pagesize ());

					if (ins_flag & MONO_INST_VOLATILE) {
						/* Volatile stores have release semantics, see 12.6.7 in Ecma 335 */
						mini_emit_memory_barrier (cfg, MONO_MEMORY_BARRIER_REL);
					}

					if (mini_is_gsharedvt_klass (klass)) {
						MonoInst *offset_ins;

						context_used = mini_class_check_context_used (cfg, klass);

						offset_ins = emit_get_gsharedvt_info (cfg, field, MONO_RGCTX_INFO_FIELD_OFFSET);
						/* The value is offset by 1 */
						EMIT_NEW_BIALU_IMM (cfg, ins, OP_PSUB_IMM, offset_ins->dreg, offset_ins->dreg, 1);
						dreg = alloc_ireg_mp (cfg);
						EMIT_NEW_BIALU (cfg, ins, OP_PADD, dreg, sp [0]->dreg, offset_ins->dreg);
						if (cfg->gen_write_barriers && mini_type_to_stind (cfg, field->type) == CEE_STIND_REF && !MONO_INS_IS_PCONST_NULL (sp [1])) {
							store = mini_emit_storing_write_barrier (cfg, ins, sp [1]);
						} else {
							/* The decomposition will call mini_emit_memory_copy () which will emit a wbarrier if needed */
							EMIT_NEW_STORE_MEMBASE_TYPE (cfg, store, field->type, dreg, 0, sp [1]->dreg);
						}
					} else {
						if (cfg->gen_write_barriers && mini_type_to_stind (cfg, field->type) == CEE_STIND_REF && !MONO_INS_IS_PCONST_NULL (sp [1])) {
							/* insert call to write barrier */
							MonoInst *ptr;
							int dreg;

							dreg = alloc_ireg_mp (cfg);
							EMIT_NEW_BIALU_IMM (cfg, ptr, OP_PADD_IMM, dreg, sp [0]->dreg, foffset);
							store = mini_emit_storing_write_barrier (cfg, ptr, sp [1]);
						} else {
							EMIT_NEW_STORE_MEMBASE_TYPE (cfg, store, field->type, sp [0]->dreg, foffset, sp [1]->dreg);
						}
					}

					if (sp [0]->opcode != OP_LDADDR)
						store->flags |= MONO_INST_FAULT;

					store->flags |= ins_flag;
				}
				goto field_access_end;
			}

#ifndef DISABLE_REMOTING
			if (is_instance && ((mono_class_is_marshalbyref (klass) && !MONO_CHECK_THIS (sp [0])) || mono_class_is_contextbound (klass) || klass == mono_defaults.marshalbyrefobject_class)) {
				MonoMethod *wrapper = (il_op == MONO_CEE_LDFLDA) ? mono_marshal_get_ldflda_wrapper (field->type) : mono_marshal_get_ldfld_wrapper (field->type); 
				MonoInst *iargs [4];

				GSHAREDVT_FAILURE (il_op);

				iargs [0] = sp [0];
				EMIT_NEW_CLASSCONST (cfg, iargs [1], klass);
				EMIT_NEW_FIELDCONST (cfg, iargs [2], field);
				EMIT_NEW_ICONST (cfg, iargs [3], m_class_is_valuetype (klass) ? field->offset - MONO_ABI_SIZEOF (MonoObject) : field->offset);
				if (cfg->opt & MONO_OPT_INLINE || cfg->compile_aot) {
					costs = inline_method (cfg, wrapper, mono_method_signature_internal (wrapper), 
										   iargs, ip, cfg->real_offset, TRUE);
					CHECK_CFG_EXCEPTION;
					g_assert (costs > 0);

					cfg->real_offset += 5;

					*sp++ = iargs [0];

					inline_costs += costs;
				} else {
					ins = mono_emit_method_call (cfg, wrapper, iargs, NULL);
					*sp++ = ins;
				}
			} else 
#endif
			if (is_instance) {
				if (sp [0]->type == STACK_VTYPE) {
					MonoInst *var;

					/* Have to compute the address of the variable */

					var = get_vreg_to_inst (cfg, sp [0]->dreg);
					if (!var)
						var = mono_compile_create_var_for_vreg (cfg, m_class_get_byval_arg (klass), OP_LOCAL, sp [0]->dreg);
					else
						g_assert (var->klass == klass);

					EMIT_NEW_VARLOADA (cfg, ins, var, m_class_get_byval_arg (var->klass));
					sp [0] = ins;
				}

				if (il_op == MONO_CEE_LDFLDA) {
					if (sp [0]->type == STACK_OBJ) {
						MONO_EMIT_NEW_BIALU_IMM (cfg, OP_COMPARE_IMM, -1, sp [0]->dreg, 0);
						MONO_EMIT_NEW_COND_EXC (cfg, EQ, "NullReferenceException");
					}

					dreg = alloc_ireg_mp (cfg);

					if (mini_is_gsharedvt_klass (klass)) {
						MonoInst *offset_ins;

						offset_ins = emit_get_gsharedvt_info (cfg, field, MONO_RGCTX_INFO_FIELD_OFFSET);
						/* The value is offset by 1 */
						EMIT_NEW_BIALU_IMM (cfg, ins, OP_PSUB_IMM, offset_ins->dreg, offset_ins->dreg, 1);
						EMIT_NEW_BIALU (cfg, ins, OP_PADD, dreg, sp [0]->dreg, offset_ins->dreg);
					} else {
						EMIT_NEW_BIALU_IMM (cfg, ins, OP_PADD_IMM, dreg, sp [0]->dreg, foffset);
					}
					ins->klass = mono_class_from_mono_type_internal (field->type);
					ins->type = STACK_MP;
					*sp++ = ins;
				} else {
					MonoInst *load;

					MONO_EMIT_NULL_CHECK (cfg, sp [0]->dreg, foffset > mono_target_pagesize ());

#ifdef MONO_ARCH_SIMD_INTRINSICS
					if (sp [0]->opcode == OP_LDADDR && m_class_is_simd_type (klass) && cfg->opt & MONO_OPT_SIMD) {
						ins = mono_emit_simd_field_load (cfg, field, sp [0]);
						if (ins) {
							*sp++ = ins;
							goto field_access_end;
						}
					}
#endif

					MonoInst *field_add_inst = sp [0];
					if (mini_is_gsharedvt_klass (klass)) {
						MonoInst *offset_ins;

						offset_ins = emit_get_gsharedvt_info (cfg, field, MONO_RGCTX_INFO_FIELD_OFFSET);
						/* The value is offset by 1 */
						EMIT_NEW_BIALU_IMM (cfg, ins, OP_PSUB_IMM, offset_ins->dreg, offset_ins->dreg, 1);
						EMIT_NEW_BIALU (cfg, field_add_inst, OP_PADD, alloc_ireg_mp (cfg), sp [0]->dreg, offset_ins->dreg);
						foffset = 0;
					}

					load = mini_emit_memory_load (cfg, field->type, field_add_inst, foffset, ins_flag);

					if (sp [0]->opcode != OP_LDADDR)
						load->flags |= MONO_INST_FAULT;
					*sp++ = load;
				}
			}

			if (is_instance)
				goto field_access_end;

			/* STATIC CASE */
			context_used = mini_class_check_context_used (cfg, klass);

			if (ftype->attrs & FIELD_ATTRIBUTE_LITERAL) {
				mono_error_set_field_missing (cfg->error, field->parent, field->name, NULL, "Using static instructions with literal field");
				CHECK_CFG_ERROR;
			}

			/* The special_static_fields field is init'd in mono_class_vtable, so it needs
			 * to be called here.
			 */
			if (!context_used && !(cfg->opt & MONO_OPT_SHARED)) {
				mono_class_vtable_checked (cfg->domain, klass, cfg->error);
				CHECK_CFG_ERROR;
				CHECK_TYPELOAD (klass);
			}
			mono_domain_lock (cfg->domain);
			if (cfg->domain->special_static_fields)
				addr = g_hash_table_lookup (cfg->domain->special_static_fields, field);
			mono_domain_unlock (cfg->domain);

			is_special_static = mono_class_field_is_special_static (field);

			if (is_special_static && ((gsize)addr & 0x80000000) == 0)
				thread_ins = mono_create_tls_get (cfg, TLS_KEY_THREAD);
			else
				thread_ins = NULL;

			/* Generate IR to compute the field address */
			if (is_special_static && ((gsize)addr & 0x80000000) == 0 && thread_ins && !(cfg->opt & MONO_OPT_SHARED) && !context_used) {
				/*
				 * Fast access to TLS data
				 * Inline version of get_thread_static_data () in
				 * threads.c.
				 */
				guint32 offset;
				int idx, static_data_reg, array_reg, dreg;

				if (context_used && cfg->gsharedvt && mini_is_gsharedvt_klass (klass))
					GSHAREDVT_FAILURE (il_op);

				static_data_reg = alloc_ireg (cfg);
				MONO_EMIT_NEW_LOAD_MEMBASE (cfg, static_data_reg, thread_ins->dreg, MONO_STRUCT_OFFSET (MonoInternalThread, static_data));

				if (cfg->compile_aot) {
					int offset_reg, offset2_reg, idx_reg;

					/* For TLS variables, this will return the TLS offset */
					EMIT_NEW_SFLDACONST (cfg, ins, field);
					offset_reg = ins->dreg;
					MONO_EMIT_NEW_BIALU_IMM (cfg, OP_IAND_IMM, offset_reg, offset_reg, 0x7fffffff);
					idx_reg = alloc_ireg (cfg);
					MONO_EMIT_NEW_BIALU_IMM (cfg, OP_IAND_IMM, idx_reg, offset_reg, 0x3f);
					MONO_EMIT_NEW_BIALU_IMM (cfg, OP_ISHL_IMM, idx_reg, idx_reg, TARGET_SIZEOF_VOID_P == 8 ? 3 : 2);
					MONO_EMIT_NEW_BIALU (cfg, OP_PADD, static_data_reg, static_data_reg, idx_reg);
					array_reg = alloc_ireg (cfg);
					MONO_EMIT_NEW_LOAD_MEMBASE (cfg, array_reg, static_data_reg, 0);
					offset2_reg = alloc_ireg (cfg);
					MONO_EMIT_NEW_BIALU_IMM (cfg, OP_ISHR_UN_IMM, offset2_reg, offset_reg, 6);
					MONO_EMIT_NEW_BIALU_IMM (cfg, OP_IAND_IMM, offset2_reg, offset2_reg, 0x1ffffff);
					dreg = alloc_ireg (cfg);
					EMIT_NEW_BIALU (cfg, ins, OP_PADD, dreg, array_reg, offset2_reg);
				} else {
					offset = (gsize)addr & 0x7fffffff;
					idx = offset & 0x3f;

					array_reg = alloc_ireg (cfg);
					MONO_EMIT_NEW_LOAD_MEMBASE (cfg, array_reg, static_data_reg, idx * TARGET_SIZEOF_VOID_P);
					dreg = alloc_ireg (cfg);
					EMIT_NEW_BIALU_IMM (cfg, ins, OP_ADD_IMM, dreg, array_reg, ((offset >> 6) & 0x1ffffff));
				}
#ifdef HOST_WIN32
			} else if ((field->type->attrs & FIELD_ATTRIBUTE_HAS_FIELD_RVA) &&
					field->parent && field->parent->image &&
					m_image_is_module_handle (field->parent->image) &&
					mono_field_get_data (field)) {
				if (cfg->verbose_level > 3)
				    g_print ("rva field %p\n", mono_field_get_data (field));
				EMIT_NEW_PCONST (cfg, ins, (gpointer)mono_field_get_data (field));
#endif
			} else if ((cfg->opt & MONO_OPT_SHARED) ||
					(cfg->compile_aot && is_special_static) ||
					(context_used && is_special_static)) {
				MonoInst *iargs [2];

				g_assert (field->parent);
				EMIT_NEW_DOMAINCONST (cfg, iargs [0]);
				if (context_used) {
					iargs [1] = emit_get_rgctx_field (cfg, context_used,
						field, MONO_RGCTX_INFO_CLASS_FIELD);
				} else {
					EMIT_NEW_FIELDCONST (cfg, iargs [1], field);
				}
				ins = mono_emit_jit_icall (cfg, mono_class_static_field_address, iargs);
			} else if (context_used) {
				MonoInst *static_data;

				/*
				g_print ("sharing static field access in %s.%s.%s - depth %d offset %d\n",
					method->klass->name_space, method->klass->name, method->name,
					depth, field->offset);
				*/

				if (mono_class_needs_cctor_run (klass, method))
					emit_class_init (cfg, klass);

				/*
				 * The pointer we're computing here is
				 *
				 *   super_info.static_data + field->offset
				 */
				static_data = mini_emit_get_rgctx_klass (cfg, context_used,
					klass, MONO_RGCTX_INFO_STATIC_DATA);

				if (mini_is_gsharedvt_klass (klass)) {
					MonoInst *offset_ins;

					offset_ins = emit_get_rgctx_field (cfg, context_used, field, MONO_RGCTX_INFO_FIELD_OFFSET);
					/* The value is offset by 1 */
					EMIT_NEW_BIALU_IMM (cfg, ins, OP_PSUB_IMM, offset_ins->dreg, offset_ins->dreg, 1);
					dreg = alloc_ireg_mp (cfg);
					EMIT_NEW_BIALU (cfg, ins, OP_PADD, dreg, static_data->dreg, offset_ins->dreg);
				} else if (field->offset == 0) {
					ins = static_data;
				} else {
					int addr_reg = mono_alloc_preg (cfg);
					EMIT_NEW_BIALU_IMM (cfg, ins, OP_PADD_IMM, addr_reg, static_data->dreg, field->offset);
				}
			} else if ((cfg->opt & MONO_OPT_SHARED) || (cfg->compile_aot && addr)) {
				MonoInst *iargs [2];

				g_assert (field->parent);
				EMIT_NEW_DOMAINCONST (cfg, iargs [0]);
				EMIT_NEW_FIELDCONST (cfg, iargs [1], field);
				ins = mono_emit_jit_icall (cfg, mono_class_static_field_address, iargs);
			} else {
				MonoVTable *vtable = NULL;

				if (!cfg->compile_aot)
					vtable = mono_class_vtable_checked (cfg->domain, klass, cfg->error);
				CHECK_CFG_ERROR;
				CHECK_TYPELOAD (klass);

				if (!addr) {
					if (mini_field_access_needs_cctor_run (cfg, method, klass, vtable)) {
						if (!(g_slist_find (class_inits, klass))) {
							emit_class_init (cfg, klass);
							if (cfg->verbose_level > 2)
								printf ("class %s.%s needs init call for %s\n", m_class_get_name_space (klass), m_class_get_name (klass), mono_field_get_name (field));
							class_inits = g_slist_prepend (class_inits, klass);
						}
					} else {
						if (cfg->run_cctors) {
							/* This makes so that inline cannot trigger */
							/* .cctors: too many apps depend on them */
							/* running with a specific order... */
							g_assert (vtable);
							if (!vtable->initialized && m_class_has_cctor (vtable->klass))
								INLINE_FAILURE ("class init");
							if (!mono_runtime_class_init_full (vtable, cfg->error)) {
								mono_cfg_set_exception (cfg, MONO_EXCEPTION_MONO_ERROR);
								goto exception_exit;
							}
						}
					}
					if (cfg->compile_aot)
						EMIT_NEW_SFLDACONST (cfg, ins, field);
					else {
						g_assert (vtable);
						addr = (char*)mono_vtable_get_static_field_data (vtable) + field->offset;
						g_assert (addr);
						EMIT_NEW_PCONST (cfg, ins, addr);
					}
				} else {
					MonoInst *iargs [1];
					EMIT_NEW_ICONST (cfg, iargs [0], GPOINTER_TO_UINT (addr));
					ins = mono_emit_jit_icall (cfg, mono_get_special_static_data, iargs);
				}
			}

			/* Generate IR to do the actual load/store operation */

			if ((il_op == MONO_CEE_STFLD || il_op == MONO_CEE_STSFLD) && (ins_flag & MONO_INST_VOLATILE)) {
				/* Volatile stores have release semantics, see 12.6.7 in Ecma 335 */
				mini_emit_memory_barrier (cfg, MONO_MEMORY_BARRIER_REL);
			}

			if (il_op == MONO_CEE_LDSFLDA) {
				ins->klass = mono_class_from_mono_type_internal (ftype);
				ins->type = STACK_PTR;
				*sp++ = ins;
			} else if (il_op == MONO_CEE_STSFLD) {
				MonoInst *store;

				EMIT_NEW_STORE_MEMBASE_TYPE (cfg, store, ftype, ins->dreg, 0, store_val->dreg);
				store->flags |= ins_flag;
			} else {
				gboolean is_const = FALSE;
				MonoVTable *vtable = NULL;
				gpointer addr = NULL;

				if (!context_used) {
					vtable = mono_class_vtable_checked (cfg->domain, klass, cfg->error);
					CHECK_CFG_ERROR;
					CHECK_TYPELOAD (klass);
				}
				if ((ftype->attrs & FIELD_ATTRIBUTE_INIT_ONLY) && (((addr = mono_aot_readonly_field_override (field)) != NULL) ||
						(!context_used && !((cfg->opt & MONO_OPT_SHARED) || cfg->compile_aot) && vtable->initialized))) {
					int ro_type = ftype->type;
					if (!addr)
						addr = (char*)mono_vtable_get_static_field_data (vtable) + field->offset;
					if (ro_type == MONO_TYPE_VALUETYPE && m_class_is_enumtype (ftype->data.klass)) {
						ro_type = mono_class_enum_basetype_internal (ftype->data.klass)->type;
					}

					GSHAREDVT_FAILURE (il_op);

					/* printf ("RO-FIELD %s.%s:%s\n", klass->name_space, klass->name, mono_field_get_name (field));*/
					is_const = TRUE;
					switch (ro_type) {
					case MONO_TYPE_BOOLEAN:
					case MONO_TYPE_U1:
						EMIT_NEW_ICONST (cfg, *sp, *((guint8 *)addr));
						sp++;
						break;
					case MONO_TYPE_I1:
						EMIT_NEW_ICONST (cfg, *sp, *((gint8 *)addr));
						sp++;
						break;						
					case MONO_TYPE_CHAR:
					case MONO_TYPE_U2:
						EMIT_NEW_ICONST (cfg, *sp, *((guint16 *)addr));
						sp++;
						break;
					case MONO_TYPE_I2:
						EMIT_NEW_ICONST (cfg, *sp, *((gint16 *)addr));
						sp++;
						break;
						break;
					case MONO_TYPE_I4:
						EMIT_NEW_ICONST (cfg, *sp, *((gint32 *)addr));
						sp++;
						break;						
					case MONO_TYPE_U4:
						EMIT_NEW_ICONST (cfg, *sp, *((guint32 *)addr));
						sp++;
						break;
					case MONO_TYPE_I:
					case MONO_TYPE_U:
					case MONO_TYPE_PTR:
					case MONO_TYPE_FNPTR:
						EMIT_NEW_PCONST (cfg, *sp, *((gpointer *)addr));
						mini_type_to_eval_stack_type ((cfg), field->type, *sp);
						sp++;
						break;
					case MONO_TYPE_STRING:
					case MONO_TYPE_OBJECT:
					case MONO_TYPE_CLASS:
					case MONO_TYPE_SZARRAY:
					case MONO_TYPE_ARRAY:
						if (!mono_gc_is_moving ()) {
							EMIT_NEW_PCONST (cfg, *sp, *((gpointer *)addr));
							mini_type_to_eval_stack_type ((cfg), field->type, *sp);
							sp++;
						} else {
							is_const = FALSE;
						}
						break;
					case MONO_TYPE_I8:
					case MONO_TYPE_U8:
						EMIT_NEW_I8CONST (cfg, *sp, *((gint64 *)addr));
						sp++;
						break;
					case MONO_TYPE_R4:
					case MONO_TYPE_R8:
					case MONO_TYPE_VALUETYPE:
					default:
						is_const = FALSE;
						break;
					}
				}

				if (!is_const) {
					MonoInst *load;

					EMIT_NEW_LOAD_MEMBASE_TYPE (cfg, load, field->type, ins->dreg, 0);
					load->flags |= ins_flag;
					*sp++ = load;
				}
			}

field_access_end:
			if ((il_op == MONO_CEE_LDFLD || il_op == MONO_CEE_LDSFLD) && (ins_flag & MONO_INST_VOLATILE)) {
				/* Volatile loads have acquire semantics, see 12.6.7 in Ecma 335 */
				mini_emit_memory_barrier (cfg, MONO_MEMORY_BARRIER_ACQ);
			}

			ins_flag = 0;
			break;
		}
		case MONO_CEE_STOBJ:
			sp -= 2;
			klass = mini_get_class (method, token, generic_context);
			CHECK_TYPELOAD (klass);

			/* FIXME: should check item at sp [1] is compatible with the type of the store. */
			mini_emit_memory_store (cfg, m_class_get_byval_arg (klass), sp [0], sp [1], ins_flag);
			ins_flag = 0;
			inline_costs += 1;
			break;

			/*
			 * Array opcodes
			 */
		case MONO_CEE_NEWARR: {
			MonoInst *len_ins;
			const char *data_ptr;
			int data_size = 0;
			guint32 field_token;

			--sp;

			klass = mini_get_class (method, token, generic_context);
			CHECK_TYPELOAD (klass);
			if (m_class_get_byval_arg (klass)->type == MONO_TYPE_VOID)
				UNVERIFIED;

			context_used = mini_class_check_context_used (cfg, klass);

			if (sp [0]->type == STACK_I8 || (TARGET_SIZEOF_VOID_P == 8 && sp [0]->type == STACK_PTR)) {
				MONO_INST_NEW (cfg, ins, OP_LCONV_TO_OVF_U4);
				ins->sreg1 = sp [0]->dreg;
				ins->type = STACK_I4;
				ins->dreg = alloc_ireg (cfg);
				MONO_ADD_INS (cfg->cbb, ins);
				*sp = mono_decompose_opcode (cfg, ins);
			}

			if (context_used) {
				MonoInst *args [3];
				MonoClass *array_class = mono_class_create_array (klass, 1);
				MonoMethod *managed_alloc = mono_gc_get_managed_array_allocator (array_class);

				/* FIXME: Use OP_NEWARR and decompose later to help abcrem */

				/* vtable */
				args [0] = mini_emit_get_rgctx_klass (cfg, context_used,
					array_class, MONO_RGCTX_INFO_VTABLE);
				/* array len */
				args [1] = sp [0];

				if (managed_alloc)
					ins = mono_emit_method_call (cfg, managed_alloc, args, NULL);
				else
					ins = mono_emit_jit_icall (cfg, ves_icall_array_new_specific, args);
			} else {
				if (cfg->opt & MONO_OPT_SHARED) {
					/* Decompose now to avoid problems with references to the domainvar */
					MonoInst *iargs [3];

					EMIT_NEW_DOMAINCONST (cfg, iargs [0]);
					EMIT_NEW_CLASSCONST (cfg, iargs [1], klass);
					iargs [2] = sp [0];

					ins = mono_emit_jit_icall (cfg, ves_icall_array_new, iargs);
				} else {
					/* Decompose later since it is needed by abcrem */
					MonoClass *array_type = mono_class_create_array (klass, 1);
					mono_class_vtable_checked (cfg->domain, array_type, cfg->error);
					CHECK_CFG_ERROR;
					CHECK_TYPELOAD (array_type);

					MONO_INST_NEW (cfg, ins, OP_NEWARR);
					ins->dreg = alloc_ireg_ref (cfg);
					ins->sreg1 = sp [0]->dreg;
					ins->inst_newa_class = klass;
					ins->type = STACK_OBJ;
					ins->klass = array_type;
					MONO_ADD_INS (cfg->cbb, ins);
					cfg->flags |= MONO_CFG_NEEDS_DECOMPOSE;
					cfg->cbb->needs_decompose = TRUE;

					/* Needed so mono_emit_load_get_addr () gets called */
					mono_get_got_var (cfg);
				}
			}

			len_ins = sp [0];
			ip += 5;
			*sp++ = ins;
			inline_costs += 1;

			/* 
			 * we inline/optimize the initialization sequence if possible.
			 * we should also allocate the array as not cleared, since we spend as much time clearing to 0 as initializing
			 * for small sizes open code the memcpy
			 * ensure the rva field is big enough
			 */
			if ((cfg->opt & MONO_OPT_INTRINS) && next_ip < end
					&& ip_in_bb (cfg, cfg->cbb, next_ip)
					&& (len_ins->opcode == OP_ICONST)
					&& (data_ptr = initialize_array_data (cfg, method,
						cfg->compile_aot, next_ip, end, klass,
						len_ins->inst_c0, &data_size, &field_token,
						&il_op, &next_ip))) {
				MonoMethod *memcpy_method = mini_get_memcpy_method ();
				MonoInst *iargs [3];
				int add_reg = alloc_ireg_mp (cfg);

				EMIT_NEW_BIALU_IMM (cfg, iargs [0], OP_PADD_IMM, add_reg, ins->dreg, MONO_STRUCT_OFFSET (MonoArray, vector));
				if (cfg->compile_aot) {
					EMIT_NEW_AOTCONST_TOKEN (cfg, iargs [1], MONO_PATCH_INFO_RVA, m_class_get_image (method->klass), GPOINTER_TO_UINT(field_token), STACK_PTR, NULL);
				} else {
					EMIT_NEW_PCONST (cfg, iargs [1], (char*)data_ptr);
				}
				EMIT_NEW_ICONST (cfg, iargs [2], data_size);
				mono_emit_method_call (cfg, memcpy_method, iargs, NULL);
			}

			break;
		}
		case MONO_CEE_LDLEN:
			--sp;
			if (sp [0]->type != STACK_OBJ)
				UNVERIFIED;

			MONO_INST_NEW (cfg, ins, OP_LDLEN);
			ins->dreg = alloc_preg (cfg);
			ins->sreg1 = sp [0]->dreg;
			ins->inst_imm = MONO_STRUCT_OFFSET (MonoArray, max_length);
			ins->type = STACK_I4;
			/* This flag will be inherited by the decomposition */
			ins->flags |= MONO_INST_FAULT | MONO_INST_INVARIANT_LOAD;
			MONO_ADD_INS (cfg->cbb, ins);
			cfg->flags |= MONO_CFG_NEEDS_DECOMPOSE;
			cfg->cbb->needs_decompose = TRUE;
			MONO_EMIT_NEW_UNALU (cfg, OP_NOT_NULL, -1, sp [0]->dreg);
			*sp++ = ins;
			break;
		case MONO_CEE_LDELEMA:
			sp -= 2;
			if (sp [0]->type != STACK_OBJ)
				UNVERIFIED;

			cfg->flags |= MONO_CFG_HAS_LDELEMA;

			klass = mini_get_class (method, token, generic_context);
			CHECK_TYPELOAD (klass);
			/* we need to make sure that this array is exactly the type it needs
			 * to be for correctness. the wrappers are lax with their usage
			 * so we need to ignore them here
			 */
			if (!m_class_is_valuetype (klass) && method->wrapper_type == MONO_WRAPPER_NONE && !readonly) {
				MonoClass *array_class = mono_class_create_array (klass, 1);
				mini_emit_check_array_type (cfg, sp [0], array_class);
				CHECK_TYPELOAD (array_class);
			}

			readonly = FALSE;
			ins = mini_emit_ldelema_1_ins (cfg, klass, sp [0], sp [1], TRUE);
			*sp++ = ins;
			break;
		case MONO_CEE_LDELEM:
		case MONO_CEE_LDELEM_I1:
		case MONO_CEE_LDELEM_U1:
		case MONO_CEE_LDELEM_I2:
		case MONO_CEE_LDELEM_U2:
		case MONO_CEE_LDELEM_I4:
		case MONO_CEE_LDELEM_U4:
		case MONO_CEE_LDELEM_I8:
		case MONO_CEE_LDELEM_I:
		case MONO_CEE_LDELEM_R4:
		case MONO_CEE_LDELEM_R8:
		case MONO_CEE_LDELEM_REF: {
			MonoInst *addr;

			sp -= 2;

			if (il_op == MONO_CEE_LDELEM) {
				klass = mini_get_class (method, token, generic_context);
				CHECK_TYPELOAD (klass);
				mono_class_init_internal (klass);
			}
			else
				klass = array_access_to_klass (il_op);

			if (sp [0]->type != STACK_OBJ)
				UNVERIFIED;

			cfg->flags |= MONO_CFG_HAS_LDELEMA;

			if (mini_is_gsharedvt_variable_klass (klass)) {
				// FIXME-VT: OP_ICONST optimization
				addr = mini_emit_ldelema_1_ins (cfg, klass, sp [0], sp [1], TRUE);
				EMIT_NEW_LOAD_MEMBASE_TYPE (cfg, ins, m_class_get_byval_arg (klass), addr->dreg, 0);
				ins->opcode = OP_LOADV_MEMBASE;
			} else if (sp [1]->opcode == OP_ICONST) {
				int array_reg = sp [0]->dreg;
				int index_reg = sp [1]->dreg;
				int offset = (mono_class_array_element_size (klass) * sp [1]->inst_c0) + MONO_STRUCT_OFFSET (MonoArray, vector);

				if (SIZEOF_REGISTER == 8 && COMPILE_LLVM (cfg))
					MONO_EMIT_NEW_UNALU (cfg, OP_ZEXT_I4, index_reg, index_reg);

				MONO_EMIT_BOUNDS_CHECK (cfg, array_reg, MonoArray, max_length, index_reg);
				EMIT_NEW_LOAD_MEMBASE_TYPE (cfg, ins, m_class_get_byval_arg (klass), array_reg, offset);
			} else {
				addr = mini_emit_ldelema_1_ins (cfg, klass, sp [0], sp [1], TRUE);
				EMIT_NEW_LOAD_MEMBASE_TYPE (cfg, ins, m_class_get_byval_arg (klass), addr->dreg, 0);
			}
			*sp++ = ins;
			break;
		}
		case MONO_CEE_STELEM_I:
		case MONO_CEE_STELEM_I1:
		case MONO_CEE_STELEM_I2:
		case MONO_CEE_STELEM_I4:
		case MONO_CEE_STELEM_I8:
		case MONO_CEE_STELEM_R4:
		case MONO_CEE_STELEM_R8:
		case MONO_CEE_STELEM_REF:
		case MONO_CEE_STELEM: {
			sp -= 3;

			cfg->flags |= MONO_CFG_HAS_LDELEMA;

			if (il_op == MONO_CEE_STELEM) {
				klass = mini_get_class (method, token, generic_context);
				CHECK_TYPELOAD (klass);
				mono_class_init_internal (klass);
			}
			else
				klass = array_access_to_klass (il_op);

			if (sp [0]->type != STACK_OBJ)
				UNVERIFIED;

			sp [2] = convert_value (cfg, m_class_get_byval_arg (klass), sp [2]);
			mini_emit_array_store (cfg, klass, sp, TRUE);

			inline_costs += 1;
			break;
		}
		case MONO_CEE_CKFINITE: {
			--sp;

			if (cfg->llvm_only) {
				MonoInst *iargs [1];

				iargs [0] = sp [0];
				*sp++ = mono_emit_jit_icall (cfg, mono_ckfinite, iargs);
			} else  {
				sp [0] = convert_value (cfg, m_class_get_byval_arg (mono_defaults.double_class), sp [0]);
				MONO_INST_NEW (cfg, ins, OP_CKFINITE);
				ins->sreg1 = sp [0]->dreg;
				ins->dreg = alloc_freg (cfg);
				ins->type = STACK_R8;
				MONO_ADD_INS (cfg->cbb, ins);

				*sp++ = mono_decompose_opcode (cfg, ins);
			}

			break;
		}
		case MONO_CEE_REFANYVAL: {
			MonoInst *src_var, *src;

			int klass_reg = alloc_preg (cfg);
			int dreg = alloc_preg (cfg);

			GSHAREDVT_FAILURE (il_op);

			MONO_INST_NEW (cfg, ins, il_op);
			--sp;
			klass = mini_get_class (method, token, generic_context);
			CHECK_TYPELOAD (klass);

			context_used = mini_class_check_context_used (cfg, klass);

			// FIXME:
			src_var = get_vreg_to_inst (cfg, sp [0]->dreg);
			if (!src_var)
				src_var = mono_compile_create_var_for_vreg (cfg, m_class_get_byval_arg (mono_defaults.typed_reference_class), OP_LOCAL, sp [0]->dreg);
			EMIT_NEW_VARLOADA (cfg, src, src_var, src_var->inst_vtype);
			MONO_EMIT_NEW_LOAD_MEMBASE (cfg, klass_reg, src->dreg, MONO_STRUCT_OFFSET (MonoTypedRef, klass));

			if (context_used) {
				MonoInst *klass_ins;

				klass_ins = mini_emit_get_rgctx_klass (cfg, context_used,
						klass, MONO_RGCTX_INFO_KLASS);

				// FIXME:
				MONO_EMIT_NEW_BIALU (cfg, OP_COMPARE, -1, klass_reg, klass_ins->dreg);
				MONO_EMIT_NEW_COND_EXC (cfg, NE_UN, "InvalidCastException");
			} else {
				mini_emit_class_check (cfg, klass_reg, klass);
			}
			EMIT_NEW_LOAD_MEMBASE (cfg, ins, OP_LOAD_MEMBASE, dreg, src->dreg, MONO_STRUCT_OFFSET (MonoTypedRef, value));
			ins->type = STACK_MP;
			ins->klass = klass;
			*sp++ = ins;
			break;
		}
		case MONO_CEE_MKREFANY: {
			MonoInst *loc, *addr;

			GSHAREDVT_FAILURE (il_op);

			MONO_INST_NEW (cfg, ins, il_op);
			--sp;
			klass = mini_get_class (method, token, generic_context);
			CHECK_TYPELOAD (klass);

			context_used = mini_class_check_context_used (cfg, klass);

			loc = mono_compile_create_var (cfg, m_class_get_byval_arg (mono_defaults.typed_reference_class), OP_LOCAL);
			EMIT_NEW_TEMPLOADA (cfg, addr, loc->inst_c0);

			MonoInst *const_ins = mini_emit_get_rgctx_klass (cfg, context_used, klass, MONO_RGCTX_INFO_KLASS);
			int type_reg = alloc_preg (cfg);

			MONO_EMIT_NEW_STORE_MEMBASE (cfg, OP_STOREP_MEMBASE_REG, addr->dreg, MONO_STRUCT_OFFSET (MonoTypedRef, klass), const_ins->dreg);
			MONO_EMIT_NEW_BIALU_IMM (cfg, OP_ADD_IMM, type_reg, const_ins->dreg, m_class_offsetof_byval_arg ());
			MONO_EMIT_NEW_STORE_MEMBASE (cfg, OP_STOREP_MEMBASE_REG, addr->dreg, MONO_STRUCT_OFFSET (MonoTypedRef, type), type_reg);

			MONO_EMIT_NEW_STORE_MEMBASE (cfg, OP_STOREP_MEMBASE_REG, addr->dreg, MONO_STRUCT_OFFSET (MonoTypedRef, value), sp [0]->dreg);

			EMIT_NEW_TEMPLOAD (cfg, ins, loc->inst_c0);
			ins->type = STACK_VTYPE;
			ins->klass = mono_defaults.typed_reference_class;
			*sp++ = ins;
			break;
		}
		case MONO_CEE_LDTOKEN: {
			gpointer handle;
			MonoClass *handle_class;

			if (method->wrapper_type == MONO_WRAPPER_DYNAMIC_METHOD ||
					method->wrapper_type == MONO_WRAPPER_SYNCHRONIZED) {
				handle = mono_method_get_wrapper_data (method, n);
				handle_class = (MonoClass *)mono_method_get_wrapper_data (method, n + 1);
				if (handle_class == mono_defaults.typehandle_class)
					handle = m_class_get_byval_arg ((MonoClass*)handle);
			}
			else {
				handle = mono_ldtoken_checked (image, n, &handle_class, generic_context, cfg->error);
				CHECK_CFG_ERROR;
			}
			if (!handle)
				LOAD_ERROR;
			mono_class_init_internal (handle_class);
			if (cfg->gshared) {
				if (mono_metadata_token_table (n) == MONO_TABLE_TYPEDEF ||
						mono_metadata_token_table (n) == MONO_TABLE_TYPEREF) {
					/* This case handles ldtoken
					   of an open type, like for
					   typeof(Gen<>). */
					context_used = 0;
				} else if (handle_class == mono_defaults.typehandle_class) {
					context_used = mini_class_check_context_used (cfg, mono_class_from_mono_type_internal ((MonoType *)handle));
				} else if (handle_class == mono_defaults.fieldhandle_class)
					context_used = mini_class_check_context_used (cfg, ((MonoClassField*)handle)->parent);
				else if (handle_class == mono_defaults.methodhandle_class)
					context_used = mini_method_check_context_used (cfg, (MonoMethod *)handle);
				else
					g_assert_not_reached ();
			}

			if ((cfg->opt & MONO_OPT_SHARED) &&
					method->wrapper_type != MONO_WRAPPER_DYNAMIC_METHOD &&
					method->wrapper_type != MONO_WRAPPER_SYNCHRONIZED) {
				MonoInst *addr, *vtvar, *iargs [3];
				int method_context_used;

				method_context_used = mini_method_check_context_used (cfg, method);

				vtvar = mono_compile_create_var (cfg, m_class_get_byval_arg (handle_class), OP_LOCAL); 

				EMIT_NEW_IMAGECONST (cfg, iargs [0], image);
				EMIT_NEW_ICONST (cfg, iargs [1], n);
				if (method_context_used) {
					iargs [2] = emit_get_rgctx_method (cfg, method_context_used,
						method, MONO_RGCTX_INFO_METHOD);
					ins = mono_emit_jit_icall (cfg, mono_ldtoken_wrapper_generic_shared, iargs);
				} else {
					EMIT_NEW_PCONST (cfg, iargs [2], generic_context);
					ins = mono_emit_jit_icall (cfg, mono_ldtoken_wrapper, iargs);
				}
				EMIT_NEW_TEMPLOADA (cfg, addr, vtvar->inst_c0);

				MONO_EMIT_NEW_STORE_MEMBASE (cfg, OP_STORE_MEMBASE_REG, addr->dreg, 0, ins->dreg);

				EMIT_NEW_TEMPLOAD (cfg, ins, vtvar->inst_c0);
			} else {
				if ((next_ip + 4 < end) && ip_in_bb (cfg, cfg->cbb, next_ip) &&
					((next_ip [0] == CEE_CALL) || (next_ip [0] == CEE_CALLVIRT)) &&
					(cmethod = mini_get_method (cfg, method, read32 (next_ip + 1), NULL, generic_context)) &&
					(cmethod->klass == mono_defaults.systemtype_class) &&
					(strcmp (cmethod->name, "GetTypeFromHandle") == 0)) {
					MonoClass *tclass = mono_class_from_mono_type_internal ((MonoType *)handle);

					mono_class_init_internal (tclass);
					if (context_used) {
						ins = mini_emit_get_rgctx_klass (cfg, context_used,
							tclass, MONO_RGCTX_INFO_REFLECTION_TYPE);
					} else if (cfg->compile_aot) {
						if (method->wrapper_type) {
							error_init (error); //got to do it since there are multiple conditionals below
							if (mono_class_get_checked (m_class_get_image (tclass), m_class_get_type_token (tclass), error) == tclass && !generic_context) {
								/* Special case for static synchronized wrappers */
								EMIT_NEW_TYPE_FROM_HANDLE_CONST (cfg, ins, m_class_get_image (tclass), m_class_get_type_token (tclass), generic_context);
							} else {
								mono_error_cleanup (error); /* FIXME don't swallow the error */
								/* FIXME: n is not a normal token */
								DISABLE_AOT (cfg);
								EMIT_NEW_PCONST (cfg, ins, NULL);
							}
						} else {
							EMIT_NEW_TYPE_FROM_HANDLE_CONST (cfg, ins, image, n, generic_context);
						}
					} else {
						MonoReflectionType *rt = mono_type_get_object_checked (cfg->domain, (MonoType *)handle, cfg->error);
						CHECK_CFG_ERROR;
						EMIT_NEW_PCONST (cfg, ins, rt);
					}
					ins->type = STACK_OBJ;
					ins->klass = cmethod->klass;
					il_op = (MonoOpcodeEnum)next_ip [0];
					next_ip += 5;
				} else {
					MonoInst *addr, *vtvar;

					vtvar = mono_compile_create_var (cfg, m_class_get_byval_arg (handle_class), OP_LOCAL);

					if (context_used) {
						if (handle_class == mono_defaults.typehandle_class) {
							ins = mini_emit_get_rgctx_klass (cfg, context_used,
									mono_class_from_mono_type_internal ((MonoType *)handle),
									MONO_RGCTX_INFO_TYPE);
						} else if (handle_class == mono_defaults.methodhandle_class) {
							ins = emit_get_rgctx_method (cfg, context_used,
									(MonoMethod *)handle, MONO_RGCTX_INFO_METHOD);
						} else if (handle_class == mono_defaults.fieldhandle_class) {
							ins = emit_get_rgctx_field (cfg, context_used,
									(MonoClassField *)handle, MONO_RGCTX_INFO_CLASS_FIELD);
						} else {
							g_assert_not_reached ();
						}
					} else if (cfg->compile_aot) {
						EMIT_NEW_LDTOKENCONST (cfg, ins, image, n, generic_context);
					} else {
						EMIT_NEW_PCONST (cfg, ins, handle);
					}
					EMIT_NEW_TEMPLOADA (cfg, addr, vtvar->inst_c0);
					MONO_EMIT_NEW_STORE_MEMBASE (cfg, OP_STORE_MEMBASE_REG, addr->dreg, 0, ins->dreg);
					EMIT_NEW_TEMPLOAD (cfg, ins, vtvar->inst_c0);
				}
			}

			*sp++ = ins;
			break;
		}
		case MONO_CEE_THROW:
			if (sp [-1]->type != STACK_OBJ)
				UNVERIFIED;

			MONO_INST_NEW (cfg, ins, OP_THROW);
			--sp;
			ins->sreg1 = sp [0]->dreg;
			cfg->cbb->out_of_line = TRUE;
			MONO_ADD_INS (cfg->cbb, ins);
			MONO_INST_NEW (cfg, ins, OP_NOT_REACHED);
			MONO_ADD_INS (cfg->cbb, ins);
			sp = stack_start;
			
			link_bblock (cfg, cfg->cbb, end_bblock);
			start_new_bblock = 1;
			/* This can complicate code generation for llvm since the return value might not be defined */
			if (COMPILE_LLVM (cfg))
				INLINE_FAILURE ("throw");
			break;
		case MONO_CEE_ENDFINALLY:
			if (!ip_in_finally_clause (cfg, ip - header->code))
				UNVERIFIED;
			/* mono_save_seq_point_info () depends on this */
			if (sp != stack_start)
				emit_seq_point (cfg, method, ip, FALSE, FALSE);
			MONO_INST_NEW (cfg, ins, OP_ENDFINALLY);
			MONO_ADD_INS (cfg->cbb, ins);
			start_new_bblock = 1;

			/*
			 * Control will leave the method so empty the stack, otherwise
			 * the next basic block will start with a nonempty stack.
			 */
			while (sp != stack_start) {
				sp--;
			}
			break;
		case MONO_CEE_LEAVE:
		case MONO_CEE_LEAVE_S: {
			GList *handlers;

			/* empty the stack */
			g_assert (sp >= stack_start);
			sp = stack_start;

			/* 
			 * If this leave statement is in a catch block, check for a
			 * pending exception, and rethrow it if necessary.
			 * We avoid doing this in runtime invoke wrappers, since those are called
			 * by native code which excepts the wrapper to catch all exceptions.
			 */
			for (i = 0; i < header->num_clauses; ++i) {
				MonoExceptionClause *clause = &header->clauses [i];

				/* 
				 * Use <= in the final comparison to handle clauses with multiple
				 * leave statements, like in bug #78024.
				 * The ordering of the exception clauses guarantees that we find the
				 * innermost clause.
				 */
				if (MONO_OFFSET_IN_HANDLER (clause, ip - header->code) && (clause->flags == MONO_EXCEPTION_CLAUSE_NONE) && (ip - header->code + ((il_op == MONO_CEE_LEAVE) ? 5 : 2)) <= (clause->handler_offset + clause->handler_len) && method->wrapper_type != MONO_WRAPPER_RUNTIME_INVOKE) {
					MonoInst *exc_ins;
					MonoBasicBlock *dont_throw;

					/*
					  MonoInst *load;

					  NEW_TEMPLOAD (cfg, load, mono_find_exvar_for_offset (cfg, clause->handler_offset)->inst_c0);
					*/

					exc_ins = mono_emit_jit_icall (cfg, mono_thread_get_undeniable_exception, NULL);

					NEW_BBLOCK (cfg, dont_throw);

					/*
					 * Currently, we always rethrow the abort exception, despite the 
					 * fact that this is not correct. See thread6.cs for an example. 
					 * But propagating the abort exception is more important than 
					 * getting the semantics right.
					 */
					MONO_EMIT_NEW_BIALU_IMM (cfg, OP_COMPARE_IMM, -1, exc_ins->dreg, 0);
					MONO_EMIT_NEW_BRANCH_BLOCK (cfg, OP_PBEQ, dont_throw);
					MONO_EMIT_NEW_UNALU (cfg, OP_THROW, -1, exc_ins->dreg);

					MONO_START_BB (cfg, dont_throw);
				}
			}

#ifdef ENABLE_LLVM
			cfg->cbb->try_end = (intptr_t)(ip - header->code);
#endif

			if ((handlers = mono_find_leave_clauses (cfg, ip, target))) {
				GList *tmp;
				/*
				 * For each finally clause that we exit we need to invoke the finally block.
				 * After each invocation we need to add try holes for all the clauses that
				 * we already exited.
				 */
				for (tmp = handlers; tmp; tmp = tmp->next) {
					MonoLeaveClause *leave = (MonoLeaveClause *) tmp->data;
					MonoExceptionClause *clause = leave->clause;

					if (clause->flags != MONO_EXCEPTION_CLAUSE_FINALLY)
						continue;

					MonoInst *abort_exc = (MonoInst *)mono_find_exvar_for_offset (cfg, clause->handler_offset);
					MonoBasicBlock *dont_throw;

					/*
					 * Emit instrumentation code before linking the basic blocks below as this
					 * will alter cfg->cbb.
					 */
					mini_profiler_emit_call_finally (cfg, header, ip, leave->index, clause);

					tblock = cfg->cil_offset_to_bb [clause->handler_offset];
					g_assert (tblock);
					link_bblock (cfg, cfg->cbb, tblock);

					MONO_EMIT_NEW_PCONST (cfg, abort_exc->dreg, 0);

					MONO_INST_NEW (cfg, ins, OP_CALL_HANDLER);
					ins->inst_target_bb = tblock;
					ins->inst_eh_blocks = tmp;
					MONO_ADD_INS (cfg->cbb, ins);
					cfg->cbb->has_call_handler = 1;

					/* Throw exception if exvar is set */
					/* FIXME Do we need this for calls from catch/filter ? */
					NEW_BBLOCK (cfg, dont_throw);
					MONO_EMIT_NEW_BIALU_IMM (cfg, OP_COMPARE_IMM, -1, abort_exc->dreg, 0);
					MONO_EMIT_NEW_BRANCH_BLOCK (cfg, OP_PBEQ, dont_throw);
					mono_emit_jit_icall (cfg, ves_icall_thread_finish_async_abort, NULL);
					cfg->cbb->clause_holes = tmp;

					MONO_START_BB (cfg, dont_throw);
					cfg->cbb->clause_holes = tmp;

					if (COMPILE_LLVM (cfg)) {
						MonoBasicBlock *target_bb;

						/* 
						 * Link the finally bblock with the target, since it will
						 * conceptually branch there.
						 */
						GET_BBLOCK (cfg, tblock, cfg->cil_start + clause->handler_offset + clause->handler_len - 1);
						GET_BBLOCK (cfg, target_bb, target);
						link_bblock (cfg, tblock, target_bb);
					}
				}
			} 

			MONO_INST_NEW (cfg, ins, OP_BR);
			MONO_ADD_INS (cfg->cbb, ins);
			GET_BBLOCK (cfg, tblock, target);
			link_bblock (cfg, cfg->cbb, tblock);
			ins->inst_target_bb = tblock;

			start_new_bblock = 1;
			break;
		}

		/*
		 * Mono specific opcodes
		 */

		case MONO_CEE_MONO_ICALL: {
			g_assert (method->wrapper_type != MONO_WRAPPER_NONE);
			const MonoJitICallId jit_icall_id = (MonoJitICallId)token;
			MonoJitICallInfo * const info = mono_find_jit_icall_info (jit_icall_id);

			CHECK_STACK (info->sig->param_count);
			sp -= info->sig->param_count;

			if (token == MONO_JIT_ICALL_mono_threads_attach_coop) {
				MonoInst *addr;
				MonoBasicBlock *next_bb;

				if (cfg->compile_aot) {
					/*
					 * This is called on unattached threads, so it cannot go through the trampoline
					 * infrastructure. Use an indirect call through a got slot initialized at load time
					 * instead.
					 */
					EMIT_NEW_AOTCONST (cfg, addr, MONO_PATCH_INFO_JIT_ICALL_ADDR_NOCALL, GUINT_TO_POINTER (jit_icall_id));
					ins = mini_emit_calli (cfg, info->sig, sp, addr, NULL, NULL);
				} else {
					ins = mono_emit_jit_icall_id (cfg, jit_icall_id, sp);
				}

				/*
				 * Parts of the initlocals code needs to come after this, since it might call methods like memset.
				 */
				init_localsbb2 = cfg->cbb;
				NEW_BBLOCK (cfg, next_bb);
				MONO_START_BB (cfg, next_bb);
			} else {
				ins = mono_emit_jit_icall_id (cfg, jit_icall_id, sp);
			}

			if (!MONO_TYPE_IS_VOID (info->sig->ret))
				*sp++ = ins;

			inline_costs += CALL_COST * MIN(10, num_calls++);
			break;
		}

		MonoJumpInfoType ldptr_type;

		case MONO_CEE_MONO_LDPTR_CARD_TABLE:
			ldptr_type = MONO_PATCH_INFO_GC_CARD_TABLE_ADDR;
			goto mono_ldptr;
		case MONO_CEE_MONO_LDPTR_NURSERY_START:
			ldptr_type = MONO_PATCH_INFO_GC_NURSERY_START;
			goto mono_ldptr;
		case MONO_CEE_MONO_LDPTR_NURSERY_BITS:
			ldptr_type = MONO_PATCH_INFO_GC_NURSERY_BITS;
			goto mono_ldptr;
		case MONO_CEE_MONO_LDPTR_INT_REQ_FLAG:
			ldptr_type = MONO_PATCH_INFO_INTERRUPTION_REQUEST_FLAG;
			goto mono_ldptr;
		case MONO_CEE_MONO_LDPTR_PROFILER_ALLOCATION_COUNT:
			ldptr_type = MONO_PATCH_INFO_PROFILER_ALLOCATION_COUNT;
mono_ldptr:
			g_assert (method->wrapper_type != MONO_WRAPPER_NONE);
			ins = mini_emit_runtime_constant (cfg, ldptr_type, NULL);
			*sp++ = ins;
			inline_costs += CALL_COST * MIN(10, num_calls++);
			break;

		case MONO_CEE_MONO_LDPTR: {
			gpointer ptr;

			g_assert (method->wrapper_type != MONO_WRAPPER_NONE);
			ptr = mono_method_get_wrapper_data (method, token);
			EMIT_NEW_PCONST (cfg, ins, ptr);
			*sp++ = ins;
			inline_costs += CALL_COST * MIN(10, num_calls++);
			/* Can't embed random pointers into AOT code */
			DISABLE_AOT (cfg);
			break;
		}
		case MONO_CEE_MONO_JIT_ICALL_ADDR:
			g_assert (method->wrapper_type != MONO_WRAPPER_NONE);
			EMIT_NEW_JIT_ICALL_ADDRCONST (cfg, ins, GUINT_TO_POINTER (token));
			*sp++ = ins;
			inline_costs += CALL_COST * MIN(10, num_calls++);
			break;

		case MONO_CEE_MONO_ICALL_ADDR: {
			MonoMethod *cmethod;
			gpointer ptr;

			g_assert (method->wrapper_type != MONO_WRAPPER_NONE);

			cmethod = (MonoMethod *)mono_method_get_wrapper_data (method, token);

			if (cfg->compile_aot) {
				if (cfg->direct_pinvoke && ip + 6 < end && (ip [6] == CEE_POP)) {
					/*
					 * This is generated by emit_native_wrapper () to resolve the pinvoke address
					 * before the call, its not needed when using direct pinvoke.
					 * This is not an optimization, but its used to avoid looking up pinvokes
					 * on platforms which don't support dlopen ().
					 */
					EMIT_NEW_PCONST (cfg, ins, NULL);
				} else {
					EMIT_NEW_AOTCONST (cfg, ins, MONO_PATCH_INFO_ICALL_ADDR, cmethod);
				}
			} else {
				ptr = mono_lookup_internal_call (cmethod);
				g_assert (ptr);
				EMIT_NEW_PCONST (cfg, ins, ptr);
			}
			*sp++ = ins;
			break;
		}
		case MONO_CEE_MONO_VTADDR: {
			g_assert (method->wrapper_type != MONO_WRAPPER_NONE);
			MonoInst *src_var, *src;

			--sp;

			// FIXME:
			src_var = get_vreg_to_inst (cfg, sp [0]->dreg);
			EMIT_NEW_VARLOADA ((cfg), (src), src_var, src_var->inst_vtype);
			*sp++ = src;
			break;
		}
		case MONO_CEE_MONO_NEWOBJ: {
			g_assert (method->wrapper_type != MONO_WRAPPER_NONE);
			MonoInst *iargs [2];

			klass = (MonoClass *)mono_method_get_wrapper_data (method, token);
			mono_class_init_internal (klass);
			NEW_DOMAINCONST (cfg, iargs [0]);
			MONO_ADD_INS (cfg->cbb, iargs [0]);
			NEW_CLASSCONST (cfg, iargs [1], klass);
			MONO_ADD_INS (cfg->cbb, iargs [1]);
			*sp++ = mono_emit_jit_icall (cfg, ves_icall_object_new, iargs);
			inline_costs += CALL_COST * MIN(10, num_calls++);
			break;
		}
		case MONO_CEE_MONO_OBJADDR:
			g_assert (method->wrapper_type != MONO_WRAPPER_NONE);
			--sp;
			MONO_INST_NEW (cfg, ins, OP_MOVE);
			ins->dreg = alloc_ireg_mp (cfg);
			ins->sreg1 = sp [0]->dreg;
			ins->type = STACK_MP;
			MONO_ADD_INS (cfg->cbb, ins);
			*sp++ = ins;
			break;
		case MONO_CEE_MONO_LDNATIVEOBJ:
			/*
			 * Similar to LDOBJ, but instead load the unmanaged
			 * representation of the vtype to the stack.
			 */
			g_assert (method->wrapper_type != MONO_WRAPPER_NONE);
			--sp;
			klass = (MonoClass *)mono_method_get_wrapper_data (method, token);
			g_assert (m_class_is_valuetype (klass));
			mono_class_init_internal (klass);

			{
				MonoInst *src, *dest, *temp;

				src = sp [0];
				temp = mono_compile_create_var (cfg, m_class_get_byval_arg (klass), OP_LOCAL);
				temp->backend.is_pinvoke = 1;
				EMIT_NEW_TEMPLOADA (cfg, dest, temp->inst_c0);
				mini_emit_memory_copy (cfg, dest, src, klass, TRUE, 0);

				EMIT_NEW_TEMPLOAD (cfg, dest, temp->inst_c0);
				dest->type = STACK_VTYPE;
				dest->klass = klass;

				*sp ++ = dest;
			}
			break;
		case MONO_CEE_MONO_RETOBJ: {
			/*
			 * Same as RET, but return the native representation of a vtype
			 * to the caller.
			 */
			g_assert (method->wrapper_type != MONO_WRAPPER_NONE);
			g_assert (cfg->ret);
			g_assert (mono_method_signature_internal (method)->pinvoke);
			--sp;

			klass = (MonoClass *)mono_method_get_wrapper_data (method, token);

			if (!cfg->vret_addr) {
				g_assert (cfg->ret_var_is_local);

				EMIT_NEW_VARLOADA (cfg, ins, cfg->ret, cfg->ret->inst_vtype);
			} else {
				EMIT_NEW_RETLOADA (cfg, ins);
			}
			mini_emit_memory_copy (cfg, ins, sp [0], klass, TRUE, 0);

			if (sp != stack_start)
				UNVERIFIED;

			mini_profiler_emit_leave (cfg, sp [0]);

			MONO_INST_NEW (cfg, ins, OP_BR);
			ins->inst_target_bb = end_bblock;
			MONO_ADD_INS (cfg->cbb, ins);
			link_bblock (cfg, cfg->cbb, end_bblock);
			start_new_bblock = 1;
			break;
		}
		case MONO_CEE_MONO_SAVE_LMF:
		case MONO_CEE_MONO_RESTORE_LMF:
			g_assert (method->wrapper_type != MONO_WRAPPER_NONE);
			break;
		case MONO_CEE_MONO_CLASSCONST:
			g_assert (method->wrapper_type != MONO_WRAPPER_NONE);
			EMIT_NEW_CLASSCONST (cfg, ins, mono_method_get_wrapper_data (method, token));
			*sp++ = ins;
			inline_costs += CALL_COST * MIN(10, num_calls++);
			break;
		case MONO_CEE_MONO_NOT_TAKEN:
			g_assert (method->wrapper_type != MONO_WRAPPER_NONE);
			cfg->cbb->out_of_line = TRUE;
			break;
		case MONO_CEE_MONO_TLS: {
			MonoTlsKey key;

			g_assert (method->wrapper_type != MONO_WRAPPER_NONE);
			key = (MonoTlsKey)n;
			g_assert (key < TLS_KEY_NUM);

			ins = mono_create_tls_get (cfg, key);
			g_assert (ins);
			ins->type = STACK_PTR;
			*sp++ = ins;
			break;
		}
		case MONO_CEE_MONO_DYN_CALL: {
			MonoCallInst *call;

			/* It would be easier to call a trampoline, but that would put an
			 * extra frame on the stack, confusing exception handling. So
			 * implement it inline using an opcode for now.
			 */

			g_assert (method->wrapper_type != MONO_WRAPPER_NONE);
			if (!cfg->dyn_call_var) {
				cfg->dyn_call_var = mono_compile_create_var (cfg, mono_get_int_type (), OP_LOCAL);
				/* prevent it from being register allocated */
				cfg->dyn_call_var->flags |= MONO_INST_VOLATILE;
			}

			/* Has to use a call inst since local regalloc expects it */
			MONO_INST_NEW_CALL (cfg, call, OP_DYN_CALL);
			ins = (MonoInst*)call;
			sp -= 2;
			ins->sreg1 = sp [0]->dreg;
			ins->sreg2 = sp [1]->dreg;
			MONO_ADD_INS (cfg->cbb, ins);

			cfg->param_area = MAX (cfg->param_area, cfg->backend->dyn_call_param_area);
			/* OP_DYN_CALL might need to allocate a dynamically sized param area */
			cfg->flags |= MONO_CFG_HAS_ALLOCA;

			inline_costs += CALL_COST * MIN(10, num_calls++);
			break;
		}
		case MONO_CEE_MONO_MEMORY_BARRIER: {
			g_assert (method->wrapper_type != MONO_WRAPPER_NONE);
			mini_emit_memory_barrier (cfg, (int)n);
			break;
		}
		case MONO_CEE_MONO_ATOMIC_STORE_I4: {
			g_assert (method->wrapper_type != MONO_WRAPPER_NONE);
			g_assert (mono_arch_opcode_supported (OP_ATOMIC_STORE_I4));

			sp -= 2;

			MONO_INST_NEW (cfg, ins, OP_ATOMIC_STORE_I4);
			ins->dreg = sp [0]->dreg;
			ins->sreg1 = sp [1]->dreg;
			ins->backend.memory_barrier_kind = (int)n;
			MONO_ADD_INS (cfg->cbb, ins);
			break;
		}
		case MONO_CEE_MONO_LD_DELEGATE_METHOD_PTR: {
			CHECK_STACK (1);
			--sp;

			dreg = alloc_preg (cfg);
			EMIT_NEW_LOAD_MEMBASE (cfg, ins, OP_LOAD_MEMBASE, dreg, sp [0]->dreg, MONO_STRUCT_OFFSET (MonoDelegate, method_ptr));
			*sp++ = ins;
			break;
		}
		case MONO_CEE_MONO_CALLI_EXTRA_ARG: {
			MonoInst *addr;
			MonoMethodSignature *fsig;
			MonoInst *arg;

			/*
			 * This is the same as CEE_CALLI, but passes an additional argument
			 * to the called method in llvmonly mode.
			 * This is only used by delegate invoke wrappers to call the
			 * actual delegate method.
			 */
			g_assert (method->wrapper_type == MONO_WRAPPER_DELEGATE_INVOKE);

			ins = NULL;

			cmethod = NULL;
			CHECK_STACK (1);
			--sp;
			addr = *sp;
			fsig = mini_get_signature (method, token, generic_context, cfg->error);
			CHECK_CFG_ERROR;

			if (cfg->llvm_only)
				cfg->signatures = g_slist_prepend_mempool (cfg->mempool, cfg->signatures, fsig);

			n = fsig->param_count + fsig->hasthis + 1;

			CHECK_STACK (n);

			sp -= n;
			arg = sp [n - 1];

			if (cfg->llvm_only) {
				/*
				 * The lowest bit of 'arg' determines whenever the callee uses the gsharedvt
				 * cconv. This is set by mono_init_delegate ().
				 */
				if (cfg->gsharedvt && mini_is_gsharedvt_variable_signature (fsig)) {
					MonoInst *callee = addr;
					MonoInst *call, *localloc_ins;
					MonoBasicBlock *is_gsharedvt_bb, *end_bb;
					int low_bit_reg = alloc_preg (cfg);

					NEW_BBLOCK (cfg, is_gsharedvt_bb);
					NEW_BBLOCK (cfg, end_bb);

					MONO_EMIT_NEW_BIALU_IMM (cfg, OP_PAND_IMM, low_bit_reg, arg->dreg, 1);
					MONO_EMIT_NEW_BIALU_IMM (cfg, OP_COMPARE_IMM, -1, low_bit_reg, 0);
					MONO_EMIT_NEW_BRANCH_BLOCK (cfg, OP_PBNE_UN, is_gsharedvt_bb);

					/* Normal case: callee uses a normal cconv, have to add an out wrapper */
					addr = emit_get_rgctx_sig (cfg, context_used,
											   fsig, MONO_RGCTX_INFO_SIG_GSHAREDVT_OUT_TRAMPOLINE_CALLI);
					/*
					 * ADDR points to a gsharedvt-out wrapper, have to pass <callee, arg> as an extra arg.
					 */
					MONO_INST_NEW (cfg, ins, OP_LOCALLOC_IMM);
					ins->dreg = alloc_preg (cfg);
					ins->inst_imm = 2 * TARGET_SIZEOF_VOID_P;
					MONO_ADD_INS (cfg->cbb, ins);
					localloc_ins = ins;
					cfg->flags |= MONO_CFG_HAS_ALLOCA;
					MONO_EMIT_NEW_STORE_MEMBASE (cfg, OP_STORE_MEMBASE_REG, localloc_ins->dreg, 0, callee->dreg);
					MONO_EMIT_NEW_STORE_MEMBASE (cfg, OP_STORE_MEMBASE_REG, localloc_ins->dreg, TARGET_SIZEOF_VOID_P, arg->dreg);

					call = mini_emit_extra_arg_calli (cfg, fsig, sp, localloc_ins->dreg, addr);
					MONO_EMIT_NEW_BRANCH_BLOCK (cfg, OP_BR, end_bb);

					/* Gsharedvt case: callee uses a gsharedvt cconv, no conversion is needed */
					MONO_START_BB (cfg, is_gsharedvt_bb);
					MONO_EMIT_NEW_BIALU_IMM (cfg, OP_PXOR_IMM, arg->dreg, arg->dreg, 1);
					ins = mini_emit_extra_arg_calli (cfg, fsig, sp, arg->dreg, callee);
					ins->dreg = call->dreg;

					MONO_START_BB (cfg, end_bb);
				} else {
					/* Caller uses a normal calling conv */

					MonoInst *callee = addr;
					MonoInst *call, *localloc_ins;
					MonoBasicBlock *is_gsharedvt_bb, *end_bb;
					int low_bit_reg = alloc_preg (cfg);

					NEW_BBLOCK (cfg, is_gsharedvt_bb);
					NEW_BBLOCK (cfg, end_bb);

					MONO_EMIT_NEW_BIALU_IMM (cfg, OP_PAND_IMM, low_bit_reg, arg->dreg, 1);
					MONO_EMIT_NEW_BIALU_IMM (cfg, OP_COMPARE_IMM, -1, low_bit_reg, 0);
					MONO_EMIT_NEW_BRANCH_BLOCK (cfg, OP_PBNE_UN, is_gsharedvt_bb);

					/* Normal case: callee uses a normal cconv, no conversion is needed */
					call = mini_emit_extra_arg_calli (cfg, fsig, sp, arg->dreg, callee);
					MONO_EMIT_NEW_BRANCH_BLOCK (cfg, OP_BR, end_bb);
					/* Gsharedvt case: callee uses a gsharedvt cconv, have to add an in wrapper */
					MONO_START_BB (cfg, is_gsharedvt_bb);
					MONO_EMIT_NEW_BIALU_IMM (cfg, OP_PXOR_IMM, arg->dreg, arg->dreg, 1);
					NEW_AOTCONST (cfg, addr, MONO_PATCH_INFO_GSHAREDVT_IN_WRAPPER, fsig);
					MONO_ADD_INS (cfg->cbb, addr);
					/*
					 * ADDR points to a gsharedvt-in wrapper, have to pass <callee, arg> as an extra arg.
					 */
					MONO_INST_NEW (cfg, ins, OP_LOCALLOC_IMM);
					ins->dreg = alloc_preg (cfg);
					ins->inst_imm = 2 * TARGET_SIZEOF_VOID_P;
					MONO_ADD_INS (cfg->cbb, ins);
					localloc_ins = ins;
					cfg->flags |= MONO_CFG_HAS_ALLOCA;
					MONO_EMIT_NEW_STORE_MEMBASE (cfg, OP_STORE_MEMBASE_REG, localloc_ins->dreg, 0, callee->dreg);
					MONO_EMIT_NEW_STORE_MEMBASE (cfg, OP_STORE_MEMBASE_REG, localloc_ins->dreg, TARGET_SIZEOF_VOID_P, arg->dreg);

					ins = mini_emit_extra_arg_calli (cfg, fsig, sp, localloc_ins->dreg, addr);
					ins->dreg = call->dreg;
					MONO_EMIT_NEW_BRANCH_BLOCK (cfg, OP_BR, end_bb);

					MONO_START_BB (cfg, end_bb);
				}
			} else {
				/* Same as CEE_CALLI */
				if (cfg->gsharedvt && mini_is_gsharedvt_signature (fsig)) {
					/*
					 * We pass the address to the gsharedvt trampoline in the rgctx reg
					 */
					MonoInst *callee = addr;

					addr = emit_get_rgctx_sig (cfg, context_used,
											   fsig, MONO_RGCTX_INFO_SIG_GSHAREDVT_OUT_TRAMPOLINE_CALLI);
					ins = (MonoInst*)mini_emit_calli (cfg, fsig, sp, addr, NULL, callee);
				} else {
					ins = (MonoInst*)mini_emit_calli (cfg, fsig, sp, addr, NULL, NULL);
				}
			}

			if (!MONO_TYPE_IS_VOID (fsig->ret))
				*sp++ = mono_emit_widen_call_res (cfg, ins, fsig);

			CHECK_CFG_EXCEPTION;

			ins_flag = 0;
			constrained_class = NULL;
			break;
		}
		case MONO_CEE_MONO_LDDOMAIN:
			g_assert (method->wrapper_type != MONO_WRAPPER_NONE);
			EMIT_NEW_PCONST (cfg, ins, cfg->compile_aot ? NULL : cfg->domain);
			*sp++ = ins;
			break;
		case MONO_CEE_MONO_SAVE_LAST_ERROR:
			g_assert (method->wrapper_type != MONO_WRAPPER_NONE);

			// Just an IL prefix, setting this flag, picked up by call instructions.
			save_last_error = TRUE;
			break;
		case MONO_CEE_MONO_GET_RGCTX_ARG:
			g_assert (method->wrapper_type != MONO_WRAPPER_NONE);

			mono_create_rgctx_var (cfg);

			MONO_INST_NEW (cfg, ins, OP_MOVE);
			ins->dreg = alloc_dreg (cfg, STACK_PTR);
			ins->sreg1 = cfg->rgctx_var->dreg;
			ins->type = STACK_PTR;
			MONO_ADD_INS (cfg->cbb, ins);

			*sp++ = ins;
			break;

		case MONO_CEE_ARGLIST: {
			/* somewhat similar to LDTOKEN */
			MonoInst *addr, *vtvar;
			vtvar = mono_compile_create_var (cfg, m_class_get_byval_arg (mono_defaults.argumenthandle_class), OP_LOCAL); 

			EMIT_NEW_TEMPLOADA (cfg, addr, vtvar->inst_c0);
			EMIT_NEW_UNALU (cfg, ins, OP_ARGLIST, -1, addr->dreg);

			EMIT_NEW_TEMPLOAD (cfg, ins, vtvar->inst_c0);
			ins->type = STACK_VTYPE;
			ins->klass = mono_defaults.argumenthandle_class;
			*sp++ = ins;
			break;
		}
		case MONO_CEE_CEQ:
		case MONO_CEE_CGT:
		case MONO_CEE_CGT_UN:
		case MONO_CEE_CLT:
		case MONO_CEE_CLT_UN: {
			MonoInst *cmp, *arg1, *arg2;

			sp -= 2;
			arg1 = sp [0];
			arg2 = sp [1];

			/*
			 * The following transforms:
			 *    CEE_CEQ    into OP_CEQ
			 *    CEE_CGT    into OP_CGT
			 *    CEE_CGT_UN into OP_CGT_UN
			 *    CEE_CLT    into OP_CLT
			 *    CEE_CLT_UN into OP_CLT_UN
			 */
			MONO_INST_NEW (cfg, cmp, (OP_CEQ - CEE_CEQ) + ip [1]);

			MONO_INST_NEW (cfg, ins, cmp->opcode);
			cmp->sreg1 = arg1->dreg;
			cmp->sreg2 = arg2->dreg;
			type_from_op (cfg, cmp, arg1, arg2);
			CHECK_TYPE (cmp);
			add_widen_op (cfg, cmp, &arg1, &arg2);
			if ((arg1->type == STACK_I8) || ((TARGET_SIZEOF_VOID_P == 8) && ((arg1->type == STACK_PTR) || (arg1->type == STACK_OBJ) || (arg1->type == STACK_MP))))
				cmp->opcode = OP_LCOMPARE;
			else if (arg1->type == STACK_R4)
				cmp->opcode = OP_RCOMPARE;
			else if (arg1->type == STACK_R8)
				cmp->opcode = OP_FCOMPARE;
			else
				cmp->opcode = OP_ICOMPARE;
			MONO_ADD_INS (cfg->cbb, cmp);
			ins->type = STACK_I4;
			ins->dreg = alloc_dreg (cfg, (MonoStackType)ins->type);
			type_from_op (cfg, ins, arg1, arg2);

			if (cmp->opcode == OP_FCOMPARE || cmp->opcode == OP_RCOMPARE) {
				/*
				 * The backends expect the fceq opcodes to do the
				 * comparison too.
				 */
				ins->sreg1 = cmp->sreg1;
				ins->sreg2 = cmp->sreg2;
				NULLIFY_INS (cmp);
			}
			MONO_ADD_INS (cfg->cbb, ins);
			*sp++ = ins;
			break;
		}
		case MONO_CEE_LDFTN: {
			MonoInst *argconst;
			MonoMethod *cil_method;

			cmethod = mini_get_method (cfg, method, n, NULL, generic_context);
			CHECK_CFG_ERROR;

			mono_class_init_internal (cmethod->klass);

			mono_save_token_info (cfg, image, n, cmethod);

			context_used = mini_method_check_context_used (cfg, cmethod);

			cil_method = cmethod;
			if (!dont_verify && !cfg->skip_visibility && !mono_method_can_access_method (method, cmethod))
				emit_method_access_failure (cfg, method, cil_method);

			if (mono_security_core_clr_enabled ())
				ensure_method_is_allowed_to_call_method (cfg, method, cmethod);

			/*
			 * Optimize the common case of ldftn+delegate creation
			 */
			if ((sp > stack_start) && (next_ip + 4 < end) && ip_in_bb (cfg, cfg->cbb, next_ip) && (next_ip [0] == CEE_NEWOBJ)) {
				MonoMethod *ctor_method = mini_get_method (cfg, method, read32 (next_ip + 1), NULL, generic_context);
				if (ctor_method && (m_class_get_parent (ctor_method->klass) == mono_defaults.multicastdelegate_class)) {
					MonoInst *target_ins, *handle_ins;
					MonoMethod *invoke;
					int invoke_context_used;

					invoke = mono_get_delegate_invoke_internal (ctor_method->klass);
					if (!invoke || !mono_method_signature_internal (invoke))
						LOAD_ERROR;

					invoke_context_used = mini_method_check_context_used (cfg, invoke);

					target_ins = sp [-1];

					if (mono_security_core_clr_enabled ())
						ensure_method_is_allowed_to_call_method (cfg, method, ctor_method);

					if (!(cmethod->flags & METHOD_ATTRIBUTE_STATIC)) {
						/*LAME IMPL: We must not add a null check for virtual invoke delegates.*/
						if (mono_method_signature_internal (invoke)->param_count == mono_method_signature_internal (cmethod)->param_count) {
							MONO_EMIT_NEW_BIALU_IMM (cfg, OP_COMPARE_IMM, -1, target_ins->dreg, 0);
							MONO_EMIT_NEW_COND_EXC (cfg, EQ, "ArgumentException");
						}
					}

					if ((invoke_context_used == 0 || !cfg->gsharedvt) || cfg->llvm_only) {
						if (cfg->verbose_level > 3)
							g_print ("converting (in B%d: stack: %d) %s", cfg->cbb->block_num, (int)(sp - stack_start), mono_disasm_code_one (NULL, method, ip + 6, NULL));
						if ((handle_ins = handle_delegate_ctor (cfg, ctor_method->klass, target_ins, cmethod, context_used, invoke_context_used, FALSE))) {
							sp --;
							*sp = handle_ins;
							CHECK_CFG_EXCEPTION;
							sp ++;
							next_ip += 5;
							il_op = MONO_CEE_NEWOBJ;
							break;
						} else {
							CHECK_CFG_ERROR;
						}
					}
				}
			}

			argconst = emit_get_rgctx_method (cfg, context_used, cmethod, MONO_RGCTX_INFO_METHOD);
			ins = mono_emit_jit_icall (cfg, mono_ldftn, &argconst);
			*sp++ = ins;

			inline_costs += CALL_COST * MIN(10, num_calls++);
			break;
		}
		case MONO_CEE_LDVIRTFTN: {
			MonoInst *args [2];

			cmethod = mini_get_method (cfg, method, n, NULL, generic_context);
			CHECK_CFG_ERROR;

			mono_class_init_internal (cmethod->klass);

			context_used = mini_method_check_context_used (cfg, cmethod);

			if (mono_security_core_clr_enabled ())
				ensure_method_is_allowed_to_call_method (cfg, method, cmethod);

			/*
			 * Optimize the common case of ldvirtftn+delegate creation
			 */
			if (previous_il_op == MONO_CEE_DUP && (sp > stack_start) && (next_ip + 4 < end) && ip_in_bb (cfg, cfg->cbb, next_ip) && (next_ip [0] == CEE_NEWOBJ)) {
				MonoMethod *ctor_method = mini_get_method (cfg, method, read32 (next_ip + 1), NULL, generic_context);
				if (ctor_method && (m_class_get_parent (ctor_method->klass) == mono_defaults.multicastdelegate_class)) {
					MonoInst *target_ins, *handle_ins;
					MonoMethod *invoke;
					int invoke_context_used;
					const gboolean is_virtual = (cmethod->flags & METHOD_ATTRIBUTE_VIRTUAL) != 0;

					invoke = mono_get_delegate_invoke_internal (ctor_method->klass);
					if (!invoke || !mono_method_signature_internal (invoke))
						LOAD_ERROR;

					invoke_context_used = mini_method_check_context_used (cfg, invoke);

					target_ins = sp [-1];

					if (mono_security_core_clr_enabled ())
						ensure_method_is_allowed_to_call_method (cfg, method, ctor_method);

					if (invoke_context_used == 0 || !cfg->gsharedvt || cfg->llvm_only) {
						if (cfg->verbose_level > 3)
							g_print ("converting (in B%d: stack: %d) %s", cfg->cbb->block_num, (int)(sp - stack_start), mono_disasm_code_one (NULL, method, ip + 6, NULL));
						if ((handle_ins = handle_delegate_ctor (cfg, ctor_method->klass, target_ins, cmethod, context_used, invoke_context_used, is_virtual))) {
							sp -= 2;
							*sp = handle_ins;
							CHECK_CFG_EXCEPTION;
							next_ip += 5;
							previous_il_op = MONO_CEE_NEWOBJ;
							sp ++;
							break;
						} else {
							CHECK_CFG_ERROR;
						}
					}
				}
			}

			--sp;
			args [0] = *sp;

			args [1] = emit_get_rgctx_method (cfg, context_used,
											  cmethod, MONO_RGCTX_INFO_METHOD);

			if (context_used)
				*sp++ = mono_emit_jit_icall (cfg, mono_ldvirtfn_gshared, args);
			else
				*sp++ = mono_emit_jit_icall (cfg, mono_ldvirtfn, args);

			inline_costs += CALL_COST * MIN(10, num_calls++);
			break;
		}
		case MONO_CEE_LOCALLOC: {
			MonoBasicBlock *non_zero_bb, *end_bb;
			int alloc_ptr = alloc_preg (cfg);
			--sp;
			if (sp != stack_start)
				UNVERIFIED;
			if (cfg->method != method)
				/*
				 * Inlining this into a loop in a parent could lead to
				 * stack overflows which is different behavior than the
				 * non-inlined case, thus disable inlining in this case.
				 */
				INLINE_FAILURE("localloc");

			NEW_BBLOCK (cfg, non_zero_bb);
			NEW_BBLOCK (cfg, end_bb);

			/* if size != zero */
			MONO_EMIT_NEW_BIALU_IMM (cfg, OP_COMPARE_IMM, -1, sp [0]->dreg, 0);
			MONO_EMIT_NEW_BRANCH_BLOCK (cfg, OP_PBNE_UN, non_zero_bb);

			//size is zero, so result is NULL
			MONO_EMIT_NEW_PCONST (cfg, alloc_ptr, NULL);
			MONO_EMIT_NEW_BRANCH_BLOCK (cfg, OP_BR, end_bb);

			MONO_START_BB (cfg, non_zero_bb);
			MONO_INST_NEW (cfg, ins, OP_LOCALLOC);
			ins->dreg = alloc_ptr;
			ins->sreg1 = sp [0]->dreg;
			ins->type = STACK_PTR;
			MONO_ADD_INS (cfg->cbb, ins);

			cfg->flags |= MONO_CFG_HAS_ALLOCA;
			if (init_locals)
				ins->flags |= MONO_INST_INIT;

			MONO_START_BB (cfg, end_bb);
			EMIT_NEW_UNALU (cfg, ins, OP_MOVE, alloc_preg (cfg), alloc_ptr);
			ins->type = STACK_PTR;

			*sp++ = ins;
			break;
		}
		case MONO_CEE_ENDFILTER: {
			MonoExceptionClause *clause, *nearest;
			int cc;

			--sp;
			if ((sp != stack_start) || (sp [0]->type != STACK_I4))
				UNVERIFIED;
			MONO_INST_NEW (cfg, ins, OP_ENDFILTER);
			ins->sreg1 = (*sp)->dreg;
			MONO_ADD_INS (cfg->cbb, ins);
			start_new_bblock = 1;

			nearest = NULL;
			for (cc = 0; cc < header->num_clauses; ++cc) {
				clause = &header->clauses [cc];
				if ((clause->flags & MONO_EXCEPTION_CLAUSE_FILTER) &&
					((next_ip - header->code) > clause->data.filter_offset && (next_ip - header->code) <= clause->handler_offset) &&
				    (!nearest || (clause->data.filter_offset < nearest->data.filter_offset)))
					nearest = clause;
			}
			g_assert (nearest);
			if ((next_ip - header->code) != nearest->handler_offset)
				UNVERIFIED;

			break;
		}
		case MONO_CEE_UNALIGNED_:
			ins_flag |= MONO_INST_UNALIGNED;
			/* FIXME: record alignment? we can assume 1 for now */
			break;
		case MONO_CEE_VOLATILE_:
			ins_flag |= MONO_INST_VOLATILE;
			break;
		case MONO_CEE_TAIL_:
			ins_flag   |= MONO_INST_TAILCALL;
			cfg->flags |= MONO_CFG_HAS_TAILCALL;
			/* Can't inline tailcalls at this time */
			inline_costs += 100000;
			break;
		case MONO_CEE_INITOBJ:
			--sp;
			klass = mini_get_class (method, token, generic_context);
			CHECK_TYPELOAD (klass);
			if (mini_class_is_reference (klass))
				MONO_EMIT_NEW_STORE_MEMBASE_IMM (cfg, OP_STORE_MEMBASE_IMM, sp [0]->dreg, 0, 0);
			else
				mini_emit_initobj (cfg, *sp, NULL, klass);
			inline_costs += 1;
			break;
		case MONO_CEE_CONSTRAINED_:
			constrained_class = mini_get_class (method, token, generic_context);
			CHECK_TYPELOAD (constrained_class);
			break;
		case MONO_CEE_CPBLK:
			sp -= 3;
			mini_emit_memory_copy_bytes (cfg, sp [0], sp [1], sp [2], ins_flag);
			ins_flag = 0;
			inline_costs += 1;
			break;
		case MONO_CEE_INITBLK:
			sp -= 3;
			mini_emit_memory_init_bytes (cfg, sp [0], sp [1], sp [2], ins_flag);
			ins_flag = 0;
			inline_costs += 1;
			break;
		case MONO_CEE_NO_:
			if (ip [2] & 1)
				ins_flag |= MONO_INST_NOTYPECHECK;
			if (ip [2] & 2)
				ins_flag |= MONO_INST_NORANGECHECK;
			/* we ignore the no-nullcheck for now since we
			 * really do it explicitly only when doing callvirt->call
			 */
			break;
		case MONO_CEE_RETHROW: {
			MonoInst *load;
			int handler_offset = -1;

			for (i = 0; i < header->num_clauses; ++i) {
				MonoExceptionClause *clause = &header->clauses [i];
				if (MONO_OFFSET_IN_HANDLER (clause, ip - header->code) && !(clause->flags & MONO_EXCEPTION_CLAUSE_FINALLY)) {
					handler_offset = clause->handler_offset;
					break;
				}
			}

			cfg->cbb->flags |= BB_EXCEPTION_UNSAFE;

			if (handler_offset == -1)
				UNVERIFIED;

			EMIT_NEW_TEMPLOAD (cfg, load, mono_find_exvar_for_offset (cfg, handler_offset)->inst_c0);
			MONO_INST_NEW (cfg, ins, OP_RETHROW);
			ins->sreg1 = load->dreg;
			MONO_ADD_INS (cfg->cbb, ins);

			MONO_INST_NEW (cfg, ins, OP_NOT_REACHED);
			MONO_ADD_INS (cfg->cbb, ins);

			sp = stack_start;
			link_bblock (cfg, cfg->cbb, end_bblock);
			start_new_bblock = 1;
			break;
		}
		case MONO_CEE_MONO_RETHROW: {
			if (sp [-1]->type != STACK_OBJ)
				UNVERIFIED;

			MONO_INST_NEW (cfg, ins, OP_RETHROW);
			--sp;
			ins->sreg1 = sp [0]->dreg;
			cfg->cbb->out_of_line = TRUE;
			MONO_ADD_INS (cfg->cbb, ins);
			MONO_INST_NEW (cfg, ins, OP_NOT_REACHED);
			MONO_ADD_INS (cfg->cbb, ins);
			sp = stack_start;

			link_bblock (cfg, cfg->cbb, end_bblock);
			start_new_bblock = 1;
			/* This can complicate code generation for llvm since the return value might not be defined */
			if (COMPILE_LLVM (cfg))
				INLINE_FAILURE ("mono_rethrow");
			break;
		}
		case MONO_CEE_SIZEOF: {
			guint32 val;
			int ialign;

			if (mono_metadata_token_table (token) == MONO_TABLE_TYPESPEC && !image_is_dynamic (m_class_get_image (method->klass)) && !generic_context) {
				MonoType *type = mono_type_create_from_typespec_checked (image, token, cfg->error);
				CHECK_CFG_ERROR;

				val = mono_type_size (type, &ialign);
				EMIT_NEW_ICONST (cfg, ins, val);
			} else {
				MonoClass *klass = mini_get_class (method, token, generic_context);
				CHECK_TYPELOAD (klass);

				if (mini_is_gsharedvt_klass (klass)) {
					ins = mini_emit_get_gsharedvt_info_klass (cfg, klass, MONO_RGCTX_INFO_CLASS_SIZEOF);
					ins->type = STACK_I4;
				} else {
					val = mono_type_size (m_class_get_byval_arg (klass), &ialign);
					EMIT_NEW_ICONST (cfg, ins, val);
				}
			}

			*sp++ = ins;
			break;
		}
		case MONO_CEE_REFANYTYPE: {
			MonoInst *src_var, *src;

			GSHAREDVT_FAILURE (il_op);

			--sp;

			// FIXME:
			src_var = get_vreg_to_inst (cfg, sp [0]->dreg);
			if (!src_var)
				src_var = mono_compile_create_var_for_vreg (cfg, m_class_get_byval_arg (mono_defaults.typed_reference_class), OP_LOCAL, sp [0]->dreg);
			EMIT_NEW_VARLOADA (cfg, src, src_var, src_var->inst_vtype);
			EMIT_NEW_LOAD_MEMBASE_TYPE (cfg, ins, m_class_get_byval_arg (mono_defaults.typehandle_class), src->dreg, MONO_STRUCT_OFFSET (MonoTypedRef, type));
			*sp++ = ins;
			break;
		}
		case MONO_CEE_READONLY_:
			readonly = TRUE;
			break;

		case MONO_CEE_UNUSED56:
		case MONO_CEE_UNUSED57:
		case MONO_CEE_UNUSED70:
		case MONO_CEE_UNUSED:
		case MONO_CEE_UNUSED99:
		case MONO_CEE_UNUSED58:
		case MONO_CEE_UNUSED1:
			UNVERIFIED;

		default:
			g_warning ("opcode 0x%02x not handled", il_op);
			UNVERIFIED;
		}
	}
	if (start_new_bblock != 1)
		UNVERIFIED;

	cfg->cbb->cil_length = ip - cfg->cbb->cil_code;
	if (cfg->cbb->next_bb) {
		/* This could already be set because of inlining, #693905 */
		MonoBasicBlock *bb = cfg->cbb;

		while (bb->next_bb)
			bb = bb->next_bb;
		bb->next_bb = end_bblock;
	} else {
		cfg->cbb->next_bb = end_bblock;
	}

	if (cfg->method == method && cfg->domainvar) {
		MonoInst *store;
		MonoInst *get_domain;

		cfg->cbb = init_localsbb;

		get_domain = mono_create_tls_get (cfg, TLS_KEY_DOMAIN);
		NEW_TEMPSTORE (cfg, store, cfg->domainvar->inst_c0, get_domain);
		MONO_ADD_INS (cfg->cbb, store);
		cfg->domainvar_inited = TRUE;
	}

#if defined(TARGET_POWERPC) || defined(TARGET_X86)
	if (cfg->compile_aot)
		/* FIXME: The plt slots require a GOT var even if the method doesn't use it */
		mono_get_got_var (cfg);
#endif

	if (cfg->method == method && cfg->got_var)
		mono_emit_load_got_addr (cfg);

	if (init_localsbb) {
		cfg->cbb = init_localsbb;
		cfg->ip = NULL;
		for (i = 0; i < header->num_locals; ++i) {
			/*
			 * Vtype initialization might need to be done after CEE_JIT_ATTACH, since it can make calls to memset (),
			 * which need the trampoline code to work.
			 */
			if (MONO_TYPE_ISSTRUCT (header->locals [i]))
				cfg->cbb = init_localsbb2;
			else
				cfg->cbb = init_localsbb;
			emit_init_local (cfg, i, header->locals [i], init_locals);
		}
	}

	if (cfg->init_ref_vars && cfg->method == method) {
		/* Emit initialization for ref vars */
		// FIXME: Avoid duplication initialization for IL locals.
		for (i = 0; i < cfg->num_varinfo; ++i) {
			MonoInst *ins = cfg->varinfo [i];

			if (ins->opcode == OP_LOCAL && ins->type == STACK_OBJ)
				MONO_EMIT_NEW_PCONST (cfg, ins->dreg, NULL);
		}
	}

	if (cfg->lmf_var && cfg->method == method && !cfg->llvm_only) {
		cfg->cbb = init_localsbb;
		emit_push_lmf (cfg);
	}

	cfg->cbb = init_localsbb;
	mini_profiler_emit_enter (cfg);

	if (seq_points) {
		MonoBasicBlock *bb;

		/*
		 * Make seq points at backward branch targets interruptable.
		 */
		for (bb = cfg->bb_entry; bb; bb = bb->next_bb)
			if (bb->code && bb->in_count > 1 && bb->code->opcode == OP_SEQ_POINT)
				bb->code->flags |= MONO_INST_SINGLE_STEP_LOC;
	}

	/* Add a sequence point for method entry/exit events */
	if (seq_points && cfg->gen_sdb_seq_points) {
		NEW_SEQ_POINT (cfg, ins, METHOD_ENTRY_IL_OFFSET, FALSE);
		MONO_ADD_INS (init_localsbb, ins);
		NEW_SEQ_POINT (cfg, ins, METHOD_EXIT_IL_OFFSET, FALSE);
		MONO_ADD_INS (cfg->bb_exit, ins);
	}

	/*
	 * Add seq points for IL offsets which have line number info, but wasn't generated a seq point during JITting because
	 * the code they refer to was dead (#11880).
	 */
	if (sym_seq_points) {
		for (i = 0; i < header->code_size; ++i) {
			if (mono_bitset_test_fast (seq_point_locs, i) && !mono_bitset_test_fast (seq_point_set_locs, i)) {
				MonoInst *ins;

				NEW_SEQ_POINT (cfg, ins, i, FALSE);
				mono_add_seq_point (cfg, NULL, ins, SEQ_POINT_NATIVE_OFFSET_DEAD_CODE);
			}
		}
	}

	cfg->ip = NULL;

	if (cfg->method == method) {
		compute_bb_regions (cfg);
	} else {
		MonoBasicBlock *bb;
		/* get_most_deep_clause () in mini-llvm.c depends on this for inlined bblocks */
		for (bb = start_bblock; bb != end_bblock; bb  = bb->next_bb) {
			bb->real_offset = inline_offset;
		}
	}

	if (inline_costs < 0) {
		char *mname;

		/* Method is too large */
		mname = mono_method_full_name (method, TRUE);
		mono_cfg_set_exception_invalid_program (cfg, g_strdup_printf ("Method %s is too complex.", mname));
		g_free (mname);
	}

	if ((cfg->verbose_level > 2) && (cfg->method == method)) 
		mono_print_code (cfg, "AFTER METHOD-TO-IR");

	goto cleanup;

mono_error_exit:
	if (cfg->verbose_level > 3)
		g_print ("exiting due to error");

	g_assert (!is_ok (cfg->error));
	goto cleanup;
 
 exception_exit:
	if (cfg->verbose_level > 3)
		g_print ("exiting due to exception");

	g_assert (cfg->exception_type != MONO_EXCEPTION_NONE);
	goto cleanup;

 unverified:
	if (cfg->verbose_level > 3)
		g_print ("exiting due to invalid il");

	set_exception_type_from_invalid_il (cfg, method, ip);
	goto cleanup;

 cleanup:
	g_slist_free (class_inits);
	mono_basic_block_free (original_bb);
	cfg->dont_inline = g_list_remove (cfg->dont_inline, method);
	if (cfg->exception_type)
		return -1;
	else
		return inline_costs;
}

static int
store_membase_reg_to_store_membase_imm (int opcode)
{
	switch (opcode) {
	case OP_STORE_MEMBASE_REG:
		return OP_STORE_MEMBASE_IMM;
	case OP_STOREI1_MEMBASE_REG:
		return OP_STOREI1_MEMBASE_IMM;
	case OP_STOREI2_MEMBASE_REG:
		return OP_STOREI2_MEMBASE_IMM;
	case OP_STOREI4_MEMBASE_REG:
		return OP_STOREI4_MEMBASE_IMM;
	case OP_STOREI8_MEMBASE_REG:
		return OP_STOREI8_MEMBASE_IMM;
	default:
		g_assert_not_reached ();
	}

	return -1;
}		

int
mono_op_to_op_imm (int opcode)
{
	switch (opcode) {
	case OP_IADD:
		return OP_IADD_IMM;
	case OP_ISUB:
		return OP_ISUB_IMM;
	case OP_IDIV:
		return OP_IDIV_IMM;
	case OP_IDIV_UN:
		return OP_IDIV_UN_IMM;
	case OP_IREM:
		return OP_IREM_IMM;
	case OP_IREM_UN:
		return OP_IREM_UN_IMM;
	case OP_IMUL:
		return OP_IMUL_IMM;
	case OP_IAND:
		return OP_IAND_IMM;
	case OP_IOR:
		return OP_IOR_IMM;
	case OP_IXOR:
		return OP_IXOR_IMM;
	case OP_ISHL:
		return OP_ISHL_IMM;
	case OP_ISHR:
		return OP_ISHR_IMM;
	case OP_ISHR_UN:
		return OP_ISHR_UN_IMM;

	case OP_LADD:
		return OP_LADD_IMM;
	case OP_LSUB:
		return OP_LSUB_IMM;
	case OP_LAND:
		return OP_LAND_IMM;
	case OP_LOR:
		return OP_LOR_IMM;
	case OP_LXOR:
		return OP_LXOR_IMM;
	case OP_LSHL:
		return OP_LSHL_IMM;
	case OP_LSHR:
		return OP_LSHR_IMM;
	case OP_LSHR_UN:
		return OP_LSHR_UN_IMM;
#if SIZEOF_REGISTER == 8
	case OP_LMUL:
		return OP_LMUL_IMM;
	case OP_LREM:
		return OP_LREM_IMM;
#endif

	case OP_COMPARE:
		return OP_COMPARE_IMM;
	case OP_ICOMPARE:
		return OP_ICOMPARE_IMM;
	case OP_LCOMPARE:
		return OP_LCOMPARE_IMM;

	case OP_STORE_MEMBASE_REG:
		return OP_STORE_MEMBASE_IMM;
	case OP_STOREI1_MEMBASE_REG:
		return OP_STOREI1_MEMBASE_IMM;
	case OP_STOREI2_MEMBASE_REG:
		return OP_STOREI2_MEMBASE_IMM;
	case OP_STOREI4_MEMBASE_REG:
		return OP_STOREI4_MEMBASE_IMM;

#if defined(TARGET_X86) || defined (TARGET_AMD64)
	case OP_X86_PUSH:
		return OP_X86_PUSH_IMM;
	case OP_X86_COMPARE_MEMBASE_REG:
		return OP_X86_COMPARE_MEMBASE_IMM;
#endif
#if defined(TARGET_AMD64)
	case OP_AMD64_ICOMPARE_MEMBASE_REG:
		return OP_AMD64_ICOMPARE_MEMBASE_IMM;
#endif
	case OP_VOIDCALL_REG:
		return OP_VOIDCALL;
	case OP_CALL_REG:
		return OP_CALL;
	case OP_LCALL_REG:
		return OP_LCALL;
	case OP_FCALL_REG:
		return OP_FCALL;
	case OP_LOCALLOC:
		return OP_LOCALLOC_IMM;
	}

	return -1;
}

static int
stind_to_store_membase (int opcode)
{
	switch (opcode) {
	case MONO_CEE_STIND_I1:
		return OP_STOREI1_MEMBASE_REG;
	case MONO_CEE_STIND_I2:
		return OP_STOREI2_MEMBASE_REG;
	case MONO_CEE_STIND_I4:
		return OP_STOREI4_MEMBASE_REG;
	case MONO_CEE_STIND_I:
	case MONO_CEE_STIND_REF:
		return OP_STORE_MEMBASE_REG;
	case MONO_CEE_STIND_I8:
		return OP_STOREI8_MEMBASE_REG;
	case MONO_CEE_STIND_R4:
		return OP_STORER4_MEMBASE_REG;
	case MONO_CEE_STIND_R8:
		return OP_STORER8_MEMBASE_REG;
	default:
		g_assert_not_reached ();
	}

	return -1;
}

int
mono_load_membase_to_load_mem (int opcode)
{
	// FIXME: Add a MONO_ARCH_HAVE_LOAD_MEM macro
#if defined(TARGET_X86) || defined(TARGET_AMD64)
	switch (opcode) {
	case OP_LOAD_MEMBASE:
		return OP_LOAD_MEM;
	case OP_LOADU1_MEMBASE:
		return OP_LOADU1_MEM;
	case OP_LOADU2_MEMBASE:
		return OP_LOADU2_MEM;
	case OP_LOADI4_MEMBASE:
		return OP_LOADI4_MEM;
	case OP_LOADU4_MEMBASE:
		return OP_LOADU4_MEM;
#if SIZEOF_REGISTER == 8
	case OP_LOADI8_MEMBASE:
		return OP_LOADI8_MEM;
#endif
	}
#endif

	return -1;
}

static int
op_to_op_dest_membase (int store_opcode, int opcode)
{
#if defined(TARGET_X86)
	if (!((store_opcode == OP_STORE_MEMBASE_REG) || (store_opcode == OP_STOREI4_MEMBASE_REG)))
		return -1;

	switch (opcode) {
	case OP_IADD:
		return OP_X86_ADD_MEMBASE_REG;
	case OP_ISUB:
		return OP_X86_SUB_MEMBASE_REG;
	case OP_IAND:
		return OP_X86_AND_MEMBASE_REG;
	case OP_IOR:
		return OP_X86_OR_MEMBASE_REG;
	case OP_IXOR:
		return OP_X86_XOR_MEMBASE_REG;
	case OP_ADD_IMM:
	case OP_IADD_IMM:
		return OP_X86_ADD_MEMBASE_IMM;
	case OP_SUB_IMM:
	case OP_ISUB_IMM:
		return OP_X86_SUB_MEMBASE_IMM;
	case OP_AND_IMM:
	case OP_IAND_IMM:
		return OP_X86_AND_MEMBASE_IMM;
	case OP_OR_IMM:
	case OP_IOR_IMM:
		return OP_X86_OR_MEMBASE_IMM;
	case OP_XOR_IMM:
	case OP_IXOR_IMM:
		return OP_X86_XOR_MEMBASE_IMM;
	case OP_MOVE:
		return OP_NOP;
	}
#endif

#if defined(TARGET_AMD64)
	if (!((store_opcode == OP_STORE_MEMBASE_REG) || (store_opcode == OP_STOREI4_MEMBASE_REG) || (store_opcode == OP_STOREI8_MEMBASE_REG)))
		return -1;

	switch (opcode) {
	case OP_IADD:
		return OP_X86_ADD_MEMBASE_REG;
	case OP_ISUB:
		return OP_X86_SUB_MEMBASE_REG;
	case OP_IAND:
		return OP_X86_AND_MEMBASE_REG;
	case OP_IOR:
		return OP_X86_OR_MEMBASE_REG;
	case OP_IXOR:
		return OP_X86_XOR_MEMBASE_REG;
	case OP_IADD_IMM:
		return OP_X86_ADD_MEMBASE_IMM;
	case OP_ISUB_IMM:
		return OP_X86_SUB_MEMBASE_IMM;
	case OP_IAND_IMM:
		return OP_X86_AND_MEMBASE_IMM;
	case OP_IOR_IMM:
		return OP_X86_OR_MEMBASE_IMM;
	case OP_IXOR_IMM:
		return OP_X86_XOR_MEMBASE_IMM;
	case OP_LADD:
		return OP_AMD64_ADD_MEMBASE_REG;
	case OP_LSUB:
		return OP_AMD64_SUB_MEMBASE_REG;
	case OP_LAND:
		return OP_AMD64_AND_MEMBASE_REG;
	case OP_LOR:
		return OP_AMD64_OR_MEMBASE_REG;
	case OP_LXOR:
		return OP_AMD64_XOR_MEMBASE_REG;
	case OP_ADD_IMM:
	case OP_LADD_IMM:
		return OP_AMD64_ADD_MEMBASE_IMM;
	case OP_SUB_IMM:
	case OP_LSUB_IMM:
		return OP_AMD64_SUB_MEMBASE_IMM;
	case OP_AND_IMM:
	case OP_LAND_IMM:
		return OP_AMD64_AND_MEMBASE_IMM;
	case OP_OR_IMM:
	case OP_LOR_IMM:
		return OP_AMD64_OR_MEMBASE_IMM;
	case OP_XOR_IMM:
	case OP_LXOR_IMM:
		return OP_AMD64_XOR_MEMBASE_IMM;
	case OP_MOVE:
		return OP_NOP;
	}
#endif

	return -1;
}

static int
op_to_op_store_membase (int store_opcode, int opcode)
{
#if defined(TARGET_X86) || defined(TARGET_AMD64)
	switch (opcode) {
	case OP_ICEQ:
		if (store_opcode == OP_STOREI1_MEMBASE_REG)
			return OP_X86_SETEQ_MEMBASE;
	case OP_CNE:
		if (store_opcode == OP_STOREI1_MEMBASE_REG)
			return OP_X86_SETNE_MEMBASE;
	}
#endif

	return -1;
}

static int
op_to_op_src1_membase (MonoCompile *cfg, int load_opcode, int opcode)
{
#ifdef TARGET_X86
	/* FIXME: This has sign extension issues */
	/*
	if ((opcode == OP_ICOMPARE_IMM) && (load_opcode == OP_LOADU1_MEMBASE))
		return OP_X86_COMPARE_MEMBASE8_IMM;
	*/

	if (!((load_opcode == OP_LOAD_MEMBASE) || (load_opcode == OP_LOADI4_MEMBASE) || (load_opcode == OP_LOADU4_MEMBASE)))
		return -1;

	switch (opcode) {
	case OP_X86_PUSH:
		return OP_X86_PUSH_MEMBASE;
	case OP_COMPARE_IMM:
	case OP_ICOMPARE_IMM:
		return OP_X86_COMPARE_MEMBASE_IMM;
	case OP_COMPARE:
	case OP_ICOMPARE:
		return OP_X86_COMPARE_MEMBASE_REG;
	}
#endif

#ifdef TARGET_AMD64
	/* FIXME: This has sign extension issues */
	/*
	if ((opcode == OP_ICOMPARE_IMM) && (load_opcode == OP_LOADU1_MEMBASE))
		return OP_X86_COMPARE_MEMBASE8_IMM;
	*/

	switch (opcode) {
	case OP_X86_PUSH:
		if ((load_opcode == OP_LOAD_MEMBASE && !cfg->backend->ilp32) || (load_opcode == OP_LOADI8_MEMBASE))
			return OP_X86_PUSH_MEMBASE;
		break;
		/* FIXME: This only works for 32 bit immediates
	case OP_COMPARE_IMM:
	case OP_LCOMPARE_IMM:
		if ((load_opcode == OP_LOAD_MEMBASE) || (load_opcode == OP_LOADI8_MEMBASE))
			return OP_AMD64_COMPARE_MEMBASE_IMM;
		*/
	case OP_ICOMPARE_IMM:
		if ((load_opcode == OP_LOADI4_MEMBASE) || (load_opcode == OP_LOADU4_MEMBASE))
			return OP_AMD64_ICOMPARE_MEMBASE_IMM;
		break;
	case OP_COMPARE:
	case OP_LCOMPARE:
		if (cfg->backend->ilp32 && load_opcode == OP_LOAD_MEMBASE)
			return OP_AMD64_ICOMPARE_MEMBASE_REG;
		if ((load_opcode == OP_LOAD_MEMBASE && !cfg->backend->ilp32) || (load_opcode == OP_LOADI8_MEMBASE))
			return OP_AMD64_COMPARE_MEMBASE_REG;
		break;
	case OP_ICOMPARE:
		if ((load_opcode == OP_LOADI4_MEMBASE) || (load_opcode == OP_LOADU4_MEMBASE))
			return OP_AMD64_ICOMPARE_MEMBASE_REG;
		break;
	}
#endif

	return -1;
}

static int
op_to_op_src2_membase (MonoCompile *cfg, int load_opcode, int opcode)
{
#ifdef TARGET_X86
	if (!((load_opcode == OP_LOAD_MEMBASE) || (load_opcode == OP_LOADI4_MEMBASE) || (load_opcode == OP_LOADU4_MEMBASE)))
		return -1;
	
	switch (opcode) {
	case OP_COMPARE:
	case OP_ICOMPARE:
		return OP_X86_COMPARE_REG_MEMBASE;
	case OP_IADD:
		return OP_X86_ADD_REG_MEMBASE;
	case OP_ISUB:
		return OP_X86_SUB_REG_MEMBASE;
	case OP_IAND:
		return OP_X86_AND_REG_MEMBASE;
	case OP_IOR:
		return OP_X86_OR_REG_MEMBASE;
	case OP_IXOR:
		return OP_X86_XOR_REG_MEMBASE;
	}
#endif

#ifdef TARGET_AMD64
	if ((load_opcode == OP_LOADI4_MEMBASE) || (load_opcode == OP_LOADU4_MEMBASE) || (load_opcode == OP_LOAD_MEMBASE && cfg->backend->ilp32)) {
		switch (opcode) {
		case OP_ICOMPARE:
			return OP_AMD64_ICOMPARE_REG_MEMBASE;
		case OP_IADD:
			return OP_X86_ADD_REG_MEMBASE;
		case OP_ISUB:
			return OP_X86_SUB_REG_MEMBASE;
		case OP_IAND:
			return OP_X86_AND_REG_MEMBASE;
		case OP_IOR:
			return OP_X86_OR_REG_MEMBASE;
		case OP_IXOR:
			return OP_X86_XOR_REG_MEMBASE;
		}
	} else if ((load_opcode == OP_LOADI8_MEMBASE) || (load_opcode == OP_LOAD_MEMBASE && !cfg->backend->ilp32)) {
		switch (opcode) {
		case OP_COMPARE:
		case OP_LCOMPARE:
			return OP_AMD64_COMPARE_REG_MEMBASE;
		case OP_LADD:
			return OP_AMD64_ADD_REG_MEMBASE;
		case OP_LSUB:
			return OP_AMD64_SUB_REG_MEMBASE;
		case OP_LAND:
			return OP_AMD64_AND_REG_MEMBASE;
		case OP_LOR:
			return OP_AMD64_OR_REG_MEMBASE;
		case OP_LXOR:
			return OP_AMD64_XOR_REG_MEMBASE;
		}
	}
#endif

	return -1;
}

int
mono_op_to_op_imm_noemul (int opcode)
{
	switch (opcode) {
#if SIZEOF_REGISTER == 4 && !defined(MONO_ARCH_NO_EMULATE_LONG_SHIFT_OPS)
	case OP_LSHR:
	case OP_LSHL:
	case OP_LSHR_UN:
		return -1;
#endif
#if defined(MONO_ARCH_EMULATE_MUL_DIV) || defined(MONO_ARCH_EMULATE_DIV)
	case OP_IDIV:
	case OP_IDIV_UN:
	case OP_IREM:
	case OP_IREM_UN:
		return -1;
#endif
#if defined(MONO_ARCH_EMULATE_MUL_DIV)
	case OP_IMUL:
		return -1;
#endif
	default:
		return mono_op_to_op_imm (opcode);
	}
}

/**
 * mono_handle_global_vregs:
 *
 *   Make vregs used in more than one bblock 'global', i.e. allocate a variable
 * for them.
 */
void
mono_handle_global_vregs (MonoCompile *cfg)
{
	gint32 *vreg_to_bb;
	MonoBasicBlock *bb;
	int i, pos;

	vreg_to_bb = (gint32 *)mono_mempool_alloc0 (cfg->mempool, sizeof (gint32*) * cfg->next_vreg + 1);

#ifdef MONO_ARCH_SIMD_INTRINSICS
	if (cfg->uses_simd_intrinsics & MONO_CFG_USES_SIMD_INTRINSICS_SIMPLIFY_INDIRECTION)
		mono_simd_simplify_indirection (cfg);
#endif

	/* Find local vregs used in more than one bb */
	for (bb = cfg->bb_entry; bb; bb = bb->next_bb) {
		MonoInst *ins = bb->code;	
		int block_num = bb->block_num;

		if (cfg->verbose_level > 2)
			printf ("\nHANDLE-GLOBAL-VREGS BLOCK %d:\n", bb->block_num);

		cfg->cbb = bb;
		for (; ins; ins = ins->next) {
			const char *spec = INS_INFO (ins->opcode);
			int regtype = 0, regindex;
			gint32 prev_bb;

			if (G_UNLIKELY (cfg->verbose_level > 2))
				mono_print_ins (ins);

			g_assert (ins->opcode >= MONO_CEE_LAST);

			for (regindex = 0; regindex < 4; regindex ++) {
				int vreg = 0;

				if (regindex == 0) {
					regtype = spec [MONO_INST_DEST];
					if (regtype == ' ')
						continue;
					vreg = ins->dreg;
				} else if (regindex == 1) {
					regtype = spec [MONO_INST_SRC1];
					if (regtype == ' ')
						continue;
					vreg = ins->sreg1;
				} else if (regindex == 2) {
					regtype = spec [MONO_INST_SRC2];
					if (regtype == ' ')
						continue;
					vreg = ins->sreg2;
				} else if (regindex == 3) {
					regtype = spec [MONO_INST_SRC3];
					if (regtype == ' ')
						continue;
					vreg = ins->sreg3;
				}

#if SIZEOF_REGISTER == 4
				/* In the LLVM case, the long opcodes are not decomposed */
				if (regtype == 'l' && !COMPILE_LLVM (cfg)) {
					/*
					 * Since some instructions reference the original long vreg,
					 * and some reference the two component vregs, it is quite hard
					 * to determine when it needs to be global. So be conservative.
					 */
					if (!get_vreg_to_inst (cfg, vreg)) {
						mono_compile_create_var_for_vreg (cfg, m_class_get_byval_arg (mono_defaults.int64_class), OP_LOCAL, vreg);

						if (cfg->verbose_level > 2)
							printf ("LONG VREG R%d made global.\n", vreg);
					}

					/*
					 * Make the component vregs volatile since the optimizations can
					 * get confused otherwise.
					 */
					get_vreg_to_inst (cfg, MONO_LVREG_LS (vreg))->flags |= MONO_INST_VOLATILE;
					get_vreg_to_inst (cfg, MONO_LVREG_MS (vreg))->flags |= MONO_INST_VOLATILE;
				}
#endif

				g_assert (vreg != -1);

				prev_bb = vreg_to_bb [vreg];
				if (prev_bb == 0) {
					/* 0 is a valid block num */
					vreg_to_bb [vreg] = block_num + 1;
				} else if ((prev_bb != block_num + 1) && (prev_bb != -1)) {
					if (((regtype == 'i' && (vreg < MONO_MAX_IREGS))) || (regtype == 'f' && (vreg < MONO_MAX_FREGS)))
						continue;

					if (!get_vreg_to_inst (cfg, vreg)) {
						if (G_UNLIKELY (cfg->verbose_level > 2))
							printf ("VREG R%d used in BB%d and BB%d made global.\n", vreg, vreg_to_bb [vreg], block_num);

						switch (regtype) {
						case 'i':
							if (vreg_is_ref (cfg, vreg))
								mono_compile_create_var_for_vreg (cfg, mono_get_object_type (), OP_LOCAL, vreg);
							else
								mono_compile_create_var_for_vreg (cfg, mono_get_int_type (), OP_LOCAL, vreg);
							break;
						case 'l':
							mono_compile_create_var_for_vreg (cfg, m_class_get_byval_arg (mono_defaults.int64_class), OP_LOCAL, vreg);
							break;
						case 'f':
							mono_compile_create_var_for_vreg (cfg, m_class_get_byval_arg (mono_defaults.double_class), OP_LOCAL, vreg);
							break;
						case 'v':
						case 'x':
							mono_compile_create_var_for_vreg (cfg, m_class_get_byval_arg (ins->klass), OP_LOCAL, vreg);
							break;
						default:
							g_assert_not_reached ();
						}
					}

					/* Flag as having been used in more than one bb */
					vreg_to_bb [vreg] = -1;
				}
			}
		}
	}

	/* If a variable is used in only one bblock, convert it into a local vreg */
	for (i = 0; i < cfg->num_varinfo; i++) {
		MonoInst *var = cfg->varinfo [i];
		MonoMethodVar *vmv = MONO_VARINFO (cfg, i);

		switch (var->type) {
		case STACK_I4:
		case STACK_OBJ:
		case STACK_PTR:
		case STACK_MP:
		case STACK_VTYPE:
#if SIZEOF_REGISTER == 8
		case STACK_I8:
#endif
#if !defined(TARGET_X86)
		/* Enabling this screws up the fp stack on x86 */
		case STACK_R8:
#endif
			if (mono_arch_is_soft_float ())
				break;

			/*
			if (var->type == STACK_VTYPE && cfg->gsharedvt && mini_is_gsharedvt_variable_type (var->inst_vtype))
				break;
			*/

			/* Arguments are implicitly global */
			/* Putting R4 vars into registers doesn't work currently */
			/* The gsharedvt vars are implicitly referenced by ldaddr opcodes, but those opcodes are only generated later */
			if ((var->opcode != OP_ARG) && (var != cfg->ret) && !(var->flags & (MONO_INST_VOLATILE|MONO_INST_INDIRECT)) && (vreg_to_bb [var->dreg] != -1) && (m_class_get_byval_arg (var->klass)->type != MONO_TYPE_R4) && !cfg->disable_vreg_to_lvreg && var != cfg->gsharedvt_info_var && var != cfg->gsharedvt_locals_var && var != cfg->lmf_addr_var) {
				/* 
				 * Make that the variable's liveness interval doesn't contain a call, since
				 * that would cause the lvreg to be spilled, making the whole optimization
				 * useless.
				 */
				/* This is too slow for JIT compilation */
#if 0
				if (cfg->compile_aot && vreg_to_bb [var->dreg]) {
					MonoInst *ins;
					int def_index, call_index, ins_index;
					gboolean spilled = FALSE;

					def_index = -1;
					call_index = -1;
					ins_index = 0;
					for (ins = vreg_to_bb [var->dreg]->code; ins; ins = ins->next) {
						const char *spec = INS_INFO (ins->opcode);

						if ((spec [MONO_INST_DEST] != ' ') && (ins->dreg == var->dreg))
							def_index = ins_index;

						if (((spec [MONO_INST_SRC1] != ' ') && (ins->sreg1 == var->dreg)) ||
							((spec [MONO_INST_SRC1] != ' ') && (ins->sreg1 == var->dreg))) {
							if (call_index > def_index) {
								spilled = TRUE;
								break;
							}
						}

						if (MONO_IS_CALL (ins))
							call_index = ins_index;

						ins_index ++;
					}

					if (spilled)
						break;
				}
#endif

				if (G_UNLIKELY (cfg->verbose_level > 2))
					printf ("CONVERTED R%d(%d) TO VREG.\n", var->dreg, vmv->idx);
				var->flags |= MONO_INST_IS_DEAD;
				cfg->vreg_to_inst [var->dreg] = NULL;
			}
			break;
		}
	}

	/* 
	 * Compress the varinfo and vars tables so the liveness computation is faster and
	 * takes up less space.
	 */
	pos = 0;
	for (i = 0; i < cfg->num_varinfo; ++i) {
		MonoInst *var = cfg->varinfo [i];
		if (pos < i && cfg->locals_start == i)
			cfg->locals_start = pos;
		if (!(var->flags & MONO_INST_IS_DEAD)) {
			if (pos < i) {
				cfg->varinfo [pos] = cfg->varinfo [i];
				cfg->varinfo [pos]->inst_c0 = pos;
				memcpy (&cfg->vars [pos], &cfg->vars [i], sizeof (MonoMethodVar));
				cfg->vars [pos].idx = pos;
#if SIZEOF_REGISTER == 4
				if (cfg->varinfo [pos]->type == STACK_I8) {
					/* Modify the two component vars too */
					MonoInst *var1;

					var1 = get_vreg_to_inst (cfg, MONO_LVREG_LS (cfg->varinfo [pos]->dreg));
					var1->inst_c0 = pos;
					var1 = get_vreg_to_inst (cfg, MONO_LVREG_MS (cfg->varinfo [pos]->dreg));
					var1->inst_c0 = pos;
				}
#endif
			}
			pos ++;
		}
	}
	cfg->num_varinfo = pos;
	if (cfg->locals_start > cfg->num_varinfo)
		cfg->locals_start = cfg->num_varinfo;
}

/*
 * mono_allocate_gsharedvt_vars:
 *
 *   Allocate variables with gsharedvt types to entries in the MonoGSharedVtMethodRuntimeInfo.entries array.
 * Initialize cfg->gsharedvt_vreg_to_idx with the mapping between vregs and indexes.
 */
void
mono_allocate_gsharedvt_vars (MonoCompile *cfg)
{
	int i;

	cfg->gsharedvt_vreg_to_idx = (int *)mono_mempool_alloc0 (cfg->mempool, sizeof (int) * cfg->next_vreg);

	for (i = 0; i < cfg->num_varinfo; ++i) {
		MonoInst *ins = cfg->varinfo [i];
		int idx;

		if (mini_is_gsharedvt_variable_type (ins->inst_vtype)) {
			if (i >= cfg->locals_start) {
				/* Local */
				idx = get_gsharedvt_info_slot (cfg, ins->inst_vtype, MONO_RGCTX_INFO_LOCAL_OFFSET);
				cfg->gsharedvt_vreg_to_idx [ins->dreg] = idx + 1;
				ins->opcode = OP_GSHAREDVT_LOCAL;
				ins->inst_imm = idx;
			} else {
				/* Arg */
				cfg->gsharedvt_vreg_to_idx [ins->dreg] = -1;
				ins->opcode = OP_GSHAREDVT_ARG_REGOFFSET;
			}
		}
	}
}

/**
 * mono_spill_global_vars:
 *
 *   Generate spill code for variables which are not allocated to registers, 
 * and replace vregs with their allocated hregs. *need_local_opts is set to TRUE if
 * code is generated which could be optimized by the local optimization passes.
 */
void
mono_spill_global_vars (MonoCompile *cfg, gboolean *need_local_opts)
{
	MonoBasicBlock *bb;
	char spec2 [16];
	int orig_next_vreg;
	guint32 *vreg_to_lvreg;
	guint32 *lvregs;
	guint32 i, lvregs_len, lvregs_size;
	gboolean dest_has_lvreg = FALSE;
	MonoStackType stacktypes [128];
	MonoInst **live_range_start, **live_range_end;
	MonoBasicBlock **live_range_start_bb, **live_range_end_bb;

	*need_local_opts = FALSE;

	memset (spec2, 0, sizeof (spec2));

	/* FIXME: Move this function to mini.c */
	stacktypes [(int)'i'] = STACK_PTR;
	stacktypes [(int)'l'] = STACK_I8;
	stacktypes [(int)'f'] = STACK_R8;
#ifdef MONO_ARCH_SIMD_INTRINSICS
	stacktypes [(int)'x'] = STACK_VTYPE;
#endif

#if SIZEOF_REGISTER == 4
	/* Create MonoInsts for longs */
	for (i = 0; i < cfg->num_varinfo; i++) {
		MonoInst *ins = cfg->varinfo [i];

		if ((ins->opcode != OP_REGVAR) && !(ins->flags & MONO_INST_IS_DEAD)) {
			switch (ins->type) {
			case STACK_R8:
			case STACK_I8: {
				MonoInst *tree;

				if (ins->type == STACK_R8 && !COMPILE_SOFT_FLOAT (cfg))
					break;

				g_assert (ins->opcode == OP_REGOFFSET);

				tree = get_vreg_to_inst (cfg, MONO_LVREG_LS (ins->dreg));
				g_assert (tree);
				tree->opcode = OP_REGOFFSET;
				tree->inst_basereg = ins->inst_basereg;
				tree->inst_offset = ins->inst_offset + MINI_LS_WORD_OFFSET;

				tree = get_vreg_to_inst (cfg, MONO_LVREG_MS (ins->dreg));
				g_assert (tree);
				tree->opcode = OP_REGOFFSET;
				tree->inst_basereg = ins->inst_basereg;
				tree->inst_offset = ins->inst_offset + MINI_MS_WORD_OFFSET;
				break;
			}
			default:
				break;
			}
		}
	}
#endif

	if (cfg->compute_gc_maps) {
		/* registers need liveness info even for !non refs */
		for (i = 0; i < cfg->num_varinfo; i++) {
			MonoInst *ins = cfg->varinfo [i];

			if (ins->opcode == OP_REGVAR)
				ins->flags |= MONO_INST_GC_TRACK;
		}
	}
		
	/* FIXME: widening and truncation */

	/*
	 * As an optimization, when a variable allocated to the stack is first loaded into 
	 * an lvreg, we will remember the lvreg and use it the next time instead of loading
	 * the variable again.
	 */
	orig_next_vreg = cfg->next_vreg;
	vreg_to_lvreg = (guint32 *)mono_mempool_alloc0 (cfg->mempool, sizeof (guint32) * cfg->next_vreg);
	lvregs_size = 1024;
	lvregs = (guint32 *)mono_mempool_alloc (cfg->mempool, sizeof (guint32) * lvregs_size);
	lvregs_len = 0;

	/* 
	 * These arrays contain the first and last instructions accessing a given
	 * variable.
	 * Since we emit bblocks in the same order we process them here, and we
	 * don't split live ranges, these will precisely describe the live range of
	 * the variable, i.e. the instruction range where a valid value can be found
	 * in the variables location.
	 * The live range is computed using the liveness info computed by the liveness pass.
	 * We can't use vmv->range, since that is an abstract live range, and we need
	 * one which is instruction precise.
	 * FIXME: Variables used in out-of-line bblocks have a hole in their live range.
	 */
	/* FIXME: Only do this if debugging info is requested */
	live_range_start = g_new0 (MonoInst*, cfg->next_vreg);
	live_range_end = g_new0 (MonoInst*, cfg->next_vreg);
	live_range_start_bb = g_new (MonoBasicBlock*, cfg->next_vreg);
	live_range_end_bb = g_new (MonoBasicBlock*, cfg->next_vreg);
	
	/* Add spill loads/stores */
	for (bb = cfg->bb_entry; bb; bb = bb->next_bb) {
		MonoInst *ins;

		if (cfg->verbose_level > 2)
			printf ("\nSPILL BLOCK %d:\n", bb->block_num);

		/* Clear vreg_to_lvreg array */
		for (i = 0; i < lvregs_len; i++)
			vreg_to_lvreg [lvregs [i]] = 0;
		lvregs_len = 0;

		cfg->cbb = bb;
		MONO_BB_FOR_EACH_INS (bb, ins) {
			const char *spec = INS_INFO (ins->opcode);
			int regtype, srcindex, sreg, tmp_reg, prev_dreg, num_sregs;
			gboolean store, no_lvreg;
			int sregs [MONO_MAX_SRC_REGS];

			if (G_UNLIKELY (cfg->verbose_level > 2))
				mono_print_ins (ins);

			if (ins->opcode == OP_NOP)
				continue;

			/* 
			 * We handle LDADDR here as well, since it can only be decomposed
			 * when variable addresses are known.
			 */
			if (ins->opcode == OP_LDADDR) {
				MonoInst *var = (MonoInst *)ins->inst_p0;

				if (var->opcode == OP_VTARG_ADDR) {
					/* Happens on SPARC/S390 where vtypes are passed by reference */
					MonoInst *vtaddr = var->inst_left;
					if (vtaddr->opcode == OP_REGVAR) {
						ins->opcode = OP_MOVE;
						ins->sreg1 = vtaddr->dreg;
					}
					else if (var->inst_left->opcode == OP_REGOFFSET) {
						ins->opcode = OP_LOAD_MEMBASE;
						ins->inst_basereg = vtaddr->inst_basereg;
						ins->inst_offset = vtaddr->inst_offset;
					} else
						NOT_IMPLEMENTED;
				} else if (cfg->gsharedvt && cfg->gsharedvt_vreg_to_idx [var->dreg] < 0) {
					/* gsharedvt arg passed by ref */
					g_assert (var->opcode == OP_GSHAREDVT_ARG_REGOFFSET);

					ins->opcode = OP_LOAD_MEMBASE;
					ins->inst_basereg = var->inst_basereg;
					ins->inst_offset = var->inst_offset;
				} else if (cfg->gsharedvt && cfg->gsharedvt_vreg_to_idx [var->dreg]) {
					MonoInst *load, *load2, *load3;
					int idx = cfg->gsharedvt_vreg_to_idx [var->dreg] - 1;
					int reg1, reg2, reg3;
					MonoInst *info_var = cfg->gsharedvt_info_var;
					MonoInst *locals_var = cfg->gsharedvt_locals_var;

					/*
					 * gsharedvt local.
					 * Compute the address of the local as gsharedvt_locals_var + gsharedvt_info_var->locals_offsets [idx].
					 */

					g_assert (var->opcode == OP_GSHAREDVT_LOCAL);

					g_assert (info_var);
					g_assert (locals_var);

					/* Mark the instruction used to compute the locals var as used */
					cfg->gsharedvt_locals_var_ins = NULL;

					/* Load the offset */
					if (info_var->opcode == OP_REGOFFSET) {
						reg1 = alloc_ireg (cfg);
						NEW_LOAD_MEMBASE (cfg, load, OP_LOAD_MEMBASE, reg1, info_var->inst_basereg, info_var->inst_offset);
					} else if (info_var->opcode == OP_REGVAR) {
						load = NULL;
						reg1 = info_var->dreg;
					} else {
						g_assert_not_reached ();
					}
					reg2 = alloc_ireg (cfg);
					NEW_LOAD_MEMBASE (cfg, load2, OP_LOADI4_MEMBASE, reg2, reg1, MONO_STRUCT_OFFSET (MonoGSharedVtMethodRuntimeInfo, entries) + (idx * TARGET_SIZEOF_VOID_P));
					/* Load the locals area address */
					reg3 = alloc_ireg (cfg);
					if (locals_var->opcode == OP_REGOFFSET) {
						NEW_LOAD_MEMBASE (cfg, load3, OP_LOAD_MEMBASE, reg3, locals_var->inst_basereg, locals_var->inst_offset);
					} else if (locals_var->opcode == OP_REGVAR) {
						NEW_UNALU (cfg, load3, OP_MOVE, reg3, locals_var->dreg);
					} else {
						g_assert_not_reached ();
					}
					/* Compute the address */
					ins->opcode = OP_PADD;
					ins->sreg1 = reg3;
					ins->sreg2 = reg2;

					mono_bblock_insert_before_ins (bb, ins, load3);
					mono_bblock_insert_before_ins (bb, load3, load2);
					if (load)
						mono_bblock_insert_before_ins (bb, load2, load);
				} else {
					g_assert (var->opcode == OP_REGOFFSET);

					ins->opcode = OP_ADD_IMM;
					ins->sreg1 = var->inst_basereg;
					ins->inst_imm = var->inst_offset;
				}

				*need_local_opts = TRUE;
				spec = INS_INFO (ins->opcode);
			}

			if (ins->opcode < MONO_CEE_LAST) {
				mono_print_ins (ins);
				g_assert_not_reached ();
			}

			/*
			 * Store opcodes have destbasereg in the dreg, but in reality, it is an
			 * src register.
			 * FIXME:
			 */
			if (MONO_IS_STORE_MEMBASE (ins)) {
				tmp_reg = ins->dreg;
				ins->dreg = ins->sreg2;
				ins->sreg2 = tmp_reg;
				store = TRUE;

				spec2 [MONO_INST_DEST] = ' ';
				spec2 [MONO_INST_SRC1] = spec [MONO_INST_SRC1];
				spec2 [MONO_INST_SRC2] = spec [MONO_INST_DEST];
				spec2 [MONO_INST_SRC3] = ' ';
				spec = spec2;
			} else if (MONO_IS_STORE_MEMINDEX (ins))
				g_assert_not_reached ();
			else
				store = FALSE;
			no_lvreg = FALSE;

			if (G_UNLIKELY (cfg->verbose_level > 2)) {
				printf ("\t %.3s %d", spec, ins->dreg);
				num_sregs = mono_inst_get_src_registers (ins, sregs);
				for (srcindex = 0; srcindex < num_sregs; ++srcindex)
					printf (" %d", sregs [srcindex]);
				printf ("\n");
			}

			/***************/
			/*    DREG     */
			/***************/
			regtype = spec [MONO_INST_DEST];
			g_assert (((ins->dreg == -1) && (regtype == ' ')) || ((ins->dreg != -1) && (regtype != ' ')));
			prev_dreg = -1;
			int dreg_using_dest_to_membase_op = -1;

			if ((ins->dreg != -1) && get_vreg_to_inst (cfg, ins->dreg)) {
				MonoInst *var = get_vreg_to_inst (cfg, ins->dreg);
				MonoInst *store_ins;
				int store_opcode;
				MonoInst *def_ins = ins;
				int dreg = ins->dreg; /* The original vreg */

				store_opcode = mono_type_to_store_membase (cfg, var->inst_vtype);

				if (var->opcode == OP_REGVAR) {
					ins->dreg = var->dreg;
				} else if ((ins->dreg == ins->sreg1) && (spec [MONO_INST_DEST] == 'i') && (spec [MONO_INST_SRC1] == 'i') && !vreg_to_lvreg [ins->dreg] && (op_to_op_dest_membase (store_opcode, ins->opcode) != -1)) {
					/* 
					 * Instead of emitting a load+store, use a _membase opcode.
					 */
					g_assert (var->opcode == OP_REGOFFSET);
					if (ins->opcode == OP_MOVE) {
						NULLIFY_INS (ins);
						def_ins = NULL;
					} else {
						dreg_using_dest_to_membase_op = ins->dreg;
						ins->opcode = op_to_op_dest_membase (store_opcode, ins->opcode);
						ins->inst_basereg = var->inst_basereg;
						ins->inst_offset = var->inst_offset;
						ins->dreg = -1;
					}
					spec = INS_INFO (ins->opcode);
				} else {
					guint32 lvreg;

					g_assert (var->opcode == OP_REGOFFSET);

					prev_dreg = ins->dreg;

					/* Invalidate any previous lvreg for this vreg */
					vreg_to_lvreg [ins->dreg] = 0;

					lvreg = 0;

					if (COMPILE_SOFT_FLOAT (cfg) && store_opcode == OP_STORER8_MEMBASE_REG) {
						regtype = 'l';
						store_opcode = OP_STOREI8_MEMBASE_REG;
					}

					ins->dreg = alloc_dreg (cfg, stacktypes [regtype]);

#if SIZEOF_REGISTER != 8
					if (regtype == 'l') {
						NEW_STORE_MEMBASE (cfg, store_ins, OP_STOREI4_MEMBASE_REG, var->inst_basereg, var->inst_offset + MINI_LS_WORD_OFFSET, MONO_LVREG_LS (ins->dreg));
						mono_bblock_insert_after_ins (bb, ins, store_ins);
						NEW_STORE_MEMBASE (cfg, store_ins, OP_STOREI4_MEMBASE_REG, var->inst_basereg, var->inst_offset + MINI_MS_WORD_OFFSET, MONO_LVREG_MS (ins->dreg));
						mono_bblock_insert_after_ins (bb, ins, store_ins);
						def_ins = store_ins;
					}
					else
#endif
					{
						g_assert (store_opcode != OP_STOREV_MEMBASE);

						/* Try to fuse the store into the instruction itself */
						/* FIXME: Add more instructions */
						if (!lvreg && ((ins->opcode == OP_ICONST) || ((ins->opcode == OP_I8CONST) && (ins->inst_c0 == 0)))) {
							ins->opcode = store_membase_reg_to_store_membase_imm (store_opcode);
							ins->inst_imm = ins->inst_c0;
							ins->inst_destbasereg = var->inst_basereg;
							ins->inst_offset = var->inst_offset;
							spec = INS_INFO (ins->opcode);
						} else if (!lvreg && ((ins->opcode == OP_MOVE) || (ins->opcode == OP_FMOVE) || (ins->opcode == OP_LMOVE) || (ins->opcode == OP_RMOVE))) {
							ins->opcode = store_opcode;
							ins->inst_destbasereg = var->inst_basereg;
							ins->inst_offset = var->inst_offset;

							no_lvreg = TRUE;

							tmp_reg = ins->dreg;
							ins->dreg = ins->sreg2;
							ins->sreg2 = tmp_reg;
							store = TRUE;

							spec2 [MONO_INST_DEST] = ' ';
							spec2 [MONO_INST_SRC1] = spec [MONO_INST_SRC1];
							spec2 [MONO_INST_SRC2] = spec [MONO_INST_DEST];
							spec2 [MONO_INST_SRC3] = ' ';
							spec = spec2;
						} else if (!lvreg && (op_to_op_store_membase (store_opcode, ins->opcode) != -1)) {
							// FIXME: The backends expect the base reg to be in inst_basereg
							ins->opcode = op_to_op_store_membase (store_opcode, ins->opcode);
							ins->dreg = -1;
							ins->inst_basereg = var->inst_basereg;
							ins->inst_offset = var->inst_offset;
							spec = INS_INFO (ins->opcode);
						} else {
							/* printf ("INS: "); mono_print_ins (ins); */
							/* Create a store instruction */
							NEW_STORE_MEMBASE (cfg, store_ins, store_opcode, var->inst_basereg, var->inst_offset, ins->dreg);

							/* Insert it after the instruction */
							mono_bblock_insert_after_ins (bb, ins, store_ins);

							def_ins = store_ins;

							/* 
							 * We can't assign ins->dreg to var->dreg here, since the
							 * sregs could use it. So set a flag, and do it after
							 * the sregs.
							 */
							if ((!cfg->backend->use_fpstack || ((store_opcode != OP_STORER8_MEMBASE_REG) && (store_opcode != OP_STORER4_MEMBASE_REG))) && !((var)->flags & (MONO_INST_VOLATILE|MONO_INST_INDIRECT)))
								dest_has_lvreg = TRUE;
						}
					}
				}

				if (def_ins && !live_range_start [dreg]) {
					live_range_start [dreg] = def_ins;
					live_range_start_bb [dreg] = bb;
				}

				if (cfg->compute_gc_maps && def_ins && (var->flags & MONO_INST_GC_TRACK)) {
					MonoInst *tmp;

					MONO_INST_NEW (cfg, tmp, OP_GC_LIVENESS_DEF);
					tmp->inst_c1 = dreg;
					mono_bblock_insert_after_ins (bb, def_ins, tmp);
				}
			}

			/************/
			/*  SREGS   */
			/************/
			num_sregs = mono_inst_get_src_registers (ins, sregs);
			for (srcindex = 0; srcindex < 3; ++srcindex) {
				regtype = spec [MONO_INST_SRC1 + srcindex];
				sreg = sregs [srcindex];

				g_assert (((sreg == -1) && (regtype == ' ')) || ((sreg != -1) && (regtype != ' ')));
				if ((sreg != -1) && get_vreg_to_inst (cfg, sreg)) {
					MonoInst *var = get_vreg_to_inst (cfg, sreg);
					MonoInst *use_ins = ins;
					MonoInst *load_ins;
					guint32 load_opcode;

					if (var->opcode == OP_REGVAR) {
						sregs [srcindex] = var->dreg;
						//mono_inst_set_src_registers (ins, sregs);
						live_range_end [sreg] = use_ins;
						live_range_end_bb [sreg] = bb;

						if (cfg->compute_gc_maps && var->dreg < orig_next_vreg && (var->flags & MONO_INST_GC_TRACK)) {
							MonoInst *tmp;

							MONO_INST_NEW (cfg, tmp, OP_GC_LIVENESS_USE);
							/* var->dreg is a hreg */
							tmp->inst_c1 = sreg;
							mono_bblock_insert_after_ins (bb, ins, tmp);
						}

						continue;
					}

					g_assert (var->opcode == OP_REGOFFSET);

					load_opcode = mono_type_to_load_membase (cfg, var->inst_vtype);

					g_assert (load_opcode != OP_LOADV_MEMBASE);

					if (vreg_to_lvreg [sreg]) {
						g_assert (vreg_to_lvreg [sreg] != -1);

						/* The variable is already loaded to an lvreg */
						if (G_UNLIKELY (cfg->verbose_level > 2))
							printf ("\t\tUse lvreg R%d for R%d.\n", vreg_to_lvreg [sreg], sreg);
						sregs [srcindex] = vreg_to_lvreg [sreg];
						//mono_inst_set_src_registers (ins, sregs);
						continue;
					}

					/* Try to fuse the load into the instruction */
					if ((srcindex == 0) && (op_to_op_src1_membase (cfg, load_opcode, ins->opcode) != -1)) {
						ins->opcode = op_to_op_src1_membase (cfg, load_opcode, ins->opcode);
						sregs [0] = var->inst_basereg;
						//mono_inst_set_src_registers (ins, sregs);
						ins->inst_offset = var->inst_offset;
					} else if ((srcindex == 1) && (op_to_op_src2_membase (cfg, load_opcode, ins->opcode) != -1)) {
						ins->opcode = op_to_op_src2_membase (cfg, load_opcode, ins->opcode);
						sregs [1] = var->inst_basereg;
						//mono_inst_set_src_registers (ins, sregs);
						ins->inst_offset = var->inst_offset;
					} else {
						if (MONO_IS_REAL_MOVE (ins)) {
							ins->opcode = OP_NOP;
							sreg = ins->dreg;
						} else {
							//printf ("%d ", srcindex); mono_print_ins (ins);

							sreg = alloc_dreg (cfg, stacktypes [regtype]);

							if ((!cfg->backend->use_fpstack || ((load_opcode != OP_LOADR8_MEMBASE) && (load_opcode != OP_LOADR4_MEMBASE))) && !((var)->flags & (MONO_INST_VOLATILE|MONO_INST_INDIRECT)) && !no_lvreg) {
								if (var->dreg == prev_dreg) {
									/*
									 * sreg refers to the value loaded by the load
									 * emitted below, but we need to use ins->dreg
									 * since it refers to the store emitted earlier.
									 */
									sreg = ins->dreg;
								}
								g_assert (sreg != -1);
								if (var->dreg == dreg_using_dest_to_membase_op) {
									if (cfg->verbose_level > 2)
										printf ("\tCan't cache R%d because it's part of a dreg dest_membase optimization\n", var->dreg);
								} else {
									vreg_to_lvreg [var->dreg] = sreg;
								}
								if (lvregs_len >= lvregs_size) {
									guint32 *new_lvregs = mono_mempool_alloc0 (cfg->mempool, sizeof (guint32) * lvregs_size * 2);
									memcpy (new_lvregs, lvregs, sizeof (guint32) * lvregs_size);
									lvregs = new_lvregs;
									lvregs_size *= 2;
								}
								lvregs [lvregs_len ++] = var->dreg;
							}
						}

						sregs [srcindex] = sreg;
						//mono_inst_set_src_registers (ins, sregs);

#if SIZEOF_REGISTER != 8
						if (regtype == 'l') {
							NEW_LOAD_MEMBASE (cfg, load_ins, OP_LOADI4_MEMBASE, MONO_LVREG_MS (sreg), var->inst_basereg, var->inst_offset + MINI_MS_WORD_OFFSET);
							mono_bblock_insert_before_ins (bb, ins, load_ins);
							NEW_LOAD_MEMBASE (cfg, load_ins, OP_LOADI4_MEMBASE, MONO_LVREG_LS (sreg), var->inst_basereg, var->inst_offset + MINI_LS_WORD_OFFSET);
							mono_bblock_insert_before_ins (bb, ins, load_ins);
							use_ins = load_ins;
						}
						else
#endif
						{
#if SIZEOF_REGISTER == 4
							g_assert (load_opcode != OP_LOADI8_MEMBASE);
#endif
							NEW_LOAD_MEMBASE (cfg, load_ins, load_opcode, sreg, var->inst_basereg, var->inst_offset);
							mono_bblock_insert_before_ins (bb, ins, load_ins);
							use_ins = load_ins;
						}
					}

					if (var->dreg < orig_next_vreg) {
						live_range_end [var->dreg] = use_ins;
						live_range_end_bb [var->dreg] = bb;
					}

					if (cfg->compute_gc_maps && var->dreg < orig_next_vreg && (var->flags & MONO_INST_GC_TRACK)) {
						MonoInst *tmp;

						MONO_INST_NEW (cfg, tmp, OP_GC_LIVENESS_USE);
						tmp->inst_c1 = var->dreg;
						mono_bblock_insert_after_ins (bb, ins, tmp);
					}
				}
			}
			mono_inst_set_src_registers (ins, sregs);

			if (dest_has_lvreg) {
				g_assert (ins->dreg != -1);
				vreg_to_lvreg [prev_dreg] = ins->dreg;
				if (lvregs_len >= lvregs_size) {
					guint32 *new_lvregs = mono_mempool_alloc0 (cfg->mempool, sizeof (guint32) * lvregs_size * 2);
					memcpy (new_lvregs, lvregs, sizeof (guint32) * lvregs_size);
					lvregs = new_lvregs;
					lvregs_size *= 2;
				}
				lvregs [lvregs_len ++] = prev_dreg;
				dest_has_lvreg = FALSE;
			}

			if (store) {
				tmp_reg = ins->dreg;
				ins->dreg = ins->sreg2;
				ins->sreg2 = tmp_reg;
			}

			if (MONO_IS_CALL (ins)) {
				/* Clear vreg_to_lvreg array */
				for (i = 0; i < lvregs_len; i++)
					vreg_to_lvreg [lvregs [i]] = 0;
				lvregs_len = 0;
			} else if (ins->opcode == OP_NOP) {
				ins->dreg = -1;
				MONO_INST_NULLIFY_SREGS (ins);
			}

			if (cfg->verbose_level > 2)
				mono_print_ins_index (1, ins);
		}

		/* Extend the live range based on the liveness info */
		if (cfg->compute_precise_live_ranges && bb->live_out_set && bb->code) {
			for (i = 0; i < cfg->num_varinfo; i ++) {
				MonoMethodVar *vi = MONO_VARINFO (cfg, i);

				if (vreg_is_volatile (cfg, vi->vreg))
					/* The liveness info is incomplete */
					continue;

				if (mono_bitset_test_fast (bb->live_in_set, i) && !live_range_start [vi->vreg]) {
					/* Live from at least the first ins of this bb */
					live_range_start [vi->vreg] = bb->code;
					live_range_start_bb [vi->vreg] = bb;
				}

				if (mono_bitset_test_fast (bb->live_out_set, i)) {
					/* Live at least until the last ins of this bb */
					live_range_end [vi->vreg] = bb->last_ins;
					live_range_end_bb [vi->vreg] = bb;
				}
			}
		}
	}
	
	/*
	 * Emit LIVERANGE_START/LIVERANGE_END opcodes, the backend will implement them
	 * by storing the current native offset into MonoMethodVar->live_range_start/end.
	 */
	if (cfg->compute_precise_live_ranges && cfg->comp_done & MONO_COMP_LIVENESS) {
		for (i = 0; i < cfg->num_varinfo; ++i) {
			int vreg = MONO_VARINFO (cfg, i)->vreg;
			MonoInst *ins;

			if (live_range_start [vreg]) {
				MONO_INST_NEW (cfg, ins, OP_LIVERANGE_START);
				ins->inst_c0 = i;
				ins->inst_c1 = vreg;
				mono_bblock_insert_after_ins (live_range_start_bb [vreg], live_range_start [vreg], ins);
			}
			if (live_range_end [vreg]) {
				MONO_INST_NEW (cfg, ins, OP_LIVERANGE_END);
				ins->inst_c0 = i;
				ins->inst_c1 = vreg;
				if (live_range_end [vreg] == live_range_end_bb [vreg]->last_ins)
					mono_add_ins_to_end (live_range_end_bb [vreg], ins);
				else
					mono_bblock_insert_after_ins (live_range_end_bb [vreg], live_range_end [vreg], ins);
			}
		}
	}

	if (cfg->gsharedvt_locals_var_ins) {
		/* Nullify if unused */
		cfg->gsharedvt_locals_var_ins->opcode = OP_PCONST;
		cfg->gsharedvt_locals_var_ins->inst_imm = 0;
	}

	g_free (live_range_start);
	g_free (live_range_end);
	g_free (live_range_start_bb);
	g_free (live_range_end_bb);
}

/**
 * FIXME:
 * - use 'iadd' instead of 'int_add'
 * - handling ovf opcodes: decompose in method_to_ir.
 * - unify iregs/fregs
 *   -> partly done, the missing parts are:
 *   - a more complete unification would involve unifying the hregs as well, so
 *     code wouldn't need if (fp) all over the place. but that would mean the hregs
 *     would no longer map to the machine hregs, so the code generators would need to
 *     be modified. Also, on ia64 for example, niregs + nfregs > 256 -> bitmasks
 *     wouldn't work any more. Duplicating the code in mono_local_regalloc () into
 *     fp/non-fp branches speeds it up by about 15%.
 * - use sext/zext opcodes instead of shifts
 * - add OP_ICALL
 * - get rid of TEMPLOADs if possible and use vregs instead
 * - clean up usage of OP_P/OP_ opcodes
 * - cleanup usage of DUMMY_USE
 * - cleanup the setting of ins->type for MonoInst's which are pushed on the 
 *   stack
 * - set the stack type and allocate a dreg in the EMIT_NEW macros
 * - get rid of all the <foo>2 stuff when the new JIT is ready.
 * - make sure handle_stack_args () is called before the branch is emitted
 * - when the new IR is done, get rid of all unused stuff
 * - COMPARE/BEQ as separate instructions or unify them ?
 *   - keeping them separate allows specialized compare instructions like
 *     compare_imm, compare_membase
 *   - most back ends unify fp compare+branch, fp compare+ceq
 * - integrate mono_save_args into inline_method
 * - get rid of the empty bblocks created by MONO_EMIT_NEW_BRACH_BLOCK2
 * - handle long shift opts on 32 bit platforms somehow: they require 
 *   3 sregs (2 for arg1 and 1 for arg2)
 * - make byref a 'normal' type.
 * - use vregs for bb->out_stacks if possible, handle_global_vreg will make them a
 *   variable if needed.
 * - do not start a new IL level bblock when cfg->cbb is changed by a function call
 *   like inline_method.
 * - remove inlining restrictions
 * - fix LNEG and enable cfold of INEG
 * - generalize x86 optimizations like ldelema as a peephole optimization
 * - add store_mem_imm for amd64
 * - optimize the loading of the interruption flag in the managed->native wrappers
 * - avoid special handling of OP_NOP in passes
 * - move code inserting instructions into one function/macro.
 * - try a coalescing phase after liveness analysis
 * - add float -> vreg conversion + local optimizations on !x86
 * - figure out how to handle decomposed branches during optimizations, ie.
 *   compare+branch, op_jump_table+op_br etc.
 * - promote RuntimeXHandles to vregs
 * - vtype cleanups:
 *   - add a NEW_VARLOADA_VREG macro
 * - the vtype optimizations are blocked by the LDADDR opcodes generated for 
 *   accessing vtype fields.
 * - get rid of I8CONST on 64 bit platforms
 * - dealing with the increase in code size due to branches created during opcode
 *   decomposition:
 *   - use extended basic blocks
 *     - all parts of the JIT
 *     - handle_global_vregs () && local regalloc
 *   - avoid introducing global vregs during decomposition, like 'vtable' in isinst
 * - sources of increase in code size:
 *   - vtypes
 *   - long compares
 *   - isinst and castclass
 *   - lvregs not allocated to global registers even if used multiple times
 * - call cctors outside the JIT, to make -v output more readable and JIT timings more
 *   meaningful.
 * - check for fp stack leakage in other opcodes too. (-> 'exceptions' optimization)
 * - add all micro optimizations from the old JIT
 * - put tree optimizations into the deadce pass
 * - decompose op_start_handler/op_endfilter/op_endfinally earlier using an arch
 *   specific function.
 * - unify the float comparison opcodes with the other comparison opcodes, i.e.
 *   fcompare + branchCC.
 * - create a helper function for allocating a stack slot, taking into account 
 *   MONO_CFG_HAS_SPILLUP.
 * - merge r68207.
 * - optimize mono_regstate2_alloc_int/float.
 * - fix the pessimistic handling of variables accessed in exception handler blocks.
 * - need to write a tree optimization pass, but the creation of trees is difficult, i.e.
 *   parts of the tree could be separated by other instructions, killing the tree
 *   arguments, or stores killing loads etc. Also, should we fold loads into other
 *   instructions if the result of the load is used multiple times ?
 * - make the REM_IMM optimization in mini-x86.c arch-independent.
 * - LAST MERGE: 108395.
 * - when returning vtypes in registers, generate IR and append it to the end of the
 *   last bb instead of doing it in the epilog.
 * - change the store opcodes so they use sreg1 instead of dreg to store the base register.
 */

/*

NOTES
-----

- When to decompose opcodes:
  - earlier: this makes some optimizations hard to implement, since the low level IR
  no longer contains the neccessary information. But it is easier to do.
  - later: harder to implement, enables more optimizations.
- Branches inside bblocks:
  - created when decomposing complex opcodes. 
    - branches to another bblock: harmless, but not tracked by the branch 
      optimizations, so need to branch to a label at the start of the bblock.
    - branches to inside the same bblock: very problematic, trips up the local
      reg allocator. Can be fixed by spitting the current bblock, but that is a
      complex operation, since some local vregs can become global vregs etc.
- Local/global vregs:
  - local vregs: temporary vregs used inside one bblock. Assigned to hregs by the
    local register allocator.
  - global vregs: used in more than one bblock. Have an associated MonoMethodVar
    structure, created by mono_create_var (). Assigned to hregs or the stack by
    the global register allocator.
- When to do optimizations like alu->alu_imm:
  - earlier -> saves work later on since the IR will be smaller/simpler
  - later -> can work on more instructions
- Handling of valuetypes:
  - When a vtype is pushed on the stack, a new temporary is created, an 
    instruction computing its address (LDADDR) is emitted and pushed on
    the stack. Need to optimize cases when the vtype is used immediately as in
    argument passing, stloc etc.
- Instead of the to_end stuff in the old JIT, simply call the function handling
  the values on the stack before emitting the last instruction of the bb.
*/
#else /* !DISABLE_JIT */

MONO_EMPTY_SOURCE_FILE (method_to_ir);
#endif /* !DISABLE_JIT */<|MERGE_RESOLUTION|>--- conflicted
+++ resolved
@@ -885,10 +885,6 @@
  * The following tables are used to quickly validate the IL code in type_from_op ().
  */
 #define IF_P8(v) (SIZEOF_VOID_P == 8 ? v : STACK_INV)
-<<<<<<< HEAD
-#define INTPTR_TYPE (SIZEOF_VOID_P == 8 ? STACK_I8 : STACK_I4)
-=======
->>>>>>> 95d17b16
 #define IF_P8_I8 IF_P8(STACK_I8)
 #define IF_P8_PTR IF_P8(STACK_PTR)
 
@@ -915,11 +911,7 @@
 bin_int_table [STACK_MAX] [STACK_MAX] = {
 	{STACK_INV, STACK_INV, STACK_INV, STACK_INV, STACK_INV, STACK_INV, STACK_INV, STACK_INV},
 	{STACK_INV, STACK_I4,  IF_P8_I8,  STACK_PTR, STACK_INV, STACK_INV, STACK_INV, STACK_INV},
-<<<<<<< HEAD
-	{STACK_INV, IF_P8_I8,  STACK_I8,  STACK_PTR, STACK_INV, STACK_INV, STACK_INV, STACK_INV},
-=======
 	{STACK_INV, IF_P8_I8,  STACK_I8,  IF_P8_PTR, STACK_INV, STACK_INV, STACK_INV, STACK_INV},
->>>>>>> 95d17b16
 	{STACK_INV, STACK_PTR, IF_P8_PTR, STACK_PTR, STACK_INV, STACK_INV, STACK_INV, STACK_INV},
 	{STACK_INV, STACK_INV, STACK_INV, STACK_INV, STACK_INV, STACK_INV, STACK_INV, STACK_INV},
 	{STACK_INV, STACK_INV, STACK_INV, STACK_INV, STACK_INV, STACK_INV, STACK_INV, STACK_INV},
@@ -1870,16 +1862,11 @@
 		return 0;
 	case MONO_TYPE_PTR:
 		/* STACK_MP is needed when setting pinned locals */
-<<<<<<< HEAD
-		if (arg->type != INTPTR_TYPE && arg->type != STACK_PTR && arg->type != STACK_MP)
-			return 1;
-=======
 		if (arg->type != STACK_I4 && arg->type != STACK_PTR && arg->type != STACK_MP)
 #if SIZEOF_VOID_P == 8
 			if (arg->type != STACK_I8)
 #endif
 				return 1;
->>>>>>> 95d17b16
 		return 0;
 	case MONO_TYPE_I:
 	case MONO_TYPE_U:
@@ -1902,16 +1889,11 @@
 		return 0;
 	case MONO_TYPE_I8:
 	case MONO_TYPE_U8:
-<<<<<<< HEAD
-		if (arg->type != STACK_I8 && !(SIZEOF_VOID_P == 8 && arg->type == STACK_PTR))
-			return 1;
-=======
 		if (arg->type != STACK_I8)
 #if SIZEOF_VOID_P == 8
 			if (arg->type != STACK_PTR)
 #endif
 				return 1;
->>>>>>> 95d17b16
 		return 0;
 	case MONO_TYPE_R4:
 		if (arg->type != cfg->r4_stack_type)
@@ -2048,11 +2030,7 @@
 		case MONO_TYPE_I:
 		case MONO_TYPE_U:
 			if (args [i]->type != STACK_I4 && args [i]->type != STACK_PTR && args [i]->type != STACK_MP && args [i]->type != STACK_OBJ)
-<<<<<<< HEAD
-				return 1;
-=======
 				return TRUE;
->>>>>>> 95d17b16
 			continue;
 		case MONO_TYPE_PTR:
 		case MONO_TYPE_FNPTR:
