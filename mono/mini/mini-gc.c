--- conflicted
+++ resolved
@@ -594,28 +594,21 @@
 		return;
 	}
 
-<<<<<<< HEAD
-	tls->lmf = mono_get_lmf ();
-	if (sigctx) {
-#ifdef MONO_ARCH_HAVE_SIGCTX_TO_MONOCTX
-		mono_arch_sigctx_to_monoctx (sigctx, &tls->ctx);
-		tls->has_context = TRUE;
-#else
-		tls->has_context = FALSE;
-#endif
-=======
 	if (tls->tid != GetCurrentThreadId ()) {
 		/* Happens on osx because threads are not suspended using signals */
 		gboolean res;
 
 		g_assert (tls->info);
 		res = mono_thread_state_init_from_handle (&tls->unwind_state, (MonoNativeThreadId)tls->tid, tls->info->native_handle);
->>>>>>> fade2ea1
 	} else {
 		tls->unwind_state.unwind_data [MONO_UNWIND_DATA_LMF] = mono_get_lmf ();
 		if (sigctx) {
+#ifdef MONO_ARCH_HAVE_SIGCTX_TO_MONOCTX
 			mono_arch_sigctx_to_monoctx (sigctx, &tls->unwind_state.ctx);
 			tls->unwind_state.valid = TRUE;
+#else
+			tls->unwind_state.valid = FALSE;
+#endif
 		} else if (ctx) {
 			memcpy (&tls->unwind_state.ctx, ctx, sizeof (MonoContext));
 			tls->unwind_state.valid = TRUE;
