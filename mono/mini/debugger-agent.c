--- conflicted
+++ resolved
@@ -906,7 +906,6 @@
 update_mdb_optimizations ()
 {
 	gboolean enable = disable_optimizations;
-#ifndef RUNTIME_IL2CPP
 	mini_get_debug_options ()->gen_sdb_seq_points = enable;
 	/*
 	 * This is needed because currently we don't handle liveness info.
@@ -925,7 +924,6 @@
 	 * workaround.
 	 */
 	mini_get_debug_options ()->load_aot_jit_info_eagerly = enable;
-#endif // !RUNTIME_IL2CPP
 }
 
 MONO_API void
@@ -1084,30 +1082,8 @@
 	objrefs_init ();
 	suspend_init ();
 
-<<<<<<< HEAD
-=======
-	mini_get_debug_options ()->gen_sdb_seq_points = TRUE;
-	/* 
-	 * This is needed because currently we don't handle liveness info.
-	 */
-	mini_get_debug_options ()->mdb_optimizations = TRUE;
-
-#ifndef MONO_ARCH_HAVE_CONTEXT_SET_INT_REG
-	/* This is needed because we can't set local variables in registers yet */
-	mono_disable_optimizations (MONO_OPT_LINEARS);
-#endif
-
-	/*
-	 * The stack walk done from thread_interrupt () needs to be signal safe, but it
-	 * isn't, since it can call into mono_aot_find_jit_info () which is not signal
-	 * safe (#3411). So load AOT info eagerly when the debugger is running as a
-	 * workaround.
-	 */
-	mini_get_debug_options ()->load_aot_jit_info_eagerly = TRUE;
-
 	update_mdb_optimizations ();
 
->>>>>>> 03530446
 #ifdef HAVE_SETPGID
 	if (agent_config.setpgid)
 		setpgid (0, 0);
