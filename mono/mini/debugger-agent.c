/**
 * \file
 * Soft Debugger back-end module
 *
 * Author:
 *   Zoltan Varga (vargaz@gmail.com)
 *
 * Copyright 2009-2010 Novell, Inc.
 * Copyright 2011 Xamarin Inc.
 * Licensed under the MIT license. See LICENSE file in the project root for full license information.
 */

#include <config.h>
#include <stdio.h>
#include <stdlib.h>
#include <string.h>
#ifdef HAVE_SYS_TYPES_H
#include <sys/types.h>
#endif
#ifdef HAVE_SYS_SELECT_H
#include <sys/select.h>
#endif
#ifdef HAVE_SYS_SOCKET_H
#include <sys/socket.h>
#endif
#ifdef HAVE_NETINET_TCP_H
#include <netinet/tcp.h>
#endif
#ifdef HAVE_NETINET_IN_H
#include <netinet/in.h>
#endif
#ifdef HAVE_UNISTD_H
#include <unistd.h>
#endif
#include <errno.h>
#include <glib.h>

#ifdef HAVE_PTHREAD_H
#include <pthread.h>
#endif

#ifdef HOST_WIN32
#ifdef _MSC_VER
#include <winsock2.h>
#include <process.h>
#endif
#include <ws2tcpip.h>
#include <windows.h>
#endif

#ifdef HOST_ANDROID
#include <linux/in.h>
#include <linux/tcp.h>
#include <sys/endian.h>
#endif

#include <mono/metadata/mono-debug.h>
#include <mono/metadata/debug-internals.h>
#include <mono/metadata/domain-internals.h>
#include <mono/metadata/gc-internals.h>
#include <mono/metadata/environment.h>
#include <mono/metadata/mono-hash-internals.h>
#include <mono/metadata/threads-types.h>
#include <mono/metadata/threadpool.h>
#include <mono/metadata/assembly.h>
#include <mono/metadata/assembly-internals.h>
#include <mono/metadata/runtime.h>
#include <mono/metadata/verify-internals.h>
#include <mono/metadata/reflection-internals.h>
#include <mono/metadata/w32socket.h>
#include <mono/utils/mono-coop-mutex.h>
#include <mono/utils/mono-coop-semaphore.h>
#include <mono/utils/mono-error-internals.h>
#include <mono/utils/mono-stack-unwinding.h>
#include <mono/utils/mono-time.h>
#include <mono/utils/mono-threads.h>
#include <mono/utils/networking.h>
#include <mono/utils/mono-proclib.h>
#include <mono/utils/w32api.h>
#include <mono/utils/mono-logger-internals.h>
#include "debugger-state-machine.h"
#include "debugger-agent.h"
#include "mini.h"
#include "seq-points.h"
#include "aot-runtime.h"
#include "mini-runtime.h"
#include "interp/interp.h"
#include "debugger-engine.h"
#include "mono/metadata/debug-mono-ppdb.h"
#include "mono/metadata/custom-attrs-internals.h"

/*
 * On iOS we can't use System.Environment.Exit () as it will do the wrong
 * shutdown sequence.
*/
#if !defined (TARGET_IOS)
#define TRY_MANAGED_SYSTEM_ENVIRONMENT_EXIT
#endif

#if DISABLE_SOCKETS
#define DISABLE_SOCKET_TRANSPORT
#endif

#ifndef DISABLE_SDB

#include <mono/utils/mono-os-mutex.h>

#include <fcntl.h>
#include <sys/stat.h>

#ifndef S_IWUSR
	#define S_IWUSR S_IWRITE
#endif

#define THREAD_TO_INTERNAL(thread) (thread)->internal_thread

#if _MSC_VER
#pragma warning(disable:4312) // FIXME pointer cast to different size
#endif

typedef struct {
	gboolean enabled;
	char *transport;
	char *address;
	int log_level;
	char *log_file;
	gboolean suspend;
	gboolean server;
	gboolean onuncaught;
	GSList *onthrow;
	int timeout;
	char *launch;
	gboolean embedding;
	gboolean defer;
	int keepalive;
	gboolean setpgid;
} AgentConfig;

typedef struct
{
	//Must be the first field to ensure pointer equivalence
	DbgEngineStackFrame de;
	int id;
	guint32 il_offset;
	/*
	 * If method is gshared, this is the actual instance, otherwise this is equal to
	 * method.
	 */
	MonoMethod *actual_method;
	/*
	 * This is the method which is visible to debugger clients. Same as method,
	 * except for native-to-managed wrappers.
	 */
	MonoMethod *api_method;
	MonoContext ctx;
	MonoDebugMethodJitInfo *jit;
	MonoInterpFrameHandle interp_frame;
	gpointer frame_addr;
	int flags;
	host_mgreg_t *reg_locations [MONO_MAX_IREGS];
	/*
	 * Whenever ctx is set. This is FALSE for the last frame of running threads, since
	 * the frame can become invalid.
	 */
	gboolean has_ctx;
} StackFrame;

typedef struct _InvokeData InvokeData;

struct _InvokeData
{
	int id;
	int flags;
	guint8 *p;
	guint8 *endp;
	/* This is the context which needs to be restored after the invoke */
	MonoContext ctx;
	gboolean has_ctx;
	/*
	 * If this is set, invoke this method with the arguments given by ARGS.
	 */
	MonoMethod *method;
	gpointer *args;
	guint32 suspend_count;
	int nmethods;

	InvokeData *last_invoke;
};

struct _DebuggerTlsData {
	MonoThreadUnwindState context;

	/* This is computed on demand when it is requested using the wire protocol */
	/* It is freed up when the thread is resumed */
	int frame_count;
	StackFrame **frames;
	/* 
	 * Whenever the frame info is up-to-date. If not, compute_frame_info () will need to
	 * re-compute it.
	 */
	gboolean frames_up_to_date;
	/* 
	 * Points to data about a pending invoke which needs to be executed after the thread
	 * resumes.
	 */
	InvokeData *pending_invoke;
	/*
	 * Set to TRUE if this thread is suspended in suspend_current () or it is executing
	 * native code.
	 */
	gboolean suspended;
	/*
	 * Signals whenever the thread is in the process of suspending, i.e. it will suspend
	 * within a finite amount of time.
	 */
	gboolean suspending;
	/*
	 * Set to TRUE if this thread is suspended in suspend_current ().
	 */
	gboolean really_suspended;
	/* Used to pass the context to the breakpoint/single step handler */
	MonoContext handler_ctx;
	/* Whenever thread_stop () was called for this thread */
	gboolean terminated;

	/* Whenever to disable breakpoints (used during invokes) */
	gboolean disable_breakpoints;

	/*
	 * Number of times this thread has been resumed using resume_thread ().
	 */
	guint32 resume_count;
	guint32 resume_count_internal;
	guint32 suspend_count;

	MonoInternalThread *thread;
	intptr_t thread_id;

	/*
	 * Information about the frame which transitioned to native code for running
	 * threads.
	 */
	StackFrameInfo async_last_frame;

	/*
	 * The context where the stack walk can be started for running threads.
	 */
	MonoThreadUnwindState async_state;

	/*
     * The context used for filter clauses
     */
	MonoThreadUnwindState filter_state;

	gboolean abort_requested;

	/*
	 * The current mono_runtime_invoke_checked invocation.
	 */
	InvokeData *invoke;

	StackFrameInfo catch_frame;
	gboolean has_catch_frame;

	/*
	 * The context which needs to be restored after handling a single step/breakpoint
	 * event. This is the same as the ctx at step/breakpoint site, but includes changes
	 * to caller saved registers done by set_var ().
	 */
	MonoThreadUnwindState restore_state;
	/* Frames computed from restore_state */
	int restore_frame_count;
	StackFrame **restore_frames;

	/* The currently unloading appdomain */
	MonoDomain *domain_unloading;

	// The state that the debugger expects the thread to be in
	MonoDebuggerThreadState thread_state;
	MonoStopwatch step_time;

	gboolean gc_finalizing;
};

typedef struct {
	const char *name;
	void (*connect) (const char *address);
	void (*close1) (void);
	void (*close2) (void);
	gboolean (*send) (void *buf, int len);
	int (*recv) (void *buf, int len);
} DebuggerTransport;

/* 
 * Wire Protocol definitions
 */

#define HEADER_LENGTH 11

#define MAJOR_VERSION 2
<<<<<<< HEAD
#define MINOR_VERSION 56
=======
#define MINOR_VERSION 55
>>>>>>> 78fe8c29

typedef enum {
	CMD_SET_VM = 1,
	CMD_SET_OBJECT_REF = 9,
	CMD_SET_STRING_REF = 10,
	CMD_SET_THREAD = 11,
	CMD_SET_ARRAY_REF = 13,
	CMD_SET_EVENT_REQUEST = 15,
	CMD_SET_STACK_FRAME = 16,
	CMD_SET_APPDOMAIN = 20,
	CMD_SET_ASSEMBLY = 21,
	CMD_SET_METHOD = 22,
	CMD_SET_TYPE = 23,
	CMD_SET_MODULE = 24,
	CMD_SET_FIELD = 25,
	CMD_SET_EVENT = 64,
	CMD_SET_POINTER = 65
} CommandSet;

typedef enum {
	SUSPEND_POLICY_NONE = 0,
	SUSPEND_POLICY_EVENT_THREAD = 1,
	SUSPEND_POLICY_ALL = 2
} SuspendPolicy;

typedef enum {
	ERR_NONE = 0,
	ERR_INVALID_OBJECT = 20,
	ERR_INVALID_FIELDID = 25,
	ERR_INVALID_FRAMEID = 30,
	ERR_NOT_IMPLEMENTED = 100,
	ERR_NOT_SUSPENDED = 101,
	ERR_INVALID_ARGUMENT = 102,
	ERR_UNLOADED = 103,
	ERR_NO_INVOCATION = 104,
	ERR_ABSENT_INFORMATION = 105,
	ERR_NO_SEQ_POINT_AT_IL_OFFSET = 106,
	ERR_INVOKE_ABORTED = 107,
	ERR_LOADER_ERROR = 200, /*XXX extend the protocol to pass this information down the pipe */
} ErrorCode;

typedef enum {
	TOKEN_TYPE_STRING = 0,
	TOKEN_TYPE_TYPE = 1,
	TOKEN_TYPE_FIELD = 2,
	TOKEN_TYPE_METHOD = 3,
	TOKEN_TYPE_UNKNOWN = 4
} DebuggerTokenType;

typedef enum {
	VALUE_TYPE_ID_NULL = 0xf0,
	VALUE_TYPE_ID_TYPE = 0xf1,
	VALUE_TYPE_ID_PARENT_VTYPE = 0xf2,
	VALUE_TYPE_ID_FIXED_ARRAY = 0xf3
} ValueTypeId;

typedef enum {
	FRAME_FLAG_DEBUGGER_INVOKE = 1,
	FRAME_FLAG_NATIVE_TRANSITION = 2
} StackFrameFlags;

typedef enum {
	INVOKE_FLAG_DISABLE_BREAKPOINTS = 1,
	INVOKE_FLAG_SINGLE_THREADED = 2,
	INVOKE_FLAG_RETURN_OUT_THIS = 4,
	INVOKE_FLAG_RETURN_OUT_ARGS = 8,
	INVOKE_FLAG_VIRTUAL = 16
} InvokeFlags;

typedef enum {
	BINDING_FLAGS_IGNORE_CASE = 0x70000000,
} BindingFlagsExtensions;

typedef enum {
	CMD_VM_VERSION = 1,
	CMD_VM_ALL_THREADS = 2,
	CMD_VM_SUSPEND = 3,
	CMD_VM_RESUME = 4,
	CMD_VM_EXIT = 5,
	CMD_VM_DISPOSE = 6,
	CMD_VM_INVOKE_METHOD = 7,
	CMD_VM_SET_PROTOCOL_VERSION = 8,
	CMD_VM_ABORT_INVOKE = 9,
	CMD_VM_SET_KEEPALIVE = 10,
	CMD_VM_GET_TYPES_FOR_SOURCE_FILE = 11,
	CMD_VM_GET_TYPES = 12,
	CMD_VM_INVOKE_METHODS = 13,
	CMD_VM_START_BUFFERING = 14,
	CMD_VM_STOP_BUFFERING = 15
} CmdVM;

typedef enum {
	CMD_THREAD_GET_FRAME_INFO = 1,
	CMD_THREAD_GET_NAME = 2,
	CMD_THREAD_GET_STATE = 3,
	CMD_THREAD_GET_INFO = 4,
	CMD_THREAD_GET_ID = 5,
	CMD_THREAD_GET_TID = 6,
	CMD_THREAD_SET_IP = 7,
	CMD_THREAD_ELAPSED_TIME = 8
} CmdThread;

typedef enum {
	CMD_EVENT_REQUEST_SET = 1,
	CMD_EVENT_REQUEST_CLEAR = 2,
	CMD_EVENT_REQUEST_CLEAR_ALL_BREAKPOINTS = 3
} CmdEvent;

typedef enum {
	CMD_COMPOSITE = 100
} CmdComposite;

typedef enum {
	CMD_APPDOMAIN_GET_ROOT_DOMAIN = 1,
	CMD_APPDOMAIN_GET_FRIENDLY_NAME = 2,
	CMD_APPDOMAIN_GET_ASSEMBLIES = 3,
	CMD_APPDOMAIN_GET_ENTRY_ASSEMBLY = 4,
	CMD_APPDOMAIN_CREATE_STRING = 5,
	CMD_APPDOMAIN_GET_CORLIB = 6,
	CMD_APPDOMAIN_CREATE_BOXED_VALUE = 7,
	CMD_APPDOMAIN_CREATE_BYTE_ARRAY = 8,
} CmdAppDomain;

typedef enum {
	CMD_ASSEMBLY_GET_LOCATION = 1,
	CMD_ASSEMBLY_GET_ENTRY_POINT = 2,
	CMD_ASSEMBLY_GET_MANIFEST_MODULE = 3,
	CMD_ASSEMBLY_GET_OBJECT = 4,
	CMD_ASSEMBLY_GET_TYPE = 5,
	CMD_ASSEMBLY_GET_NAME = 6,
	CMD_ASSEMBLY_GET_DOMAIN = 7,
	CMD_ASSEMBLY_GET_METADATA_BLOB = 8,
	CMD_ASSEMBLY_GET_IS_DYNAMIC = 9,
	CMD_ASSEMBLY_GET_PDB_BLOB = 10,
	CMD_ASSEMBLY_GET_TYPE_FROM_TOKEN = 11,
	CMD_ASSEMBLY_GET_METHOD_FROM_TOKEN = 12,
	CMD_ASSEMBLY_HAS_DEBUG_INFO = 13
} CmdAssembly;

typedef enum {
	CMD_MODULE_GET_INFO = 1,
} CmdModule;

typedef enum {
	CMD_FIELD_GET_INFO = 1,
} CmdField;

typedef enum {
	CMD_METHOD_GET_NAME = 1,
	CMD_METHOD_GET_DECLARING_TYPE = 2,
	CMD_METHOD_GET_DEBUG_INFO = 3,
	CMD_METHOD_GET_PARAM_INFO = 4,
	CMD_METHOD_GET_LOCALS_INFO = 5,
	CMD_METHOD_GET_INFO = 6,
	CMD_METHOD_GET_BODY = 7,
	CMD_METHOD_RESOLVE_TOKEN = 8,
	CMD_METHOD_GET_CATTRS = 9,
	CMD_METHOD_MAKE_GENERIC_METHOD = 10
} CmdMethod;

typedef enum {
	CMD_TYPE_GET_INFO = 1,
	CMD_TYPE_GET_METHODS = 2,
	CMD_TYPE_GET_FIELDS = 3,
	CMD_TYPE_GET_VALUES = 4,
	CMD_TYPE_GET_OBJECT = 5,
	CMD_TYPE_GET_SOURCE_FILES = 6,
	CMD_TYPE_SET_VALUES = 7,
	CMD_TYPE_IS_ASSIGNABLE_FROM = 8,
	CMD_TYPE_GET_PROPERTIES = 9,
	CMD_TYPE_GET_CATTRS = 10,
	CMD_TYPE_GET_FIELD_CATTRS = 11,
	CMD_TYPE_GET_PROPERTY_CATTRS = 12,
	CMD_TYPE_GET_SOURCE_FILES_2 = 13,
	CMD_TYPE_GET_VALUES_2 = 14,
	CMD_TYPE_GET_METHODS_BY_NAME_FLAGS = 15,
	CMD_TYPE_GET_INTERFACES = 16,
	CMD_TYPE_GET_INTERFACE_MAP = 17,
	CMD_TYPE_IS_INITIALIZED = 18,
	CMD_TYPE_CREATE_INSTANCE = 19,
	CMD_TYPE_GET_VALUE_SIZE = 20
} CmdType;

typedef enum {
	CMD_STACK_FRAME_GET_VALUES = 1,
	CMD_STACK_FRAME_GET_THIS = 2,
	CMD_STACK_FRAME_SET_VALUES = 3,
	CMD_STACK_FRAME_GET_DOMAIN = 4,
	CMD_STACK_FRAME_SET_THIS = 5,
} CmdStackFrame;

typedef enum {
	CMD_ARRAY_REF_GET_LENGTH = 1,
	CMD_ARRAY_REF_GET_VALUES = 2,
	CMD_ARRAY_REF_SET_VALUES = 3,
} CmdArray;

typedef enum {
	CMD_STRING_REF_GET_VALUE = 1,
	CMD_STRING_REF_GET_LENGTH = 2,
	CMD_STRING_REF_GET_CHARS = 3
} CmdString;

typedef enum {
	CMD_POINTER_GET_VALUE = 1
} CmdPointer;

typedef enum {
	CMD_OBJECT_REF_GET_TYPE = 1,
	CMD_OBJECT_REF_GET_VALUES = 2,
	CMD_OBJECT_REF_IS_COLLECTED = 3,
	CMD_OBJECT_REF_GET_ADDRESS = 4,
	CMD_OBJECT_REF_GET_DOMAIN = 5,
	CMD_OBJECT_REF_SET_VALUES = 6,
	CMD_OBJECT_REF_GET_INFO = 7,
} CmdObject;

/*
 * Contains additional information for an event
 */
typedef struct {
	/* For EVENT_KIND_EXCEPTION */
	MonoObject *exc;
	MonoContext catch_ctx;
	gboolean caught;
	/* For EVENT_KIND_USER_LOG */
	int level;
	char *category, *message;
	/* For EVENT_KIND_TYPE_LOAD */
	MonoClass *klass;
	/* For EVENT_KIND_CRASH  */
	char *dump;
	MonoStackHash *hashes;
} EventInfo;

typedef struct {
	guint8 *buf, *p, *end;
} Buffer;

typedef struct ReplyPacket {
	int id;
	int error;
	Buffer *data;
} ReplyPacket;

#define DEBUG(level,s) do { if (G_UNLIKELY ((level) <= log_level)) { s; fflush (log_file); } } while (0)

#ifdef HOST_ANDROID
#define DEBUG_PRINTF(level, ...) do { if (G_UNLIKELY ((level) <= log_level)) { g_print (__VA_ARGS__); } } while (0)
#else
#define DEBUG_PRINTF(level, ...) do { if (G_UNLIKELY ((level) <= log_level)) { fprintf (log_file, __VA_ARGS__); fflush (log_file); } } while (0)
#endif

#ifdef HOST_WIN32
#define get_last_sock_error() WSAGetLastError()
#define MONO_EWOULDBLOCK WSAEWOULDBLOCK
#define MONO_EINTR WSAEINTR
#else
#define get_last_sock_error() errno
#define MONO_EWOULDBLOCK EWOULDBLOCK
#define MONO_EINTR EINTR
#endif

#define CHECK_PROTOCOL_VERSION(major,minor) \
	(protocol_version_set && (major_version > (major) || (major_version == (major) && minor_version >= (minor))))

/*
 * Globals
 */

static AgentConfig agent_config;

/* 
 * Whenever the agent is fully initialized.
 * When using the onuncaught or onthrow options, only some parts of the agent are
 * initialized on startup, and the full initialization which includes connection
 * establishment and the startup of the agent thread is only done in response to
 * an event.
 */
static gint32 inited;

#ifndef DISABLE_SOCKET_TRANSPORT
static int conn_fd;
static int listen_fd;
#endif

static int packet_id = 0;

static int objref_id = 0;

static int event_request_id = 0;

static int frame_id = 0;

static GPtrArray *event_requests;

static MonoNativeTlsKey debugger_tls_id;

static gboolean vm_start_event_sent, vm_death_event_sent, disconnected;

/* Maps MonoInternalThread -> DebuggerTlsData */
/* Protected by the loader lock */
static MonoGHashTable *thread_to_tls;

/* Maps tid -> MonoInternalThread */
/* Protected by the loader lock */
static MonoGHashTable *tid_to_thread;

/* Maps tid -> MonoThread (not MonoInternalThread) */
/* Protected by the loader lock */
static MonoGHashTable *tid_to_thread_obj;

static MonoNativeThreadId debugger_thread_id;

static MonoThreadHandle *debugger_thread_handle;

static int log_level;

static int file_check_valid_memory = -1;

static char* filename_check_valid_memory;

static gboolean embedding;

static FILE *log_file;

/* Assemblies whose assembly load event has no been sent yet */
/* Protected by the dbg lock */
static GPtrArray *pending_assembly_loads;

/* Whenever the debugger thread has exited */
static gboolean debugger_thread_exited;

/* Cond variable used to wait for debugger_thread_exited becoming true */
static MonoCoopCond debugger_thread_exited_cond;

/* Mutex for the cond var above */
static MonoCoopMutex debugger_thread_exited_mutex;

/* The protocol version of the client */
static int major_version, minor_version;

/* Whenever the variables above are set by the client */
static gboolean protocol_version_set;

/* The number of times the runtime is suspended */
static gint32 suspend_count;

/* Whenever to buffer reply messages and send them together */
static gboolean buffer_replies;

/* Buffered reply packets */
static ReplyPacket reply_packets [128];
static int nreply_packets;

#define dbg_lock mono_de_lock
#define dbg_unlock mono_de_unlock

static void transport_init (void);
static void transport_connect (const char *address);
static gboolean transport_handshake (void);
static void register_transport (DebuggerTransport *trans);

static gsize WINAPI debugger_thread (void *arg);

static void runtime_initialized (MonoProfiler *prof);

static void runtime_shutdown (MonoProfiler *prof);

static void thread_startup (MonoProfiler *prof, uintptr_t tid);

static void thread_end (MonoProfiler *prof, uintptr_t tid);

static void appdomain_load (MonoProfiler *prof, MonoDomain *domain);

static void appdomain_start_unload (MonoProfiler *prof, MonoDomain *domain);

static void appdomain_unload (MonoProfiler *prof, MonoDomain *domain);

static void emit_appdomain_load (gpointer key, gpointer value, gpointer user_data);

static void emit_thread_start (gpointer key, gpointer value, gpointer user_data);

static void invalidate_each_thread (gpointer key, gpointer value, gpointer user_data);

static void assembly_load (MonoProfiler *prof, MonoAssembly *assembly);

static void assembly_unload (MonoProfiler *prof, MonoAssembly *assembly);

static void gc_finalizing (MonoProfiler *prof);

static void gc_finalized (MonoProfiler *prof);

static void emit_assembly_load (gpointer assembly, gpointer user_data);

static void emit_type_load (gpointer key, gpointer type, gpointer user_data);

static void jit_done (MonoProfiler *prof, MonoMethod *method, MonoJitInfo *jinfo);

static void jit_failed (MonoProfiler *prof, MonoMethod *method);

static void jit_end (MonoProfiler *prof, MonoMethod *method, MonoJitInfo *jinfo);

static void suspend_current (void);

static void clear_event_requests_for_assembly (MonoAssembly *assembly);

static void clear_types_for_assembly (MonoAssembly *assembly);

static void process_profiler_event (EventKind event, gpointer arg);

/* Submodule init/cleanup */
static void event_requests_cleanup (void);

static void objrefs_init (void);
static void objrefs_cleanup (void);

static void ids_init (void);
static void ids_cleanup (void);

static void suspend_init (void);

static void start_debugger_thread (MonoError *error);
static void stop_debugger_thread (void);

static void finish_agent_init (gboolean on_startup);

static void process_profiler_event (EventKind event, gpointer arg);

static void invalidate_frames (DebuggerTlsData *tls);

/* Callbacks used by debugger-engine */
static MonoContext* tls_get_restore_state (void *the_tls);
static gboolean try_process_suspend (void *tls, MonoContext *ctx, gboolean from_breakpoint);
static gboolean begin_breakpoint_processing (void *tls, MonoContext *ctx, MonoJitInfo *ji, gboolean from_signal);
static void begin_single_step_processing (MonoContext *ctx, gboolean from_signal);
static void ss_discard_frame_context (void *the_tls);
static void ss_calculate_framecount (void *tls, MonoContext *ctx, gboolean force_use_ctx, DbgEngineStackFrame ***frames, int *nframes);
static gboolean ensure_jit (DbgEngineStackFrame* the_frame);
static int ensure_runtime_is_suspended (void);
static int get_this_async_id (DbgEngineStackFrame *frame);
static gboolean set_set_notification_for_wait_completion_flag (DbgEngineStackFrame *frame);
static MonoMethod* get_notify_debugger_of_wait_completion_method (void);
static void* create_breakpoint_events (GPtrArray *ss_reqs, GPtrArray *bp_reqs, MonoJitInfo *ji, EventKind kind);
static void process_breakpoint_events (void *_evts, MonoMethod *method, MonoContext *ctx, int il_offset);
static int ss_create_init_args (SingleStepReq *ss_req, SingleStepArgs *args);
static void ss_args_destroy (SingleStepArgs *ss_args);
static int handle_multiple_ss_requests (void);

static GENERATE_TRY_GET_CLASS_WITH_CACHE (fixed_buffer, "System.Runtime.CompilerServices", "FixedBufferAttribute")

#ifndef DISABLE_SOCKET_TRANSPORT
static void
register_socket_transport (void);
#endif

static gboolean
is_debugger_thread (void)
{
	MonoInternalThread *internal;

	internal = mono_thread_internal_current ();
	if (!internal)
		return FALSE;

	return internal->debugger_thread;
}

static int
parse_address (char *address, char **host, int *port)
{
	char *pos = strchr (address, ':');

	if (pos == NULL || pos == address)
		return 1;

	size_t len = pos - address;
	*host = (char *)g_malloc (len + 1);
	memcpy (*host, address, len);
	(*host) [len] = '\0';

	*port = atoi (pos + 1);

	return 0;
}

static void
print_usage (void)
{
	g_printerr ("Usage: mono --debugger-agent=[<option>=<value>,...] ...\n");
	g_printerr ("Available options:\n");
	g_printerr ("  transport=<transport>\t\tTransport to use for connecting to the debugger (mandatory, possible values: 'dt_socket')\n");
	g_printerr ("  address=<hostname>:<port>\tAddress to connect to (mandatory)\n");
	g_printerr ("  loglevel=<n>\t\t\tLog level (defaults to 0)\n");
	g_printerr ("  logfile=<file>\t\tFile to log to (defaults to stdout)\n");
	g_printerr ("  suspend=y/n\t\t\tWhether to suspend after startup.\n");
	g_printerr ("  timeout=<n>\t\t\tTimeout for connecting in milliseconds.\n");
	g_printerr ("  server=y/n\t\t\tWhether to listen for a client connection.\n");
	g_printerr ("  keepalive=<n>\t\t\tSend keepalive events every n milliseconds.\n");
	g_printerr ("  setpgid=y/n\t\t\tWhether to call setpid(0, 0) after startup.\n");
	g_printerr ("  help\t\t\t\tPrint this help.\n");
}

static gboolean
parse_flag (const char *option, char *flag)
{
	if (!strcmp (flag, "y"))
		return TRUE;
	else if (!strcmp (flag, "n"))
		return FALSE;
	else {
		g_printerr ("debugger-agent: The valid values for the '%s' option are 'y' and 'n'.\n", option);
		exit (1);
		return FALSE;
	}
}

static void
debugger_agent_parse_options (char *options)
{
	char **args, **ptr;
	char *host;
	int port;
	char *extra;

#ifndef MONO_ARCH_SOFT_DEBUG_SUPPORTED
	g_printerr ("--debugger-agent is not supported on this platform.\n");
	exit (1);
#endif

	extra = g_getenv ("MONO_SDB_ENV_OPTIONS");
	if (extra) {
		options = g_strdup_printf ("%s,%s", options, extra);
		g_free (extra);
	}

	agent_config.enabled = TRUE;
	agent_config.suspend = TRUE;
	agent_config.server = FALSE;
	agent_config.defer = FALSE;
	agent_config.address = NULL;

	//agent_config.log_level = 10;

	args = g_strsplit (options, ",", -1);
	for (ptr = args; ptr && *ptr; ptr ++) {
		char *arg = *ptr;

		if (strncmp (arg, "transport=", 10) == 0) {
			agent_config.transport = g_strdup (arg + 10);
		} else if (strncmp (arg, "address=", 8) == 0) {
			agent_config.address = g_strdup (arg + 8);
		} else if (strncmp (arg, "loglevel=", 9) == 0) {
			agent_config.log_level = atoi (arg + 9);
		} else if (strncmp (arg, "logfile=", 8) == 0) {
			agent_config.log_file = g_strdup (arg + 8);
		} else if (strncmp (arg, "suspend=", 8) == 0) {
			agent_config.suspend = parse_flag ("suspend", arg + 8);
		} else if (strncmp (arg, "server=", 7) == 0) {
			agent_config.server = parse_flag ("server", arg + 7);
		} else if (strncmp (arg, "onuncaught=", 11) == 0) {
			agent_config.onuncaught = parse_flag ("onuncaught", arg + 11);
		} else if (strncmp (arg, "onthrow=", 8) == 0) {
			/* We support multiple onthrow= options */
			agent_config.onthrow = g_slist_append (agent_config.onthrow, g_strdup (arg + 8));
		} else if (strncmp (arg, "onthrow", 7) == 0) {
			agent_config.onthrow = g_slist_append (agent_config.onthrow, g_strdup (""));
		} else if (strncmp (arg, "help", 4) == 0) {
			print_usage ();
			exit (0);
		} else if (strncmp (arg, "timeout=", 8) == 0) {
			agent_config.timeout = atoi (arg + 8);
		} else if (strncmp (arg, "launch=", 7) == 0) {
			agent_config.launch = g_strdup (arg + 7);
		} else if (strncmp (arg, "embedding=", 10) == 0) {
			agent_config.embedding = atoi (arg + 10) == 1;
		} else if (strncmp (arg, "keepalive=", 10) == 0) {
			agent_config.keepalive = atoi (arg + 10);
		} else if (strncmp (arg, "setpgid=", 8) == 0) {
			agent_config.setpgid = parse_flag ("setpgid", arg + 8);
		} else {
			print_usage ();
			exit (1);
		}
	}

	if (agent_config.server && !agent_config.suspend) {
		/* Waiting for deferred attachment */
		agent_config.defer = TRUE;
		if (agent_config.address == NULL) {
			agent_config.address = g_strdup_printf ("0.0.0.0:%u", 56000 + (mono_process_current_pid () % 1000));
		}
	}

	//agent_config.log_level = 0;

	if (agent_config.transport == NULL) {
		g_printerr ("debugger-agent: The 'transport' option is mandatory.\n");
		exit (1);
	}

	if (agent_config.address == NULL && !agent_config.server) {
		g_printerr ("debugger-agent: The 'address' option is mandatory.\n");
		exit (1);
	}

	// FIXME:
	if (!strcmp (agent_config.transport, "dt_socket")) {
		if (agent_config.address && parse_address (agent_config.address, &host, &port)) {
			g_printerr ("debugger-agent: The format of the 'address' options is '<host>:<port>'\n");
			exit (1);
		}
	}
}

void
mono_debugger_set_thread_state (DebuggerTlsData *tls, MonoDebuggerThreadState expected, MonoDebuggerThreadState set)
{
	g_assertf (tls, "Cannot get state of null thread", NULL);

	g_assert (tls->thread_state == expected);

	tls->thread_state = set;
}

MonoDebuggerThreadState
mono_debugger_get_thread_state (DebuggerTlsData *tls)
{
	g_assertf (tls, "Cannot get state of null thread", NULL);

	return tls->thread_state;
}

gsize
mono_debugger_tls_thread_id (DebuggerTlsData *tls)
{
	if (!tls)
		return 0;

	return tls->thread_id;
}

// Only call this function with the loader lock held
MonoGHashTable *
mono_debugger_get_thread_states (void)
{
	return thread_to_tls;
}

gboolean
mono_debugger_is_disconnected (void)
{
	return disconnected;
}

static void
debugger_agent_init (void)
{
	if (!agent_config.enabled)
		return;

	DebuggerEngineCallbacks cbs;
	memset (&cbs, 0, sizeof (cbs));
	cbs.tls_get_restore_state = tls_get_restore_state;
	cbs.try_process_suspend = try_process_suspend;
	cbs.begin_breakpoint_processing = begin_breakpoint_processing;
	cbs.begin_single_step_processing = begin_single_step_processing;
	cbs.ss_discard_frame_context = ss_discard_frame_context;
	cbs.ss_calculate_framecount = ss_calculate_framecount;
	cbs.ensure_jit = ensure_jit;
	cbs.ensure_runtime_is_suspended = ensure_runtime_is_suspended;
	cbs.get_this_async_id = get_this_async_id;
	cbs.set_set_notification_for_wait_completion_flag = set_set_notification_for_wait_completion_flag;
	cbs.get_notify_debugger_of_wait_completion_method = get_notify_debugger_of_wait_completion_method;
	cbs.create_breakpoint_events = create_breakpoint_events;
	cbs.process_breakpoint_events = process_breakpoint_events;
	cbs.ss_create_init_args = ss_create_init_args;
	cbs.ss_args_destroy = ss_args_destroy;
	cbs.handle_multiple_ss_requests = handle_multiple_ss_requests;

	mono_de_init (&cbs);

	transport_init ();

	/* Need to know whenever a thread has acquired the loader mutex */
	mono_loader_lock_track_ownership (TRUE);

	event_requests = g_ptr_array_new ();

	mono_coop_mutex_init (&debugger_thread_exited_mutex);
	mono_coop_cond_init (&debugger_thread_exited_cond);

	MonoProfilerHandle prof = mono_profiler_create (NULL);
	mono_profiler_set_runtime_shutdown_end_callback (prof, runtime_shutdown);
	mono_profiler_set_runtime_initialized_callback (prof, runtime_initialized);
	mono_profiler_set_domain_loaded_callback (prof, appdomain_load);
	mono_profiler_set_domain_unloading_callback (prof, appdomain_start_unload);
	mono_profiler_set_domain_unloaded_callback (prof, appdomain_unload);
	mono_profiler_set_thread_started_callback (prof, thread_startup);
	mono_profiler_set_thread_stopped_callback (prof, thread_end);
	mono_profiler_set_assembly_loaded_callback (prof, assembly_load);
	mono_profiler_set_assembly_unloading_callback (prof, assembly_unload);
	mono_profiler_set_jit_done_callback (prof, jit_done);
	mono_profiler_set_jit_failed_callback (prof, jit_failed);
	mono_profiler_set_gc_finalizing_callback (prof, gc_finalizing);
	mono_profiler_set_gc_finalized_callback (prof, gc_finalized);
	
	mono_native_tls_alloc (&debugger_tls_id, NULL);

	/* Needed by the hash_table_new_type () call below */
	mono_gc_base_init ();

	thread_to_tls = mono_g_hash_table_new_type_internal ((GHashFunc)mono_object_hash_internal, NULL, MONO_HASH_KEY_GC, MONO_ROOT_SOURCE_DEBUGGER, NULL, "Debugger TLS Table");

	tid_to_thread = mono_g_hash_table_new_type_internal (NULL, NULL, MONO_HASH_VALUE_GC, MONO_ROOT_SOURCE_DEBUGGER, NULL, "Debugger Thread Table");

	tid_to_thread_obj = mono_g_hash_table_new_type_internal (NULL, NULL, MONO_HASH_VALUE_GC, MONO_ROOT_SOURCE_DEBUGGER, NULL, "Debugger Thread Object Table");

	pending_assembly_loads = g_ptr_array_new ();

	log_level = agent_config.log_level;

	embedding = agent_config.embedding;
	disconnected = TRUE;

	if (agent_config.log_file) {
		log_file = fopen (agent_config.log_file, "w+");
		if (!log_file) {
			g_printerr ("Unable to create log file '%s': %s.\n", agent_config.log_file, strerror (errno));
			exit (1);
		}
	} else {
		log_file = stdout;
	}
	mono_de_set_log_level (log_level, log_file);

	ids_init ();
	objrefs_init ();
	suspend_init ();

	mini_get_debug_options ()->gen_sdb_seq_points = TRUE;
	/* 
	 * This is needed because currently we don't handle liveness info.
	 */
	mini_get_debug_options ()->mdb_optimizations = TRUE;

#ifndef MONO_ARCH_HAVE_CONTEXT_SET_INT_REG
	/* This is needed because we can't set local variables in registers yet */
	mono_disable_optimizations (MONO_OPT_LINEARS);
#endif

	/*
	 * The stack walk done from thread_interrupt () needs to be signal safe, but it
	 * isn't, since it can call into mono_aot_find_jit_info () which is not signal
	 * safe (#3411). So load AOT info eagerly when the debugger is running as a
	 * workaround.
	 */
	mini_get_debug_options ()->load_aot_jit_info_eagerly = TRUE;

#ifdef HAVE_SETPGID
	if (agent_config.setpgid)
		setpgid (0, 0);
#endif

	if (!agent_config.onuncaught && !agent_config.onthrow)
		finish_agent_init (TRUE);
}

/*
 * finish_agent_init:
 *
 *   Finish the initialization of the agent. This involves connecting the transport
 * and starting the agent thread. This is either done at startup, or
 * in response to some event like an unhandled exception.
 */
static void
finish_agent_init (gboolean on_startup)
{
	if (mono_atomic_cas_i32 (&inited, 1, 0) == 1)
		return;

	if (agent_config.launch) {

		// FIXME: Generated address
		// FIXME: Races with transport_connect ()

		char *argv [ ] = {
			agent_config.launch,
			agent_config.transport,
			agent_config.address,
			NULL
		};
#ifdef G_OS_WIN32
		// Nothing. FIXME? g_spawn_async_with_pipes is easy enough to provide for Windows if needed.
#elif !HAVE_G_SPAWN
		g_printerr ("g_spawn_async_with_pipes not supported on this platform\n");
		exit (1);
#else
		int res = g_spawn_async_with_pipes (NULL, argv, NULL, (GSpawnFlags)0, NULL, NULL, NULL, NULL, NULL, NULL, NULL);
		if (!res) {
			g_printerr ("Failed to execute '%s'.\n", agent_config.launch);
			exit (1);
		}
#endif
	}

	transport_connect (agent_config.address);

	if (!on_startup) {
		/* Do some which is usually done after sending the VMStart () event */
		vm_start_event_sent = TRUE;
		ERROR_DECL (error);
		start_debugger_thread (error);
		mono_error_assert_ok (error);
	}
}

static void
mono_debugger_agent_cleanup (void)
{
	if (!inited)
		return;

	stop_debugger_thread ();

	event_requests_cleanup ();
	objrefs_cleanup ();
	ids_cleanup ();

	mono_de_cleanup ();

	if (file_check_valid_memory != -1) {
		remove (filename_check_valid_memory);
		g_free (filename_check_valid_memory);
		close (file_check_valid_memory);
	}
}

/*
 * SOCKET TRANSPORT
 */

#ifndef DISABLE_SOCKET_TRANSPORT

/*
 * recv_length:
 *
 * recv() + handle incomplete reads and EINTR
 */
static int
socket_transport_recv (void *buf, int len)
{
	int res;
	int total = 0;
	int fd = conn_fd;
	int flags = 0;
	static gint64 last_keepalive;
	gint64 msecs;

	MONO_ENTER_GC_SAFE;

	do {
	again:
		res = recv (fd, (char *) buf + total, len - total, flags);
		if (res > 0)
			total += res;
		if (agent_config.keepalive) {
			gboolean need_keepalive = FALSE;
			if (res == -1 && get_last_sock_error () == MONO_EWOULDBLOCK) {
				need_keepalive = TRUE;
			} else if (res == -1) {
				/* This could happen if recv () is interrupted repeatedly */
				msecs = mono_msec_ticks ();
				if (msecs - last_keepalive >= agent_config.keepalive) {
					need_keepalive = TRUE;
					last_keepalive = msecs;
				}
			}
			if (need_keepalive) {
				process_profiler_event (EVENT_KIND_KEEPALIVE, NULL);
				goto again;
			}
		}
	} while ((res > 0 && total < len) || (res == -1 && get_last_sock_error () == MONO_EINTR));

	MONO_EXIT_GC_SAFE;

	return total;
}
 
static void
set_keepalive (void)
{
	struct timeval tv;
	int result;

	if (!agent_config.keepalive || !conn_fd)
		return;

	tv.tv_sec = agent_config.keepalive / 1000;
	tv.tv_usec = (agent_config.keepalive % 1000) * 1000;

	result = setsockopt (conn_fd, SOL_SOCKET, SO_RCVTIMEO, (char *) &tv, sizeof(struct timeval));
	g_assert (result >= 0);
}

static int
socket_transport_accept (int socket_fd)
{
	MONO_ENTER_GC_SAFE;
	conn_fd = accept (socket_fd, NULL, NULL);
	MONO_EXIT_GC_SAFE;

	if (conn_fd == -1) {
		g_printerr ("debugger-agent: Unable to listen on %d\n", socket_fd);
	} else {
		DEBUG_PRINTF (1, "Accepted connection from client, connection fd=%d.\n", conn_fd);
	}
	
	return conn_fd;
}

static gboolean
socket_transport_send (void *data, int len)
{
	int res;

	MONO_ENTER_GC_SAFE;

	do {
		res = send (conn_fd, (const char*)data, len, 0);
	} while (res == -1 && get_last_sock_error () == MONO_EINTR);

	MONO_EXIT_GC_SAFE;

	if (res != len)
		return FALSE;
	else
		return TRUE;
}

/*
 * socket_transport_connect:
 *
 *   Connect/Listen on HOST:PORT. If HOST is NULL, generate an address and listen on it.
 */
static void
socket_transport_connect (const char *address)
{
	MonoAddressInfo *result;
	MonoAddressEntry *rp;
	int sfd = -1, s, res;
	char *host;
	int port;

	if (agent_config.address) {
		res = parse_address (agent_config.address, &host, &port);
		g_assert (res == 0);
	} else {
		host = NULL;
		port = 0;
	}

	conn_fd = -1;
	listen_fd = -1;

	if (host) {
		int hints[] = {
			MONO_HINT_IPV4 | MONO_HINT_NUMERIC_HOST,
			MONO_HINT_IPV6 | MONO_HINT_NUMERIC_HOST,
			MONO_HINT_UNSPECIFIED
		};

		mono_network_init ();

		for (int i = 0; i < sizeof(hints) / sizeof(int); i++) {
			/* Obtain address(es) matching host/port */
			s = mono_get_address_info (host, port, hints[i], &result);
			if (s == 0)
				break;
		}
		if (s != 0) {
			g_printerr ("debugger-agent: Unable to resolve %s:%d: %d\n", host, port, s); // FIXME add portable error conversion functions
			exit (1);
		}
	}

	if (agent_config.server) {
		/* Wait for a connection */
		if (!host) {
			struct sockaddr_in addr;
			socklen_t addrlen;

			/* No address, generate one */
			sfd = socket (AF_INET, SOCK_STREAM, 0);
			if (sfd == -1) {
				g_printerr ("debugger-agent: Unable to create a socket: %s\n", strerror (get_last_sock_error ()));
				exit (1);
			}

			/* This will bind the socket to a random port */
			res = listen (sfd, 16);
			if (res == -1) {
				g_printerr ("debugger-agent: Unable to setup listening socket: %s\n", strerror (get_last_sock_error ()));
				exit (1);
			}
			listen_fd = sfd;

			addrlen = sizeof (addr);
			memset (&addr, 0, sizeof (addr));
			res = getsockname (sfd, (struct sockaddr*)&addr, &addrlen);
			g_assert (res == 0);

			host = (char*)"127.0.0.1";
			port = ntohs (addr.sin_port);

			/* Emit the address to stdout */
			/* FIXME: Should print another interface, not localhost */
			printf ("%s:%d\n", host, port);
		} else {
			/* Listen on the provided address */
			for (rp = result->entries; rp != NULL; rp = rp->next) {
				MonoSocketAddress sockaddr;
				socklen_t sock_len;
				int n = 1;

				mono_socket_address_init (&sockaddr, &sock_len, rp->family, &rp->address, port);

				sfd = socket (rp->family, rp->socktype,
							  rp->protocol);
				if (sfd == -1)
					continue;

				if (setsockopt (sfd, SOL_SOCKET, SO_REUSEADDR, (const char*)&n, sizeof(n)) == -1)
					continue;

				res = bind (sfd, &sockaddr.addr, sock_len);
				if (res == -1)
					continue;

				res = listen (sfd, 16);
				if (res == -1)
					continue;
				listen_fd = sfd;
				break;
			}

			mono_free_address_info (result);
		}

		if (agent_config.defer)
			return;

		DEBUG_PRINTF (1, "Listening on %s:%d (timeout=%d ms)...\n", host, port, agent_config.timeout);

		if (agent_config.timeout) {
			fd_set readfds;
			struct timeval tv;

			tv.tv_sec = 0;
			tv.tv_usec = agent_config.timeout * 1000;
			FD_ZERO (&readfds);
			FD_SET (sfd, &readfds);

			MONO_ENTER_GC_SAFE;
			res = select (sfd + 1, &readfds, NULL, NULL, &tv);
			MONO_EXIT_GC_SAFE;

			if (res == 0) {
				g_printerr ("debugger-agent: Timed out waiting to connect.\n");
				exit (1);
			}
		}

		conn_fd = socket_transport_accept (sfd);
		if (conn_fd == -1)
			exit (1);

		DEBUG_PRINTF (1, "Accepted connection from client, socket fd=%d.\n", conn_fd);
	} else {
		/* Connect to the specified address */
		/* FIXME: Respect the timeout */
		for (rp = result->entries; rp != NULL; rp = rp->next) {
			MonoSocketAddress sockaddr;
			socklen_t sock_len;

			mono_socket_address_init (&sockaddr, &sock_len, rp->family, &rp->address, port);

			sfd = socket (rp->family, rp->socktype,
						  rp->protocol);
			if (sfd == -1)
				continue;

			MONO_ENTER_GC_SAFE;
			res = connect (sfd, &sockaddr.addr, sock_len);
			MONO_EXIT_GC_SAFE;

			if (res != -1)
				break;       /* Success */
			
			MONO_ENTER_GC_SAFE;
#ifdef HOST_WIN32
			closesocket (sfd);
#else
			close (sfd);
#endif
			MONO_EXIT_GC_SAFE;
		}

		if (rp == 0) {
			g_printerr ("debugger-agent: Unable to connect to %s:%d\n", host, port);
			exit (1);
		}

		conn_fd = sfd;

		mono_free_address_info (result);
	}
	
	if (!transport_handshake ())
		exit (1);
}

static void
socket_transport_close1 (void)
{
	/* This will interrupt the agent thread */
	/* Close the read part only so it can still send back replies */
	/* Also shut down the connection listener so that we can exit normally */
#ifdef HOST_WIN32
	/* SD_RECEIVE doesn't break the recv in the debugger thread */
	shutdown (conn_fd, SD_BOTH);
	shutdown (listen_fd, SD_BOTH);
	closesocket (listen_fd);
#else
	shutdown (conn_fd, SHUT_RD);
	shutdown (listen_fd, SHUT_RDWR);
	MONO_ENTER_GC_SAFE;
	close (listen_fd);
	MONO_EXIT_GC_SAFE;
#endif
}

static void
socket_transport_close2 (void)
{
#ifdef HOST_WIN32
	shutdown (conn_fd, SD_BOTH);
#else
	shutdown (conn_fd, SHUT_RDWR);
#endif
}

static void
register_socket_transport (void)
{
	DebuggerTransport trans;

	trans.name = "dt_socket";
	trans.connect = socket_transport_connect;
	trans.close1 = socket_transport_close1;
	trans.close2 = socket_transport_close2;
	trans.send = socket_transport_send;
	trans.recv = socket_transport_recv;

	register_transport (&trans);
}

/*
 * socket_fd_transport_connect:
 *
 */
static void
socket_fd_transport_connect (const char *address)
{
	int res;

	res = sscanf (address, "%d", &conn_fd);
	if (res != 1) {
		g_printerr ("debugger-agent: socket-fd transport address is invalid: '%s'\n", address);
		exit (1);
	}

	if (!transport_handshake ())
		exit (1);
}

static void
register_socket_fd_transport (void)
{
	DebuggerTransport trans;

	/* This is the same as the 'dt_socket' transport, but receives an already connected socket fd */
	trans.name = "socket-fd";
	trans.connect = socket_fd_transport_connect;
	trans.close1 = socket_transport_close1;
	trans.close2 = socket_transport_close2;
	trans.send = socket_transport_send;
	trans.recv = socket_transport_recv;

	register_transport (&trans);
}

#endif /* DISABLE_SOCKET_TRANSPORT */

/*
 * TRANSPORT CODE
 */

#define MAX_TRANSPORTS 16

static DebuggerTransport *transport;

static DebuggerTransport transports [MAX_TRANSPORTS];
static int ntransports;

MONO_API void
mono_debugger_agent_register_transport (DebuggerTransport *trans);

void
mono_debugger_agent_register_transport (DebuggerTransport *trans)
{
	register_transport (trans);
}

static void
register_transport (DebuggerTransport *trans)
{
	g_assert (ntransports < MAX_TRANSPORTS);

	memcpy (&transports [ntransports], trans, sizeof (DebuggerTransport));
	ntransports ++;
}

static void
transport_init (void)
{
	int i;

#ifndef DISABLE_SOCKET_TRANSPORT
	register_socket_transport ();
	register_socket_fd_transport ();
#endif

	for (i = 0; i < ntransports; ++i) {
		if (!strcmp (agent_config.transport, transports [i].name))
			break;
	}
	if (i == ntransports) {
		g_printerr ("debugger-agent: The supported values for the 'transport' option are: ");
		for (i = 0; i < ntransports; ++i)
			g_printerr ("%s'%s'", i > 0 ? ", " : "", transports [i].name);
		g_printerr ("\n");
		exit (1);
	}
	transport = &transports [i];
}

void
transport_connect (const char *address)
{
	transport->connect (address);
}

static void
transport_close1 (void)
{
	transport->close1 ();
}

static void
transport_close2 (void)
{
	transport->close2 ();
}

static int
transport_send (void *buf, int len)
{
	return transport->send (buf, len);
}

static int
transport_recv (void *buf, int len)
{
	return transport->recv (buf, len);
}

gboolean
mono_debugger_agent_transport_handshake (void)
{
	return transport_handshake ();
}

static gboolean
transport_handshake (void)
{
	char handshake_msg [128];
	guint8 buf [128];
	int res;
	
	disconnected = TRUE;
	
	/* Write handshake message */
	sprintf (handshake_msg, "DWP-Handshake");

	do {
		res = transport_send (handshake_msg, strlen (handshake_msg));
	} while (res == -1 && get_last_sock_error () == MONO_EINTR);

	g_assert (res != -1);

	/* Read answer */
	res = transport_recv (buf, strlen (handshake_msg));
	if ((res != strlen (handshake_msg)) || (memcmp (buf, handshake_msg, strlen (handshake_msg)) != 0)) {
		g_printerr ("debugger-agent: DWP handshake failed.\n");
		return FALSE;
	}

	/*
	 * To support older clients, the client sends its protocol version after connecting
	 * using a command. Until that is received, default to our protocol version.
	 */
	major_version = MAJOR_VERSION;
	minor_version = MINOR_VERSION;
	protocol_version_set = FALSE;

#ifndef DISABLE_SOCKET_TRANSPORT
	// FIXME: Move this somewhere else
	/* 
	 * Set TCP_NODELAY on the socket so the client receives events/command
	 * results immediately.
	 */
	if (conn_fd) {
		int flag = 1;
		int result = setsockopt (conn_fd,
                                 IPPROTO_TCP,
                                 TCP_NODELAY,
                                 (char *) &flag,
                                 sizeof(int));
		g_assert (result >= 0);
	}

	set_keepalive ();
#endif
	
	disconnected = FALSE;
	return TRUE;
}

static void
stop_debugger_thread (void)
{
	if (!inited)
		return;

	transport_close1 ();

	/* 
	 * Wait for the thread to exit.
	 *
	 * If we continue with the shutdown without waiting for it, then the client might
	 * not receive an answer to its last command like a resume.
	 */
	if (!is_debugger_thread ()) {
		do {
			mono_coop_mutex_lock (&debugger_thread_exited_mutex);
			if (!debugger_thread_exited)
				mono_coop_cond_wait (&debugger_thread_exited_cond, &debugger_thread_exited_mutex);
			mono_coop_mutex_unlock (&debugger_thread_exited_mutex);
		} while (!debugger_thread_exited);

		if (debugger_thread_handle)
			mono_thread_info_wait_one_handle (debugger_thread_handle, MONO_INFINITE_WAIT, TRUE);
	}

	transport_close2 ();
}

static void
start_debugger_thread (MonoError *error)
{
	MonoInternalThread *thread;

	thread = mono_thread_create_internal (mono_get_root_domain (), (gpointer)debugger_thread, NULL, MONO_THREAD_CREATE_FLAGS_DEBUGGER, error);
	return_if_nok (error);

	/* Is it possible for the thread to be dead alreay ? */
	debugger_thread_handle = mono_threads_open_thread_handle (thread->handle);
	g_assert (debugger_thread_handle);
	
}

/*
 * Functions to decode protocol data
 */

static int
decode_byte (guint8 *buf, guint8 **endbuf, guint8 *limit)
{
	*endbuf = buf + 1;
	g_assert (*endbuf <= limit);
	return buf [0];
}

static int
decode_int (guint8 *buf, guint8 **endbuf, guint8 *limit)
{
	*endbuf = buf + 4;
	g_assert (*endbuf <= limit);

	return (((int)buf [0]) << 24) | (((int)buf [1]) << 16) | (((int)buf [2]) << 8) | (((int)buf [3]) << 0);
}

static gint64
decode_long (guint8 *buf, guint8 **endbuf, guint8 *limit)
{
	guint32 high = decode_int (buf, &buf, limit);
	guint32 low = decode_int (buf, &buf, limit);

	*endbuf = buf;

	return ((((guint64)high) << 32) | ((guint64)low));
}

static int
decode_id (guint8 *buf, guint8 **endbuf, guint8 *limit)
{
	return decode_int (buf, endbuf, limit);
}

static char*
decode_string (guint8 *buf, guint8 **endbuf, guint8 *limit)
{
	int len = decode_int (buf, &buf, limit);
	char *s;

	if (len < 0) {
		*endbuf = buf;
		return NULL;
	}

	s = (char *)g_malloc (len + 1);
	g_assert (s);

	memcpy (s, buf, len);
	s [len] = '\0';
	buf += len;
	*endbuf = buf;

	return s;
}

/*
 * Functions to encode protocol data
 */

static void
buffer_init (Buffer *buf, int size)
{
	buf->buf = (guint8 *)g_malloc (size);
	buf->p = buf->buf;
	buf->end = buf->buf + size;
}

static int
buffer_len (Buffer *buf)
{
	return buf->p - buf->buf;
}

static void
buffer_make_room (Buffer *buf, int size)
{
	if (buf->end - buf->p < size) {
		int new_size = buf->end - buf->buf + size + 32;
		guint8 *p = (guint8 *)g_realloc (buf->buf, new_size);
		size = buf->p - buf->buf;
		buf->buf = p;
		buf->p = p + size;
		buf->end = buf->buf + new_size;
	}
}

static void
buffer_add_byte (Buffer *buf, guint8 val)
{
	buffer_make_room (buf, 1);
	buf->p [0] = val;
	buf->p++;
}

static void
buffer_add_short (Buffer *buf, guint32 val)
{
	buffer_make_room (buf, 2);
	buf->p [0] = (val >> 8) & 0xff;
	buf->p [1] = (val >> 0) & 0xff;
	buf->p += 2;
}

static void
buffer_add_int (Buffer *buf, guint32 val)
{
	buffer_make_room (buf, 4);
	buf->p [0] = (val >> 24) & 0xff;
	buf->p [1] = (val >> 16) & 0xff;
	buf->p [2] = (val >> 8) & 0xff;
	buf->p [3] = (val >> 0) & 0xff;
	buf->p += 4;
}

static void
buffer_add_long (Buffer *buf, guint64 l)
{
	buffer_add_int (buf, (l >> 32) & 0xffffffff);
	buffer_add_int (buf, (l >> 0) & 0xffffffff);
}

static void
buffer_add_id (Buffer *buf, int id)
{
	buffer_add_int (buf, (guint64)id);
}

static void
buffer_add_data (Buffer *buf, guint8 *data, int len)
{
	buffer_make_room (buf, len);
	memcpy (buf->p, data, len);
	buf->p += len;
}

static void
buffer_add_string (Buffer *buf, const char *str)
{
	int len;

	if (str == NULL) {
		buffer_add_int (buf, 0);
	} else {
		len = strlen (str);
		buffer_add_int (buf, len);
		buffer_add_data (buf, (guint8*)str, len);
	}
}

static void
buffer_add_byte_array (Buffer *buf, guint8 *bytes, guint32 arr_len)
{
    buffer_add_int (buf, arr_len);
    buffer_add_data (buf, bytes, arr_len);
}

static void
buffer_add_buffer (Buffer *buf, Buffer *data)
{
	buffer_add_data (buf, data->buf, buffer_len (data));
}

static void
buffer_free (Buffer *buf)
{
	g_free (buf->buf);
}

static gboolean
send_packet (int command_set, int command, Buffer *data)
{
	Buffer buf;
	int len, id;
	gboolean res;

	id = mono_atomic_inc_i32 (&packet_id);

	len = data->p - data->buf + 11;
	buffer_init (&buf, len);
	buffer_add_int (&buf, len);
	buffer_add_int (&buf, id);
	buffer_add_byte (&buf, 0); /* flags */
	buffer_add_byte (&buf, command_set);
	buffer_add_byte (&buf, command);
	memcpy (buf.buf + 11, data->buf, data->p - data->buf);

	res = transport_send (buf.buf, len);

	buffer_free (&buf);

	return res;
}

static gboolean
send_reply_packets (int npackets, ReplyPacket *packets)
{
	Buffer buf;
	int i, len;
	gboolean res;

	len = 0;
	for (i = 0; i < npackets; ++i)
		len += buffer_len (packets [i].data) + 11;
	buffer_init (&buf, len);
	for (i = 0; i < npackets; ++i) {
		buffer_add_int (&buf, buffer_len (packets [i].data) + 11);
		buffer_add_int (&buf, packets [i].id);
		buffer_add_byte (&buf, 0x80); /* flags */
		buffer_add_byte (&buf, (packets [i].error >> 8) & 0xff);
		buffer_add_byte (&buf, packets [i].error);
		buffer_add_buffer (&buf, packets [i].data);
	}

	res = transport_send (buf.buf, len);

	buffer_free (&buf);

	return res;
}

static gboolean
send_reply_packet (int id, int error, Buffer *data)
{
	ReplyPacket packet;

	memset (&packet, 0, sizeof (packet));
	packet.id = id;
	packet.error = error;
	packet.data = data;

	return send_reply_packets (1, &packet);
}

static void
send_buffered_reply_packets (void)
{
	int i;

	send_reply_packets (nreply_packets, reply_packets);
	for (i = 0; i < nreply_packets; ++i)
		buffer_free (reply_packets [i].data);
	DEBUG_PRINTF (1, "[dbg] Sent %d buffered reply packets [at=%lx].\n", nreply_packets, (long)mono_100ns_ticks () / 10000);
	nreply_packets = 0;
}

static void
buffer_reply_packet (int id, int error, Buffer *data)
{
	ReplyPacket *p;

	if (nreply_packets == 128)
		send_buffered_reply_packets ();

	p = &reply_packets [nreply_packets];
	p->id = id;
	p->error = error;
	p->data = g_new0 (Buffer, 1);
	buffer_init (p->data, buffer_len (data));
	buffer_add_buffer (p->data, data);
	nreply_packets ++;
}


/* Maps objid -> ObjRef */
/* Protected by the loader lock */
static GHashTable *objrefs;
/* Protected by the loader lock */
static GHashTable *obj_to_objref;
/* Protected by the dbg lock */
static MonoGHashTable *suspended_objs;



static void
objrefs_init (void)
{
	objrefs = g_hash_table_new_full (NULL, NULL, NULL, mono_debugger_free_objref);
	obj_to_objref = g_hash_table_new (NULL, NULL);
	suspended_objs = mono_g_hash_table_new_type_internal ((GHashFunc)mono_object_hash_internal, NULL, MONO_HASH_KEY_GC, MONO_ROOT_SOURCE_DEBUGGER, NULL, "Debugger Suspended Object Table");
}

static void
objrefs_cleanup (void)
{
	g_hash_table_destroy (objrefs);
	objrefs = NULL;
}

/*
 * Return an ObjRef for OBJ.
 */
static ObjRef*
get_objref (MonoObject *obj)
{
	ObjRef *ref;
	GSList *reflist = NULL, *l;
	int hash = 0;

	if (obj == NULL)
		return NULL;

	if (suspend_count) {
		/*
		 * Have to keep object refs created during suspensions alive for the duration of the suspension, so GCs during invokes don't collect them.
		 */
		dbg_lock ();
		mono_g_hash_table_insert_internal (suspended_objs, obj, NULL);
		dbg_unlock ();
	}

	mono_loader_lock ();
	
	/* FIXME: The tables can grow indefinitely */

	if (mono_gc_is_moving ()) {
		/*
		 * Objects can move, so use a hash table mapping hash codes to lists of
		 * ObjRef structures.
		 */
		hash = mono_object_hash_internal (obj);

		reflist = (GSList *)g_hash_table_lookup (obj_to_objref, GINT_TO_POINTER (hash));
		for (l = reflist; l; l = l->next) {
			ref = (ObjRef *)l->data;
			if (ref && mono_gchandle_get_target_internal (ref->handle) == obj) {
				mono_loader_unlock ();
				return ref;
			}
		}
	} else {
		/* Use a hash table with masked pointers to internalize object references */
		ref = (ObjRef *)g_hash_table_lookup (obj_to_objref, GINT_TO_POINTER (~((gsize)obj)));
		/* ref might refer to a different object with the same addr which was GCd */
		if (ref && mono_gchandle_get_target_internal (ref->handle) == obj) {
			mono_loader_unlock ();
			return ref;
		}
	}

	ref = g_new0 (ObjRef, 1);
	ref->id = mono_atomic_inc_i32 (&objref_id);
	ref->handle = mono_gchandle_new_weakref_internal (obj, FALSE);

	g_hash_table_insert (objrefs, GINT_TO_POINTER (ref->id), ref);

	if (mono_gc_is_moving ()) {
		reflist = g_slist_append (reflist, ref);
		g_hash_table_insert (obj_to_objref, GINT_TO_POINTER (hash), reflist);
	} else {
		g_hash_table_insert (obj_to_objref, GINT_TO_POINTER (~((gsize)obj)), ref);
	}

	mono_loader_unlock ();

	return ref;
}

static gboolean
true_pred (gpointer key, gpointer value, gpointer user_data)
{
	return TRUE;
}

static void
clear_suspended_objs (void)
{
	dbg_lock ();
	mono_g_hash_table_foreach_remove (suspended_objs, true_pred, NULL);
	dbg_unlock ();
}

static int
get_objid (MonoObject *obj)
{
	if (!obj)
		return 0;
	else
		return get_objref (obj)->id;
}

/*
 * Set OBJ to the object identified by OBJID.
 * Returns 0 or an error code if OBJID is invalid or the object has been garbage
 * collected.
 */
static ErrorCode
get_object_allow_null (int objid, MonoObject **obj)
{
	ObjRef *ref;

	if (objid == 0) {
		*obj = NULL;
		return ERR_NONE;
	}

	if (!objrefs)
		return ERR_INVALID_OBJECT;

	mono_loader_lock ();

	ref = (ObjRef *)g_hash_table_lookup (objrefs, GINT_TO_POINTER (objid));

	if (ref) {
		*obj = mono_gchandle_get_target_internal (ref->handle);
		mono_loader_unlock ();
		if (!(*obj))
			return ERR_INVALID_OBJECT;
		return ERR_NONE;
	} else {
		mono_loader_unlock ();
		return ERR_INVALID_OBJECT;
	}
}

static ErrorCode
get_object (int objid, MonoObject **obj)
{
	ErrorCode err = get_object_allow_null (objid, obj);

	if (err != ERR_NONE)
		return err;
	if (!(*obj))
		return ERR_INVALID_OBJECT;
	return ERR_NONE;
}

static int
decode_objid (guint8 *buf, guint8 **endbuf, guint8 *limit)
{
	return decode_id (buf, endbuf, limit);
}

static void
buffer_add_objid (Buffer *buf, MonoObject *o)
{
	buffer_add_id (buf, get_objid (o));
}

/*
 * IDS
 */

typedef enum {
	ID_ASSEMBLY = 0,
	ID_MODULE = 1,
	ID_TYPE = 2,
	ID_METHOD = 3,
	ID_FIELD = 4,
	ID_DOMAIN = 5,
	ID_PROPERTY = 6,
	ID_NUM
} IdType;

/*
 * Represents a runtime structure accessible to the debugger client
 */
typedef struct {
	/* Unique id used in the wire protocol */
	int id;
	/* Domain of the runtime structure, NULL if the domain was unloaded */
	MonoDomain *domain;
	union {
		gpointer val;
		MonoClass *klass;
		MonoMethod *method;
		MonoImage *image;
		MonoAssembly *assembly;
		MonoClassField *field;
		MonoDomain *domain;
		MonoProperty *property;
	} data;
} Id;

typedef struct {
	/* Maps runtime structure -> Id */
	/* Protected by the dbg lock */
	GHashTable *val_to_id [ID_NUM];
	/* Classes whose class load event has been sent */
	/* Protected by the loader lock */
	GHashTable *loaded_classes;
	/* Maps MonoClass->GPtrArray of file names */
	GHashTable *source_files;
	/* Maps source file basename -> GSList of classes */
	GHashTable *source_file_to_class;
	/* Same with ignore-case */
	GHashTable *source_file_to_class_ignorecase;
} AgentDomainInfo;

/* Maps id -> Id */
/* Protected by the dbg lock */
static GPtrArray *ids [ID_NUM];

static void
ids_init (void)
{
	int i;

	for (i = 0; i < ID_NUM; ++i)
		ids [i] = g_ptr_array_new ();
}

static void
ids_cleanup (void)
{
	int i, j;

	for (i = 0; i < ID_NUM; ++i) {
		if (ids [i]) {
			for (j = 0; j < ids [i]->len; ++j)
				g_free (g_ptr_array_index (ids [i], j));
			g_ptr_array_free (ids [i], TRUE);
		}
		ids [i] = NULL;
	}
}

static void
debugger_agent_free_domain_info (MonoDomain *domain)
{
	AgentDomainInfo *info = (AgentDomainInfo *)domain_jit_info (domain)->agent_info;
	int i, j;
	GHashTableIter iter;
	GPtrArray *file_names;
	char *basename;
	GSList *l;

	if (info) {
		for (i = 0; i < ID_NUM; ++i)
			g_hash_table_destroy (info->val_to_id [i]);
		g_hash_table_destroy (info->loaded_classes);

		g_hash_table_iter_init (&iter, info->source_files);
		while (g_hash_table_iter_next (&iter, NULL, (void**)&file_names)) {
			for (i = 0; i < file_names->len; ++i)
				g_free (g_ptr_array_index (file_names, i));
			g_ptr_array_free (file_names, TRUE);
		}

		g_hash_table_iter_init (&iter, info->source_file_to_class);
		while (g_hash_table_iter_next (&iter, (void**)&basename, (void**)&l)) {
			g_free (basename);
			g_slist_free (l);
		}

		g_hash_table_iter_init (&iter, info->source_file_to_class_ignorecase);
		while (g_hash_table_iter_next (&iter, (void**)&basename, (void**)&l)) {
			g_free (basename);
			g_slist_free (l);
		}

		g_free (info);
	}

	domain_jit_info (domain)->agent_info = NULL;

	/* Clear ids referencing structures in the domain */
	dbg_lock ();
	for (i = 0; i < ID_NUM; ++i) {
		if (ids [i]) {
			for (j = 0; j < ids [i]->len; ++j) {
				Id *id = (Id *)g_ptr_array_index (ids [i], j);
				if (id->domain == domain)
					id->domain = NULL;
			}
		}
	}
	dbg_unlock ();

	mono_de_domain_remove (domain);
}

static AgentDomainInfo*
get_agent_domain_info (MonoDomain *domain)
{
	AgentDomainInfo *info = NULL;
	MonoJitDomainInfo *jit_info = domain_jit_info (domain);

	info = (AgentDomainInfo *)jit_info->agent_info;

	if (info) {
		mono_memory_read_barrier ();
		return info;
	}

	info = g_new0 (AgentDomainInfo, 1);
	info->loaded_classes = g_hash_table_new (mono_aligned_addr_hash, NULL);
	info->source_files = g_hash_table_new (mono_aligned_addr_hash, NULL);
	info->source_file_to_class = g_hash_table_new (g_str_hash, g_str_equal);
	info->source_file_to_class_ignorecase = g_hash_table_new (g_str_hash, g_str_equal);

	mono_memory_write_barrier ();

	gpointer other_info = mono_atomic_cas_ptr (&jit_info->agent_info, info, NULL);

	if (other_info != NULL) {
		g_hash_table_destroy (info->loaded_classes);
		g_hash_table_destroy (info->source_files);
		g_hash_table_destroy (info->source_file_to_class);
		g_hash_table_destroy (info->source_file_to_class_ignorecase);
		g_free (info);
	}

	return (AgentDomainInfo *)jit_info->agent_info;
}

static int
get_id (MonoDomain *domain, IdType type, gpointer val)
{
	Id *id;
	AgentDomainInfo *info;

	if (val == NULL)
		return 0;

	info = get_agent_domain_info (domain);

	dbg_lock ();

	if (info->val_to_id [type] == NULL)
		info->val_to_id [type] = g_hash_table_new (mono_aligned_addr_hash, NULL);

	id = (Id *)g_hash_table_lookup (info->val_to_id [type], val);
	if (id) {
		dbg_unlock ();
		return id->id;
	}

	id = g_new0 (Id, 1);
	/* Reserve id 0 */
	id->id = ids [type]->len + 1;
	id->domain = domain;
	id->data.val = val;

	g_hash_table_insert (info->val_to_id [type], val, id);
	g_ptr_array_add (ids [type], id);

	dbg_unlock ();

	return id->id;
}

static gpointer
decode_ptr_id (guint8 *buf, guint8 **endbuf, guint8 *limit, IdType type, MonoDomain **domain, ErrorCode *err)
{
	Id *res;

	int id = decode_id (buf, endbuf, limit);

	*err = ERR_NONE;
	if (domain)
		*domain = NULL;

	if (id == 0)
		return NULL;

	// FIXME: error handling
	dbg_lock ();
	g_assert (id > 0 && id <= ids [type]->len);

	res = (Id *)g_ptr_array_index (ids [type], GPOINTER_TO_INT (id - 1));
	dbg_unlock ();

	if (res->domain == NULL || res->domain->state == MONO_APPDOMAIN_UNLOADED) {
		DEBUG_PRINTF (1, "ERR_UNLOADED, id=%d, type=%d.\n", id, type);
		*err = ERR_UNLOADED;
		return NULL;
	}

	if (domain)
		*domain = res->domain;

	return res->data.val;
}

static int
buffer_add_ptr_id (Buffer *buf, MonoDomain *domain, IdType type, gpointer val)
{
	int id = get_id (domain, type, val);

	buffer_add_id (buf, id);
	return id;
}

static MonoClass*
decode_typeid (guint8 *buf, guint8 **endbuf, guint8 *limit, MonoDomain **domain, ErrorCode *err)
{
	MonoClass *klass;

	klass = (MonoClass *)decode_ptr_id (buf, endbuf, limit, ID_TYPE, domain, err);
	if (G_UNLIKELY (log_level >= 2) && klass) {
		char *s;

		s = mono_type_full_name (m_class_get_byval_arg (klass));
		DEBUG_PRINTF (2, "[dbg]   recv class [%s]\n", s);
		g_free (s);
	}
	return klass;
}

static MonoAssembly*
decode_assemblyid (guint8 *buf, guint8 **endbuf, guint8 *limit, MonoDomain **domain, ErrorCode *err)
{
	return (MonoAssembly *)decode_ptr_id (buf, endbuf, limit, ID_ASSEMBLY, domain, err);
}

static MonoImage*
decode_moduleid (guint8 *buf, guint8 **endbuf, guint8 *limit, MonoDomain **domain, ErrorCode *err)
{
	return (MonoImage *)decode_ptr_id (buf, endbuf, limit, ID_MODULE, domain, err);
}

static MonoMethod*
decode_methodid (guint8 *buf, guint8 **endbuf, guint8 *limit, MonoDomain **domain, ErrorCode *err)
{
	MonoMethod *m;

	m = (MonoMethod *)decode_ptr_id (buf, endbuf, limit, ID_METHOD, domain, err);
	if (G_UNLIKELY (log_level >= 2) && m) {
		char *s;

		s = mono_method_full_name (m, TRUE);
		DEBUG_PRINTF (2, "[dbg]   recv method [%s]\n", s);
		g_free (s);
	}
	return m;
}

static MonoClassField*
decode_fieldid (guint8 *buf, guint8 **endbuf, guint8 *limit, MonoDomain **domain, ErrorCode *err)
{
	return (MonoClassField *)decode_ptr_id (buf, endbuf, limit, ID_FIELD, domain, err);
}

static MonoDomain*
decode_domainid (guint8 *buf, guint8 **endbuf, guint8 *limit, MonoDomain **domain, ErrorCode *err)
{
	return (MonoDomain *)decode_ptr_id (buf, endbuf, limit, ID_DOMAIN, domain, err);
}

static MonoProperty*
decode_propertyid (guint8 *buf, guint8 **endbuf, guint8 *limit, MonoDomain **domain, ErrorCode *err)
{
	return (MonoProperty *)decode_ptr_id (buf, endbuf, limit, ID_PROPERTY, domain, err);
}

static void
buffer_add_typeid (Buffer *buf, MonoDomain *domain, MonoClass *klass)
{
	buffer_add_ptr_id (buf, domain, ID_TYPE, klass);
	if (G_UNLIKELY (log_level >= 2) && klass) {
		char *s;

		s = mono_type_full_name (m_class_get_byval_arg (klass));
		if (is_debugger_thread ())
			DEBUG_PRINTF (2, "[dbg]   send class [%s]\n", s);
		else
			DEBUG_PRINTF (2, "[%p]   send class [%s]\n", (gpointer) (gsize) mono_native_thread_id_get (), s);
		g_free (s);
	}
}

static void
buffer_add_methodid (Buffer *buf, MonoDomain *domain, MonoMethod *method)
{
	buffer_add_ptr_id (buf, domain, ID_METHOD, method);
	if (G_UNLIKELY (log_level >= 2) && method) {
		char *s;

		s = mono_method_full_name (method, 1);
		if (is_debugger_thread ())
			DEBUG_PRINTF (2, "[dbg]   send method [%s]\n", s);
		else
			DEBUG_PRINTF (2, "[%p]   send method [%s]\n", (gpointer) (gsize) mono_native_thread_id_get (), s);
		g_free (s);
	}
}

static void
buffer_add_assemblyid (Buffer *buf, MonoDomain *domain, MonoAssembly *assembly)
{
	int id;

	id = buffer_add_ptr_id (buf, domain, ID_ASSEMBLY, assembly);
	if (G_UNLIKELY (log_level >= 2) && assembly)
		DEBUG_PRINTF (2, "[dbg]   send assembly [%s][%s][%d]\n", assembly->aname.name, domain->friendly_name, id);
}

static void
buffer_add_moduleid (Buffer *buf, MonoDomain *domain, MonoImage *image)
{
	buffer_add_ptr_id (buf, domain, ID_MODULE, image);
}

static void
buffer_add_fieldid (Buffer *buf, MonoDomain *domain, MonoClassField *field)
{
	buffer_add_ptr_id (buf, domain, ID_FIELD, field);
}

static void
buffer_add_propertyid (Buffer *buf, MonoDomain *domain, MonoProperty *property)
{
	buffer_add_ptr_id (buf, domain, ID_PROPERTY, property);
}

static void
buffer_add_domainid (Buffer *buf, MonoDomain *domain)
{
	buffer_add_ptr_id (buf, domain, ID_DOMAIN, domain);
}

static void invoke_method (void);

/*
 * SUSPEND/RESUME
 */

static MonoJitInfo*
get_top_method_ji (gpointer ip, MonoDomain **domain, gpointer *out_ip)
{
	MonoJitInfo *ji;

	if (out_ip)
		*out_ip = ip;

	ji = mini_jit_info_table_find (mono_domain_get (), (char*)ip, domain);
	if (!ji) {
		/* Could be an interpreter method */

		MonoLMF *lmf = mono_get_lmf ();
		MonoInterpFrameHandle *frame;

		g_assert (((gsize)lmf->previous_lmf) & 2);
		MonoLMFExt *ext = (MonoLMFExt*)lmf;

		g_assert (ext->kind == MONO_LMFEXT_INTERP_EXIT || ext->kind == MONO_LMFEXT_INTERP_EXIT_WITH_CTX);
		frame = (MonoInterpFrameHandle*)ext->interp_exit_data;
		ji = mini_get_interp_callbacks ()->frame_get_jit_info (frame);
		if (domain)
			*domain = mono_domain_get ();
		if (out_ip)
			*out_ip = mini_get_interp_callbacks ()->frame_get_ip (frame);
	}
	return ji;
}

/*
 * save_thread_context:
 *
 *   Set CTX as the current threads context which is used for computing stack traces.
 * This function is signal-safe.
 */
static void
save_thread_context (MonoContext *ctx)
{
	DebuggerTlsData *tls;

	tls = (DebuggerTlsData *)mono_native_tls_get_value (debugger_tls_id);
	g_assert (tls);

	if (ctx)
		mono_thread_state_init_from_monoctx (&tls->context, ctx);
	else
		mono_thread_state_init_from_current (&tls->context);
}

static MonoCoopMutex suspend_mutex;

/* Cond variable used to wait for suspend_count becoming 0 */
static MonoCoopCond suspend_cond;

/* Semaphore used to wait for a thread becoming suspended */
static MonoCoopSem suspend_sem;

static void
suspend_init (void)
{
	mono_coop_mutex_init (&suspend_mutex);
	mono_coop_cond_init (&suspend_cond);	
	mono_coop_sem_init (&suspend_sem, 0);
}

typedef struct
{
	StackFrameInfo last_frame;
	gboolean last_frame_set;
	MonoContext ctx;
	gpointer lmf;
	MonoDomain *domain;
} GetLastFrameUserData;

static gboolean
get_last_frame (StackFrameInfo *info, MonoContext *ctx, gpointer user_data)
{
	GetLastFrameUserData *data = (GetLastFrameUserData *)user_data;

	if (info->type == FRAME_TYPE_MANAGED_TO_NATIVE || info->type == FRAME_TYPE_TRAMPOLINE)
		return FALSE;

	if (!data->last_frame_set) {
		/* Store the last frame */
		memcpy (&data->last_frame, info, sizeof (StackFrameInfo));
		data->last_frame_set = TRUE;
		return FALSE;
	} else {
		/* Store the context/lmf for the frame above the last frame */
		memcpy (&data->ctx, ctx, sizeof (MonoContext));
		data->lmf = info->lmf;
		data->domain = info->domain;
		return TRUE;
	}
}

static void
copy_unwind_state_from_frame_data (MonoThreadUnwindState *to, GetLastFrameUserData *data, gpointer jit_tls)
{
	memcpy (&to->ctx, &data->ctx, sizeof (MonoContext));

	to->unwind_data [MONO_UNWIND_DATA_DOMAIN] = data->domain;
	to->unwind_data [MONO_UNWIND_DATA_LMF] = data->lmf;
	to->unwind_data [MONO_UNWIND_DATA_JIT_TLS] = jit_tls;
	to->valid = TRUE;
}

/*
 * thread_interrupt:
 *
 *   Process interruption of a thread. This should be signal safe.
 *
 * This always runs in the debugger thread.
 */
static void
thread_interrupt (DebuggerTlsData *tls, MonoThreadInfo *info, MonoJitInfo *ji)
{
	gpointer ip;
	MonoNativeThreadId tid;

	g_assert (info);

	ip = MONO_CONTEXT_GET_IP (&mono_thread_info_get_suspend_state (info)->ctx);
	tid = mono_thread_info_get_tid (info);

	// FIXME: Races when the thread leaves managed code before hitting a single step
	// event.

	if (ji && !ji->is_trampoline) {
		/* Running managed code, will be suspended by the single step code */
		DEBUG_PRINTF (1, "[%p] Received interrupt while at %s(%p), continuing.\n", (gpointer)(gsize)tid, jinfo_get_method (ji)->name, ip);
	} else {
		/* 
		 * Running native code, will be suspended when it returns to/enters 
		 * managed code. Treat it as already suspended.
		 * This might interrupt the code in mono_de_process_single_step (), we use the
		 * tls->suspending flag to avoid races when that happens.
		 */
		if (!tls->suspended && !tls->suspending) {
			GetLastFrameUserData data;

			// FIXME: printf is not signal safe, but this is only used during
			// debugger debugging
			if (ip)
				DEBUG_PRINTF (1, "[%p] Received interrupt while at %p, treating as suspended.\n", (gpointer)(gsize)tid, ip);
			//save_thread_context (&ctx);

			if (!tls->thread)
				/* Already terminated */
				return;

			/*
			 * We are in a difficult position: we want to be able to provide stack
			 * traces for this thread, but we can't use the current ctx+lmf, since
			 * the thread is still running, so it might return to managed code,
			 * making these invalid.
			 * So we start a stack walk and save the first frame, along with the
			 * parent frame's ctx+lmf. This (hopefully) works because the thread will be 
			 * suspended when it returns to managed code, so the parent's ctx should
			 * remain valid.
			 */
			MonoThreadUnwindState *state = mono_thread_info_get_suspend_state (info);

			data.last_frame_set = FALSE;
			mono_get_eh_callbacks ()->mono_walk_stack_with_state (get_last_frame, state, MONO_UNWIND_SIGNAL_SAFE, &data);
			if (data.last_frame_set) {
				gpointer jit_tls = tls->thread->thread_info->jit_data;

				memcpy (&tls->async_last_frame, &data.last_frame, sizeof (StackFrameInfo));

				if (data.last_frame.type == FRAME_TYPE_INTERP_TO_MANAGED || data.last_frame.type == FRAME_TYPE_INTERP_TO_MANAGED_WITH_CTX) {
					/*
					 * Store the current lmf instead of the parent one, since that
					 * contains the interp exit data.
					 */
					data.lmf = state->unwind_data [MONO_UNWIND_DATA_LMF];
				}

				copy_unwind_state_from_frame_data (&tls->async_state, &data, jit_tls);
				/* Don't set tls->context, it could race with the thread processing a breakpoint etc. */
			} else {
				tls->async_state.valid = FALSE;
			}

			mono_memory_barrier ();

			tls->suspended = TRUE;
			mono_coop_sem_post (&suspend_sem);
		}
	}
}

/*
 * reset_native_thread_suspend_state:
 * 
 *   Reset the suspended flag and state on native threads
 */
static void
reset_native_thread_suspend_state (gpointer key, gpointer value, gpointer user_data)
{
	DebuggerTlsData *tls = (DebuggerTlsData *)value;

	if (!tls->really_suspended && tls->suspended) {
		tls->suspended = FALSE;
		/*
		 * The thread might still be running if it was executing native code, so the state won't be invalided by
		 * suspend_current ().
		 */
		tls->context.valid = FALSE;
		tls->async_state.valid = FALSE;
		invalidate_frames (tls);
	}
	tls->resume_count_internal++;

}

typedef struct {
	DebuggerTlsData *tls;
	gboolean valid_info;
} InterruptData;

static SuspendThreadResult
debugger_interrupt_critical (MonoThreadInfo *info, gpointer user_data)
{
	InterruptData *data = (InterruptData *)user_data;
	MonoJitInfo *ji;

	data->valid_info = TRUE;
	MonoDomain *domain = (MonoDomain *) mono_thread_info_get_suspend_state (info)->unwind_data [MONO_UNWIND_DATA_DOMAIN];
	if (!domain) {
		/* not attached */
		ji = NULL;
	} else {
		ji = mono_jit_info_table_find_internal ( domain, MONO_CONTEXT_GET_IP (&mono_thread_info_get_suspend_state (info)->ctx), TRUE, TRUE);
	}

	/* This is signal safe */
	thread_interrupt (data->tls, info, ji);
	return MonoResumeThread;
}

/*
 * notify_thread:
 *
 *   Notify a thread that it needs to suspend.
 */
static void
notify_thread (gpointer key, gpointer value, gpointer user_data)
{
	MonoInternalThread *thread = (MonoInternalThread *)key;
	DebuggerTlsData *tls = (DebuggerTlsData *)value;
	MonoNativeThreadId tid = MONO_UINT_TO_NATIVE_THREAD_ID (thread->tid);

	if (mono_thread_internal_is_current (thread) || tls->terminated)
		return;

	DEBUG_PRINTF (1, "[%p] Interrupting %p...\n", (gpointer) (gsize) mono_native_thread_id_get (), (gpointer)(gsize)tid);

	/* This is _not_ equivalent to mono_thread_internal_abort () */
	InterruptData interrupt_data = { 0 };
	interrupt_data.tls = tls;

	mono_thread_info_safe_suspend_and_run ((MonoNativeThreadId)(gsize)thread->tid, FALSE, debugger_interrupt_critical, &interrupt_data);
	if (!interrupt_data.valid_info) {
		DEBUG_PRINTF (1, "[%p] mono_thread_info_suspend_sync () failed for %p...\n", (gpointer) (gsize) mono_native_thread_id_get (), (gpointer)tid);
		/* 
		 * Attached thread which died without detaching.
		 */
		tls->terminated = TRUE;
	}
}

static void
process_suspend (DebuggerTlsData *tls, MonoContext *ctx)
{
	guint8 *ip = (guint8 *)MONO_CONTEXT_GET_IP (ctx);
	MonoJitInfo *ji;
	MonoMethod *method;

	if (mono_loader_lock_is_owned_by_self ()) {
		/*
		 * Shortcut for the check in suspend_current (). This speeds up processing
		 * when executing long running code inside the loader lock, i.e. assembly load
		 * hooks.
		 */
		return;
	}

	if (is_debugger_thread ())
		return;

	/* Prevent races with mono_debugger_agent_thread_interrupt () */
	if (suspend_count - tls->resume_count > 0)
		tls->suspending = TRUE;

	DEBUG_PRINTF (1, "[%p] Received single step event for suspending.\n", (gpointer) (gsize) mono_native_thread_id_get ());

	if (suspend_count - tls->resume_count == 0) {
		/* 
		 * We are executing a single threaded invoke but the single step for 
		 * suspending is still active.
		 * FIXME: This slows down single threaded invokes.
		 */
		DEBUG_PRINTF (1, "[%p] Ignored during single threaded invoke.\n", (gpointer) (gsize) mono_native_thread_id_get ());
		return;
	}

	ji = get_top_method_ji (ip, NULL, NULL);
	g_assert (ji);
	/* Can't suspend in these methods */
	method = jinfo_get_method (ji);
	if (method->klass == mono_defaults.string_class && (!strcmp (method->name, "memset") || strstr (method->name, "memcpy")))
		return;

	save_thread_context (ctx);

	suspend_current ();
}


/* Conditionally call process_suspend depending oh the current state */
static gboolean
try_process_suspend (void *the_tls, MonoContext *ctx, gboolean from_breakpoint)
{
	DebuggerTlsData *tls = (DebuggerTlsData*)the_tls;
	/* if there is a suspend pending that is not executed yes */
	if (suspend_count > 0) { 
		/* Fastpath during invokes, see in process_suspend () */
		/* if there is a suspend pending but this thread is already resumed, we shouldn't suspend it again and the breakpoint/ss can run */
		if (suspend_count - tls->resume_count == 0) 
			return FALSE;
		/* if there is in a invoke the breakpoint/step should be executed even with the suspend pending */
		if (tls->invoke) 
			return FALSE;
		/* with the multithreaded single step check if there is a suspend_count pending in the current thread and not in the vm */
		if (from_breakpoint && tls->suspend_count <= tls->resume_count_internal)
			return FALSE;
		process_suspend (tls, ctx);
		return TRUE;
	} /* if there isn't any suspend pending, the breakpoint/ss will be executed and will suspend then vm when the event is sent */
	return FALSE;
}

/*
 * suspend_vm:
 *
 * Increase the suspend count of the VM. While the suspend count is greater 
 * than 0, runtime threads are suspended at certain points during execution.
 */
static void
suspend_vm (void)
{
	gboolean tp_suspend = FALSE;
	mono_loader_lock ();

	mono_coop_mutex_lock (&suspend_mutex);

	suspend_count ++;

	DEBUG_PRINTF (1, "[%p] Suspending vm...\n", (gpointer) (gsize) mono_native_thread_id_get ());

	if (suspend_count == 1) {
		// FIXME: Is it safe to call this inside the lock ?
		mono_de_start_single_stepping ();
		mono_g_hash_table_foreach (thread_to_tls, notify_thread, NULL);
	}

	mono_coop_mutex_unlock (&suspend_mutex);

	if (suspend_count == 1)
		/*
		 * Suspend creation of new threadpool threads, since they cannot run
		 */
		tp_suspend = TRUE;
	mono_loader_unlock ();

#ifndef ENABLE_NETCORE
	if (tp_suspend)
		mono_threadpool_suspend ();
#endif
}

/*
 * resume_vm:
 *
 * Decrease the suspend count of the VM. If the count reaches 0, runtime threads
 * are resumed.
 */
static void
resume_vm (void)
{
	g_assert (is_debugger_thread ());
	gboolean tp_resume = FALSE;

	mono_loader_lock ();

	mono_coop_mutex_lock (&suspend_mutex);

	g_assert (suspend_count > 0);
	suspend_count --;

	DEBUG_PRINTF (1, "[%p] Resuming vm, suspend count=%d...\n", (gpointer) (gsize) mono_native_thread_id_get (), suspend_count);

	if (suspend_count == 0) {
		// FIXME: Is it safe to call this inside the lock ?
		mono_de_stop_single_stepping ();
		mono_g_hash_table_foreach (thread_to_tls, reset_native_thread_suspend_state, NULL);
	}

	/* Signal this even when suspend_count > 0, since some threads might have resume_count > 0 */
	mono_coop_cond_broadcast (&suspend_cond);

	mono_coop_mutex_unlock (&suspend_mutex);
	//g_assert (err == 0);

	if (suspend_count == 0)
		tp_resume = TRUE;
	mono_loader_unlock ();

#ifndef ENABLE_NETCORE
	if (tp_resume)
		mono_threadpool_resume ();
#endif
}

/*
 * resume_thread:
 *
 *   Resume just one thread.
 */
static void
resume_thread (MonoInternalThread *thread)
{
	DebuggerTlsData *tls;

	g_assert (is_debugger_thread ());

	mono_loader_lock ();

	tls = (DebuggerTlsData *)mono_g_hash_table_lookup (thread_to_tls, thread);
	g_assert (tls);

	mono_coop_mutex_lock (&suspend_mutex);

	g_assert (suspend_count > 0);

	DEBUG_PRINTF (1, "[sdb] Resuming thread %p...\n", (gpointer)(gssize)thread->tid);

	tls->resume_count += suspend_count;
	tls->resume_count_internal += tls->suspend_count;
	tls->suspend_count = 0;

	/* 
	 * Signal suspend_count without decreasing suspend_count, the threads will wake up
	 * but only the one whose resume_count field is > 0 will be resumed.
	 */
	mono_coop_cond_broadcast (&suspend_cond);

	mono_coop_mutex_unlock (&suspend_mutex);
	//g_assert (err == 0);

	mono_loader_unlock ();
}

static void
free_frames (StackFrame **frames, int nframes)
{
	int i;

	for (i = 0; i < nframes; ++i) {
		if (frames [i]->jit)
			mono_debug_free_method_jit_info (frames [i]->jit);
		g_free (frames [i]);
	}
	g_free (frames);
}

static void
invalidate_frames (DebuggerTlsData *tls)
{
	mono_loader_lock ();

	if (!tls)
		tls = (DebuggerTlsData *)mono_native_tls_get_value (debugger_tls_id);
	g_assert (tls);

	free_frames (tls->frames, tls->frame_count);
	tls->frame_count = 0;
	tls->frames = NULL;

	free_frames (tls->restore_frames, tls->restore_frame_count);
	tls->restore_frame_count = 0;
	tls->restore_frames = NULL;

	mono_loader_unlock ();
}

/*
 * suspend_current:
 *
 *   Suspend the current thread until the runtime is resumed. If the thread has a 
 * pending invoke, then the invoke is executed before this function returns. 
 */
static void
suspend_current (void)
{
	DebuggerTlsData *tls;

	g_assert (!is_debugger_thread ());

	if (mono_loader_lock_is_owned_by_self ()) {
		/*
		 * If we own the loader mutex, can't suspend until we release it, since the
		 * whole runtime can deadlock otherwise.
		 */
		return;
	}

 	tls = (DebuggerTlsData *)mono_native_tls_get_value (debugger_tls_id);
	g_assert (tls);

	gboolean do_resume = FALSE;
	while (!do_resume) {
		mono_coop_mutex_lock (&suspend_mutex);

		tls->suspending = FALSE;
		tls->really_suspended = TRUE;

		if (!tls->suspended) {
			tls->suspended = TRUE;
			mono_coop_sem_post (&suspend_sem);
		}

		mono_debugger_log_suspend (tls);
		DEBUG_PRINTF (1, "[%p] Suspended.\n", (gpointer) (gsize) mono_native_thread_id_get ());

		while (suspend_count - tls->resume_count > 0) {
			mono_coop_cond_wait (&suspend_cond, &suspend_mutex);
		}

		tls->suspended = FALSE;
		tls->really_suspended = FALSE;

		mono_coop_mutex_unlock (&suspend_mutex);

		mono_debugger_log_resume (tls);
		DEBUG_PRINTF (1, "[%p] Resumed.\n", (gpointer) (gsize) mono_native_thread_id_get ());

		if (tls->pending_invoke) {
			/* Save the original context */
			tls->pending_invoke->has_ctx = TRUE;
			tls->pending_invoke->ctx = tls->context.ctx;

			invoke_method ();

			/* Have to suspend again */
		} else {
			do_resume = TRUE;
		}
	}

	/* The frame info becomes invalid after a resume */
	tls->context.valid = FALSE;
	tls->async_state.valid = FALSE;
	invalidate_frames (tls);
	mono_stopwatch_start (&tls->step_time);
}

static void
count_thread (gpointer key, gpointer value, gpointer user_data)
{
	DebuggerTlsData *tls = (DebuggerTlsData *)value;

	if (!tls->suspended && !tls->terminated && !mono_thread_internal_is_current (tls->thread))
		*(int*)user_data = *(int*)user_data + 1;
}

static int
count_threads_to_wait_for (void)
{
	int count = 0;

	mono_loader_lock ();
	mono_g_hash_table_foreach (thread_to_tls, count_thread, &count);
	mono_loader_unlock ();

	return count;
}	

/*
 * wait_for_suspend:
 *
 *   Wait until the runtime is completely suspended.
 */
static void
wait_for_suspend (void)
{
	int nthreads, nwait, err;
	gboolean waited = FALSE;

	// FIXME: Threads starting/stopping ?
	mono_loader_lock ();
	nthreads = mono_g_hash_table_size (thread_to_tls);
	mono_loader_unlock ();

	while (TRUE) {
		nwait = count_threads_to_wait_for ();
		if (nwait) {
			DEBUG_PRINTF (1, "Waiting for %d(%d) threads to suspend...\n", nwait, nthreads);
			err = mono_coop_sem_wait (&suspend_sem, MONO_SEM_FLAGS_NONE);
			g_assert (err == 0);
			waited = TRUE;
		} else {
			break;
		}
	}

	if (waited)
		DEBUG_PRINTF (1, "%d threads suspended.\n", nthreads);
}

/*
 * is_suspended:
 *
 *   Return whenever the runtime is suspended.
 */
static gboolean
is_suspended (void)
{
	return count_threads_to_wait_for () == 0;
}

static void
no_seq_points_found (MonoMethod *method, int offset)
{
	/*
	 * This can happen in full-aot mode with assemblies AOTed without the 'soft-debug' option to save space.
	 */
	printf ("Unable to find seq points for method '%s', offset 0x%x.\n", mono_method_full_name (method, TRUE), offset);
}

static int
calc_il_offset (MonoDomain *domain, MonoMethod *method, int native_offset, gboolean is_top_frame)
{
	int ret = -1;
	if (is_top_frame) {
		SeqPoint sp;
		/* mono_debug_il_offset_from_address () doesn't seem to be precise enough (#2092) */
		if (mono_find_prev_seq_point_for_native_offset (domain, method, native_offset, NULL, &sp))
			ret = sp.il_offset;
	}
	if (ret == -1)
		ret = mono_debug_il_offset_from_address (method, domain, native_offset);
	return ret;
}

typedef struct {
	DebuggerTlsData *tls;
	GSList *frames;
	gboolean set_debugger_flag;
} ComputeFramesUserData;

static gboolean
process_frame (StackFrameInfo *info, MonoContext *ctx, gpointer user_data)
{
	ComputeFramesUserData *ud = (ComputeFramesUserData *)user_data;
	StackFrame *frame;
	MonoMethod *method, *actual_method, *api_method;
	int flags = 0;

	mono_loader_lock ();
	if (info->type != FRAME_TYPE_MANAGED && info->type != FRAME_TYPE_INTERP && info->type != FRAME_TYPE_MANAGED_TO_NATIVE) {
		if (info->type == FRAME_TYPE_DEBUGGER_INVOKE) {
			/* Mark the last frame as an invoke frame */
			if (ud->frames)
				((StackFrame*)g_slist_last (ud->frames)->data)->flags |= FRAME_FLAG_DEBUGGER_INVOKE;
			else
				ud->set_debugger_flag = TRUE;
		}
		mono_loader_unlock ();
		return FALSE;
	}

	if (info->ji)
		method = jinfo_get_method (info->ji);
	else
		method = info->method;
	actual_method = info->actual_method;
	api_method = method;

	if (!method) {
		mono_loader_unlock ();
		return FALSE;
	}

	if (!method || (method->wrapper_type && method->wrapper_type != MONO_WRAPPER_DYNAMIC_METHOD && method->wrapper_type != MONO_WRAPPER_MANAGED_TO_NATIVE)) {
		mono_loader_unlock ();
		return FALSE;
	}

	if (info->il_offset == -1) {
		info->il_offset = calc_il_offset (info->domain, method, info->native_offset, ud->frames == NULL);
	}

	DEBUG_PRINTF (1, "\tFrame: %s:[il=0x%x, native=0x%x] %d\n", mono_method_full_name (method, TRUE), info->il_offset, info->native_offset, info->managed);

	if (method->wrapper_type == MONO_WRAPPER_MANAGED_TO_NATIVE) {
		if (!CHECK_PROTOCOL_VERSION (2, 17)) {
			/* Older clients can't handle this flag */
			mono_loader_unlock ();
			return FALSE;
		}
		api_method = mono_marshal_method_from_wrapper (method);
		if (!api_method) {
			mono_loader_unlock ();
			return FALSE;
		}
		actual_method = api_method;
		flags |= FRAME_FLAG_NATIVE_TRANSITION;
	}

	if (ud->set_debugger_flag) {
		g_assert (g_slist_length (ud->frames) == 0);
		flags |= FRAME_FLAG_DEBUGGER_INVOKE;
		ud->set_debugger_flag = FALSE;
	}

	frame = g_new0 (StackFrame, 1);
	frame->de.ji = info->ji;
	frame->de.domain = info->domain;
	frame->de.method = method;
	frame->de.native_offset = info->native_offset;

	frame->actual_method = actual_method;
	frame->api_method = api_method;
	frame->il_offset = info->il_offset;
	frame->flags = flags;
	frame->interp_frame = info->interp_frame;
	frame->frame_addr = info->frame_addr;
	if (info->reg_locations)
		memcpy (frame->reg_locations, info->reg_locations, MONO_MAX_IREGS * sizeof (host_mgreg_t*));
	if (ctx) {
		frame->ctx = *ctx;
		frame->has_ctx = TRUE;
	}

	ud->frames = g_slist_append (ud->frames, frame);

	mono_loader_unlock ();
	return FALSE;
}

static gint32 isFixedSizeArray (MonoClassField *f)
{
	ERROR_DECL (error);
	if (!CHECK_PROTOCOL_VERSION (2, 53) || f->type->type != MONO_TYPE_VALUETYPE) {
		return 1;
	}
	MonoCustomAttrInfo *cinfo;
	MonoCustomAttrEntry *attr;
	int aindex;
	gint32 ret = 1;
	cinfo = mono_custom_attrs_from_field_checked (f->parent, f, error);
	goto_if_nok (error, leave);
	attr = NULL;
	if (cinfo) {
		for (aindex = 0; aindex < cinfo->num_attrs; ++aindex) {
			MonoClass *ctor_class = cinfo->attrs [aindex].ctor->klass;
			MonoClass *fixed_size_class = mono_class_try_get_fixed_buffer_class ();
			if (fixed_size_class != NULL && mono_class_has_parent (ctor_class, fixed_size_class)) {
				attr = &cinfo->attrs [aindex];
				gpointer *typed_args, *named_args;
				CattrNamedArg *arginfo;
				int num_named_args;

				mono_reflection_create_custom_attr_data_args_noalloc (mono_defaults.corlib, attr->ctor, attr->data, attr->data_size,
																	&typed_args, &named_args, &num_named_args, &arginfo, error);
				if (!is_ok (error)) {
					ret = 0;
					goto leave;
				}
				ret = *(gint32*)typed_args [1];
				g_free (typed_args [1]);
				g_free (typed_args);
				g_free (named_args);
				g_free (arginfo);
				return ret;
			}
		}
	}
leave:
	mono_error_cleanup (error);
	return ret;
}

static gboolean
process_filter_frame (StackFrameInfo *info, MonoContext *ctx, gpointer user_data)
{
	ComputeFramesUserData *ud = (ComputeFramesUserData *)user_data;

	/*
	 * 'tls->filter_ctx' is the location of the throw site.
	 *
	 * mono_walk_stack() will never actually hit the throw site, but unwind
	 * directly from the filter to the call site; we abort stack unwinding here
	 * once this happens and resume from the throw site.
	 */
	if (info->frame_addr >= MONO_CONTEXT_GET_SP (&ud->tls->filter_state.ctx))
		return TRUE;

	return process_frame (info, ctx, user_data);
}

/*
 * Return a malloc-ed list of StackFrame structures.
 */
static StackFrame**
compute_frame_info_from (MonoInternalThread *thread, DebuggerTlsData *tls, MonoThreadUnwindState *state, int *out_nframes)
{
	ComputeFramesUserData user_data;
	MonoUnwindOptions opts = (MonoUnwindOptions)(MONO_UNWIND_DEFAULT | MONO_UNWIND_REG_LOCATIONS);
	StackFrame **res;
	int i, nframes;
	GSList *l;

	user_data.tls = tls;
	user_data.frames = NULL;

	mono_walk_stack_with_state (process_frame, state, opts, &user_data);

	nframes = g_slist_length (user_data.frames);
	res = g_new0 (StackFrame*, nframes);
	l = user_data.frames;
	for (i = 0; i < nframes; ++i) {
		res [i] = (StackFrame *)l->data;
		l = l->next;
	}
	*out_nframes = nframes;

	return res;
}

static void
compute_frame_info (MonoInternalThread *thread, DebuggerTlsData *tls, gboolean force_update)
{
	ComputeFramesUserData user_data;
	GSList *tmp;
	int i, findex, new_frame_count;
	StackFrame **new_frames, *f;
	MonoUnwindOptions opts = (MonoUnwindOptions)(MONO_UNWIND_DEFAULT | MONO_UNWIND_REG_LOCATIONS);

	// FIXME: Locking on tls
	if (tls->frames && tls->frames_up_to_date && !force_update)
		return;

	DEBUG_PRINTF (1, "Frames for %p(tid=%lx):\n", thread, (glong)thread->tid);

	if (CHECK_PROTOCOL_VERSION (2, 52)) {
		if (tls->restore_state.valid && MONO_CONTEXT_GET_IP (&tls->context.ctx) != MONO_CONTEXT_GET_IP (&tls->restore_state.ctx)) {
			new_frames = compute_frame_info_from (thread, tls, &tls->restore_state, &new_frame_count);
			invalidate_frames (tls);

			tls->frames = new_frames;
			tls->frame_count = new_frame_count;
			tls->frames_up_to_date = TRUE;
			return;
		}
	}

	user_data.tls = tls;
	user_data.frames = NULL;
	if (tls->terminated) {
		tls->frame_count = 0;
		return;
	} if (!tls->really_suspended && tls->async_state.valid) {
		/* Have to use the state saved by the signal handler */
		process_frame (&tls->async_last_frame, NULL, &user_data);
		mono_walk_stack_with_state (process_frame, &tls->async_state, opts, &user_data);
	} else if (tls->filter_state.valid) {
		/*
		 * We are inside an exception filter.
		 *
		 * First we add all the frames from inside the filter; 'tls->ctx' has the current context.
		 */
		if (tls->context.valid) {
			mono_walk_stack_with_state (process_filter_frame, &tls->context, opts, &user_data);
			DEBUG_PRINTF (1, "\tFrame: <call filter>\n");
		}
		/*
		 * After that, we resume unwinding from the location where the exception has been thrown.
		 */
		mono_walk_stack_with_state (process_frame, &tls->filter_state, opts, &user_data);
	} else if (tls->context.valid) {
		mono_walk_stack_with_state (process_frame, &tls->context, opts, &user_data);
	} else {
		// FIXME:
		tls->frame_count = 0;
		return;
	}

	new_frame_count = g_slist_length (user_data.frames);
	new_frames = g_new0 (StackFrame*, new_frame_count);
	findex = 0;
	for (tmp = user_data.frames; tmp; tmp = tmp->next) {
		f = (StackFrame *)tmp->data;

		/* 
		 * Reuse the id for already existing stack frames, so invokes don't invalidate
		 * the still valid stack frames.
		 */
		for (i = 0; i < tls->frame_count; ++i) {
			if (tls->frames [i]->frame_addr == f->frame_addr) {
				f->id = tls->frames [i]->id;
				break;
			}
		}

		if (i >= tls->frame_count)
			f->id = mono_atomic_inc_i32 (&frame_id);

		new_frames [findex ++] = f;
	}

	g_slist_free (user_data.frames);

	invalidate_frames (tls);

	tls->frames = new_frames;
	tls->frame_count = new_frame_count;
	tls->frames_up_to_date = TRUE;

	if (CHECK_PROTOCOL_VERSION (2, 52)) {
		MonoJitTlsData *jit_data = thread->thread_info->jit_data;
		gboolean has_interp_resume_state = FALSE;
		MonoInterpFrameHandle interp_resume_frame = NULL;
		gpointer interp_resume_ip = 0;
		mini_get_interp_callbacks ()->get_resume_state (jit_data, &has_interp_resume_state, &interp_resume_frame, &interp_resume_ip);
		if (has_interp_resume_state && tls->frame_count > 0) {
			StackFrame *top_frame = tls->frames [0];
			if (interp_resume_frame == top_frame->interp_frame) {
				int native_offset = (int) ((uintptr_t) interp_resume_ip - (uintptr_t) top_frame->de.ji->code_start);
				top_frame->il_offset = calc_il_offset (top_frame->de.domain, top_frame->de.method, native_offset, TRUE);
			}
		}
	}
}

/*
 * GHFunc to emit an appdomain creation event
 * @param key Don't care
 * @param value A loaded appdomain
 * @param user_data Don't care
 */
static void
emit_appdomain_load (gpointer key, gpointer value, gpointer user_data)
{
	process_profiler_event (EVENT_KIND_APPDOMAIN_CREATE, value);
	g_hash_table_foreach (get_agent_domain_info ((MonoDomain *)value)->loaded_classes, emit_type_load, NULL);
}

/*
 * GHFunc to emit a thread start event
 * @param key A thread id
 * @param value A thread object
 * @param user_data Don't care
 */
static void
emit_thread_start (gpointer key, gpointer value, gpointer user_data)
{
	g_assert (!mono_native_thread_id_equals (MONO_UINT_TO_NATIVE_THREAD_ID (GPOINTER_TO_UINT (key)), debugger_thread_id));
	process_profiler_event (EVENT_KIND_THREAD_START, value);
}

/*
 * GFunc to emit an assembly load event
 * @param value A loaded assembly
 * @param user_data Don't care
 */
static void
emit_assembly_load (gpointer value, gpointer user_data)
{
	process_profiler_event (EVENT_KIND_ASSEMBLY_LOAD, value);
}

/*
 * GFunc to emit a type load event
 * @param value A loaded type
 * @param user_data Don't care
 */
static void
emit_type_load (gpointer key, gpointer value, gpointer user_data)
{
	process_profiler_event (EVENT_KIND_TYPE_LOAD, value);
}


static void gc_finalizing (MonoProfiler *prof)
{
	DebuggerTlsData *tls;

	if (is_debugger_thread ())
		return;

	tls = (DebuggerTlsData *)mono_native_tls_get_value (debugger_tls_id);
	g_assert (tls);
	tls->gc_finalizing = TRUE;
}

static void gc_finalized (MonoProfiler *prof)
{
	DebuggerTlsData *tls;

	if (is_debugger_thread ())
		return;

	tls = (DebuggerTlsData *)mono_native_tls_get_value (debugger_tls_id);
	g_assert (tls);
	tls->gc_finalizing = FALSE;
}


static char*
strdup_tolower (char *s)
{
	char *s2, *p;

	s2 = g_strdup (s);
	for (p = s2; *p; ++p)
		*p = tolower (*p);
	return s2;
}

/*
 * Same as g_path_get_basename () but handles windows paths as well,
 * which can occur in .mdb files created by pdb2mdb.
 */
static char*
dbg_path_get_basename (const char *filename)
{
	char *r;

	if (!filename || strchr (filename, '/') || !strchr (filename, '\\'))
		return g_path_get_basename (filename);

	/* From gpath.c */

	/* No separator -> filename */
	r = (char*)strrchr (filename, '\\');
	if (r == NULL)
		return g_strdup (filename);

	/* Trailing slash, remove component */
	if (r [1] == 0){
		char *copy = g_strdup (filename);
		copy [r-filename] = 0;
		r = strrchr (copy, '\\');

		if (r == NULL){
			g_free (copy);
			return g_strdup ("/");
		}
		r = g_strdup (&r[1]);
		g_free (copy);
		return r;
	}

	return g_strdup (&r[1]);
}

static void
init_jit_info_dbg_attrs (MonoJitInfo *ji)
{
	ERROR_DECL (error);
	MonoCustomAttrInfo *ainfo;

	if (ji->dbg_attrs_inited)
		return;

	MONO_STATIC_POINTER_INIT (MonoClass, hidden_klass)
		hidden_klass = mono_class_load_from_name (mono_defaults.corlib, "System.Diagnostics", "DebuggerHiddenAttribute");
	MONO_STATIC_POINTER_INIT_END (MonoClass, hidden_klass)


	MONO_STATIC_POINTER_INIT (MonoClass, step_through_klass)
		step_through_klass = mono_class_load_from_name (mono_defaults.corlib, "System.Diagnostics", "DebuggerStepThroughAttribute");
	MONO_STATIC_POINTER_INIT_END (MonoClass, step_through_klass)

	MONO_STATIC_POINTER_INIT (MonoClass, non_user_klass)
		non_user_klass = mono_class_load_from_name (mono_defaults.corlib, "System.Diagnostics", "DebuggerNonUserCodeAttribute");
	MONO_STATIC_POINTER_INIT_END (MonoClass, non_user_klass)

	ainfo = mono_custom_attrs_from_method_checked (jinfo_get_method (ji), error);
	mono_error_cleanup (error); /* FIXME don't swallow the error? */
	if (ainfo) {
		if (mono_custom_attrs_has_attr (ainfo, hidden_klass))
			ji->dbg_hidden = TRUE;
		if (mono_custom_attrs_has_attr (ainfo, step_through_klass))
			ji->dbg_step_through = TRUE;
		if (mono_custom_attrs_has_attr (ainfo, non_user_klass))
			ji->dbg_non_user_code = TRUE;
		mono_custom_attrs_free (ainfo);
	}

	ainfo = mono_custom_attrs_from_class_checked (jinfo_get_method (ji)->klass, error);
	mono_error_cleanup (error); /* FIXME don't swallow the error? */
	if (ainfo) {
		if (mono_custom_attrs_has_attr (ainfo, step_through_klass))
			ji->dbg_step_through = TRUE;
		if (mono_custom_attrs_has_attr (ainfo, non_user_klass))
			ji->dbg_non_user_code = TRUE;
		mono_custom_attrs_free (ainfo);
	}

	mono_memory_barrier ();
	ji->dbg_attrs_inited = TRUE;
}

/*
 * EVENT HANDLING
 */

/*
 * create_event_list:
 *
 *   Return a list of event request ids matching EVENT, starting from REQS, which
 * can be NULL to include all event requests. Set SUSPEND_POLICY to the suspend
 * policy.
 * We return request ids, instead of requests, to simplify threading, since 
 * requests could be deleted anytime when the loader lock is not held.
 * LOCKING: Assumes the loader lock is held.
 */
static GSList*
create_event_list (EventKind event, GPtrArray *reqs, MonoJitInfo *ji, EventInfo *ei, int *suspend_policy)
{
	int i, j;
	GSList *events = NULL;

	*suspend_policy = SUSPEND_POLICY_NONE;

	if (!reqs)
		reqs = event_requests;

	if (!reqs)
		return NULL;
	gboolean has_everything_else = FALSE;
	gboolean is_new_filtered_exception = FALSE;
	gboolean filteredException = TRUE;
	gint filtered_suspend_policy = 0;
	gint filtered_req_id = 0;
	gint everything_else_suspend_policy = 0;
	gint everything_else_req_id = 0;
	gboolean is_already_filtered = FALSE;
	for (i = 0; i < reqs->len; ++i) {
		EventRequest *req = (EventRequest *)g_ptr_array_index (reqs, i);
		if (req->event_kind == event) {
			gboolean filtered = FALSE;

			/* Apply filters */
			for (j = 0; j < req->nmodifiers; ++j) {
				Modifier *mod = &req->modifiers [j];

				if (mod->kind == MOD_KIND_COUNT) {
					filtered = TRUE;
					if (mod->data.count > 0) {
						if (mod->data.count > 0) {
							mod->data.count --;
							if (mod->data.count == 0)
								filtered = FALSE;
						}
					}
				} else if (mod->kind == MOD_KIND_THREAD_ONLY) {
					if (mod->data.thread != mono_thread_internal_current ())
						filtered = TRUE;
				} else if (mod->kind == MOD_KIND_EXCEPTION_ONLY && !mod->not_filtered_feature && ei) {
					if (mod->data.exc_class && mod->subclasses && !mono_class_is_assignable_from_internal (mod->data.exc_class, ei->exc->vtable->klass))
						filtered = TRUE;
					if (mod->data.exc_class && !mod->subclasses && mod->data.exc_class != ei->exc->vtable->klass)
						filtered = TRUE;
					if (ei->caught && !mod->caught)
						filtered = TRUE;
					if (!ei->caught && !mod->uncaught)
						filtered = TRUE;
				} else if (mod->kind == MOD_KIND_EXCEPTION_ONLY && mod->not_filtered_feature && ei) {
					is_new_filtered_exception = TRUE;
					if ((mod->data.exc_class && mod->subclasses && mono_class_is_assignable_from_internal (mod->data.exc_class, ei->exc->vtable->klass)) ||
					    (mod->data.exc_class && !mod->subclasses && mod->data.exc_class != ei->exc->vtable->klass)) {
						is_already_filtered = TRUE;
						if ((ei->caught && mod->caught) || (!ei->caught && mod->uncaught)) {
							filteredException = FALSE; 
							filtered_suspend_policy = req->suspend_policy;
							filtered_req_id = req->id;
						}
					}
					if (!mod->data.exc_class && mod->everything_else) {
						if ((ei->caught && mod->caught) || (!ei->caught && mod->uncaught)) {
							has_everything_else = TRUE;
							everything_else_req_id = req->id;
							everything_else_suspend_policy = req->suspend_policy;
						}
					}
					if (!mod->data.exc_class && !mod->everything_else) {
						if ((ei->caught && mod->caught) || (!ei->caught && mod->uncaught)) {
							filteredException = FALSE; 
							filtered_suspend_policy = req->suspend_policy;
							filtered_req_id = req->id;
						}
					}
				} else if (mod->kind == MOD_KIND_ASSEMBLY_ONLY && ji) {
					int k;
					gboolean found = FALSE;
					MonoAssembly **assemblies = mod->data.assemblies;

					if (assemblies) {
						for (k = 0; assemblies [k]; ++k)
							if (assemblies [k] == m_class_get_image (jinfo_get_method (ji)->klass)->assembly)
								found = TRUE;
					}
					if (!found)
						filtered = TRUE;
				} else if (mod->kind == MOD_KIND_SOURCE_FILE_ONLY && ei && ei->klass) {
					gpointer iter = NULL;
					MonoMethod *method;
					MonoDebugSourceInfo *sinfo;
					char *s;
					gboolean found = FALSE;
					int i;
					GPtrArray *source_file_list;

					while ((method = mono_class_get_methods (ei->klass, &iter))) {
						MonoDebugMethodInfo *minfo = mono_debug_lookup_method (method);

						if (minfo) {
							mono_debug_get_seq_points (minfo, NULL, &source_file_list, NULL, NULL, NULL);
							for (i = 0; i < source_file_list->len; ++i) {
								sinfo = (MonoDebugSourceInfo *)g_ptr_array_index (source_file_list, i);
								/*
								 * Do a case-insesitive match by converting the file name to
								 * lowercase.
								 */
								s = strdup_tolower (sinfo->source_file);
								if (g_hash_table_lookup (mod->data.source_files, s))
									found = TRUE;
								else {
									char *s2 = dbg_path_get_basename (sinfo->source_file);
									char *s3 = strdup_tolower (s2);

									if (g_hash_table_lookup (mod->data.source_files, s3))
										found = TRUE;
									g_free (s2);
									g_free (s3);
								}
								g_free (s);
							}
							g_ptr_array_free (source_file_list, TRUE);
						}
					}
					if (!found)
						filtered = TRUE;
				} else if (mod->kind == MOD_KIND_TYPE_NAME_ONLY && ei && ei->klass) {
					char *s;

					s = mono_type_full_name (m_class_get_byval_arg (ei->klass));
					if (!g_hash_table_lookup (mod->data.type_names, s))
						filtered = TRUE;
					g_free (s);
				} else if (mod->kind == MOD_KIND_STEP) {
					if ((mod->data.filter & STEP_FILTER_STATIC_CTOR) && ji &&
						(jinfo_get_method (ji)->flags & METHOD_ATTRIBUTE_SPECIAL_NAME) &&
						!strcmp (jinfo_get_method (ji)->name, ".cctor") &&
						(jinfo_get_method (ji) != ((SingleStepReq*)req->info)->start_method))
						filtered = TRUE;
					if ((mod->data.filter & STEP_FILTER_DEBUGGER_HIDDEN) && ji) {
						init_jit_info_dbg_attrs (ji);
						if (ji->dbg_hidden)
							filtered = TRUE;
					}
					if ((mod->data.filter & STEP_FILTER_DEBUGGER_STEP_THROUGH) && ji) {
						init_jit_info_dbg_attrs (ji);
						if (ji->dbg_step_through)
							filtered = TRUE;
					}
					if ((mod->data.filter & STEP_FILTER_DEBUGGER_NON_USER_CODE) && ji) {
						init_jit_info_dbg_attrs (ji);
						if (ji->dbg_non_user_code)
							filtered = TRUE;
					}
				}
			}

			if (!filtered && !is_new_filtered_exception) {
				*suspend_policy = MAX (*suspend_policy, req->suspend_policy);
				events = g_slist_append (events, GINT_TO_POINTER (req->id));
			}
		}
	}

	if (has_everything_else && !is_already_filtered) {
		filteredException = FALSE; 
		filtered_suspend_policy = everything_else_suspend_policy;
		filtered_req_id = everything_else_req_id;
	}

	if (!filteredException) {
		*suspend_policy = MAX (*suspend_policy, filtered_suspend_policy);
		events = g_slist_append (events, GINT_TO_POINTER (filtered_req_id));
	}

	/* Send a VM START/DEATH event by default */
	if (event == EVENT_KIND_VM_START)
		events = g_slist_append (events, GINT_TO_POINTER (0));
	if (event == EVENT_KIND_VM_DEATH)
		events = g_slist_append (events, GINT_TO_POINTER (0));

	return events;
}

static G_GNUC_UNUSED const char*
event_to_string (EventKind event)
{
	switch (event) {
	case EVENT_KIND_VM_START: return "VM_START";
	case EVENT_KIND_VM_DEATH: return "VM_DEATH";
	case EVENT_KIND_THREAD_START: return "THREAD_START";
	case EVENT_KIND_THREAD_DEATH: return "THREAD_DEATH";
	case EVENT_KIND_APPDOMAIN_CREATE: return "APPDOMAIN_CREATE";
	case EVENT_KIND_APPDOMAIN_UNLOAD: return "APPDOMAIN_UNLOAD";
	case EVENT_KIND_METHOD_ENTRY: return "METHOD_ENTRY";
	case EVENT_KIND_METHOD_EXIT: return "METHOD_EXIT";
	case EVENT_KIND_ASSEMBLY_LOAD: return "ASSEMBLY_LOAD";
	case EVENT_KIND_ASSEMBLY_UNLOAD: return "ASSEMBLY_UNLOAD";
	case EVENT_KIND_BREAKPOINT: return "BREAKPOINT";
	case EVENT_KIND_STEP: return "STEP";
	case EVENT_KIND_TYPE_LOAD: return "TYPE_LOAD";
	case EVENT_KIND_EXCEPTION: return "EXCEPTION";
	case EVENT_KIND_KEEPALIVE: return "KEEPALIVE";
	case EVENT_KIND_USER_BREAK: return "USER_BREAK";
	case EVENT_KIND_USER_LOG: return "USER_LOG";
	case EVENT_KIND_CRASH: return "CRASH";
	default:
		g_assert_not_reached ();
		return "";
	}
}

/*
 * process_event:
 *
 *   Send an event to the client, suspending the vm if needed.
 * LOCKING: Since this can suspend the calling thread, no locks should be held
 * by the caller.
 * The EVENTS list is freed by this function.
 */
static void
process_event (EventKind event, gpointer arg, gint32 il_offset, MonoContext *ctx, GSList *events, int suspend_policy)
{
	Buffer buf;
	GSList *l;
	MonoDomain *domain = mono_domain_get ();
	MonoThread *thread = NULL;
	MonoObject *keepalive_obj = NULL;
	gboolean send_success = FALSE;
	static int ecount;
	int nevents;

	if (!inited) {
		DEBUG_PRINTF (2, "Debugger agent not initialized yet: dropping %s\n", event_to_string (event));
		return;
	}

	if (!vm_start_event_sent && event != EVENT_KIND_VM_START) {
		// FIXME: We miss those events
		DEBUG_PRINTF (2, "VM start event not sent yet: dropping %s\n", event_to_string (event));
		return;
	}

	if (vm_death_event_sent) {
		DEBUG_PRINTF (2, "VM death event has been sent: dropping %s\n", event_to_string (event));
		return;
	}

	if (mono_runtime_is_shutting_down () && event != EVENT_KIND_VM_DEATH) {
		DEBUG_PRINTF (2, "Mono runtime is shutting down: dropping %s\n", event_to_string (event));
		return;
	}

	if (disconnected) {
		DEBUG_PRINTF (2, "Debugger client is not connected: dropping %s\n", event_to_string (event));
		return;
	}

	if (event == EVENT_KIND_KEEPALIVE)
		suspend_policy = SUSPEND_POLICY_NONE;
	else {
		if (events == NULL)
			return;

		if (agent_config.defer) {
			if (is_debugger_thread ()) {
				/* Don't suspend on events from the debugger thread */
				suspend_policy = SUSPEND_POLICY_NONE;
			}
		} else {
			if (is_debugger_thread () && event != EVENT_KIND_VM_DEATH)
				// FIXME: Send these with a NULL thread, don't suspend the current thread
				return;
		}
	}
	
	if (event == EVENT_KIND_VM_START) 
		suspend_policy = agent_config.suspend ? SUSPEND_POLICY_ALL : SUSPEND_POLICY_NONE;	
	
	nevents = g_slist_length (events);
	buffer_init (&buf, 128);
	buffer_add_byte (&buf, suspend_policy);
	buffer_add_int (&buf, nevents);

	for (l = events; l; l = l->next) {
		buffer_add_byte (&buf, event); // event kind
		buffer_add_int (&buf, GPOINTER_TO_INT (l->data)); // request id

		ecount ++;

		if (event == EVENT_KIND_VM_DEATH) {
			thread = NULL;
		} else {
			if (!thread)
				thread = is_debugger_thread () ? mono_thread_get_main () : mono_thread_current ();

			if (event == EVENT_KIND_VM_START && arg != NULL)
				thread = (MonoThread *)arg;
		}

		buffer_add_objid (&buf, (MonoObject*)thread); // thread

		switch (event) {
		case EVENT_KIND_THREAD_START:
		case EVENT_KIND_THREAD_DEATH:
			break;
		case EVENT_KIND_APPDOMAIN_CREATE:
		case EVENT_KIND_APPDOMAIN_UNLOAD:
			buffer_add_domainid (&buf, (MonoDomain *)arg);
			break;
		case EVENT_KIND_METHOD_ENTRY:
		case EVENT_KIND_METHOD_EXIT:
			buffer_add_methodid (&buf, domain, (MonoMethod *)arg);
			break;
		case EVENT_KIND_ASSEMBLY_LOAD:
			buffer_add_assemblyid (&buf, domain, (MonoAssembly *)arg);
			break;
		case EVENT_KIND_ASSEMBLY_UNLOAD: {
			DebuggerTlsData *tls;

			/* The domain the assembly belonged to is not equal to the current domain */
			tls = (DebuggerTlsData *)mono_native_tls_get_value (debugger_tls_id);
			g_assert (tls);
			g_assert (tls->domain_unloading);

			buffer_add_assemblyid (&buf, tls->domain_unloading, (MonoAssembly *)arg);
			break;
		}
		case EVENT_KIND_TYPE_LOAD:
			buffer_add_typeid (&buf, domain, (MonoClass *)arg);
			break;
		case EVENT_KIND_BREAKPOINT:
		case EVENT_KIND_STEP: {
			DebuggerTlsData *tls;
			tls = (DebuggerTlsData *)mono_native_tls_get_value (debugger_tls_id);
			g_assert (tls);
			mono_stopwatch_stop (&tls->step_time);
			MonoMethod *method = (MonoMethod *)arg;

			buffer_add_methodid (&buf, domain, method);
			buffer_add_long (&buf, il_offset);
			break;
		}
		case EVENT_KIND_VM_START:
			buffer_add_domainid (&buf, mono_get_root_domain ());
			break;
		case EVENT_KIND_VM_DEATH:
			if (CHECK_PROTOCOL_VERSION (2, 27))
				buffer_add_int (&buf, mono_environment_exitcode_get ());
			break;
		case EVENT_KIND_CRASH: {
			EventInfo *ei = (EventInfo *)arg;
			buffer_add_long (&buf, ei->hashes->offset_free_hash);
			buffer_add_string (&buf, ei->dump);
			break;
		}
		case EVENT_KIND_EXCEPTION: {
			EventInfo *ei = (EventInfo *)arg;
			buffer_add_objid (&buf, ei->exc);
			/*
			 * We are not yet suspending, so get_objref () will not keep this object alive. So we need to do it
			 * later after the suspension. (#12494).
			 */
			keepalive_obj = ei->exc;
			break;
		}
		case EVENT_KIND_USER_BREAK: {
			DebuggerTlsData *tls;
			tls = (DebuggerTlsData *)mono_native_tls_get_value (debugger_tls_id);
			g_assert (tls);
			mono_stopwatch_stop (&tls->step_time);
			break;
		}
		case EVENT_KIND_USER_LOG: {
			EventInfo *ei = (EventInfo *)arg;
			buffer_add_int (&buf, ei->level);
			buffer_add_string (&buf, ei->category ? ei->category : "");
			buffer_add_string (&buf, ei->message ? ei->message : "");
			break;
		}
		case EVENT_KIND_KEEPALIVE:
			suspend_policy = SUSPEND_POLICY_NONE;
			break;
		default:
			g_assert_not_reached ();
		}
	}

	if (event == EVENT_KIND_VM_START) {
		if (!agent_config.defer) {
			ERROR_DECL (error);
			start_debugger_thread (error);
			mono_error_assert_ok (error);
		}
	}
   
	if (event == EVENT_KIND_VM_DEATH) {
		vm_death_event_sent = TRUE;
		suspend_policy = SUSPEND_POLICY_NONE;
	}

	if (mono_runtime_is_shutting_down ())
		suspend_policy = SUSPEND_POLICY_NONE;

	if (suspend_policy != SUSPEND_POLICY_NONE) {
		/* 
		 * Save the thread context and start suspending before sending the packet,
		 * since we could be receiving the resume request before send_packet ()
		 * returns.
		 */
		save_thread_context (ctx);
		DebuggerTlsData *tls = (DebuggerTlsData *)mono_g_hash_table_lookup (thread_to_tls,  mono_thread_internal_current ());
		tls->suspend_count++;
		suspend_vm ();

		if (keepalive_obj)
			/* This will keep this object alive */
			get_objref (keepalive_obj);
	}

	send_success = send_packet (CMD_SET_EVENT, CMD_COMPOSITE, &buf);

	if (send_success) {
		DebuggerTlsData *tls = (DebuggerTlsData *)mono_native_tls_get_value (debugger_tls_id);
		mono_debugger_log_event (tls, event_to_string (event), buf.buf, buffer_len (&buf));
	}

	buffer_free (&buf);

	g_slist_free (events);
	events = NULL;

	if (!send_success) {
		DEBUG_PRINTF (2, "Sending command %s failed.\n", event_to_string (event));
		return;
	}
	
	if (event == EVENT_KIND_VM_START) {
		vm_start_event_sent = TRUE;
	}

	DEBUG_PRINTF (1, "[%p] Sent %d events %s(%d), suspend=%d.\n", (gpointer) (gsize) mono_native_thread_id_get (), nevents, event_to_string (event), ecount, suspend_policy);

	switch (suspend_policy) {
	case SUSPEND_POLICY_NONE:
		break;
	case SUSPEND_POLICY_ALL:
		suspend_current ();
		break;
	case SUSPEND_POLICY_EVENT_THREAD:
		NOT_IMPLEMENTED;
		break;
	default:
		g_assert_not_reached ();
	}
}

static void
process_profiler_event (EventKind event, gpointer arg)
{
	int suspend_policy;
	GSList *events;
	EventInfo ei, *ei_arg = NULL;

	if (event == EVENT_KIND_TYPE_LOAD) {
		ei.klass = (MonoClass *)arg;
		ei_arg = &ei;
	}

	mono_loader_lock ();
	events = create_event_list (event, NULL, NULL, ei_arg, &suspend_policy);
	mono_loader_unlock ();

	process_event (event, arg, 0, NULL, events, suspend_policy);
}

static void
runtime_initialized (MonoProfiler *prof)
{
	process_profiler_event (EVENT_KIND_VM_START, mono_thread_current ());
	if (agent_config.defer) {
		ERROR_DECL (error);
		start_debugger_thread (error);
		mono_error_assert_ok (error);
	}
}

static void
runtime_shutdown (MonoProfiler *prof)
{
	process_profiler_event (EVENT_KIND_VM_DEATH, NULL);

	mono_debugger_agent_cleanup ();
}

static void
thread_startup (MonoProfiler *prof, uintptr_t tid)
{
	MonoInternalThread *thread = mono_thread_internal_current ();
	MonoInternalThread *old_thread;
	DebuggerTlsData *tls;

	if (is_debugger_thread ())
		return;

	g_assert (mono_native_thread_id_equals (MONO_UINT_TO_NATIVE_THREAD_ID (tid), MONO_UINT_TO_NATIVE_THREAD_ID (thread->tid)));

	mono_loader_lock ();
	old_thread = (MonoInternalThread *)mono_g_hash_table_lookup (tid_to_thread, GUINT_TO_POINTER (tid));
	mono_loader_unlock ();
	if (old_thread) {
		if (thread == old_thread) {
			/* 
			 * For some reason, thread_startup () might be called for the same thread
			 * multiple times (attach ?).
			 */
			DEBUG_PRINTF (1, "[%p] thread_start () called multiple times for %p, ignored.\n", GUINT_TO_POINTER (tid), GUINT_TO_POINTER (tid));
			return;
		} else {
			/*
			 * thread_end () might not be called for some threads, and the tid could
			 * get reused.
			 */
			DEBUG_PRINTF (1, "[%p] Removing stale data for tid %p.\n", GUINT_TO_POINTER (tid), GUINT_TO_POINTER (tid));
			mono_loader_lock ();
			mono_g_hash_table_remove (thread_to_tls, old_thread);
			mono_g_hash_table_remove (tid_to_thread, GUINT_TO_POINTER (tid));
			mono_g_hash_table_remove (tid_to_thread_obj, GUINT_TO_POINTER (tid));
			mono_loader_unlock ();
		}
	}

	tls = (DebuggerTlsData *)mono_native_tls_get_value (debugger_tls_id);
	g_assert (!tls);
	// FIXME: Free this somewhere
	tls = g_new0 (DebuggerTlsData, 1);
	MONO_GC_REGISTER_ROOT_SINGLE (tls->thread, MONO_ROOT_SOURCE_DEBUGGER, NULL, "Debugger Thread Reference");
	tls->thread = thread;
	// Do so we have thread id even after termination
	tls->thread_id = (intptr_t) thread->tid;
	mono_native_tls_set_value (debugger_tls_id, tls);

	DEBUG_PRINTF (1, "[%p] Thread started, obj=%p, tls=%p.\n", (gpointer)tid, thread, tls);

	mono_loader_lock ();
	mono_g_hash_table_insert_internal (thread_to_tls, thread, tls);
	mono_g_hash_table_insert_internal (tid_to_thread, (gpointer)tid, thread);
	mono_g_hash_table_insert_internal (tid_to_thread_obj, GUINT_TO_POINTER (tid), mono_thread_current ());
	mono_loader_unlock ();

	process_profiler_event (EVENT_KIND_THREAD_START, thread);

	/* 
	 * suspend_vm () could have missed this thread, so wait for a resume.
	 */
	
	suspend_current ();
}

static void
thread_end (MonoProfiler *prof, uintptr_t tid)
{
	MonoInternalThread *thread;
	DebuggerTlsData *tls = NULL;

	mono_loader_lock ();
	thread = (MonoInternalThread *)mono_g_hash_table_lookup (tid_to_thread, GUINT_TO_POINTER (tid));
	if (thread) {
		mono_g_hash_table_remove (tid_to_thread_obj, GUINT_TO_POINTER (tid));
		tls = (DebuggerTlsData *)mono_g_hash_table_lookup (thread_to_tls, thread);
		if (tls) {
			/* FIXME: Maybe we need to free this instead, but some code can't handle that */
			tls->terminated = TRUE;
			/* Can't remove from tid_to_thread, as that would defeat the check in thread_start () */
			MONO_GC_UNREGISTER_ROOT (tls->thread);
			tls->thread = NULL;
		}
	}
	mono_loader_unlock ();

	/* We might be called for threads started before we registered the start callback */
	if (thread) {
		DEBUG_PRINTF (1, "[%p] Thread terminated, obj=%p, tls=%p (domain=%p).\n", (gpointer)tid, thread, tls, (gpointer)mono_domain_get ());

		if (mono_thread_internal_is_current (thread) &&
		    (!mono_native_tls_get_value (debugger_tls_id) ||
		     !mono_domain_get ())
		) {
			/*
			 * This can happen on darwin and android since we
			 * deregister threads using pthread dtors.
			 * process_profiler_event () and the code it calls
			 * cannot handle a null TLS value.
			 */
			return;
		}

		process_profiler_event (EVENT_KIND_THREAD_DEATH, thread);
	}
}

static void
appdomain_load (MonoProfiler *prof, MonoDomain *domain)
{
	mono_de_domain_add (domain);

	process_profiler_event (EVENT_KIND_APPDOMAIN_CREATE, domain);
}

static void
appdomain_start_unload (MonoProfiler *prof, MonoDomain *domain)
{
	DebuggerTlsData *tls;

	/* This might be called during shutdown on the debugger thread from the CMD_VM_EXIT code */
	if (is_debugger_thread ())
		return;

	/*
	 * Remember the currently unloading appdomain as it is needed to generate
	 * proper ids for unloading assemblies.
	 */
	tls = (DebuggerTlsData *)mono_native_tls_get_value (debugger_tls_id);
	g_assert (tls);
	tls->domain_unloading = domain;
}

static void
appdomain_unload (MonoProfiler *prof, MonoDomain *domain)
{
	DebuggerTlsData *tls;

	if (is_debugger_thread ())
		return;

	tls = (DebuggerTlsData *)mono_native_tls_get_value (debugger_tls_id);
	g_assert (tls);
	tls->domain_unloading = NULL;

	mono_de_clear_breakpoints_for_domain (domain);
	
	mono_loader_lock ();
	/* Invalidate each thread's frame stack */
	mono_g_hash_table_foreach (thread_to_tls, invalidate_each_thread, NULL);
	mono_loader_unlock ();
	
	process_profiler_event (EVENT_KIND_APPDOMAIN_UNLOAD, domain);
}

/*
 * invalidate_each_thread:
 *
 *   A GHFunc to invalidate frames.
 *   value must be a DebuggerTlsData*
 */
static void
invalidate_each_thread (gpointer key, gpointer value, gpointer user_data)
{
	invalidate_frames ((DebuggerTlsData *)value);
}

static void
assembly_load (MonoProfiler *prof, MonoAssembly *assembly)
{
	/* Sent later in jit_end () */
	dbg_lock ();
	g_ptr_array_add (pending_assembly_loads, assembly);
	dbg_unlock ();
}

static void
assembly_unload (MonoProfiler *prof, MonoAssembly *assembly)
{
	if (is_debugger_thread ())
		return;

	process_profiler_event (EVENT_KIND_ASSEMBLY_UNLOAD, assembly);

	clear_event_requests_for_assembly (assembly);
	clear_types_for_assembly (assembly);
}

static void
send_type_load (MonoClass *klass)
{
	gboolean type_load = FALSE;
	MonoDomain *domain = mono_domain_get ();
	AgentDomainInfo *info = NULL;

	info = get_agent_domain_info (domain);

	mono_loader_lock ();

	if (!g_hash_table_lookup (info->loaded_classes, klass)) {
		type_load = TRUE;
		g_hash_table_insert (info->loaded_classes, klass, klass);
	}

	mono_loader_unlock ();

	if (type_load)
		emit_type_load (klass, klass, NULL);
}

/*
 * Emit load events for all types currently loaded in the domain.
 * Takes the loader and domain locks.
 * user_data is unused.
 */
static void
send_types_for_domain (MonoDomain *domain, void *user_data)
{
	MonoDomain* old_domain;
	AgentDomainInfo *info = NULL;

	if (mono_domain_is_unloading (domain))
		return;

	info = get_agent_domain_info (domain);
	g_assert (info);

	old_domain = mono_domain_get ();

	mono_domain_set_fast (domain, TRUE);
	
	mono_loader_lock ();
	g_hash_table_foreach (info->loaded_classes, emit_type_load, NULL);
	mono_loader_unlock ();

	mono_domain_set_fast (old_domain, TRUE);
}

static void
send_assemblies_for_domain (MonoDomain *domain, void *user_data)
{
	GSList *tmp;
	MonoDomain* old_domain;

	if (mono_domain_is_unloading (domain))
		return;

	old_domain = mono_domain_get ();

	mono_domain_set_fast (domain, TRUE);

	mono_domain_assemblies_lock (domain);
	for (tmp = domain->domain_assemblies; tmp; tmp = tmp->next) {
		MonoAssembly* ass = (MonoAssembly *)tmp->data;
		emit_assembly_load (ass, NULL);
	}
	mono_domain_assemblies_unlock (domain);

	mono_domain_set_fast (old_domain, TRUE);
}

static void
jit_done (MonoProfiler *prof, MonoMethod *method, MonoJitInfo *jinfo)
{
	jit_end (prof, method, jinfo);
}

static void
jit_failed (MonoProfiler *prof, MonoMethod *method)
{
	jit_end (prof, method, NULL);
}

static void
jit_end (MonoProfiler *prof, MonoMethod *method, MonoJitInfo *jinfo)
{
	/*
	 * We emit type load events when the first method of the type is JITted,
	 * since the class load profiler callbacks might be called with the
	 * loader lock held. They could also occur in the debugger thread.
	 * Same for assembly load events.
	 */
	while (TRUE) {
		MonoAssembly *assembly = NULL;

		// FIXME: Maybe store this in TLS so the thread of the event is correct ?
		dbg_lock ();
		if (pending_assembly_loads->len > 0) {
			assembly = (MonoAssembly *)g_ptr_array_index (pending_assembly_loads, 0);
			g_ptr_array_remove_index (pending_assembly_loads, 0);
		}
		dbg_unlock ();

		if (assembly) {
			process_profiler_event (EVENT_KIND_ASSEMBLY_LOAD, assembly);
		} else {
			break;
		}
	}

	send_type_load (method->klass);

	if (jinfo)
		mono_de_add_pending_breakpoints (method, jinfo);
}

/*
 * SINGLE STEPPING
 */

static void
event_requests_cleanup (void)
{
	mono_loader_lock ();
	int i = 0;
	while (i < event_requests->len) {
		EventRequest *req = (EventRequest *)g_ptr_array_index (event_requests, i);

		if (req->event_kind == EVENT_KIND_BREAKPOINT) {
			mono_de_clear_breakpoint ((MonoBreakpoint *)req->info);
			g_ptr_array_remove_index_fast (event_requests, i);
			g_free (req);
		} else {
			i ++;
		}
	}
	mono_loader_unlock ();
}

/*
 * ss_calculate_framecount:
 *
 * Ensure DebuggerTlsData fields are filled out.
 */
static void
ss_calculate_framecount (void *the_tls, MonoContext *ctx, gboolean force_use_ctx, DbgEngineStackFrame ***frames, int *nframes)
{
	DebuggerTlsData *tls = (DebuggerTlsData*)the_tls;

	if (force_use_ctx || !tls->context.valid)
		mono_thread_state_init_from_monoctx (&tls->context, ctx);
	compute_frame_info (tls->thread, tls, FALSE);
	if (frames)
		*frames = (DbgEngineStackFrame**)tls->frames;
	if (nframes)
		*nframes = tls->frame_count;
}

/*
 * ss_discard_frame_data:
 *
 * Discard frame data and invalidate any context
 */
static void
ss_discard_frame_context (void *the_tls)
{
	DebuggerTlsData *tls = (DebuggerTlsData*)the_tls;
	tls->context.valid = FALSE;
	tls->async_state.valid = FALSE;
	invalidate_frames (tls);
}

static MonoContext*
tls_get_restore_state (void *the_tls)
{
	DebuggerTlsData *tls = (DebuggerTlsData*)the_tls;

	return &tls->restore_state.ctx;
}

static gboolean
ensure_jit (DbgEngineStackFrame* the_frame)
{
	StackFrame *frame = (StackFrame*)the_frame;
	if (!frame->jit) {
		frame->jit = mono_debug_find_method (frame->api_method, frame->de.domain);
		if (!frame->jit && frame->api_method->is_inflated)
			frame->jit = mono_debug_find_method(mono_method_get_declaring_generic_method (frame->api_method), frame->de.domain);
		if (!frame->jit) {
			char *s;

			/* This could happen for aot images with no jit debug info */
			s = mono_method_full_name (frame->api_method, TRUE);
			DEBUG_PRINTF(1, "[dbg] No debug information found for '%s'.\n", s);
			g_free (s);
			return FALSE;
		}
	}
	return TRUE;
}

static gboolean
breakpoint_matches_assembly (MonoBreakpoint *bp, MonoAssembly *assembly)
{
	return bp->method && m_class_get_image (bp->method->klass)->assembly == assembly;
}

static gpointer
get_this_addr (DbgEngineStackFrame *the_frame)
{
	StackFrame *frame = (StackFrame *)the_frame;
	if (frame->de.ji->is_interp)
		return mini_get_interp_callbacks ()->frame_get_this (frame->interp_frame);

	MonoDebugVarInfo *var = frame->jit->this_var;
	if ((var->index & MONO_DEBUG_VAR_ADDRESS_MODE_FLAGS) != MONO_DEBUG_VAR_ADDRESS_MODE_REGOFFSET)
		return NULL;

	guint8 *addr = (guint8 *)mono_arch_context_get_int_reg (&frame->ctx, var->index & ~MONO_DEBUG_VAR_ADDRESS_MODE_FLAGS);
	addr += (gint32)var->offset;
	return addr;
}

static MonoMethod*
get_set_notification_method (MonoClass* async_builder_class)
{
	ERROR_DECL (error);
	GPtrArray* array = mono_class_get_methods_by_name (async_builder_class, "SetNotificationForWaitCompletion", 0x24, 1, FALSE, error);
	mono_error_assert_ok (error);
	if (array->len == 0) {
		g_ptr_array_free (array, TRUE);
		return NULL;
	}
	MonoMethod* set_notification_method = (MonoMethod *)g_ptr_array_index (array, 0);
	g_ptr_array_free (array, TRUE);
	return set_notification_method;
}

static MonoMethod*
get_object_id_for_debugger_method (MonoClass* async_builder_class)
{
	ERROR_DECL (error);
	GPtrArray *array = mono_class_get_methods_by_name (async_builder_class, "get_ObjectIdForDebugger", 0x24, 1, FALSE, error);
	mono_error_assert_ok (error);
	g_assert (array->len == 1);
	MonoMethod *method = (MonoMethod *)g_ptr_array_index (array, 0);
	g_ptr_array_free (array, TRUE);
	return method;
}

static MonoClass *
get_class_to_get_builder_field(DbgEngineStackFrame *frame)
{
	ERROR_DECL (error);
	gpointer this_addr = get_this_addr (frame);
	MonoClass *original_class = frame->method->klass;
	MonoClass *ret;
	if (!m_class_is_valuetype (original_class) && mono_class_is_open_constructed_type (m_class_get_byval_arg (original_class))) {
		MonoObject *this_obj = *(MonoObject**)this_addr;
		MonoGenericContext context;
		MonoType *inflated_type;

		g_assert (this_obj);
		context = mono_get_generic_context_from_stack_frame (frame->ji, this_obj->vtable);
		inflated_type = mono_class_inflate_generic_type_checked (m_class_get_byval_arg (original_class), &context, error);
		mono_error_assert_ok (error); /* FIXME don't swallow the error */

		ret = mono_class_from_mono_type_internal (inflated_type);
		mono_metadata_free_type (inflated_type);
		return ret;
	}
	return original_class;
}


/* Return the address of the AsyncMethodBuilder struct belonging to the state machine method pointed to by FRAME */
static gpointer
get_async_method_builder (DbgEngineStackFrame *frame)
{
	MonoObject *this_obj;
	MonoClassField *builder_field;
	gpointer builder;
	gpointer this_addr;
	MonoClass* klass = frame->method->klass;

	klass = get_class_to_get_builder_field(frame);
	builder_field = mono_class_get_field_from_name_full (klass, "<>t__builder", NULL);
	g_assert (builder_field);

	this_addr = get_this_addr (frame);
	if (!this_addr)
		return NULL;

	if (m_class_is_valuetype (klass)) {
		builder = mono_vtype_get_field_addr (*(guint8**)this_addr, builder_field);
	} else {
		this_obj = *(MonoObject**)this_addr;
		builder = (char*)this_obj + builder_field->offset;
	}

	return builder;
}

//This ID is used to figure out if breakpoint hit on resumeOffset belongs to us or not
//since thread probably changed...
static int
get_this_async_id (DbgEngineStackFrame *frame)
{
	MonoClassField *builder_field;
	gpointer builder;
	MonoMethod *method;
	MonoObject *ex;
	ERROR_DECL (error);
	MonoObject *obj;
	gboolean old_disable_breakpoints = FALSE;
	DebuggerTlsData *tls;

	/*
	 * FRAME points to a method in a state machine class/struct.
	 * Call the ObjectIdForDebugger method of the associated method builder type.
	 */
	builder = get_async_method_builder (frame);
	if (!builder)
		return 0;

	builder_field = mono_class_get_field_from_name_full (get_class_to_get_builder_field(frame), "<>t__builder", NULL);
	g_assert (builder_field);

	tls = (DebuggerTlsData *)mono_native_tls_get_value (debugger_tls_id);
	if (tls) {
		old_disable_breakpoints = tls->disable_breakpoints;
		tls->disable_breakpoints = TRUE;
	}

	method = get_object_id_for_debugger_method (mono_class_from_mono_type_internal (builder_field->type));
	obj = mono_runtime_try_invoke (method, builder, NULL, &ex, error);
	mono_error_assert_ok (error);

	if (tls)
		tls->disable_breakpoints = old_disable_breakpoints;

	return get_objid (obj);
}

// Returns true if TaskBuilder has NotifyDebuggerOfWaitCompletion method
// false if not(AsyncVoidBuilder)
static gboolean
set_set_notification_for_wait_completion_flag (DbgEngineStackFrame *frame)
{
	MonoClassField *builder_field = mono_class_get_field_from_name_full (get_class_to_get_builder_field(frame), "<>t__builder", NULL);
	g_assert (builder_field);
	gpointer builder = get_async_method_builder (frame);
	g_assert (builder);

	MonoMethod* method = get_set_notification_method (mono_class_from_mono_type_internal (builder_field->type));
	if (method == NULL)
		return FALSE;
	gboolean arg = TRUE;
	ERROR_DECL (error);
	void *args [ ] = { &arg };
	mono_runtime_invoke_checked (method, builder, args, error);
	mono_error_assert_ok (error);
	return TRUE;
}

static MonoMethod* notify_debugger_of_wait_completion_method_cache;

static MonoMethod*
get_notify_debugger_of_wait_completion_method (void)
{
	if (notify_debugger_of_wait_completion_method_cache != NULL)
		return notify_debugger_of_wait_completion_method_cache;
	ERROR_DECL (error);
	MonoClass* task_class = mono_class_load_from_name (mono_defaults.corlib, "System.Threading.Tasks", "Task");
	GPtrArray* array = mono_class_get_methods_by_name (task_class, "NotifyDebuggerOfWaitCompletion", 0x24, 1, FALSE, error);
	mono_error_assert_ok (error);
	g_assert (array->len == 1);
	notify_debugger_of_wait_completion_method_cache = (MonoMethod *)g_ptr_array_index (array, 0);
	g_ptr_array_free (array, TRUE);
	return notify_debugger_of_wait_completion_method_cache;
}

static gboolean
begin_breakpoint_processing (void *the_tls, MonoContext *ctx, MonoJitInfo *ji, gboolean from_signal)
{
	DebuggerTlsData *tls = (DebuggerTlsData*)the_tls;

	/*
	 * Skip the instruction causing the breakpoint signal.
	 */
	if (from_signal)
		mono_arch_skip_breakpoint (ctx, ji);

	if (tls->disable_breakpoints)
		return FALSE;
	return TRUE;
}

typedef struct {
	GSList *bp_events, *ss_events, *enter_leave_events;
	EventKind kind;
	int suspend_policy;
} BreakPointEvents;

static void*
create_breakpoint_events (GPtrArray *ss_reqs, GPtrArray *bp_reqs, MonoJitInfo *ji, EventKind kind)
{
	int suspend_policy = 0;
	BreakPointEvents *evts = g_new0 (BreakPointEvents, 1);
	if (ss_reqs && ss_reqs->len > 0)
		evts->ss_events = create_event_list (EVENT_KIND_STEP, ss_reqs, ji, NULL, &suspend_policy);
	else if (bp_reqs && bp_reqs->len > 0)
		evts->bp_events = create_event_list (EVENT_KIND_BREAKPOINT, bp_reqs, ji, NULL, &suspend_policy);
	else if (kind != EVENT_KIND_BREAKPOINT)
		evts->enter_leave_events = create_event_list (kind, NULL, ji, NULL, &suspend_policy);

	evts->kind = kind;
	evts->suspend_policy = suspend_policy;
	return evts;
}

static void
process_breakpoint_events (void *_evts, MonoMethod *method, MonoContext *ctx, int il_offset)
{
	BreakPointEvents *evts = (BreakPointEvents*)_evts;
	/*
	 * FIXME: The first event will suspend, so the second will only be sent after the
	 * resume.
	 */
	if (evts->ss_events)
		process_event (EVENT_KIND_STEP, method, il_offset, ctx, evts->ss_events, evts->suspend_policy);
	if (evts->bp_events)
		process_event (evts->kind, method, il_offset, ctx, evts->bp_events, evts->suspend_policy);
	if (evts->enter_leave_events)
		process_event (evts->kind, method, il_offset, ctx, evts->enter_leave_events, evts->suspend_policy);

	g_free (evts);
}

/* Process a breakpoint/single step event after resuming from a signal handler */
static void
process_signal_event (void (*func) (void*, gboolean))
{
	DebuggerTlsData *tls;
	MonoThreadUnwindState orig_restore_state;
	MonoContext ctx;

	tls = (DebuggerTlsData *)mono_native_tls_get_value (debugger_tls_id);
	/* Have to save/restore the restore_ctx as we can be called recursively during invokes etc. */
	memcpy (&orig_restore_state, &tls->restore_state, sizeof (MonoThreadUnwindState));
	mono_thread_state_init_from_monoctx (&tls->restore_state, &tls->handler_ctx);

	func (tls, TRUE);

	/* This is called when resuming from a signal handler, so it shouldn't return */
	memcpy (&ctx, &tls->restore_state.ctx, sizeof (MonoContext));
	memcpy (&tls->restore_state, &orig_restore_state, sizeof (MonoThreadUnwindState));
	mono_restore_context (&ctx);
	g_assert_not_reached ();
}

static void
process_breakpoint_from_signal (void)
{
	process_signal_event (mono_de_process_breakpoint);
}

static void
resume_from_signal_handler (void *sigctx, void *func)
{
	DebuggerTlsData *tls;
	MonoContext ctx;

	/* Save the original context in TLS */
	// FIXME: This might not work on an altstack ?
	tls = (DebuggerTlsData *)mono_native_tls_get_value (debugger_tls_id);
	if (!tls)
		g_printerr ("Thread %p is not attached to the JIT.\n", (gpointer) (gsize) mono_native_thread_id_get ());
	g_assert (tls);

	// FIXME: MonoContext usually doesn't include the fp registers, so these are 
	// clobbered by a single step/breakpoint event. If this turns out to be a problem,
	// clob:c could be added to op_seq_point.

	mono_sigctx_to_monoctx (sigctx, &ctx);
	memcpy (&tls->handler_ctx, &ctx, sizeof (MonoContext));
#ifdef MONO_ARCH_HAVE_SETUP_RESUME_FROM_SIGNAL_HANDLER_CTX
	mono_arch_setup_resume_sighandler_ctx (&ctx, func);
#else
	MONO_CONTEXT_SET_IP (&ctx, func);
#endif
	mono_monoctx_to_sigctx (&ctx, sigctx);
}

static void
debugger_agent_breakpoint_hit (void *sigctx)
{
	/*
	 * We are called from a signal handler, and running code there causes all kinds of
	 * problems, like the original signal is disabled, libgc can't handle altstack, etc.
	 * So set up the signal context to return to the real breakpoint handler function.
	 */
	resume_from_signal_handler (sigctx, (gpointer)process_breakpoint_from_signal);
}

typedef struct {
	gboolean found;
	MonoContext *ctx;
} UserBreakCbData;

static gboolean
user_break_cb (StackFrameInfo *frame, MonoContext *ctx, gpointer user_data)
{
	UserBreakCbData *data = (UserBreakCbData*)user_data;

	if (frame->type == FRAME_TYPE_INTERP_TO_MANAGED || frame->type == FRAME_TYPE_INTERP_TO_MANAGED_WITH_CTX) {
		data->found = TRUE;
		return TRUE;
	}
	if (frame->managed) {
		data->found = TRUE;
		*data->ctx = *ctx;

		return TRUE;
	}
	return FALSE;
}

/*
 * Called by System.Diagnostics.Debugger:Break ().
 */
static void
debugger_agent_user_break (void)
{
	if (agent_config.enabled) {
		MonoContext ctx;
		int suspend_policy;
		GSList *events;
		UserBreakCbData data;

		memset (&data, 0, sizeof (data));
		data.ctx = &ctx;

		/* Obtain a context */
		MONO_CONTEXT_SET_IP (&ctx, NULL);
		mono_walk_stack_with_ctx (user_break_cb, NULL, (MonoUnwindOptions)0, &data);
		g_assert (data.found);

		mono_loader_lock ();
		events = create_event_list (EVENT_KIND_USER_BREAK, NULL, NULL, NULL, &suspend_policy);
		mono_loader_unlock ();

		process_event (EVENT_KIND_USER_BREAK, NULL, 0, &ctx, events, suspend_policy);
	} else if (mini_debug_options.native_debugger_break) {
		G_BREAKPOINT ();
	}
}

static void
begin_single_step_processing (MonoContext *ctx, gboolean from_signal)
{
	if (from_signal)
		mono_arch_skip_single_step (ctx);
}

static void
process_single_step (void)
{
	process_signal_event (mono_de_process_single_step);
}

/*
 * debugger_agent_single_step_event:
 *
 *   Called from a signal handler to handle a single step event.
 */
static void
debugger_agent_single_step_event (void *sigctx)
{
	/* Resume to process_single_step through the signal context */

	// FIXME: Since step out/over is implemented using step in, the step in case should
	// be as fast as possible. Move the relevant code from mono_de_process_single_step ()
	// here

	if (is_debugger_thread ()) {
		/* 
		 * This could happen despite our best effors when the runtime calls 
		 * assembly/type resolve hooks.
		 * FIXME: Breakpoints too.
		 */
		MonoContext ctx;

		mono_sigctx_to_monoctx (sigctx, &ctx);
		mono_arch_skip_single_step (&ctx);
		mono_monoctx_to_sigctx (&ctx, sigctx);
		return;
	}

	resume_from_signal_handler (sigctx, (gpointer)process_single_step);
}

static void
debugger_agent_single_step_from_context (MonoContext *ctx)
{
	DebuggerTlsData *tls;
	MonoThreadUnwindState orig_restore_state;

	tls = (DebuggerTlsData *)mono_native_tls_get_value (debugger_tls_id);
	/* Fastpath during invokes, see in process_suspend () */
	if (tls && suspend_count && suspend_count - tls->resume_count == 0)
		return;

	if (is_debugger_thread ())
		return;

	g_assert (tls);

	tls->terminated = FALSE;

	/* Have to save/restore the restore_ctx as we can be called recursively during invokes etc. */
	memcpy (&orig_restore_state, &tls->restore_state, sizeof (MonoThreadUnwindState));
	mono_thread_state_init_from_monoctx (&tls->restore_state, ctx);
	memcpy (&tls->handler_ctx, ctx, sizeof (MonoContext));

	mono_de_process_single_step (tls, FALSE);

	memcpy (ctx, &tls->restore_state.ctx, sizeof (MonoContext));
	memcpy (&tls->restore_state, &orig_restore_state, sizeof (MonoThreadUnwindState));
}

static void
debugger_agent_breakpoint_from_context (MonoContext *ctx)
{
	DebuggerTlsData *tls;
	MonoThreadUnwindState orig_restore_state;
	guint8 *orig_ip;

	if (is_debugger_thread ())
		return;

	orig_ip = (guint8 *)MONO_CONTEXT_GET_IP (ctx);
	MONO_CONTEXT_SET_IP (ctx, orig_ip - 1);

	tls = (DebuggerTlsData *)mono_native_tls_get_value (debugger_tls_id);
	g_assert (tls);
	
	//if a thread was suspended and doesn't have any managed stack, it was considered as terminated, 
	//but it wasn't really terminated because it can execute managed code again, and stop in a breakpoint so here we set terminated as FALSE
	tls->terminated = FALSE;

	memcpy (&orig_restore_state, &tls->restore_state, sizeof (MonoThreadUnwindState));
	mono_thread_state_init_from_monoctx (&tls->restore_state, ctx);
	memcpy (&tls->handler_ctx, ctx, sizeof (MonoContext));

	mono_de_process_breakpoint (tls, FALSE);

	memcpy (ctx, &tls->restore_state.ctx, sizeof (MonoContext));
	memcpy (&tls->restore_state, &orig_restore_state, sizeof (MonoThreadUnwindState));
	if (MONO_CONTEXT_GET_IP (ctx) == orig_ip - 1)
		MONO_CONTEXT_SET_IP (ctx, orig_ip);
}

static void
ss_args_destroy (SingleStepArgs *ss_args)
{
	if (ss_args->frames)
		free_frames ((StackFrame**)ss_args->frames, ss_args->nframes);
}

static int
handle_multiple_ss_requests (void)
{
	return 1;
}

static int
ensure_runtime_is_suspended (void)
{
	if (suspend_count == 0)
		return ERR_NOT_SUSPENDED;

	wait_for_suspend ();

	return ERR_NONE;
}

static int
ss_create_init_args (SingleStepReq *ss_req, SingleStepArgs *args)
{
	MonoSeqPointInfo *info = NULL;
	gboolean found_sp;
	MonoMethod *method = NULL;
	MonoDebugMethodInfo *minfo;
	gboolean step_to_catch = FALSE;
	gboolean set_ip = FALSE;
	StackFrame **frames = NULL;
	int nframes = 0;

	mono_loader_lock ();
	DebuggerTlsData *tls = (DebuggerTlsData *)mono_g_hash_table_lookup (thread_to_tls, ss_req->thread);
	mono_loader_unlock ();
	g_assert (tls);
	if (!tls->context.valid) {
		DEBUG_PRINTF (1, "Received a single step request on a thread with no managed frames.");
		return ERR_INVALID_ARGUMENT;
	}

	if (tls->restore_state.valid && MONO_CONTEXT_GET_IP (&tls->context.ctx) != MONO_CONTEXT_GET_IP (&tls->restore_state.ctx)) {
		/*
		 * Need to start single stepping from restore_state and not from the current state
		 */
		set_ip = TRUE;
		frames = compute_frame_info_from (ss_req->thread, tls, &tls->restore_state, &nframes);
	}

	ss_req->start_sp = ss_req->last_sp = MONO_CONTEXT_GET_SP (&tls->context.ctx);

	if (tls->has_catch_frame) {
		StackFrameInfo frame;

		/*
		 * We are stopped at a throw site. Stepping should go to the catch site.
		 */
		frame = tls->catch_frame;
		g_assert (frame.type == FRAME_TYPE_MANAGED || frame.type == FRAME_TYPE_INTERP);

		/*
		 * Find the seq point corresponding to the landing site ip, which is the first seq
		 * point after ip.
		 */
		found_sp = mono_find_next_seq_point_for_native_offset (frame.domain, frame.method, frame.native_offset, &info, &args->sp);
		if (!found_sp)
			no_seq_points_found (frame.method, frame.native_offset);
		g_assert (found_sp);

		method = frame.method;

		step_to_catch = TRUE;
		/* This make sure the seq point is not skipped by process_single_step () */
		ss_req->last_sp = NULL;
	}

	if (!step_to_catch) {
		StackFrame *frame = NULL;

		if (set_ip) {
			if (frames && nframes)
				frame = frames [0];
		} else {
			compute_frame_info (ss_req->thread, tls, FALSE);

			if (tls->frame_count)
				frame = tls->frames [0];
		}

		if (ss_req->size == STEP_SIZE_LINE) {
			if (frame) {
				ss_req->last_method = frame->de.method;
				ss_req->last_line = -1;

				minfo = mono_debug_lookup_method (frame->de.method);
				if (minfo && frame->il_offset != -1) {
					MonoDebugSourceLocation *loc = mono_debug_method_lookup_location (minfo, frame->il_offset);

					if (loc) {
						ss_req->last_line = loc->row;
						g_free (loc);
					}
				}
			}
		}

		if (frame) {
			if (!method && frame->il_offset != -1) {
				/* FIXME: Sort the table and use a binary search */
				found_sp = mono_find_prev_seq_point_for_native_offset (frame->de.domain, frame->de.method, frame->de.native_offset, &info, &args->sp);
				if (!found_sp)
					no_seq_points_found (frame->de.method, frame->de.native_offset);
				g_assert (found_sp);				
				method = frame->de.method;
			}
		}
	}

	ss_req->start_method = method;

	args->method = method;
	args->ctx = set_ip ? &tls->restore_state.ctx : &tls->context.ctx;
	args->tls = tls;
	args->step_to_catch = step_to_catch;
	args->info = info;
	args->frames = (DbgEngineStackFrame**)frames;
	args->nframes = nframes;

	return ERR_NONE;
}

static void
ss_clear_for_assembly (SingleStepReq *req, MonoAssembly *assembly)
{
	GSList *l;
	gboolean found = TRUE;

	while (found) {
		found = FALSE;
		for (l = req->bps; l; l = l->next) {
			if (breakpoint_matches_assembly ((MonoBreakpoint *)l->data, assembly)) {
				mono_de_clear_breakpoint ((MonoBreakpoint *)l->data);
				req->bps = g_slist_delete_link (req->bps, l);
				found = TRUE;
				break;
			}
		}
	}
}

/*
 * This takes a lot of locks and stuff. Do this at the end, after
 * other things have dumped us, so that getting stuck here won't
 * prevent seeing other crash information
 */
static void
mono_debugger_agent_send_crash (char *json_dump, MonoStackHash *hashes, int pause)
{
	MONO_ENTER_GC_UNSAFE;
#ifndef DISABLE_CRASH_REPORTING
	int suspend_policy;
	GSList *events;
	EventInfo ei;

	if (!agent_config.enabled)
		return;

	// Don't send the event if the client doesn't expect it
	if (!CHECK_PROTOCOL_VERSION (2, 49))
		return;

	// It doesn't make sense to wait for lldb/gdb to finish if we're not
	// actually enabled. Therefore we do the wait here.
	sleep (pause);

	// Don't heap allocate when we can avoid it
	EventRequest request;
	memset (&request, 0, sizeof (request));
	request.event_kind = EVENT_KIND_CRASH;

	gpointer pdata [1];
	pdata [0] = &request;
	GPtrArray array;
	memset (&array, 0, sizeof (array));
	array.pdata = pdata;
	array.len = 1;

	mono_loader_lock ();
	events = create_event_list (EVENT_KIND_CRASH, &array, NULL, NULL, &suspend_policy);
	mono_loader_unlock ();

	ei.dump = json_dump;
	ei.hashes = hashes;

	g_assert (events != NULL);

	process_event (EVENT_KIND_CRASH, &ei, 0, NULL, events, suspend_policy);

	// Don't die before it is sent.
	sleep (4);
#endif
	MONO_EXIT_GC_UNSAFE;
}

/*
 * Called from metadata by the icall for System.Diagnostics.Debugger:Log ().
 */
static void
debugger_agent_debug_log (int level, MonoString *category, MonoString *message)
{
	ERROR_DECL (error);
	int suspend_policy;
	GSList *events;
	EventInfo ei;

	if (!agent_config.enabled)
		return;

	memset (&ei, 0, sizeof (ei));

	mono_loader_lock ();
	events = create_event_list (EVENT_KIND_USER_LOG, NULL, NULL, NULL, &suspend_policy);
	mono_loader_unlock ();

	ei.level = level;
	if (category) {
		ei.category = mono_string_to_utf8_checked_internal (category, error);
		mono_error_cleanup (error);
		error_init (error);
	}
	if (message) {
		ei.message = mono_string_to_utf8_checked_internal (message, error);
		mono_error_cleanup  (error);
	}

	process_event (EVENT_KIND_USER_LOG, &ei, 0, NULL, events, suspend_policy);

	g_free (ei.category);
	g_free (ei.message);
}

static gboolean
debugger_agent_debug_log_is_enabled (void)
{
	/* Treat this as true even if there is no event request for EVENT_KIND_USER_LOG */
	return agent_config.enabled;
}

static void
debugger_agent_unhandled_exception (MonoException *exc)
{
	int suspend_policy;
	GSList *events;
	EventInfo ei;

	if (!inited)
		return;

	memset (&ei, 0, sizeof (ei));
	ei.exc = (MonoObject*)exc;

	mono_loader_lock ();
	events = create_event_list (EVENT_KIND_EXCEPTION, NULL, NULL, &ei, &suspend_policy);
	mono_loader_unlock ();

	process_event (EVENT_KIND_EXCEPTION, &ei, 0, NULL, events, suspend_policy);
}

static void
debugger_agent_handle_exception (MonoException *exc, MonoContext *throw_ctx,
									  MonoContext *catch_ctx, StackFrameInfo *catch_frame)
{
	if (catch_ctx == NULL && catch_frame == NULL && mini_debug_options.suspend_on_unhandled && mono_object_class (exc) != mono_defaults.threadabortexception_class) {
		mono_runtime_printf_err ("Unhandled exception, suspending...");
		while (1)
			;
	}
	
	int i, j, suspend_policy;
	GSList *events;
	MonoJitInfo *ji, *catch_ji;
	EventInfo ei;
	DebuggerTlsData *tls = NULL;

	if (thread_to_tls != NULL) {
		MonoInternalThread *thread = mono_thread_internal_current ();

		mono_loader_lock ();
		tls = (DebuggerTlsData *)mono_g_hash_table_lookup (thread_to_tls, thread);
		mono_loader_unlock ();

		if (tls && tls->abort_requested)
			return;
		if (tls && tls->disable_breakpoints)
			return;
	}

	memset (&ei, 0, sizeof (ei));

	/* Just-In-Time debugging */
	if (!catch_ctx) {
		if (agent_config.onuncaught && !inited) {
			finish_agent_init (FALSE);

			/*
			 * Send an unsolicited EXCEPTION event with a dummy request id.
			 */
			events = g_slist_append (NULL, GUINT_TO_POINTER (0xffffff));
			ei.exc = (MonoObject*)exc;
			process_event (EVENT_KIND_EXCEPTION, &ei, 0, throw_ctx, events, SUSPEND_POLICY_ALL);
			return;
		}
	} else if (agent_config.onthrow && !inited) {
		GSList *l;
		gboolean found = FALSE;

		for (l = agent_config.onthrow; l; l = l->next) {
			char *ex_type = (char *)l->data;
			char *f = mono_type_full_name (m_class_get_byval_arg (exc->object.vtable->klass));

			if (!strcmp (ex_type, "") || !strcmp (ex_type, f))
				found = TRUE;

			g_free (f);
		}

		if (found) {
			finish_agent_init (FALSE);

			/*
			 * Send an unsolicited EXCEPTION event with a dummy request id.
			 */
			events = g_slist_append (NULL, GUINT_TO_POINTER (0xffffff));
			ei.exc = (MonoObject*)exc;
			process_event (EVENT_KIND_EXCEPTION, &ei, 0, throw_ctx, events, SUSPEND_POLICY_ALL);
			return;
		}
	}

	if (!inited)
		return;

	ji = mini_jit_info_table_find (mono_domain_get (), (char *)MONO_CONTEXT_GET_IP (throw_ctx), NULL);
	if (catch_frame)
		catch_ji = catch_frame->ji;
	else
		catch_ji = NULL;

	ei.exc = (MonoObject*)exc;
	ei.caught = catch_ctx != NULL;

	mono_loader_lock ();

	/* Treat exceptions which are caught in non-user code as unhandled */
	for (i = 0; i < event_requests->len; ++i) {
		EventRequest *req = (EventRequest *)g_ptr_array_index (event_requests, i);
		if (req->event_kind != EVENT_KIND_EXCEPTION)
			continue;

		for (j = 0; j < req->nmodifiers; ++j) {
			Modifier *mod = &req->modifiers [j];

			if (mod->kind == MOD_KIND_ASSEMBLY_ONLY && catch_ji) {
				int k;
				gboolean found = FALSE;
				MonoAssembly **assemblies = mod->data.assemblies;

				if (assemblies) {
					for (k = 0; assemblies [k]; ++k)
						if (assemblies [k] == m_class_get_image (jinfo_get_method (catch_ji)->klass)->assembly)
							found = TRUE;
				}
				if (!found)
					ei.caught = FALSE;
			}
		}
	}

	events = create_event_list (EVENT_KIND_EXCEPTION, NULL, ji, &ei, &suspend_policy);
	mono_loader_unlock ();

	if (tls && ei.caught && catch_ctx) {
		if (catch_frame) {
			tls->has_catch_frame = TRUE;
			tls->catch_frame = *catch_frame;
		} else {
			memset (&tls->catch_frame, 0, sizeof (tls->catch_frame));
		}
	}

	process_event (EVENT_KIND_EXCEPTION, &ei, 0, throw_ctx, events, suspend_policy);

	if (tls)
		tls->has_catch_frame = FALSE;
}

static void
debugger_agent_begin_exception_filter (MonoException *exc, MonoContext *ctx, MonoContext *orig_ctx)
{
	DebuggerTlsData *tls;

	if (!inited)
		return;

	tls = (DebuggerTlsData *)mono_native_tls_get_value (debugger_tls_id);
	if (!tls)
		return;

	/*
	 * We're about to invoke an exception filter during the first pass of exception handling.
	 *
	 * 'ctx' is the context that'll get passed to the filter ('call_filter (ctx, ei->data.filter)'),
	 * 'orig_ctx' is the context where the exception has been thrown.
	 *
	 *
	 * See mcs/class/Mono.Debugger.Soft/Tests/dtest-excfilter.il for an example.
	 *
	 * If we're stopped in Filter(), normal stack unwinding would first unwind to
	 * the call site (line 37) and then continue to Main(), but it would never
	 * include the throw site (line 32).
	 *
	 * Since exception filters are invoked during the first pass of exception handling,
	 * the stack frames of the throw site are still intact, so we should include them
	 * in a stack trace.
	 *
	 * We do this here by saving the context of the throw site in 'tls->filter_state'.
	 *
	 * Exception filters are used by MonoDroid, where we want to stop inside a call filter,
	 * but report the location of the 'throw' to the user.
	 *
	 */

	g_assert (mono_thread_state_init_from_monoctx (&tls->filter_state, orig_ctx));
}

static void
debugger_agent_end_exception_filter (MonoException *exc, MonoContext *ctx, MonoContext *orig_ctx)
{
	DebuggerTlsData *tls;

	if (!inited)
		return;

	tls = (DebuggerTlsData *)mono_native_tls_get_value (debugger_tls_id);
	if (!tls)
		return;

	tls->filter_state.valid = FALSE;
}

static void 
buffer_add_fixed_array (Buffer *buf, MonoType *t, void *addr, MonoDomain *domain,
					   gboolean as_vtype, GHashTable *parent_vtypes, gint32 len_fixed_array)
{
	buffer_add_byte (buf, VALUE_TYPE_ID_FIXED_ARRAY);
	buffer_add_byte (buf, t->type);
	buffer_add_int (buf, len_fixed_array );
	for (int i = 0; i < len_fixed_array; i++) {
		switch (t->type) {
			case MONO_TYPE_BOOLEAN:
			case MONO_TYPE_I1:
			case MONO_TYPE_U1:
				buffer_add_int (buf, ((gint8*)addr)[i]);
				break;
			case MONO_TYPE_CHAR:
			case MONO_TYPE_I2:
			case MONO_TYPE_U2:
				buffer_add_int (buf, ((gint16*)addr)[i]);
				break;
			case MONO_TYPE_I4:
			case MONO_TYPE_U4:
			case MONO_TYPE_R4:
				buffer_add_int (buf, ((gint32*)addr)[i]);
				break;
			case MONO_TYPE_I8:
			case MONO_TYPE_U8:
			case MONO_TYPE_R8:
				buffer_add_long (buf, ((gint64*)addr)[i]);
				break;
			case MONO_TYPE_PTR: {
				gssize val = *(gssize*)addr;
				
				buffer_add_byte (buf, t->type);
				buffer_add_long (buf, val);
				if (CHECK_PROTOCOL_VERSION(2, 46))
					buffer_add_typeid (buf, domain, mono_class_from_mono_type_internal (t));
				break;
			}
		}
	}
}
/*
 * buffer_add_value_full:
 *
 *   Add the encoding of the value at ADDR described by T to the buffer.
 * AS_VTYPE determines whenever to treat primitive types as primitive types or
 * vtypes.
 */
static void
buffer_add_value_full (Buffer *buf, MonoType *t, void *addr, MonoDomain *domain,
					   gboolean as_vtype, GHashTable *parent_vtypes, gint32 len_fixed_array)
{
	MonoObject *obj;
	gboolean boxed_vtype = FALSE;

	if (t->byref) {
		if (!(*(void**)addr)) {
			/* This can happen with compiler generated locals */
			//printf ("%s\n", mono_type_full_name (t));
			buffer_add_byte (buf, VALUE_TYPE_ID_NULL);
			return;
		}
		g_assert (*(void**)addr);
		addr = *(void**)addr;
	}

	if (as_vtype) {
		switch (t->type) {
		case MONO_TYPE_BOOLEAN:
		case MONO_TYPE_I1:
		case MONO_TYPE_U1:
		case MONO_TYPE_CHAR:
		case MONO_TYPE_I2:
		case MONO_TYPE_U2:
		case MONO_TYPE_I4:
		case MONO_TYPE_U4:
		case MONO_TYPE_R4:
		case MONO_TYPE_I8:
		case MONO_TYPE_U8:
		case MONO_TYPE_R8:
		case MONO_TYPE_I:
		case MONO_TYPE_U:
		case MONO_TYPE_PTR:
			goto handle_vtype;
			break;
		default:
			break;
		}
	}
	
	if (len_fixed_array > 1 && t->type != MONO_TYPE_VALUETYPE && CHECK_PROTOCOL_VERSION (2, 53))
	{
		buffer_add_fixed_array(buf, t, addr, domain, as_vtype, parent_vtypes, len_fixed_array);
		return;
	}
	switch (t->type) {
	case MONO_TYPE_VOID:
		buffer_add_byte (buf, t->type);
		break;
	case MONO_TYPE_BOOLEAN:
	case MONO_TYPE_I1:
	case MONO_TYPE_U1:
		buffer_add_byte (buf, t->type);
		buffer_add_int (buf, *(gint8*)addr);
		break;
	case MONO_TYPE_CHAR:
	case MONO_TYPE_I2:
	case MONO_TYPE_U2:
		buffer_add_byte (buf, t->type);
		buffer_add_int (buf, *(gint16*)addr);
		break;
	case MONO_TYPE_I4:
	case MONO_TYPE_U4:
	case MONO_TYPE_R4:
		buffer_add_byte (buf, t->type);
		buffer_add_int (buf, *(gint32*)addr);
		break;
	case MONO_TYPE_I8:
	case MONO_TYPE_U8:
	case MONO_TYPE_R8:
		buffer_add_byte (buf, t->type);
		buffer_add_long (buf, *(gint64*)addr);
		break;
	case MONO_TYPE_I:
	case MONO_TYPE_U:
		/* Treat it as a vtype */
		goto handle_vtype;
	case MONO_TYPE_PTR: {
		gssize val = *(gssize*)addr;
		
		buffer_add_byte (buf, t->type);
		buffer_add_long (buf, val);
		if (CHECK_PROTOCOL_VERSION(2, 46))
			buffer_add_typeid (buf, domain, mono_class_from_mono_type_internal (t));
		break;
	}
	handle_ref:
	case MONO_TYPE_STRING:
	case MONO_TYPE_SZARRAY:
	case MONO_TYPE_OBJECT:
	case MONO_TYPE_CLASS:
	case MONO_TYPE_ARRAY:
		obj = *(MonoObject**)addr;

		if (!obj) {
			buffer_add_byte (buf, VALUE_TYPE_ID_NULL);
		} else {
			if (m_class_is_valuetype (obj->vtable->klass)) {
				t = m_class_get_byval_arg (obj->vtable->klass);
				addr = mono_object_unbox_internal (obj);
				boxed_vtype = TRUE;
				goto handle_vtype;
			} else if (m_class_get_rank (obj->vtable->klass)) {
				buffer_add_byte (buf, m_class_get_byval_arg (obj->vtable->klass)->type);
			} else if (m_class_get_byval_arg (obj->vtable->klass)->type == MONO_TYPE_GENERICINST) {
				buffer_add_byte (buf, MONO_TYPE_CLASS);
			} else {
				buffer_add_byte (buf, m_class_get_byval_arg (obj->vtable->klass)->type);
			}
			buffer_add_objid (buf, obj);
		}
		break;
	handle_vtype:
	case MONO_TYPE_VALUETYPE:
	case MONO_TYPE_TYPEDBYREF: {
		int nfields;
		gpointer iter;
		MonoClassField *f;
		MonoClass *klass = mono_class_from_mono_type_internal (t);
		int vtype_index;

		if (boxed_vtype) {
			/*
			* Handle boxed vtypes recursively referencing themselves using fields.
			*/
			if (!parent_vtypes)
				parent_vtypes = g_hash_table_new (NULL, NULL);
			vtype_index = GPOINTER_TO_INT (g_hash_table_lookup (parent_vtypes, addr));
			if (vtype_index) {
				if (CHECK_PROTOCOL_VERSION (2, 33)) {
					buffer_add_byte (buf, VALUE_TYPE_ID_PARENT_VTYPE);
					buffer_add_int (buf, vtype_index - 1);
				} else {
					/* The client can't handle PARENT_VTYPE */
					buffer_add_byte (buf, VALUE_TYPE_ID_NULL);
				}
				break;
			} else {
				g_hash_table_insert (parent_vtypes, addr, GINT_TO_POINTER (g_hash_table_size (parent_vtypes) + 1));
			}
		}

		buffer_add_byte (buf, MONO_TYPE_VALUETYPE);
		buffer_add_byte (buf, m_class_is_enumtype (klass));
		buffer_add_typeid (buf, domain, klass);

		nfields = 0;
		iter = NULL;
		while ((f = mono_class_get_fields_internal (klass, &iter))) {
			if (f->type->attrs & FIELD_ATTRIBUTE_STATIC)
				continue;
			if (mono_field_is_deleted (f))
				continue;
			nfields ++;
		}
		buffer_add_int (buf, nfields);

		iter = NULL;
		while ((f = mono_class_get_fields_internal (klass, &iter))) {
			if (f->type->attrs & FIELD_ATTRIBUTE_STATIC)
				continue;
			if (mono_field_is_deleted (f))
				continue;
			buffer_add_value_full (buf, f->type, mono_vtype_get_field_addr (addr, f), domain, FALSE, parent_vtypes, len_fixed_array != 1 ? len_fixed_array : isFixedSizeArray(f));
		}

		if (boxed_vtype) {
			g_hash_table_remove (parent_vtypes, addr);
			if (g_hash_table_size (parent_vtypes) == 0) {
				g_hash_table_destroy (parent_vtypes);
				parent_vtypes = NULL;
			}
		}
		break;
	}
	case MONO_TYPE_GENERICINST:
		if (mono_type_generic_inst_is_valuetype (t)) {
			goto handle_vtype;
		} else {
			goto handle_ref;
		}
		break;
	default:
		NOT_IMPLEMENTED;
	}
}

static void
buffer_add_value (Buffer *buf, MonoType *t, void *addr, MonoDomain *domain)
{
	buffer_add_value_full (buf, t, addr, domain, FALSE, NULL, 1);
}

static gboolean
obj_is_of_type (MonoObject *obj, MonoType *t)
{
	MonoClass *klass = obj->vtable->klass;
	if (!mono_class_is_assignable_from_internal (mono_class_from_mono_type_internal (t), klass)) {
		if (mono_class_is_transparent_proxy (klass)) {
			klass = ((MonoTransparentProxy *)obj)->remote_class->proxy_class;
			if (mono_class_is_assignable_from_internal (mono_class_from_mono_type_internal (t), klass)) {
				return TRUE;
			}
		}
		return FALSE;
	}
	return TRUE;
}

static ErrorCode
decode_value (MonoType *t, MonoDomain *domain, gpointer void_addr, gpointer void_buf, guint8 **endbuf, guint8 *limit, gboolean check_field_datatype);

static ErrorCode
decode_vtype (MonoType *t, MonoDomain *domain, gpointer void_addr, gpointer void_buf, guint8 **endbuf, guint8 *limit, gboolean check_field_datatype)
{
	guint8 *addr = (guint8*)void_addr;
	guint8 *buf = (guint8*)void_buf;
	gboolean is_enum;
	MonoClass *klass;
	MonoClassField *f;
	int nfields;
	gpointer iter = NULL;
	MonoDomain *d;
	ErrorCode err;

	is_enum = decode_byte (buf, &buf, limit);
	/* Enums are sent as a normal vtype */
	if (is_enum)
		return ERR_NOT_IMPLEMENTED;
	klass = decode_typeid (buf, &buf, limit, &d, &err);
	if (err != ERR_NONE)
		return err;

	if (t && klass != mono_class_from_mono_type_internal (t)) {
		char *name = mono_type_full_name (t);
		char *name2 = mono_type_full_name (m_class_get_byval_arg (klass));
		DEBUG_PRINTF (1, "[%p] Expected value of type %s, got %s.\n", (gpointer) (gsize) mono_native_thread_id_get (), name, name2);
		g_free (name);
		g_free (name2);
		return ERR_INVALID_ARGUMENT;
	}

	nfields = decode_int (buf, &buf, limit);
	while ((f = mono_class_get_fields_internal (klass, &iter))) {
		if (f->type->attrs & FIELD_ATTRIBUTE_STATIC)
			continue;
		if (mono_field_is_deleted (f))
			continue;
		err = decode_value (f->type, domain, mono_vtype_get_field_addr (addr, f), buf, &buf, limit, check_field_datatype);
		if (err != ERR_NONE)
			return err;
		nfields --;
	}
	g_assert (nfields == 0);

	*endbuf = buf;

	return ERR_NONE;
}
static ErrorCode decode_fixed_size_array_internal (MonoType *t, int type, MonoDomain *domain, guint8 *addr, guint8 *buf, guint8 **endbuf, guint8 *limit, gboolean check_field_datatype)
{
	ErrorCode err = ERR_NONE;
	int fixedSizeLen = 1;
	int newType = MONO_TYPE_END;
	if (CHECK_PROTOCOL_VERSION (2, 53)) {
		newType = decode_byte (buf, &buf, limit);
		fixedSizeLen = decode_int (buf, &buf, limit);
		//t->type = newType;
	}
	for (int i = 0 ; i < fixedSizeLen; i++) {
		switch (newType) {
		case MONO_TYPE_BOOLEAN:
			((guint8*)addr)[i] = decode_int (buf, &buf, limit);
			break;
		case MONO_TYPE_CHAR:
			((gunichar2*)addr)[i] = decode_int (buf, &buf, limit);
			break;
		case MONO_TYPE_I1:
			((gint8*)addr)[i] = decode_int (buf, &buf, limit);
			break;
		case MONO_TYPE_U1:
			((guint8*)addr)[i] = decode_int (buf, &buf, limit);
			break;
		case MONO_TYPE_I2:
			((gint16*)addr)[i] = decode_int (buf, &buf, limit);
			break;
		case MONO_TYPE_U2:
			((guint16*)addr)[i]  = decode_int (buf, &buf, limit);
			break;
		case MONO_TYPE_I4:
			((gint32*)addr)[i]  = decode_int (buf, &buf, limit);
			break;
		case MONO_TYPE_U4:
			((guint32*)addr)[i]  = decode_int (buf, &buf, limit);
			break;
		case MONO_TYPE_I8:
			((gint64*)addr)[i]  = decode_long (buf, &buf, limit);
			break;
		case MONO_TYPE_U8:
			((guint64*)addr)[i]  = decode_long (buf, &buf, limit);
			break;
		case MONO_TYPE_R4:
			((guint32*)addr)[i]  = decode_int (buf, &buf, limit);
			break;
		case MONO_TYPE_R8:
			((guint64*)addr)[i]  = decode_long (buf, &buf, limit);
			break;
		}
	}
	*endbuf = buf;
	return err;
}
static ErrorCode
decode_value_internal (MonoType *t, int type, MonoDomain *domain, guint8 *addr, guint8 *buf, guint8 **endbuf, guint8 *limit, gboolean check_field_datatype)
{
	ErrorCode err;
	if (type != t->type && !MONO_TYPE_IS_REFERENCE (t) &&
		!(t->type == MONO_TYPE_I && type == MONO_TYPE_VALUETYPE) &&
		!(type == VALUE_TYPE_ID_FIXED_ARRAY) &&
		!(t->type == MONO_TYPE_U && type == MONO_TYPE_VALUETYPE) &&
		!(t->type == MONO_TYPE_PTR && type == MONO_TYPE_I8) &&
		!(t->type == MONO_TYPE_GENERICINST && type == MONO_TYPE_VALUETYPE) &&
		!(t->type == MONO_TYPE_VALUETYPE && type == MONO_TYPE_OBJECT)) {
		char *name = mono_type_full_name (t);
		DEBUG_PRINTF (1, "[%p] Expected value of type %s, got 0x%0x.\n", (gpointer) (gsize) mono_native_thread_id_get (), name, type);
		g_free (name);
		return ERR_INVALID_ARGUMENT;
	}
	if (type == VALUE_TYPE_ID_FIXED_ARRAY && t->type != MONO_TYPE_VALUETYPE) {
		decode_fixed_size_array_internal (t, type, domain, addr, buf, endbuf, limit, check_field_datatype);
		return ERR_NONE;
	}

	switch (t->type) {
	case MONO_TYPE_BOOLEAN:
		*(guint8*)addr = decode_int (buf, &buf, limit);
		break;
	case MONO_TYPE_CHAR:
		*(gunichar2*)addr = decode_int (buf, &buf, limit);
		break;
	case MONO_TYPE_I1:
		*(gint8*)addr = decode_int (buf, &buf, limit);
		break;
	case MONO_TYPE_U1:
		*(guint8*)addr = decode_int (buf, &buf, limit);
		break;
	case MONO_TYPE_I2:
		*(gint16*)addr = decode_int (buf, &buf, limit);
		break;
	case MONO_TYPE_U2:
		*(guint16*)addr = decode_int (buf, &buf, limit);
		break;
	case MONO_TYPE_I4:
		*(gint32*)addr = decode_int (buf, &buf, limit);
		break;
	case MONO_TYPE_U4:
		*(guint32*)addr = decode_int (buf, &buf, limit);
		break;
	case MONO_TYPE_I8:
		*(gint64*)addr = decode_long (buf, &buf, limit);
		break;
	case MONO_TYPE_U8:
		*(guint64*)addr = decode_long (buf, &buf, limit);
		break;
	case MONO_TYPE_R4:
		*(guint32*)addr = decode_int (buf, &buf, limit);
		break;
	case MONO_TYPE_R8:
		*(guint64*)addr = decode_long (buf, &buf, limit);
		break;
	case MONO_TYPE_PTR:
		/* We send these as I8, so we get them back as such */
		g_assert (type == MONO_TYPE_I8);
		*(gssize*)addr = decode_long (buf, &buf, limit);
		break;
	case MONO_TYPE_GENERICINST:
		if (MONO_TYPE_ISSTRUCT (t)) {
			/* The client sends these as a valuetype */
			goto handle_vtype;
		} else {
			goto handle_ref;
		}
		break;
	case MONO_TYPE_I:
	case MONO_TYPE_U:
		/* We send these as vtypes, so we get them back as such */
		g_assert (type == MONO_TYPE_VALUETYPE);
		/* Fall through */
		handle_vtype:
	case MONO_TYPE_VALUETYPE:
		if (type == MONO_TYPE_OBJECT) {
			/* Boxed vtype */
			int objid = decode_objid (buf, &buf, limit);
			ErrorCode err;
			MonoObject *obj;

			err = get_object (objid, (MonoObject**)&obj);
			if (err != ERR_NONE)
				return err;
			if (!obj)
				return ERR_INVALID_ARGUMENT;
			if (obj->vtable->klass != mono_class_from_mono_type_internal (t)) {
				DEBUG_PRINTF (1, "Expected type '%s', got object '%s'\n", mono_type_full_name (t), m_class_get_name (obj->vtable->klass));
				return ERR_INVALID_ARGUMENT;
			}
			memcpy (addr, mono_object_unbox_internal (obj), mono_class_value_size (obj->vtable->klass, NULL));
		} else {
			err = decode_vtype (t, domain, addr, buf, &buf, limit, check_field_datatype);
			if (err != ERR_NONE)
				return err;
		}
		break;
	handle_ref:
	default:
		if (MONO_TYPE_IS_REFERENCE (t)) {
			if (type == MONO_TYPE_OBJECT) {
				int objid = decode_objid (buf, &buf, limit);
				ErrorCode err;
				MonoObject *obj;

				err = get_object (objid, (MonoObject**)&obj);
				if (err != ERR_NONE)
					return err;

				if (obj) {
					if (!obj_is_of_type (obj, t)) {
						if (check_field_datatype) { //if it's not executing a invoke method check the datatypes.
							DEBUG_PRINTF (1, "Expected type '%s', got '%s'\n", mono_type_full_name (t), m_class_get_name (obj->vtable->klass));
							return ERR_INVALID_ARGUMENT;
						}
					}
				}
				if (obj && obj->vtable->domain != domain)
					return ERR_INVALID_ARGUMENT;

				mono_gc_wbarrier_generic_store_internal (addr, obj);
			} else if (type == VALUE_TYPE_ID_NULL) {
				*(MonoObject**)addr = NULL;
			} else if (type == MONO_TYPE_VALUETYPE) {
				ERROR_DECL (error);
				guint8 *buf2;
				gboolean is_enum;
				MonoClass *klass;
				MonoDomain *d;
				guint8 *vtype_buf;
				int vtype_buf_size;

				/* This can happen when round-tripping boxed vtypes */
				/*
				* Obtain vtype class.
				* Same as the beginning of the handle_vtype case above.
				*/
				buf2 = buf;
				is_enum = decode_byte (buf, &buf, limit);
				if (is_enum)
					return ERR_NOT_IMPLEMENTED;
				klass = decode_typeid (buf, &buf, limit, &d, &err);
				if (err != ERR_NONE)
					return err;

				/* Decode the vtype into a temporary buffer, then box it. */
				vtype_buf_size = mono_class_value_size (klass, NULL);
				vtype_buf = (guint8 *)g_malloc0 (vtype_buf_size);
				g_assert (vtype_buf);

				buf = buf2;
				err = decode_vtype (NULL, domain, vtype_buf, buf, &buf, limit, check_field_datatype);
				if (err != ERR_NONE) {
					g_free (vtype_buf);
					return err;
				}
				*(MonoObject**)addr = mono_value_box_checked (d, klass, vtype_buf, error);
				mono_error_cleanup (error);
				g_free (vtype_buf);
			} else {
				char *name = mono_type_full_name (t);
				DEBUG_PRINTF (1, "[%p] Expected value of type %s, got 0x%0x.\n", (gpointer) (gsize) mono_native_thread_id_get (), name, type);
				g_free (name);
				return ERR_INVALID_ARGUMENT;
			}
		} else if ((t->type == MONO_TYPE_GENERICINST) && 
					mono_metadata_generic_class_is_valuetype (t->data.generic_class) &&
					m_class_is_enumtype (t->data.generic_class->container_class)){
			err = decode_vtype (t, domain, addr, buf, &buf, limit, check_field_datatype);
			if (err != ERR_NONE)
				return err;
		} else {
			NOT_IMPLEMENTED;
		}
		break;
	}


	*endbuf = buf;

	return ERR_NONE;
}

static ErrorCode
decode_value (MonoType *t, MonoDomain *domain, gpointer void_addr, gpointer void_buf, guint8 **endbuf, guint8 *limit, gboolean check_field_datatype)
{
	guint8 *addr = (guint8*)void_addr;
	guint8 *buf = (guint8*)void_buf;

	ERROR_DECL (error);
	ErrorCode err;
	int type = decode_byte (buf, &buf, limit);

	if (t->type == MONO_TYPE_GENERICINST && mono_class_is_nullable (mono_class_from_mono_type_internal (t))) {
		MonoType *targ = t->data.generic_class->context.class_inst->type_argv [0];
		guint8 *nullable_buf;

		/*
		 * First try decoding it as a Nullable`1
		 */
		err = decode_value_internal (t, type, domain, addr, buf, endbuf, limit, check_field_datatype);
		if (err == ERR_NONE)
			return err;

		/*
		 * Then try decoding as a primitive value or null.
		 */
		if (targ->type == type) {
			nullable_buf = (guint8 *)g_malloc (mono_class_instance_size (mono_class_from_mono_type_internal (targ)));
			err = decode_value_internal (targ, type, domain, nullable_buf, buf, endbuf, limit, check_field_datatype);
			if (err != ERR_NONE) {
				g_free (nullable_buf);
				return err;
			}
			MonoObject *boxed = mono_value_box_checked (domain, mono_class_from_mono_type_internal (targ), nullable_buf, error);
			if (!is_ok (error)) {
				mono_error_cleanup (error);
				return ERR_INVALID_OBJECT;
			}
			mono_nullable_init (addr, boxed, mono_class_from_mono_type_internal (t));
			g_free (nullable_buf);
			*endbuf = buf;
			return ERR_NONE;
		} else if (type == VALUE_TYPE_ID_NULL) {
			mono_nullable_init (addr, NULL, mono_class_from_mono_type_internal (t));
			*endbuf = buf;
			return ERR_NONE;
		}
	}

	return decode_value_internal (t, type, domain, addr, buf, endbuf, limit, check_field_datatype);
}

static void
add_var (Buffer *buf, MonoDebugMethodJitInfo *jit, MonoType *t, MonoDebugVarInfo *var, MonoContext *ctx, MonoDomain *domain, gboolean as_vtype)
{
	guint32 flags;
	int reg;
	guint8 *addr, *gaddr;
	host_mgreg_t reg_val;

	flags = var->index & MONO_DEBUG_VAR_ADDRESS_MODE_FLAGS;
	reg = var->index & ~MONO_DEBUG_VAR_ADDRESS_MODE_FLAGS;

	switch (flags) {
	case MONO_DEBUG_VAR_ADDRESS_MODE_REGISTER:
		reg_val = mono_arch_context_get_int_reg (ctx, reg);

		buffer_add_value_full (buf, t, &reg_val, domain, as_vtype, NULL, 1);
		break;
	case MONO_DEBUG_VAR_ADDRESS_MODE_REGOFFSET:
		addr = (guint8 *)mono_arch_context_get_int_reg (ctx, reg);
		addr += (gint32)var->offset;

		//printf ("[R%d+%d] = %p\n", reg, var->offset, addr);

		buffer_add_value_full (buf, t, addr, domain, as_vtype, NULL, 1);
		break;
	case MONO_DEBUG_VAR_ADDRESS_MODE_DEAD:
		NOT_IMPLEMENTED;
		break;
	case MONO_DEBUG_VAR_ADDRESS_MODE_REGOFFSET_INDIR:
	case MONO_DEBUG_VAR_ADDRESS_MODE_VTADDR:
		/* Same as regoffset, but with an indirection */
		addr = (guint8 *)mono_arch_context_get_int_reg (ctx, reg);
		addr += (gint32)var->offset;

		gaddr = (guint8 *)*(gpointer*)addr;
		g_assert (gaddr);
		buffer_add_value_full (buf, t, gaddr, domain, as_vtype, NULL, 1);
		break;
	case MONO_DEBUG_VAR_ADDRESS_MODE_GSHAREDVT_LOCAL: {
		MonoDebugVarInfo *info_var = jit->gsharedvt_info_var;
		MonoDebugVarInfo *locals_var = jit->gsharedvt_locals_var;
		MonoGSharedVtMethodRuntimeInfo *info;
		guint8 *locals;
		int idx;

		idx = reg;

		g_assert (info_var);
		g_assert (locals_var);

		flags = info_var->index & MONO_DEBUG_VAR_ADDRESS_MODE_FLAGS;
		reg = info_var->index & ~MONO_DEBUG_VAR_ADDRESS_MODE_FLAGS;
		if (flags == MONO_DEBUG_VAR_ADDRESS_MODE_REGOFFSET) {
			addr = (guint8 *)mono_arch_context_get_int_reg (ctx, reg);
			addr += (gint32)info_var->offset;
			info = (MonoGSharedVtMethodRuntimeInfo *)*(gpointer*)addr;
		} else if (flags == MONO_DEBUG_VAR_ADDRESS_MODE_REGISTER) {
			info = (MonoGSharedVtMethodRuntimeInfo *)mono_arch_context_get_int_reg (ctx, reg);
		} else {
			g_assert_not_reached ();
		}
		g_assert (info);

		flags = locals_var->index & MONO_DEBUG_VAR_ADDRESS_MODE_FLAGS;
		reg = locals_var->index & ~MONO_DEBUG_VAR_ADDRESS_MODE_FLAGS;
		if (flags == MONO_DEBUG_VAR_ADDRESS_MODE_REGOFFSET) {
			addr = (guint8 *)mono_arch_context_get_int_reg (ctx, reg);
			addr += (gint32)locals_var->offset;
			locals = (guint8 *)*(gpointer*)addr;
		} else if (flags == MONO_DEBUG_VAR_ADDRESS_MODE_REGISTER) {
			locals = (guint8 *)mono_arch_context_get_int_reg (ctx, reg);
		} else {
			g_assert_not_reached ();
		}
		g_assert (locals);

		addr = locals + GPOINTER_TO_INT (info->entries [idx]);

		buffer_add_value_full (buf, t, addr, domain, as_vtype, NULL, 1);
		break;
	}

	default:
		g_assert_not_reached ();
	}
}

static void
set_var (MonoType *t, MonoDebugVarInfo *var, MonoContext *ctx, MonoDomain *domain, guint8 *val, host_mgreg_t **reg_locations, MonoContext *restore_ctx)
{
	guint32 flags;
	int reg, size;
	guint8 *addr, *gaddr;

	flags = var->index & MONO_DEBUG_VAR_ADDRESS_MODE_FLAGS;
	reg = var->index & ~MONO_DEBUG_VAR_ADDRESS_MODE_FLAGS;

	if (MONO_TYPE_IS_REFERENCE (t))
		size = sizeof (gpointer);
	else
		size = mono_class_value_size (mono_class_from_mono_type_internal (t), NULL);

	switch (flags) {
	case MONO_DEBUG_VAR_ADDRESS_MODE_REGISTER: {
#ifdef MONO_ARCH_HAVE_CONTEXT_SET_INT_REG
		host_mgreg_t v;
		gboolean is_signed = FALSE;

		if (t->byref) {
			addr = (guint8 *)mono_arch_context_get_int_reg (ctx, reg);

			if (addr) {
				// FIXME: Write barriers
				mono_gc_memmove_atomic (addr, val, size);
			}
			break;
		}

		if (!t->byref && (t->type == MONO_TYPE_I1 || t->type == MONO_TYPE_I2 || t->type == MONO_TYPE_I4 || t->type == MONO_TYPE_I8))
			is_signed = TRUE;

		switch (size) {
		case 1:
			v = is_signed ? *(gint8*)val : *(guint8*)val;
			break;
		case 2:
			v = is_signed ? *(gint16*)val : *(guint16*)val;
			break;
		case 4:
			v = is_signed ? *(gint32*)val : *(guint32*)val;
			break;
		case 8:
			v = is_signed ? *(gint64*)val : *(guint64*)val;
			break;
		default:
			g_assert_not_reached ();
		}

		/* Set value on the stack or in the return ctx */
		if (reg_locations [reg]) {
			/* Saved on the stack */
			DEBUG_PRINTF (1, "[dbg] Setting stack location %p for reg %x to %p.\n", reg_locations [reg], reg, (gpointer)v);
			*(reg_locations [reg]) = v;
		} else {
			/* Not saved yet */
			DEBUG_PRINTF (1, "[dbg] Setting context location for reg %x to %p.\n", reg, (gpointer)v);
			mono_arch_context_set_int_reg (restore_ctx, reg, v);
		}			

		// FIXME: Move these to mono-context.h/c.
		mono_arch_context_set_int_reg (ctx, reg, v);
#else
		// FIXME: Can't set registers, so we disable linears
		NOT_IMPLEMENTED;
#endif
		break;
	}
	case MONO_DEBUG_VAR_ADDRESS_MODE_REGOFFSET:
		addr = (guint8 *)mono_arch_context_get_int_reg (ctx, reg);
		addr += (gint32)var->offset;

		//printf ("[R%d+%d] = %p\n", reg, var->offset, addr);

		if (t->byref) {
			addr = *(guint8**)addr;

			if (!addr)
				break;
		}
			
		// FIXME: Write barriers
		mono_gc_memmove_atomic (addr, val, size);
		break;
	case MONO_DEBUG_VAR_ADDRESS_MODE_REGOFFSET_INDIR:
		/* Same as regoffset, but with an indirection */
		addr = (guint8 *)mono_arch_context_get_int_reg (ctx, reg);
		addr += (gint32)var->offset;

		gaddr = (guint8 *)*(gpointer*)addr;
		g_assert (gaddr);
		// FIXME: Write barriers
		mono_gc_memmove_atomic (gaddr, val, size);
		break;
	case MONO_DEBUG_VAR_ADDRESS_MODE_DEAD:
		NOT_IMPLEMENTED;
		break;
	default:
		g_assert_not_reached ();
	}
}

static void
set_interp_var (MonoType *t, gpointer addr, guint8 *val_buf)
{
	int size;

	if (t->byref) {
		addr = *(gpointer*)addr;
		g_assert (addr);
	}

	if (MONO_TYPE_IS_REFERENCE (t))
		size = sizeof (gpointer);
	else
		size = mono_class_value_size (mono_class_from_mono_type_internal (t), NULL);

	memcpy (addr, val_buf, size);
}

static void
clear_event_request (int req_id, int etype)
{
	int i;

	mono_loader_lock ();
	for (i = 0; i < event_requests->len; ++i) {
		EventRequest *req = (EventRequest *)g_ptr_array_index (event_requests, i);

		if (req->id == req_id && req->event_kind == etype) {
			if (req->event_kind == EVENT_KIND_BREAKPOINT)
				mono_de_clear_breakpoint ((MonoBreakpoint *)req->info);
			if (req->event_kind == EVENT_KIND_STEP) {
				mono_de_cancel_ss ((SingleStepReq *)req->info);
			}
			if (req->event_kind == EVENT_KIND_METHOD_ENTRY)
				mono_de_clear_breakpoint ((MonoBreakpoint *)req->info);
			if (req->event_kind == EVENT_KIND_METHOD_EXIT)
				mono_de_clear_breakpoint ((MonoBreakpoint *)req->info);
			g_ptr_array_remove_index_fast (event_requests, i);
			g_free (req);
			break;
		}
	}
	mono_loader_unlock ();
}

static void
clear_assembly_from_modifier (EventRequest *req, Modifier *m, MonoAssembly *assembly)
{
	int i;

	if (m->kind == MOD_KIND_EXCEPTION_ONLY && m->data.exc_class && m_class_get_image (m->data.exc_class)->assembly == assembly)
		m->kind = MOD_KIND_NONE;
	if (m->kind == MOD_KIND_ASSEMBLY_ONLY && m->data.assemblies) {
		int count = 0, match_count = 0, pos;
		MonoAssembly **newassemblies;

		for (i = 0; m->data.assemblies [i]; ++i) {
			count ++;
			if (m->data.assemblies [i] == assembly)
				match_count ++;
		}

		if (match_count) {
			// +1 because we don't know length and we use last element to check for end
			newassemblies = g_new0 (MonoAssembly*, count - match_count + 1);

			pos = 0;
			for (i = 0; i < count; ++i)
				if (m->data.assemblies [i] != assembly)
					newassemblies [pos ++] = m->data.assemblies [i];
			g_assert (pos == count - match_count);
			g_free (m->data.assemblies);
			m->data.assemblies = newassemblies;
		}
	}
}

static void
clear_assembly_from_modifiers (EventRequest *req, MonoAssembly *assembly)
{
	int i;

	for (i = 0; i < req->nmodifiers; ++i) {
		Modifier *m = &req->modifiers [i];

		clear_assembly_from_modifier (req, m, assembly);
	}
}

/*
 * clear_event_requests_for_assembly:
 *
 *   Clear all events requests which reference ASSEMBLY.
 */
static void
clear_event_requests_for_assembly (MonoAssembly *assembly)
{
	int i;
	gboolean found;

	mono_loader_lock ();
	found = TRUE;
	while (found) {
		found = FALSE;
		for (i = 0; i < event_requests->len; ++i) {
			EventRequest *req = (EventRequest *)g_ptr_array_index (event_requests, i);

			clear_assembly_from_modifiers (req, assembly);

			if (req->event_kind == EVENT_KIND_BREAKPOINT && breakpoint_matches_assembly ((MonoBreakpoint *)req->info, assembly)) {
				clear_event_request (req->id, req->event_kind);
				found = TRUE;
				break;
			}

			if (req->event_kind == EVENT_KIND_STEP)
				ss_clear_for_assembly ((SingleStepReq *)req->info, assembly);
		}
	}
	mono_loader_unlock ();
}

/*
 * type_comes_from_assembly:
 *
 *   GHRFunc that returns TRUE if klass comes from assembly
 */
static gboolean
type_comes_from_assembly (gpointer klass, gpointer also_klass, gpointer assembly)
{
	return mono_type_in_image (m_class_get_byval_arg ((MonoClass*)klass), mono_assembly_get_image_internal ((MonoAssembly*)assembly));
}

/*
 * clear_types_for_assembly:
 *
 *   Clears types from loaded_classes for a given assembly
 */
static void
clear_types_for_assembly (MonoAssembly *assembly)
{
	MonoDomain *domain = mono_domain_get ();
	AgentDomainInfo *info = NULL;

	if (!domain || !domain_jit_info (domain))
		/* Can happen during shutdown */
		return;

	info = get_agent_domain_info (domain);

	mono_loader_lock ();
	g_hash_table_foreach_remove (info->loaded_classes, type_comes_from_assembly, assembly);
	mono_loader_unlock ();
}

static void
dispose_vm (void)
{
	/* Clear all event requests */
	mono_loader_lock ();
	while (event_requests->len > 0) {
		EventRequest *req = (EventRequest *)g_ptr_array_index (event_requests, 0);

		clear_event_request (req->id, req->event_kind);
	}
	mono_loader_unlock ();

	while (suspend_count > 0)
		resume_vm ();
	disconnected = TRUE;
	vm_start_event_sent = FALSE;
}

static void
count_thread_check_gc_finalizer (gpointer key, gpointer value, gpointer user_data)
{
	MonoThread *thread = (MonoThread *)value;
	gboolean *ret = (gboolean *)user_data;
	if (mono_gc_is_finalizer_internal_thread(thread->internal_thread)) {
		DebuggerTlsData *tls = (DebuggerTlsData *)mono_g_hash_table_lookup (thread_to_tls, thread->internal_thread);
		if (!tls->gc_finalizing) { //GC Finalizer is not running some finalizer code, so ignore it
			*ret = TRUE;
			return;
		}
	}
}

static void
add_thread (gpointer key, gpointer value, gpointer user_data)
{
	MonoThread *thread = (MonoThread *)value;
	Buffer *buf = (Buffer *)user_data;
	if (mono_gc_is_finalizer_internal_thread(thread->internal_thread)) {
		DebuggerTlsData *tls = (DebuggerTlsData *)mono_g_hash_table_lookup (thread_to_tls, thread->internal_thread);
		if (!tls->gc_finalizing) //GC Finalizer is not running some finalizer code, so ignore it
			return;
	}
	buffer_add_objid (buf, (MonoObject*)thread);
}


static ErrorCode
do_invoke_method (DebuggerTlsData *tls, Buffer *buf, InvokeData *invoke, guint8 *p, guint8 **endp)
{
	ERROR_DECL (error);
	guint8 *end = invoke->endp;
	MonoMethod *m;
	int i, nargs;
	ErrorCode err;
	MonoMethodSignature *sig;
	guint8 **arg_buf;
	void **args;
	MonoObject *this_arg, *res, *exc = NULL;
	MonoDomain *domain;
	guint8 *this_buf;
#ifdef MONO_ARCH_SOFT_DEBUG_SUPPORTED
	MonoLMFExt ext;
#endif
	MonoStopwatch watch;

	if (invoke->method) {
		/* 
		 * Invoke this method directly, currently only Environment.Exit () is supported.
		 */
		this_arg = NULL;
		DEBUG_PRINTF (1, "[%p] Invoking method '%s' on receiver '%s'.\n", (gpointer) (gsize) mono_native_thread_id_get (), mono_method_full_name (invoke->method, TRUE), this_arg ? m_class_get_name (this_arg->vtable->klass) : "<null>");

		mono_runtime_try_invoke (invoke->method, NULL, invoke->args, &exc, error);
		mono_error_assert_ok (error);
		g_assert_not_reached ();
	}

	m = decode_methodid (p, &p, end, &domain, &err);
	if (err != ERR_NONE)
		return err;
	sig = mono_method_signature_internal (m);

	if (m_class_is_valuetype (m->klass))
		this_buf = (guint8 *)g_alloca (mono_class_instance_size (m->klass));
	else
		this_buf = (guint8 *)g_alloca (sizeof (MonoObject*));

	if (m->is_generic) {
		DEBUG_PRINTF (1, "[%p] Error: Attempting to invoke uninflated generic method %s.\n", (gpointer)(gsize)mono_native_thread_id_get (), mono_method_full_name (m, TRUE));
		return ERR_INVALID_ARGUMENT;
	} else if (m_class_is_valuetype (m->klass) && (m->flags & METHOD_ATTRIBUTE_STATIC)) {
		/* Should be null */
		int type = decode_byte (p, &p, end);
		if (type != VALUE_TYPE_ID_NULL) {
			DEBUG_PRINTF (1, "[%p] Error: Static vtype method invoked with this argument.\n", (gpointer) (gsize) mono_native_thread_id_get ());
			return ERR_INVALID_ARGUMENT;
		}
		memset (this_buf, 0, mono_class_instance_size (m->klass));
	} else if (m_class_is_valuetype (m->klass) && !strcmp (m->name, ".ctor")) {
			/* Could be null */
			guint8 *tmp_p;

			int type = decode_byte (p, &tmp_p, end);
			if (type == VALUE_TYPE_ID_NULL) {
				memset (this_buf, 0, mono_class_instance_size (m->klass));
				p = tmp_p;
			} else {
				err = decode_value (m_class_get_byval_arg (m->klass), domain, this_buf, p, &p, end, FALSE);
				if (err != ERR_NONE)
					return err;
			}
	} else {
		err = decode_value (m_class_get_byval_arg (m->klass), domain, this_buf, p, &p, end, FALSE);
		if (err != ERR_NONE)
			return err;
	}

	if (!m_class_is_valuetype (m->klass))
		this_arg = *(MonoObject**)this_buf;
	else
		this_arg = NULL;

	if (MONO_CLASS_IS_INTERFACE_INTERNAL (m->klass)) {
		if (!this_arg) {
			DEBUG_PRINTF (1, "[%p] Error: Interface method invoked without this argument.\n", (gpointer) (gsize) mono_native_thread_id_get ());
			return ERR_INVALID_ARGUMENT;
		}
		m = mono_object_get_virtual_method_internal (this_arg, m);
		/* Transform this to the format the rest of the code expects it to be */
		if (m_class_is_valuetype (m->klass)) {
			this_buf = (guint8 *)g_alloca (mono_class_instance_size (m->klass));
			memcpy (this_buf, mono_object_unbox_internal (this_arg), mono_class_instance_size (m->klass));
		}
	} else if ((m->flags & METHOD_ATTRIBUTE_VIRTUAL) && !m_class_is_valuetype (m->klass) && invoke->flags & INVOKE_FLAG_VIRTUAL) {
		if (!this_arg) {
			DEBUG_PRINTF (1, "[%p] Error: invoke with INVOKE_FLAG_VIRTUAL flag set without this argument.\n", (gpointer) (gsize) mono_native_thread_id_get ());
			return ERR_INVALID_ARGUMENT;
		}
		m = mono_object_get_virtual_method_internal (this_arg, m);
		if (m_class_is_valuetype (m->klass)) {
			this_buf = (guint8 *)g_alloca (mono_class_instance_size (m->klass));
			memcpy (this_buf, mono_object_unbox_internal (this_arg), mono_class_instance_size (m->klass));
		}
	}

	DEBUG_PRINTF (1, "[%p] Invoking method '%s' on receiver '%s'.\n", (gpointer) (gsize) mono_native_thread_id_get (), mono_method_full_name (m, TRUE), this_arg ? m_class_get_name (this_arg->vtable->klass) : "<null>");

	if (this_arg && this_arg->vtable->domain != domain)
		NOT_IMPLEMENTED;

	if (!m_class_is_valuetype (m->klass) && !(m->flags & METHOD_ATTRIBUTE_STATIC) && !this_arg) {
		if (!strcmp (m->name, ".ctor")) {
			if (mono_class_is_abstract (m->klass))
				return ERR_INVALID_ARGUMENT;
			else {
				ERROR_DECL (error);
				this_arg = mono_object_new_checked (domain, m->klass, error);
				mono_error_assert_ok (error);
			}
		} else {
			return ERR_INVALID_ARGUMENT;
		}
	}

	if (this_arg && !obj_is_of_type (this_arg, m_class_get_byval_arg (m->klass)))
		return ERR_INVALID_ARGUMENT;

	nargs = decode_int (p, &p, end);
	if (nargs != sig->param_count)
		return ERR_INVALID_ARGUMENT;
	/* Use alloca to get gc tracking */
	arg_buf = (guint8 **)g_alloca (nargs * sizeof (gpointer));
	memset (arg_buf, 0, nargs * sizeof (gpointer));
	args = (gpointer *)g_alloca (nargs * sizeof (gpointer));
	for (i = 0; i < nargs; ++i) {
		if (MONO_TYPE_IS_REFERENCE (sig->params [i])) {
			err = decode_value (sig->params [i], domain, (guint8*)&args [i], p, &p, end, TRUE);
			if (err != ERR_NONE)
				break;
			if (args [i] && ((MonoObject*)args [i])->vtable->domain != domain)
				NOT_IMPLEMENTED;

			if (sig->params [i]->byref) {
				arg_buf [i] = g_newa (guint8, sizeof (gpointer));
				*(gpointer*)arg_buf [i] = args [i];
				args [i] = arg_buf [i];
			}
		} else {
			MonoClass *arg_class = mono_class_from_mono_type_internal (sig->params [i]);
			arg_buf [i] = (guint8 *)g_alloca (mono_class_instance_size (arg_class));
			err = decode_value (sig->params [i], domain, arg_buf [i], p, &p, end, TRUE);
			if (err != ERR_NONE)
				break;
			if (mono_class_is_nullable (arg_class)) {
				args [i] = mono_nullable_box (arg_buf [i], arg_class, error);
				mono_error_assert_ok (error);
			} else {
				args [i] = arg_buf [i];
			}
		}
	}

	if (i < nargs)
		return err;

	if (invoke->flags & INVOKE_FLAG_DISABLE_BREAKPOINTS)
		tls->disable_breakpoints = TRUE;
	else
		tls->disable_breakpoints = FALSE;

	/* 
	 * Add an LMF frame to link the stack frames on the invoke method with our caller.
	 */
#ifdef MONO_ARCH_SOFT_DEBUG_SUPPORTED
	if (invoke->has_ctx) {
		/* Setup our lmf */
		memset (&ext, 0, sizeof (ext));
		ext.kind = MONO_LMFEXT_DEBUGGER_INVOKE;
		memcpy (&ext.ctx, &invoke->ctx, sizeof (MonoContext));

		mono_push_lmf (&ext);
	}
#endif

	mono_stopwatch_start (&watch);
	res = mono_runtime_try_invoke (m, m_class_is_valuetype (m->klass) ? (gpointer) this_buf : (gpointer) this_arg, args, &exc, error);
	if (!is_ok (error) && exc == NULL) {
		exc = (MonoObject*) mono_error_convert_to_exception (error);
	} else {
		mono_error_cleanup (error); /* FIXME report error */
	}
	mono_stopwatch_stop (&watch);
	DEBUG_PRINTF (1, "[%p] Invoke result: %p, exc: %s, time: %ld ms.\n", (gpointer) (gsize) mono_native_thread_id_get (), res, exc ? m_class_get_name (exc->vtable->klass) : NULL, (long)mono_stopwatch_elapsed_ms (&watch));
	if (exc) {
		buffer_add_byte (buf, 0);
		buffer_add_value (buf, mono_get_object_type (), &exc, domain);
	} else {
		gboolean out_this = FALSE;
		gboolean out_args = FALSE;

		if ((invoke->flags & INVOKE_FLAG_RETURN_OUT_THIS) && CHECK_PROTOCOL_VERSION (2, 35))
			out_this = TRUE;
		if ((invoke->flags & INVOKE_FLAG_RETURN_OUT_ARGS) && CHECK_PROTOCOL_VERSION (2, 35))
			out_args = TRUE;
		buffer_add_byte (buf, 1 + (out_this ? 2 : 0) + (out_args ? 4 : 0));
		if (m->string_ctor) {
			buffer_add_value (buf, m_class_get_byval_arg (mono_get_string_class ()), &res, domain);
		} else if (sig->ret->type == MONO_TYPE_VOID && !m->string_ctor) {
			if (!strcmp (m->name, ".ctor")) {
				if (!m_class_is_valuetype (m->klass))
					buffer_add_value (buf, mono_get_object_type (), &this_arg, domain);
				else
					buffer_add_value (buf, m_class_get_byval_arg (m->klass), this_buf, domain);
			} else {
				buffer_add_value (buf, mono_get_void_type (), NULL, domain);
			}
		} else if (MONO_TYPE_IS_REFERENCE (sig->ret)) {
			if (sig->ret->byref) {
				MonoType* ret_byval = m_class_get_byval_arg (mono_class_from_mono_type_internal (sig->ret));
				buffer_add_value (buf, ret_byval, &res, domain);
			} else {
				buffer_add_value (buf, sig->ret, &res, domain);
			}
		} else if (m_class_is_valuetype (mono_class_from_mono_type_internal (sig->ret)) || sig->ret->type == MONO_TYPE_PTR || sig->ret->type == MONO_TYPE_FNPTR) {
			if (mono_class_is_nullable (mono_class_from_mono_type_internal (sig->ret))) {
				MonoClass *k = mono_class_from_mono_type_internal (sig->ret);
				guint8 *nullable_buf = (guint8 *)g_alloca (mono_class_value_size (k, NULL));

				g_assert (nullable_buf);
				mono_nullable_init (nullable_buf, res, k);
				buffer_add_value (buf, sig->ret, nullable_buf, domain);
			} else {
				g_assert (res);

				if (sig->ret->byref) {
					MonoType* ret_byval = m_class_get_byval_arg (mono_class_from_mono_type_internal (sig->ret));
					buffer_add_value (buf, ret_byval, mono_object_unbox_internal (res), domain);
				} else {
					buffer_add_value (buf, sig->ret, mono_object_unbox_internal (res), domain);
				}
			}
		} else {
			NOT_IMPLEMENTED;
		}
		if (out_this)
			/* Return the new value of the receiver after the call */
			buffer_add_value (buf, m_class_get_byval_arg (m->klass), this_buf, domain);
		if (out_args) {
			buffer_add_int (buf, nargs);
			for (i = 0; i < nargs; ++i) {
				if (MONO_TYPE_IS_REFERENCE (sig->params [i]))
					buffer_add_value (buf, sig->params [i], &args [i], domain);
				else if (sig->params [i]->byref)
					/* add_value () does an indirection */
					buffer_add_value (buf, sig->params [i], &arg_buf [i], domain);
				else
					buffer_add_value (buf, sig->params [i], arg_buf [i], domain);
			}
		}
	}

	tls->disable_breakpoints = FALSE;

#ifdef MONO_ARCH_SOFT_DEBUG_SUPPORTED
	if (invoke->has_ctx)
		mono_pop_lmf ((MonoLMF*)&ext);
#endif

	*endp = p;
	// FIXME: byref arguments
	// FIXME: varargs
	return ERR_NONE;
}

/*
 * invoke_method:
 *
 *   Invoke the method given by tls->pending_invoke in the current thread.
 */
static void
invoke_method (void)
{
	DebuggerTlsData *tls;
	InvokeData *invoke;
	int id;
	int i, mindex;
	ErrorCode err;
	Buffer buf;
	MonoContext restore_ctx;
	guint8 *p;

	tls = (DebuggerTlsData *)mono_native_tls_get_value (debugger_tls_id);
	g_assert (tls);

	/*
	 * Store the `InvokeData *' in `tls->invoke' until we're done with
	 * the invocation, so CMD_VM_ABORT_INVOKE can check it.
	 */

	mono_loader_lock ();

	invoke = tls->pending_invoke;
	g_assert (invoke);
	tls->pending_invoke = NULL;

	invoke->last_invoke = tls->invoke;
	tls->invoke = invoke;

	mono_loader_unlock ();

	tls->frames_up_to_date = FALSE;

	id = invoke->id;

	p = invoke->p;
	err = ERR_NONE;
	for (mindex = 0; mindex < invoke->nmethods; ++mindex) {
		buffer_init (&buf, 128);

		if (err) {
			/* Fail the other invokes as well */
		} else {
			err = do_invoke_method (tls, &buf, invoke, p, &p);
		}

		if (tls->abort_requested) {
			if (CHECK_PROTOCOL_VERSION (2, 42))
				err = ERR_INVOKE_ABORTED;
		}

		/* Start suspending before sending the reply */
		if (mindex == invoke->nmethods - 1) {
			if (!(invoke->flags & INVOKE_FLAG_SINGLE_THREADED)) {
				for (i = 0; i < invoke->suspend_count; ++i)
					suspend_vm ();
			}
		}

		send_reply_packet (id, err, &buf);
	
		buffer_free (&buf);
	}

	memcpy (&restore_ctx, &invoke->ctx, sizeof (MonoContext));

	if (invoke->has_ctx)
		save_thread_context (&restore_ctx);

	if (invoke->flags & INVOKE_FLAG_SINGLE_THREADED) {
		g_assert (tls->resume_count);
		tls->resume_count -= invoke->suspend_count;
	}

	DEBUG_PRINTF (1, "[%p] Invoke finished (%d), resume_count = %d.\n", (gpointer) (gsize) mono_native_thread_id_get (), err, tls->resume_count);

	/*
	 * Take the loader lock to avoid race conditions with CMD_VM_ABORT_INVOKE:
	 *
	 * It is possible that mono_thread_internal_abort () was called
	 * after the mono_runtime_invoke_checked() already returned, but it doesn't matter
	 * because we reset the abort here.
	 */

	mono_loader_lock ();

	if (tls->abort_requested)
		mono_thread_internal_reset_abort (tls->thread);

	tls->invoke = tls->invoke->last_invoke;
	tls->abort_requested = FALSE;

	mono_loader_unlock ();

	g_free (invoke->p);
	g_free (invoke);
}

static gboolean
is_really_suspended (gpointer key, gpointer value, gpointer user_data)
{
	MonoThread *thread = (MonoThread *)value;
	DebuggerTlsData *tls;
	gboolean res;

	mono_loader_lock ();
	tls = (DebuggerTlsData *)mono_g_hash_table_lookup (thread_to_tls, thread);
	g_assert (tls);
	res = tls->really_suspended;
	mono_loader_unlock ();

	return res;
}

static GPtrArray*
get_source_files_for_type (MonoClass *klass)
{
	gpointer iter = NULL;
	MonoMethod *method;
	MonoDebugSourceInfo *sinfo;
	GPtrArray *files;
	int i, j;

	files = g_ptr_array_new ();

	while ((method = mono_class_get_methods (klass, &iter))) {
		MonoDebugMethodInfo *minfo = mono_debug_lookup_method (method);
		GPtrArray *source_file_list;

		if (minfo) {
			mono_debug_get_seq_points (minfo, NULL, &source_file_list, NULL, NULL, NULL);
			for (j = 0; j < source_file_list->len; ++j) {
				sinfo = (MonoDebugSourceInfo *)g_ptr_array_index (source_file_list, j);
				for (i = 0; i < files->len; ++i)
					if (!strcmp ((const char*)g_ptr_array_index (files, i), (const char*)sinfo->source_file))
						break;
				if (i == files->len)
					g_ptr_array_add (files, g_strdup (sinfo->source_file));
			}
			g_ptr_array_free (source_file_list, TRUE);
		}
	}

	return files;
}


typedef struct {
	MonoTypeNameParse *info;
	gboolean ignore_case;
	GPtrArray *res_classes;
	GPtrArray *res_domains;
} GetTypesArgs;

static void
get_types (gpointer key, gpointer value, gpointer user_data)
{
	MonoAssembly *ass;
	gboolean type_resolve;
	MonoType *t;
	GSList *tmp;
	MonoDomain *domain = (MonoDomain*)key;

	if (mono_domain_is_unloading (domain))
		return;

	MonoAssemblyLoadContext *alc = mono_domain_default_alc (domain);
	GetTypesArgs *ud = (GetTypesArgs*)user_data;

	mono_domain_assemblies_lock (domain);
	for (tmp = domain->domain_assemblies; tmp; tmp = tmp->next) {
		ass = (MonoAssembly *)tmp->data;

		if (ass->image) {
			ERROR_DECL (probe_type_error);
			/* FIXME really okay to call while holding locks? */
			t = mono_reflection_get_type_checked (alc, ass->image, ass->image, ud->info, ud->ignore_case, TRUE, &type_resolve, probe_type_error);
			mono_error_cleanup (probe_type_error);
			if (t) {
				g_ptr_array_add (ud->res_classes, mono_type_get_class_internal (t));
				g_ptr_array_add (ud->res_domains, domain);
			}
		}
	}
	mono_domain_assemblies_unlock (domain);
}

typedef struct {
	gboolean ignore_case;
	char *basename;
	GPtrArray *res_classes;
	GPtrArray *res_domains;
} GetTypesForSourceFileArgs;

static void
get_types_for_source_file (gpointer key, gpointer value, gpointer user_data)
{
	GHashTableIter iter;
	GSList *class_list = NULL;
	MonoClass *klass = NULL;
	GPtrArray *files = NULL;

	GetTypesForSourceFileArgs *ud = (GetTypesForSourceFileArgs*)user_data;
	MonoDomain *domain = (MonoDomain*)key;

	if (mono_domain_is_unloading (domain))
		return;

	AgentDomainInfo *info = (AgentDomainInfo *)domain_jit_info (domain)->agent_info;

	/* Update 'source_file_to_class' cache */
	g_hash_table_iter_init (&iter, info->loaded_classes);
	while (g_hash_table_iter_next (&iter, NULL, (void**)&klass)) {
		if (!g_hash_table_lookup (info->source_files, klass)) {
			files = get_source_files_for_type (klass);
			g_hash_table_insert (info->source_files, klass, files);

			for (int i = 0; i < files->len; ++i) {
				char *s = (char *)g_ptr_array_index (files, i);
				char *s2 = dbg_path_get_basename (s);
				char *s3;

				class_list = (GSList *)g_hash_table_lookup (info->source_file_to_class, s2);
				if (!class_list) {
					class_list = g_slist_prepend (class_list, klass);
					g_hash_table_insert (info->source_file_to_class, g_strdup (s2), class_list);
				} else {
					class_list = g_slist_prepend (class_list, klass);
					g_hash_table_insert (info->source_file_to_class, s2, class_list);
				}

				/* The _ignorecase hash contains the lowercase path */
				s3 = strdup_tolower (s2);
				class_list = (GSList *)g_hash_table_lookup (info->source_file_to_class_ignorecase, s3);
				if (!class_list) {
					class_list = g_slist_prepend (class_list, klass);
					g_hash_table_insert (info->source_file_to_class_ignorecase, g_strdup (s3), class_list);
				} else {
					class_list = g_slist_prepend (class_list, klass);
					g_hash_table_insert (info->source_file_to_class_ignorecase, s3, class_list);
				}

				g_free (s2);
				g_free (s3);
			}
		}
	}

	if (ud->ignore_case) {
		char *s;

		s = strdup_tolower (ud->basename);
		class_list = (GSList *)g_hash_table_lookup (info->source_file_to_class_ignorecase, s);
		g_free (s);
	} else {
		class_list = (GSList *)g_hash_table_lookup (info->source_file_to_class, ud->basename);
	}

	for (GSList *l = class_list; l; l = l->next) {
		klass = (MonoClass *)l->data;

		g_ptr_array_add (ud->res_classes, klass);
		g_ptr_array_add (ud->res_domains, domain);
	}
}

static void add_error_string (Buffer *buf, const char *str) 
{
	if (CHECK_PROTOCOL_VERSION (2, 56)) 
		buffer_add_string (buf, str);
}

static ErrorCode
vm_commands (int command, int id, guint8 *p, guint8 *end, Buffer *buf)
{
	switch (command) {
	case CMD_VM_VERSION: {
		char *build_info, *version;

		build_info = mono_get_runtime_build_info ();
		version = g_strdup_printf ("mono %s", build_info);

		buffer_add_string (buf, version); /* vm version */
		buffer_add_int (buf, MAJOR_VERSION);
		buffer_add_int (buf, MINOR_VERSION);
		g_free (build_info);
		g_free (version);
		break;
	}
	case CMD_VM_SET_PROTOCOL_VERSION: {
		major_version = decode_int (p, &p, end);
		minor_version = decode_int (p, &p, end);
		protocol_version_set = TRUE;
		DEBUG_PRINTF (1, "[dbg] Protocol version %d.%d, client protocol version %d.%d.\n", MAJOR_VERSION, MINOR_VERSION, major_version, minor_version);
		break;
	}
	case CMD_VM_ALL_THREADS: {
		// FIXME: Domains
		gboolean remove_gc_finalizing = FALSE;
		mono_loader_lock ();
		int count = mono_g_hash_table_size (tid_to_thread_obj);
		mono_g_hash_table_foreach (tid_to_thread_obj, count_thread_check_gc_finalizer, &remove_gc_finalizing);
		if (remove_gc_finalizing)
			count--;
		buffer_add_int (buf, count);
		mono_g_hash_table_foreach (tid_to_thread_obj, add_thread, buf);
		
		mono_loader_unlock ();
		break;
	}
	case CMD_VM_SUSPEND:
		suspend_vm ();
		wait_for_suspend ();
		break;
	case CMD_VM_RESUME:
		if (suspend_count == 0)
			return ERR_NOT_SUSPENDED;
		resume_vm ();
		clear_suspended_objs ();
		break;
	case CMD_VM_DISPOSE:
		dispose_vm ();
		break;
	case CMD_VM_EXIT: {
		MonoInternalThread *thread;
		DebuggerTlsData *tls;
#ifdef TRY_MANAGED_SYSTEM_ENVIRONMENT_EXIT
		MonoClass *env_class;
#endif
		MonoMethod *exit_method = NULL;
		gpointer *args;
		int exit_code;

		exit_code = decode_int (p, &p, end);

		// FIXME: What if there is a VM_DEATH event request with SUSPEND_ALL ?

		/* Have to send a reply before exiting */
		send_reply_packet (id, 0, buf);

		/* Clear all event requests */
		mono_loader_lock ();
		while (event_requests->len > 0) {
			EventRequest *req = (EventRequest *)g_ptr_array_index (event_requests, 0);

			clear_event_request (req->id, req->event_kind);
		}
		mono_loader_unlock ();

		/*
		 * The JDWP documentation says that the shutdown is not orderly. It doesn't
		 * specify whenever a VM_DEATH event is sent. We currently do an orderly
		 * shutdown by hijacking a thread to execute Environment.Exit (). This is
		 * better than doing the shutdown ourselves, since it avoids various races.
		 */

		suspend_vm ();
		wait_for_suspend ();

#ifdef TRY_MANAGED_SYSTEM_ENVIRONMENT_EXIT
		env_class = mono_class_try_load_from_name (mono_defaults.corlib, "System", "Environment");
		if (env_class) {
			ERROR_DECL (error);
			exit_method = mono_class_get_method_from_name_checked (env_class, "Exit", 1, 0, error);
			mono_error_assert_ok (error);
		}
#endif

		mono_loader_lock ();
		thread = (MonoInternalThread *)mono_g_hash_table_find (tid_to_thread, is_really_suspended, NULL);
		mono_loader_unlock ();

		if (thread && exit_method) {
			mono_loader_lock ();
			tls = (DebuggerTlsData *)mono_g_hash_table_lookup (thread_to_tls, thread);
			mono_loader_unlock ();

			args = g_new0 (gpointer, 1);
			args [0] = g_malloc (sizeof (int));
			*(int*)(args [0]) = exit_code;

			tls->pending_invoke = g_new0 (InvokeData, 1);
			tls->pending_invoke->method = exit_method;
			tls->pending_invoke->args = args;
			tls->pending_invoke->nmethods = 1;

			while (suspend_count > 0)
				resume_vm ();
		} else {
			/* 
			 * No thread found, do it ourselves.
			 * FIXME: This can race with normal shutdown etc.
			 */
			while (suspend_count > 0)
				resume_vm ();

			if (!mono_runtime_try_shutdown ())
				break;

			mono_environment_exitcode_set (exit_code);

			/* Suspend all managed threads since the runtime is going away */
#ifndef ENABLE_NETCORE
			DEBUG_PRINTF (1, "Suspending all threads...\n");
			mono_thread_suspend_all_other_threads ();
#endif
			DEBUG_PRINTF (1, "Shutting down the runtime...\n");
			mono_runtime_quit_internal ();
			transport_close2 ();
			DEBUG_PRINTF (1, "Exiting...\n");

			exit (exit_code);
		}
		break;
	}		
	case CMD_VM_INVOKE_METHOD:
	case CMD_VM_INVOKE_METHODS: {
		int objid = decode_objid (p, &p, end);
		MonoThread *thread;
		DebuggerTlsData *tls;
		int i, count, flags, nmethods;
		ErrorCode err;

		err = get_object (objid, (MonoObject**)&thread);
		if (err != ERR_NONE)
			return err;

		flags = decode_int (p, &p, end);

		if (command == CMD_VM_INVOKE_METHODS)
			nmethods = decode_int (p, &p, end);
		else
			nmethods = 1;

		// Wait for suspending if it already started
		if (suspend_count)
			wait_for_suspend ();
		if (!is_suspended ())
			return ERR_NOT_SUSPENDED;

		mono_loader_lock ();
		tls = (DebuggerTlsData *)mono_g_hash_table_lookup (thread_to_tls, THREAD_TO_INTERNAL (thread));
		mono_loader_unlock ();
		g_assert (tls);

		if (!tls->really_suspended)
			/* The thread is still running native code, can't do invokes */
			return ERR_NOT_SUSPENDED;

		/* 
		 * Store the invoke data into tls, the thread will execute it after it is
		 * resumed.
		 */
		if (tls->pending_invoke)
			return ERR_NOT_SUSPENDED;
		tls->pending_invoke = g_new0 (InvokeData, 1);
		tls->pending_invoke->id = id;
		tls->pending_invoke->flags = flags;
		tls->pending_invoke->p = (guint8 *)g_malloc (end - p);
		memcpy (tls->pending_invoke->p, p, end - p);
		tls->pending_invoke->endp = tls->pending_invoke->p + (end - p);
		tls->pending_invoke->suspend_count = suspend_count;
		tls->pending_invoke->nmethods = nmethods;

		if (flags & INVOKE_FLAG_SINGLE_THREADED) {
			resume_thread (THREAD_TO_INTERNAL (thread));
		}
		else {
			count = suspend_count;
			for (i = 0; i < count; ++i)
				resume_vm ();
		}
		break;
	}
	case CMD_VM_ABORT_INVOKE: {
		int objid = decode_objid (p, &p, end);
		MonoThread *thread;
		DebuggerTlsData *tls;
		int invoke_id;
		ErrorCode err;

		err = get_object (objid, (MonoObject**)&thread);
		if (err != ERR_NONE)
			return err;

		invoke_id = decode_int (p, &p, end);

		mono_loader_lock ();
		tls = (DebuggerTlsData *)mono_g_hash_table_lookup (thread_to_tls, THREAD_TO_INTERNAL (thread));
		g_assert (tls);

		if (tls->abort_requested) {
			DEBUG_PRINTF (1, "Abort already requested.\n");
			mono_loader_unlock ();
			break;
		}

		/*
		 * Check whether we're still inside the mono_runtime_invoke_checked() and that it's
		 * actually the correct invocation.
		 *
		 * Careful, we do not stop the thread that's doing the invocation, so we can't
		 * inspect its stack.  However, invoke_method() also acquires the loader lock
		 * when it's done, so we're safe here.
		 *
		 */

		if (!tls->invoke || (tls->invoke->id != invoke_id)) {
			mono_loader_unlock ();
			return ERR_NO_INVOCATION;
		}

		tls->abort_requested = TRUE;

		mono_thread_internal_abort (THREAD_TO_INTERNAL (thread), FALSE);
		mono_loader_unlock ();
		break;
	}

	case CMD_VM_SET_KEEPALIVE: {
		int timeout = decode_int (p, &p, end);
		agent_config.keepalive = timeout;
		// FIXME:
#ifndef DISABLE_SOCKET_TRANSPORT
		set_keepalive ();
#else
		NOT_IMPLEMENTED;
#endif
		break;
	}
	case CMD_VM_GET_TYPES_FOR_SOURCE_FILE: {
		int i;
		char *fname, *basename;
		gboolean ignore_case;
		GPtrArray *res_classes, *res_domains;

		fname = decode_string (p, &p, end);
		ignore_case = decode_byte (p, &p, end);

		basename = dbg_path_get_basename (fname);

		res_classes = g_ptr_array_new ();
		res_domains = g_ptr_array_new ();

		mono_loader_lock ();
		GetTypesForSourceFileArgs args;
		memset (&args, 0, sizeof (args));
		args.ignore_case = ignore_case;
		args.basename = basename;
		args.res_classes  = res_classes;
		args.res_domains = res_domains;
		mono_de_foreach_domain (get_types_for_source_file, &args);
		mono_loader_unlock ();

		g_free (fname);
		g_free (basename);

		buffer_add_int (buf, res_classes->len);
		for (i = 0; i < res_classes->len; ++i)
			buffer_add_typeid (buf, (MonoDomain *)g_ptr_array_index (res_domains, i), (MonoClass *)g_ptr_array_index (res_classes, i));
		g_ptr_array_free (res_classes, TRUE);
		g_ptr_array_free (res_domains, TRUE);
		break;
	}
	case CMD_VM_GET_TYPES: {
		ERROR_DECL (error);
		int i;
		char *name;
		gboolean ignore_case;
		GPtrArray *res_classes, *res_domains;
		MonoTypeNameParse info;

		name = decode_string (p, &p, end);
		ignore_case = decode_byte (p, &p, end);

		if (!mono_reflection_parse_type_checked (name, &info, error)) {
			add_error_string (buf, mono_error_get_message (error));
			mono_error_cleanup (error);
			g_free (name);
			mono_reflection_free_type_info (&info);
			return ERR_INVALID_ARGUMENT;
		}

		res_classes = g_ptr_array_new ();
		res_domains = g_ptr_array_new ();

		mono_loader_lock ();

		GetTypesArgs args;
		memset (&args, 0, sizeof (args));
		args.info = &info;
		args.ignore_case = ignore_case;
		args.res_classes = res_classes;
		args.res_domains = res_domains;

		mono_de_foreach_domain (get_types, &args);

		mono_loader_unlock ();

		g_free (name);
		mono_reflection_free_type_info (&info);

		buffer_add_int (buf, res_classes->len);
		for (i = 0; i < res_classes->len; ++i)
			buffer_add_typeid (buf, (MonoDomain *)g_ptr_array_index (res_domains, i), (MonoClass *)g_ptr_array_index (res_classes, i));
		g_ptr_array_free (res_classes, TRUE);
		g_ptr_array_free (res_domains, TRUE);
		break;
	}
	case CMD_VM_START_BUFFERING:
	case CMD_VM_STOP_BUFFERING:
		/* Handled in the main loop */
		break;
	default:
		return ERR_NOT_IMPLEMENTED;
	}

	return ERR_NONE;
}

static ErrorCode
event_commands (int command, guint8 *p, guint8 *end, Buffer *buf)
{
	ErrorCode err;
	ERROR_DECL (error);

	switch (command) {
	case CMD_EVENT_REQUEST_SET: {
		EventRequest *req;
		int i, event_kind, suspend_policy, nmodifiers;
		ModifierKind mod;
		MonoMethod *method;
		long location = 0;
		MonoThread *step_thread;
		int step_thread_id = 0;
		StepDepth depth = STEP_DEPTH_INTO;
		StepSize size = STEP_SIZE_MIN;
		StepFilter filter = STEP_FILTER_NONE;
		MonoDomain *domain;
		Modifier *modifier;

		event_kind = decode_byte (p, &p, end);
		suspend_policy = decode_byte (p, &p, end);
		nmodifiers = decode_byte (p, &p, end);

		req = (EventRequest *)g_malloc0 (sizeof (EventRequest) + (nmodifiers * sizeof (Modifier)));
		req->id = mono_atomic_inc_i32 (&event_request_id);
		req->event_kind = event_kind;
		req->suspend_policy = suspend_policy;
		req->nmodifiers = nmodifiers;

		method = NULL;
		for (i = 0; i < nmodifiers; ++i) {
			mod = (ModifierKind)decode_byte (p, &p, end);

			req->modifiers [i].kind = mod;
			if (mod == MOD_KIND_COUNT) {
				req->modifiers [i].data.count = decode_int (p, &p, end);
			} else if (mod == MOD_KIND_LOCATION_ONLY) {
				method = decode_methodid (p, &p, end, &domain, &err);
				if (err != ERR_NONE)
					return err;
				location = decode_long (p, &p, end);
			} else if (mod == MOD_KIND_STEP) {
				step_thread_id = decode_id (p, &p, end);
				size = (StepSize)decode_int (p, &p, end);
				depth = (StepDepth)decode_int (p, &p, end);
				if (CHECK_PROTOCOL_VERSION (2, 16))
					filter = (StepFilter)decode_int (p, &p, end);
				req->modifiers [i].data.filter = filter;
				if (!CHECK_PROTOCOL_VERSION (2, 26) && (req->modifiers [i].data.filter & STEP_FILTER_DEBUGGER_HIDDEN))
					/* Treat STEP_THOUGH the same as HIDDEN */
					req->modifiers [i].data.filter = (StepFilter)(req->modifiers [i].data.filter | STEP_FILTER_DEBUGGER_STEP_THROUGH);
			} else if (mod == MOD_KIND_THREAD_ONLY) {
				int id = decode_id (p, &p, end);

				err = get_object (id, (MonoObject**)&req->modifiers [i].data.thread);
				if (err != ERR_NONE) {
					g_free (req);
					return err;
				}
			} else if (mod == MOD_KIND_EXCEPTION_ONLY) {
				MonoClass *exc_class = decode_typeid (p, &p, end, &domain, &err);

				if (err != ERR_NONE)
					return err;
				req->modifiers [i].caught = decode_byte (p, &p, end);
				req->modifiers [i].uncaught = decode_byte (p, &p, end);
				if (CHECK_PROTOCOL_VERSION (2, 25))
					req->modifiers [i].subclasses = decode_byte (p, &p, end);
				else
					req->modifiers [i].subclasses = TRUE;
				if (exc_class) {
					req->modifiers [i].data.exc_class = exc_class;

					if (!mono_class_is_assignable_from_internal (mono_defaults.exception_class, exc_class)) {
						g_free (req);
						return ERR_INVALID_ARGUMENT;
					}
				}
				if (CHECK_PROTOCOL_VERSION (2, 54)) {
					req->modifiers [i].not_filtered_feature = decode_byte (p, &p, end);
					req->modifiers [i].everything_else  = decode_byte (p, &p, end);
					DEBUG_PRINTF (1, "[dbg] \tEXCEPTION_ONLY 2 filter (%s%s%s%s).\n", exc_class ? m_class_get_name (exc_class) : (req->modifiers [i].everything_else ? "everything else" : "all"), req->modifiers [i].caught ? ", caught" : "", req->modifiers [i].uncaught ? ", uncaught" : "", req->modifiers [i].subclasses ? ", include-subclasses" : "");
				} else {
					req->modifiers [i].not_filtered_feature = FALSE;
					req->modifiers [i].everything_else = FALSE;
					DEBUG_PRINTF (1, "[dbg] \tEXCEPTION_ONLY filter (%s%s%s%s).\n", exc_class ? m_class_get_name (exc_class) : "all", req->modifiers [i].caught ? ", caught" : "", req->modifiers [i].uncaught ? ", uncaught" : "", req->modifiers [i].subclasses ? ", include-subclasses" : "");
				}
				
			} else if (mod == MOD_KIND_ASSEMBLY_ONLY) {
				int n = decode_int (p, &p, end);
				int j;

				// +1 because we don't know length and we use last element to check for end
				req->modifiers [i].data.assemblies = g_new0 (MonoAssembly*, n + 1);
				for (j = 0; j < n; ++j) {
					req->modifiers [i].data.assemblies [j] = decode_assemblyid (p, &p, end, &domain, &err);
					if (err != ERR_NONE) {
						g_free (req->modifiers [i].data.assemblies);
						return err;
					}
				}
			} else if (mod == MOD_KIND_SOURCE_FILE_ONLY) {
				int n = decode_int (p, &p, end);
				int j;

				modifier = &req->modifiers [i];
				modifier->data.source_files = g_hash_table_new (g_str_hash, g_str_equal);
				for (j = 0; j < n; ++j) {
					char *s = decode_string (p, &p, end);
					char *s2;

					if (s) {
						s2 = strdup_tolower (s);
						g_hash_table_insert (modifier->data.source_files, s2, s2);
						g_free (s);
					}
				}
			} else if (mod == MOD_KIND_TYPE_NAME_ONLY) {
				int n = decode_int (p, &p, end);
				int j;

				modifier = &req->modifiers [i];
				modifier->data.type_names = g_hash_table_new (g_str_hash, g_str_equal);
				for (j = 0; j < n; ++j) {
					char *s = decode_string (p, &p, end);

					if (s)
						g_hash_table_insert (modifier->data.type_names, s, s);
				}
			} else {
				g_free (req);
				return ERR_NOT_IMPLEMENTED;
			}
		}

		if (req->event_kind == EVENT_KIND_BREAKPOINT) {
			g_assert (method);

			req->info = mono_de_set_breakpoint (method, location, req, error);
			if (!is_ok (error)) {
				g_free (req);
				DEBUG_PRINTF (1, "[dbg] Failed to set breakpoint: %s\n", mono_error_get_message (error));
				mono_error_cleanup (error);
				return ERR_NO_SEQ_POINT_AT_IL_OFFSET;
			}
		} else if (req->event_kind == EVENT_KIND_STEP) {
			g_assert (step_thread_id);

			err = get_object (step_thread_id, (MonoObject**)&step_thread);
			if (err != ERR_NONE) {
				g_free (req);
				return err;
			}
			
			mono_loader_lock ();
			DebuggerTlsData *tls = (DebuggerTlsData *)mono_g_hash_table_lookup (thread_to_tls, THREAD_TO_INTERNAL(step_thread));
			mono_loader_unlock ();
			g_assert (tls);
		
			if (tls->terminated) { 
				/* if the thread is already terminated ignore the single step */
				buffer_add_int (buf, req->id);
				return ERR_NONE;
			}

			err = (ErrorCode)mono_de_ss_create (THREAD_TO_INTERNAL (step_thread), size, depth, filter, req);
			if (err != ERR_NONE) {
				g_free (req);
				return err;
			}
		} else if (req->event_kind == EVENT_KIND_METHOD_ENTRY) {
			req->info = mono_de_set_breakpoint (NULL, METHOD_ENTRY_IL_OFFSET, req, NULL);
		} else if (req->event_kind == EVENT_KIND_METHOD_EXIT) {
			req->info = mono_de_set_breakpoint (NULL, METHOD_EXIT_IL_OFFSET, req, NULL);
		} else if (req->event_kind == EVENT_KIND_EXCEPTION) {
		} else if (req->event_kind == EVENT_KIND_TYPE_LOAD) {
		} else {
			if (req->nmodifiers) {
				g_free (req);
				return ERR_NOT_IMPLEMENTED;
			}
		}

		mono_loader_lock ();
		g_ptr_array_add (event_requests, req);
		
		if (agent_config.defer) {
			/* Transmit cached data to the client on receipt of the event request */
			switch (req->event_kind) {
			case EVENT_KIND_APPDOMAIN_CREATE:
				/* Emit load events for currently loaded domains */
				mono_de_foreach_domain (emit_appdomain_load, NULL);
				break;
			case EVENT_KIND_ASSEMBLY_LOAD:
				/* Emit load events for currently loaded assemblies */
				mono_domain_foreach (send_assemblies_for_domain, NULL);
				break;
			case EVENT_KIND_THREAD_START:
				/* Emit start events for currently started threads */
				mono_g_hash_table_foreach (tid_to_thread, emit_thread_start, NULL);
				break;
			case EVENT_KIND_TYPE_LOAD:
				/* Emit type load events for currently loaded types */
				mono_domain_foreach (send_types_for_domain, NULL);
				break;
			default:
				break;
			}
		}
		mono_loader_unlock ();

		buffer_add_int (buf, req->id);
		break;
	}
	case CMD_EVENT_REQUEST_CLEAR: {
		int etype = decode_byte (p, &p, end);
		int req_id = decode_int (p, &p, end);

		// FIXME: Make a faster mapping from req_id to request
		mono_loader_lock ();
		clear_event_request (req_id, etype);
		mono_loader_unlock ();
		break;
	}
	case CMD_EVENT_REQUEST_CLEAR_ALL_BREAKPOINTS: {
		int i;

		mono_loader_lock ();
		i = 0;
		while (i < event_requests->len) {
			EventRequest *req = (EventRequest *)g_ptr_array_index (event_requests, i);

			if (req->event_kind == EVENT_KIND_BREAKPOINT) {
				mono_de_clear_breakpoint ((MonoBreakpoint *)req->info);

				g_ptr_array_remove_index_fast (event_requests, i);
				g_free (req);
			} else {
				i ++;
			}
		}
		mono_loader_unlock ();
		break;
	}
	default:
		return ERR_NOT_IMPLEMENTED;
	}

	return ERR_NONE;
}

static ErrorCode
domain_commands (int command, guint8 *p, guint8 *end, Buffer *buf)
{
	ErrorCode err;
	MonoDomain *domain;

	switch (command) {
	case CMD_APPDOMAIN_GET_ROOT_DOMAIN: {
		buffer_add_domainid (buf, mono_get_root_domain ());
		break;
	}
	case CMD_APPDOMAIN_GET_FRIENDLY_NAME: {
		domain = decode_domainid (p, &p, end, NULL, &err);
		if (err != ERR_NONE)
			return err;
		buffer_add_string (buf, domain->friendly_name);
		break;
	}
	case CMD_APPDOMAIN_GET_ASSEMBLIES: {
		GSList *tmp;
		MonoAssembly *ass;
		int count;

		domain = decode_domainid (p, &p, end, NULL, &err);
		if (err != ERR_NONE)
			return err;
		mono_domain_assemblies_lock (domain);
		count = 0;
		for (tmp = domain->domain_assemblies; tmp; tmp = tmp->next) {
			count ++;
		}
		buffer_add_int (buf, count);
		for (tmp = domain->domain_assemblies; tmp; tmp = tmp->next) {
			ass = (MonoAssembly *)tmp->data;
			buffer_add_assemblyid (buf, domain, ass);
		}
		mono_domain_assemblies_unlock (domain);
		break;
	}
	case CMD_APPDOMAIN_GET_ENTRY_ASSEMBLY: {
		domain = decode_domainid (p, &p, end, NULL, &err);
		if (err != ERR_NONE)
			return err;

		buffer_add_assemblyid (buf, domain, domain->entry_assembly);
		break;
	}
	case CMD_APPDOMAIN_GET_CORLIB: {
		domain = decode_domainid (p, &p, end, NULL, &err);
		if (err != ERR_NONE)
			return err;

		buffer_add_assemblyid (buf, domain, m_class_get_image (domain->domain->mbr.obj.vtable->klass)->assembly);
		break;
	}
	case CMD_APPDOMAIN_CREATE_STRING: {
		char *s;
		MonoString *o;
		ERROR_DECL (error);

		domain = decode_domainid (p, &p, end, NULL, &err);
		if (err != ERR_NONE)
			return err;
		s = decode_string (p, &p, end);

		o = mono_string_new_checked (domain, s, error);
		if (!is_ok (error)) {
			DEBUG_PRINTF (1, "[dbg] Failed to allocate String object '%s': %s\n", s, mono_error_get_message (error));
			mono_error_cleanup (error);
			return ERR_INVALID_OBJECT;
		}
		buffer_add_objid (buf, (MonoObject*)o);
		break;
	}
	case CMD_APPDOMAIN_CREATE_BYTE_ARRAY: {
		ERROR_DECL (error);
		MonoArray *arr;
		gpointer elem;
		domain = decode_domainid (p, &p, end, NULL, &err);
		uintptr_t size = 0;
		int len = decode_int (p, &p, end);
		size = len;
		arr = mono_array_new_full_checked (mono_domain_get (), mono_class_create_array (mono_get_byte_class(), 1), &size, NULL, error);
		elem = mono_array_addr_internal (arr, guint8, 0);
		memcpy (elem, p, len);
		p += len;
		buffer_add_objid (buf, (MonoObject*) arr);
		break;
	}
	case CMD_APPDOMAIN_CREATE_BOXED_VALUE: {
		ERROR_DECL (error);
		MonoClass *klass;
		MonoDomain *domain2;
		MonoObject *o;

		domain = decode_domainid (p, &p, end, NULL, &err);
		if (err != ERR_NONE)
			return err;
		klass = decode_typeid (p, &p, end, &domain2, &err);
		if (err != ERR_NONE)
			return err;

		// FIXME:
		g_assert (domain == domain2);

		o = mono_object_new_checked (domain, klass, error);
		mono_error_assert_ok (error);

		err = decode_value (m_class_get_byval_arg (klass), domain, (guint8 *)mono_object_unbox_internal (o), p, &p, end, TRUE);
		if (err != ERR_NONE)
			return err;

		buffer_add_objid (buf, o);
		break;
	}
	default:
		return ERR_NOT_IMPLEMENTED;
	}

	return ERR_NONE;
}

static ErrorCode
get_assembly_object_command (MonoDomain *domain, MonoAssembly *ass, Buffer *buf, MonoError *error)
{
	HANDLE_FUNCTION_ENTER();
	ErrorCode err = ERR_NONE;
	error_init (error);
	MonoReflectionAssemblyHandle o = mono_assembly_get_object_handle (domain, ass, error);
	if (MONO_HANDLE_IS_NULL (o)) {
		err = ERR_INVALID_OBJECT;
		goto leave;
	}
	buffer_add_objid (buf, MONO_HANDLE_RAW (MONO_HANDLE_CAST (MonoObject, o)));
leave:
	HANDLE_FUNCTION_RETURN_VAL (err);
}


static ErrorCode
assembly_commands (int command, guint8 *p, guint8 *end, Buffer *buf)
{
	ErrorCode err;
	MonoAssembly *ass;
	MonoDomain *domain;

	ass = decode_assemblyid (p, &p, end, &domain, &err);
	if (err != ERR_NONE)
		return err;

	switch (command) {
	case CMD_ASSEMBLY_GET_LOCATION: {
		buffer_add_string (buf, mono_image_get_filename (ass->image));
		break;			
	}
	case CMD_ASSEMBLY_GET_ENTRY_POINT: {
		guint32 token;
		MonoMethod *m;

		if (ass->image->dynamic) {
			buffer_add_id (buf, 0);
		} else {
			token = mono_image_get_entry_point (ass->image);
			if (token == 0) {
				buffer_add_id (buf, 0);
			} else {
				ERROR_DECL (error);
				m = mono_get_method_checked (ass->image, token, NULL, NULL, error);
				if (!m)
					mono_error_cleanup (error); /* FIXME don't swallow the error */
				buffer_add_methodid (buf, domain, m);
			}
		}
		break;			
	}
	case CMD_ASSEMBLY_GET_MANIFEST_MODULE: {
		buffer_add_moduleid (buf, domain, ass->image);
		break;
	}
	case CMD_ASSEMBLY_GET_OBJECT: {
		ERROR_DECL (error);
		err = get_assembly_object_command (domain, ass, buf, error);
		mono_error_cleanup (error);
		return err;
	}
	case CMD_ASSEMBLY_GET_DOMAIN: {
		buffer_add_domainid (buf, domain);
		break;
	}
	case CMD_ASSEMBLY_GET_TYPE: {
		ERROR_DECL (error);
		char *s = decode_string (p, &p, end);
		char* original_s = g_strdup_printf ("\"%s\"", s);

		gboolean ignorecase = decode_byte (p, &p, end);
		MonoTypeNameParse info;
		MonoType *t;
		gboolean type_resolve, res;
		MonoDomain *d = mono_domain_get ();
		MonoAssemblyLoadContext *alc = mono_domain_default_alc (d);

		/* This is needed to be able to find referenced assemblies */
		res = mono_domain_set_fast (domain, FALSE);
		g_assert (res);

		if (!mono_reflection_parse_type_checked (s, &info, error)) {
			mono_error_cleanup (error);
			t = NULL;
		} else {
			if (info.assembly.name) {
				mono_reflection_free_type_info (&info);
				g_free (s);
				mono_domain_set_fast (d, TRUE);
				char* error_msg =  g_strdup_printf ("Unexpected assembly-qualified type %s was provided", original_s);
				add_error_string (buf, error_msg);
				g_free (error_msg);
				g_free (original_s);
				return ERR_INVALID_ARGUMENT;
			}
			t = mono_reflection_get_type_checked (alc, ass->image, ass->image, &info, ignorecase, TRUE, &type_resolve, error);
			if (!is_ok (error)) {
				mono_error_cleanup (error); /* FIXME don't swallow the error */
				mono_reflection_free_type_info (&info);
				g_free (s);
				mono_domain_set_fast (d, TRUE);
				char* error_msg =  g_strdup_printf ("Invalid type name %s", original_s);
				add_error_string (buf, error_msg);
				g_free (error_msg);
				g_free (original_s);
				return ERR_INVALID_ARGUMENT;
			}
		}
		buffer_add_typeid (buf, domain, t ? mono_class_from_mono_type_internal (t) : NULL);
		mono_reflection_free_type_info (&info);
		g_free (s);
		g_free (original_s);
		mono_domain_set_fast (d, TRUE);

		break;
	}
	case CMD_ASSEMBLY_GET_NAME: {
		gchar *name;
		MonoAssembly *mass = ass;

		name = g_strdup_printf (
		  "%s, Version=%d.%d.%d.%d, Culture=%s, PublicKeyToken=%s%s",
		  mass->aname.name,
		  mass->aname.major, mass->aname.minor, mass->aname.build, mass->aname.revision,
		  mass->aname.culture && *mass->aname.culture? mass->aname.culture: "neutral",
		  mass->aname.public_key_token [0] ? (char *)mass->aname.public_key_token : "null",
		  (mass->aname.flags & ASSEMBLYREF_RETARGETABLE_FLAG) ? ", Retargetable=Yes" : "");

		buffer_add_string (buf, name);
		g_free (name);
		break;
	}
    case CMD_ASSEMBLY_GET_METADATA_BLOB: {
        MonoImage* image = ass->image;
        if (ass->dynamic) {
            return ERR_NOT_IMPLEMENTED;
        }
        buffer_add_byte_array (buf, (guint8*)image->raw_data, image->raw_data_len);
        break;
    }
    case CMD_ASSEMBLY_GET_IS_DYNAMIC: {
        buffer_add_byte (buf, ass->dynamic);
        break;
    }
    case CMD_ASSEMBLY_GET_PDB_BLOB: {
        MonoImage* image = ass->image;
        MonoDebugHandle* handle = mono_debug_get_handle (image); 
        if (!handle) {
            return ERR_INVALID_ARGUMENT;
        }
        MonoPPDBFile* ppdb = handle->ppdb;
        if (ppdb) {
            image = mono_ppdb_get_image (ppdb);
            buffer_add_byte_array (buf, (guint8*)image->raw_data, image->raw_data_len);
        } else {
            buffer_add_byte_array (buf, NULL, 0);
        }
        break;
    }
    case CMD_ASSEMBLY_GET_TYPE_FROM_TOKEN: {
        if (ass->dynamic) {
            return ERR_NOT_IMPLEMENTED;
        }
        guint32 token = decode_int (p, &p, end);
        ERROR_DECL (error);
        error_init (error);
        MonoClass* mono_class = mono_class_get_checked (ass->image, token, error);
        if (!is_ok (error)) {
            add_error_string (buf, mono_error_get_message (error));
            mono_error_cleanup (error);
            return ERR_INVALID_ARGUMENT;
        }
        buffer_add_typeid (buf, domain, mono_class);
        mono_error_cleanup (error);
        break;
    }
    case CMD_ASSEMBLY_GET_METHOD_FROM_TOKEN: {
        if (ass->dynamic) {
            return ERR_NOT_IMPLEMENTED;
        }
        guint32 token = decode_int (p, &p, end);
        ERROR_DECL (error);
        error_init (error);
        MonoMethod* mono_method = mono_get_method_checked (ass->image, token, NULL, NULL, error);
        if (!is_ok (error)) {
            add_error_string (buf, mono_error_get_message (error));
            mono_error_cleanup (error);
            return ERR_INVALID_ARGUMENT;
        }
        buffer_add_methodid (buf, domain, mono_method);
        mono_error_cleanup (error);
        break;
    }
	case CMD_ASSEMBLY_HAS_DEBUG_INFO: {
		buffer_add_byte (buf, !ass->dynamic && mono_debug_image_has_debug_info (ass->image));
		break;
	}
	default:
		return ERR_NOT_IMPLEMENTED;
	}

	return ERR_NONE;
}

static ErrorCode
module_commands (int command, guint8 *p, guint8 *end, Buffer *buf)
{
	ErrorCode err;
	MonoDomain *domain;

	switch (command) {
	case CMD_MODULE_GET_INFO: {
		MonoImage *image = decode_moduleid (p, &p, end, &domain, &err);
		char *basename, *sourcelink = NULL;

		if (CHECK_PROTOCOL_VERSION (2, 48))
			sourcelink = mono_debug_image_get_sourcelink (image);

		basename = g_path_get_basename (image->name);
		buffer_add_string (buf, basename); // name
		buffer_add_string (buf, image->module_name); // scopename
		buffer_add_string (buf, image->name); // fqname
		buffer_add_string (buf, mono_image_get_guid (image)); // guid
		buffer_add_assemblyid (buf, domain, image->assembly); // assembly
		if (CHECK_PROTOCOL_VERSION (2, 48))
			buffer_add_string (buf, sourcelink);
		g_free (basename);
		g_free (sourcelink);
		break;			
	}
	default:
		return ERR_NOT_IMPLEMENTED;
	}

	return ERR_NONE;
}

static ErrorCode
field_commands (int command, guint8 *p, guint8 *end, Buffer *buf)
{
	ErrorCode err;
	MonoDomain *domain;

	switch (command) {
	case CMD_FIELD_GET_INFO: {
		MonoClassField *f = decode_fieldid (p, &p, end, &domain, &err);

		buffer_add_string (buf, f->name);
		buffer_add_typeid (buf, domain, f->parent);
		buffer_add_typeid (buf, domain, mono_class_from_mono_type_internal (f->type));
		buffer_add_int (buf, f->type->attrs);
		break;
	}
	default:
		return ERR_NOT_IMPLEMENTED;
	}

	return ERR_NONE;
}

static void
buffer_add_cattr_arg (Buffer *buf, MonoType *t, MonoDomain *domain, MonoObject *val)
{
	if (val && val->vtable->klass == mono_defaults.runtimetype_class) {
		/* Special case these so the client doesn't have to handle Type objects */
		
		buffer_add_byte (buf, VALUE_TYPE_ID_TYPE);
		buffer_add_typeid (buf, domain, mono_class_from_mono_type_internal (((MonoReflectionType*)val)->type));
	} else if (MONO_TYPE_IS_REFERENCE (t))
		buffer_add_value (buf, t, &val, domain);
	else
		buffer_add_value (buf, t, mono_object_unbox_internal (val), domain);
}

static ErrorCode
buffer_add_cattrs (Buffer *buf, MonoDomain *domain, MonoImage *image, MonoClass *attr_klass, MonoCustomAttrInfo *cinfo)
{
	int i, j;
	int nattrs = 0;

	if (!cinfo) {
		buffer_add_int (buf, 0);
		return ERR_NONE;
	}

	SETUP_ICALL_FUNCTION;

	for (i = 0; i < cinfo->num_attrs; ++i) {
		if (!attr_klass || mono_class_has_parent (cinfo->attrs [i].ctor->klass, attr_klass))
			nattrs ++;
	}
	buffer_add_int (buf, nattrs);

	for (i = 0; i < cinfo->num_attrs; ++i) {
		MonoCustomAttrEntry *attr = &cinfo->attrs [i];
		if (!attr_klass || mono_class_has_parent (attr->ctor->klass, attr_klass)) {
			MonoArray *typed_args, *named_args;
			MonoArrayHandleOut typed_args_h, named_args_h;
			MonoObjectHandle val_h;
			MonoType *t;
			CattrNamedArg *arginfo = NULL;
			ERROR_DECL (error);

			SETUP_ICALL_FRAME;
			typed_args_h = MONO_HANDLE_NEW (MonoArray, NULL);
			named_args_h = MONO_HANDLE_NEW (MonoArray, NULL);
			val_h = MONO_HANDLE_NEW (MonoObject, NULL);

			mono_reflection_create_custom_attr_data_args (image, attr->ctor, attr->data, attr->data_size, typed_args_h, named_args_h, &arginfo, error);
			if (!is_ok (error)) {
				DEBUG_PRINTF (2, "[dbg] mono_reflection_create_custom_attr_data_args () failed with: '%s'\n", mono_error_get_message (error));
				mono_error_cleanup (error);
				CLEAR_ICALL_FRAME;
				return ERR_LOADER_ERROR;
			}
			typed_args = MONO_HANDLE_RAW (typed_args_h);
			named_args = MONO_HANDLE_RAW (named_args_h);

			buffer_add_methodid (buf, domain, attr->ctor);

			/* Ctor args */
			if (typed_args) {
				buffer_add_int (buf, mono_array_length_internal (typed_args));
				for (j = 0; j < mono_array_length_internal (typed_args); ++j) {
					MonoObject *val = mono_array_get_internal (typed_args, MonoObject*, j);
					MONO_HANDLE_ASSIGN_RAW (val_h, val);

					t = mono_method_signature_internal (attr->ctor)->params [j];

					buffer_add_cattr_arg (buf, t, domain, val);
				}
			} else {
				buffer_add_int (buf, 0);
			}

			/* Named args */
			if (named_args) {
				buffer_add_int (buf, mono_array_length_internal (named_args));

				for (j = 0; j < mono_array_length_internal (named_args); ++j) {
					MonoObject *val = mono_array_get_internal (named_args, MonoObject*, j);
					MONO_HANDLE_ASSIGN_RAW (val_h, val);

					if (arginfo [j].prop) {
						buffer_add_byte (buf, 0x54);
						buffer_add_propertyid (buf, domain, arginfo [j].prop);
					} else if (arginfo [j].field) {
						buffer_add_byte (buf, 0x53);
						buffer_add_fieldid (buf, domain, arginfo [j].field);
					} else {
						g_assert_not_reached ();
					}

					buffer_add_cattr_arg (buf, arginfo [j].type, domain, val);
				}
			} else {
				buffer_add_int (buf, 0);
			}
			g_free (arginfo);

			CLEAR_ICALL_FRAME;
		}
	}

	return ERR_NONE;
}

/* FIXME: Code duplication with icall.c */
static void
collect_interfaces (MonoClass *klass, GHashTable *ifaces, MonoError *error)
{
	int i;
	MonoClass *ic;

	mono_class_setup_interfaces (klass, error);
	if (!is_ok (error))
		return;

	int klass_interface_count = m_class_get_interface_count (klass);
	MonoClass **klass_interfaces = m_class_get_interfaces (klass);
	for (i = 0; i < klass_interface_count; i++) {
		ic = klass_interfaces [i];
		g_hash_table_insert (ifaces, ic, ic);

		collect_interfaces (ic, ifaces, error);
		if (!is_ok (error))
			return;
	}
}

static ErrorCode
type_commands_internal (int command, MonoClass *klass, MonoDomain *domain, guint8 *p, guint8 *end, Buffer *buf)
{
	HANDLE_FUNCTION_ENTER ();

	ERROR_DECL (error);
	MonoClass *nested;
	MonoType *type;
	gpointer iter;
	guint8 b;
	int nnested;
	ErrorCode err;
	char *name;
	MonoStringHandle string_handle = MONO_HANDLE_NEW (MonoString, NULL); // FIXME? Not always needed.

	switch (command) {
	case CMD_TYPE_GET_INFO: {
		buffer_add_string (buf, m_class_get_name_space (klass));
		buffer_add_string (buf, m_class_get_name (klass));
		// FIXME: byref
		name = mono_type_get_name_full (m_class_get_byval_arg (klass), MONO_TYPE_NAME_FORMAT_FULL_NAME);
		buffer_add_string (buf, name);
		g_free (name);
		buffer_add_assemblyid (buf, domain, m_class_get_image (klass)->assembly);
		buffer_add_moduleid (buf, domain, m_class_get_image (klass));
		buffer_add_typeid (buf, domain, m_class_get_parent (klass));
		if (m_class_get_rank (klass) || m_class_get_byval_arg (klass)->type == MONO_TYPE_PTR)
			buffer_add_typeid (buf, domain, m_class_get_element_class (klass));
		else
			buffer_add_id (buf, 0);
		buffer_add_int (buf, m_class_get_type_token (klass));
		buffer_add_byte (buf, m_class_get_rank (klass));
		buffer_add_int (buf, mono_class_get_flags (klass));
		b = 0;
		type = m_class_get_byval_arg (klass);
		// FIXME: Can't decide whenever a class represents a byref type
		if (FALSE)
			b |= (1 << 0);
		if (type->type == MONO_TYPE_PTR)
			b |= (1 << 1);
		if (!type->byref && (((type->type >= MONO_TYPE_BOOLEAN) && (type->type <= MONO_TYPE_R8)) || (type->type == MONO_TYPE_I) || (type->type == MONO_TYPE_U)))
			b |= (1 << 2);
		if (type->type == MONO_TYPE_VALUETYPE)
			b |= (1 << 3);
		if (m_class_is_enumtype (klass))
			b |= (1 << 4);
		if (mono_class_is_gtd (klass))
			b |= (1 << 5);
		if (mono_class_is_gtd (klass) || mono_class_is_ginst (klass))
			b |= (1 << 6);
		buffer_add_byte (buf, b);
		nnested = 0;
		iter = NULL;
		while ((nested = mono_class_get_nested_types (klass, &iter)))
			nnested ++;
		buffer_add_int (buf, nnested);
		iter = NULL;
		while ((nested = mono_class_get_nested_types (klass, &iter)))
			buffer_add_typeid (buf, domain, nested);
		if (CHECK_PROTOCOL_VERSION (2, 12)) {
			if (mono_class_is_gtd (klass))
				buffer_add_typeid (buf, domain, klass);
			else if (mono_class_is_ginst (klass))
				buffer_add_typeid (buf, domain, mono_class_get_generic_class (klass)->container_class);
			else
				buffer_add_id (buf, 0);
		}
		if (CHECK_PROTOCOL_VERSION (2, 15)) {
			int count, i;

			if (mono_class_is_ginst (klass)) {
				MonoGenericInst *inst = mono_class_get_generic_class (klass)->context.class_inst;

				count = inst->type_argc;
				buffer_add_int (buf, count);
				for (i = 0; i < count; i++)
					buffer_add_typeid (buf, domain, mono_class_from_mono_type_internal (inst->type_argv [i]));
			} else if (mono_class_is_gtd (klass)) {
				MonoGenericContainer *container = mono_class_get_generic_container (klass);
				MonoClass *pklass;

				count = container->type_argc;
				buffer_add_int (buf, count);
				for (i = 0; i < count; i++) {
					pklass = mono_class_create_generic_parameter (mono_generic_container_get_param (container, i));
					buffer_add_typeid (buf, domain, pklass);
				}
			} else {
				buffer_add_int (buf, 0);
			}
		}
		break;
	}
	case CMD_TYPE_GET_METHODS: {
		int nmethods;
		int i = 0;
		gpointer iter = NULL;
		MonoMethod *m;

		mono_class_setup_methods (klass);

		nmethods = mono_class_num_methods (klass);

		buffer_add_int (buf, nmethods);

		while ((m = mono_class_get_methods (klass, &iter))) {
			buffer_add_methodid (buf, domain, m);
			i ++;
		}
		g_assert (i == nmethods);
		break;
	}
	case CMD_TYPE_GET_FIELDS: {
		int nfields;
		int i = 0;
		gpointer iter = NULL;
		MonoClassField *f;

		nfields = mono_class_num_fields (klass);

		buffer_add_int (buf, nfields);

		while ((f = mono_class_get_fields_internal (klass, &iter))) {
			buffer_add_fieldid (buf, domain, f);
			buffer_add_string (buf, f->name);
			buffer_add_typeid (buf, domain, mono_class_from_mono_type_internal (f->type));
			buffer_add_int (buf, f->type->attrs);
			i ++;
		}
		g_assert (i == nfields);
		break;
	}
	case CMD_TYPE_GET_PROPERTIES: {
		int nprops;
		int i = 0;
		gpointer iter = NULL;
		MonoProperty *p;

		nprops = mono_class_num_properties (klass);

		buffer_add_int (buf, nprops);

		while ((p = mono_class_get_properties (klass, &iter))) {
			buffer_add_propertyid (buf, domain, p);
			buffer_add_string (buf, p->name);
			buffer_add_methodid (buf, domain, p->get);
			buffer_add_methodid (buf, domain, p->set);
			buffer_add_int (buf, p->attrs);
			i ++;
		}
		g_assert (i == nprops);
		break;
	}
	case CMD_TYPE_GET_CATTRS: {
		MonoClass *attr_klass;
		MonoCustomAttrInfo *cinfo;

		attr_klass = decode_typeid (p, &p, end, NULL, &err);
		/* attr_klass can be NULL */
		if (err != ERR_NONE)
			goto exit;

		cinfo = mono_custom_attrs_from_class_checked (klass, error);
		if (!is_ok (error)) {
			mono_error_cleanup (error); /* FIXME don't swallow the error message */
			goto loader_error;
		}

		err = buffer_add_cattrs (buf, domain, m_class_get_image (klass), attr_klass, cinfo);
		if (err != ERR_NONE)
			goto exit;
		break;
	}
	case CMD_TYPE_GET_FIELD_CATTRS: {
		MonoClass *attr_klass;
		MonoCustomAttrInfo *cinfo;
		MonoClassField *field;

		field = decode_fieldid (p, &p, end, NULL, &err);
		if (err != ERR_NONE)
			goto exit;
		attr_klass = decode_typeid (p, &p, end, NULL, &err);
		if (err != ERR_NONE)
			goto exit;

		cinfo = mono_custom_attrs_from_field_checked (klass, field, error);
		if (!is_ok (error)) {
			mono_error_cleanup (error); /* FIXME don't swallow the error message */
			goto loader_error;
		}

		err = buffer_add_cattrs (buf, domain, m_class_get_image (klass), attr_klass, cinfo);
		if (err != ERR_NONE)
			goto exit;
		break;
	}
	case CMD_TYPE_GET_PROPERTY_CATTRS: {
		MonoClass *attr_klass;
		MonoCustomAttrInfo *cinfo;
		MonoProperty *prop;

		prop = decode_propertyid (p, &p, end, NULL, &err);
		if (err != ERR_NONE)
			goto exit;
		attr_klass = decode_typeid (p, &p, end, NULL, &err);
		if (err != ERR_NONE)
			goto exit;

		cinfo = mono_custom_attrs_from_property_checked (klass, prop, error);
		if (!is_ok (error)) {
			mono_error_cleanup (error); /* FIXME don't swallow the error message */
			goto loader_error;
		}

		err = buffer_add_cattrs (buf, domain, m_class_get_image (klass), attr_klass, cinfo);
		if (err != ERR_NONE)
			goto exit;
		break;
	}
	case CMD_TYPE_GET_VALUES:
	case CMD_TYPE_GET_VALUES_2: {
		guint8 *val;
		MonoClassField *f;
		MonoVTable *vtable;
		MonoClass *k;
		int len, i;
		gboolean found;
		MonoThread *thread_obj;
		MonoInternalThread *thread = NULL;
		guint32 special_static_type;

		if (command == CMD_TYPE_GET_VALUES_2) {
			int objid = decode_objid (p, &p, end);

			err = get_object (objid, (MonoObject**)&thread_obj);
			if (err != ERR_NONE)
				goto exit;

			thread = THREAD_TO_INTERNAL (thread_obj);
		}

		len = decode_int (p, &p, end);
		for (i = 0; i < len; ++i) {
			f = decode_fieldid (p, &p, end, NULL, &err);
			if (err != ERR_NONE)
				goto exit;

			if (!(f->type->attrs & FIELD_ATTRIBUTE_STATIC))
				goto invalid_fieldid;

			special_static_type = mono_class_field_get_special_static_type (f);
			if (special_static_type != SPECIAL_STATIC_NONE) {
				if (!(thread && special_static_type == SPECIAL_STATIC_THREAD))
					goto invalid_fieldid;
			}

			/* Check that the field belongs to the object */
			found = FALSE;
			for (k = klass; k; k = m_class_get_parent (k)) {
				if (k == f->parent) {
					found = TRUE;
					break;
				}
			}
			if (!found)
				goto invalid_fieldid;

			vtable = mono_class_vtable_checked (domain, f->parent, error);
			goto_if_nok (error, invalid_fieldid);

			val = (guint8 *)g_malloc (mono_class_instance_size (mono_class_from_mono_type_internal (f->type)));
			mono_field_static_get_value_for_thread (thread ? thread : mono_thread_internal_current (), vtable, f, val, string_handle, error);
			goto_if_nok (error, invalid_fieldid);

			buffer_add_value (buf, f->type, val, domain);
			g_free (val);
		}
		break;
	}
	case CMD_TYPE_SET_VALUES: {
		guint8 *val;
		MonoClassField *f;
		MonoVTable *vtable;
		MonoClass *k;
		int len, i;
		gboolean found;

		len = decode_int (p, &p, end);
		for (i = 0; i < len; ++i) {
			f = decode_fieldid (p, &p, end, NULL, &err);
			if (err != ERR_NONE)
				goto exit;

			if (!(f->type->attrs & FIELD_ATTRIBUTE_STATIC))
				goto invalid_fieldid;

			if (mono_class_field_is_special_static (f))
				goto invalid_fieldid;

			/* Check that the field belongs to the object */
			found = FALSE;
			for (k = klass; k; k = m_class_get_parent (k)) {
				if (k == f->parent) {
					found = TRUE;
					break;
				}
			}
			if (!found)
				goto invalid_fieldid;

			// FIXME: Check for literal/const

			vtable = mono_class_vtable_checked (domain, f->parent, error);
			goto_if_nok (error, invalid_fieldid);

			val = (guint8 *)g_malloc (mono_class_instance_size (mono_class_from_mono_type_internal (f->type)));
			err = decode_value (f->type, domain, val, p, &p, end, TRUE);
			if (err != ERR_NONE) {
				g_free (val);
				goto exit;
			}
			if (MONO_TYPE_IS_REFERENCE (f->type))
				mono_field_static_set_value_internal (vtable, f, *(gpointer*)val);
			else
				mono_field_static_set_value_internal (vtable, f, val);
			g_free (val);
		}
		break;
	}
	case CMD_TYPE_GET_OBJECT: {
		MonoObject *o = (MonoObject*)mono_type_get_object_checked (domain, m_class_get_byval_arg (klass), error);
		if (!is_ok (error)) {
			mono_error_cleanup (error);
			goto invalid_object;
		}
		buffer_add_objid (buf, o);
		break;
	}
	case CMD_TYPE_GET_SOURCE_FILES:
	case CMD_TYPE_GET_SOURCE_FILES_2: {
		char *source_file, *base;
		GPtrArray *files;
		int i;

		files = get_source_files_for_type (klass);

		buffer_add_int (buf, files->len);
		for (i = 0; i < files->len; ++i) {
			source_file = (char *)g_ptr_array_index (files, i);
			if (command == CMD_TYPE_GET_SOURCE_FILES_2) {
				buffer_add_string (buf, source_file);
			} else {
				base = dbg_path_get_basename (source_file);
				buffer_add_string (buf, base);
				g_free (base);
			}
			g_free (source_file);
		}
		g_ptr_array_free (files, TRUE);
		break;
	}
	case CMD_TYPE_IS_ASSIGNABLE_FROM: {
		MonoClass *oklass = decode_typeid (p, &p, end, NULL, &err);

		if (err != ERR_NONE)
			goto exit;
		if (mono_class_is_assignable_from_internal (klass, oklass))
			buffer_add_byte (buf, 1);
		else
			buffer_add_byte (buf, 0);
		break;
	}
	case CMD_TYPE_GET_METHODS_BY_NAME_FLAGS: {
		char *name = decode_string (p, &p, end);
		int i, flags = decode_int (p, &p, end);
		int mlisttype;
		if (CHECK_PROTOCOL_VERSION (2, 48))
			mlisttype = decode_int (p, &p, end);
		else
			mlisttype = 0; // MLISTTYPE_All
		ERROR_DECL (error);
		GPtrArray *array;

		error_init (error);
		array = mono_class_get_methods_by_name (klass, name, flags & ~BINDING_FLAGS_IGNORE_CASE, mlisttype, TRUE, error);
		if (!is_ok (error)) {
			mono_error_cleanup (error);
			goto loader_error;
		}
		buffer_add_int (buf, array->len);
		for (i = 0; i < array->len; ++i) {
			MonoMethod *method = (MonoMethod *)g_ptr_array_index (array, i);
			buffer_add_methodid (buf, domain, method);
		}

		g_ptr_array_free (array, TRUE);
		g_free (name);
		break;
	}
	case CMD_TYPE_GET_INTERFACES: {
		MonoClass *parent;
		GHashTable *iface_hash = g_hash_table_new (NULL, NULL);
		MonoClass *tclass, *iface;
		GHashTableIter iter;

		tclass = klass;

		for (parent = tclass; parent; parent = m_class_get_parent (parent)) {
			mono_class_setup_interfaces (parent, error);
			goto_if_nok (error, loader_error);

			collect_interfaces (parent, iface_hash, error);
			goto_if_nok (error, loader_error);
		}

		buffer_add_int (buf, g_hash_table_size (iface_hash));

		g_hash_table_iter_init (&iter, iface_hash);
		while (g_hash_table_iter_next (&iter, NULL, (void**)&iface))
			buffer_add_typeid (buf, domain, iface);
		g_hash_table_destroy (iface_hash);
		break;
	}
	case CMD_TYPE_GET_INTERFACE_MAP: {
		int tindex, ioffset;
		gboolean variance_used;
		MonoClass *iclass;
		int len, nmethods, i;
		gpointer iter;
		MonoMethod *method;

		len = decode_int (p, &p, end);
		mono_class_setup_vtable (klass);

		for (tindex = 0; tindex < len; ++tindex) {
			iclass = decode_typeid (p, &p, end, NULL, &err);
			if (err != ERR_NONE)
				goto exit;

			ioffset = mono_class_interface_offset_with_variance (klass, iclass, &variance_used);
			if (ioffset == -1)
				goto invalid_argument;

			nmethods = mono_class_num_methods (iclass);
			buffer_add_int (buf, nmethods);

			iter = NULL;
			while ((method = mono_class_get_methods (iclass, &iter))) {
				buffer_add_methodid (buf, domain, method);
			}
			MonoMethod **klass_vtable = m_class_get_vtable (klass);
			for (i = 0; i < nmethods; ++i)
				buffer_add_methodid (buf, domain, klass_vtable [i + ioffset]);
		}
		break;
	}
	case CMD_TYPE_IS_INITIALIZED: {
		MonoVTable *vtable = mono_class_vtable_checked (domain, klass, error);
		goto_if_nok (error, loader_error);

		if (vtable)
			buffer_add_int (buf, (vtable->initialized || vtable->init_failed) ? 1 : 0);
		else
			buffer_add_int (buf, 0);
		break;
	}
	case CMD_TYPE_CREATE_INSTANCE: {
		ERROR_DECL (error);
		MonoObject *obj;

		obj = mono_object_new_checked (domain, klass, error);
		mono_error_assert_ok (error);
		buffer_add_objid (buf, obj);
		break;
	}
	case CMD_TYPE_GET_VALUE_SIZE: {
		int32_t value_size;

		value_size = mono_class_value_size (klass, NULL);
		buffer_add_int (buf, value_size);
		break;
	}
	default:
		err = ERR_NOT_IMPLEMENTED;
		goto exit;
	}

	err = ERR_NONE;
	goto exit;
invalid_argument:
	err = ERR_INVALID_ARGUMENT;
	goto exit;
invalid_fieldid:
	err = ERR_INVALID_FIELDID;
	goto exit;
invalid_object:
	err = ERR_INVALID_OBJECT;
	goto exit;
loader_error:
	err = ERR_LOADER_ERROR;
	goto exit;
exit:
	HANDLE_FUNCTION_RETURN_VAL (err);
}

static ErrorCode
type_commands (int command, guint8 *p, guint8 *end, Buffer *buf)
{
	MonoClass *klass;
	MonoDomain *old_domain;
	MonoDomain *domain;
	ErrorCode err;

	klass = decode_typeid (p, &p, end, &domain, &err);
	if (err != ERR_NONE)
		return err;

	old_domain = mono_domain_get ();

	mono_domain_set_fast (domain, TRUE);

	err = type_commands_internal (command, klass, domain, p, end, buf);

	mono_domain_set_fast (old_domain, TRUE);

	return err;
}

static ErrorCode
method_commands_internal (int command, MonoMethod *method, MonoDomain *domain, guint8 *p, guint8 *end, Buffer *buf)
{
	MonoMethodHeader *header;
	ErrorCode err;

	switch (command) {
	case CMD_METHOD_GET_NAME: {
		buffer_add_string (buf, method->name);
		break;			
	}
	case CMD_METHOD_GET_DECLARING_TYPE: {
		buffer_add_typeid (buf, domain, method->klass);
		break;
	}
	case CMD_METHOD_GET_DEBUG_INFO: {
		ERROR_DECL (error);
		MonoDebugMethodInfo *minfo;
		char *source_file;
		int i, j, n_il_offsets;
		int *source_files;
		GPtrArray *source_file_list;
		MonoSymSeqPoint *sym_seq_points;

		header = mono_method_get_header_checked (method, error);
		if (!header) {
			mono_error_cleanup (error); /* FIXME don't swallow the error */
			buffer_add_int (buf, 0);
			buffer_add_string (buf, "");
			buffer_add_int (buf, 0);
			break;
		}

		minfo = mono_debug_lookup_method (method);
		if (!minfo) {
			buffer_add_int (buf, header->code_size);
			buffer_add_string (buf, "");
			buffer_add_int (buf, 0);
			mono_metadata_free_mh (header);
			break;
		}

		mono_debug_get_seq_points (minfo, &source_file, &source_file_list, &source_files, &sym_seq_points, &n_il_offsets);
		buffer_add_int (buf, header->code_size);
		if (CHECK_PROTOCOL_VERSION (2, 13)) {
			buffer_add_int (buf, source_file_list->len);
			for (i = 0; i < source_file_list->len; ++i) {
				MonoDebugSourceInfo *sinfo = (MonoDebugSourceInfo *)g_ptr_array_index (source_file_list, i);
				buffer_add_string (buf, sinfo->source_file);
				if (CHECK_PROTOCOL_VERSION (2, 14)) {
					for (j = 0; j < 16; ++j)
						buffer_add_byte (buf, sinfo->hash [j]);
				}
			}
		} else {
			buffer_add_string (buf, source_file);
		}
		buffer_add_int (buf, n_il_offsets);
		DEBUG_PRINTF (10, "Line number table for method %s:\n", mono_method_full_name (method,  TRUE));
		for (i = 0; i < n_il_offsets; ++i) {
			MonoSymSeqPoint *sp = &sym_seq_points [i];
			const char *srcfile = "";

			if (source_files [i] != -1) {
				MonoDebugSourceInfo *sinfo = (MonoDebugSourceInfo *)g_ptr_array_index (source_file_list, source_files [i]);
				srcfile = sinfo->source_file;
			}
			DEBUG_PRINTF (10, "IL%x -> %s:%d %d %d %d\n", sp->il_offset, srcfile, sp->line, sp->column, sp->end_line, sp->end_column);
			buffer_add_int (buf, sp->il_offset);
			buffer_add_int (buf, sp->line);
			if (CHECK_PROTOCOL_VERSION (2, 13))
				buffer_add_int (buf, source_files [i]);
			if (CHECK_PROTOCOL_VERSION (2, 19))
				buffer_add_int (buf, sp->column);
			if (CHECK_PROTOCOL_VERSION (2, 32)) {
				buffer_add_int (buf, sp->end_line);
				buffer_add_int (buf, sp->end_column);
			}
		}
		g_free (source_file);
		g_free (source_files);
		g_free (sym_seq_points);
		g_ptr_array_free (source_file_list, TRUE);
		mono_metadata_free_mh (header);
		break;
	}
	case CMD_METHOD_GET_PARAM_INFO: {
		MonoMethodSignature *sig = mono_method_signature_internal (method);
		guint32 i;
		char **names;

		/* FIXME: mono_class_from_mono_type_internal () and byrefs */

		/* FIXME: Use a smaller encoding */
		buffer_add_int (buf, sig->call_convention);
		buffer_add_int (buf, sig->param_count);
		buffer_add_int (buf, sig->generic_param_count);
		buffer_add_typeid (buf, domain, mono_class_from_mono_type_internal (sig->ret));
		for (i = 0; i < sig->param_count; ++i) {
			/* FIXME: vararg */
			buffer_add_typeid (buf, domain, mono_class_from_mono_type_internal (sig->params [i]));
		}

		/* Emit parameter names */
		names = g_new (char *, sig->param_count);
		mono_method_get_param_names (method, (const char **) names);
		for (i = 0; i < sig->param_count; ++i)
			buffer_add_string (buf, names [i]);
		g_free (names);

		break;
	}
	case CMD_METHOD_GET_LOCALS_INFO: {
		ERROR_DECL (error);
		int i, num_locals;
		MonoDebugLocalsInfo *locals;
		int *locals_map = NULL;

		header = mono_method_get_header_checked (method, error);
		if (!header) {
			add_error_string (buf, mono_error_get_message (error));
			mono_error_cleanup (error); /* FIXME don't swallow the error */
			return ERR_INVALID_ARGUMENT;
		}

		locals = mono_debug_lookup_locals (method);
		if (!locals) {
			if (CHECK_PROTOCOL_VERSION (2, 43)) {
				/* Scopes */
				buffer_add_int (buf, 1);
				buffer_add_int (buf, 0);
				buffer_add_int (buf, header->code_size);
			}
			buffer_add_int (buf, header->num_locals);
			/* Types */
			for (i = 0; i < header->num_locals; ++i) {
				buffer_add_typeid (buf, domain, mono_class_from_mono_type_internal (header->locals [i]));
			}
			/* Names */
			for (i = 0; i < header->num_locals; ++i) {
				char lname [128];
				sprintf (lname, "V_%d", i);
				buffer_add_string (buf, lname);
			}
			/* Scopes */
			for (i = 0; i < header->num_locals; ++i) {
				buffer_add_int (buf, 0);
				buffer_add_int (buf, header->code_size);
			}
		} else {
			if (CHECK_PROTOCOL_VERSION (2, 43)) {
				/* Scopes */
				buffer_add_int (buf, locals->num_blocks);
				int last_start = 0;
				for (i = 0; i < locals->num_blocks; ++i) {
					buffer_add_int (buf, locals->code_blocks [i].start_offset - last_start);
					buffer_add_int (buf, locals->code_blocks [i].end_offset - locals->code_blocks [i].start_offset);
					last_start = locals->code_blocks [i].start_offset;
				}
			}

			num_locals = locals->num_locals;
			buffer_add_int (buf, num_locals);

			/* Types */
			for (i = 0; i < num_locals; ++i) {
				g_assert (locals->locals [i].index < header->num_locals);
				buffer_add_typeid (buf, domain, mono_class_from_mono_type_internal (header->locals [locals->locals [i].index]));
			}
			/* Names */
			for (i = 0; i < num_locals; ++i)
				buffer_add_string (buf, locals->locals [i].name);
			/* Scopes */
			for (i = 0; i < num_locals; ++i) {
				if (locals->locals [i].block) {
					buffer_add_int (buf, locals->locals [i].block->start_offset);
					buffer_add_int (buf, locals->locals [i].block->end_offset);
				} else {
					buffer_add_int (buf, 0);
					buffer_add_int (buf, header->code_size);
				}
			}
		}
		mono_metadata_free_mh (header);

		if (locals)
			mono_debug_free_locals (locals);
		g_free (locals_map);

		break;
	}
	case CMD_METHOD_GET_INFO:
		buffer_add_int (buf, method->flags);
		buffer_add_int (buf, method->iflags);
		buffer_add_int (buf, method->token);
		if (CHECK_PROTOCOL_VERSION (2, 12)) {
			guint8 attrs = 0;
			if (method->is_generic)
				attrs |= (1 << 0);
			if (mono_method_signature_internal (method)->generic_param_count)
				attrs |= (1 << 1);
			buffer_add_byte (buf, attrs);
			if (method->is_generic || method->is_inflated) {
				MonoMethod *result;

				if (method->is_generic) {
					result = method;
				} else {
					MonoMethodInflated *imethod = (MonoMethodInflated *)method;
					
					result = imethod->declaring;
					if (imethod->context.class_inst) {
						MonoClass *klass = ((MonoMethod *) imethod)->klass;
						/*Generic methods gets the context of the GTD.*/
						if (mono_class_get_context (klass)) {
							ERROR_DECL (error);
							result = mono_class_inflate_generic_method_full_checked (result, klass, mono_class_get_context (klass), error);
							g_assert (is_ok (error)); /* FIXME don't swallow the error */
						}
					}
				}

				buffer_add_methodid (buf, domain, result);
			} else {
				buffer_add_id (buf, 0);
			}
			if (CHECK_PROTOCOL_VERSION (2, 15)) {
				if (mono_method_signature_internal (method)->generic_param_count) {
					int count, i;

					if (method->is_inflated) {
						MonoGenericInst *inst = mono_method_get_context (method)->method_inst;
						if (inst) {
							count = inst->type_argc;
							buffer_add_int (buf, count);

							for (i = 0; i < count; i++)
								buffer_add_typeid (buf, domain, mono_class_from_mono_type_internal (inst->type_argv [i]));
						} else {
							buffer_add_int (buf, 0);
						}
					} else if (method->is_generic) {
						MonoGenericContainer *container = mono_method_get_generic_container (method);

						count = mono_method_signature_internal (method)->generic_param_count;
						buffer_add_int (buf, count);
						for (i = 0; i < count; i++) {
							MonoGenericParam *param = mono_generic_container_get_param (container, i);
							MonoClass *pklass = mono_class_create_generic_parameter (param);
							buffer_add_typeid (buf, domain, pklass);
						}
					} else {
						buffer_add_int (buf, 0);
					}
				} else {
					buffer_add_int (buf, 0);
				}
			}
		}
		break;
	case CMD_METHOD_GET_BODY: {
		ERROR_DECL (error);
		int i;

		header = mono_method_get_header_checked (method, error);
		if (!header) {
			mono_error_cleanup (error); /* FIXME don't swallow the error */
			buffer_add_int (buf, 0);

			if (CHECK_PROTOCOL_VERSION (2, 18))
				buffer_add_int (buf, 0);
		} else {
			buffer_add_int (buf, header->code_size);
			for (i = 0; i < header->code_size; ++i)
				buffer_add_byte (buf, header->code [i]);

			if (CHECK_PROTOCOL_VERSION (2, 18)) {
				buffer_add_int (buf, header->num_clauses);
				for (i = 0; i < header->num_clauses; ++i) {
					MonoExceptionClause *clause = &header->clauses [i];

					buffer_add_int (buf, clause->flags);
					buffer_add_int (buf, clause->try_offset);
					buffer_add_int (buf, clause->try_len);
					buffer_add_int (buf, clause->handler_offset);
					buffer_add_int (buf, clause->handler_len);
					if (clause->flags == MONO_EXCEPTION_CLAUSE_NONE)
						buffer_add_typeid (buf, domain, clause->data.catch_class);
					else if (clause->flags == MONO_EXCEPTION_CLAUSE_FILTER)
						buffer_add_int (buf, clause->data.filter_offset);
				}
			}

			mono_metadata_free_mh (header);
		}

		break;
	}
	case CMD_METHOD_RESOLVE_TOKEN: {
		guint32 token = decode_int (p, &p, end);

		// FIXME: Generics
		switch (mono_metadata_token_code (token)) {
		case MONO_TOKEN_STRING: {
			ERROR_DECL (error);
			MonoString *s;
			char *s2;

			s = mono_ldstr_checked (domain, m_class_get_image (method->klass), mono_metadata_token_index (token), error);
			mono_error_assert_ok (error); /* FIXME don't swallow the error */

			s2 = mono_string_to_utf8_checked_internal (s, error);
			mono_error_assert_ok (error);

			buffer_add_byte (buf, TOKEN_TYPE_STRING);
			buffer_add_string (buf, s2);
			g_free (s2);
			break;
		}
		default: {
			ERROR_DECL (error);
			gpointer val;
			MonoClass *handle_class;

			if (method->wrapper_type == MONO_WRAPPER_DYNAMIC_METHOD) {
				val = mono_method_get_wrapper_data (method, token);
				handle_class = (MonoClass *)mono_method_get_wrapper_data (method, token + 1);

				if (handle_class == NULL) {
					// Can't figure out the token type
					buffer_add_byte (buf, TOKEN_TYPE_UNKNOWN);
					break;
				}
			} else {
				val = mono_ldtoken_checked (m_class_get_image (method->klass), token, &handle_class, NULL, error);
				if (!val)
					g_error ("Could not load token due to %s", mono_error_get_message (error));
			}

			if (handle_class == mono_defaults.typehandle_class) {
				buffer_add_byte (buf, TOKEN_TYPE_TYPE);
				if (method->wrapper_type == MONO_WRAPPER_DYNAMIC_METHOD)
					buffer_add_typeid (buf, domain, (MonoClass *) val);
				else
					buffer_add_typeid (buf, domain, mono_class_from_mono_type_internal ((MonoType*)val));
			} else if (handle_class == mono_defaults.fieldhandle_class) {
				buffer_add_byte (buf, TOKEN_TYPE_FIELD);
				buffer_add_fieldid (buf, domain, (MonoClassField *)val);
			} else if (handle_class == mono_defaults.methodhandle_class) {
				buffer_add_byte (buf, TOKEN_TYPE_METHOD);
				buffer_add_methodid (buf, domain, (MonoMethod *)val);
			} else if (handle_class == mono_defaults.string_class) {
				char *s;

				s = mono_string_to_utf8_checked_internal ((MonoString *)val, error);
				mono_error_assert_ok (error);
				buffer_add_byte (buf, TOKEN_TYPE_STRING);
				buffer_add_string (buf, s);
				g_free (s);
			} else {
				g_assert_not_reached ();
			}
			break;
		}
		}
		break;
	}
	case CMD_METHOD_GET_CATTRS: {
		ERROR_DECL (error);
		MonoClass *attr_klass;
		MonoCustomAttrInfo *cinfo;

		attr_klass = decode_typeid (p, &p, end, NULL, &err);
		/* attr_klass can be NULL */
		if (err != ERR_NONE)
			return err;

		cinfo = mono_custom_attrs_from_method_checked (method, error);
		if (!is_ok (error)) {
			mono_error_cleanup (error); /* FIXME don't swallow the error message */
			return ERR_LOADER_ERROR;
		}

		err = buffer_add_cattrs (buf, domain, m_class_get_image (method->klass), attr_klass, cinfo);
		if (err != ERR_NONE)
			return err;
		break;
	}
	case CMD_METHOD_MAKE_GENERIC_METHOD: {
		ERROR_DECL (error);
		MonoType **type_argv;
		int i, type_argc;
		MonoDomain *d;
		MonoClass *klass;
		MonoGenericInst *ginst;
		MonoGenericContext tmp_context;
		MonoMethod *inflated;

		type_argc = decode_int (p, &p, end);
		type_argv = g_new0 (MonoType*, type_argc);
		for (i = 0; i < type_argc; ++i) {
			klass = decode_typeid (p, &p, end, &d, &err);
			if (err != ERR_NONE) {
				g_free (type_argv);
				return err;
			}
			if (domain != d) {
				g_free (type_argv);
				return ERR_INVALID_ARGUMENT;
			}
			type_argv [i] = m_class_get_byval_arg (klass);
		}
		ginst = mono_metadata_get_generic_inst (type_argc, type_argv);
		g_free (type_argv);
		tmp_context.class_inst = mono_class_is_ginst (method->klass) ? mono_class_get_generic_class (method->klass)->context.class_inst : NULL;
		tmp_context.method_inst = ginst;

		inflated = mono_class_inflate_generic_method_checked (method, &tmp_context, error);
		g_assert (is_ok (error)); /* FIXME don't swallow the error */
		if (!mono_verifier_is_method_valid_generic_instantiation (inflated))
			return ERR_INVALID_ARGUMENT;
		buffer_add_methodid (buf, domain, inflated);
		break;
	}
	default:
		return ERR_NOT_IMPLEMENTED;
	}

	return ERR_NONE;
}

static ErrorCode
method_commands (int command, guint8 *p, guint8 *end, Buffer *buf)
{
	ErrorCode err;
	MonoDomain *old_domain;
	MonoDomain *domain;
	MonoMethod *method;

	method = decode_methodid (p, &p, end, &domain, &err);
	if (err != ERR_NONE)
		return err;

	old_domain = mono_domain_get ();

	mono_domain_set_fast (domain, TRUE);

	err = method_commands_internal (command, method, domain, p, end, buf);

	mono_domain_set_fast (old_domain, TRUE);

	return err;
}

static ErrorCode
thread_commands (int command, guint8 *p, guint8 *end, Buffer *buf)
{
	int objid = decode_objid (p, &p, end);
	ErrorCode err;
	MonoThread *thread_obj;
	MonoInternalThread *thread;

	err = get_object (objid, (MonoObject**)&thread_obj);
	if (err != ERR_NONE)
		return err;

	thread = THREAD_TO_INTERNAL (thread_obj);
	   
	switch (command) {
	case CMD_THREAD_GET_NAME: {
		char *s = mono_thread_get_name_utf8 (thread_obj);

		if (!s) {
			buffer_add_int (buf, 0);
		} else {
			const size_t len = strlen (s);
			buffer_add_int (buf, len);
			buffer_add_data (buf, (guint8*)s, len);
			g_free (s);
		}
		break;
	}
	case CMD_THREAD_GET_FRAME_INFO: {
		DebuggerTlsData *tls;
		int i, start_frame, length;

		// Wait for suspending if it already started
		// FIXME: Races with suspend_count
		while (!is_suspended ()) {
			if (suspend_count)
				wait_for_suspend ();
		}
		/*
		if (suspend_count)
			wait_for_suspend ();
		if (!is_suspended ())
			return ERR_NOT_SUSPENDED;
		*/

		start_frame = decode_int (p, &p, end);
		length = decode_int (p, &p, end);

		if (start_frame != 0 || length != -1)
			return ERR_NOT_IMPLEMENTED;

		mono_loader_lock ();
		tls = (DebuggerTlsData *)mono_g_hash_table_lookup (thread_to_tls, thread);
		mono_loader_unlock ();
		g_assert (tls);

		compute_frame_info (thread, tls, TRUE); //the last parameter is TRUE to force that the frame info that will be send is synchronised with the debugged thread

		buffer_add_int (buf, tls->frame_count);
		for (i = 0; i < tls->frame_count; ++i) {
			buffer_add_int (buf, tls->frames [i]->id);
			buffer_add_methodid (buf, tls->frames [i]->de.domain, tls->frames [i]->actual_method);
			buffer_add_int (buf, tls->frames [i]->il_offset);
			/*
			 * Instead of passing the frame type directly to the client, we associate
			 * it with the previous frame using a set of flags. This avoids lots of
			 * conditional code in the client, since a frame whose type isn't 
			 * FRAME_TYPE_MANAGED has no method, location, etc.
			 */
			buffer_add_byte (buf, tls->frames [i]->flags);
		}

		break;
	}
	case CMD_THREAD_GET_STATE:
		buffer_add_int (buf, thread->state);
		break;
	case CMD_THREAD_GET_INFO:
		buffer_add_byte (buf, thread->threadpool_thread);
		break;
	case CMD_THREAD_GET_ID:
		buffer_add_long (buf, (guint64)(gsize)thread);
		break;
	case CMD_THREAD_GET_TID:
		buffer_add_long (buf, (guint64)thread->tid);
		break;
	case CMD_THREAD_SET_IP: {
		DebuggerTlsData *tls;
		MonoMethod *method;
		MonoDomain *domain;
		MonoSeqPointInfo *seq_points;
		SeqPoint sp;
		gboolean found_sp;
		gint64 il_offset;

		method = decode_methodid (p, &p, end, &domain, &err);
		if (err != ERR_NONE)
			return err;
		il_offset = decode_long (p, &p, end);

		while (!is_suspended ()) {
			if (suspend_count)
				wait_for_suspend ();
		}

		mono_loader_lock ();
		tls = (DebuggerTlsData *)mono_g_hash_table_lookup (thread_to_tls, thread);
		mono_loader_unlock ();
		g_assert (tls);

		compute_frame_info (thread, tls, FALSE);
		if (tls->frame_count == 0 || tls->frames [0]->actual_method != method)
			return ERR_INVALID_ARGUMENT;

		found_sp = mono_find_seq_point (domain, method, il_offset, &seq_points, &sp);

		g_assert (seq_points);

		if (!found_sp)
			return ERR_INVALID_ARGUMENT;

		// FIXME: Check that the ip change is safe

		DEBUG_PRINTF (1, "[dbg] Setting IP to %s:0x%0x(0x%0x)\n", tls->frames [0]->actual_method->name, (int)sp.il_offset, (int)sp.native_offset);

		if (tls->frames [0]->de.ji->is_interp) {
			MonoJitTlsData *jit_data = thread->thread_info->jit_data;
			mini_get_interp_callbacks ()->set_resume_state (jit_data, NULL, NULL, tls->frames [0]->interp_frame, (guint8*)tls->frames [0]->de.ji->code_start + sp.native_offset);
		} else {
			MONO_CONTEXT_SET_IP (&tls->restore_state.ctx, (guint8*)tls->frames [0]->de.ji->code_start + sp.native_offset);
		}
		break;
	}
	case CMD_THREAD_ELAPSED_TIME: {
		DebuggerTlsData *tls;
		mono_loader_lock ();
		tls = (DebuggerTlsData *)mono_g_hash_table_lookup (thread_to_tls, thread);
		mono_loader_unlock ();
		g_assert (tls);
		buffer_add_long (buf, (long)mono_stopwatch_elapsed_ms (&tls->step_time));
		break;
	}
	default:
		return ERR_NOT_IMPLEMENTED;
	}

	return ERR_NONE;
}

static ErrorCode
frame_commands (int command, guint8 *p, guint8 *end, Buffer *buf)
{
	int objid;
	ErrorCode err;
	MonoThread *thread_obj;
	MonoInternalThread *thread;
	int pos, i, len, frame_idx;
	DebuggerTlsData *tls;
	StackFrame *frame;
	MonoDebugMethodJitInfo *jit;
	MonoMethodSignature *sig;
	gssize id;
	MonoMethodHeader *header;

	objid = decode_objid (p, &p, end);
	err = get_object (objid, (MonoObject**)&thread_obj);
	if (err != ERR_NONE)
		return err;

	thread = THREAD_TO_INTERNAL (thread_obj);

	id = decode_id (p, &p, end);

	mono_loader_lock ();
	tls = (DebuggerTlsData *)mono_g_hash_table_lookup (thread_to_tls, thread);
	mono_loader_unlock ();
	g_assert (tls);

	for (i = 0; i < tls->frame_count; ++i) {
		if (tls->frames [i]->id == id)
			break;
	}
	if (i == tls->frame_count)
		return ERR_INVALID_FRAMEID;

	/* The thread is still running native code, can't get frame variables info */
	if (!tls->really_suspended && !tls->async_state.valid) 
		return ERR_NOT_SUSPENDED;
	frame_idx = i;
	frame = tls->frames [frame_idx];

	/* This is supported for frames without has_ctx etc. set */
	if (command == CMD_STACK_FRAME_GET_DOMAIN) {
		if (CHECK_PROTOCOL_VERSION (2, 38))
			buffer_add_domainid (buf, frame->de.domain);
		return ERR_NONE;
	}

	if (!frame->has_ctx)
		return ERR_ABSENT_INFORMATION;

	if (!ensure_jit ((DbgEngineStackFrame*)frame))
		return ERR_ABSENT_INFORMATION;

	jit = frame->jit;

	sig = mono_method_signature_internal (frame->actual_method);

	if (!(jit->has_var_info || frame->de.ji->is_interp) || !mono_get_seq_points (frame->de.domain, frame->actual_method))
		/*
		 * The method is probably from an aot image compiled without soft-debug, variables might be dead, etc.
		 */
		return ERR_ABSENT_INFORMATION;

	switch (command) {
	case CMD_STACK_FRAME_GET_VALUES: {
		ERROR_DECL (error);
		len = decode_int (p, &p, end);
		header = mono_method_get_header_checked (frame->actual_method, error);
		mono_error_assert_ok (error); /* FIXME report error */

		for (i = 0; i < len; ++i) {
			pos = decode_int (p, &p, end);

			if (pos < 0) {
				pos = - pos - 1;

				DEBUG_PRINTF (4, "[dbg]   send arg %d.\n", pos);

				if (frame->de.ji->is_interp) {
					guint8 *addr;

					addr = (guint8*)mini_get_interp_callbacks ()->frame_get_arg (frame->interp_frame, pos);

					buffer_add_value_full (buf, sig->params [pos], addr, frame->de.domain, FALSE, NULL, 1);
				} else {
					g_assert (pos >= 0 && pos < jit->num_params);

					add_var (buf, jit, sig->params [pos], &jit->params [pos], &frame->ctx, frame->de.domain, FALSE);
				}
			} else {
				MonoDebugLocalsInfo *locals;

				locals = mono_debug_lookup_locals (frame->de.method);
				if (locals) {
					g_assert (pos < locals->num_locals);
					pos = locals->locals [pos].index;
					mono_debug_free_locals (locals);
				}

				DEBUG_PRINTF (4, "[dbg]   send local %d.\n", pos);

				if (frame->de.ji->is_interp) {
					guint8 *addr;

					addr = (guint8*)mini_get_interp_callbacks ()->frame_get_local (frame->interp_frame, pos);

					buffer_add_value_full (buf, header->locals [pos], addr, frame->de.domain, FALSE, NULL, 1);
				} else {
					g_assert (pos >= 0 && pos < jit->num_locals);

					add_var (buf, jit, header->locals [pos], &jit->locals [pos], &frame->ctx, frame->de.domain, FALSE);
				}
			}
		}
		mono_metadata_free_mh (header);
		break;
	}
	case CMD_STACK_FRAME_GET_THIS: {
		if (frame->de.method->wrapper_type == MONO_WRAPPER_MANAGED_TO_NATIVE)
			return ERR_ABSENT_INFORMATION;
		if (m_class_is_valuetype (frame->api_method->klass)) {
			if (!sig->hasthis) {
				MonoObject *p = NULL;
				buffer_add_value (buf, mono_get_object_type (), &p, frame->de.domain);
			} else {
				if (frame->de.ji->is_interp) {
					guint8 *addr;

					addr = (guint8*)mini_get_interp_callbacks ()->frame_get_this (frame->interp_frame);

					buffer_add_value_full (buf, m_class_get_this_arg (frame->actual_method->klass), addr, frame->de.domain, FALSE, NULL, 1);
				} else {
					add_var (buf, jit, m_class_get_this_arg (frame->actual_method->klass), jit->this_var, &frame->ctx, frame->de.domain, TRUE);
				}
			}
		} else {
			if (!sig->hasthis) {
				MonoObject *p = NULL;
				buffer_add_value (buf, m_class_get_byval_arg (frame->actual_method->klass), &p, frame->de.domain);
			} else {
				if (frame->de.ji->is_interp) {
					guint8 *addr;

					addr = (guint8*)mini_get_interp_callbacks ()->frame_get_this (frame->interp_frame);

					buffer_add_value_full (buf, m_class_get_byval_arg (frame->api_method->klass), addr, frame->de.domain, FALSE, NULL, 1);
				} else {
					add_var (buf, jit, m_class_get_byval_arg (frame->api_method->klass), jit->this_var, &frame->ctx, frame->de.domain, TRUE);
				}
			}
		}
		break;
	}
	case CMD_STACK_FRAME_SET_VALUES: {
		ERROR_DECL (error);
		guint8 *val_buf;
		MonoType *t;
		MonoDebugVarInfo *var = NULL;
		gboolean is_arg = FALSE;

		len = decode_int (p, &p, end);
		header = mono_method_get_header_checked (frame->actual_method, error);
		mono_error_assert_ok (error); /* FIXME report error */

		for (i = 0; i < len; ++i) {
			pos = decode_int (p, &p, end);

			if (pos < 0) {
				pos = - pos - 1;

				g_assert (pos >= 0 && pos < jit->num_params);

				t = sig->params [pos];
				var = &jit->params [pos];
				is_arg = TRUE;
			} else {
				MonoDebugLocalsInfo *locals;

				locals = mono_debug_lookup_locals (frame->de.method);
				if (locals) {
					g_assert (pos < locals->num_locals);
					pos = locals->locals [pos].index;
					mono_debug_free_locals (locals);
				}
				g_assert (pos >= 0 && pos < jit->num_locals);

				t = header->locals [pos];
				var = &jit->locals [pos];
			}

			if (MONO_TYPE_IS_REFERENCE (t))
				val_buf = (guint8 *)g_alloca (sizeof (MonoObject*));
			else
				val_buf = (guint8 *)g_alloca (mono_class_instance_size (mono_class_from_mono_type_internal (t)));
			err = decode_value (t, frame->de.domain, val_buf, p, &p, end, TRUE);
			if (err != ERR_NONE)
				return err;

			if (frame->de.ji->is_interp) {
				guint8 *addr;

				if (is_arg)
					addr = (guint8*)mini_get_interp_callbacks ()->frame_get_arg (frame->interp_frame, pos);
				else
					addr = (guint8*)mini_get_interp_callbacks ()->frame_get_local (frame->interp_frame, pos);
				set_interp_var (t, addr, val_buf);
			} else {
				set_var (t, var, &frame->ctx, frame->de.domain, val_buf, frame->reg_locations, &tls->restore_state.ctx);
			}
		}
		mono_metadata_free_mh (header);
		break;
	}
	case CMD_STACK_FRAME_GET_DOMAIN: {
		if (CHECK_PROTOCOL_VERSION (2, 38))
			buffer_add_domainid (buf, frame->de.domain);
		break;
	}
	case CMD_STACK_FRAME_SET_THIS: {
		guint8 *val_buf;
		MonoType *t;
		MonoDebugVarInfo *var;

		t = m_class_get_byval_arg (frame->actual_method->klass);
		/* Checked by the sender */
		g_assert (MONO_TYPE_ISSTRUCT (t));

		val_buf = (guint8 *)g_alloca (mono_class_instance_size (mono_class_from_mono_type_internal (t)));
		err = decode_value (t, frame->de.domain, val_buf, p, &p, end, TRUE);
		if (err != ERR_NONE)
			return err;

		if (frame->de.ji->is_interp) {
			guint8 *addr;

			addr = (guint8*)mini_get_interp_callbacks ()->frame_get_this (frame->interp_frame);
			set_interp_var (m_class_get_this_arg (frame->actual_method->klass), addr, val_buf);
		} else {
			var = jit->this_var;
			g_assert (var);

			set_var (m_class_get_this_arg (frame->actual_method->klass), var, &frame->ctx, frame->de.domain, val_buf, frame->reg_locations, &tls->restore_state.ctx);
		}
		break;
	}
	default:
		return ERR_NOT_IMPLEMENTED;
	}

	return ERR_NONE;
}

static ErrorCode
array_commands (int command, guint8 *p, guint8 *end, Buffer *buf)
{
	MonoArray *arr;
	int objid, index, len, i, esize;
	ErrorCode err;
	gpointer elem;

	objid = decode_objid (p, &p, end);
	err = get_object (objid, (MonoObject**)&arr);
	if (err != ERR_NONE)
		return err;

	switch (command) {
	case CMD_ARRAY_REF_GET_LENGTH:
		buffer_add_int (buf, m_class_get_rank (arr->obj.vtable->klass));
		if (!arr->bounds) {
			buffer_add_int (buf, arr->max_length);
			buffer_add_int (buf, 0);
		} else {
			for (i = 0; i < m_class_get_rank (arr->obj.vtable->klass); ++i) {
				buffer_add_int (buf, arr->bounds [i].length);
				buffer_add_int (buf, arr->bounds [i].lower_bound);
			}
		}
		break;
	case CMD_ARRAY_REF_GET_VALUES:
		index = decode_int (p, &p, end);
		len = decode_int (p, &p, end);

		g_assert (index >= 0 && len >= 0);
		// Reordered to avoid integer overflow
		g_assert (!(index > arr->max_length - len));

		esize = mono_array_element_size (arr->obj.vtable->klass);
		for (i = index; i < index + len; ++i) {
			elem = (gpointer*)((char*)arr->vector + (i * esize));
			buffer_add_value (buf, m_class_get_byval_arg (m_class_get_element_class (arr->obj.vtable->klass)), elem, arr->obj.vtable->domain);
		}
		break;
	case CMD_ARRAY_REF_SET_VALUES:
		index = decode_int (p, &p, end);
		len = decode_int (p, &p, end);

		g_assert (index >= 0 && len >= 0);
		// Reordered to avoid integer overflow
		g_assert (!(index > arr->max_length - len));

		esize = mono_array_element_size (arr->obj.vtable->klass);
		for (i = index; i < index + len; ++i) {
			elem = (gpointer*)((char*)arr->vector + (i * esize));

			decode_value (m_class_get_byval_arg (m_class_get_element_class (arr->obj.vtable->klass)), arr->obj.vtable->domain, (guint8 *)elem, p, &p, end, TRUE);
		}
		break;
	default:
		return ERR_NOT_IMPLEMENTED;
	}

	return ERR_NONE;
}

static ErrorCode
string_commands (int command, guint8 *p, guint8 *end, Buffer *buf)
{
	int objid;
	ErrorCode err;
	MonoString *str;
	char *s;
	int i, index, length;
	gunichar2 *c;
	gboolean use_utf16 = FALSE;

	objid = decode_objid (p, &p, end);
	err = get_object (objid, (MonoObject**)&str);
	if (err != ERR_NONE)
		return err;

	switch (command) {
	case CMD_STRING_REF_GET_VALUE:
		if (CHECK_PROTOCOL_VERSION (2, 41)) {
			for (i = 0; i < mono_string_length_internal (str); ++i)
				if (mono_string_chars_internal (str)[i] == 0)
					use_utf16 = TRUE;
			buffer_add_byte (buf, use_utf16 ? 1 : 0);
		}
		if (use_utf16) {
			buffer_add_int (buf, mono_string_length_internal (str) * 2);
			buffer_add_data (buf, (guint8*)mono_string_chars_internal (str), mono_string_length_internal (str) * 2);
		} else {
			ERROR_DECL (error);
			s = mono_string_to_utf8_checked_internal (str, error);
			if (!is_ok (error)) {
				if (s)
					g_free (s);
				add_error_string (buf, mono_error_get_message (error));
				return ERR_INVALID_ARGUMENT;
			}
			buffer_add_string (buf, s);
			g_free (s);
		}
		break;
	case CMD_STRING_REF_GET_LENGTH:
		buffer_add_long (buf, mono_string_length_internal (str));
		break;
	case CMD_STRING_REF_GET_CHARS:
		index = decode_long (p, &p, end);
		length = decode_long (p, &p, end);
		if (index > mono_string_length_internal (str) - length)
			return ERR_INVALID_ARGUMENT;
		c = mono_string_chars_internal (str) + index;
		for (i = 0; i < length; ++i)
			buffer_add_short (buf, c [i]);
		break;
	default:
		return ERR_NOT_IMPLEMENTED;
	}

	return ERR_NONE;
}

static void 
create_file_to_check_memory_address (void) 
{
	if (file_check_valid_memory != -1)
		return;
	char *file_name = g_strdup_printf ("debugger_check_valid_memory.%d", getpid());
	filename_check_valid_memory = g_build_filename (g_get_tmp_dir (), file_name, (const char*)NULL);
	file_check_valid_memory = open(filename_check_valid_memory, O_CREAT | O_WRONLY | O_APPEND, S_IWUSR);
	g_free (file_name);
}

static gboolean 
valid_memory_address (gpointer addr, gint size)
{
#ifndef _MSC_VER
	gboolean ret = TRUE;
	create_file_to_check_memory_address ();
	if(file_check_valid_memory < 0) {
		return TRUE;
	}
	write (file_check_valid_memory,  (gpointer)addr, 1);
	if (errno == EFAULT) {
		ret = FALSE;
	}
#else
	int i = 0;
	gboolean ret = FALSE;
	__try {
		for (i = 0; i < size; i++)
			*((volatile char*)addr+i);
		ret = TRUE;
	} __except(1) {
		return ret;
	}
#endif	
	return ret;
}

static ErrorCode
pointer_commands (int command, guint8 *p, guint8 *end, Buffer *buf)
{
	ErrorCode err;
	gint64 addr;
	MonoClass* klass;
	MonoDomain* domain = NULL;
	MonoType *type = NULL;
	int align;
	int size = 0;

	switch (command) {
	case CMD_POINTER_GET_VALUE:
		addr = decode_long (p, &p, end);
		klass = decode_typeid (p, &p, end, &domain, &err);
		if (err != ERR_NONE)
			return err;

		if (m_class_get_byval_arg (klass)->type != MONO_TYPE_PTR)
			return ERR_INVALID_ARGUMENT;

		type =  m_class_get_byval_arg (m_class_get_element_class (klass));
		size = mono_type_size (type, &align);
		
		if (!valid_memory_address((gpointer)addr, size))
			return ERR_INVALID_ARGUMENT;

		buffer_add_value (buf, type, (gpointer)addr, domain);

		break;
	default:
		return ERR_NOT_IMPLEMENTED;
	}

	return ERR_NONE;
}

static ErrorCode
object_commands (int command, guint8 *p, guint8 *end, Buffer *buf)
{
	HANDLE_FUNCTION_ENTER ();

	ERROR_DECL (error);
	int objid;
	ErrorCode err;
	MonoObject *obj;
	int len, i;
	MonoClassField *f;
	MonoClass *k;
	gboolean found;
	gboolean remote_obj = FALSE;
	MonoStringHandle string_handle = MONO_HANDLE_NEW (MonoString, NULL); // FIXME? Not always needed.

	if (command == CMD_OBJECT_REF_IS_COLLECTED) {
		objid = decode_objid (p, &p, end);
		err = get_object (objid, &obj);
		if (err != ERR_NONE)
			buffer_add_int (buf, 1);
		else
			buffer_add_int (buf, 0);
		err = ERR_NONE;
		goto exit;
	}

	objid = decode_objid (p, &p, end);
	err = get_object (objid, &obj);
	if (err != ERR_NONE)
		goto exit;

	MonoClass *obj_type;

	obj_type = obj->vtable->klass;
	if (mono_class_is_transparent_proxy (obj_type)) {
		obj_type = ((MonoTransparentProxy *)obj)->remote_class->proxy_class;
		remote_obj = TRUE;
	}

	g_assert (obj_type);

	switch (command) {
	case CMD_OBJECT_REF_GET_TYPE:
		/* This handles transparent proxies too */
		buffer_add_typeid (buf, obj->vtable->domain, mono_class_from_mono_type_internal (((MonoReflectionType*)obj->vtable->type)->type));
		break;
	case CMD_OBJECT_REF_GET_VALUES:
		len = decode_int (p, &p, end);

		for (i = 0; i < len; ++i) {
			MonoClassField *f = decode_fieldid (p, &p, end, NULL, &err);
			if (err != ERR_NONE)
				goto exit;

			/* Check that the field belongs to the object */
			found = FALSE;
			for (k = obj_type; k; k = m_class_get_parent (k)) {
				if (k == f->parent) {
					found = TRUE;
					break;
				}
			}
			if (!found)
				goto invalid_fieldid;

			if (f->type->attrs & FIELD_ATTRIBUTE_STATIC) {
				guint8 *val;
				MonoVTable *vtable;

				if (mono_class_field_is_special_static (f))
					goto invalid_fieldid;

				g_assert (f->type->attrs & FIELD_ATTRIBUTE_STATIC);
				vtable = mono_class_vtable_checked (obj->vtable->domain, f->parent, error);
				if (!is_ok (error)) {
					mono_error_cleanup (error);
					goto invalid_object;
				}
				val = (guint8 *)g_malloc (mono_class_instance_size (mono_class_from_mono_type_internal (f->type)));
				mono_field_static_get_value_checked (vtable, f, val, string_handle, error);
				if (!is_ok (error)) {
					mono_error_cleanup (error); /* FIXME report the error */
					goto invalid_object;
				}
				buffer_add_value (buf, f->type, val, obj->vtable->domain);
				g_free (val);
			} else {
				void *field_value = NULL;
#ifndef DISABLE_REMOTING
				void *field_storage = NULL;
#endif
				if (remote_obj) {
#ifndef DISABLE_REMOTING
					field_value = mono_load_remote_field_checked(obj, obj_type, f, &field_storage, error);
					if (!is_ok (error)) {
						mono_error_cleanup (error); /* FIXME report the error */
						goto invalid_object;
					}
#else
					g_assert_not_reached ();
#endif
				} else
					field_value = (guint8*)obj + f->offset;

				buffer_add_value (buf, f->type, field_value, obj->vtable->domain);
			}
		}
		break;
	case CMD_OBJECT_REF_SET_VALUES:
		len = decode_int (p, &p, end);

		for (i = 0; i < len; ++i) {
			f = decode_fieldid (p, &p, end, NULL, &err);
			if (err != ERR_NONE)
				goto exit;

			/* Check that the field belongs to the object */
			found = FALSE;
			for (k = obj_type; k; k = m_class_get_parent (k)) {
				if (k == f->parent) {
					found = TRUE;
					break;
				}
			}
			if (!found)
				goto invalid_fieldid;

			if (f->type->attrs & FIELD_ATTRIBUTE_STATIC) {
				guint8 *val;
				MonoVTable *vtable;

				if (mono_class_field_is_special_static (f))
					goto invalid_fieldid;

				g_assert (f->type->attrs & FIELD_ATTRIBUTE_STATIC);
				vtable = mono_class_vtable_checked (obj->vtable->domain, f->parent, error);
				if (!is_ok (error)) {
					mono_error_cleanup (error);
					goto invalid_fieldid;
				}

				val = (guint8 *)g_malloc (mono_class_instance_size (mono_class_from_mono_type_internal (f->type)));
				err = decode_value (f->type, obj->vtable->domain, val, p, &p, end, TRUE);
				if (err != ERR_NONE) {
					g_free (val);
					goto exit;
				}
				mono_field_static_set_value_internal (vtable, f, val);
				g_free (val);
			} else {
				err = decode_value (f->type, obj->vtable->domain, (guint8*)obj + f->offset, p, &p, end, TRUE);
				if (err != ERR_NONE)
					goto exit;
			}
		}
		break;
	case CMD_OBJECT_REF_GET_ADDRESS:
		buffer_add_long (buf, (gssize)obj);
		break;
	case CMD_OBJECT_REF_GET_DOMAIN:
		buffer_add_domainid (buf, obj->vtable->domain);
		break;
	case CMD_OBJECT_REF_GET_INFO:
		buffer_add_typeid (buf, obj->vtable->domain, mono_class_from_mono_type_internal (((MonoReflectionType*)obj->vtable->type)->type));
		buffer_add_domainid (buf, obj->vtable->domain);
		break;
	default:
		err = ERR_NOT_IMPLEMENTED;
		goto exit;
	}

	err = ERR_NONE;
	goto exit;
invalid_fieldid:
	err = ERR_INVALID_FIELDID;
	goto exit;
invalid_object:
	err = ERR_INVALID_OBJECT;
	goto exit;
exit:
	HANDLE_FUNCTION_RETURN_VAL (err);
}

static const char*
command_set_to_string (CommandSet command_set)
{
	switch (command_set) {
	case CMD_SET_VM:
		return "VM";
	case CMD_SET_OBJECT_REF:
		return "OBJECT_REF";
	case CMD_SET_STRING_REF:
		return "STRING_REF";
	case CMD_SET_THREAD:
		return "THREAD";
	case CMD_SET_ARRAY_REF:
		return "ARRAY_REF";
	case CMD_SET_EVENT_REQUEST:
		return "EVENT_REQUEST";
	case CMD_SET_STACK_FRAME:
		return "STACK_FRAME";
	case CMD_SET_APPDOMAIN:
		return "APPDOMAIN";
	case CMD_SET_ASSEMBLY:
		return "ASSEMBLY";
	case CMD_SET_METHOD:
		return "METHOD";
	case CMD_SET_TYPE:
		return "TYPE";
	case CMD_SET_MODULE:
		return "MODULE";
	case CMD_SET_FIELD:
		return "FIELD";
	case CMD_SET_EVENT:
		return "EVENT";
	case CMD_SET_POINTER:
		return "POINTER";
	default:
		return "";
	}
}

static const char* vm_cmds_str [] = {
	"VERSION",
	"ALL_THREADS",
	"SUSPEND",
	"RESUME",
	"EXIT",
	"DISPOSE",
	"INVOKE_METHOD",
	"SET_PROTOCOL_VERSION",
	"ABORT_INVOKE",
	"SET_KEEPALIVE"
	"GET_TYPES_FOR_SOURCE_FILE",
	"GET_TYPES",
	"INVOKE_METHODS"
};

static const char* thread_cmds_str[] = {
	"GET_FRAME_INFO",
	"GET_NAME",
	"GET_STATE",
	"GET_INFO",
	"GET_ID",
	"GET_TID",
	"SET_IP"
};

static const char* event_cmds_str[] = {
	"REQUEST_SET",
	"REQUEST_CLEAR",
	"REQUEST_CLEAR_ALL_BREAKPOINTS"
};

static const char* appdomain_cmds_str[] = {
	"GET_ROOT_DOMAIN",
	"GET_FRIENDLY_NAME",
	"GET_ASSEMBLIES",
	"GET_ENTRY_ASSEMBLY",
	"CREATE_STRING",
	"GET_CORLIB",
	"CREATE_BOXED_VALUE",
	"CREATE_BYTE_ARRAY",
};

static const char* assembly_cmds_str[] = {
	"GET_LOCATION",
	"GET_ENTRY_POINT",
	"GET_MANIFEST_MODULE",
	"GET_OBJECT",
	"GET_TYPE",
	"GET_NAME",
	"GET_DOMAIN",
	"HAS_DEBUG_INFO"
};

static const char* module_cmds_str[] = {
	"GET_INFO",
};

static const char* field_cmds_str[] = {
	"GET_INFO",
};

static const char* method_cmds_str[] = {
	"GET_NAME",
	"GET_DECLARING_TYPE",
	"GET_DEBUG_INFO",
	"GET_PARAM_INFO",
	"GET_LOCALS_INFO",
	"GET_INFO",
	"GET_BODY",
	"RESOLVE_TOKEN",
	"GET_CATTRS ",
	"MAKE_GENERIC_METHOD"
};

static const char* type_cmds_str[] = {
	"GET_INFO",
	"GET_METHODS",
	"GET_FIELDS",
	"GET_VALUES",
	"GET_OBJECT",
	"GET_SOURCE_FILES",
	"SET_VALUES",
	"IS_ASSIGNABLE_FROM",
	"GET_PROPERTIES ",
	"GET_CATTRS",
	"GET_FIELD_CATTRS",
	"GET_PROPERTY_CATTRS",
	"GET_SOURCE_FILES_2",
	"GET_VALUES_2",
	"GET_METHODS_BY_NAME_FLAGS",
	"GET_INTERFACES",
	"GET_INTERFACE_MAP",
	"IS_INITIALIZED",
	"CREATE_INSTANCE",
	"GET_VALUE_SIZE"
};

static const char* stack_frame_cmds_str[] = {
	"GET_VALUES",
	"GET_THIS",
	"SET_VALUES",
	"GET_DOMAIN",
	"SET_THIS"
};

static const char* array_cmds_str[] = {
	"GET_LENGTH",
	"GET_VALUES",
	"SET_VALUES",
};

static const char* string_cmds_str[] = {
	"GET_VALUE",
	"GET_LENGTH",
	"GET_CHARS"
};

static const char* pointer_cmds_str[] = {
	"GET_VALUE"
};

static const char* object_cmds_str[] = {
	"GET_TYPE",
	"GET_VALUES",
	"IS_COLLECTED",
	"GET_ADDRESS",
	"GET_DOMAIN",
	"SET_VALUES",
	"GET_INFO",
};

static const char*
cmd_to_string (CommandSet set, int command)
{
	const char **cmds;
	int cmds_len = 0;

	switch (set) {
	case CMD_SET_VM:
		cmds = vm_cmds_str;
		cmds_len = G_N_ELEMENTS (vm_cmds_str);
		break;
	case CMD_SET_OBJECT_REF:
		cmds = object_cmds_str;
		cmds_len = G_N_ELEMENTS (object_cmds_str);
		break;
	case CMD_SET_STRING_REF:
		cmds = string_cmds_str;
		cmds_len = G_N_ELEMENTS (string_cmds_str);
		break;
	case CMD_SET_THREAD:
		cmds = thread_cmds_str;
		cmds_len = G_N_ELEMENTS (thread_cmds_str);
		break;
	case CMD_SET_ARRAY_REF:
		cmds = array_cmds_str;
		cmds_len = G_N_ELEMENTS (array_cmds_str);
		break;
	case CMD_SET_EVENT_REQUEST:
		cmds = event_cmds_str;
		cmds_len = G_N_ELEMENTS (event_cmds_str);
		break;
	case CMD_SET_STACK_FRAME:
		cmds = stack_frame_cmds_str;
		cmds_len = G_N_ELEMENTS (stack_frame_cmds_str);
		break;
	case CMD_SET_APPDOMAIN:
		cmds = appdomain_cmds_str;
		cmds_len = G_N_ELEMENTS (appdomain_cmds_str);
		break;
	case CMD_SET_ASSEMBLY:
		cmds = assembly_cmds_str;
		cmds_len = G_N_ELEMENTS (assembly_cmds_str);
		break;
	case CMD_SET_METHOD:
		cmds = method_cmds_str;
		cmds_len = G_N_ELEMENTS (method_cmds_str);
		break;
	case CMD_SET_TYPE:
		cmds = type_cmds_str;
		cmds_len = G_N_ELEMENTS (type_cmds_str);
		break;
	case CMD_SET_MODULE:
		cmds = module_cmds_str;
		cmds_len = G_N_ELEMENTS (module_cmds_str);
		break;
	case CMD_SET_FIELD:
		cmds = field_cmds_str;
		cmds_len = G_N_ELEMENTS (field_cmds_str);
		break;
	case CMD_SET_EVENT:
		cmds = event_cmds_str;
		cmds_len = G_N_ELEMENTS (event_cmds_str);
		break;
	case CMD_SET_POINTER:
		cmds = pointer_cmds_str;
		cmds_len = G_N_ELEMENTS (pointer_cmds_str);
		break;
	default:
		return NULL;
	}
	if (command > 0 && command <= cmds_len)
		return cmds [command - 1];
	else
		return NULL;
}

static gboolean
wait_for_attach (void)
{
#ifndef DISABLE_SOCKET_TRANSPORT
	if (listen_fd == -1) {
		DEBUG_PRINTF (1, "[dbg] Invalid listening socket\n");
		return FALSE;
	}

	/* Block and wait for client connection */
	conn_fd = socket_transport_accept (listen_fd);

	DEBUG_PRINTF (1, "Accepted connection on %d\n", conn_fd);
	if (conn_fd == -1) {
		DEBUG_PRINTF (1, "[dbg] Bad client connection\n");
		return FALSE;
	}
#else
	g_assert_not_reached ();
#endif

	/* Handshake */
	disconnected = !transport_handshake ();
	if (disconnected) {
		DEBUG_PRINTF (1, "Transport handshake failed!\n");
		return FALSE;
	}
	
	return TRUE;
}

/*
 * debugger_thread:
 *
 *   This thread handles communication with the debugger client using a JDWP
 * like protocol.
 */
static gsize WINAPI
debugger_thread (void *arg)
{
	int res, len, id, flags, command = 0;
	CommandSet command_set = (CommandSet)0;
	guint8 header [HEADER_LENGTH];
	guint8 *data, *p, *end;
	Buffer buf;
	ErrorCode err;
	gboolean no_reply;
	gboolean attach_failed = FALSE;

	DEBUG_PRINTF (1, "[dbg] Agent thread started, pid=%p\n", (gpointer) (gsize) mono_native_thread_id_get ());

	gboolean log_each_step = g_hasenv ("MONO_DEBUGGER_LOG_AFTER_COMMAND");

	debugger_thread_id = mono_native_thread_id_get ();

	MonoInternalThread *internal = mono_thread_internal_current ();
	mono_thread_set_name_constant_ignore_error (internal, "Debugger agent", MonoSetThreadNameFlag_Permanent);

	internal->state |= ThreadState_Background;
	internal->flags |= MONO_THREAD_FLAG_DONT_MANAGE;

	if (agent_config.defer) {
		if (!wait_for_attach ()) {
			DEBUG_PRINTF (1, "[dbg] Can't attach, aborting debugger thread.\n");
			attach_failed = TRUE; // Don't abort process when we can't listen
		} else {
			mono_set_is_debugger_attached (TRUE);
			/* Send start event to client */
			process_profiler_event (EVENT_KIND_VM_START, mono_thread_get_main ());
		}
	} else {
		mono_set_is_debugger_attached (TRUE);
	}
	
	while (!attach_failed) {
		res = transport_recv (header, HEADER_LENGTH);

		/* This will break if the socket is closed during shutdown too */
		if (res != HEADER_LENGTH) {
			DEBUG_PRINTF (1, "[dbg] transport_recv () returned %d, expected %d.\n", res, HEADER_LENGTH);
			command_set = (CommandSet)0;
			command = 0;
			dispose_vm ();
			break;
		} else {
			p = header;
			end = header + HEADER_LENGTH;

			len = decode_int (p, &p, end);
			id = decode_int (p, &p, end);
			flags = decode_byte (p, &p, end);
			command_set = (CommandSet)decode_byte (p, &p, end);
			command = decode_byte (p, &p, end);
		}

		g_assert (flags == 0);
		const char *cmd_str;
		char cmd_num [256];

		cmd_str = cmd_to_string (command_set, command);
		if (!cmd_str) {
			sprintf (cmd_num, "%d", command);
			cmd_str = cmd_num;
		}

		if (log_level) {
			DEBUG_PRINTF (1, "[dbg] Command %s(%s) [%d][at=%lx].\n", command_set_to_string (command_set), cmd_str, id, (long)mono_100ns_ticks () / 10000);
		}

		data = (guint8 *)g_malloc (len - HEADER_LENGTH);
		if (len - HEADER_LENGTH > 0)
		{
			res = transport_recv (data, len - HEADER_LENGTH);
			if (res != len - HEADER_LENGTH) {
				DEBUG_PRINTF (1, "[dbg] transport_recv () returned %d, expected %d.\n", res, len - HEADER_LENGTH);
				break;
			}
		}

		p = data;
		end = data + (len - HEADER_LENGTH);

		buffer_init (&buf, 128);

		err = ERR_NONE;
		no_reply = FALSE;

		/* Process the request */
		switch (command_set) {
		case CMD_SET_VM:
			err = vm_commands (command, id, p, end, &buf);
			if (err == ERR_NONE && command == CMD_VM_INVOKE_METHOD)
				/* Sent after the invoke is complete */
				no_reply = TRUE;
			break;
		case CMD_SET_EVENT_REQUEST:
			err = event_commands (command, p, end, &buf);
			break;
		case CMD_SET_APPDOMAIN:
			err = domain_commands (command, p, end, &buf);
			break;
		case CMD_SET_ASSEMBLY:
			err = assembly_commands (command, p, end, &buf);
			break;
		case CMD_SET_MODULE:
			err = module_commands (command, p, end, &buf);
			break;
		case CMD_SET_FIELD:
			err = field_commands (command, p, end, &buf);
			break;
		case CMD_SET_TYPE:
			err = type_commands (command, p, end, &buf);
			break;
		case CMD_SET_METHOD:
			err = method_commands (command, p, end, &buf);
			break;
		case CMD_SET_THREAD:
			err = thread_commands (command, p, end, &buf);
			break;
		case CMD_SET_STACK_FRAME:
			err = frame_commands (command, p, end, &buf);
			break;
		case CMD_SET_ARRAY_REF:
			err = array_commands (command, p, end, &buf);
			break;
		case CMD_SET_STRING_REF:
			err = string_commands (command, p, end, &buf);
			break;
		case CMD_SET_POINTER:
			err = pointer_commands (command, p, end, &buf);
			break;
		case CMD_SET_OBJECT_REF:
			err = object_commands (command, p, end, &buf);
			break;
		default:
			err = ERR_NOT_IMPLEMENTED;
		}		

		if (command_set == CMD_SET_VM && command == CMD_VM_START_BUFFERING) {
			buffer_replies = TRUE;
		}

		if (!no_reply) {
			if (buffer_replies) {
				buffer_reply_packet (id, err, &buf);
			} else {
				send_reply_packet (id, err, &buf);
				//DEBUG_PRINTF (1, "[dbg] Sent reply to %d [at=%lx].\n", id, (long)mono_100ns_ticks () / 10000);
			}
		}

		mono_debugger_log_command (command_set_to_string (command_set), cmd_str, buf.buf, buffer_len (&buf));

		if (err == ERR_NONE && command_set == CMD_SET_VM && command == CMD_VM_STOP_BUFFERING) {
			send_buffered_reply_packets ();
			buffer_replies = FALSE;
		}

		g_free (data);
		buffer_free (&buf);

		if (log_each_step) {
			char *debugger_log = mono_debugger_state_str ();
			if (debugger_log) {
				fprintf (stderr, "Debugger state: %s\n", debugger_log);
				g_free (debugger_log);
			}
		}

		if (command_set == CMD_SET_VM && (command == CMD_VM_DISPOSE || command == CMD_VM_EXIT))
			break;
	}

	mono_set_is_debugger_attached (FALSE);

	mono_coop_mutex_lock (&debugger_thread_exited_mutex);
	debugger_thread_exited = TRUE;
	mono_coop_cond_signal (&debugger_thread_exited_cond);
	mono_coop_mutex_unlock (&debugger_thread_exited_mutex);

	DEBUG_PRINTF (1, "[dbg] Debugger thread exited.\n");
	
	if (!attach_failed && command_set == CMD_SET_VM && command == CMD_VM_DISPOSE && !(vm_death_event_sent || mono_runtime_is_shutting_down ())) {
		DEBUG_PRINTF (2, "[dbg] Detached - restarting clean debugger thread.\n");
		ERROR_DECL (error);
		start_debugger_thread (error);
		mono_error_cleanup (error);
	}

	return 0;
}

void
mono_debugger_agent_init (void)
{
	MonoDebuggerCallbacks cbs;

	memset (&cbs, 0, sizeof (cbs));
	cbs.version = MONO_DBG_CALLBACKS_VERSION;
	cbs.parse_options = debugger_agent_parse_options;
	cbs.init = debugger_agent_init;
	cbs.breakpoint_hit = debugger_agent_breakpoint_hit;
	cbs.single_step_event = debugger_agent_single_step_event;
	cbs.single_step_from_context = debugger_agent_single_step_from_context;
	cbs.breakpoint_from_context = debugger_agent_breakpoint_from_context;
	cbs.free_domain_info = debugger_agent_free_domain_info;
	cbs.unhandled_exception = debugger_agent_unhandled_exception;
	cbs.handle_exception = debugger_agent_handle_exception;
	cbs.begin_exception_filter = debugger_agent_begin_exception_filter;
	cbs.end_exception_filter = debugger_agent_end_exception_filter;
	cbs.user_break = debugger_agent_user_break;
	cbs.debug_log = debugger_agent_debug_log;
	cbs.debug_log_is_enabled = debugger_agent_debug_log_is_enabled;
	cbs.send_crash = mono_debugger_agent_send_crash;

	mini_install_dbg_callbacks (&cbs);
}

void
mono_debugger_agent_parse_options (char *options)
{
	sdb_options = options;
}

#endif /* DISABLE_SDB */<|MERGE_RESOLUTION|>--- conflicted
+++ resolved
@@ -298,11 +298,7 @@
 #define HEADER_LENGTH 11
 
 #define MAJOR_VERSION 2
-<<<<<<< HEAD
 #define MINOR_VERSION 56
-=======
-#define MINOR_VERSION 55
->>>>>>> 78fe8c29
 
 typedef enum {
 	CMD_SET_VM = 1,
