--- conflicted
+++ resolved
@@ -5754,16 +5754,11 @@
 					ss_req->async_stepout_method = get_notify_debugger_of_wait_completion_method ();
 					ss_bp_add_one (ss_req, &ss_req_bp_count, &ss_req_bp_cache, ss_req->async_stepout_method, 0);
 					g_hash_table_destroy (ss_req_bp_cache);
-<<<<<<< HEAD
-				mono_debug_free_method_async_debug_info (asyncMethod);
-				if (locked)
-					mono_loader_unlock ();
-				return;
-=======
 					mono_debug_free_method_async_debug_info (asyncMethod);
+					if (locked)
+						mono_loader_unlock ();
 					return;
 				}
->>>>>>> dc93f55a
 			}
 		}
 
@@ -5881,15 +5876,10 @@
 		ss_req->global = FALSE;
 	}
 
-<<<<<<< HEAD
-	if (ss_req_bp_cache)
-		g_hash_table_destroy (ss_req_bp_cache);
+	g_hash_table_destroy (ss_req_bp_cache);
 
 	if (locked)
 		mono_loader_unlock ();
-=======
-	g_hash_table_destroy (ss_req_bp_cache);
->>>>>>> dc93f55a
 }
 
 /*
