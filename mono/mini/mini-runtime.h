--- conflicted
+++ resolved
@@ -156,9 +156,8 @@
 	gpointer interp_exit_data;
 } MonoLMFExt;
 
-<<<<<<< HEAD
 typedef void (*MonoFtnPtrEHCallback) (guint32 gchandle);
-=======
+
 typedef struct {
 	gboolean handle_sigint;
 	gboolean keep_delegates;
@@ -342,7 +341,6 @@
 {
 	return mono_jit_info_get_method (ji);
 }
->>>>>>> b7731385
 
 /* main function */
 MONO_API int         mono_main                      (int argc, char* argv[]);
