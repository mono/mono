/**
 * \file
 * The new mono JIT compiler.
 *
 * Author:
 *   Paolo Molaro (lupus@ximian.com)
 *   Dietmar Maurer (dietmar@ximian.com)
 *
 * (C) 2002-2003 Ximian, Inc.
 * (C) 2003-2006 Novell, Inc.
 * Licensed under the MIT license. See LICENSE file in the project root for full license information.
 */

#include <config.h>
#ifdef HAVE_SIGNAL_H
#include <signal.h>
#endif
#if HAVE_SCHED_SETAFFINITY
#include <sched.h>
#endif
#ifdef HAVE_UNISTD_H
#include <unistd.h>
#endif

#include <mono/metadata/assembly-internals.h>
#include <mono/metadata/loader.h>
#include <mono/metadata/tabledefs.h>
#include <mono/metadata/class.h>
#include <mono/metadata/object.h>
#include <mono/metadata/exception.h>
#include <mono/metadata/opcodes.h>
#include <mono/metadata/mono-endian.h>
#include <mono/metadata/tokentype.h>
#include <mono/metadata/reflection-internals.h>
#include <mono/metadata/tabledefs.h>
#include <mono/metadata/threads.h>
#include <mono/metadata/marshal.h>
#include <mono/metadata/appdomain.h>
#include <mono/metadata/debug-helpers.h>
#include <mono/metadata/profiler-private.h>
#include <mono/metadata/mono-config.h>
#include <mono/metadata/environment.h>
#include <mono/metadata/verify.h>
#include <mono/metadata/verify-internals.h>
#include <mono/metadata/mono-debug.h>
#include <mono/metadata/security-manager.h>
#include <mono/metadata/security-core-clr.h>
#include <mono/metadata/gc-internals.h>
#include <mono/metadata/coree.h>
#include <mono/metadata/attach.h>
#include <mono/metadata/w32process.h>
#include <mono/utils/w32api.h>
#include "mono/utils/mono-counters.h"
#include "mono/utils/mono-hwcap.h"
#include "mono/utils/mono-logger-internals.h"
#include "mono/metadata/w32handle.h"
#include "mono/metadata/callspec.h"
#include "mono/metadata/custom-attrs-internals.h"

#include "mini.h"
#include "jit.h"
#include "aot-compiler.h"
#include "aot-runtime.h"
#include "mini-runtime.h"
#include "interp/interp.h"

#include <string.h>
#include <ctype.h>
#include <locale.h>
#include "version.h"
#include "debugger-agent.h"
#if TARGET_OSX
#   include <sys/resource.h>
#endif

static FILE *mini_stats_fd;

static void mini_usage (void);
static void mono_runtime_set_execution_mode (MonoEEMode mode);
static int mono_jit_exec_internal (MonoDomain *domain, MonoAssembly *assembly, int argc, char *argv[]);

#ifdef HOST_WIN32
/* Need this to determine whether to detach console */
#include <mono/metadata/cil-coff.h>
/* This turns off command line globbing under win32 */
int _CRT_glob = 0;
#endif

typedef void (*OptFunc) (const char *p);

#undef OPTFLAG

// This, instead of an array of pointers, to optimize away a pointer and a relocation per string.
#define MSGSTRFIELD(line) MSGSTRFIELD1(line)
#define MSGSTRFIELD1(line) str##line

static const struct msgstr_t {
#define OPTFLAG(id,shift,name,desc) char MSGSTRFIELD(__LINE__) [sizeof (name) + sizeof (desc)];
#include "optflags-def.h"
#undef OPTFLAG
} opstr = {
#define OPTFLAG(id,shift,name,desc) name "\0" desc,
#include "optflags-def.h"
#undef OPTFLAG
};
static const gint16 opt_names [] = {
#define OPTFLAG(id,shift,name,desc) offsetof (struct msgstr_t, MSGSTRFIELD(__LINE__)),
#include "optflags-def.h"
#undef OPTFLAG
};

#define optflag_get_name(id) ((const char*)&opstr + opt_names [(id)])
#define optflag_get_desc(id) (optflag_get_name(id) + 1 + strlen (optflag_get_name(id)))

#define DEFAULT_OPTIMIZATIONS (	\
	MONO_OPT_PEEPHOLE |	\
	MONO_OPT_CFOLD |	\
	MONO_OPT_INLINE |       \
	MONO_OPT_CONSPROP |     \
	MONO_OPT_COPYPROP |     \
	MONO_OPT_DEADCE |       \
	MONO_OPT_BRANCH |	\
	MONO_OPT_LINEARS |	\
	MONO_OPT_INTRINS |  \
	MONO_OPT_LOOP |  \
	MONO_OPT_EXCEPTION |  \
    MONO_OPT_CMOV |  \
	MONO_OPT_GSHARED |	\
	MONO_OPT_SIMD |	\
	MONO_OPT_ALIAS_ANALYSIS	| \
	MONO_OPT_AOT | \
	MONO_OPT_FLOAT32)

#define EXCLUDED_FROM_ALL (MONO_OPT_SHARED | MONO_OPT_PRECOMP | MONO_OPT_UNSAFE | MONO_OPT_GSHAREDVT)

static char *mono_parse_options (const char *options, int *ref_argc, char **ref_argv [], gboolean prepend);

static guint32
parse_optimizations (guint32 opt, const char* p, gboolean cpu_opts)
{
	guint32 exclude = 0;
	const char *n;
	int i, invert;
	char **parts, **ptr;

	/* Initialize the hwcap module if necessary. */
	mono_hwcap_init ();

	/* call out to cpu detection code here that sets the defaults ... */
	if (cpu_opts) {
#ifndef MONO_CROSS_COMPILE
		opt |= mono_arch_cpu_optimizations (&exclude);
		opt &= ~exclude;
#endif
	}
	if (!p)
		return opt;

	parts = g_strsplit (p, ",", -1);
	for (ptr = parts; ptr && *ptr; ptr ++) {
		char *arg = *ptr;
		char *p = arg;

		if (*p == '-') {
			p++;
			invert = TRUE;
		} else {
			invert = FALSE;
		}
		for (i = 0; i < G_N_ELEMENTS (opt_names) && optflag_get_name (i); ++i) {
			n = optflag_get_name (i);
			if (!strcmp (p, n)) {
				if (invert)
					opt &= ~ (1 << i);
				else
					opt |= 1 << i;
				break;
			}
		}
		if (i == G_N_ELEMENTS (opt_names) || !optflag_get_name (i)) {
			if (strncmp (p, "all", 3) == 0) {
				if (invert)
					opt = 0;
				else
					opt = ~(EXCLUDED_FROM_ALL | exclude);
			} else {
				fprintf (stderr, "Invalid optimization name `%s'\n", p);
				exit (1);
			}
		}

		g_free (arg);
	}
	g_free (parts);

	return opt;
}

static gboolean
parse_debug_options (const char* p)
{
	MonoDebugOptions *opt = mini_get_debug_options ();

	do {
		if (!*p) {
			fprintf (stderr, "Syntax error; expected debug option name\n");
			return FALSE;
		}

		if (!strncmp (p, "casts", 5)) {
			opt->better_cast_details = TRUE;
			p += 5;
		} else if (!strncmp (p, "mdb-optimizations", 17)) {
			opt->mdb_optimizations = TRUE;
			p += 17;
		} else if (!strncmp (p, "gdb", 3)) {
			opt->gdb = TRUE;
			p += 3;
		} else {
			fprintf (stderr, "Invalid debug option `%s', use --help-debug for details\n", p);
			return FALSE;
		}

		if (*p == ',') {
			p++;
			if (!*p) {
				fprintf (stderr, "Syntax error; expected debug option name\n");
				return FALSE;
			}
		}
	} while (*p);

	return TRUE;
}

typedef struct {
	const char name [6];
	const char desc [18];
	MonoGraphOptions value;
} GraphName;

static const GraphName 
graph_names [] = {
	{"cfg",      "Control Flow",                            MONO_GRAPH_CFG},
	{"dtree",    "Dominator Tree",                          MONO_GRAPH_DTREE},
	{"code",     "CFG showing code",                        MONO_GRAPH_CFG_CODE},
	{"ssa",      "CFG after SSA",                           MONO_GRAPH_CFG_SSA},
	{"optc",     "CFG after IR opts",                       MONO_GRAPH_CFG_OPTCODE}
};

static MonoGraphOptions
mono_parse_graph_options (const char* p)
{
	const char *n;
	int i, len;

	for (i = 0; i < G_N_ELEMENTS (graph_names); ++i) {
		n = graph_names [i].name;
		len = strlen (n);
		if (strncmp (p, n, len) == 0)
			return graph_names [i].value;
	}

	fprintf (stderr, "Invalid graph name provided: %s\n", p);
	exit (1);
}

/**
 * mono_parse_default_optimizations:
 */
int
mono_parse_default_optimizations (const char* p)
{
	guint32 opt;

	opt = parse_optimizations (DEFAULT_OPTIMIZATIONS, p, TRUE);
	return opt;
}

char*
mono_opt_descr (guint32 flags) {
	GString *str = g_string_new ("");
	int i, need_comma;

	need_comma = 0;
	for (i = 0; i < G_N_ELEMENTS (opt_names); ++i) {
		if (flags & (1 << i) && optflag_get_name (i)) {
			if (need_comma)
				g_string_append_c (str, ',');
			g_string_append (str, optflag_get_name (i));
			need_comma = 1;
		}
	}
	return g_string_free (str, FALSE);
}

static const guint32
opt_sets [] = {
       0,
       MONO_OPT_PEEPHOLE,
       MONO_OPT_BRANCH,
       MONO_OPT_CFOLD,
       MONO_OPT_FCMOV,
       MONO_OPT_ALIAS_ANALYSIS,
#ifdef MONO_ARCH_SIMD_INTRINSICS
       MONO_OPT_SIMD | MONO_OPT_INTRINS,
       MONO_OPT_SSE2,
       MONO_OPT_SIMD | MONO_OPT_SSE2 | MONO_OPT_INTRINS,
#endif
       MONO_OPT_BRANCH | MONO_OPT_PEEPHOLE | MONO_OPT_INTRINS,
       MONO_OPT_BRANCH | MONO_OPT_PEEPHOLE | MONO_OPT_INTRINS | MONO_OPT_ALIAS_ANALYSIS,
       MONO_OPT_BRANCH | MONO_OPT_PEEPHOLE | MONO_OPT_LINEARS,
       MONO_OPT_BRANCH | MONO_OPT_PEEPHOLE | MONO_OPT_LINEARS | MONO_OPT_COPYPROP,
       MONO_OPT_BRANCH | MONO_OPT_PEEPHOLE | MONO_OPT_LINEARS | MONO_OPT_CFOLD,
       MONO_OPT_BRANCH | MONO_OPT_PEEPHOLE | MONO_OPT_LINEARS | MONO_OPT_COPYPROP | MONO_OPT_CONSPROP | MONO_OPT_DEADCE,
       MONO_OPT_BRANCH | MONO_OPT_PEEPHOLE | MONO_OPT_LINEARS | MONO_OPT_COPYPROP | MONO_OPT_CONSPROP | MONO_OPT_DEADCE | MONO_OPT_ALIAS_ANALYSIS,
       MONO_OPT_BRANCH | MONO_OPT_PEEPHOLE | MONO_OPT_LINEARS | MONO_OPT_COPYPROP | MONO_OPT_CONSPROP | MONO_OPT_DEADCE | MONO_OPT_LOOP | MONO_OPT_INLINE | MONO_OPT_INTRINS,
       MONO_OPT_BRANCH | MONO_OPT_PEEPHOLE | MONO_OPT_LINEARS | MONO_OPT_COPYPROP | MONO_OPT_CONSPROP | MONO_OPT_DEADCE | MONO_OPT_LOOP | MONO_OPT_INLINE | MONO_OPT_INTRINS | MONO_OPT_TAILCALL,
       MONO_OPT_BRANCH | MONO_OPT_PEEPHOLE | MONO_OPT_LINEARS | MONO_OPT_COPYPROP | MONO_OPT_CONSPROP | MONO_OPT_DEADCE | MONO_OPT_LOOP | MONO_OPT_INLINE | MONO_OPT_INTRINS | MONO_OPT_SSA,
       MONO_OPT_BRANCH | MONO_OPT_PEEPHOLE | MONO_OPT_LINEARS | MONO_OPT_COPYPROP | MONO_OPT_CONSPROP | MONO_OPT_DEADCE | MONO_OPT_LOOP | MONO_OPT_INLINE | MONO_OPT_INTRINS | MONO_OPT_EXCEPTION,
       MONO_OPT_BRANCH | MONO_OPT_PEEPHOLE | MONO_OPT_LINEARS | MONO_OPT_COPYPROP | MONO_OPT_CONSPROP | MONO_OPT_DEADCE | MONO_OPT_LOOP | MONO_OPT_INLINE | MONO_OPT_INTRINS | MONO_OPT_EXCEPTION | MONO_OPT_CMOV,
       MONO_OPT_BRANCH | MONO_OPT_PEEPHOLE | MONO_OPT_LINEARS | MONO_OPT_COPYPROP | MONO_OPT_CONSPROP | MONO_OPT_DEADCE | MONO_OPT_LOOP | MONO_OPT_INLINE | MONO_OPT_INTRINS | MONO_OPT_EXCEPTION | MONO_OPT_ABCREM,
       MONO_OPT_BRANCH | MONO_OPT_PEEPHOLE | MONO_OPT_LINEARS | MONO_OPT_COPYPROP | MONO_OPT_CONSPROP | MONO_OPT_DEADCE | MONO_OPT_LOOP | MONO_OPT_INLINE | MONO_OPT_INTRINS | MONO_OPT_ABCREM,
       MONO_OPT_BRANCH | MONO_OPT_PEEPHOLE | MONO_OPT_LINEARS | MONO_OPT_COPYPROP | MONO_OPT_CONSPROP | MONO_OPT_DEADCE | MONO_OPT_LOOP | MONO_OPT_INLINE | MONO_OPT_INTRINS | MONO_OPT_ABCREM | MONO_OPT_SHARED,
       MONO_OPT_BRANCH | MONO_OPT_PEEPHOLE | MONO_OPT_COPYPROP | MONO_OPT_CONSPROP | MONO_OPT_DEADCE | MONO_OPT_LOOP | MONO_OPT_INLINE | MONO_OPT_INTRINS | MONO_OPT_EXCEPTION | MONO_OPT_CMOV,
       DEFAULT_OPTIMIZATIONS, 
};

typedef int (*TestMethod) (void);

#if 0
static void
domain_dump_native_code (MonoDomain *domain) {
	// need to poke into the domain, move to metadata/domain.c
	// need to empty jit_info_table and code_mp
}
#endif

static gboolean do_regression_retries;
static int regression_test_skip_index;


static gboolean
method_should_be_regression_tested (MonoMethod *method, gboolean interp)
{
	ERROR_DECL (error);

	if (strncmp (method->name, "test_", 5) != 0)
		return FALSE;

	static gboolean filter_method_init = FALSE;
	static const char *filter_method = NULL;

	if (!filter_method_init) {
		filter_method = g_getenv ("REGRESSION_FILTER_METHOD");
		filter_method_init = TRUE;
	}

	if (filter_method) {
		const char *name = filter_method;

		if ((strchr (name, '.') > name) || strchr (name, ':')) {
			MonoMethodDesc *desc = mono_method_desc_new (name, TRUE);
			gboolean res = mono_method_desc_full_match (desc, method);
			mono_method_desc_free (desc);
			return res;
		} else {
			return strcmp (method->name, name) == 0;
		}
	}

	MonoCustomAttrInfo* ainfo = mono_custom_attrs_from_method_checked (method, error);
	mono_error_cleanup (error);
	if (!ainfo)
		return TRUE;

	int j;
	for (j = 0; j < ainfo->num_attrs; ++j) {
		MonoCustomAttrEntry *centry = &ainfo->attrs [j];
		if (centry->ctor == NULL)
			continue;

		MonoClass *klass = centry->ctor->klass;
		if (strcmp (m_class_get_name (klass), "CategoryAttribute") || mono_method_signature_internal (centry->ctor)->param_count != 1)
			continue;

		gpointer *typed_args, *named_args;
		int num_named_args;
		CattrNamedArg *arginfo;

		mono_reflection_create_custom_attr_data_args_noalloc (
			mono_defaults.corlib, centry->ctor, centry->data, centry->data_size,
			&typed_args, &named_args, &num_named_args, &arginfo, error);
		if (!is_ok (error))
			continue;

		char *utf8_str = (char*)(void*)typed_args[0]; //this points into image memory that is constant
		g_free (typed_args);
		g_free (named_args);
		g_free (arginfo);

		if (interp && !strcmp (utf8_str, "!INTERPRETER")) {
			g_print ("skip %s...\n", method->name);
			return FALSE;
		}

#if HOST_WASM
		if (!strcmp (utf8_str, "!WASM")) {
			g_print ("skip %s...\n", method->name);
			return FALSE;
		}
#endif
		if (mono_aot_mode == MONO_AOT_MODE_FULL && !strcmp (utf8_str, "!FULLAOT")) {
			g_print ("skip %s...\n", method->name);
			return FALSE;
		}

		if ((mono_aot_mode == MONO_AOT_MODE_INTERP_LLVMONLY || mono_aot_mode == MONO_AOT_MODE_LLVMONLY) && !strcmp (utf8_str, "!BITCODE")) {
			g_print ("skip %s...\n", method->name);
			return FALSE;
		}
	}

	return TRUE;
}

static void
mini_regression_step (MonoImage *image, int verbose, int *total_run, int *total,
		guint32 opt_flags,
		GTimer *timer, MonoDomain *domain)
{
	int result, expected, failed, cfailed, run, code_size;
	double elapsed, comp_time, start_time;
	char *n;
	int i;

	mono_set_defaults (verbose, opt_flags);
	n = mono_opt_descr (opt_flags);
	g_print ("Test run: image=%s, opts=%s\n", mono_image_get_filename (image), n);
	g_free (n);
	cfailed = failed = run = code_size = 0;
	comp_time = elapsed = 0.0;
	int local_skip_index = 0;

	/* fixme: ugly hack - delete all previously compiled methods */
	if (domain_jit_info (domain)) {
		g_hash_table_destroy (domain_jit_info (domain)->jit_trampoline_hash);
		domain_jit_info (domain)->jit_trampoline_hash = g_hash_table_new (mono_aligned_addr_hash, NULL);
		mono_internal_hash_table_destroy (&(domain->jit_code_hash));
		mono_jit_code_hash_init (&(domain->jit_code_hash));
	}

	g_timer_start (timer);
	if (mini_stats_fd)
		fprintf (mini_stats_fd, "[");
	for (i = 0; i < mono_image_get_table_rows (image, MONO_TABLE_METHOD); ++i) {
		ERROR_DECL (error);
		MonoMethod *method = mono_get_method_checked (image, MONO_TOKEN_METHOD_DEF | (i + 1), NULL, NULL, error);
		if (!method) {
			mono_error_cleanup (error); /* FIXME don't swallow the error */
			continue;
		}
		if (method_should_be_regression_tested (method, FALSE)) {
			MonoCompile *cfg = NULL;
			TestMethod func = NULL;

			expected = atoi (method->name + 5);
			run++;
			start_time = g_timer_elapsed (timer, NULL);

#ifdef DISABLE_JIT
#ifdef MONO_USE_AOT_COMPILER
			ERROR_DECL (error);
			func = (TestMethod)mono_aot_get_method (mono_get_root_domain (), method, error);
			mono_error_cleanup (error);
#else
			g_error ("No JIT or AOT available, regression testing not possible!")
#endif

#else
			comp_time -= start_time;
			cfg = mini_method_compile (method, mono_get_optimizations_for_method (method, opt_flags), mono_get_root_domain (), JIT_FLAG_RUN_CCTORS, 0, -1);
			comp_time += g_timer_elapsed (timer, NULL);
			if (cfg->exception_type == MONO_EXCEPTION_NONE) {
#ifdef MONO_USE_AOT_COMPILER
				ERROR_DECL (error);
				func = (TestMethod)mono_aot_get_method (mono_get_root_domain (), method, error);
				mono_error_cleanup (error);
				if (!func)
					func = (TestMethod)(gpointer)cfg->native_code;
#else
					func = (TestMethod)(gpointer)cfg->native_code;
#endif
				func = (TestMethod)mono_create_ftnptr (mono_get_root_domain (), (gpointer)func);
			}
#endif

			if (func) {
				if (do_regression_retries) {
					++local_skip_index;

					if(local_skip_index <= regression_test_skip_index)
						continue;
					++regression_test_skip_index;
				}

				if (verbose >= 2)
					g_print ("Running '%s' ...\n", method->name);

#if HOST_WASM
				//WASM AOT injects dummy args and we must call with exact signatures
				int (*func_2)(int) = (int (*)(int))(void*)func;
				result = func_2 (-1);
#else
				result = func ();
#endif
				if (result != expected) {
					failed++;
					g_print ("Test '%s' failed result (got %d, expected %d).\n", method->name, result, expected);
				}
				if (cfg) {
					code_size += cfg->code_len;
					mono_destroy_compile (cfg);
				}
			} else {
				cfailed++;
				g_print ("Test '%s' failed compilation.\n", method->name);
			}
			if (mini_stats_fd)
				fprintf (mini_stats_fd, "%f, ",
						g_timer_elapsed (timer, NULL) - start_time);
		}
	}
	if (mini_stats_fd)
		fprintf (mini_stats_fd, "],\n");
	g_timer_stop (timer);
	elapsed = g_timer_elapsed (timer, NULL);
	if (failed > 0 || cfailed > 0){
		g_print ("Results: total tests: %d, failed: %d, cfailed: %d (pass: %.2f%%)\n",
				run, failed, cfailed, 100.0*(run-failed-cfailed)/run);
	} else {
		g_print ("Results: total tests: %d, all pass \n",  run);
	}

	g_print ("Elapsed time: %f secs (%f, %f), Code size: %d\n\n", elapsed,
			elapsed - comp_time, comp_time, code_size);
	*total += failed + cfailed;
	*total_run += run;
}

static int
mini_regression (MonoImage *image, int verbose, int *total_run)
{
	guint32 i, opt;
	MonoMethod *method;
	char *n;
	GTimer *timer = g_timer_new ();
	MonoDomain *domain = mono_domain_get ();
	guint32 exclude = 0;
	int total;

	/* Note: mono_hwcap_init () called in mono_init () before we get here. */
	mono_arch_cpu_optimizations (&exclude);

	if (mini_stats_fd) {
		fprintf (mini_stats_fd, "$stattitle = \'Mono Benchmark Results (various optimizations)\';\n");

		fprintf (mini_stats_fd, "$graph->set_legend(qw(");
		for (opt = 0; opt < G_N_ELEMENTS (opt_sets); opt++) {
			guint32 opt_flags = opt_sets [opt];
			n = mono_opt_descr (opt_flags);
			if (!n [0])
				n = (char *)"none";
			if (opt)
				fprintf (mini_stats_fd, " ");
			fprintf (mini_stats_fd, "%s", n);
		

		}
		fprintf (mini_stats_fd, "));\n");

		fprintf (mini_stats_fd, "@data = (\n");
		fprintf (mini_stats_fd, "[");
	}

	/* load the metadata */
	for (i = 0; i < mono_image_get_table_rows (image, MONO_TABLE_METHOD); ++i) {
		ERROR_DECL (error);
		method = mono_get_method_checked (image, MONO_TOKEN_METHOD_DEF | (i + 1), NULL, NULL, error);
		if (!method) {
			mono_error_cleanup (error);
			continue;
		}
		mono_class_init_internal (method->klass);

		if (!strncmp (method->name, "test_", 5) && mini_stats_fd) {
			fprintf (mini_stats_fd, "\"%s\",", method->name);
		}
	}
	if (mini_stats_fd)
		fprintf (mini_stats_fd, "],\n");


	total = 0;
	*total_run = 0;
	if (mono_do_single_method_regression) {
		GSList *iter;

		mini_regression_step (image, verbose, total_run, &total,
				0,
				timer, domain);
		if (total)
			return total;
		g_print ("Single method regression: %d methods\n", g_slist_length (mono_single_method_list));

		for (iter = mono_single_method_list; iter; iter = g_slist_next (iter)) {
			char *method_name;

			mono_current_single_method = (MonoMethod *)iter->data;

			method_name = mono_method_full_name (mono_current_single_method, TRUE);
			g_print ("Current single method: %s\n", method_name);
			g_free (method_name);

			mini_regression_step (image, verbose, total_run, &total,
					0,
					timer, domain);
			if (total)
				return total;
		}
	} else {
		for (opt = 0; opt < G_N_ELEMENTS (opt_sets); ++opt) {
			/* builtin-types.cs & aot-tests.cs need OPT_INTRINS enabled */
			if (!strcmp ("builtin-types", image->assembly_name) || !strcmp ("aot-tests", image->assembly_name))
				if (!(opt_sets [opt] & MONO_OPT_INTRINS))
					continue;

			//we running in AOT only, it makes no sense to try multiple flags
			if ((mono_aot_mode == MONO_AOT_MODE_FULL || mono_aot_mode == MONO_AOT_MODE_LLVMONLY) && opt_sets [opt] != DEFAULT_OPTIMIZATIONS) {
				continue;
			}

			mini_regression_step (image, verbose, total_run, &total,
					opt_sets [opt] & ~exclude,
					timer, domain);
		}
	}

	if (mini_stats_fd) {
		fprintf (mini_stats_fd, ");\n");
		fflush (mini_stats_fd);
	}

	g_timer_destroy (timer);
	return total;
}

static int
mini_regression_list (int verbose, int count, char *images [])
{
	int i, total, total_run, run;
	MonoAssembly *ass;
	
	total_run =  total = 0;
	for (i = 0; i < count; ++i) {
		MonoAssemblyOpenRequest req;
		mono_assembly_request_prepare (&req.request, sizeof (req), MONO_ASMCTX_DEFAULT);
		ass = mono_assembly_request_open (images [i], &req, NULL);
		if (!ass) {
			g_warning ("failed to load assembly: %s", images [i]);
			continue;
		}
		total += mini_regression (mono_assembly_get_image_internal (ass), verbose, &run);
		total_run += run;
	}
	if (total > 0){
		g_print ("Overall results: tests: %d, failed: %d, opt combinations: %d (pass: %.2f%%)\n", 
			 total_run, total, (int)G_N_ELEMENTS (opt_sets), 100.0*(total_run-total)/total_run);
	} else {
		g_print ("Overall results: tests: %d, 100%% pass, opt combinations: %d\n", 
			 total_run, (int)G_N_ELEMENTS (opt_sets));
	}
	
	return total;
}

static void
interp_regression_step (MonoImage *image, int verbose, int *total_run, int *total, GTimer *timer, MonoDomain *domain)
{
	int result, expected, failed, cfailed, run;
	double elapsed, transform_time;
	int i;
	MonoObject *result_obj;
	int local_skip_index = 0;

	g_print ("Test run: image=%s\n", mono_image_get_filename (image));
	cfailed = failed = run = 0;
	transform_time = elapsed = 0.0;

	g_timer_start (timer);
	for (i = 0; i < mono_image_get_table_rows (image, MONO_TABLE_METHOD); ++i) {
		ERROR_DECL (error);
		MonoMethod *method = mono_get_method_checked (image, MONO_TOKEN_METHOD_DEF | (i + 1), NULL, NULL, error);
		if (!method) {
			mono_error_cleanup (error); /* FIXME don't swallow the error */
			continue;
		}

		if (method_should_be_regression_tested (method, TRUE)) {
			ERROR_DECL (interp_error);
			MonoObject *exc = NULL;

			if (do_regression_retries) {
				++local_skip_index;

				if(local_skip_index <= regression_test_skip_index)
					continue;
				++regression_test_skip_index;
			}

			result_obj = mini_get_interp_callbacks ()->runtime_invoke (method, NULL, NULL, &exc, interp_error);
			if (!mono_error_ok (interp_error)) {
				cfailed++;
				g_print ("Test '%s' execution failed.\n", method->name);
			} else if (exc != NULL) {
				g_print ("Exception in Test '%s' occured:\n", method->name);
				mono_object_describe (exc);
				run++;
				failed++;
			} else {
				result = *(gint32 *) mono_object_unbox_internal (result_obj);
				expected = atoi (method->name + 5);  // FIXME: oh no.
				run++;

				if (result != expected) {
					failed++;
					g_print ("Test '%s' failed result (got %d, expected %d).\n", method->name, result, expected);
				}
			}
		}
	}
	g_timer_stop (timer);
	elapsed = g_timer_elapsed (timer, NULL);
	if (failed > 0 || cfailed > 0){
		g_print ("Results: total tests: %d, failed: %d, cfailed: %d (pass: %.2f%%)\n",
				run, failed, cfailed, 100.0*(run-failed-cfailed)/run);
	} else {
		g_print ("Results: total tests: %d, all pass \n",  run);
	}

	g_print ("Elapsed time: %f secs (%f, %f)\n\n", elapsed,
			elapsed - transform_time, transform_time);
	*total += failed + cfailed;
	*total_run += run;
}

static int
interp_regression (MonoImage *image, int verbose, int *total_run)
{
	MonoMethod *method;
	GTimer *timer = g_timer_new ();
	MonoDomain *domain = mono_domain_get ();
	guint32 i;
	int total;

	/* load the metadata */
	for (i = 0; i < mono_image_get_table_rows (image, MONO_TABLE_METHOD); ++i) {
		ERROR_DECL (error);
		method = mono_get_method_checked (image, MONO_TOKEN_METHOD_DEF | (i + 1), NULL, NULL, error);
		if (!method) {
			mono_error_cleanup (error);
			continue;
		}
		mono_class_init_internal (method->klass);
	}

	total = 0;
	*total_run = 0;
	interp_regression_step (image, verbose, total_run, &total, timer, domain);

	g_timer_destroy (timer);
	return total;
}

/* TODO: merge this code with the regression harness of the JIT */
static int
mono_interp_regression_list (int verbose, int count, char *images [])
{
	int i, total, total_run, run;

	total_run = total = 0;
	for (i = 0; i < count; ++i) {
		MonoAssemblyOpenRequest req;
		mono_assembly_request_prepare (&req.request, sizeof (req), MONO_ASMCTX_DEFAULT);
		MonoAssembly *ass = mono_assembly_request_open (images [i], &req, NULL);
		if (!ass) {
			g_warning ("failed to load assembly: %s", images [i]);
			continue;
		}
		total += interp_regression (mono_assembly_get_image_internal (ass), verbose, &run);
		total_run += run;
	}
	if (total > 0) {
		g_print ("Overall results: tests: %d, failed: %d (pass: %.2f%%)\n", total_run, total, 100.0*(total_run-total)/total_run);
	} else {
		g_print ("Overall results: tests: %d, 100%% pass\n", total_run);
	}

	return total;
}


#ifdef MONO_JIT_INFO_TABLE_TEST
typedef struct _JitInfoData
{
	guint start;
	guint length;
	MonoJitInfo *ji;
	struct _JitInfoData *next;
} JitInfoData;

typedef struct
{
	guint start;
	guint length;
	int num_datas;
	JitInfoData *data;
} Region;

typedef struct
{
	int num_datas;
	int num_regions;
	Region *regions;
	int num_frees;
	JitInfoData *frees;
} ThreadData;

static int num_threads;
static ThreadData *thread_datas;
static MonoDomain *test_domain;

static JitInfoData*
alloc_random_data (Region *region)
{
	JitInfoData **data;
	JitInfoData *prev;
	guint prev_end;
	guint next_start;
	guint max_len;
	JitInfoData *d;
	int num_retries = 0;
	int pos, i;

 restart:
	prev = NULL;
	data = &region->data;
	pos = random () % (region->num_datas + 1);
	i = 0;
	while (*data != NULL) {
		if (i++ == pos)
			break;
		prev = *data;
		data = &(*data)->next;
	}

	if (prev == NULL)
		g_assert (*data == region->data);
	else
		g_assert (prev->next == *data);

	if (prev == NULL)
		prev_end = region->start;
	else
		prev_end = prev->start + prev->length;

	if (*data == NULL)
		next_start = region->start + region->length;
	else
		next_start = (*data)->start;

	g_assert (prev_end <= next_start);

	max_len = next_start - prev_end;
	if (max_len < 128) {
		if (++num_retries >= 10)
			return NULL;
		goto restart;
	}
	if (max_len > 1024)
		max_len = 1024;

	d = g_new0 (JitInfoData, 1);
	d->start = prev_end + random () % (max_len / 2);
	d->length = random () % MIN (max_len, next_start - d->start) + 1;

	g_assert (d->start >= prev_end && d->start + d->length <= next_start);

	d->ji = g_new0 (MonoJitInfo, 1);
	d->ji->d.method = (MonoMethod*) 0xABadBabe;
	d->ji->code_start = (gpointer)(gulong) d->start;
	d->ji->code_size = d->length;
	d->ji->cas_inited = 1;	/* marks an allocated jit info */

	d->next = *data;
	*data = d;

	++region->num_datas;

	return d;
}

static JitInfoData**
choose_random_data (Region *region)
{
	int n;
	int i;
	JitInfoData **d;

	g_assert (region->num_datas > 0);

	n = random () % region->num_datas;

	for (d = &region->data, i = 0;
	     i < n;
	     d = &(*d)->next, ++i)
		;

	return d;
}

static Region*
choose_random_region (ThreadData *td)
{
	return &td->regions [random () % td->num_regions];
}

static ThreadData*
choose_random_thread (void)
{
	return &thread_datas [random () % num_threads];
}

static void
free_jit_info_data (ThreadData *td, JitInfoData *free)
{
	free->next = td->frees;
	td->frees = free;

	if (++td->num_frees >= 1000) {
		int i;

		for (i = 0; i < 500; ++i)
			free = free->next;

		while (free->next != NULL) {
			JitInfoData *next = free->next->next;

			//g_free (free->next->ji);
			g_free (free->next);
			free->next = next;

			--td->num_frees;
		}
	}
}

#define NUM_THREADS		8
#define REGIONS_PER_THREAD	10
#define REGION_SIZE		0x10000

#define MAX_ADDR		(REGION_SIZE * REGIONS_PER_THREAD * NUM_THREADS)

#define MODE_ALLOC	1
#define MODE_FREE	2

<<<<<<< HEAD
static gsize WINAPI
test_thread_func (ThreadData *td)
=======
static void
test_thread_func (gpointer void_arg)
>>>>>>> f14c5ca3
{
	ThreadData* td = (ThreadData*)void_arg;
	int mode = MODE_ALLOC;
	int i = 0;
	gulong lookup_successes = 0, lookup_failures = 0;
	MonoDomain *domain = test_domain;
	int thread_num = (int)(td - thread_datas);
	gboolean modify_thread = thread_num < NUM_THREADS / 2; /* only half of the threads modify the table */

	for (;;) {
		int alloc;
		int lookup = 1;

		if (td->num_datas == 0) {
			lookup = 0;
			alloc = 1;
		} else if (modify_thread && random () % 1000 < 5) {
			lookup = 0;
			if (mode == MODE_ALLOC)
				alloc = (random () % 100) < 70;
			else if (mode == MODE_FREE)
				alloc = (random () % 100) < 30;
		}

		if (lookup) {
			/* modify threads sometimes look up their own jit infos */
			if (modify_thread && random () % 10 < 5) {
				Region *region = choose_random_region (td);

				if (region->num_datas > 0) {
					JitInfoData **data = choose_random_data (region);
					guint pos = (*data)->start + random () % (*data)->length;
					MonoJitInfo *ji;

					ji = mono_jit_info_table_find (domain, (char*)(gsize)pos);

					g_assert (ji->cas_inited);
					g_assert ((*data)->ji == ji);
				}
			} else {
				int pos = random () % MAX_ADDR;
				char *addr = (char*)(uintptr_t)pos;
				MonoJitInfo *ji;

				ji = mono_jit_info_table_find (domain, addr);

				/*
				 * FIXME: We are actually not allowed
				 * to do this.  By the time we examine
				 * the ji another thread might already
				 * have removed it.
				 */
				if (ji != NULL) {
					g_assert (addr >= (char*)ji->code_start && addr < (char*)ji->code_start + ji->code_size);
					++lookup_successes;
				} else
					++lookup_failures;
			}
		} else if (alloc) {
			JitInfoData *data = alloc_random_data (choose_random_region (td));

			if (data != NULL) {
				mono_jit_info_table_add (domain, data->ji);

				++td->num_datas;
			}
		} else {
			Region *region = choose_random_region (td);

			if (region->num_datas > 0) {
				JitInfoData **data = choose_random_data (region);
				JitInfoData *free;

				mono_jit_info_table_remove (domain, (*data)->ji);

				//(*data)->ji->cas_inited = 0; /* marks a free jit info */

				free = *data;
				*data = (*data)->next;

				free_jit_info_data (td, free);

				--region->num_datas;
				--td->num_datas;
			}
		}

		if (++i % 100000 == 0) {
			int j;
			g_print ("num datas %d (%ld - %ld): %d", (int)(td - thread_datas),
				 lookup_successes, lookup_failures, td->num_datas);
			for (j = 0; j < td->num_regions; ++j)
				g_print ("  %d", td->regions [j].num_datas);
			g_print ("\n");
		}

		if (td->num_datas < 100)
			mode = MODE_ALLOC;
		else if (td->num_datas > 2000)
			mode = MODE_FREE;
	}

	return 0;
}

/*
static gsize WINAPI
small_id_thread_func (gpointer arg)
{
	MonoThread *thread = mono_thread_current ();
	MonoThreadHazardPointers *hp = mono_hazard_pointer_get ();

	g_print ("my small id is %d\n", (int)thread->small_id);
	mono_hazard_pointer_clear (hp, 1);
	sleep (3);
	g_print ("done %d\n", (int)thread->small_id);
	return 0;
}
*/

static void
jit_info_table_test (MonoDomain *domain)
{
	ERROR_DECL (error);
	int i;

	g_print ("testing jit_info_table\n");

	num_threads = NUM_THREADS;
	thread_datas = g_new0 (ThreadData, num_threads);

	for (i = 0; i < num_threads; ++i) {
		int j;

		thread_datas [i].num_regions = REGIONS_PER_THREAD;
		thread_datas [i].regions = g_new0 (Region, REGIONS_PER_THREAD);

		for (j = 0; j < REGIONS_PER_THREAD; ++j) {
			thread_datas [i].regions [j].start = (num_threads * j + i) * REGION_SIZE;
			thread_datas [i].regions [j].length = REGION_SIZE;
		}
	}

	test_domain = domain;

	/*
	for (i = 0; i < 72; ++i)
		mono_thread_create (domain, small_id_thread_func, NULL);

	sleep (2);
	*/

	for (i = 0; i < num_threads; ++i) {
		mono_thread_create_checked (domain, (gpointer)test_thread_func, &thread_datas [i], error);
		mono_error_assert_ok (error);
	}
}
#endif

enum {
	DO_BENCH,
	DO_REGRESSION,
	DO_SINGLE_METHOD_REGRESSION,
	DO_COMPILE,
	DO_EXEC,
	DO_DRAW,
	DO_DEBUGGER
};

typedef struct CompileAllThreadArgs {
	MonoAssembly *ass;
	int verbose;
	guint32 opts;
	guint32 recompilation_times;
} CompileAllThreadArgs;

static void
compile_all_methods_thread_main_inner (CompileAllThreadArgs *args)
{
	MonoAssembly *ass = args->ass;
	int verbose = args->verbose;
	MonoImage *image = mono_assembly_get_image_internal (ass);
	MonoMethod *method;
	MonoCompile *cfg;
	int i, count = 0, fail_count = 0;

	for (i = 0; i < mono_image_get_table_rows (image, MONO_TABLE_METHOD); ++i) {
		ERROR_DECL (error);
		guint32 token = MONO_TOKEN_METHOD_DEF | (i + 1);
		MonoMethodSignature *sig;

		if (mono_metadata_has_generic_params (image, token))
			continue;

		method = mono_get_method_checked (image, token, NULL, NULL, error);
		if (!method) {
			mono_error_cleanup (error); /* FIXME don't swallow the error */
			continue;
		}
		if ((method->iflags & METHOD_IMPL_ATTRIBUTE_INTERNAL_CALL) ||
		    (method->flags & METHOD_ATTRIBUTE_PINVOKE_IMPL) ||
		    (method->iflags & METHOD_IMPL_ATTRIBUTE_RUNTIME) ||
		    (method->flags & METHOD_ATTRIBUTE_ABSTRACT))
			continue;

		if (mono_class_is_gtd (method->klass))
			continue;
		sig = mono_method_signature_internal (method);
		if (!sig) {
			char * desc = mono_method_full_name (method, TRUE);
			g_print ("Could not retrieve method signature for %s\n", desc);
			g_free (desc);
			fail_count ++;
			continue;
		}

		if (sig->has_type_parameters)
			continue;

		count++;
		if (verbose) {
			char * desc = mono_method_full_name (method, TRUE);
			g_print ("Compiling %d %s\n", count, desc);
			g_free (desc);
		}
		cfg = mini_method_compile (method, mono_get_optimizations_for_method (method, args->opts), mono_get_root_domain (), (JitFlags)JIT_FLAG_DISCARD_RESULTS, 0, -1);
		if (cfg->exception_type != MONO_EXCEPTION_NONE) {
			const char *msg = cfg->exception_message;
			if (cfg->exception_type == MONO_EXCEPTION_MONO_ERROR)
				msg = mono_error_get_message (&cfg->error);
			g_print ("Compilation of %s failed with exception '%s':\n", mono_method_full_name (cfg->method, TRUE), msg);
			fail_count ++;
		}
		mono_destroy_compile (cfg);
	}

	if (fail_count)
		exit (1);
}

<<<<<<< HEAD
static gsize WINAPI
compile_all_methods_thread_main (CompileAllThreadArgs *args)
=======
static void
compile_all_methods_thread_main (gpointer void_args)
>>>>>>> f14c5ca3
{
	CompileAllThreadArgs *args = (CompileAllThreadArgs*)void_args;
	guint32 i;
	for (i = 0; i < args->recompilation_times; ++i)
		compile_all_methods_thread_main_inner (args);
	return 0;
}

static void
compile_all_methods (MonoAssembly *ass, int verbose, guint32 opts, guint32 recompilation_times)
{
	ERROR_DECL (error);
	CompileAllThreadArgs args;

	args.ass = ass;
	args.verbose = verbose;
	args.opts = opts;
	args.recompilation_times = recompilation_times;

	/* 
	 * Need to create a mono thread since compilation might trigger
	 * running of managed code.
	 */
	mono_thread_create_checked (mono_domain_get (), (gpointer)compile_all_methods_thread_main, &args, error);
	mono_error_assert_ok (error);

	mono_thread_manage ();
}

/**
 * mono_jit_exec:
 * \param assembly reference to an assembly
 * \param argc argument count
 * \param argv argument vector
 * Start execution of a program.
 */
int 
mono_jit_exec (MonoDomain *domain, MonoAssembly *assembly, int argc, char *argv[])
{
	int rv;
	MONO_ENTER_GC_UNSAFE;
	rv = mono_jit_exec_internal (domain, assembly, argc, argv);
	MONO_EXIT_GC_UNSAFE;
	return rv;
}

int
mono_jit_exec_internal (MonoDomain *domain, MonoAssembly *assembly, int argc, char *argv[])
{
	MONO_REQ_GC_UNSAFE_MODE;
	ERROR_DECL (error);
	MonoImage *image = mono_assembly_get_image_internal (assembly);
	MonoMethod *method;
	guint32 entry = mono_image_get_entry_point (image);

	if (!entry) {
		g_print ("Assembly '%s' doesn't have an entry point.\n", mono_image_get_filename (image));
		/* FIXME: remove this silly requirement. */
		mono_environment_exitcode_set (1);
		return 1;
	}

	method = mono_get_method_checked (image, entry, NULL, NULL, error);
	if (method == NULL){
		g_print ("The entry point method could not be loaded due to %s\n", mono_error_get_message (error));
		mono_error_cleanup (error);
		mono_environment_exitcode_set (1);
		return 1;
	}
	
	if (mono_llvm_only) {
		MonoObject *exc = NULL;
		int res;

		res = mono_runtime_try_run_main (method, argc, argv, &exc);
		if (exc) {
			mono_unhandled_exception_internal (exc);
			mono_invoke_unhandled_exception_hook (exc);
			g_assert_not_reached ();
		}
		return res;
	} else {
		int res = mono_runtime_run_main_checked (method, argc, argv, error);
		if (!is_ok (error)) {
			MonoException *ex = mono_error_convert_to_exception (error);
			if (ex) {
				mono_unhandled_exception_internal (&ex->object);
				mono_invoke_unhandled_exception_hook (&ex->object);
				g_assert_not_reached ();
			}
		}
		return res;
	}
}

typedef struct 
{
	MonoDomain *domain;
	const char *file;
	int argc;
	char **argv;
	guint32 opts;
	char *aot_options;
} MainThreadArgs;

static void main_thread_handler (gpointer user_data)
{
	MainThreadArgs *main_args = (MainThreadArgs *)user_data;
	MonoAssembly *assembly;

	if (mono_compile_aot) {
		int i, res;
		gpointer *aot_state = NULL;

		/* Treat the other arguments as assemblies to compile too */
		for (i = 0; i < main_args->argc; ++i) {
			assembly = mono_domain_assembly_open (main_args->domain, main_args->argv [i]);
			if (!assembly) {
				fprintf (stderr, "Can not open image %s\n", main_args->argv [i]);
				exit (1);
			}
			/* Check that the assembly loaded matches the filename */
			{
				MonoImageOpenStatus status;
				MonoImage *img;

				img = mono_image_open (main_args->argv [i], &status);
				if (img && strcmp (img->name, assembly->image->name)) {
					fprintf (stderr, "Error: Loaded assembly '%s' doesn't match original file name '%s'. Set MONO_PATH to the assembly's location.\n", assembly->image->name, img->name);
					exit (1);
				}
			}
			res = mono_compile_assembly (assembly, main_args->opts, main_args->aot_options, &aot_state);
			if (res != 0) {
				fprintf (stderr, "AOT of image %s failed.\n", main_args->argv [i]);
				exit (1);
			}
		}
		if (aot_state) {
			res = mono_compile_deferred_assemblies (main_args->opts, main_args->aot_options, &aot_state);
			if (res != 0) {
				fprintf (stderr, "AOT of mode-specific deferred assemblies failed.\n");
				exit (1);
			}
		}
	} else {
		assembly = mono_domain_assembly_open (main_args->domain, main_args->file);
		if (!assembly){
			fprintf (stderr, "Can not open image %s\n", main_args->file);
			exit (1);
		}

		/* 
		 * This must be done in a thread managed by mono since it can invoke
		 * managed code.
		 */
		if (main_args->opts & MONO_OPT_PRECOMP)
			mono_precompile_assemblies ();

		mono_jit_exec (main_args->domain, assembly, main_args->argc, main_args->argv);
	}
}

static int
load_agent (MonoDomain *domain, char *desc)
{
	ERROR_DECL (error);
	char* col = strchr (desc, ':');	
	char *agent, *args;
	MonoAssembly *agent_assembly;
	MonoImage *image;
	MonoMethod *method;
	guint32 entry;
	MonoArray *main_args;
	gpointer pa [1];
	MonoImageOpenStatus open_status;

	if (col) {
		agent = (char *)g_memdup (desc, col - desc + 1);
		agent [col - desc] = '\0';
		args = col + 1;
	} else {
		agent = g_strdup (desc);
		args = NULL;
	}

	MonoAssemblyOpenRequest req;
	mono_assembly_request_prepare (&req.request, sizeof (req), MONO_ASMCTX_DEFAULT);
	agent_assembly = mono_assembly_request_open (agent, &req, &open_status);
	if (!agent_assembly) {
		fprintf (stderr, "Cannot open agent assembly '%s': %s.\n", agent, mono_image_strerror (open_status));
		g_free (agent);
		return 2;
	}

	/* 
	 * Can't use mono_jit_exec (), as it sets things which might confuse the
	 * real Main method.
	 */
	image = mono_assembly_get_image_internal (agent_assembly);
	entry = mono_image_get_entry_point (image);
	if (!entry) {
		g_print ("Assembly '%s' doesn't have an entry point.\n", mono_image_get_filename (image));
		g_free (agent);
		return 1;
	}

	method = mono_get_method_checked (image, entry, NULL, NULL, error);
	if (method == NULL){
		g_print ("The entry point method of assembly '%s' could not be loaded due to %s\n", agent, mono_error_get_message (error));
		mono_error_cleanup (error);
		g_free (agent);
		return 1;
	}
	
	mono_thread_set_main (mono_thread_current ());

	if (args) {
		main_args = (MonoArray*)mono_array_new_checked (domain, mono_defaults.string_class, 1, error);
		if (main_args) {
			MonoString *str = mono_string_new_checked (domain, args, error);
			if (str)
				mono_array_set_internal (main_args, MonoString*, 0, str);
		}
	} else {
		main_args = (MonoArray*)mono_array_new_checked (domain, mono_defaults.string_class, 0, error);
	}
	if (!main_args) {
		g_print ("Could not allocate array for main args of assembly '%s' due to %s\n", agent, mono_error_get_message (error));
		mono_error_cleanup (error);
		g_free (agent);
		return 1;
	}
	

	pa [0] = main_args;
	/* Pass NULL as 'exc' so unhandled exceptions abort the runtime */
	mono_runtime_invoke_checked (method, NULL, pa, error);
	if (!is_ok (error)) {
		g_print ("The entry point method of assembly '%s' could not execute due to %s\n", agent, mono_error_get_message (error));
		mono_error_cleanup (error);
		g_free (agent);
		return 1;
	}

	g_free (agent);
	return 0;
}

static void
mini_usage_jitdeveloper (void)
{
	int i;
	
	fprintf (stdout,
		 "Runtime and JIT debugging options:\n"
		 "    --apply-bindings=FILE  Apply assembly bindings from FILE (only for AOT)\n"
		 "    --breakonex            Inserts a breakpoint on exceptions\n"
		 "    --break METHOD         Inserts a breakpoint at METHOD entry\n"
		 "    --break-at-bb METHOD N Inserts a breakpoint in METHOD at BB N\n"
		 "    --compile METHOD       Just compile METHOD in assembly\n"
		 "    --compile-all=N        Compiles all the methods in the assembly multiple times (default: 1)\n"
		 "    --ncompile N           Number of times to compile METHOD (default: 1)\n"
		 "    --print-vtable         Print the vtable of all used classes\n"
		 "    --regression           Runs the regression test contained in the assembly\n"
		 "    --single-method=OPTS   Runs regressions with only one method optimized with OPTS at any time\n"
		 "    --statfile FILE        Sets the stat file to FILE\n"
		 "    --stats                Print statistics about the JIT operations\n"
		 "    --inject-async-exc METHOD OFFSET Inject an asynchronous exception at METHOD\n"
		 "    --verify-all           Run the verifier on all assemblies and methods\n"
		 "    --full-aot             Avoid JITting any code\n"
		 "    --llvmonly             Use LLVM compiled code only\n"
		 "    --agent=ASSEMBLY[:ARG] Loads the specific agent assembly and executes its Main method with the given argument before loading the main assembly.\n"
		 "    --no-x86-stack-align   Don't align stack on x86\n"
		 "\n"
		 "The options supported by MONO_DEBUG can also be passed on the command line.\n"
		 "\n"
		 "Other options:\n" 
		 "    --graph[=TYPE] METHOD  Draws a graph of the specified method:\n");
	
	for (i = 0; i < G_N_ELEMENTS (graph_names); ++i) {
		fprintf (stdout, "                           %-10s %s\n", graph_names [i].name, graph_names [i].desc);
	}
}

static void
mini_usage_list_opt (void)
{
	int i;
	
	for (i = 0; i < G_N_ELEMENTS (opt_names); ++i)
		fprintf (stdout, "                           %-10s %s\n", optflag_get_name (i), optflag_get_desc (i));
}

static void
mini_usage (void)
{
	fprintf (stdout,
		"Usage is: mono [options] program [program-options]\n"
		"\n"
		"Development:\n"
		"    --aot[=<options>]      Compiles the assembly to native code\n"
		"    --debug[=<options>]    Enable debugging support, use --help-debug for details\n"
 		"    --debugger-agent=options Enable the debugger agent\n"
		"    --profile[=profiler]   Runs in profiling mode with the specified profiler module\n"
		"    --trace[=EXPR]         Enable tracing, use --help-trace for details\n"
		"    --jitmap               Output a jit method map to /tmp/perf-PID.map\n"
		"    --help-devel           Shows more options available to developers\n"
		"\n"
		"Runtime:\n"
		"    --config FILE          Loads FILE as the Mono config\n"
		"    --verbose, -v          Increases the verbosity level\n"
		"    --help, -h             Show usage information\n"
		"    --version, -V          Show version information\n"
		"    --runtime=VERSION      Use the VERSION runtime, instead of autodetecting\n"
		"    --optimize=OPT         Turns on or off a specific optimization\n"
		"                           Use --list-opt to get a list of optimizations\n"
#ifndef DISABLE_SECURITY
		"    --security[=mode]      Turns on the unsupported security manager (off by default)\n"
		"                           mode is one of cas, core-clr, verifiable or validil\n"
#endif
		"    --attach=OPTIONS       Pass OPTIONS to the attach agent in the runtime.\n"
		"                           Currently the only supported option is 'disable'.\n"
		"    --llvm, --nollvm       Controls whenever the runtime uses LLVM to compile code.\n"
	        "    --gc=[sgen,boehm]      Select SGen or Boehm GC (runs mono or mono-sgen)\n"
#ifdef TARGET_OSX
		"    --arch=[32,64]         Select architecture (runs mono32 or mono64)\n"
#endif
#ifdef HOST_WIN32
	        "    --mixed-mode           Enable mixed-mode image support.\n"
#endif
		"    --handlers             Install custom handlers, use --help-handlers for details.\n"
		"    --aot-path=PATH        List of additional directories to search for AOT images.\n"
	  );
}

static void
mini_trace_usage (void)
{
	fprintf (stdout,
		 "Tracing options:\n"
		 "   --trace[=EXPR]        Trace every call, optional EXPR controls the scope\n"
		 "\n"
		 "EXPR is composed of:\n"
		 "    all                  All assemblies\n"
		 "    none                 No assemblies\n"
		 "    program              Entry point assembly\n"
		 "    assembly             Specifies an assembly\n"
		 "    wrapper              All wrappers bridging native and managed code\n"
		 "    M:Type:Method        Specifies a method\n"
		 "    N:Namespace          Specifies a namespace\n"
		 "    T:Type               Specifies a type\n"
		 "    E:Type               Specifies stack traces for an exception type\n"
		 "    EXPR                 Includes expression\n"
		 "    -EXPR                Excludes expression\n"
		 "    EXPR,EXPR            Multiple expressions\n"
		 "    disabled             Don't print any output until toggled via SIGUSR2\n");
}

static void
mini_debug_usage (void)
{
	fprintf (stdout,
		 "Debugging options:\n"
		 "   --debug[=OPTIONS]     Enable debugging support, optional OPTIONS is a comma\n"
		 "                         separated list of options\n"
		 "\n"
		 "OPTIONS is composed of:\n"
		 "    casts                Enable more detailed InvalidCastException messages.\n"
		 "    mdb-optimizations    Disable some JIT optimizations which are normally\n"
		 "                         disabled when running inside the debugger.\n"
		 "                         This is useful if you plan to attach to the running\n"
		 "                         process with the debugger.\n");
}

#if defined(MONO_ARCH_ARCHITECTURE)
/* Redefine MONO_ARCHITECTURE to include more information */
#undef MONO_ARCHITECTURE
#define MONO_ARCHITECTURE MONO_ARCH_ARCHITECTURE
#endif

static char *
mono_get_version_info (void) 
{
	GString *output;
	output = g_string_new ("");

#ifdef MONO_KEYWORD_THREAD
	g_string_append_printf (output, "\tTLS:           __thread\n");
#else
	g_string_append_printf (output, "\tTLS:           \n");
#endif /* MONO_KEYWORD_THREAD */

#ifdef MONO_ARCH_SIGSEGV_ON_ALTSTACK
	g_string_append_printf (output, "\tSIGSEGV:       altstack\n");
#else
	g_string_append_printf (output, "\tSIGSEGV:       normal\n");
#endif

#ifdef HAVE_EPOLL
	g_string_append_printf (output, "\tNotifications: epoll\n");
#elif defined(HAVE_KQUEUE)
	g_string_append_printf (output, "\tNotification:  kqueue\n");
#else
	g_string_append_printf (output, "\tNotification:  Thread + polling\n");
#endif

	g_string_append_printf (output, "\tArchitecture:  %s\n", MONO_ARCHITECTURE);
	g_string_append_printf (output, "\tDisabled:      %s\n", DISABLED_FEATURES);

	g_string_append_printf (output, "\tMisc:          ");
#ifdef MONO_SMALL_CONFIG
	g_string_append_printf (output, "smallconfig ");
#endif

#ifdef MONO_BIG_ARRAYS
	g_string_append_printf (output, "bigarrays ");
#endif

#if !defined(DISABLE_SDB)
	g_string_append_printf (output, "softdebug ");
#endif
	g_string_append_printf (output, "\n");

#ifndef DISABLE_INTERPRETER
	g_string_append_printf (output, "\tInterpreter:   yes\n");
#else
	g_string_append_printf (output, "\tInterpreter:   no\n");
#endif

#ifdef MONO_ARCH_LLVM_SUPPORTED
#ifdef ENABLE_LLVM
	g_string_append_printf (output, "\tLLVM:          yes(%d)\n", LLVM_API_VERSION);
#else
	g_string_append_printf (output, "\tLLVM:          supported, not enabled.\n");
#endif
#endif

	g_string_append_printf (output, "\tSuspend:       %s\n", mono_threads_suspend_policy_name (mono_threads_suspend_policy ()));

	return g_string_free (output, FALSE);
}

#ifndef MONO_ARCH_AOT_SUPPORTED
#define error_if_aot_unsupported() do {fprintf (stderr, "AOT compilation is not supported on this platform.\n"); exit (1);} while (0)
#else
#define error_if_aot_unsupported()
#endif

static gboolean enable_debugging;

/**
 * mono_jit_parse_options:
 *
 * Process the command line options in \p argv as done by the runtime executable.
 * This should be called before \c mono_jit_init.
 */
void
mono_jit_parse_options (int argc, char * argv[])
{
	int i;
	char *trace_options = NULL;
	int mini_verbose = 0;
	guint32 opt;

	/* 
	 * Some options have no effect here, since they influence the behavior of 
	 * mono_main ().
	 */

	opt = mono_parse_default_optimizations (NULL);

	/* FIXME: Avoid code duplication */
	for (i = 0; i < argc; ++i) {
		if (argv [i] [0] != '-')
			break;
 		if (strncmp (argv [i], "--debugger-agent=", 17) == 0) {
			MonoDebugOptions *opt = mini_get_debug_options ();

			sdb_options = g_strdup (argv [i] + 17);
			opt->mdb_optimizations = TRUE;
			enable_debugging = TRUE;
		} else if (!strcmp (argv [i], "--soft-breakpoints")) {
			MonoDebugOptions *opt = mini_get_debug_options ();

			opt->soft_breakpoints = TRUE;
			opt->explicit_null_checks = TRUE;
		} else if (strncmp (argv [i], "--optimize=", 11) == 0) {
			opt = parse_optimizations (opt, argv [i] + 11, TRUE);
			mono_set_optimizations (opt);
		} else if (strncmp (argv [i], "-O=", 3) == 0) {
			opt = parse_optimizations (opt, argv [i] + 3, TRUE);
			mono_set_optimizations (opt);
		} else if (strcmp (argv [i], "--trace") == 0) {
			trace_options = (char*)"";
		} else if (strncmp (argv [i], "--trace=", 8) == 0) {
			trace_options = &argv [i][8];
		} else if (strcmp (argv [i], "--verbose") == 0 || strcmp (argv [i], "-v") == 0) {
			mini_verbose++;
		} else if (strcmp (argv [i], "--breakonex") == 0) {
			MonoDebugOptions *opt = mini_get_debug_options ();

			opt->break_on_exc = TRUE;
		} else if (strcmp (argv [i], "--stats") == 0) {
			mono_counters_enable (-1);
			mono_atomic_store_bool (&mono_stats.enabled, TRUE);
			mono_atomic_store_bool (&mono_jit_stats.enabled, TRUE);
		} else if (strcmp (argv [i], "--break") == 0) {
			if (i+1 >= argc){
				fprintf (stderr, "Missing method name in --break command line option\n");
				exit (1);
			}
			
			if (!mono_debugger_insert_breakpoint (argv [++i], FALSE))
				fprintf (stderr, "Error: invalid method name '%s'\n", argv [i]);
		} else if (strncmp (argv[i], "--gc-params=", 12) == 0) {
			mono_gc_params_set (argv[i] + 12);
		} else if (strncmp (argv[i], "--gc-debug=", 11) == 0) {
			mono_gc_debug_set (argv[i] + 11);
		} else if (strcmp (argv [i], "--llvm") == 0) {
#ifndef MONO_ARCH_LLVM_SUPPORTED
			fprintf (stderr, "Mono Warning: --llvm not supported on this platform.\n");
#elif !defined(ENABLE_LLVM)
			fprintf (stderr, "Mono Warning: --llvm not enabled in this runtime.\n");
#else
			mono_use_llvm = TRUE;
#endif
		} else if (argv [i][0] == '-' && argv [i][1] == '-' && mini_parse_debug_option (argv [i] + 2)) {
		} else {
			fprintf (stderr, "Unsupported command line option: '%s'\n", argv [i]);
			exit (1);
		}
	}

	if (trace_options != NULL) {
		/* 
		 * Need to call this before mini_init () so we can trace methods 
		 * compiled there too.
		 */
		mono_jit_trace_calls = mono_trace_set_options (trace_options);
		if (mono_jit_trace_calls == NULL)
			exit (1);
	}

	if (mini_verbose)
		mono_set_verbose_level (mini_verbose);
}

static void
mono_set_use_smp (int use_smp)
{
#if HAVE_SCHED_SETAFFINITY
	if (!use_smp) {
		unsigned long proc_mask = 1;
#ifdef GLIBC_BEFORE_2_3_4_SCHED_SETAFFINITY
		sched_setaffinity (getpid(), (gpointer)&proc_mask);
#else
		sched_setaffinity (getpid(), sizeof (unsigned long), (const cpu_set_t *)&proc_mask);
#endif
	}
#endif
}

static void
switch_gc (char* argv[], const char* target_gc)
{
	GString *path;

	if (!strcmp (mono_gc_get_gc_name (), target_gc)) {
		return;
	}

	path = g_string_new (argv [0]);

	/*Running mono without any argument*/
	if (strstr (argv [0], "-sgen"))
		g_string_truncate (path, path->len - 5);
	else if (strstr (argv [0], "-boehm"))
		g_string_truncate (path, path->len - 6);

	g_string_append_c (path, '-');
	g_string_append (path, target_gc);

#ifdef HAVE_EXECVP
	execvp (path->str, argv);
	fprintf (stderr, "Error: Failed to switch to %s gc. mono-%s is not installed.\n", target_gc, target_gc);
#else
	fprintf (stderr, "Error: --gc=<NAME> option not supported on this platform.\n");
#endif
}

#ifdef TARGET_OSX

/*
 * tries to increase the minimum number of files, if the number is below 1024
 */
static void
darwin_change_default_file_handles ()
{
	struct rlimit limit;
	
	if (getrlimit (RLIMIT_NOFILE, &limit) == 0){
		if (limit.rlim_cur < 1024){
			limit.rlim_cur = MAX(1024,limit.rlim_cur);
			setrlimit (RLIMIT_NOFILE, &limit);
		}
	}
}

static void
switch_arch (char* argv[], const char* target_arch)
{
	GString *path;
	gsize arch_offset;

	if ((strcmp (target_arch, "32") == 0 && strcmp (MONO_ARCHITECTURE, "x86") == 0) ||
		(strcmp (target_arch, "64") == 0 && strcmp (MONO_ARCHITECTURE, "amd64") == 0)) {
		return; /* matching arch loaded */
	}

	path = g_string_new (argv [0]);
	arch_offset = path->len -2; /* last two characters */

	/* Remove arch suffix if present */
	if (strstr (&path->str[arch_offset], "32") || strstr (&path->str[arch_offset], "64")) {
		g_string_truncate (path, arch_offset);
	}

	g_string_append (path, target_arch);

	if (execvp (path->str, argv) < 0) {
		fprintf (stderr, "Error: --arch=%s Failed to switch to '%s'.\n", target_arch, path->str);
		exit (1);
	}
}

#endif

#define MONO_HANDLERS_ARGUMENT "--handlers="
#define MONO_HANDLERS_ARGUMENT_LEN G_N_ELEMENTS(MONO_HANDLERS_ARGUMENT)-1

static void
apply_root_domain_configuration_file_bindings (MonoDomain *domain, char *root_domain_configuration_file)
{
	g_assert (domain->setup == NULL || domain->setup->configuration_file == NULL);
	g_assert (!domain->assembly_bindings_parsed);

	mono_domain_parse_assembly_bindings (domain, 0, 0, root_domain_configuration_file);

}

static void
mono_enable_interp (const char *opts)
{
	mono_runtime_set_execution_mode (MONO_EE_MODE_INTERP);
	if (opts)
		mono_interp_opts_string = opts;

#ifdef DISABLE_INTERPRETER
	g_error ("Mono IL interpreter support is missing\n");
#endif

#ifdef MONO_CROSS_COMPILE
	g_error ("--interpreter on cross-compile runtimes not supported\n");
#endif

#ifndef MONO_ARCH_INTERPRETER_SUPPORTED
	g_error ("--interpreter not supported on this architecture.\n");
#endif

}

static int
mono_exec_regression_internal (int verbose_level, int count, char *images [], gboolean single_method)
{
	mono_do_single_method_regression = single_method;
	if (mono_use_interpreter) {
		if (mono_interp_regression_list (verbose_level, count, images)) {
			g_print ("Regression ERRORS!\n");
			return 1;
		}
		return 0;
	}
	if (mini_regression_list (verbose_level, count, images)) {
		g_print ("Regression ERRORS!\n");
		return 1;
	}
	return 0;
}


/**
 * Returns TRUE for success, FALSE for failure.
 */
gboolean
mono_regression_test_step (int verbose_level, const char *image, const char *method_name)
{
	if (method_name) {
		//TODO
	} else {
		do_regression_retries = TRUE;
	}

	char *images[] = {
		(char*)image,
		NULL
	};

	return mono_exec_regression_internal (verbose_level, 1, images, FALSE) == 0;
}
/**
 * mono_main:
 * \param argc number of arguments in the argv array
 * \param argv array of strings containing the startup arguments
 * Launches the Mono JIT engine and parses all the command line options
 * in the same way that the mono command line VM would.
 */
int
mono_main (int argc, char* argv[])
{
	MainThreadArgs main_args;
	MonoAssembly *assembly;
	MonoMethodDesc *desc;
	MonoMethod *method;
	MonoCompile *cfg;
	MonoDomain *domain;
	MonoImageOpenStatus open_status;
	const char* aname, *mname = NULL;
	char *config_file = NULL;
	int i, count = 1;
	guint32 opt, action = DO_EXEC, recompilation_times = 1;
	MonoGraphOptions mono_graph_options = (MonoGraphOptions)0;
	int mini_verbose = 0;
	char *trace_options = NULL;
	char *aot_options = NULL;
	char *forced_version = NULL;
	GPtrArray *agents = NULL;
	char *attach_options = NULL;
	char *extra_bindings_config_file = NULL;
#ifdef MONO_JIT_INFO_TABLE_TEST
	int test_jit_info_table = FALSE;
#endif
#ifdef HOST_WIN32
	int mixed_mode = FALSE;
#endif

#ifdef MOONLIGHT
#ifndef HOST_WIN32
	/* stdout defaults to block buffering if it's not writing to a terminal, which
	 * happens with our test harness: we redirect stdout to capture it. Force line
	 * buffering in all cases. */
	setlinebuf (stdout);
#endif
#endif

	setlocale (LC_ALL, "");

#if TARGET_OSX
	darwin_change_default_file_handles ();
#endif

	if (g_hasenv ("MONO_NO_SMP"))
		mono_set_use_smp (FALSE);

#ifdef MONO_JEMALLOC_ENABLED

	gboolean use_jemalloc = FALSE;
#ifdef MONO_JEMALLOC_DEFAULT
	use_jemalloc = TRUE;
#endif
	if (!use_jemalloc)
		use_jemalloc = g_hasenv ("MONO_USE_JEMALLOC");

	if (use_jemalloc)
		mono_init_jemalloc ();

#endif
	
	g_log_set_always_fatal (G_LOG_LEVEL_ERROR);
	g_log_set_fatal_mask (G_LOG_DOMAIN, G_LOG_LEVEL_ERROR);

	opt = mono_parse_default_optimizations (NULL);

	for (i = 1; i < argc; ++i) {
		if (argv [i] [0] != '-')
			break;
		if (strcmp (argv [i], "--regression") == 0) {
			action = DO_REGRESSION;
		} else if (strncmp (argv [i], "--single-method=", 16) == 0) {
			char *full_opts = g_strdup_printf ("-all,%s", argv [i] + 16);
			action = DO_SINGLE_METHOD_REGRESSION;
			mono_single_method_regression_opt = parse_optimizations (opt, full_opts, TRUE);
			g_free (full_opts);
		} else if (strcmp (argv [i], "--verbose") == 0 || strcmp (argv [i], "-v") == 0) {
			mini_verbose++;
		} else if (strcmp (argv [i], "--version") == 0 || strcmp (argv [i], "-V") == 0) {
			char *build = mono_get_runtime_build_info ();
			char *gc_descr;

			g_print ("Mono JIT compiler version %s\nCopyright (C) 2002-2014 Novell, Inc, Xamarin Inc and Contributors. www.mono-project.com\n", build);
			g_free (build);
			char *info = mono_get_version_info ();
			g_print (info);
			g_free (info);

			gc_descr = mono_gc_get_description ();
			g_print ("\tGC:            %s\n", gc_descr);
			g_free (gc_descr);
			return 0;
		} else if (strcmp (argv [i], "--help") == 0 || strcmp (argv [i], "-h") == 0) {
			mini_usage ();
			return 0;
		} else if (strcmp (argv [i], "--help-trace") == 0){
			mini_trace_usage ();
			return 0;
		} else if (strcmp (argv [i], "--help-devel") == 0){
			mini_usage_jitdeveloper ();
			return 0;
		} else if (strcmp (argv [i], "--help-debug") == 0){
			mini_debug_usage ();
			return 0;
		} else if (strcmp (argv [i], "--list-opt") == 0){
			mini_usage_list_opt ();
			return 0;
		} else if (strncmp (argv [i], "--statfile", 10) == 0) {
			if (i + 1 >= argc){
				fprintf (stderr, "error: --statfile requires a filename argument\n");
				return 1;
			}
			mini_stats_fd = fopen (argv [++i], "w+");
		} else if (strncmp (argv [i], "--optimize=", 11) == 0) {
			opt = parse_optimizations (opt, argv [i] + 11, TRUE);
		} else if (strncmp (argv [i], "-O=", 3) == 0) {
			opt = parse_optimizations (opt, argv [i] + 3, TRUE);
		} else if (strncmp (argv [i], "--bisect=", 9) == 0) {
			char *param = argv [i] + 9;
			char *sep = strchr (param, ':');
			if (!sep) {
				fprintf (stderr, "Error: --bisect requires OPT:FILENAME\n");
				return 1;
			}
			char *opt_string = g_strndup (param, sep - param);
			guint32 opt = parse_optimizations (0, opt_string, FALSE);
			g_free (opt_string);
			mono_set_bisect_methods (opt, sep + 1);
		} else if (strcmp (argv [i], "--gc=sgen") == 0) {
			switch_gc (argv, "sgen");
		} else if (strcmp (argv [i], "--gc=boehm") == 0) {
			switch_gc (argv, "boehm");
		} else if (strncmp (argv[i], "--gc-params=", 12) == 0) {
			mono_gc_params_set (argv[i] + 12);
		} else if (strncmp (argv[i], "--gc-debug=", 11) == 0) {
			mono_gc_debug_set (argv[i] + 11);
		}
#ifdef TARGET_OSX
		else if (strcmp (argv [i], "--arch=32") == 0) {
			switch_arch (argv, "32");
		} else if (strcmp (argv [i], "--arch=64") == 0) {
			switch_arch (argv, "64");
		}
#endif
		else if (strcmp (argv [i], "--config") == 0) {
			if (i +1 >= argc){
				fprintf (stderr, "error: --config requires a filename argument\n");
				return 1;
			}
			config_file = argv [++i];
#ifdef HOST_WIN32
		} else if (strcmp (argv [i], "--mixed-mode") == 0) {
			mixed_mode = TRUE;
#endif
		} else if (strcmp (argv [i], "--ncompile") == 0) {
			if (i + 1 >= argc){
				fprintf (stderr, "error: --ncompile requires an argument\n");
				return 1;
			}
			count = atoi (argv [++i]);
			action = DO_BENCH;
		} else if (strcmp (argv [i], "--trace") == 0) {
			trace_options = (char*)"";
		} else if (strncmp (argv [i], "--trace=", 8) == 0) {
			trace_options = &argv [i][8];
		} else if (strcmp (argv [i], "--breakonex") == 0) {
			MonoDebugOptions *opt = mini_get_debug_options ();

			opt->break_on_exc = TRUE;
		} else if (strcmp (argv [i], "--break") == 0) {
			if (i+1 >= argc){
				fprintf (stderr, "Missing method name in --break command line option\n");
				return 1;
			}
			
			if (!mono_debugger_insert_breakpoint (argv [++i], FALSE))
				fprintf (stderr, "Error: invalid method name '%s'\n", argv [i]);
		} else if (strcmp (argv [i], "--break-at-bb") == 0) {
			if (i + 2 >= argc) {
				fprintf (stderr, "Missing method name or bb num in --break-at-bb command line option.");
				return 1;
			}
			mono_break_at_bb_method = mono_method_desc_new (argv [++i], TRUE);
			if (mono_break_at_bb_method == NULL) {
				fprintf (stderr, "Method name is in a bad format in --break-at-bb command line option.");
				return 1;
			}
			mono_break_at_bb_bb_num = atoi (argv [++i]);
		} else if (strcmp (argv [i], "--inject-async-exc") == 0) {
			if (i + 2 >= argc) {
				fprintf (stderr, "Missing method name or position in --inject-async-exc command line option\n");
				return 1;
			}
			mono_inject_async_exc_method = mono_method_desc_new (argv [++i], TRUE);
			if (mono_inject_async_exc_method == NULL) {
				fprintf (stderr, "Method name is in a bad format in --inject-async-exc command line option\n");
				return 1;
			}
			mono_inject_async_exc_pos = atoi (argv [++i]);
		} else if (strcmp (argv [i], "--verify-all") == 0) {
			mono_verifier_enable_verify_all ();
		} else if (strcmp (argv [i], "--full-aot") == 0) {
			mono_jit_set_aot_mode (MONO_AOT_MODE_FULL);
		} else if (strcmp (argv [i], "--llvmonly") == 0) {
			mono_jit_set_aot_mode (MONO_AOT_MODE_LLVMONLY);
		} else if (strcmp (argv [i], "--hybrid-aot") == 0) {
			mono_jit_set_aot_mode (MONO_AOT_MODE_HYBRID);
		} else if (strcmp (argv [i], "--full-aot-interp") == 0) {
			mono_jit_set_aot_mode (MONO_AOT_MODE_INTERP);
		} else if (strcmp (argv [i], "--llvmonly-interp") == 0) {
			mono_jit_set_aot_mode (MONO_AOT_MODE_LLVMONLY_INTERP);
		} else if (strcmp (argv [i], "--print-vtable") == 0) {
			mono_print_vtable = TRUE;
		} else if (strcmp (argv [i], "--stats") == 0) {
			mono_counters_enable (-1);
			mono_atomic_store_bool (&mono_stats.enabled, TRUE);
			mono_atomic_store_bool (&mono_jit_stats.enabled, TRUE);
#ifndef DISABLE_AOT
		} else if (strcmp (argv [i], "--aot") == 0) {
			error_if_aot_unsupported ();
			mono_compile_aot = TRUE;
		} else if (strncmp (argv [i], "--aot=", 6) == 0) {
			error_if_aot_unsupported ();
			mono_compile_aot = TRUE;
			if (aot_options) {
				char *tmp = g_strdup_printf ("%s,%s", aot_options, &argv [i][6]);
				g_free (aot_options);
				aot_options = tmp;
			} else {
				aot_options = g_strdup (&argv [i][6]);
			}
#endif
		} else if (strncmp (argv [i], "--apply-bindings=", 17) == 0) {
			extra_bindings_config_file = &argv[i][17];
		} else if (strncmp (argv [i], "--aot-path=", 11) == 0) {
			char **splitted;

			splitted = g_strsplit (argv [i] + 11, G_SEARCHPATH_SEPARATOR_S, 1000);
			while (*splitted) {
				char *tmp = *splitted;
				mono_aot_paths = g_list_append (mono_aot_paths, g_strdup (tmp));
				g_free (tmp);
				splitted++;
			}
		} else if (strncmp (argv [i], "--compile-all=", 14) == 0) {
			action = DO_COMPILE;
			recompilation_times = atoi (argv [i] + 14);
		} else if (strcmp (argv [i], "--compile-all") == 0) {
			action = DO_COMPILE;
		} else if (strncmp (argv [i], "--runtime=", 10) == 0) {
			forced_version = &argv [i][10];
		} else if (strcmp (argv [i], "--jitmap") == 0) {
			mono_enable_jit_map ();
		} else if (strcmp (argv [i], "--profile") == 0) {
			mini_add_profiler_argument (NULL);
		} else if (strncmp (argv [i], "--profile=", 10) == 0) {
			mini_add_profiler_argument (argv [i] + 10);
		} else if (strncmp (argv [i], "--agent=", 8) == 0) {
			if (agents == NULL)
				agents = g_ptr_array_new ();
			g_ptr_array_add (agents, argv [i] + 8);
		} else if (strncmp (argv [i], "--attach=", 9) == 0) {
			attach_options = argv [i] + 9;
		} else if (strcmp (argv [i], "--compile") == 0) {
			if (i + 1 >= argc){
				fprintf (stderr, "error: --compile option requires a method name argument\n");
				return 1;
			}
			
			mname = argv [++i];
			action = DO_BENCH;
		} else if (strncmp (argv [i], "--graph=", 8) == 0) {
			if (i + 1 >= argc){
				fprintf (stderr, "error: --graph option requires a method name argument\n");
				return 1;
			}
			
			mono_graph_options = mono_parse_graph_options (argv [i] + 8);
			mname = argv [++i];
			action = DO_DRAW;
		} else if (strcmp (argv [i], "--graph") == 0) {
			if (i + 1 >= argc){
				fprintf (stderr, "error: --graph option requires a method name argument\n");
				return 1;
			}
			
			mname = argv [++i];
			mono_graph_options = MONO_GRAPH_CFG;
			action = DO_DRAW;
		} else if (strcmp (argv [i], "--debug") == 0) {
			enable_debugging = TRUE;
		} else if (strncmp (argv [i], "--debug=", 8) == 0) {
			enable_debugging = TRUE;
			if (!parse_debug_options (argv [i] + 8))
				return 1;
 		} else if (strncmp (argv [i], "--debugger-agent=", 17) == 0) {
			MonoDebugOptions *opt = mini_get_debug_options ();

			sdb_options = g_strdup (argv [i] + 17);
			opt->mdb_optimizations = TRUE;
			enable_debugging = TRUE;
		} else if (strcmp (argv [i], "--security") == 0) {
#ifndef DISABLE_SECURITY
			mono_verifier_set_mode (MONO_VERIFIER_MODE_VERIFIABLE);
#else
			fprintf (stderr, "error: --security: not compiled with security manager support");
			return 1;
#endif
		} else if (strncmp (argv [i], "--security=", 11) == 0) {
			/* Note: validil, and verifiable need to be
			   accepted even if DISABLE_SECURITY is defined. */

			if (strcmp (argv [i] + 11, "core-clr") == 0) {
#ifndef DISABLE_SECURITY
				mono_verifier_set_mode (MONO_VERIFIER_MODE_VERIFIABLE);
				mono_security_set_mode (MONO_SECURITY_MODE_CORE_CLR);
#else
				fprintf (stderr, "error: --security: not compiled with CoreCLR support");
				return 1;
#endif
			} else if (strcmp (argv [i] + 11, "core-clr-test") == 0) {
#ifndef DISABLE_SECURITY
				/* fixme should we enable verifiable code here?*/
				mono_security_set_mode (MONO_SECURITY_MODE_CORE_CLR);
				mono_security_core_clr_test = TRUE;
#else
				fprintf (stderr, "error: --security: not compiled with CoreCLR support");
				return 1;
#endif
			} else if (strcmp (argv [i] + 11, "cas") == 0) {
#ifndef DISABLE_SECURITY
				fprintf (stderr, "warning: --security=cas not supported.");
#else
				fprintf (stderr, "error: --security: not compiled with CAS support");
				return 1;
#endif
			} else if (strcmp (argv [i] + 11, "validil") == 0) {
				mono_verifier_set_mode (MONO_VERIFIER_MODE_VALID);
			} else if (strcmp (argv [i] + 11, "verifiable") == 0) {
				mono_verifier_set_mode (MONO_VERIFIER_MODE_VERIFIABLE);
			} else {
				fprintf (stderr, "error: --security= option has invalid argument (cas, core-clr, verifiable or validil)\n");
				return 1;
			}
		} else if (strcmp (argv [i], "--desktop") == 0) {
			mono_gc_set_desktop_mode ();
			/* Put more desktop-specific optimizations here */
		} else if (strcmp (argv [i], "--server") == 0){
			mono_config_set_server_mode (TRUE);
			/* Put more server-specific optimizations here */
		} else if (strcmp (argv [i], "--inside-mdb") == 0) {
			action = DO_DEBUGGER;
		} else if (strncmp (argv [i], "--wapi=", 7) == 0) {
			fprintf (stderr, "--wapi= option no longer supported\n.");
			return 1;
		} else if (strcmp (argv [i], "--no-x86-stack-align") == 0) {
			mono_do_x86_stack_align = FALSE;
#ifdef MONO_JIT_INFO_TABLE_TEST
		} else if (strcmp (argv [i], "--test-jit-info-table") == 0) {
			test_jit_info_table = TRUE;
#endif
		} else if (strcmp (argv [i], "--llvm") == 0) {
#ifndef MONO_ARCH_LLVM_SUPPORTED
			fprintf (stderr, "Mono Warning: --llvm not supported on this platform.\n");
#elif !defined(ENABLE_LLVM)
			fprintf (stderr, "Mono Warning: --llvm not enabled in this runtime.\n");
#else
			mono_use_llvm = TRUE;
#endif
		} else if (strcmp (argv [i], "--nollvm") == 0){
			mono_use_llvm = FALSE;
		} else if ((strcmp (argv [i], "--interpreter") == 0) || !strcmp (argv [i], "--interp")) {
			mono_enable_interp (NULL);
		} else if (strncmp (argv [i], "--interp=", 9) == 0) {
			mono_enable_interp (argv [i] + 9);
		} else if (strncmp (argv [i], "--assembly-loader=", strlen("--assembly-loader=")) == 0) {
			gchar *arg = argv [i] + strlen ("--assembly-loader=");
			if (strcmp (arg, "strict") == 0)
				mono_loader_set_strict_strong_names (TRUE);
			else if (strcmp (arg, "legacy") == 0)
				mono_loader_set_strict_strong_names (FALSE);
			else
				fprintf (stderr, "Warning: unknown argument to --assembly-loader. Should be \"strict\" or \"legacy\"\n");
		} else if (strncmp (argv [i], MONO_HANDLERS_ARGUMENT, MONO_HANDLERS_ARGUMENT_LEN) == 0) {
			//Install specific custom handlers.
			if (!mono_runtime_install_custom_handlers (argv[i] + MONO_HANDLERS_ARGUMENT_LEN)) {
				fprintf (stderr, "error: " MONO_HANDLERS_ARGUMENT ", one or more unknown handlers: '%s'\n", argv [i]);
				return 1;
			}
		} else if (strcmp (argv [i], "--help-handlers") == 0) {
			mono_runtime_install_custom_handlers_usage ();
			return 0;
		} else if (strncmp (argv [i], "--response=", 11) == 0){
			gchar *text;
			gsize len;
			
			if (!g_file_get_contents (&argv[i][11], &text, &len, NULL)){
				fprintf (stderr, "The specified response file can not be read\n");
				exit (1);
			}
			mono_parse_options (text, &argc, &argv, FALSE);
			g_free (text);
		} else if (argv [i][0] == '-' && argv [i][1] == '-' && mini_parse_debug_option (argv [i] + 2)) {
		} else {
			fprintf (stderr, "Unknown command line option: '%s'\n", argv [i]);
			return 1;
		}
	}

#if defined(DISABLE_HW_TRAPS) || defined(MONO_ARCH_DISABLE_HW_TRAPS)
	// Signal handlers not available
	{
		MonoDebugOptions *opt = mini_get_debug_options ();
		opt->explicit_null_checks = TRUE;
	}
#endif

	if (!argv [i]) {
		mini_usage ();
		return 1;
	}

/*
 * XXX: verify if other OSes need it; many platforms seem to have it so that
 * mono_w32process_get_path -> mono_w32process_get_name, and the name is not
 * necessarily a path instead of just the program name
 */
#if defined (_AIX)
	/*
	 * mono_w32process_get_path on these can only return a name, not a path;
	 * which may not be good for us if the mono command name isn't on $PATH,
	 * like in CI scenarios. chances are argv based is fine if we inherited
	 * the environment variables.
	 */
	mono_w32process_set_cli_launcher (argv [0]);
#elif !defined(HOST_WIN32) && defined(HAVE_UNISTD_H)
	/*
	 * If we are not embedded, use the mono runtime executable to run managed exe's.
	 */
	{
		char *runtime_path;

		runtime_path = mono_w32process_get_path (getpid ());
		if (runtime_path) {
			mono_w32process_set_cli_launcher (runtime_path);
			g_free (runtime_path);
		}
	}
#endif

	if (g_hasenv ("MONO_XDEBUG"))
		enable_debugging = TRUE;

#ifdef MONO_CROSS_COMPILE
       if (!mono_compile_aot) {
		   fprintf (stderr, "This mono runtime is compiled for cross-compiling. Only the --aot option is supported.\n");
		   exit (1);
       }
#if TARGET_SIZEOF_VOID_P == 4 && (defined(TARGET_ARM64) || defined(TARGET_AMD64))
       fprintf (stderr, "Can't cross-compile on 32-bit platforms to 64-bit architecture.\n");
       exit (1);
#endif
#endif

	if (mono_compile_aot || action == DO_EXEC || action == DO_DEBUGGER) {
		g_set_prgname (argv[i]);
	}

	mono_counters_init ();

#ifndef HOST_WIN32
	mono_w32handle_init ();
#endif

	/* Set rootdir before loading config */
	mono_set_rootdir ();

	mono_attach_parse_options (attach_options);

	if (trace_options != NULL){
		/* 
		 * Need to call this before mini_init () so we can trace methods 
		 * compiled there too.
		 */
		mono_jit_trace_calls = mono_trace_set_options (trace_options);
		if (mono_jit_trace_calls == NULL)
			exit (1);
	}

#ifdef DISABLE_JIT
	if (!mono_aot_only && !mono_use_interpreter) {
		fprintf (stderr, "This runtime has been configured with --enable-minimal=jit, so the --full-aot command line option is required.\n");
		exit (1);
	}
#endif

	if (action == DO_DEBUGGER) {
		enable_debugging = TRUE;
		g_print ("The Mono Debugger is no longer supported.\n");
		return 1;
	} else if (enable_debugging)
		mono_debug_init (MONO_DEBUG_FORMAT_MONO);

#ifdef HOST_WIN32
	if (mixed_mode)
		mono_load_coree (argv [i]);
#endif

	/* Parse gac loading options before loading assemblies. */
	if (mono_compile_aot || action == DO_EXEC || action == DO_DEBUGGER || action == DO_REGRESSION) {
		mono_config_parse (config_file);
	}

	mono_set_defaults (mini_verbose, opt);
	domain = mini_init (argv [i], forced_version);

	mono_gc_set_stack_end (&domain);

	if (agents) {
		int i;

		for (i = 0; i < agents->len; ++i) {
			int res = load_agent (domain, (char*)g_ptr_array_index (agents, i));
			if (res) {
				g_ptr_array_free (agents, TRUE);
				mini_cleanup (domain);
				return 1;
			}
		}

		g_ptr_array_free (agents, TRUE);
	}
	
	switch (action) {
	case DO_SINGLE_METHOD_REGRESSION:
	case DO_REGRESSION:
		 return mono_exec_regression_internal (mini_verbose, argc -i, argv + i, action == DO_SINGLE_METHOD_REGRESSION);

	case DO_BENCH:
		if (argc - i != 1 || mname == NULL) {
			g_print ("Usage: mini --ncompile num --compile method assembly\n");
			mini_cleanup (domain);
			return 1;
		}
		aname = argv [i];
		break;
	case DO_COMPILE:
		if (argc - i != 1) {
			mini_usage ();
			mini_cleanup (domain);
			return 1;
		}
		aname = argv [i];
		break;
	case DO_DRAW:
		if (argc - i != 1 || mname == NULL) {
			mini_usage ();
			mini_cleanup (domain);
			return 1;
		}
		aname = argv [i];
		break;
	default:
		if (argc - i < 1) {
			mini_usage ();
			mini_cleanup (domain);
			return 1;
		}
		aname = argv [i];
		break;
	}

#ifdef MONO_JIT_INFO_TABLE_TEST
	if (test_jit_info_table)
		jit_info_table_test (domain);
#endif

	if (mono_compile_aot && extra_bindings_config_file != NULL) {
		apply_root_domain_configuration_file_bindings (domain, extra_bindings_config_file);
	}

	MonoAssemblyOpenRequest open_req;
	mono_assembly_request_prepare (&open_req.request, sizeof (open_req), MONO_ASMCTX_DEFAULT);
	assembly = mono_assembly_request_open (aname, &open_req, &open_status);
	if (!assembly) {
		fprintf (stderr, "Cannot open assembly '%s': %s.\n", aname, mono_image_strerror (open_status));
		mini_cleanup (domain);
		return 2;
	}

	mono_callspec_set_assembly (assembly);

	if (mono_compile_aot || action == DO_EXEC) {
		const char *error;

		//mono_set_rootdir ();

		error = mono_check_corlib_version ();
		if (error) {
			fprintf (stderr, "Corlib not in sync with this runtime: %s\n", error);
			fprintf (stderr, "Loaded from: %s\n",
				mono_defaults.corlib? mono_image_get_filename (mono_defaults.corlib): "unknown");
			fprintf (stderr, "Download a newer corlib or a newer runtime at http://www.mono-project.com/download.\n");
			exit (1);
		}

#if defined(HOST_WIN32) && G_HAVE_API_SUPPORT(HAVE_CLASSIC_WINAPI_SUPPORT)
		/* Detach console when executing IMAGE_SUBSYSTEM_WINDOWS_GUI on win32 */
		if (!enable_debugging && !mono_compile_aot && mono_assembly_get_image_internal (assembly)->image_info->cli_header.nt.pe_subsys_required == IMAGE_SUBSYSTEM_WINDOWS_GUI)
			FreeConsole ();
#endif

		main_args.domain = domain;
		main_args.file = aname;		
		main_args.argc = argc - i;
		main_args.argv = argv + i;
		main_args.opts = opt;
		main_args.aot_options = aot_options;
		main_thread_handler (&main_args);
		mono_thread_manage ();

		mini_cleanup (domain);

		/* Look up return value from System.Environment.ExitCode */
		i = mono_environment_exitcode_get ();
		return i;
	} else if (action == DO_COMPILE) {
		compile_all_methods (assembly, mini_verbose, opt, recompilation_times);
		mini_cleanup (domain);
		return 0;
	} else if (action == DO_DEBUGGER) {
		return 1;
	}
	desc = mono_method_desc_new (mname, 0);
	if (!desc) {
		g_print ("Invalid method name %s\n", mname);
		mini_cleanup (domain);
		return 3;
	}
	method = mono_method_desc_search_in_image (desc, mono_assembly_get_image_internal (assembly));
	if (!method) {
		g_print ("Cannot find method %s\n", mname);
		mini_cleanup (domain);
		return 3;
	}

#ifndef DISABLE_JIT
	if (action == DO_DRAW) {
		int part = 0;

		switch (mono_graph_options) {
		case MONO_GRAPH_DTREE:
			part = 1;
			opt |= MONO_OPT_LOOP;
			break;
		case MONO_GRAPH_CFG_CODE:
			part = 1;
			break;
		case MONO_GRAPH_CFG_SSA:
			part = 2;
			break;
		case MONO_GRAPH_CFG_OPTCODE:
			part = 3;
			break;
		default:
			break;
		}

		if ((method->iflags & METHOD_IMPL_ATTRIBUTE_INTERNAL_CALL) ||
			(method->flags & METHOD_ATTRIBUTE_PINVOKE_IMPL)) {
			MonoMethod *nm;
			nm = mono_marshal_get_native_wrapper (method, TRUE, FALSE);
			cfg = mini_method_compile (nm, opt, mono_get_root_domain (), (JitFlags)0, part, -1);
		}
		else
			cfg = mini_method_compile (method, opt, mono_get_root_domain (), (JitFlags)0, part, -1);
		if ((mono_graph_options & MONO_GRAPH_CFG_SSA) && !(cfg->comp_done & MONO_COMP_SSA)) {
			g_warning ("no SSA info available (use -O=deadce)");
			return 1;
		}
		mono_draw_graph (cfg, mono_graph_options);
		mono_destroy_compile (cfg);

	} else if (action == DO_BENCH) {
		if (mini_stats_fd) {
			const char *n;
			double no_opt_time = 0.0;
			GTimer *timer = g_timer_new ();
			fprintf (mini_stats_fd, "$stattitle = \'Compilations times for %s\';\n", 
				 mono_method_full_name (method, TRUE));
			fprintf (mini_stats_fd, "@data = (\n");
			fprintf (mini_stats_fd, "[");
			for (i = 0; i < G_N_ELEMENTS (opt_sets); i++) {
				opt = opt_sets [i];
				n = mono_opt_descr (opt);
				if (!n [0])
					n = "none";
				fprintf (mini_stats_fd, "\"%s\",", n);
			}
			fprintf (mini_stats_fd, "],\n[");

			for (i = 0; i < G_N_ELEMENTS (opt_sets); i++) {
				int j;
				double elapsed;
				opt = opt_sets [i];
				g_timer_start (timer);
				for (j = 0; j < count; ++j) {
					cfg = mini_method_compile (method, opt, mono_get_root_domain (), (JitFlags)0, 0, -1);
					mono_destroy_compile (cfg);
				}
				g_timer_stop (timer);
				elapsed = g_timer_elapsed (timer, NULL);
				if (!opt)
					no_opt_time = elapsed;
				fprintf (mini_stats_fd, "%f, ", elapsed);
			}
			fprintf (mini_stats_fd, "]");
			if (no_opt_time > 0.0) {
				fprintf (mini_stats_fd, ", \n[");
				for (i = 0; i < G_N_ELEMENTS (opt_sets); i++) 
					fprintf (mini_stats_fd, "%f,", no_opt_time);
				fprintf (mini_stats_fd, "]");
			}
			fprintf (mini_stats_fd, ");\n");
		} else {
			for (i = 0; i < count; ++i) {
				if ((method->iflags & METHOD_IMPL_ATTRIBUTE_INTERNAL_CALL) ||
					(method->flags & METHOD_ATTRIBUTE_PINVOKE_IMPL))
					method = mono_marshal_get_native_wrapper (method, TRUE, FALSE);

				cfg = mini_method_compile (method, opt, mono_get_root_domain (), (JitFlags)0, 0, -1);
				mono_destroy_compile (cfg);
			}
		}
	} else {
		cfg = mini_method_compile (method, opt, mono_get_root_domain (), (JitFlags)0, 0, -1);
		mono_destroy_compile (cfg);
	}
#endif

	mini_cleanup (domain);
 	return 0;
}

/**
 * mono_jit_init:
 */
MonoDomain * 
mono_jit_init (const char *file)
{
	return mini_init (file, NULL);
}

/**
 * mono_jit_init_version:
 * \param domain_name the name of the root domain
 * \param runtime_version the version of the runtime to load
 *
 * Use this version when you want to force a particular runtime
 * version to be used.  By default Mono will pick the runtime that is
 * referenced by the initial assembly (specified in \p file), this
 * routine allows programmers to specify the actual runtime to be used
 * as the initial runtime is inherited by all future assemblies loaded
 * (since Mono does not support having more than one mscorlib runtime
 * loaded at once).
 *
 * The \p runtime_version can be one of these strings: "v4.0.30319" for
 * desktop, "mobile" for mobile or "moonlight" for Silverlight compat.
 * If an unrecognized string is input, the vm will default to desktop.
 *
 * \returns the \c MonoDomain representing the domain where the assembly
 * was loaded.
 */
MonoDomain * 
mono_jit_init_version (const char *domain_name, const char *runtime_version)
{
	return mini_init (domain_name, runtime_version);
}

/**
 * mono_jit_cleanup:
 */
void        
mono_jit_cleanup (MonoDomain *domain)
{
	MONO_ENTER_GC_UNSAFE;
	mono_thread_manage ();

	mini_cleanup (domain);
	MONO_EXIT_GC_UNSAFE;
}

void
mono_jit_set_aot_only (gboolean val)
{
	mono_aot_only = val;
}

static void
mono_runtime_set_execution_mode (MonoEEMode mode)
{
	memset (&mono_ee_features, 0, sizeof (mono_ee_features));

	switch (mode) {
	case MONO_AOT_MODE_LLVMONLY:
		mono_aot_only = TRUE;
		mono_llvm_only = TRUE;

		mono_ee_features.use_aot_trampolines = TRUE;
		break;

	case MONO_AOT_MODE_FULL:
		mono_aot_only = TRUE;

		mono_ee_features.use_aot_trampolines = TRUE;
		break;

	case MONO_AOT_MODE_HYBRID:
		mono_set_generic_sharing_vt_supported (TRUE);
		mono_set_partial_sharing_supported (TRUE);
		break;

	case MONO_AOT_MODE_INTERP:
		mono_aot_only = TRUE;
		mono_use_interpreter = TRUE;

		mono_ee_features.use_aot_trampolines = TRUE;
		break;

	case MONO_AOT_MODE_INTERP_LLVMONLY:
		mono_aot_only = TRUE;
		mono_use_interpreter = TRUE;
		mono_llvm_only = TRUE;

		mono_ee_features.force_use_interpreter = TRUE;
		break;

	case MONO_AOT_MODE_LLVMONLY_INTERP:
		mono_aot_only = TRUE;
		mono_use_interpreter = TRUE;
		mono_llvm_only = TRUE;
		break;

	case MONO_EE_MODE_INTERP:
		mono_use_interpreter = TRUE;

		mono_ee_features.force_use_interpreter = TRUE;
		break;

	case MONO_AOT_MODE_NORMAL:
		break;

	default:
		g_error ("Unknown execution-mode %d", mode);
	}
}

/**
 * mono_jit_set_aot_mode:
 */
void
mono_jit_set_aot_mode (MonoAotMode mode)
{
	/* we don't want to set mono_aot_mode twice */
	g_assert (mono_aot_mode == MONO_AOT_MODE_NONE);
	mono_aot_mode = mode;
	
	mono_runtime_set_execution_mode ((MonoEEMode)mode);

}

mono_bool
mono_jit_aot_compiling (void)
{
	return mono_compile_aot;
}

/**
 * mono_jit_set_trace_options:
 * \param options string representing the trace options
 * Set the options of the tracing engine. This function can be called before initializing
 * the mono runtime. See the --trace mono(1) manpage for the options format.
 *
 * \returns TRUE if the options were parsed and set correctly, FALSE otherwise.
 */
gboolean
mono_jit_set_trace_options (const char* options)
{
	MonoCallSpec *trace_opt = mono_trace_set_options (options);
	if (trace_opt == NULL)
		return FALSE;
	mono_jit_trace_calls = trace_opt;
	return TRUE;
}

/**
 * mono_set_signal_chaining:
 *
 * Enable/disable signal chaining. This should be called before \c mono_jit_init.
 * If signal chaining is enabled, the runtime saves the original signal handlers before
 * installing its own handlers, and calls the original ones in the following cases:
 * - a \c SIGSEGV / \c SIGABRT signal received while executing native (i.e. not JITted) code.
 * - \c SIGPROF
 * - \c SIGFPE
 * - \c SIGQUIT
 * - \c SIGUSR2
 * Signal chaining only works on POSIX platforms.
 */
void
mono_set_signal_chaining (gboolean chain_signals)
{
	mono_do_signal_chaining = chain_signals;
}

/**
 * mono_set_crash_chaining:
 *
 * Enable/disable crash chaining due to signals. When a fatal signal is delivered and
 * Mono doesn't know how to handle it, it will invoke the crash handler. If chrash chaining
 * is enabled, it will first print its crash information and then try to chain with the native handler.
 */
void
mono_set_crash_chaining (gboolean chain_crashes)
{
	mono_do_crash_chaining = chain_crashes;
}

/**
 * mono_parse_options_from:
 * \param options string containing strings 
 * \param ref_argc pointer to the \c argc variable that might be updated 
 * \param ref_argv pointer to the \c argv string vector variable that might be updated
 *
 * This function parses the contents of the \c MONO_ENV_OPTIONS
 * environment variable as if they were parsed by a command shell
 * splitting the contents by spaces into different elements of the
 * \p argv vector.  This method supports quoting with both the " and '
 * characters.  Inside quoting, spaces and tabs are significant,
 * otherwise, they are considered argument separators.
 *
 * The \ character can be used to escape the next character which will
 * be added to the current element verbatim.  Typically this is used
 * inside quotes.   If the quotes are not balanced, this method 
 *
 * If the environment variable is empty, no changes are made
 * to the values pointed by \p ref_argc and \p ref_argv.
 *
 * Otherwise the \p ref_argv is modified to point to a new array that contains
 * all the previous elements contained in the vector, plus the values parsed.
 * The \p argc is updated to match the new number of parameters.
 *
 * \returns The value NULL is returned on success, otherwise a \c g_strdup allocated
 * string is returned (this is an alias to \c malloc under normal circumstances) that
 * contains the error message that happened during parsing.
 */
char *
mono_parse_options_from (const char *options, int *ref_argc, char **ref_argv [])
{
	return mono_parse_options (options, ref_argc, ref_argv, TRUE);
}

static char *
mono_parse_options (const char *options, int *ref_argc, char **ref_argv [], gboolean prepend)
{
	int argc = *ref_argc;
	char **argv = *ref_argv;
	GPtrArray *array = g_ptr_array_new ();
	GString *buffer = g_string_new ("");
	const char *p;
	unsigned i;
	gboolean in_quotes = FALSE;
	char quote_char = '\0';

	if (options == NULL)
		return NULL;
	
	for (p = options; *p; p++){
		switch (*p){
		case ' ': case '\t': case '\n':
			if (!in_quotes) {
				if (buffer->len != 0){
					g_ptr_array_add (array, g_strdup (buffer->str));
					g_string_truncate (buffer, 0);
				}
			} else {
				g_string_append_c (buffer, *p);
			}
			break;
		case '\\':
			if (p [1]){
				g_string_append_c (buffer, p [1]);
				p++;
			}
			break;
		case '\'':
		case '"':
			if (in_quotes) {
				if (quote_char == *p)
					in_quotes = FALSE;
				else
					g_string_append_c (buffer, *p);
			} else {
				in_quotes = TRUE;
				quote_char = *p;
			}
			break;
		default:
			g_string_append_c (buffer, *p);
			break;
		}
	}
	if (in_quotes) 
		return g_strdup_printf ("Unmatched quotes in value: [%s]\n", options);
		
	if (buffer->len != 0)
		g_ptr_array_add (array, g_strdup (buffer->str));
	g_string_free (buffer, TRUE);

	if (array->len > 0){
		int new_argc = array->len + argc;
		char **new_argv = g_new (char *, new_argc + 1);
		int j;

		new_argv [0] = argv [0];

		i = 1;
		if (prepend){
			/* First the environment variable settings, to allow the command line options to override */
			for (i = 0; i < array->len; i++)
				new_argv [i+1] = (char *)g_ptr_array_index (array, i);
			i++;
		}
		for (j = 1; j < argc; j++)
			new_argv [i++] = argv [j];
		if (!prepend){
			for (j = 0; j < array->len; j++)
				new_argv [i++] = (char *)g_ptr_array_index (array, j);
		}
		new_argv [i] = NULL;

		*ref_argc = new_argc;
		*ref_argv = new_argv;
	}
	g_ptr_array_free (array, TRUE);
	return NULL;
}

/**
 * mono_parse_env_options:
 * \param ref_argc pointer to the \c argc variable that might be updated 
 * \param ref_argv pointer to the \c argv string vector variable that might be updated
 *
 * This function parses the contents of the \c MONO_ENV_OPTIONS
 * environment variable as if they were parsed by a command shell
 * splitting the contents by spaces into different elements of the
 * \p argv vector.  This method supports quoting with both the " and '
 * characters.  Inside quoting, spaces and tabs are significant,
 * otherwise, they are considered argument separators.
 *
 * The \ character can be used to escape the next character which will
 * be added to the current element verbatim.  Typically this is used
 * inside quotes.   If the quotes are not balanced, this method 
 *
 * If the environment variable is empty, no changes are made
 * to the values pointed by \p ref_argc and \p ref_argv.
 *
 * Otherwise the \p ref_argv is modified to point to a new array that contains
 * all the previous elements contained in the vector, plus the values parsed.
 * The \p argc is updated to match the new number of parameters.
 *
 * If there is an error parsing, this method will terminate the process by
 * calling exit(1).
 *
 * An alternative to this method that allows an arbitrary string to be parsed
 * and does not exit on error is the `api:mono_parse_options_from`.
 */
void
mono_parse_env_options (int *ref_argc, char **ref_argv [])
{
	char *ret;
	
	char *env_options = g_getenv ("MONO_ENV_OPTIONS");
	if (env_options == NULL)
		return;
	ret = mono_parse_options_from (env_options, ref_argc, ref_argv);
	g_free (env_options);
	if (ret == NULL)
		return;
	fprintf (stderr, "%s", ret);
	exit (1);
}
<|MERGE_RESOLUTION|>--- conflicted
+++ resolved
@@ -974,13 +974,8 @@
 #define MODE_ALLOC	1
 #define MODE_FREE	2
 
-<<<<<<< HEAD
 static gsize WINAPI
-test_thread_func (ThreadData *td)
-=======
-static void
 test_thread_func (gpointer void_arg)
->>>>>>> f14c5ca3
 {
 	ThreadData* td = (ThreadData*)void_arg;
 	int mode = MODE_ALLOC;
@@ -1221,13 +1216,8 @@
 		exit (1);
 }
 
-<<<<<<< HEAD
 static gsize WINAPI
-compile_all_methods_thread_main (CompileAllThreadArgs *args)
-=======
-static void
 compile_all_methods_thread_main (gpointer void_args)
->>>>>>> f14c5ca3
 {
 	CompileAllThreadArgs *args = (CompileAllThreadArgs*)void_args;
 	guint32 i;
