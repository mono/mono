/*
 * local-propagation.c: Local constant, copy and tree propagation.
 *
 * To make some sense of the tree mover, read mono/docs/tree-mover.txt
 *
 * Author:
 *   Paolo Molaro (lupus@ximian.com)
 *   Dietmar Maurer (dietmar@ximian.com)
 *   Massimiliano Mantione (massi@ximian.com)
 *
 * (C) 2006 Novell, Inc.  http://www.novell.com
 */


#include <string.h>
#include <stdio.h>

#include <mono/metadata/debug-helpers.h>
#include <mono/metadata/mempool.h>
#include <mono/metadata/opcodes.h>
#include "mini.h"


#define MONO_DEBUG_LOCAL_PROP 0
#define MONO_DEBUG_TREE_MOVER 0
#define MONO_DUMP_TREE_MOVER 0
#define MONO_APPLY_TREE_MOVER_TO_SINGLE_METHOD 0
#define MONO_APPLY_TREE_MOVER_TO_COUNTED_METHODS 0

struct TreeMoverActSlot;
/*
 * A node describing one dependency between a tree and a local
 */
typedef struct TreeMoverDependencyNode {
	/* The local used in the tree */
	struct TreeMoverActSlot *used_slot;
	/* The local defined by the tree */
	struct TreeMoverActSlot *affected_slot;
	/* Next in the list of used locals */
	struct TreeMoverDependencyNode *next_used_local;
	/* Next in the list of affected locals */
	struct TreeMoverDependencyNode *next_affected_local;
	/* Previous in the list of affected locals */
	struct TreeMoverDependencyNode *previous_affected_local;
	/* False if the local is used in a tree that defines a used local */
	guchar use_is_direct;
} TreeMoverDependencyNode;

struct TreeMoverTreeMove;
/*
 * A node in a list of affected TreeMoverTreeMove
 */
typedef struct TreeMoverAffectedMove {
	struct TreeMoverTreeMove *affected_move;
	struct TreeMoverAffectedMove *next_affected_move;
} TreeMoverAffectedMove;

/*
 * A node in a list of TreeMoverDependencyFromDeadDefinition
 */
typedef struct TreeMoverDependencyFromDeadDefinition {
	/* The ACT slot of the defined local */
	struct TreeMoverActSlot *defined_slot;
	/* The definition that will hopefully be dead */
	MonoInst *dead_definition;
	/* Next in the list */
	struct TreeMoverDependencyFromDeadDefinition *next;
} TreeMoverDependencyFromDeadDefinition;

/*
 * A "tree move"
 */
typedef struct TreeMoverTreeMove {
	/* ACT slot of the defined local */
	struct TreeMoverActSlot *defined_slot;
	/* Code location of the definition */
	MonoInst *definition;
	/* Code location where the tree must be replaced with the local */
	MonoInst **use;
	/* Moves that must not be performed of we perform this one */
	TreeMoverAffectedMove *affected_moves;
	/* Definitions that must be dead to be allowed to perform this move */
	struct TreeMoverDependencyFromDeadDefinition *slots_that_must_be_safe;
	/* Next in the list of scheduled moves */
	struct TreeMoverTreeMove *next;
	/* The used tree accesses heap memory */
	guchar tree_reads_memory;
	/* A subsequent definitions makes this move globally safe */
	guchar move_is_safe;
	/* This move has been affected by something, ignore it */
	guchar skip_this_move;
	/* "tree forwarding" cannot continue for this definition */
	guchar prevent_forwarding;
} TreeMoverTreeMove;

/*
 * An ACT slot (there is one for each local in the ACT array)
 */
typedef struct TreeMoverActSlot {
	/* List of used locals (directly and indirectly) */
	TreeMoverDependencyNode *used_locals;
	/* Last element (so that we can move all the nodes quickly) */
	TreeMoverDependencyNode *last_used_local;
	/* List of affected locals (definitions that use this local) */
	TreeMoverDependencyNode *affected_locals;
	/* The current pending move */
	TreeMoverTreeMove *pending_move;
	/* True if the move has already met its use use */
	guchar pending_move_is_ready;
	/* See [W] flag */
	guchar waiting_flag;
	/* See [X] flag */
	guchar unsafe_flag;
	/* A "tree forwarding" is in progress */
	guchar pending_move_is_forwarded;
} TreeMoverActSlot;

/*
 * Main tree mover work area
 */
typedef struct TreeMover {
	/* Pool used for allocating everything */
	MonoMemPool *pool;
	/* Current method */
	MonoCompile *cfg;
	
	/* Free (recycled) TreeMoverDependencyNode structs */
	TreeMoverDependencyNode *free_nodes;
	/* Free (recycled) TreeMoverTreeMove structs */
	TreeMoverTreeMove *free_moves;

	/* ACT array */
	TreeMoverActSlot *ACT;
	/* List of tree moves that could be performed */
	TreeMoverTreeMove *scheduled_moves;

	/* The following fields are reset at each tree traversal */
	/* List of used locals */
	TreeMoverDependencyNode *used_nodes;
	/* Last node in the list (to free it in one block) */
	TreeMoverDependencyNode *last_used_node;
	/* The current tree cannot be moved (it can still receive moves!) */
	guchar tree_has_side_effects;
	/* The current tree reads heap locations */
	guchar tree_reads_memory;
} TreeMover;

inline static TreeMoverDependencyNode*
tree_mover_new_node (TreeMover *tree_mover) {
	TreeMoverDependencyNode *node;
	
	if (tree_mover->free_nodes != NULL) {
		node = tree_mover->free_nodes;
		tree_mover->free_nodes = tree_mover->free_nodes->next_used_local;
		node->next_used_local = NULL;
		node->next_affected_local = NULL;
		node->previous_affected_local = NULL;
	} else {
		node = (TreeMoverDependencyNode*) mono_mempool_alloc0 (tree_mover->pool, sizeof (TreeMoverDependencyNode));
	}
	
	return node;
}

inline static void
tree_mover_new_slot_move (TreeMover *tree_mover, TreeMoverActSlot *slot) {
	TreeMoverTreeMove *move;
	
	if (tree_mover->free_moves != NULL) {
		move = tree_mover->free_moves;
		tree_mover->free_moves = tree_mover->free_moves->next;
		memset (move, 0, sizeof (TreeMoverTreeMove));
	} else {
		move = (TreeMoverTreeMove*) mono_mempool_alloc0 (tree_mover->pool, sizeof (TreeMoverTreeMove));
	}
	
	slot->pending_move = move;
}

inline static void
tree_mover_dispose_used_nodes (TreeMover *tree_mover) {
	tree_mover->last_used_node->next_used_local = tree_mover->free_nodes;
	tree_mover->free_nodes = tree_mover->used_nodes;
	tree_mover->used_nodes = NULL;
	tree_mover->last_used_node = NULL;
}

inline static void
tree_mover_dispose_slot_nodes (TreeMover *tree_mover, TreeMoverActSlot *slot) {
	slot->last_used_local->next_used_local = tree_mover->free_nodes;
	tree_mover->free_nodes = slot->used_locals;
	slot->used_locals = NULL;
	slot->last_used_local = NULL;
}

inline static void
tree_mover_dispose_slot_move (TreeMover *tree_mover, TreeMoverActSlot *slot) {
	slot->pending_move->next = tree_mover->free_moves;
	tree_mover->free_moves = slot->pending_move;
	slot->pending_move = NULL;
}

inline static TreeMoverActSlot*
tree_mover_slot_from_index (TreeMover *tree_mover, int index) {
	return & (tree_mover->ACT [index]);
}

inline static int
tree_mover_slot_to_index (TreeMover *tree_mover, TreeMoverActSlot *slot) {
	return slot - tree_mover->ACT;
}

inline static void
tree_mover_add_used_node (TreeMover *tree_mover, TreeMoverActSlot *slot, gboolean use_is_direct) {
	TreeMoverDependencyNode *node;
	
	node = tree_mover_new_node (tree_mover);
	node->used_slot = slot;
	node->affected_slot = NULL;
	node->use_is_direct = use_is_direct;
	if (tree_mover->last_used_node != NULL) {
		tree_mover->last_used_node->next_used_local = node;
	} else {\
		tree_mover->used_nodes = node;
	}\
	tree_mover->last_used_node = node;
}

inline static void
tree_mover_link_affecting_node (TreeMoverDependencyNode *node, TreeMoverActSlot *affected_slot) {
	TreeMoverActSlot *affecting_slot = node->used_slot;
	node->affected_slot = affected_slot;
	node->next_affected_local = affecting_slot->affected_locals;
	affecting_slot->affected_locals = node;
	if (node->next_affected_local != NULL) {
		node->next_affected_local->previous_affected_local = node;
	}
	node->previous_affected_local = NULL;
}

inline static void
tree_mover_unlink_affecting_node (TreeMoverDependencyNode *node) {
	if (node->next_affected_local != NULL) {
		node->next_affected_local->previous_affected_local = node->previous_affected_local;
	}
	if (node->previous_affected_local != NULL) {
		node->previous_affected_local->next_affected_local = node->next_affected_local;
	} else {
		TreeMoverActSlot *slot = node->used_slot;
		slot->affected_locals = node->next_affected_local;
	}
	node->next_affected_local = NULL;
	node->previous_affected_local = NULL;
	node->affected_slot = NULL;
}

inline static void
tree_mover_link_affected_moves (TreeMover *tree_mover, TreeMoverActSlot *source_slot, TreeMoverActSlot *destination_slot) {
	TreeMoverAffectedMove *node = (TreeMoverAffectedMove*) mono_mempool_alloc0 (tree_mover->pool, sizeof (TreeMoverAffectedMove));
	node->affected_move = destination_slot->pending_move; 
	node->next_affected_move = source_slot->pending_move->affected_moves;
	source_slot->pending_move->affected_moves = node;
}


inline static void
tree_mover_record_pending_move (TreeMover *tree_mover, TreeMoverActSlot *slot, gboolean move_is_safe) {
	if (slot->pending_move_is_ready) {
		slot->pending_move->move_is_safe = move_is_safe;
		slot->pending_move->next = tree_mover->scheduled_moves;
		tree_mover->scheduled_moves = slot->pending_move;
		slot->pending_move = NULL;
		slot->pending_move_is_ready = FALSE;
	}
}

inline static void
tree_mover_clear_forwarding_dependency (TreeMoverActSlot *slot) {
	if (slot->pending_move_is_forwarded) {
		TreeMoverDependencyFromDeadDefinition *dependency = slot->pending_move->slots_that_must_be_safe;
		while (dependency != NULL) {
			if (dependency->defined_slot == slot) {
				dependency->defined_slot = NULL;
			}
			dependency = dependency->next;
		}
		slot->pending_move = NULL;
	}
}

inline static void
tree_mover_enforce_forwarding_dependency (TreeMoverActSlot *slot) {
	if (slot->pending_move_is_forwarded) {
		slot->pending_move->skip_this_move = TRUE;
		slot->pending_move_is_forwarded = FALSE;
		slot->pending_move = NULL;
	}
}

inline static void
tree_mover_clean_act_slot_dependency_nodes (TreeMover *tree_mover, TreeMoverActSlot *slot) {
	TreeMoverDependencyNode *current_node = slot->used_locals;
	while (current_node != NULL) {
		tree_mover_unlink_affecting_node (current_node);
		current_node = current_node->next_used_local;
	}
	if (slot->used_locals != NULL) {
		tree_mover_dispose_slot_nodes (tree_mover, slot);
	}
}

inline static void
tree_mover_clean_act_slot_pending_move (TreeMover *tree_mover, TreeMoverActSlot *slot) {
	if (slot->pending_move != NULL) {
		if (! slot->pending_move_is_forwarded) {
			tree_mover_dispose_slot_move (tree_mover, slot);
		} else {\
			slot->pending_move = NULL;
		}
	}
	slot->pending_move_is_ready = FALSE;
	slot->pending_move_is_forwarded = FALSE;
}

inline static void
tree_mover_clean_act_slot (TreeMover *tree_mover, TreeMoverActSlot *slot) {
	tree_mover_clean_act_slot_dependency_nodes (tree_mover, slot);
	tree_mover_clean_act_slot_pending_move (tree_mover, slot);
}

inline static void
tree_mover_kill_act_slot_for_definition (TreeMover *tree_mover, TreeMoverActSlot *slot) {
	tree_mover_record_pending_move (tree_mover, slot, TRUE);
	tree_mover_clear_forwarding_dependency (slot);
	tree_mover_clean_act_slot (tree_mover, slot);
}

inline static void
tree_mover_kill_act_slot_because_it_is_affected (TreeMover *tree_mover, TreeMoverActSlot *slot) {
	if ((! slot->pending_move_is_ready) && (! slot->pending_move_is_forwarded)) {
		tree_mover_clean_act_slot (tree_mover, slot);
	}
}

inline static void
tree_mover_kill_act_slot_for_use (TreeMover *tree_mover, TreeMoverActSlot *slot) {
	tree_mover_enforce_forwarding_dependency (slot);
	tree_mover_clean_act_slot (tree_mover, slot);
}

inline static void
tree_mover_kill_act_for_indirect_local_definition (TreeMover *tree_mover, int size) {
	int i;
	for (i = 0; i < size; i++) {
		TreeMoverActSlot *slot = &(tree_mover->ACT [i]);
		if (slot->pending_move != NULL) {
			slot->pending_move->prevent_forwarding = TRUE;
		}
		tree_mover_kill_act_slot_because_it_is_affected (tree_mover, slot);
	}
}

inline static void
tree_mover_kill_act_for_indirect_global_definition (TreeMover *tree_mover, int size) {
	int i;
	for (i = 0; i < size; i++) {
		TreeMoverActSlot *slot = &(tree_mover->ACT [i]);
		if ((slot->pending_move != NULL) && slot->pending_move->tree_reads_memory) {
			tree_mover_kill_act_slot_because_it_is_affected (tree_mover, slot);
		}
	}
}

inline static void
tree_mover_kill_act_for_indirect_use (TreeMover *tree_mover, int size) {
	int i;
	for (i = 0; i < size; i++) {
		TreeMoverActSlot *slot = &(tree_mover->ACT [i]);
		tree_mover_kill_act_slot_for_use (tree_mover, slot);
	}
}

inline static void
tree_mover_clear_act_recording_moves (TreeMover *tree_mover, int size) {
	int i;
	for (i = 0; i < size; i++) {
		TreeMoverActSlot *slot = &(tree_mover->ACT [i]);
		tree_mover_record_pending_move (tree_mover, slot, FALSE);
		tree_mover_clean_act_slot (tree_mover, slot);
	}
}

inline static void
tree_mover_set_waiting_flags (TreeMover *tree_mover, int size) {
	int i;
	for (i = 0; i < size; i++) {
		TreeMoverActSlot *slot = &(tree_mover->ACT [i]);
		slot->waiting_flag = TRUE;
	}
}

inline static void
tree_mover_verify_dependency_nodes_are_clear (TreeMover *tree_mover, int size) {
	int i;
	for (i = 0; i < size; i++) {
		TreeMoverActSlot *slot = &(tree_mover->ACT [i]);
		if (slot->affected_locals != NULL) {
			printf ("Slot %d has still affected variables\n", i); 
			g_assert_not_reached ();
		}
		if (slot->used_locals != NULL) {
			printf ("Slot %d has still used variables\n", i); 
			g_assert_not_reached ();
		}
		if (slot->last_used_local != NULL) {
			printf ("Slot %d has still a last used variable\n", i); 
			g_assert_not_reached ();
		}
	}
}


static const guchar stind_needs_conversion[(CEE_STIND_R8-CEE_STIND_REF)+1][STACK_MAX] = {
	/* INV I4    I8    PTR   R8    MP    OBJ   VTYPE */
	{TRUE ,TRUE, TRUE, FALSE,TRUE, FALSE,FALSE,TRUE}, /* CEE_STIND_REF */
	{TRUE ,TRUE, TRUE, TRUE, TRUE, TRUE, TRUE, TRUE}, /* CEE_STIND_I1  */
	{TRUE ,TRUE, TRUE, TRUE, TRUE, TRUE, TRUE, TRUE}, /* CEE_STIND_I2  */
	{TRUE ,FALSE,TRUE, TRUE, TRUE, TRUE, TRUE, TRUE}, /* CEE_STIND_I4  */
	{TRUE ,TRUE, FALSE,TRUE, TRUE, TRUE, TRUE, TRUE}, /* CEE_STIND_I8  */
	{TRUE ,TRUE, TRUE, TRUE, TRUE, TRUE, TRUE, TRUE}, /* CEE_STIND_R4  */
	{TRUE ,TRUE, TRUE, TRUE, FALSE,TRUE, TRUE, TRUE}  /* CEE_STIND_R8  */
};
static const guchar stind_i_needs_conversion[STACK_MAX] = {TRUE ,TRUE, TRUE, FALSE, TRUE, FALSE, FALSE, TRUE};
static const guchar ldind_needs_conversion[(CEE_LDIND_REF-CEE_LDIND_I1)+1][STACK_MAX] = {
	/* INV I4    I8    PTR   R8    MP    OBJ   VTYPE */
	{TRUE, TRUE, TRUE, TRUE, TRUE, TRUE, TRUE, TRUE}, /* CEE_LDIND_I1  */
	{TRUE, TRUE, TRUE, TRUE, TRUE, TRUE, TRUE, TRUE}, /* CEE_LDIND_U1  */
	{TRUE, TRUE, TRUE, TRUE, TRUE, TRUE, TRUE, TRUE}, /* CEE_LDIND_I2  */
	{TRUE, TRUE, TRUE, TRUE, TRUE, TRUE, TRUE, TRUE}, /* CEE_LDIND_U2  */
	{TRUE, FALSE,TRUE, TRUE, TRUE, TRUE, TRUE, TRUE}, /* CEE_LDIND_I4  */
	{TRUE, FALSE,TRUE, TRUE, TRUE, TRUE, TRUE, TRUE}, /* CEE_LDIND_U4  */
	{TRUE, TRUE, FALSE,TRUE, TRUE, TRUE, TRUE, TRUE}, /* CEE_LDIND_I8  */
	{TRUE, TRUE, TRUE, FALSE,TRUE, FALSE,FALSE,TRUE}, /* CEE_LDIND_I   */
	{TRUE, TRUE, TRUE, TRUE, TRUE, TRUE, TRUE, TRUE}, /* CEE_LDIND_R4  */
	{TRUE, TRUE, TRUE, TRUE, FALSE,TRUE, TRUE, TRUE}, /* CEE_LDIND_R8  */
	{TRUE, TRUE, TRUE, FALSE,TRUE, FALSE,FALSE,TRUE}  /* CEE_LDIND_REF */
};

#define TREE_MOVER_LDIND_TO_CONV(__opcode) (ldind_to_conv [(__opcode) - CEE_LDIND_I1])
#define TREE_MOVER_STIND_NEEDS_CONVERSION(__opcode,__type) (((__opcode) != CEE_STIND_I) ? (stind_needs_conversion [(__opcode) - CEE_STIND_REF][(__type)]) : (stind_i_needs_conversion [(__type)]))
#define TREE_MOVER_LDIND_NEEDS_CONVERSION(__opcode,__type) (ldind_needs_conversion [(__opcode) - CEE_LDIND_I1][(__type)])

static void
tree_mover_print_act_slot (const char* message, TreeMover *tree_mover, TreeMoverActSlot *slot) {
	TreeMoverDependencyNode *node;
	printf ("  [%s] Slot %d uses {", message, tree_mover_slot_to_index (tree_mover, slot));
	for (node = slot->used_locals; node != NULL; node = node->next_used_local) {
		printf (" %d", tree_mover_slot_to_index (tree_mover, node->used_slot));
	}
	printf (" } affects {");
	for (node = slot->affected_locals; node != NULL; node = node->next_affected_local) {
		printf (" %d", tree_mover_slot_to_index (tree_mover, node->affected_slot));
	}
	printf (" } R%d F%d W%d U%d", slot->pending_move_is_ready, slot->pending_move_is_forwarded, slot->waiting_flag, slot->unsafe_flag);
	if (slot->pending_move != NULL) {
		printf (" DEFINITION:");
		//printf (" DEFINITION[%p]:", slot->pending_move->definition);
		mono_print_tree (slot->pending_move->definition);
	}
	printf ("\n");
}

static TreeMoverTreeMove*
mono_cprop_copy_values (MonoCompile *cfg, TreeMover *tree_mover, MonoInst *tree, MonoInst **acp)
{
	MonoInst *cp;
	int arity;
	TreeMoverTreeMove *pending_move = NULL;

	if (tree->ssa_op == MONO_SSA_LOAD && (tree->inst_i0->opcode == OP_LOCAL || tree->inst_i0->opcode == OP_ARG) &&
	    (cp = acp [tree->inst_i0->inst_c0]) && !tree->inst_i0->flags) {

		if (cp->opcode == OP_ICONST) {
			if (cfg->opt & MONO_OPT_CONSPROP) {
				//{ static int c = 0; printf ("CCOPY %d %d %s\n", c++, cp->inst_c0, mono_method_full_name (cfg->method, TRUE)); }
				if (MONO_DEBUG_LOCAL_PROP) {
					printf ("Propagating constant, tree ");
					mono_print_tree (tree);
					printf (" becomes ");
					mono_print_tree (cp);
					printf ("\n");
				}
				*tree = *cp;
			}
		} else {
<<<<<<< HEAD
			//MonoType *inst_i0_underlying_type = mono_type_get_underlying_type (tree->inst_i0->inst_vtype);
			//MonoType *cp_underlying_type = mono_type_get_underlying_type (cp->inst_vtype);
			MonoType *inst_i0_underlying_type = (tree->inst_i0->inst_vtype);
			MonoType *cp_underlying_type = (cp->inst_vtype);
=======
			MonoType *inst_i0_underlying_type = mono_type_get_underlying_type (tree->inst_i0->inst_vtype);
			MonoType *cp_underlying_type = mono_type_get_underlying_type (cp->inst_vtype);
>>>>>>> 10c5df46
			if ((inst_i0_underlying_type->type == cp_underlying_type->type) ||
			    (tree->type == STACK_OBJ) || (tree->type == STACK_MP)) {
				if (cfg->opt & MONO_OPT_COPYPROP) {
					//{ static int c = 0; printf ("VCOPY %d\n", ++c); }
					if (MONO_DEBUG_LOCAL_PROP) {
						printf ("Propagating value, tree->inst_i0 ");
						mono_print_tree (tree->inst_i0);
						printf (" becomes ");
						mono_print_tree (cp);
						printf ("\n");
					}
					tree->inst_i0 = cp;
				}
			} else if (MONO_DEBUG_LOCAL_PROP) {
				char* tree_type_name = mono_type_full_name (tree->inst_i0->inst_vtype);
				char* cp_type_name = mono_type_full_name (cp->inst_vtype);
				printf ("Values of tree->inst_i0 ");
				mono_print_tree (tree->inst_i0);
				printf (" and cp ");
				mono_print_tree (cp);
				printf (" have incompatible types in tree ");
				mono_print_tree (tree);
				printf ("\n");
				printf (" MonoType of tree->inst_i0 is: %s\n", tree_type_name);
				printf (" MonoType of cp is: %s\n", cp_type_name);
				g_free (tree_type_name);
				g_free (cp_type_name);
			}
		}
	} else {
		if (MONO_DEBUG_LOCAL_PROP) {
			printf ("Propagation SKIPPED for inst ");
			mono_print_tree (tree);
			printf ("\n");
		}
		if ((tree_mover != NULL) && (cfg->opt & MONO_OPT_CFOLD))
			mono_constant_fold_inst (tree, NULL);

		arity = mono_burg_arity [tree->opcode];

		if (arity) {
			TreeMoverTreeMove *result = mono_cprop_copy_values (cfg, tree_mover, tree->inst_i0, acp);
			if (cfg->opt & MONO_OPT_CFOLD)
				mono_constant_fold_inst (tree, NULL);
			if (result != NULL) {
				result->use = &(tree->inst_i0);
				//printf (" SETTING inst_i0[%p] USE to %p (definition is %p)\n", tree, result->use, result->definition);

			}
			/* The opcode may have changed */
			if (mono_burg_arity [tree->opcode] > 1) {
				if (cfg->opt & MONO_OPT_CFOLD)
					mono_constant_fold_inst (tree, NULL);
				result = mono_cprop_copy_values (cfg, tree_mover, tree->inst_i1, acp);
				if (result != NULL) {
					result->use = &(tree->inst_i1);
					//printf (" SETTING inst_i1[%p] USE to %p (definition is %p)\n", tree, result->use, result->definition);
				}
			}
			mono_constant_fold_inst (tree, NULL);
		}
	}
	
	/* Apply the tree mover after after propagation has been done */
	if ((tree_mover != NULL) && (tree->ssa_op == MONO_SSA_LOAD) &&
			(tree->inst_i0->opcode == OP_LOCAL || tree->inst_i0->opcode == OP_ARG)) {
		guint used_index = tree->inst_i0->inst_c0;
		TreeMoverActSlot *used_slot = &(tree_mover->ACT [used_index]);
		
		/* First, handle waiting flag */
		if (used_slot->waiting_flag) {
			used_slot->unsafe_flag = TRUE;
			used_slot->waiting_flag = FALSE;
		}

		if (!tree->inst_i0->flags) {
			/* Record local use (the tree that contains this use might be movable) */
			tree_mover_add_used_node (tree_mover, used_slot, TRUE);

			/* Start working on the pending move... */
			pending_move = used_slot->pending_move;

			/* If there *is* a pending move... (otherwise, do nothing) */
			if (pending_move != NULL) {
				/* Check slot state */
				if (used_slot->pending_move_is_forwarded) {
					/* If the slot was a "hopefully dead" definition because of a forwarding... */
					if (MONO_DEBUG_TREE_MOVER) {
						printf ("Use should have been dead, killing slot %d: ", used_index);
						mono_print_tree_nl (tree);
						printf ("Also disabling forwarded definition at slot %d: ", tree_mover_slot_to_index (tree_mover, pending_move->defined_slot));
						mono_print_tree_nl (pending_move->definition);
					}
					/* ...clear the slot (which also disables the forwarded definition), and... */
					tree_mover_kill_act_slot_for_use (tree_mover, used_slot);
					/* ...clear the pending_move */
					pending_move = NULL;
				} else if (used_slot->pending_move_is_ready ||
						TREE_MOVER_STIND_NEEDS_CONVERSION (pending_move->definition->opcode, pending_move->definition->inst_i1->type) ||
						TREE_MOVER_LDIND_NEEDS_CONVERSION (tree->opcode, pending_move->definition->inst_i1->type)) {
					/* If the move was already in state [U], or if there are type problems... */
					if (MONO_DEBUG_TREE_MOVER) {
						printf ("Definition has too many, wrong or misplaced uses, killing slot %d: ", used_index);
						mono_print_tree_nl (tree);
					}
					/* ...kill it, and clear the pending_move */
					tree_mover_kill_act_slot_for_use (tree_mover, used_slot);
					pending_move = NULL;
				} else {
					/* All goes well: set slot state to [U] */
					TreeMoverDependencyNode *node = used_slot->used_locals;
					if (MONO_DEBUG_TREE_MOVER) {
						printf ("Setting tree move for slot %d as ready: ", used_index);
						mono_print_tree_nl (tree);
					}
					/* Record indirect uses generated by this move */
					while (node != NULL) {
						tree_mover_add_used_node (tree_mover, node->used_slot, FALSE);
						node = node->next_used_local;
					}

					/* Setup tree as movable */
					used_slot->pending_move_is_ready = TRUE;
				}
			}
		} else {
			if (MONO_DEBUG_TREE_MOVER) {
				printf ("Tree has side effects, killing slot %d: ", used_index);
				mono_print_tree_nl (tree);
			}
			/* The whole tree is unmovable (it uses a flagged local) */
			tree_mover->tree_has_side_effects = TRUE;
			/* Moreover, the use of a flagged local kills the definition */
			tree_mover_kill_act_slot_for_use (tree_mover, used_slot);
		}
#if MONO_DUMP_TREE_MOVER
		tree_mover_print_act_slot ("USE", tree_mover, used_slot);
#endif
	}	
	return pending_move;
}

static void
mono_cprop_invalidate_values (MonoInst *tree, TreeMover *tree_mover, MonoInst **acp, int acp_size)
{
	int arity;

	if (tree_mover != NULL) {
		if ((tree->opcode == CEE_NEWARR) || (mono_find_jit_opcode_emulation (tree->opcode) != NULL)) {
			if (MONO_DEBUG_TREE_MOVER) {
				printf ("Recording side effect because emulated opcode cannot be moved: ");
				mono_print_tree_nl (tree);
			}
			tree_mover->tree_has_side_effects = TRUE;
		}
	}

	switch (tree->opcode) {
	case CEE_LDIND_REF:
	case CEE_LDIND_I1:
	case CEE_LDIND_I2:
	case CEE_LDIND_I4:
	case CEE_LDIND_U1:
	case CEE_LDIND_U2:
	case CEE_LDIND_U4:
	case CEE_LDIND_I8:
	case CEE_LDIND_R4:
	case CEE_LDIND_R8:
	case CEE_LDIND_I:
	case CEE_LDOBJ:
		if ((tree_mover != NULL) && ((tree->ssa_op == MONO_SSA_NOP) || (tree->ssa_op & MONO_SSA_ADDRESS_TAKEN))) {
			if (MONO_DEBUG_TREE_MOVER) {
				printf ("Recording memory read at inst: ");
				mono_print_tree_nl (tree);
			}
			tree_mover->tree_reads_memory = TRUE;
		}
		break;
	case CEE_STIND_I:
	case CEE_STIND_I1:
	case CEE_STIND_I2:
	case CEE_STIND_I4:
	case CEE_STIND_REF:
	case CEE_STIND_I8:
	case CEE_STIND_R4:
	case CEE_STIND_R8:
	case CEE_STOBJ:
		if ((tree->ssa_op == MONO_SSA_NOP) || (tree->ssa_op & MONO_SSA_ADDRESS_TAKEN)) {
			if (MONO_DEBUG_LOCAL_PROP) {
				printf ("Indirect store clears ACP at tree ");
				mono_print_tree (tree);
				printf ("\n");
			}
			memset (acp, 0, sizeof (MonoInst *) * acp_size);
			if (tree_mover != NULL) {
				if (MONO_DEBUG_TREE_MOVER) {
					printf ("Killing all active slots (and recording side effect) because of inst ");
					mono_print_tree_nl (tree);
				}
				/* Note that this does *not* dispose ready moves (state [U]) */
				tree_mover_kill_act_for_indirect_local_definition (tree_mover, acp_size);
				tree_mover->tree_has_side_effects = TRUE;
			}
			return;
		}

		break;
	case CEE_CALL:
	case OP_CALL:
	case OP_CALL_REG:
	case CEE_CALLVIRT:
	case OP_LCALL_REG:
	case OP_LCALLVIRT:
	case OP_LCALL:
	case OP_FCALL_REG:
	case OP_FCALLVIRT:
	case OP_FCALL:
	case OP_VCALL_REG:
	case OP_VCALLVIRT:
	case OP_VCALL:
	case OP_VOIDCALL_REG:
	case OP_VOIDCALLVIRT:
	case OP_VOIDCALL: {
		MonoCallInst *call = (MonoCallInst *)tree;
		MonoMethodSignature *sig = call->signature;
		int i, byref = FALSE;

		if (tree_mover != NULL) {
			if (MONO_DEBUG_TREE_MOVER) {
				printf ("Recording side effect because of inst ");
				mono_print_tree_nl (tree);
			}
			tree_mover->tree_has_side_effects = TRUE;
		}

		for (i = 0; i < sig->param_count; i++) {
			if (sig->params [i]->byref) {
				byref = TRUE;
				break;
			}
		}

		if (byref) {
			if (MONO_DEBUG_LOCAL_PROP) {
				printf ("Call with byref parameter clears ACP at tree ");
				mono_print_tree (tree);
				printf ("\n");
			}
			memset (acp, 0, sizeof (MonoInst *) * acp_size);
			if (tree_mover != NULL) {
				if (MONO_DEBUG_TREE_MOVER) {
					printf ("Killing all active slots because of inst ");
					mono_print_tree_nl (tree);
				}
				tree_mover_kill_act_for_indirect_use (tree_mover, acp_size);
			}
		} else {
			if (tree_mover != NULL) {
				if (MONO_DEBUG_TREE_MOVER) {
					printf ("Killing all active slots reading memory because of inst ");
					mono_print_tree_nl (tree);
				}
				tree_mover_kill_act_for_indirect_global_definition (tree_mover, acp_size);
			}
		}
		return;
	}
#define TREEMOVE_SPECIFIC_OPS 1
#define OPDEF(a1,a2,a3,a4,a5,a6,a7,a8,a9,a10) case a1:
#include "simple-cee-ops.h"
#undef OPDEF
#define MINI_OP(a1,a2) case a1:
#include "simple-mini-ops.h"
#undef MINI_OP
#undef TREEMOVE_SPECIFIC_OPS
		break;
	default:
		if (tree_mover != NULL) {
			if (MONO_DEBUG_TREE_MOVER) {
				printf ("Recording side effect because of inst ");
				mono_print_tree_nl (tree);
			}
			tree_mover->tree_has_side_effects = TRUE;
		}
		break;
	}

	arity = mono_burg_arity [tree->opcode];

	switch (arity) {
	case 0:
		break;
	case 1:
		mono_cprop_invalidate_values (tree->inst_i0, tree_mover, acp, acp_size);
		break;
	case 2:
		mono_cprop_invalidate_values (tree->inst_i0, tree_mover, acp, acp_size);
		mono_cprop_invalidate_values (tree->inst_i1, tree_mover, acp, acp_size);
		break;
	default:
		g_assert_not_reached ();
	}
}

static void
mono_local_cprop_bb (MonoCompile *cfg, TreeMover *tree_mover, MonoBasicBlock *bb, MonoInst **acp, int acp_size)
{
	MonoInst *tree = bb->code;
	int i;

	if (!tree)
		return;

	if (tree_mover != NULL) {
		tree_mover_set_waiting_flags (tree_mover, acp_size);
		if (MONO_DEBUG_TREE_MOVER) {
			printf ("Running tree mover on BB%d\n", bb->block_num);
		}
	}
	for (; tree; tree = tree->next) {
		if (tree_mover != NULL) {
			if (MONO_DEBUG_TREE_MOVER) {
				printf ("Running tree mover on tree ");
				mono_print_tree_nl (tree);
			}
			tree_mover->tree_has_side_effects = FALSE;
			tree_mover->tree_reads_memory = FALSE;
		}

		mono_cprop_copy_values (cfg, tree_mover, tree, acp);
		mono_cprop_invalidate_values (tree, tree_mover, acp, acp_size);
		if (MONO_DEBUG_TREE_MOVER) {
			if (tree_mover != NULL) {
				printf ("After the tree walk, tree_mover->tree_has_side_effects is %d\n", tree_mover->tree_has_side_effects);
			}
		}

		if (tree->ssa_op == MONO_SSA_STORE  &&
		    (tree->inst_i0->opcode == OP_LOCAL || tree->inst_i0->opcode == OP_ARG)) {
			MonoInst *i1 = tree->inst_i1;
			TreeMoverActSlot *forwarding_source = NULL;
			gboolean tree_can_be_moved = TRUE;

			acp [tree->inst_i0->inst_c0] = NULL;
			if (MONO_DEBUG_TREE_MOVER) {
				printf ("Assignment clears ACP[%d] at tree ", (int)tree->inst_i0->inst_c0);
				mono_print_tree (tree);
				printf ("\n");
			}

			for (i = 0; i < acp_size; i++) {
				if (acp [i] && acp [i]->opcode != OP_ICONST &&
				    acp [i]->inst_c0 == tree->inst_i0->inst_c0) {
					acp [i] = NULL;
					if (MONO_DEBUG_LOCAL_PROP) {
						printf ("  Consequently, ACP[%d] is cleared\n", i);
					}
				}
			}
			
			if (i1->opcode == OP_ICONST) {
				acp [tree->inst_i0->inst_c0] = i1;
				tree_can_be_moved = FALSE;
				if (MONO_DEBUG_LOCAL_PROP) {
					printf ("  Consequently, ACP[%d] becomes constant ", (int)tree->inst_i0->inst_c0);
					mono_print_tree (i1);
					printf ("\n");
				}
				//printf ("DEF1 BB%d %d\n", bb->block_num,tree->inst_i0->inst_c0);
			} else if ((i1->type==STACK_I8) || (i1->opcode==OP_I8CONST) || (i1->opcode==OP_R4CONST) || (i1->opcode==OP_R8CONST) || (i1->opcode==OP_AOTCONST)) {
				tree_can_be_moved = FALSE;
				if (MONO_DEBUG_TREE_MOVER) {
					printf ("Preventing move of constant or long value ");
					mono_print_tree (i1);
					printf ("\n");
				}
			}
			if (i1->ssa_op == MONO_SSA_LOAD &&
			    (i1->inst_i0->opcode == OP_LOCAL || i1->inst_i0->opcode == OP_ARG) &&
			    (i1->inst_i0->inst_c0 != tree->inst_i0->inst_c0)) {
				acp [tree->inst_i0->inst_c0] = i1->inst_i0;
				tree_can_be_moved = FALSE;
				if (MONO_DEBUG_LOCAL_PROP) {
					printf ("  Consequently, ACP[%d] becomes local ", (int)tree->inst_i0->inst_c0);
					mono_print_tree (i1->inst_i0);
					printf ("\n");
				}
				if (tree_mover != NULL) {
					/* Examine the variable *used* in this definition (the "source") */
					forwarding_source = tree_mover_slot_from_index (tree_mover, i1->inst_i0->inst_c0);
					/* Check if source slot is ready to be forwarded */
					if ((! forwarding_source->pending_move_is_ready) || (forwarding_source->pending_move->prevent_forwarding)) {
						/* no forwarding is possible, do nothing */
						forwarding_source = NULL;
					}
				}
				//printf ("DEF2 BB%d %d %d\n", bb->block_num,tree->inst_i0->inst_c0,i1->inst_i0->inst_c0);
			}
			
			/* Apply tree mover */
			if (tree_mover != NULL) {
				guint defined_index = tree->inst_i0->inst_c0;
				TreeMoverActSlot *defined_slot = tree_mover_slot_from_index (tree_mover, defined_index);
				TreeMoverDependencyNode *affected_node;
				
				/* First clear the waiting flag... */
				defined_slot->waiting_flag = FALSE;
				/* ...and kill this slot (but recording any pending move)*/
				tree_mover_kill_act_slot_for_definition (tree_mover, defined_slot);
				if (MONO_DEBUG_TREE_MOVER) {
					printf ("Definition is clearing slot %d\n", defined_index);
				}

				/* Handle "used" nodes... */
				/* Check if this is a forwarding */
				if (forwarding_source == NULL) {
					/* Normal case, no forwarding: */
					/* Check that consprop or copyprop did not already do the job, */
					/* and that the tree has no side effects */
					if (tree_can_be_moved && ! tree_mover->tree_has_side_effects) {
						TreeMoverDependencyNode *affecting_node;
						if (MONO_DEBUG_TREE_MOVER) {
							printf ("Recording definition of slot %d by tree: ", defined_index);
							mono_print_tree_nl (tree);
						}

						/* Then apply the definition */
						tree_mover_new_slot_move (tree_mover, defined_slot);
						defined_slot->pending_move->definition = tree;
						defined_slot->pending_move->defined_slot = defined_slot;
						defined_slot->pending_move->tree_reads_memory = tree_mover->tree_reads_memory;

						/* Setup "used nodes" list */
						defined_slot->used_locals = tree_mover->used_nodes;
						defined_slot->last_used_local = tree_mover->last_used_node;
						tree_mover->used_nodes = NULL;
						tree_mover->last_used_node = NULL;
						/* Link used nodes to "affecting" slots (so affected variables are linked) */
						/* This is needed *now* so that circular definitions are detected */
						for (affecting_node = defined_slot->used_locals; affecting_node != NULL; affecting_node = affecting_node->next_used_local) {
							tree_mover_link_affecting_node (affecting_node, defined_slot);
						}
					} else if (MONO_DEBUG_TREE_MOVER) {
						/* otherwise, do nothing */
						printf ("Skipping definition of slot %d by tree: ", defined_index);
						mono_print_tree_nl (tree);
					}
				} else {
					TreeMoverDependencyFromDeadDefinition *dependency;
					/* forwarding previous definition: */
					if (MONO_DEBUG_TREE_MOVER) {
						printf ("Handling forwarding in slot %d for tree: ", defined_index);
						mono_print_tree_nl (tree);
					}
					/* Setup slot for forwarding */
					defined_slot->pending_move = forwarding_source->pending_move;
					defined_slot->pending_move_is_forwarded = TRUE;
					/* Setup forwarding dependency node */
					dependency = mono_mempool_alloc0 (tree_mover->pool, sizeof (TreeMoverDependencyFromDeadDefinition));
					dependency->defined_slot = defined_slot;
					dependency->dead_definition = tree;
					dependency->next = defined_slot->pending_move->slots_that_must_be_safe;
					defined_slot->pending_move->slots_that_must_be_safe = dependency;
					/* Clear use (put slot back to state [D]) */
					defined_slot->pending_move->use = NULL;
					defined_slot->pending_move->defined_slot->pending_move_is_ready = FALSE;
				}

				/* Then kill all affected definitions waiting for a use */
				affected_node = defined_slot->affected_locals;
				while (affected_node != NULL) {
					TreeMoverDependencyNode *next_affected_node = affected_node->next_affected_local;
					TreeMoverActSlot *affected_slot = affected_node->affected_slot;
					
					if (affected_node->use_is_direct) {
						/* Direct use: kill affected slot */
						if (MONO_DEBUG_TREE_MOVER) {
							printf ("  Direct use, killing slot %d with definition:", tree_mover_slot_to_index (tree_mover, affected_node->affected_slot));
							mono_print_tree_nl (affected_slot->pending_move->definition);
						}
						tree_mover_kill_act_slot_because_it_is_affected (tree_mover, affected_slot);
					} else if ((defined_slot->pending_move!= NULL) &&
							(! defined_slot->pending_move_is_ready) &&
							(! defined_slot->pending_move_is_forwarded) &&
							(affected_slot->pending_move!= NULL) &&
							(! affected_slot->pending_move_is_ready) &&
							(! affected_slot->pending_move_is_forwarded)) {
						if (MONO_DEBUG_TREE_MOVER) {
							printf ("  Indirect use, linking slots %d and %d\n", tree_mover_slot_to_index (tree_mover, affected_node->used_slot), tree_mover_slot_to_index (tree_mover, affected_node->affected_slot));
						}
						tree_mover_link_affected_moves (tree_mover, defined_slot, affected_slot);
						tree_mover_link_affected_moves (tree_mover, affected_slot, defined_slot);
					}
					tree_mover_unlink_affecting_node (affected_node);
					
					if ((next_affected_node != NULL) && (next_affected_node->affected_slot != NULL)) {
						affected_node = next_affected_node;
					} else {
						affected_node = defined_slot->affected_locals;
					}
				}
				if (MONO_DUMP_TREE_MOVER) {
					tree_mover_print_act_slot ("DEFINITION", tree_mover, defined_slot);
				}
			}
		}

		/* After we are done with this tree, clear the tree mover area */
		if ((tree_mover != NULL) && (tree_mover->used_nodes != NULL)) {
			tree_mover_dispose_used_nodes (tree_mover);
		}

		/*
		  if (tree->opcode == CEE_BEQ) {
		  g_assert (tree->inst_i0->opcode == OP_COMPARE);
		  if (tree->inst_i0->inst_i0->opcode == OP_ICONST &&
		  tree->inst_i0->inst_i1->opcode == OP_ICONST) {

		  tree->opcode = OP_BR;
		  if (tree->inst_i0->inst_i0->opcode == tree->inst_i0->inst_i1->opcode) {
		  tree->inst_target_bb = tree->inst_true_bb;
		  } else {
		  tree->inst_target_bb = tree->inst_false_bb;
		  }
		  }
		  }
		*/
	}
	
	if (tree_mover != NULL) {
		/* At BB end, kill all definitions still waiting for a use */
		tree_mover_clear_act_recording_moves (tree_mover, acp_size);
		if (MONO_DEBUG_TREE_MOVER) {
			tree_mover_verify_dependency_nodes_are_clear (tree_mover, acp_size);
		}
	}
}


#if (MONO_APPLY_TREE_MOVER_TO_SINGLE_METHOD)
static char*
mono_tree_mover_method_name = NULL;
static gboolean check_tree_mover_method_name (MonoCompile *cfg) {
	if (mono_tree_mover_method_name == NULL) {
		mono_tree_mover_method_name = getenv ("MONO_TREE_MOVER_METHOD_NAME");
	}
	if (mono_tree_mover_method_name != NULL) {
		char *method_name = mono_method_full_name (cfg->method, TRUE);
		if (strstr (method_name, mono_tree_mover_method_name) != NULL) {
			g_free (method_name);
			return TRUE;
		} else {
			g_free (method_name);
			return FALSE;
		}
	} else {
		return TRUE;
	}
}
#endif

#if (MONO_APPLY_TREE_MOVER_TO_COUNTED_METHODS)
static int
mono_tree_mover_method_limit = -1;
static int
mono_tree_mover_method_count = 0;
static gboolean check_tree_mover_method_count (MonoCompile *cfg) {
	if (mono_tree_mover_method_limit == -1) {
		char *limit_string = getenv ("MONO_TREE_MOVER_METHOD_LIMIT");
		if (limit_string != NULL) {
			mono_tree_mover_method_limit = atoi (limit_string);
		} else {
			mono_tree_mover_method_limit = -2;
		}
	}
	if (mono_tree_mover_method_limit > -1) {
		mono_tree_mover_method_count ++;
		if (mono_tree_mover_method_count == mono_tree_mover_method_limit) {
			char *method_name = mono_method_full_name (cfg->method, TRUE);
			printf ("Last method compiled with treeprop: %s\n", method_name);
			g_free (method_name);
			
		}
		return (mono_tree_mover_method_count <= mono_tree_mover_method_limit);
	} else {
		return TRUE;
	}
}
#endif

static void
apply_tree_mover (TreeMover *tree_mover, TreeMoverTreeMove *move) {
	TreeMoverDependencyFromDeadDefinition *dependency;
	TreeMoverAffectedMove *affected_move;

	/* Test if this move has been explicitly disabled */
	if (move->skip_this_move) {
		if (MONO_DEBUG_TREE_MOVER) {
			printf ("Move of slot %d must be skipped: ", tree_mover_slot_to_index (tree_mover, move->defined_slot));
			mono_print_tree_nl (move->definition);
		}
		return;
	}
	/* Test if this move is safe */
	if ((! move->move_is_safe) && move->defined_slot->unsafe_flag) {
		if (MONO_DEBUG_TREE_MOVER) {
			printf ("Move of slot %d is unsafe: ", tree_mover_slot_to_index (tree_mover, move->defined_slot));
			mono_print_tree_nl (move->definition);
		}
		return;
	}
	/* Test if this move depends from a definition that should have been dead */
	for (dependency = move->slots_that_must_be_safe; dependency != NULL; dependency = dependency->next) {
		if ((dependency->defined_slot != NULL) && dependency->defined_slot->unsafe_flag) {
			if (MONO_DEBUG_TREE_MOVER) {
				printf ("Move of slot %d depended from unsafe slot %d: ", tree_mover_slot_to_index (tree_mover, move->defined_slot), tree_mover_slot_to_index (tree_mover, dependency->defined_slot));
				mono_print_tree_nl (move->definition);
			}
			return;
		}
	}

	if (MONO_DEBUG_TREE_MOVER) {
		printf ("Performing move of slot %d: ", tree_mover_slot_to_index (tree_mover, move->defined_slot));
		mono_print_tree_nl (move->definition);
	}
	/* All tests passed, apply move */
	*(move->use) = move->definition->inst_i1;
	move->definition->opcode = OP_NOP;
	move->definition->ssa_op = MONO_SSA_NOP;

	/* Then disable moves affected by this move */
	affected_move = move->affected_moves;
	while (affected_move != NULL) {
		if (MONO_DEBUG_TREE_MOVER) {
			printf ("  Consequently, disabling slot %d\n", tree_mover_slot_to_index (tree_mover, affected_move->affected_move->defined_slot));
		}
		affected_move->affected_move->skip_this_move = TRUE;
		affected_move = affected_move->next_affected_move;
	}

	/* Also kill dead dependency definitions */
	for (dependency = move->slots_that_must_be_safe; dependency != NULL; dependency = dependency->next) {
		if (dependency->defined_slot != NULL) {
			if (MONO_DEBUG_TREE_MOVER) {
				printf ("  Consequently, kill dependent definition %d: ", tree_mover_slot_to_index (tree_mover, dependency->defined_slot));
				mono_print_tree_nl (dependency->dead_definition);
			}
			dependency->dead_definition->opcode = OP_NOP;
			dependency->dead_definition->ssa_op = MONO_SSA_NOP;
		}
	}
}

void
mono_local_cprop (MonoCompile *cfg) {
	MonoBasicBlock *bb;
	MonoInst **acp;
	TreeMover *tree_mover;

	acp = alloca (sizeof (MonoInst *) * cfg->num_varinfo);
	
	if (cfg->opt & MONO_OPT_TREEPROP) {
		MonoMemPool *pool = mono_mempool_new();
		tree_mover = mono_mempool_alloc0(pool, sizeof (TreeMover));
		
		tree_mover->cfg = cfg;
		tree_mover->pool = pool;
		tree_mover->ACT = mono_mempool_alloc0 (pool, sizeof (TreeMoverActSlot) * (cfg->num_varinfo));		
#if (MONO_APPLY_TREE_MOVER_TO_SINGLE_METHOD)
		if (! check_tree_mover_method_name (cfg)) {
			mono_mempool_destroy(tree_mover->pool);
			tree_mover = NULL;
		}
#endif
#if (MONO_APPLY_TREE_MOVER_TO_COUNTED_METHODS)
		if (! check_tree_mover_method_count (cfg)) {
			mono_mempool_destroy(tree_mover->pool);
			tree_mover = NULL;
		}
#endif
	} else {
		tree_mover = NULL;
	}

	for (bb = cfg->bb_entry; bb; bb = bb->next_bb) {
		if (MONO_DEBUG_LOCAL_PROP||MONO_DEBUG_TREE_MOVER) {
			printf ("Applying mono_local_cprop to BB%d\n", bb->block_num);
		}
		memset (acp, 0, sizeof (MonoInst *) * cfg->num_varinfo);
		mono_local_cprop_bb (cfg, tree_mover, bb, acp, cfg->num_varinfo);
	}
	
	if (tree_mover != NULL) {
		TreeMoverTreeMove *move;
		/* Move the movable trees */
		if (MONO_DEBUG_TREE_MOVER) {
			mono_print_code (cfg, "BEFORE TREE MOVER");
			printf ("Applying tree mover...\n");
		}
		for (move = tree_mover->scheduled_moves; move != NULL; move = move->next) {
			apply_tree_mover (tree_mover, move);
		}
		if (MONO_DEBUG_TREE_MOVER) {
			mono_print_code (cfg, "AFTER TREE MOVER");
		}
		
		/* Global cleanup of tree mover memory */
		mono_mempool_destroy(tree_mover->pool);
	}
}

static inline MonoBitSet* 
mono_bitset_mp_new_noinit (MonoMemPool *mp,  guint32 max_size)
{
	int size = mono_bitset_alloc_size (max_size, 0);
	gpointer mem;

	mem = mono_mempool_alloc (mp, size);
	return mono_bitset_mem_new (mem, max_size, MONO_BITSET_DONT_FREE);
}

/*
 * mono_local_cprop2:
 *
 *  A combined local copy and constant propagation pass.
 */
void
mono_local_cprop2 (MonoCompile *cfg)
{
	MonoBasicBlock *bb;
	MonoInst **defs;
	guint32 *def_index;
	int max = cfg->next_vreg;

	defs = mono_mempool_alloc (cfg->mempool, sizeof (MonoInst*) * (cfg->next_vreg + 1));
	def_index = mono_mempool_alloc (cfg->mempool, sizeof (guint32) * (cfg->next_vreg + 1));

	for (bb = cfg->bb_entry; bb; bb = bb->next_bb) {
		MonoInst *ins, *prev;
		int ins_index;
		int last_call_index;

		/* Manually init the defs entries used by the bblock */
		for (ins = bb->code; ins; ins = ins->next) {
			if ((ins->dreg != -1) && (ins->dreg < max)) {
				defs [ins->dreg] = NULL;
#if SIZEOF_VOID_P == 4
				defs [ins->dreg + 1] = NULL;
#endif
			}
			if ((ins->sreg1 != -1) && (ins->sreg1 < max)) {
				defs [ins->sreg1] = NULL;
#if SIZEOF_VOID_P == 4
				defs [ins->sreg1 + 1] = NULL;
#endif
			}
			if ((ins->sreg2 != -1) && (ins->sreg2 < max)) {
				defs [ins->sreg2] = NULL;
#if SIZEOF_VOID_P == 4
				defs [ins->sreg2 + 1] = NULL;
#endif
			}
		}

		ins_index = 0;
		last_call_index = -1;
		prev = NULL;
		for (ins = bb->code; ins; ins = ins->next) {
			const char *spec = INS_INFO (ins->opcode);
			int regtype, srcindex, sreg;

			if (ins->opcode == OP_NOP) {
				/*
				 * Many passes generate NOPs, we get rid of them here so later
				 * passes won't have to deal with them.
				 */
				if (prev)
					prev->next = ins->next;
				else
					bb->code = ins->next;
				if (bb->last_ins == ins)
					bb->last_ins = prev;
				continue;
			}
			else
				prev = ins;

			g_assert (ins->opcode > MONO_CEE_LAST);

			/* FIXME: Optimize this */
			if (ins->opcode == OP_LDADDR) {
				MonoInst *var = ins->inst_p0;

				defs [var->dreg] = NULL;
				/*
				if (!MONO_TYPE_ISSTRUCT (var->inst_vtype))
					break;
				*/
			}

			if (MONO_IS_STORE_MEMBASE (ins)) {
				sreg = ins->dreg;
				regtype = 'i';

				if ((regtype == 'i') && (sreg != -1) && defs [sreg]) {
					MonoInst *def = defs [sreg];

					if ((def->opcode == OP_MOVE) && (!defs [def->sreg1] || (def_index [def->sreg1] < def_index [sreg])) && !vreg_is_volatile (cfg, def->sreg1)) {
						int vreg = def->sreg1;
						//printf ("CCOPY: R%d -> R%d\n", sreg, vreg);
						ins->dreg = vreg;
					}
				}
			}

			for (srcindex = 0; srcindex < 2; ++srcindex) {
				MonoInst *def;

				regtype = srcindex == 0 ? spec [MONO_INST_SRC1] : spec [MONO_INST_SRC2];
				sreg = srcindex == 0 ? ins->sreg1 : ins->sreg2;

				if ((regtype == ' ') || (sreg == -1) || (!defs [sreg]))
					continue;

				def = defs [sreg];

				/* Copy propagation */
				/* 
				 * The first check makes sure the source of the copy did not change since 
				 * the copy was made.
				 * The second check avoids volatile variables.
				 * The third check avoids copy propagating local vregs through a call, 
				 * since the lvreg will be spilled 
				 */
#ifdef MONO_ARCH_USE_FPSTACK
				if (MONO_IS_MOVE (def) && (def->opcode != OP_FMOVE) &&
#else
				/* Enabling this for floats trips up the fp stack */
				if (MONO_IS_MOVE (def) &&
#endif
					(!defs [def->sreg1] || (def_index [def->sreg1] < def_index [sreg])) &&
					!vreg_is_volatile (cfg, def->sreg1) &&
					/* This avoids propagating local vregs across calls */
					(get_vreg_to_inst (cfg, def->sreg1) || !defs [def->sreg1] || (def_index [def->sreg1] > last_call_index) || (def->opcode == OP_VMOVE))) {
					int vreg = def->sreg1;

					//printf ("CCOPY: R%d -> R%d\n", sreg, vreg);
					if (srcindex == 0)
						ins->sreg1 = vreg;
					else
						ins->sreg2 = vreg;

					/* Allow further iterations */
					srcindex = -1;
					continue;
				}

				/* Constant propagation */
				/* FIXME: Make is_inst_imm a macro */
				/* FIXME: Make is_inst_imm take an opcode argument */
				/* is_inst_imm is only needed for binops */
				if ((((def->opcode == OP_ICONST) || ((sizeof (gpointer) == 8) && (def->opcode == OP_I8CONST))) &&
					 (((srcindex == 0) && (ins->sreg2 == -1)) || mono_arch_is_inst_imm (def->inst_c0))) || 
					(!MONO_ARCH_USE_FPSTACK && (def->opcode == OP_R8CONST))) {
					guint32 opcode2;

					/* srcindex == 1 -> binop, ins->sreg2 == -1 -> unop */
					if ((srcindex == 1) && (ins->sreg1 != -1) && defs [ins->sreg1] && (defs [ins->sreg1]->opcode == OP_ICONST) && defs [ins->sreg2]) {
						/* Both arguments are constants, perform cfold */
						mono_constant_fold_ins2 (cfg, ins, defs [ins->sreg1], defs [ins->sreg2], TRUE);
					} else if ((srcindex == 0) && (ins->sreg2 != -1) && defs [ins->sreg2]) {
						/* Arg 1 is constant, swap arguments if possible */
						mono_constant_fold_ins2 (cfg, ins, defs [ins->sreg1], defs [ins->sreg2], TRUE);						
					} else if ((srcindex == 0) && (ins->sreg2 == -1)) {
						/* Constant unop, perform cfold */
						mono_constant_fold_ins2 (cfg, ins, defs [ins->sreg1], NULL, TRUE);
					}

					opcode2 = mono_op_to_op_imm (ins->opcode);
					if ((opcode2 != -1) && mono_arch_is_inst_imm (def->inst_c0) && ((srcindex == 1) || (ins->sreg2 == -1))) {
						ins->opcode = opcode2;
						if ((def->opcode == OP_I8CONST) && (sizeof (gpointer) == 4)) {
							ins->inst_ls_word = def->inst_ls_word;
							ins->inst_ms_word = def->inst_ms_word;
						} else {
							ins->inst_imm = def->inst_c0;
						}
						if (srcindex == 0)
							ins->sreg1 = -1;
						else
							ins->sreg2 = -1;

						if ((opcode2 == OP_VOIDCALL) || (opcode2 == OP_CALL) || (opcode2 == OP_LCALL) || (opcode2 == OP_FCALL))
							((MonoCallInst*)ins)->fptr = (gpointer)ins->inst_imm;

						/* Allow further iterations */
						srcindex = -1;
						continue;
					}
					else {
						/* Special cases */
#if defined(__i386__) || defined(__x86__64__)
						if ((ins->opcode == OP_X86_LEA) && (srcindex == 1)) {
#if SIZEOF_VOID_P == 8
							/* FIXME: Use OP_PADD_IMM when the new JIT is done */
							ins->opcode = OP_LADD_IMM;
#else
							ins->opcode = OP_ADD_IMM;
#endif
							ins->inst_imm += def->inst_c0 << ins->backend.shift_amount;
							ins->sreg2 = -1;
						}
#endif
						opcode2 = mono_load_membase_to_load_mem (ins->opcode);
						if ((srcindex == 0) && (opcode2 != -1) && mono_arch_is_inst_imm (def->inst_c0)) {
							ins->opcode = opcode2;
							ins->inst_imm = def->inst_c0 + ins->inst_offset;
							ins->sreg1 = -1;
						}
					}
				}
				else if (((def->opcode == OP_ADD_IMM) || (def->opcode == OP_LADD_IMM)) && (MONO_IS_LOAD_MEMBASE (ins) || MONO_ARCH_IS_OP_MEMBASE (ins->opcode))) {
					/* ADD_IMM is created by spill_global_vars */
					/* 
					 * We have to guarantee that def->sreg1 haven't changed since def->dreg
					 * was defined. cfg->frame_reg is assumed to remain constant.
					 */
					if ((def->sreg1 == cfg->frame_reg) || ((def->next == ins) && (def->dreg != def->sreg1))) {
						ins->inst_basereg = def->sreg1;
						ins->inst_offset += def->inst_imm;
					}
				}
			}

			/* Do strength reduction here */
			/* FIXME: Add long/float */
			switch (ins->opcode) {
			case OP_MOVE:
				if (ins->dreg == ins->sreg1) {
					NULLIFY_INS (ins);
					spec = INS_INFO (ins->opcode);
				}
				break;
			case OP_ADD_IMM:
			case OP_IADD_IMM:
			case OP_SUB_IMM:
			case OP_ISUB_IMM:
#if SIZEOF_VOID_P == 8
			case OP_LADD_IMM:
			case OP_LSUB_IMM:
#endif
				if (ins->inst_imm == 0) {
					ins->opcode = OP_MOVE;
					spec = INS_INFO (ins->opcode);
				}
				break;
			case OP_MUL_IMM:
			case OP_IMUL_IMM:
#if SIZEOF_VOID_P == 8
			case OP_LMUL_IMM:
#endif
				if (ins->inst_imm == 0) {
					ins->opcode = (ins->opcode == OP_IMUL_IMM) ? OP_ICONST : OP_I8CONST;
					ins->inst_c0 = 0;
					ins->sreg1 = -1;
				} else if (ins->inst_imm == 1) {
					ins->opcode = OP_MOVE;
				} else if ((ins->opcode == OP_IMUL_IMM) && (ins->inst_imm == -1)) {
					ins->opcode = OP_INEG;
				} else if ((ins->opcode == OP_LMUL_IMM) && (ins->inst_imm == -1)) {
					ins->opcode = OP_LNEG;
				} else {
					int power2 = mono_is_power_of_two (ins->inst_imm);
					if (power2 >= 0) {
						ins->opcode = (ins->opcode == OP_MUL_IMM) ? OP_SHL_IMM : ((ins->opcode == OP_LMUL_IMM) ? OP_LSHL_IMM : OP_ISHL_IMM);
						ins->inst_imm = power2;
					}
				}
				spec = INS_INFO (ins->opcode);
				break;
			case OP_IREM_UN:
			case OP_IDIV_UN:
				/* There is no _IMM version of these opcodes, so do the consprop as well */
				if (defs [ins->sreg2] && defs [ins->sreg2]->opcode == OP_ICONST) {
					int c = defs [ins->sreg2]->inst_c0;
					int power2 = mono_is_power_of_two (c);

					if (power2 >= 0) {
						if (ins->opcode == OP_IREM_UN) {
							ins->opcode = OP_IAND_IMM;
							ins->sreg2 = -1;
							ins->inst_imm = (1 << power2) - 1;
						} else if (ins->opcode == OP_IDIV_UN) {
							ins->opcode = OP_ISHR_UN_IMM;
							ins->sreg2 = -1;
							ins->inst_imm = power2;
						}
					}
					spec = INS_INFO (ins->opcode);
				}
				break;
			case OP_IREM_UN_IMM:
			case OP_IDIV_UN_IMM: {
				int c = ins->inst_imm;
				int power2 = mono_is_power_of_two (c);

				if (power2 >= 0) {
					if (ins->opcode == OP_IREM_UN_IMM) {
						ins->opcode = OP_IAND_IMM;
						ins->sreg2 = -1;
						ins->inst_imm = (1 << power2) - 1;
					} else if (ins->opcode == OP_IDIV_UN_IMM) {
						ins->opcode = OP_ISHR_UN_IMM;
						ins->sreg2 = -1;
						ins->inst_imm = power2;
					}
				}
				spec = INS_INFO (ins->opcode);
				break;
			}
			}
			
			if (spec [MONO_INST_DEST] != ' ') {
				MonoInst *def = defs [ins->dreg];

				if (def && (def->opcode == OP_ADD_IMM) && (def->sreg1 == cfg->frame_reg) && (MONO_IS_STORE_MEMBASE (ins))) {
					/* ADD_IMM is created by spill_global_vars */
					/* cfg->frame_reg is assumed to remain constant */
					ins->inst_destbasereg = def->sreg1;
					ins->inst_offset += def->inst_imm;
				}
			}
			
			if ((spec [MONO_INST_DEST] != ' ') && !MONO_IS_STORE_MEMBASE (ins) && !vreg_is_volatile (cfg, ins->dreg)) {
				defs [ins->dreg] = ins;
				def_index [ins->dreg] = ins_index;
			}

			if (MONO_IS_CALL (ins))
				last_call_index = ins_index;

			ins_index ++;
		}
	}
}

/**
 * mono_local_deadce:
 *
 *   Get rid of the dead assignments to local vregs left by the copyprop pass.
 */
void
mono_local_deadce (MonoCompile *cfg)
{
	MonoBasicBlock *bb;
	MonoInst *ins;
	MonoBitSet *used, *defined;
	int ins_index, nins, reverse_len;
	MonoInst **reverse;

	/*
	 * Assignments to global vregs can't be eliminated so this pass must come
	 * after the handle_global_vregs () pass.
	 */

	used = mono_bitset_mp_new_noinit (cfg->mempool, cfg->next_vreg + 1);
	defined = mono_bitset_mp_new_noinit (cfg->mempool, cfg->next_vreg + 1);
	reverse_len = 1024;
	reverse = mono_mempool_alloc (cfg->mempool, sizeof (MonoInst*) * reverse_len);

	/* First pass: collect liveness info */
	for (bb = cfg->bb_entry; bb; bb = bb->next_bb) {
		/* Manually init the defs entries used by the bblock */
		nins = 0;
		for (ins = bb->code; ins; ins = ins->next) {
			const char *spec = INS_INFO (ins->opcode);

			if (spec [MONO_INST_DEST] != ' ') {
				mono_bitset_clear_fast (used, ins->dreg);
				mono_bitset_clear_fast (defined, ins->dreg);
#if SIZEOF_VOID_P == 4
				/* Regpairs */
				mono_bitset_clear_fast (used, ins->dreg + 1);
				mono_bitset_clear_fast (defined, ins->dreg + 1);
#endif
			}
			if (spec [MONO_INST_SRC1] != ' ') {
				mono_bitset_clear_fast (used, ins->sreg1);
#if SIZEOF_VOID_P == 4
				mono_bitset_clear_fast (used, ins->sreg1 + 1);
#endif
			}
			if (spec [MONO_INST_SRC2] != ' ') {
				mono_bitset_clear_fast (used, ins->sreg2);
#if SIZEOF_VOID_P == 4
				mono_bitset_clear_fast (used, ins->sreg2 + 1);
#endif
			}
			nins ++;
		}

		if (nins > reverse_len) {
			reverse_len = nins;
			reverse = mono_mempool_alloc (cfg->mempool, sizeof (MonoInst*) * reverse_len);
		}
		ins_index = nins;
		for (ins = bb->code; ins; ins = ins->next) {
			reverse [--ins_index] = ins;
		}

		/*
		 * Make a reverse pass over the instruction list
		 */
		for (ins_index = 0; ins_index < nins; ins_index ++) {
			MonoInst *ins = reverse [ins_index];
			const char *spec = INS_INFO (ins->opcode);

			if (ins->opcode == OP_NOP)
				continue;

			g_assert (ins->opcode > MONO_CEE_LAST);

			if ((ins->opcode == OP_MOVE) && get_vreg_to_inst (cfg, ins->dreg)) {
				if (ins_index + 1 < nins) {
					MonoInst *def = reverse [ins_index + 1];
					const char *spec2 = INS_INFO (def->opcode);

					/* 
					 * Perform a limited kind of reverse copy propagation, i.e.
					 * transform B <- FOO; A <- B into A <- FOO
					 * This isn't copyprop, not deadce, but it can only be performed
					 * after handle_global_vregs () has run.
					 */
					if (!get_vreg_to_inst (cfg, ins->sreg1) && (spec2 [MONO_INST_DEST] != ' ') && (def->dreg == ins->sreg1) && !mono_bitset_test_fast (used, ins->sreg1) && !MONO_IS_STORE_MEMBASE (def)) {
						if (cfg->verbose_level > 2) {
							printf ("\tReverse copyprop in BB%d on ", bb->block_num);
							mono_print_ins (ins);
						}

						def->dreg = ins->dreg;
						NULLIFY_INS (ins);
						spec = INS_INFO (ins->opcode);
					}
				}
			}

			/* Enabling this on x86 could screw up the fp stack */
			if (((spec [MONO_INST_DEST] == 'i') && (ins->dreg >= MONO_MAX_IREGS)) ||
				((spec [MONO_INST_DEST] == 'f') && (ins->dreg >= MONO_MAX_FREGS) && !MONO_ARCH_USE_FPSTACK) ||
				(spec [MONO_INST_DEST] == 'v')) {
				/* 
				 * Assignments to global vregs can only be eliminated if there is another
				 * assignment to the same vreg later in the same bblock.
				 */
				if (!mono_bitset_test_fast (used, ins->dreg) && 
					(!get_vreg_to_inst (cfg, ins->dreg) || (!vreg_is_volatile (cfg, ins->dreg) && mono_bitset_test_fast (defined, ins->dreg)))) {
					/* FIXME: Add more instructions */
					/* OP_ADD_IMM is generated by spill_global_vars */
					if (MONO_IS_MOVE (ins) || (ins->opcode == OP_ICONST) || (ins->opcode == OP_I8CONST) || (ins->opcode == OP_VZERO) || (ins->opcode == OP_ADD_IMM) || (ins->opcode == OP_R8CONST) || (ins->opcode == OP_LADD_IMM)) {
						//printf ("DEADCE: "); mono_print_ins (ins);

						/* 
						 * Get rid of the instruction entirely so later passes
						 * won't have to deal with it.
						 */
						if (ins != bb->code) {
							reverse [ins_index + 1]->next = ins->next;
							if (bb->last_ins == ins)
								bb->last_ins = reverse [ins_index + 1];
						} else {
							bb->code = ins->next;
							if (bb->last_ins == ins)
								bb->last_ins = NULL;
						}
					}
				}

				mono_bitset_clear_fast (used, ins->dreg);
			}

			if (spec [MONO_INST_DEST] != ' ')
				mono_bitset_set_fast (defined, ins->dreg);
			if (spec [MONO_INST_SRC1] != ' ')
				mono_bitset_set_fast (used, ins->sreg1);
			if (spec [MONO_INST_SRC2] != ' ')
				mono_bitset_set_fast (used, ins->sreg2);
			if (MONO_IS_STORE_MEMBASE (ins))
				mono_bitset_set_fast (used, ins->dreg);

			if (MONO_IS_CALL (ins)) {
				MonoCallInst *call = (MonoCallInst*)ins;
				GSList *l;

				if (call->out_ireg_args) {
					for (l = call->out_ireg_args; l; l = l->next) {
						guint32 regpair, reg;

						regpair = (guint32)(gssize)(l->data);
						reg = regpair & 0xffffff;
					
						mono_bitset_set_fast (used, reg);
					}
				}

				if (call->out_freg_args) {
					for (l = call->out_freg_args; l; l = l->next) {
						guint32 regpair, reg;

						regpair = (guint32)(gssize)(l->data);
						reg = regpair & 0xffffff;
					
						mono_bitset_set_fast (used, reg);
					}
				}
			}
		}
	}
}<|MERGE_RESOLUTION|>--- conflicted
+++ resolved
@@ -493,15 +493,8 @@
 				*tree = *cp;
 			}
 		} else {
-<<<<<<< HEAD
-			//MonoType *inst_i0_underlying_type = mono_type_get_underlying_type (tree->inst_i0->inst_vtype);
-			//MonoType *cp_underlying_type = mono_type_get_underlying_type (cp->inst_vtype);
-			MonoType *inst_i0_underlying_type = (tree->inst_i0->inst_vtype);
-			MonoType *cp_underlying_type = (cp->inst_vtype);
-=======
 			MonoType *inst_i0_underlying_type = mono_type_get_underlying_type (tree->inst_i0->inst_vtype);
 			MonoType *cp_underlying_type = mono_type_get_underlying_type (cp->inst_vtype);
->>>>>>> 10c5df46
 			if ((inst_i0_underlying_type->type == cp_underlying_type->type) ||
 			    (tree->type == STACK_OBJ) || (tree->type == STACK_MP)) {
 				if (cfg->opt & MONO_OPT_COPYPROP) {
