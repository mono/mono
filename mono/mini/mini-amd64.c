--- conflicted
+++ resolved
@@ -1889,7 +1889,14 @@
 	return code;
 }
 
-<<<<<<< HEAD
+static inline guint8*
+emit_call (MonoCompile *cfg, guint8 *code, guint32 patch_type, gconstpointer data)
+{
+	mono_add_patch_info (cfg, code - cfg->native_code, patch_type, data);
+
+	return emit_call_body (cfg, code, patch_type, data);
+}
+
 static inline int
 store_membase_imm_to_store_membase_reg (int opcode)
 {
@@ -1901,18 +1908,6 @@
 	case OP_STOREI8_MEMBASE_IMM:
 		return OP_STOREI8_MEMBASE_REG;
 	}
-=======
-static inline guint8*
-emit_call (MonoCompile *cfg, guint8 *code, guint32 patch_type, gconstpointer data)
-{
-	mono_add_patch_info (cfg, code - cfg->native_code, patch_type, data);
-
-	return emit_call_body (cfg, code, patch_type, data);
-}
-
-/* FIXME: Add more instructions */
-#define INST_IGNORES_CFLAGS(ins) (((ins)->opcode == CEE_BR) || ((ins)->opcode == OP_STORE_MEMBASE_IMM) || ((ins)->opcode == OP_STOREI8_MEMBASE_REG) || ((ins)->opcode == OP_MOVE) || ((ins)->opcode == OP_ICONST) || ((ins)->opcode == OP_I8CONST) || ((ins)->opcode == OP_LOAD_MEMBASE))
->>>>>>> b7de4ea5
 
 	return -1;
 }
