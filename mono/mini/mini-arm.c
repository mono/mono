/*
 * mini-arm.c: ARM backend for the Mono code generator
 *
 * Authors:
 *   Paolo Molaro (lupus@ximian.com)
 *   Dietmar Maurer (dietmar@ximian.com)
 *
 * (C) 2003 Ximian, Inc.
 * Copyright 2003-2011 Novell, Inc (http://www.novell.com)
 * Copyright 2011 Xamarin, Inc (http://www.xamarin.com)
 */
#include "mini.h"
#include <string.h>

#include <mono/metadata/appdomain.h>
#include <mono/metadata/debug-helpers.h>
#include <mono/utils/mono-mmap.h>

#include "mini-arm.h"
#include "cpu-arm.h"
#include "trace.h"
#include "ir-emit.h"
#include "debugger-agent.h"
#include "mini-gc.h"
#include "mono/arch/arm/arm-fpa-codegen.h"
#include "mono/arch/arm/arm-vfp-codegen.h"

#if defined(__ARM_EABI__) && defined(__linux__) && !defined(PLATFORM_ANDROID) && !defined(__native_client__)
#define HAVE_AEABI_READ_TP 1
#endif

#ifdef ARM_FPU_VFP_HARD
#define ARM_FPU_VFP 1
#endif

#ifdef ARM_FPU_FPA
#define IS_FPA 1
#else
#define IS_FPA 0
#endif

#ifdef ARM_FPU_VFP
#define IS_VFP 1
#else
#define IS_VFP 0
#endif

#ifdef MONO_ARCH_SOFT_FLOAT
#define IS_SOFT_FLOAT 1
#else
#define IS_SOFT_FLOAT 0
#endif

<<<<<<< HEAD
#ifdef __native_client_codegen__
const guint kNaClAlignment = kNaClAlignmentARM;
const guint kNaClAlignmentMask = kNaClAlignmentMaskARM;
gint8 nacl_align_byte = -1; /* 0xff */

guint8 *
mono_arch_nacl_pad (guint8 *code, int pad)
{
  /* Not yet properly implemented. */
  g_assert_not_reached ();
  return code;
}

guint8 *
mono_arch_nacl_skip_nops (guint8 *code)
{
  /* Not yet properly implemented. */
  g_assert_not_reached ();
  return code;
}

#endif /* __native_client_codegen__ */
=======
#define ALIGN_TO(val,align) ((((guint64)val) + ((align) - 1)) & ~((align) - 1))

#if __APPLE__
void sys_icache_invalidate (void *start, size_t len);
#endif
>>>>>>> fade2ea1

static gint lmf_tls_offset = -1;
static gint lmf_addr_tls_offset = -1;

/* This mutex protects architecture specific caches */
#define mono_mini_arch_lock() EnterCriticalSection (&mini_arch_mutex)
#define mono_mini_arch_unlock() LeaveCriticalSection (&mini_arch_mutex)
static CRITICAL_SECTION mini_arch_mutex;

static int v5_supported = 0;
static int v6_supported = 0;
static int v7_supported = 0;
static int thumb_supported = 0;
/*
 * Whenever to use the ARM EABI
 */
static int eabi_supported = 0;

/*
 * Whenever we are on arm/darwin aka the iphone.
 */
static int darwin = 0;
/* 
 * Whenever to use the iphone ABI extensions:
 * http://developer.apple.com/library/ios/documentation/Xcode/Conceptual/iPhoneOSABIReference/index.html
 * Basically, r7 is used as a frame pointer and it should point to the saved r7 + lr.
 * This is required for debugging/profiling tools to work, but it has some overhead so it should
 * only be turned on in debug builds.
 */
static int iphone_abi = 0;

/*
 * The FPU we are generating code for. This is NOT runtime configurable right now,
 * since some things like MONO_ARCH_CALLEE_FREGS still depend on defines.
 */
static MonoArmFPU arm_fpu;

static int i8_align;

static volatile int ss_trigger_var = 0;

static gpointer single_step_func_wrapper;
static gpointer breakpoint_func_wrapper;

/*
 * The code generated for sequence points reads from this location, which is
 * made read-only when single stepping is enabled.
 */
static gpointer ss_trigger_page;

/* Enabled breakpoints read from this trigger page */
static gpointer bp_trigger_page;

/* Structure used by the sequence points in AOTed code */
typedef struct {
	gpointer ss_trigger_page;
	gpointer bp_trigger_page;
	guint8* bp_addrs [MONO_ZERO_LEN_ARRAY];
} SeqPointInfo;

/*
 * TODO:
 * floating point support: on ARM it is a mess, there are at least 3
 * different setups, each of which binary incompat with the other.
 * 1) FPA: old and ugly, but unfortunately what current distros use
 *    the double binary format has the two words swapped. 8 double registers.
 *    Implemented usually by kernel emulation.
 * 2) softfloat: the compiler emulates all the fp ops. Usually uses the
 *    ugly swapped double format (I guess a softfloat-vfp exists, too, though).
 * 3) VFP: the new and actually sensible and useful FP support. Implemented
 *    in HW or kernel-emulated, requires new tools. I think this is what symbian uses.
 *
 * The plan is to write the FPA support first. softfloat can be tested in a chroot.
 */
int mono_exc_esp_offset = 0;

#define arm_is_imm12(v) ((v) > -4096 && (v) < 4096)
#define arm_is_imm8(v) ((v) > -256 && (v) < 256)
#define arm_is_fpimm8(v) ((v) >= -1020 && (v) <= 1020)

#define LDR_MASK ((0xf << ARMCOND_SHIFT) | (3 << 26) | (1 << 22) | (1 << 20) | (15 << 12))
#define LDR_PC_VAL ((ARMCOND_AL << ARMCOND_SHIFT) | (1 << 26) | (0 << 22) | (1 << 20) | (15 << 12))
#define IS_LDR_PC(val) (((val) & LDR_MASK) == LDR_PC_VAL)

#define ADD_LR_PC_4 ((ARMCOND_AL << ARMCOND_SHIFT) | (1 << 25) | (1 << 23) | (ARMREG_PC << 16) | (ARMREG_LR << 12) | 4)
#define MOV_LR_PC ((ARMCOND_AL << ARMCOND_SHIFT) | (1 << 24) | (0xa << 20) |  (ARMREG_LR << 12) | ARMREG_PC)
#define DEBUG_IMT 0
 
/* A variant of ARM_LDR_IMM which can handle large offsets */
#define ARM_LDR_IMM_GENERAL(code, dreg, basereg, offset, scratch_reg) do { \
	if (arm_is_imm12 ((offset))) { \
		ARM_LDR_IMM (code, (dreg), (basereg), (offset));	\
	} else {												\
		g_assert ((scratch_reg) != (basereg));					   \
		code = mono_arm_emit_load_imm (code, (scratch_reg), (offset));	\
		ARM_LDR_REG_REG (code, (dreg), (basereg), (scratch_reg));		\
	}																	\
	} while (0)

#define ARM_STR_IMM_GENERAL(code, dreg, basereg, offset, scratch_reg) do {	\
	if (arm_is_imm12 ((offset))) { \
		ARM_STR_IMM (code, (dreg), (basereg), (offset));	\
	} else {												\
		g_assert ((scratch_reg) != (basereg));					   \
		code = mono_arm_emit_load_imm (code, (scratch_reg), (offset));	\
		ARM_STR_REG_REG (code, (dreg), (basereg), (scratch_reg));		\
	}																	\
	} while (0)

static void mono_arch_compute_omit_fp (MonoCompile *cfg);

const char*
mono_arch_regname (int reg)
{
	static const char * rnames[] = {
		"arm_r0", "arm_r1", "arm_r2", "arm_r3", "arm_v1",
		"arm_v2", "arm_v3", "arm_v4", "arm_v5", "arm_v6",
		"arm_v7", "arm_fp", "arm_ip", "arm_sp", "arm_lr",
		"arm_pc"
	};
	if (reg >= 0 && reg < 16)
		return rnames [reg];
	return "unknown";
}

const char*
mono_arch_fregname (int reg)
{
	static const char * rnames[] = {
		"arm_f0", "arm_f1", "arm_f2", "arm_f3", "arm_f4",
		"arm_f5", "arm_f6", "arm_f7", "arm_f8", "arm_f9",
		"arm_f10", "arm_f11", "arm_f12", "arm_f13", "arm_f14",
		"arm_f15", "arm_f16", "arm_f17", "arm_f18", "arm_f19",
		"arm_f20", "arm_f21", "arm_f22", "arm_f23", "arm_f24",
		"arm_f25", "arm_f26", "arm_f27", "arm_f28", "arm_f29",
		"arm_f30", "arm_f31"
	};
	if (reg >= 0 && reg < 32)
		return rnames [reg];
	return "unknown";
}


#ifndef DISABLE_JIT
static guint8*
emit_big_add (guint8 *code, int dreg, int sreg, int imm)
{
	int imm8, rot_amount;
	if ((imm8 = mono_arm_is_rotated_imm8 (imm, &rot_amount)) >= 0) {
		ARM_ADD_REG_IMM (code, dreg, sreg, imm8, rot_amount);
		return code;
	}
	g_assert (dreg != sreg);
	code = mono_arm_emit_load_imm (code, dreg, imm);
	ARM_ADD_REG_REG (code, dreg, dreg, sreg);
	return code;
}

static guint8*
emit_memcpy (guint8 *code, int size, int dreg, int doffset, int sreg, int soffset)
{
	/* we can use r0-r3, since this is called only for incoming args on the stack */
	if (size > sizeof (gpointer) * 4) {
		guint8 *start_loop;
		code = emit_big_add (code, ARMREG_R0, sreg, soffset);
		code = emit_big_add (code, ARMREG_R1, dreg, doffset);
		start_loop = code = mono_arm_emit_load_imm (code, ARMREG_R2, size);
		ARM_LDR_IMM (code, ARMREG_R3, ARMREG_R0, 0);
		ARM_STR_IMM (code, ARMREG_R3, ARMREG_R1, 0);
		ARM_ADD_REG_IMM8 (code, ARMREG_R0, ARMREG_R0, 4);
		ARM_ADD_REG_IMM8 (code, ARMREG_R1, ARMREG_R1, 4);
		ARM_SUBS_REG_IMM8 (code, ARMREG_R2, ARMREG_R2, 4);
		ARM_B_COND (code, ARMCOND_NE, 0);
		arm_patch (code - 4, start_loop);
		return code;
	}
	if (arm_is_imm12 (doffset) && arm_is_imm12 (doffset + size) &&
			arm_is_imm12 (soffset) && arm_is_imm12 (soffset + size)) {
		while (size >= 4) {
			ARM_LDR_IMM (code, ARMREG_LR, sreg, soffset);
			ARM_STR_IMM (code, ARMREG_LR, dreg, doffset);
			doffset += 4;
			soffset += 4;
			size -= 4;
		}
	} else if (size) {
		code = emit_big_add (code, ARMREG_R0, sreg, soffset);
		code = emit_big_add (code, ARMREG_R1, dreg, doffset);
		doffset = soffset = 0;
		while (size >= 4) {
			ARM_LDR_IMM (code, ARMREG_LR, ARMREG_R0, soffset);
			ARM_STR_IMM (code, ARMREG_LR, ARMREG_R1, doffset);
			doffset += 4;
			soffset += 4;
			size -= 4;
		}
	}
	g_assert (size == 0);
	return code;
}

static guint8*
emit_call_reg (guint8 *code, int reg)
{
	if (v5_supported) {
		ARM_BLX_REG (code, reg);
	} else {
		ARM_MOV_REG_REG (code, ARMREG_LR, ARMREG_PC);
		if (thumb_supported)
			ARM_BX (code, reg);
		else
			ARM_MOV_REG_REG (code, ARMREG_PC, reg);
	}
	return code;
}

static guint8*
emit_call_seq (MonoCompile *cfg, guint8 *code)
{
	if (cfg->method->dynamic) {
		ARM_LDR_IMM (code, ARMREG_IP, ARMREG_PC, 0);
		ARM_B (code, 0);
		*(gpointer*)code = NULL;
		code += 4;
		code = emit_call_reg (code, ARMREG_IP);
	} else {
		ARM_BL (code, 0);
	}
	return code;
}

static guint8*
emit_move_return_value (MonoCompile *cfg, MonoInst *ins, guint8 *code)
{
	switch (ins->opcode) {
	case OP_FCALL:
	case OP_FCALL_REG:
	case OP_FCALL_MEMBASE:
		if (IS_FPA) {
			if (ins->dreg != ARM_FPA_F0)
				ARM_FPA_MVFD (code, ins->dreg, ARM_FPA_F0);
		} else if (IS_VFP) {
			if (((MonoCallInst*)ins)->signature->ret->type == MONO_TYPE_R4) {
				ARM_FMSR (code, ins->dreg, ARMREG_R0);
				ARM_CVTS (code, ins->dreg, ins->dreg);
			} else {
				ARM_FMDRR (code, ARMREG_R0, ARMREG_R1, ins->dreg);
			}
		}
		break;
	}

	return code;
}

/*
 * emit_save_lmf:
 *
 *   Emit code to push an LMF structure on the LMF stack.
 * On arm, this is intermixed with the initialization of other fields of the structure.
 */
static guint8*
emit_save_lmf (MonoCompile *cfg, guint8 *code, gint32 lmf_offset)
{
	gboolean get_lmf_fast = FALSE;
	int i;

#ifdef HAVE_AEABI_READ_TP
	gint32 lmf_addr_tls_offset = mono_get_lmf_addr_tls_offset ();

	if (lmf_addr_tls_offset != -1) {
		get_lmf_fast = TRUE;

		mono_add_patch_info (cfg, code - cfg->native_code, MONO_PATCH_INFO_INTERNAL_METHOD, 
							 (gpointer)"__aeabi_read_tp");
		code = emit_call_seq (cfg, code);

		ARM_LDR_IMM (code, ARMREG_R0, ARMREG_R0, lmf_addr_tls_offset);
		get_lmf_fast = TRUE;
	}
#endif
	if (!get_lmf_fast) {
		mono_add_patch_info (cfg, code - cfg->native_code, MONO_PATCH_INFO_INTERNAL_METHOD, 
								 (gpointer)"mono_get_lmf_addr");
		code = emit_call_seq (cfg, code);
	}
	/* we build the MonoLMF structure on the stack - see mini-arm.h */
	/* lmf_offset is the offset from the previous stack pointer,
	 * alloc_size is the total stack space allocated, so the offset
	 * of MonoLMF from the current stack ptr is alloc_size - lmf_offset.
	 * The pointer to the struct is put in r1 (new_lmf).
	 * ip is used as scratch
	 * The callee-saved registers are already in the MonoLMF structure
	 */
	code = emit_big_add (code, ARMREG_R1, ARMREG_SP, lmf_offset);
	/* r0 is the result from mono_get_lmf_addr () */
	ARM_STR_IMM (code, ARMREG_R0, ARMREG_R1, G_STRUCT_OFFSET (MonoLMF, lmf_addr));
	/* new_lmf->previous_lmf = *lmf_addr */
	ARM_LDR_IMM (code, ARMREG_IP, ARMREG_R0, G_STRUCT_OFFSET (MonoLMF, previous_lmf));
	ARM_STR_IMM (code, ARMREG_IP, ARMREG_R1, G_STRUCT_OFFSET (MonoLMF, previous_lmf));
	/* *(lmf_addr) = r1 */
	ARM_STR_IMM (code, ARMREG_R1, ARMREG_R0, G_STRUCT_OFFSET (MonoLMF, previous_lmf));
	/* Skip method (only needed for trampoline LMF frames) */
	ARM_STR_IMM (code, ARMREG_SP, ARMREG_R1, G_STRUCT_OFFSET (MonoLMF, sp));
	ARM_STR_IMM (code, ARMREG_FP, ARMREG_R1, G_STRUCT_OFFSET (MonoLMF, fp));
	/* save the current IP */
	ARM_MOV_REG_REG (code, ARMREG_IP, ARMREG_PC);
	ARM_STR_IMM (code, ARMREG_IP, ARMREG_R1, G_STRUCT_OFFSET (MonoLMF, ip));

	for (i = 0; i < sizeof (MonoLMF); i += sizeof (mgreg_t))
		mini_gc_set_slot_type_from_fp (cfg, lmf_offset + i, SLOT_NOREF);

	return code;
}

/*
 * emit_save_lmf:
 *
 *   Emit code to pop an LMF structure from the LMF stack.
 */
static guint8*
emit_restore_lmf (MonoCompile *cfg, guint8 *code, gint32 lmf_offset)
{
	int basereg, offset;

	if (lmf_offset < 32) {
		basereg = cfg->frame_reg;
		offset = lmf_offset;
	} else {
		basereg = ARMREG_R2;
		offset = 0;
		code = emit_big_add (code, ARMREG_R2, cfg->frame_reg, lmf_offset);
	}

	/* ip = previous_lmf */
	ARM_LDR_IMM (code, ARMREG_IP, basereg, offset + G_STRUCT_OFFSET (MonoLMF, previous_lmf));
	/* lr = lmf_addr */
	ARM_LDR_IMM (code, ARMREG_LR, basereg, offset + G_STRUCT_OFFSET (MonoLMF, lmf_addr));
	/* *(lmf_addr) = previous_lmf */
	ARM_STR_IMM (code, ARMREG_IP, ARMREG_LR, G_STRUCT_OFFSET (MonoLMF, previous_lmf));

	return code;
}

#endif /* #ifndef DISABLE_JIT */

/*
 * mono_arch_get_argument_info:
 * @csig:  a method signature
 * @param_count: the number of parameters to consider
 * @arg_info: an array to store the result infos
 *
 * Gathers information on parameters such as size, alignment and
 * padding. arg_info should be large enought to hold param_count + 1 entries. 
 *
 * Returns the size of the activation frame.
 */
int
mono_arch_get_argument_info (MonoGenericSharingContext *gsctx, MonoMethodSignature *csig, int param_count, MonoJitArgumentInfo *arg_info)
{
	int k, frame_size = 0;
	guint32 size, align, pad;
	int offset = 8;

	if (MONO_TYPE_ISSTRUCT (csig->ret)) { 
		frame_size += sizeof (gpointer);
		offset += 4;
	}

	arg_info [0].offset = offset;

	if (csig->hasthis) {
		frame_size += sizeof (gpointer);
		offset += 4;
	}

	arg_info [0].size = frame_size;

	for (k = 0; k < param_count; k++) {
		size = mini_type_stack_size_full (NULL, csig->params [k], &align, csig->pinvoke);

		/* ignore alignment for now */
		align = 1;

		frame_size += pad = (align - (frame_size & (align - 1))) & (align - 1);	
		arg_info [k].pad = pad;
		frame_size += size;
		arg_info [k + 1].pad = 0;
		arg_info [k + 1].size = size;
		offset += pad;
		arg_info [k + 1].offset = offset;
		offset += size;
	}

	align = MONO_ARCH_FRAME_ALIGNMENT;
	frame_size += pad = (align - (frame_size & (align - 1))) & (align - 1);
	arg_info [k].pad = pad;

	return frame_size;
}

#define MAX_ARCH_DELEGATE_PARAMS 3

static gpointer
get_delegate_invoke_impl (gboolean has_target, gboolean param_count, guint32 *code_size)
{
	guint8 *code, *start;

	if (has_target) {
		start = code = mono_global_codeman_reserve (12);

		/* Replace the this argument with the target */
		ARM_LDR_IMM (code, ARMREG_IP, ARMREG_R0, G_STRUCT_OFFSET (MonoDelegate, method_ptr));
		ARM_LDR_IMM (code, ARMREG_R0, ARMREG_R0, G_STRUCT_OFFSET (MonoDelegate, target));
		ARM_MOV_REG_REG (code, ARMREG_PC, ARMREG_IP);

		g_assert ((code - start) <= 12);

		mono_arch_flush_icache (start, 12);
	} else {
		int size, i;

		size = 8 + param_count * 4;
		start = code = mono_global_codeman_reserve (size);

		ARM_LDR_IMM (code, ARMREG_IP, ARMREG_R0, G_STRUCT_OFFSET (MonoDelegate, method_ptr));
		/* slide down the arguments */
		for (i = 0; i < param_count; ++i) {
			ARM_MOV_REG_REG (code, (ARMREG_R0 + i), (ARMREG_R0 + i + 1));
		}
		ARM_MOV_REG_REG (code, ARMREG_PC, ARMREG_IP);

		g_assert ((code - start) <= size);

		mono_arch_flush_icache (start, size);
	}

	if (code_size)
		*code_size = code - start;

	return start;
}

/*
 * mono_arch_get_delegate_invoke_impls:
 *
 *   Return a list of MonoAotTrampInfo structures for the delegate invoke impl
 * trampolines.
 */
GSList*
mono_arch_get_delegate_invoke_impls (void)
{
	GSList *res = NULL;
	guint8 *code;
	guint32 code_len;
	int i;

	code = get_delegate_invoke_impl (TRUE, 0, &code_len);
	res = g_slist_prepend (res, mono_tramp_info_create (g_strdup ("delegate_invoke_impl_has_target"), code, code_len, NULL, NULL));

	for (i = 0; i <= MAX_ARCH_DELEGATE_PARAMS; ++i) {
		code = get_delegate_invoke_impl (FALSE, i, &code_len);
		res = g_slist_prepend (res, mono_tramp_info_create (g_strdup_printf ("delegate_invoke_impl_target_%d", i), code, code_len, NULL, NULL));
	}

	return res;
}

gpointer
mono_arch_get_delegate_invoke_impl (MonoMethodSignature *sig, gboolean has_target)
{
	guint8 *code, *start;

	/* FIXME: Support more cases */
	if (MONO_TYPE_ISSTRUCT (sig->ret))
		return NULL;

	if (has_target) {
		static guint8* cached = NULL;
		mono_mini_arch_lock ();
		if (cached) {
			mono_mini_arch_unlock ();
			return cached;
		}

		if (mono_aot_only)
			start = mono_aot_get_trampoline ("delegate_invoke_impl_has_target");
		else
			start = get_delegate_invoke_impl (TRUE, 0, NULL);
		cached = start;
		mono_mini_arch_unlock ();
		return cached;
	} else {
		static guint8* cache [MAX_ARCH_DELEGATE_PARAMS + 1] = {NULL};
		int i;

		if (sig->param_count > MAX_ARCH_DELEGATE_PARAMS)
			return NULL;
		for (i = 0; i < sig->param_count; ++i)
			if (!mono_is_regsize_var (sig->params [i]))
				return NULL;

		mono_mini_arch_lock ();
		code = cache [sig->param_count];
		if (code) {
			mono_mini_arch_unlock ();
			return code;
		}

		if (mono_aot_only) {
			char *name = g_strdup_printf ("delegate_invoke_impl_target_%d", sig->param_count);
			start = mono_aot_get_trampoline (name);
			g_free (name);
		} else {
			start = get_delegate_invoke_impl (FALSE, sig->param_count, NULL);
		}
		cache [sig->param_count] = start;
		mono_mini_arch_unlock ();
		return start;
	}

	return NULL;
}

gpointer
mono_arch_get_this_arg_from_call (mgreg_t *regs, guint8 *code)
{
	return (gpointer)regs [ARMREG_R0];
}

/*
 * Initialize the cpu to execute managed code.
 */
void
mono_arch_cpu_init (void)
{
#if defined(__ARM_EABI__)
	eabi_supported = TRUE;
#endif
#if defined(__APPLE__) && defined(MONO_CROSS_COMPILE)
		i8_align = 4;
#else
		i8_align = __alignof__ (gint64);
#endif
}

static gpointer
create_function_wrapper (gpointer function)
{
	guint8 *start, *code;

	start = code = mono_global_codeman_reserve (96);

	/*
	 * Construct the MonoContext structure on the stack.
	 */

	ARM_SUB_REG_IMM8 (code, ARMREG_SP, ARMREG_SP, sizeof (MonoContext));

	/* save ip, lr and pc into their correspodings ctx.regs slots. */
	ARM_STR_IMM (code, ARMREG_IP, ARMREG_SP, G_STRUCT_OFFSET (MonoContext, regs) + sizeof (mgreg_t) * ARMREG_IP);
	ARM_STR_IMM (code, ARMREG_LR, ARMREG_SP, G_STRUCT_OFFSET (MonoContext, regs) + 4 * ARMREG_LR);
	ARM_STR_IMM (code, ARMREG_LR, ARMREG_SP, G_STRUCT_OFFSET (MonoContext, regs) + 4 * ARMREG_PC);

	/* save r0..r10 and fp */
	ARM_ADD_REG_IMM8 (code, ARMREG_IP, ARMREG_SP, G_STRUCT_OFFSET (MonoContext, regs));
	ARM_STM (code, ARMREG_IP, 0x0fff);

	/* now we can update fp. */
	ARM_MOV_REG_REG (code, ARMREG_FP, ARMREG_SP);

	/* make ctx.esp hold the actual value of sp at the beginning of this method. */
	ARM_ADD_REG_IMM8 (code, ARMREG_R0, ARMREG_FP, sizeof (MonoContext));
	ARM_STR_IMM (code, ARMREG_R0, ARMREG_IP, 4 * ARMREG_SP);
	ARM_STR_IMM (code, ARMREG_R0, ARMREG_FP, G_STRUCT_OFFSET (MonoContext, regs) + 4 * ARMREG_SP);

	/* make ctx.eip hold the address of the call. */
	ARM_SUB_REG_IMM8 (code, ARMREG_LR, ARMREG_LR, 4);
	ARM_STR_IMM (code, ARMREG_LR, ARMREG_SP, G_STRUCT_OFFSET (MonoContext, pc));

	/* r0 now points to the MonoContext */
	ARM_MOV_REG_REG (code, ARMREG_R0, ARMREG_FP);

	/* call */
	ARM_LDR_IMM (code, ARMREG_IP, ARMREG_PC, 0);
	ARM_B (code, 0);
	*(gpointer*)code = function;
	code += 4;
	ARM_BLX_REG (code, ARMREG_IP);

	/* we're back; save ctx.eip and ctx.esp into the corresponding regs slots. */
	ARM_LDR_IMM (code, ARMREG_R0, ARMREG_FP, G_STRUCT_OFFSET (MonoContext, pc));
	ARM_STR_IMM (code, ARMREG_R0, ARMREG_FP, G_STRUCT_OFFSET (MonoContext, regs) + 4 * ARMREG_LR);
	ARM_STR_IMM (code, ARMREG_R0, ARMREG_FP, G_STRUCT_OFFSET (MonoContext, regs) + 4 * ARMREG_PC);

	/* make ip point to the regs array, then restore everything, including pc. */
	ARM_ADD_REG_IMM8 (code, ARMREG_IP, ARMREG_FP, G_STRUCT_OFFSET (MonoContext, regs));
	ARM_LDM (code, ARMREG_IP, 0xffff);

	mono_arch_flush_icache (start, code - start);

	return start;
}

/*
 * Initialize architecture specific code.
 */
void
mono_arch_init (void)
{
	InitializeCriticalSection (&mini_arch_mutex);
#ifdef MONO_ARCH_SOFT_DEBUG_SUPPORTED
	if (mini_get_debug_options ()->soft_breakpoints) {
		single_step_func_wrapper = create_function_wrapper (debugger_agent_single_step_from_context);
		breakpoint_func_wrapper = create_function_wrapper (debugger_agent_breakpoint_from_context);
	} else {
#else
	{
#endif
		ss_trigger_page = mono_valloc (NULL, mono_pagesize (), MONO_MMAP_READ|MONO_MMAP_32BIT);
		bp_trigger_page = mono_valloc (NULL, mono_pagesize (), MONO_MMAP_READ|MONO_MMAP_32BIT);
		mono_mprotect (bp_trigger_page, mono_pagesize (), 0);
	}

	mono_aot_register_jit_icall ("mono_arm_throw_exception", mono_arm_throw_exception);
	mono_aot_register_jit_icall ("mono_arm_throw_exception_by_token", mono_arm_throw_exception_by_token);
	mono_aot_register_jit_icall ("mono_arm_resume_unwind", mono_arm_resume_unwind);

#ifdef ARM_FPU_FPA
	arm_fpu = MONO_ARM_FPU_FPA;
#elif defined(ARM_FPU_VFP_HARD)
	arm_fpu = MONO_ARM_FPU_VFP_HARD;
#elif defined(ARM_FPU_VFP)
	arm_fpu = MONO_ARM_FPU_VFP;
#else
	arm_fpu = MONO_ARM_FPU_NONE;
#endif
}

/*
 * Cleanup architecture specific code.
 */
void
mono_arch_cleanup (void)
{
}

/*
 * This function returns the optimizations supported on this cpu.
 */
guint32
mono_arch_cpu_optimizations (guint32 *exclude_mask)
{
	guint32 opts = 0;
	const char *cpu_arch = getenv ("MONO_CPU_ARCH");
	if (cpu_arch != NULL) {
		thumb_supported = strstr (cpu_arch, "thumb") != NULL;
		if (strncmp (cpu_arch, "armv", 4) == 0) {
			v5_supported = cpu_arch [4] >= '5';
			v6_supported = cpu_arch [4] >= '6';
			v7_supported = cpu_arch [4] >= '7';
		}
	} else {
#if __APPLE__
	thumb_supported = TRUE;
	v5_supported = TRUE;
	darwin = TRUE;
	iphone_abi = TRUE;
#else
	char buf [512];
	char *line;
	FILE *file = fopen ("/proc/cpuinfo", "r");
	if (file) {
		while ((line = fgets (buf, 512, file))) {
			if (strncmp (line, "Processor", 9) == 0) {
				char *ver = strstr (line, "(v");
				if (ver && (ver [2] == '5' || ver [2] == '6' || ver [2] == '7'))
					v5_supported = TRUE;
				if (ver && (ver [2] == '6' || ver [2] == '7'))
					v6_supported = TRUE;
				if (ver && (ver [2] == '7'))
					v7_supported = TRUE;
				continue;
			}
			if (strncmp (line, "Features", 8) == 0) {
				char *th = strstr (line, "thumb");
				if (th) {
					thumb_supported = TRUE;
					if (v5_supported)
						break;
				}
				continue;
			}
		}
		fclose (file);
		/*printf ("features: v5: %d, thumb: %d\n", v5_supported, thumb_supported);*/
	}
#endif
	}

	/* no arm-specific optimizations yet */
	*exclude_mask = 0;
	return opts;
}

/*
 * This function test for all SIMD functions supported.
 *
 * Returns a bitmask corresponding to all supported versions.
 *
 */
guint32
mono_arch_cpu_enumerate_simd_versions (void)
{
	/* SIMD is currently unimplemented */
	return 0;
}


#ifndef DISABLE_JIT

static gboolean
is_regsize_var (MonoType *t) {
	if (t->byref)
		return TRUE;
	t = mini_type_get_underlying_type (NULL, t);
	switch (t->type) {
	case MONO_TYPE_I4:
	case MONO_TYPE_U4:
	case MONO_TYPE_I:
	case MONO_TYPE_U:
	case MONO_TYPE_PTR:
	case MONO_TYPE_FNPTR:
		return TRUE;
	case MONO_TYPE_OBJECT:
	case MONO_TYPE_STRING:
	case MONO_TYPE_CLASS:
	case MONO_TYPE_SZARRAY:
	case MONO_TYPE_ARRAY:
		return TRUE;
	case MONO_TYPE_GENERICINST:
		if (!mono_type_generic_inst_is_valuetype (t))
			return TRUE;
		return FALSE;
	case MONO_TYPE_VALUETYPE:
		return FALSE;
	}
	return FALSE;
}

GList *
mono_arch_get_allocatable_int_vars (MonoCompile *cfg)
{
	GList *vars = NULL;
	int i;

	for (i = 0; i < cfg->num_varinfo; i++) {
		MonoInst *ins = cfg->varinfo [i];
		MonoMethodVar *vmv = MONO_VARINFO (cfg, i);

		/* unused vars */
		if (vmv->range.first_use.abs_pos >= vmv->range.last_use.abs_pos)
			continue;

		if (ins->flags & (MONO_INST_VOLATILE|MONO_INST_INDIRECT) || (ins->opcode != OP_LOCAL && ins->opcode != OP_ARG))
			continue;

		/* we can only allocate 32 bit values */
		if (is_regsize_var (ins->inst_vtype)) {
			g_assert (MONO_VARINFO (cfg, i)->reg == -1);
			g_assert (i == vmv->idx);
			vars = mono_varlist_insert_sorted (cfg, vars, vmv, FALSE);
		}
	}

	return vars;
}

#define USE_EXTRA_TEMPS 0

GList *
mono_arch_get_global_int_regs (MonoCompile *cfg)
{
	GList *regs = NULL;

	mono_arch_compute_omit_fp (cfg);

	/* 
	 * FIXME: Interface calls might go through a static rgctx trampoline which
	 * sets V5, but it doesn't save it, so we need to save it ourselves, and
	 * avoid using it.
	 */
	if (cfg->flags & MONO_CFG_HAS_CALLS)
		cfg->uses_rgctx_reg = TRUE;

	if (cfg->arch.omit_fp)
		regs = g_list_prepend (regs, GUINT_TO_POINTER (ARMREG_FP));
	regs = g_list_prepend (regs, GUINT_TO_POINTER (ARMREG_V1));
	regs = g_list_prepend (regs, GUINT_TO_POINTER (ARMREG_V2));
	regs = g_list_prepend (regs, GUINT_TO_POINTER (ARMREG_V3));
	if (darwin)
		/* V4=R7 is used as a frame pointer, but V7=R10 is preserved */
		regs = g_list_prepend (regs, GUINT_TO_POINTER (ARMREG_V7));
	else
		regs = g_list_prepend (regs, GUINT_TO_POINTER (ARMREG_V4));
	if (!(cfg->compile_aot || cfg->uses_rgctx_reg || COMPILE_LLVM (cfg)))
		/* V5 is reserved for passing the vtable/rgctx/IMT method */
		regs = g_list_prepend (regs, GUINT_TO_POINTER (ARMREG_V5));
	/*regs = g_list_prepend (regs, GUINT_TO_POINTER (ARMREG_V6));*/
	/*regs = g_list_prepend (regs, GUINT_TO_POINTER (ARMREG_V7));*/

	return regs;
}

/*
 * mono_arch_regalloc_cost:
 *
 *  Return the cost, in number of memory references, of the action of 
 * allocating the variable VMV into a register during global register
 * allocation.
 */
guint32
mono_arch_regalloc_cost (MonoCompile *cfg, MonoMethodVar *vmv)
{
	/* FIXME: */
	return 2;
}

#endif /* #ifndef DISABLE_JIT */

#ifndef __GNUC_PREREQ
#define __GNUC_PREREQ(maj, min) (0)
#endif

void
mono_arch_flush_icache (guint8 *code, gint size)
{
<<<<<<< HEAD
#if defined(__native_client__)
  // For Native Client we don't have to flush i-cache here,
  // as it's being done by dyncode interface.
#else

#if __APPLE__
=======
#ifdef MONO_CROSS_COMPILE
#elif __APPLE__
>>>>>>> fade2ea1
	sys_icache_invalidate (code, size);
#elif __GNUC_PREREQ(4, 1)
	__clear_cache (code, code + size);
#elif defined(PLATFORM_ANDROID)
	const int syscall = 0xf0002;
	__asm __volatile (
		"mov	 r0, %0\n"			
		"mov	 r1, %1\n"
		"mov	 r7, %2\n"
		"mov     r2, #0x0\n"
		"svc     0x00000000\n"
		:
		:	"r" (code), "r" (code + size), "r" (syscall)
		:	"r0", "r1", "r7", "r2"
		);
#else
	__asm __volatile ("mov r0, %0\n"
			"mov r1, %1\n"
			"mov r2, %2\n"
			"swi 0x9f0002       @ sys_cacheflush"
			: /* no outputs */
			: "r" (code), "r" (code + size), "r" (0)
			: "r0", "r1", "r3" );
#endif
#endif /* !__native_client__ */
}

typedef enum {
	RegTypeNone,
	RegTypeGeneral,
	RegTypeIRegPair,
	RegTypeBase,
	RegTypeBaseGen,
	RegTypeFP,
	RegTypeStructByVal,
	RegTypeStructByAddr
} ArgStorage;

typedef struct {
	gint32  offset;
	guint16 vtsize; /* in param area */
	guint8  reg;
	ArgStorage  storage;
	gint32  struct_size;
	guint8  size    : 4; /* 1, 2, 4, 8, or regs used by RegTypeStructByVal */
} ArgInfo;

typedef struct {
	int nargs;
	guint32 stack_usage;
	gboolean vtype_retaddr;
	/* The index of the vret arg in the argument list */
	int vret_arg_index;
	ArgInfo ret;
	ArgInfo sig_cookie;
	ArgInfo args [1];
} CallInfo;

#define DEBUG(a)

#ifndef __GNUC__
/*#define __alignof__(a) sizeof(a)*/
#define __alignof__(type) G_STRUCT_OFFSET(struct { char c; type x; }, x)
#endif

#define PARAM_REGS 4

static void inline
add_general (guint *gr, guint *stack_size, ArgInfo *ainfo, gboolean simple)
{
	if (simple) {
		if (*gr > ARMREG_R3) {
			ainfo->offset = *stack_size;
			ainfo->reg = ARMREG_SP; /* in the caller */
			ainfo->storage = RegTypeBase;
			*stack_size += 4;
		} else {
			ainfo->storage = RegTypeGeneral;
			ainfo->reg = *gr;
		}
	} else {
		gboolean split;

		if (eabi_supported)
			split = i8_align == 4;
		else
			split = TRUE;
		
		if (*gr == ARMREG_R3 && split) {
			/* first word in r3 and the second on the stack */
			ainfo->offset = *stack_size;
			ainfo->reg = ARMREG_SP; /* in the caller */
			ainfo->storage = RegTypeBaseGen;
			*stack_size += 4;
		} else if (*gr >= ARMREG_R3) {
			if (eabi_supported) {
				/* darwin aligns longs to 4 byte only */
				if (i8_align == 8) {
					*stack_size += 7;
					*stack_size &= ~7;
				}
			}
			ainfo->offset = *stack_size;
			ainfo->reg = ARMREG_SP; /* in the caller */
			ainfo->storage = RegTypeBase;
			*stack_size += 8;
		} else {
			if (eabi_supported) {
				if (i8_align == 8 && ((*gr) & 1))
					(*gr) ++;
			}
			ainfo->storage = RegTypeIRegPair;
			ainfo->reg = *gr;
		}
		(*gr) ++;
	}
	(*gr) ++;
}

static CallInfo*
get_call_info (MonoGenericSharingContext *gsctx, MonoMemPool *mp, MonoMethodSignature *sig)
{
	guint i, gr, pstart;
	int n = sig->hasthis + sig->param_count;
	MonoType *simpletype;
	guint32 stack_size = 0;
	CallInfo *cinfo;
	gboolean is_pinvoke = sig->pinvoke;

	if (mp)
		cinfo = mono_mempool_alloc0 (mp, sizeof (CallInfo) + (sizeof (ArgInfo) * n));
	else
		cinfo = g_malloc0 (sizeof (CallInfo) + (sizeof (ArgInfo) * n));

	cinfo->nargs = n;
	gr = ARMREG_R0;

	/* FIXME: handle returning a struct */
	if (MONO_TYPE_ISSTRUCT (sig->ret)) {
		guint32 align;

		if (is_pinvoke && mono_class_native_size (mono_class_from_mono_type (sig->ret), &align) <= sizeof (gpointer)) {
			cinfo->ret.storage = RegTypeStructByVal;
		} else {
			cinfo->vtype_retaddr = TRUE;
		}
	}

	pstart = 0;
	n = 0;
	/*
	 * To simplify get_this_arg_reg () and LLVM integration, emit the vret arg after
	 * the first argument, allowing 'this' to be always passed in the first arg reg.
	 * Also do this if the first argument is a reference type, since virtual calls
	 * are sometimes made using calli without sig->hasthis set, like in the delegate
	 * invoke wrappers.
	 */
	if (cinfo->vtype_retaddr && !is_pinvoke && (sig->hasthis || (sig->param_count > 0 && MONO_TYPE_IS_REFERENCE (mini_type_get_underlying_type (gsctx, sig->params [0]))))) {
		if (sig->hasthis) {
			add_general (&gr, &stack_size, cinfo->args + 0, TRUE);
		} else {
			add_general (&gr, &stack_size, &cinfo->args [sig->hasthis + 0], TRUE);
			pstart = 1;
		}
		n ++;
		add_general (&gr, &stack_size, &cinfo->ret, TRUE);
		cinfo->vret_arg_index = 1;
	} else {
		/* this */
		if (sig->hasthis) {
			add_general (&gr, &stack_size, cinfo->args + 0, TRUE);
			n ++;
		}

		if (cinfo->vtype_retaddr)
			add_general (&gr, &stack_size, &cinfo->ret, TRUE);
	}

	DEBUG(printf("params: %d\n", sig->param_count));
	for (i = pstart; i < sig->param_count; ++i) {
		if ((sig->call_convention == MONO_CALL_VARARG) && (i == sig->sentinelpos)) {
			/* Prevent implicit arguments and sig_cookie from
			   being passed in registers */
			gr = ARMREG_R3 + 1;
			/* Emit the signature cookie just before the implicit arguments */
			add_general (&gr, &stack_size, &cinfo->sig_cookie, TRUE);
		}
		DEBUG(printf("param %d: ", i));
		if (sig->params [i]->byref) {
                        DEBUG(printf("byref\n"));
			add_general (&gr, &stack_size, cinfo->args + n, TRUE);
			n++;
			continue;
		}
		simpletype = mini_type_get_underlying_type (NULL, sig->params [i]);
		switch (simpletype->type) {
		case MONO_TYPE_BOOLEAN:
		case MONO_TYPE_I1:
		case MONO_TYPE_U1:
			cinfo->args [n].size = 1;
			add_general (&gr, &stack_size, cinfo->args + n, TRUE);
			n++;
			break;
		case MONO_TYPE_CHAR:
		case MONO_TYPE_I2:
		case MONO_TYPE_U2:
			cinfo->args [n].size = 2;
			add_general (&gr, &stack_size, cinfo->args + n, TRUE);
			n++;
			break;
		case MONO_TYPE_I4:
		case MONO_TYPE_U4:
			cinfo->args [n].size = 4;
			add_general (&gr, &stack_size, cinfo->args + n, TRUE);
			n++;
			break;
		case MONO_TYPE_I:
		case MONO_TYPE_U:
		case MONO_TYPE_PTR:
		case MONO_TYPE_FNPTR:
		case MONO_TYPE_CLASS:
		case MONO_TYPE_OBJECT:
		case MONO_TYPE_STRING:
		case MONO_TYPE_SZARRAY:
		case MONO_TYPE_ARRAY:
		case MONO_TYPE_R4:
			cinfo->args [n].size = sizeof (gpointer);
			add_general (&gr, &stack_size, cinfo->args + n, TRUE);
			n++;
			break;
		case MONO_TYPE_GENERICINST:
			if (!mono_type_generic_inst_is_valuetype (simpletype)) {
				cinfo->args [n].size = sizeof (gpointer);
				add_general (&gr, &stack_size, cinfo->args + n, TRUE);
				n++;
				break;
			}
			/* Fall through */
		case MONO_TYPE_TYPEDBYREF:
		case MONO_TYPE_VALUETYPE: {
			gint size;
			int align_size;
			int nwords;
			guint32 align;

			if (simpletype->type == MONO_TYPE_TYPEDBYREF) {
				size = sizeof (MonoTypedRef);
				align = sizeof (gpointer);
			} else {
				MonoClass *klass = mono_class_from_mono_type (sig->params [i]);
				if (is_pinvoke)
					size = mono_class_native_size (klass, &align);
				else
					size = mono_class_value_size (klass, &align);
			}
			DEBUG(printf ("load %d bytes struct\n",
				      mono_class_native_size (sig->params [i]->data.klass, NULL)));
			align_size = size;
			nwords = 0;
			align_size += (sizeof (gpointer) - 1);
			align_size &= ~(sizeof (gpointer) - 1);
			nwords = (align_size + sizeof (gpointer) -1 ) / sizeof (gpointer);
			cinfo->args [n].storage = RegTypeStructByVal;
			cinfo->args [n].struct_size = size;
			/* FIXME: align stack_size if needed */
			if (eabi_supported) {
				if (align >= 8 && (gr & 1))
					gr ++;
			}
			if (gr > ARMREG_R3) {
				cinfo->args [n].size = 0;
				cinfo->args [n].vtsize = nwords;
			} else {
				int rest = ARMREG_R3 - gr + 1;
				int n_in_regs = rest >= nwords? nwords: rest;

				cinfo->args [n].size = n_in_regs;
				cinfo->args [n].vtsize = nwords - n_in_regs;
				cinfo->args [n].reg = gr;
				gr += n_in_regs;
				nwords -= n_in_regs;
			}
			cinfo->args [n].offset = stack_size;
			/*g_print ("offset for arg %d at %d\n", n, stack_size);*/
			stack_size += nwords * sizeof (gpointer);
			n++;
			break;
		}
		case MONO_TYPE_U8:
		case MONO_TYPE_I8:
		case MONO_TYPE_R8:
			cinfo->args [n].size = 8;
			add_general (&gr, &stack_size, cinfo->args + n, FALSE);
			n++;
			break;
		default:
			g_error ("Can't trampoline 0x%x", sig->params [i]->type);
		}
	}

	/* Handle the case where there are no implicit arguments */
	if ((sig->call_convention == MONO_CALL_VARARG) && (i == sig->sentinelpos)) {
		/* Prevent implicit arguments and sig_cookie from
		   being passed in registers */
		gr = ARMREG_R3 + 1;
		/* Emit the signature cookie just before the implicit arguments */
		add_general (&gr, &stack_size, &cinfo->sig_cookie, TRUE);
	}

	{
		simpletype = mini_type_get_underlying_type (NULL, sig->ret);
		switch (simpletype->type) {
		case MONO_TYPE_BOOLEAN:
		case MONO_TYPE_I1:
		case MONO_TYPE_U1:
		case MONO_TYPE_I2:
		case MONO_TYPE_U2:
		case MONO_TYPE_CHAR:
		case MONO_TYPE_I4:
		case MONO_TYPE_U4:
		case MONO_TYPE_I:
		case MONO_TYPE_U:
		case MONO_TYPE_PTR:
		case MONO_TYPE_FNPTR:
		case MONO_TYPE_CLASS:
		case MONO_TYPE_OBJECT:
		case MONO_TYPE_SZARRAY:
		case MONO_TYPE_ARRAY:
		case MONO_TYPE_STRING:
			cinfo->ret.storage = RegTypeGeneral;
			cinfo->ret.reg = ARMREG_R0;
			break;
		case MONO_TYPE_U8:
		case MONO_TYPE_I8:
			cinfo->ret.storage = RegTypeIRegPair;
			cinfo->ret.reg = ARMREG_R0;
			break;
		case MONO_TYPE_R4:
		case MONO_TYPE_R8:
			cinfo->ret.storage = RegTypeFP;
			cinfo->ret.reg = ARMREG_R0;
			/* FIXME: cinfo->ret.reg = ???;
			cinfo->ret.storage = RegTypeFP;*/
			break;
		case MONO_TYPE_GENERICINST:
			if (!mono_type_generic_inst_is_valuetype (simpletype)) {
				cinfo->ret.storage = RegTypeGeneral;
				cinfo->ret.reg = ARMREG_R0;
				break;
			}
			/* Fall through */
		case MONO_TYPE_VALUETYPE:
		case MONO_TYPE_TYPEDBYREF:
			if (cinfo->ret.storage != RegTypeStructByVal)
				cinfo->ret.storage = RegTypeStructByAddr;
			break;
		case MONO_TYPE_VOID:
			break;
		default:
			g_error ("Can't handle as return value 0x%x", sig->ret->type);
		}
	}

	/* align stack size to 8 */
	DEBUG (printf ("      stack size: %d (%d)\n", (stack_size + 15) & ~15, stack_size));
	stack_size = (stack_size + 7) & ~7;

	cinfo->stack_usage = stack_size;
	return cinfo;
}

#ifndef DISABLE_JIT

static gboolean
debug_omit_fp (void)
{
#if 0
	return mono_debug_count ();
#else
	return TRUE;
#endif
}

/**
 * mono_arch_compute_omit_fp:
 *
 *   Determine whenever the frame pointer can be eliminated.
 */
static void
mono_arch_compute_omit_fp (MonoCompile *cfg)
{
	MonoMethodSignature *sig;
	MonoMethodHeader *header;
	int i, locals_size;
	CallInfo *cinfo;

	if (cfg->arch.omit_fp_computed)
		return;

	header = cfg->header;

	sig = mono_method_signature (cfg->method);

	if (!cfg->arch.cinfo)
		cfg->arch.cinfo = get_call_info (cfg->generic_sharing_context, cfg->mempool, sig);
	cinfo = cfg->arch.cinfo;

	/*
	 * FIXME: Remove some of the restrictions.
	 */
	cfg->arch.omit_fp = TRUE;
	cfg->arch.omit_fp_computed = TRUE;

	if (cfg->disable_omit_fp)
		cfg->arch.omit_fp = FALSE;
	if (!debug_omit_fp ())
		cfg->arch.omit_fp = FALSE;
	/*
	if (cfg->method->save_lmf)
		cfg->arch.omit_fp = FALSE;
	*/
	if (cfg->flags & MONO_CFG_HAS_ALLOCA)
		cfg->arch.omit_fp = FALSE;
	if (header->num_clauses)
		cfg->arch.omit_fp = FALSE;
	if (cfg->param_area)
		cfg->arch.omit_fp = FALSE;
	if (!sig->pinvoke && (sig->call_convention == MONO_CALL_VARARG))
		cfg->arch.omit_fp = FALSE;
	if ((mono_jit_trace_calls != NULL && mono_trace_eval (cfg->method)) ||
		(cfg->prof_options & MONO_PROFILE_ENTER_LEAVE))
		cfg->arch.omit_fp = FALSE;
	for (i = 0; i < sig->param_count + sig->hasthis; ++i) {
		ArgInfo *ainfo = &cinfo->args [i];

		if (ainfo->storage == RegTypeBase || ainfo->storage == RegTypeBaseGen || ainfo->storage == RegTypeStructByVal) {
			/* 
			 * The stack offset can only be determined when the frame
			 * size is known.
			 */
			cfg->arch.omit_fp = FALSE;
		}
	}

	locals_size = 0;
	for (i = cfg->locals_start; i < cfg->num_varinfo; i++) {
		MonoInst *ins = cfg->varinfo [i];
		int ialign;

		locals_size += mono_type_size (ins->inst_vtype, &ialign);
	}
}

/*
 * Set var information according to the calling convention. arm version.
 * The locals var stuff should most likely be split in another method.
 */
void
mono_arch_allocate_vars (MonoCompile *cfg)
{
	MonoMethodSignature *sig;
	MonoMethodHeader *header;
	MonoInst *ins;
	int i, offset, size, align, curinst;
	CallInfo *cinfo;
	guint32 ualign;

	sig = mono_method_signature (cfg->method);

	if (!cfg->arch.cinfo)
		cfg->arch.cinfo = get_call_info (cfg->generic_sharing_context, cfg->mempool, sig);
	cinfo = cfg->arch.cinfo;

	mono_arch_compute_omit_fp (cfg);

	if (cfg->arch.omit_fp)
		cfg->frame_reg = ARMREG_SP;
	else
		cfg->frame_reg = ARMREG_FP;

	cfg->flags |= MONO_CFG_HAS_SPILLUP;

	/* allow room for the vararg method args: void* and long/double */
	if (mono_jit_trace_calls != NULL && mono_trace_eval (cfg->method))
		cfg->param_area = MAX (cfg->param_area, sizeof (gpointer)*8);

	header = cfg->header;

	/* See mono_arch_get_global_int_regs () */
	if (cfg->flags & MONO_CFG_HAS_CALLS)
		cfg->uses_rgctx_reg = TRUE;

	if (cfg->frame_reg != ARMREG_SP)
		cfg->used_int_regs |= 1 << cfg->frame_reg;

	if (cfg->compile_aot || cfg->uses_rgctx_reg || COMPILE_LLVM (cfg))
		/* V5 is reserved for passing the vtable/rgctx/IMT method */
		cfg->used_int_regs |= (1 << ARMREG_V5);

	offset = 0;
	curinst = 0;
	if (!MONO_TYPE_ISSTRUCT (sig->ret)) {
		switch (mini_type_get_underlying_type (NULL, sig->ret)->type) {
		case MONO_TYPE_VOID:
			break;
		default:
			cfg->ret->opcode = OP_REGVAR;
			cfg->ret->inst_c0 = ARMREG_R0;
			break;
		}
	}
	/* local vars are at a positive offset from the stack pointer */
	/* 
	 * also note that if the function uses alloca, we use FP
	 * to point at the local variables.
	 */
	offset = 0; /* linkage area */
	/* align the offset to 16 bytes: not sure this is needed here  */
	//offset += 8 - 1;
	//offset &= ~(8 - 1);

	/* add parameter area size for called functions */
	offset += cfg->param_area;
	offset += 8 - 1;
	offset &= ~(8 - 1);
	if (cfg->flags & MONO_CFG_HAS_FPOUT)
		offset += 8;

	/* allow room to save the return value */
	if (mono_jit_trace_calls != NULL && mono_trace_eval (cfg->method))
		offset += 8;

	/* the MonoLMF structure is stored just below the stack pointer */
	if (MONO_TYPE_ISSTRUCT (sig->ret)) {
		if (cinfo->ret.storage == RegTypeStructByVal) {
			cfg->ret->opcode = OP_REGOFFSET;
			cfg->ret->inst_basereg = cfg->frame_reg;
			offset += sizeof (gpointer) - 1;
			offset &= ~(sizeof (gpointer) - 1);
			cfg->ret->inst_offset = - offset;
		} else {
			ins = cfg->vret_addr;
			offset += sizeof(gpointer) - 1;
			offset &= ~(sizeof(gpointer) - 1);
			ins->inst_offset = offset;
			ins->opcode = OP_REGOFFSET;
			ins->inst_basereg = cfg->frame_reg;
			if (G_UNLIKELY (cfg->verbose_level > 1)) {
				printf ("vret_addr =");
				mono_print_ins (cfg->vret_addr);
			}
		}
		offset += sizeof(gpointer);
	}

	/* Allocate these first so they have a small offset, OP_SEQ_POINT depends on this */
	if (cfg->arch.seq_point_info_var) {
		MonoInst *ins;

		ins = cfg->arch.seq_point_info_var;

		size = 4;
		align = 4;
		offset += align - 1;
		offset &= ~(align - 1);
		ins->opcode = OP_REGOFFSET;
		ins->inst_basereg = cfg->frame_reg;
		ins->inst_offset = offset;
		offset += size;

		ins = cfg->arch.ss_trigger_page_var;
		size = 4;
		align = 4;
		offset += align - 1;
		offset &= ~(align - 1);
		ins->opcode = OP_REGOFFSET;
		ins->inst_basereg = cfg->frame_reg;
		ins->inst_offset = offset;
		offset += size;
	}

	if (cfg->arch.seq_point_read_var) {
		MonoInst *ins;

		ins = cfg->arch.seq_point_read_var;

		size = 4;
		align = 4;
		offset += align - 1;
		offset &= ~(align - 1);
		ins->opcode = OP_REGOFFSET;
		ins->inst_basereg = cfg->frame_reg;
		ins->inst_offset = offset;
		offset += size;

		ins = cfg->arch.seq_point_ss_method_var;
		size = 4;
		align = 4;
		offset += align - 1;
		offset &= ~(align - 1);
		ins->opcode = OP_REGOFFSET;
		ins->inst_basereg = cfg->frame_reg;
		ins->inst_offset = offset;
		offset += size;

		ins = cfg->arch.seq_point_bp_method_var;
		size = 4;
		align = 4;
		offset += align - 1;
		offset &= ~(align - 1);
		ins->opcode = OP_REGOFFSET;
		ins->inst_basereg = cfg->frame_reg;
		ins->inst_offset = offset;
		offset += size;
	}

	cfg->locals_min_stack_offset = offset;

	curinst = cfg->locals_start;
	for (i = curinst; i < cfg->num_varinfo; ++i) {
		ins = cfg->varinfo [i];
		if ((ins->flags & MONO_INST_IS_DEAD) || ins->opcode == OP_REGVAR || ins->opcode == OP_REGOFFSET)
			continue;

		/* inst->backend.is_pinvoke indicates native sized value types, this is used by the
		* pinvoke wrappers when they call functions returning structure */
		if (ins->backend.is_pinvoke && MONO_TYPE_ISSTRUCT (ins->inst_vtype) && ins->inst_vtype->type != MONO_TYPE_TYPEDBYREF) {
			size = mono_class_native_size (mono_class_from_mono_type (ins->inst_vtype), &ualign);
			align = ualign;
		}
		else
			size = mono_type_size (ins->inst_vtype, &align);

		/* FIXME: if a structure is misaligned, our memcpy doesn't work,
		 * since it loads/stores misaligned words, which don't do the right thing.
		 */
		if (align < 4 && size >= 4)
			align = 4;
		if (ALIGN_TO (offset, align) > ALIGN_TO (offset, 4))
			mini_gc_set_slot_type_from_fp (cfg, ALIGN_TO (offset, 4), SLOT_NOREF);
		offset += align - 1;
		offset &= ~(align - 1);
		ins->opcode = OP_REGOFFSET;
		ins->inst_offset = offset;
		ins->inst_basereg = cfg->frame_reg;
		offset += size;
		//g_print ("allocating local %d to %d\n", i, inst->inst_offset);
	}

	cfg->locals_max_stack_offset = offset;

	curinst = 0;
	if (sig->hasthis) {
		ins = cfg->args [curinst];
		if (ins->opcode != OP_REGVAR) {
			ins->opcode = OP_REGOFFSET;
			ins->inst_basereg = cfg->frame_reg;
			offset += sizeof (gpointer) - 1;
			offset &= ~(sizeof (gpointer) - 1);
			ins->inst_offset = offset;
			offset += sizeof (gpointer);
		}
		curinst++;
	}

	if (sig->call_convention == MONO_CALL_VARARG) {
		size = 4;
		align = 4;

		/* Allocate a local slot to hold the sig cookie address */
		offset += align - 1;
		offset &= ~(align - 1);
		cfg->sig_cookie = offset;
		offset += size;
	}			

	for (i = 0; i < sig->param_count; ++i) {
		ins = cfg->args [curinst];

		if (ins->opcode != OP_REGVAR) {
			ins->opcode = OP_REGOFFSET;
			ins->inst_basereg = cfg->frame_reg;
			size = mini_type_stack_size_full (NULL, sig->params [i], &ualign, sig->pinvoke);
			align = ualign;
			/* FIXME: if a structure is misaligned, our memcpy doesn't work,
			 * since it loads/stores misaligned words, which don't do the right thing.
			 */
			if (align < 4 && size >= 4)
				align = 4;
			/* The code in the prolog () stores words when storing vtypes received in a register */
			if (MONO_TYPE_ISSTRUCT (sig->params [i]))
				align = 4;
			if (ALIGN_TO (offset, align) > ALIGN_TO (offset, 4))
				mini_gc_set_slot_type_from_fp (cfg, ALIGN_TO (offset, 4), SLOT_NOREF);
			offset += align - 1;
			offset &= ~(align - 1);
			ins->inst_offset = offset;
			offset += size;
		}
		curinst++;
	}

	/* align the offset to 8 bytes */
	if (ALIGN_TO (offset, 8) > ALIGN_TO (offset, 4))
		mini_gc_set_slot_type_from_fp (cfg, ALIGN_TO (offset, 4), SLOT_NOREF);
	offset += 8 - 1;
	offset &= ~(8 - 1);

	/* change sign? */
	cfg->stack_offset = offset;
}

void
mono_arch_create_vars (MonoCompile *cfg)
{
	MonoMethodSignature *sig;
	CallInfo *cinfo;

	sig = mono_method_signature (cfg->method);

	if (!cfg->arch.cinfo)
		cfg->arch.cinfo = get_call_info (cfg->generic_sharing_context, cfg->mempool, sig);
	cinfo = cfg->arch.cinfo;

	if (cinfo->ret.storage == RegTypeStructByVal)
		cfg->ret_var_is_local = TRUE;

	if (MONO_TYPE_ISSTRUCT (sig->ret) && cinfo->ret.storage != RegTypeStructByVal) {
		cfg->vret_addr = mono_compile_create_var (cfg, &mono_defaults.int_class->byval_arg, OP_ARG);
		if (G_UNLIKELY (cfg->verbose_level > 1)) {
			printf ("vret_addr = ");
			mono_print_ins (cfg->vret_addr);
		}
	}

	if (cfg->gen_seq_points) {
		if (cfg->soft_breakpoints) {
			MonoInst *ins = mono_compile_create_var (cfg, &mono_defaults.int_class->byval_arg, OP_LOCAL);
			ins->flags |= MONO_INST_VOLATILE;
			cfg->arch.seq_point_read_var = ins;

			ins = mono_compile_create_var (cfg, &mono_defaults.int_class->byval_arg, OP_LOCAL);
			ins->flags |= MONO_INST_VOLATILE;
			cfg->arch.seq_point_ss_method_var = ins;

			ins = mono_compile_create_var (cfg, &mono_defaults.int_class->byval_arg, OP_LOCAL);
			ins->flags |= MONO_INST_VOLATILE;
			cfg->arch.seq_point_bp_method_var = ins;

			g_assert (!cfg->compile_aot);
		} else if (cfg->compile_aot) {
			MonoInst *ins = mono_compile_create_var (cfg, &mono_defaults.int_class->byval_arg, OP_LOCAL);
			ins->flags |= MONO_INST_VOLATILE;
			cfg->arch.seq_point_info_var = ins;

			/* Allocate a separate variable for this to save 1 load per seq point */
			ins = mono_compile_create_var (cfg, &mono_defaults.int_class->byval_arg, OP_LOCAL);
			ins->flags |= MONO_INST_VOLATILE;
			cfg->arch.ss_trigger_page_var = ins;
		}
	}
}

static void
emit_sig_cookie (MonoCompile *cfg, MonoCallInst *call, CallInfo *cinfo)
{
	MonoMethodSignature *tmp_sig;
	int sig_reg;

	if (call->tail_call)
		NOT_IMPLEMENTED;

	g_assert (cinfo->sig_cookie.storage == RegTypeBase);
			
	/*
	 * mono_ArgIterator_Setup assumes the signature cookie is 
	 * passed first and all the arguments which were before it are
	 * passed on the stack after the signature. So compensate by 
	 * passing a different signature.
	 */
	tmp_sig = mono_metadata_signature_dup (call->signature);
	tmp_sig->param_count -= call->signature->sentinelpos;
	tmp_sig->sentinelpos = 0;
	memcpy (tmp_sig->params, call->signature->params + call->signature->sentinelpos, tmp_sig->param_count * sizeof (MonoType*));

	sig_reg = mono_alloc_ireg (cfg);
	MONO_EMIT_NEW_SIGNATURECONST (cfg, sig_reg, tmp_sig);

	MONO_EMIT_NEW_STORE_MEMBASE (cfg, OP_STORE_MEMBASE_REG, ARMREG_SP, cinfo->sig_cookie.offset, sig_reg);
}

#ifdef ENABLE_LLVM
LLVMCallInfo*
mono_arch_get_llvm_call_info (MonoCompile *cfg, MonoMethodSignature *sig)
{
	int i, n;
	CallInfo *cinfo;
	ArgInfo *ainfo;
	LLVMCallInfo *linfo;

	n = sig->param_count + sig->hasthis;

	cinfo = get_call_info (cfg->generic_sharing_context, cfg->mempool, sig);

	linfo = mono_mempool_alloc0 (cfg->mempool, sizeof (LLVMCallInfo) + (sizeof (LLVMArgInfo) * n));

	/*
	 * LLVM always uses the native ABI while we use our own ABI, the
	 * only difference is the handling of vtypes:
	 * - we only pass/receive them in registers in some cases, and only 
	 *   in 1 or 2 integer registers.
	 */
	if (cinfo->vtype_retaddr) {
		/* Vtype returned using a hidden argument */
		linfo->ret.storage = LLVMArgVtypeRetAddr;
		linfo->vret_arg_index = cinfo->vret_arg_index;
	} else if (cinfo->ret.storage != RegTypeGeneral && cinfo->ret.storage != RegTypeNone && cinfo->ret.storage != RegTypeFP && cinfo->ret.storage != RegTypeIRegPair) {
		cfg->exception_message = g_strdup ("unknown ret conv");
		cfg->disable_llvm = TRUE;
		return linfo;
	}

	for (i = 0; i < n; ++i) {
		ainfo = cinfo->args + i;

		linfo->args [i].storage = LLVMArgNone;

		switch (ainfo->storage) {
		case RegTypeGeneral:
		case RegTypeIRegPair:
		case RegTypeBase:
			linfo->args [i].storage = LLVMArgInIReg;
			break;
		case RegTypeStructByVal:
			// FIXME: Passing entirely on the stack or split reg/stack
			if (ainfo->vtsize == 0 && ainfo->size <= 2) {
				linfo->args [i].storage = LLVMArgVtypeInReg;
				linfo->args [i].pair_storage [0] = LLVMArgInIReg;
				if (ainfo->size == 2)
					linfo->args [i].pair_storage [1] = LLVMArgInIReg;
				else
					linfo->args [i].pair_storage [1] = LLVMArgNone;
			} else {
				cfg->exception_message = g_strdup_printf ("vtype-by-val on stack");
				cfg->disable_llvm = TRUE;
			}
			break;
		default:
			cfg->exception_message = g_strdup_printf ("ainfo->storage (%d)", ainfo->storage);
			cfg->disable_llvm = TRUE;
			break;
		}
	}

	return linfo;
}
#endif

void
mono_arch_emit_call (MonoCompile *cfg, MonoCallInst *call)
{
	MonoInst *in, *ins;
	MonoMethodSignature *sig;
	int i, n;
	CallInfo *cinfo;

	sig = call->signature;
	n = sig->param_count + sig->hasthis;
	
	cinfo = get_call_info (cfg->generic_sharing_context, NULL, sig);

	for (i = 0; i < n; ++i) {
		ArgInfo *ainfo = cinfo->args + i;
		MonoType *t;

		if (i >= sig->hasthis)
			t = sig->params [i - sig->hasthis];
		else
			t = &mono_defaults.int_class->byval_arg;
		t = mini_type_get_underlying_type (NULL, t);

		if ((sig->call_convention == MONO_CALL_VARARG) && (i == sig->sentinelpos)) {
			/* Emit the signature cookie just before the implicit arguments */
			emit_sig_cookie (cfg, call, cinfo);
		}

		in = call->args [i];

		switch (ainfo->storage) {
		case RegTypeGeneral:
		case RegTypeIRegPair:
			if (!t->byref && ((t->type == MONO_TYPE_I8) || (t->type == MONO_TYPE_U8))) {
				MONO_INST_NEW (cfg, ins, OP_MOVE);
				ins->dreg = mono_alloc_ireg (cfg);
				ins->sreg1 = in->dreg + 1;
				MONO_ADD_INS (cfg->cbb, ins);
				mono_call_inst_add_outarg_reg (cfg, call, ins->dreg, ainfo->reg, FALSE);

				MONO_INST_NEW (cfg, ins, OP_MOVE);
				ins->dreg = mono_alloc_ireg (cfg);
				ins->sreg1 = in->dreg + 2;
				MONO_ADD_INS (cfg->cbb, ins);
				mono_call_inst_add_outarg_reg (cfg, call, ins->dreg, ainfo->reg + 1, FALSE);
			} else if (!t->byref && ((t->type == MONO_TYPE_R8) || (t->type == MONO_TYPE_R4))) {
				if (ainfo->size == 4) {
					if (IS_SOFT_FLOAT) {
						/* mono_emit_call_args () have already done the r8->r4 conversion */
						/* The converted value is in an int vreg */
						MONO_INST_NEW (cfg, ins, OP_MOVE);
						ins->dreg = mono_alloc_ireg (cfg);
						ins->sreg1 = in->dreg;
						MONO_ADD_INS (cfg->cbb, ins);
						mono_call_inst_add_outarg_reg (cfg, call, ins->dreg, ainfo->reg, FALSE);
					} else {
						int creg;

						MONO_EMIT_NEW_STORE_MEMBASE (cfg, OP_STORER4_MEMBASE_REG, ARMREG_SP, (cfg->param_area - 8), in->dreg);
						creg = mono_alloc_ireg (cfg);
						MONO_EMIT_NEW_LOAD_MEMBASE_OP (cfg, OP_LOAD_MEMBASE, creg, ARMREG_SP, (cfg->param_area - 8));
						mono_call_inst_add_outarg_reg (cfg, call, creg, ainfo->reg, FALSE);
					}
				} else {
					if (IS_SOFT_FLOAT) {
						MONO_INST_NEW (cfg, ins, OP_FGETLOW32);
						ins->dreg = mono_alloc_ireg (cfg);
						ins->sreg1 = in->dreg;
						MONO_ADD_INS (cfg->cbb, ins);
						mono_call_inst_add_outarg_reg (cfg, call, ins->dreg, ainfo->reg, FALSE);

						MONO_INST_NEW (cfg, ins, OP_FGETHIGH32);
						ins->dreg = mono_alloc_ireg (cfg);
						ins->sreg1 = in->dreg;
						MONO_ADD_INS (cfg->cbb, ins);
						mono_call_inst_add_outarg_reg (cfg, call, ins->dreg, ainfo->reg + 1, FALSE);
					} else {
						int creg;

						MONO_EMIT_NEW_STORE_MEMBASE (cfg, OP_STORER8_MEMBASE_REG, ARMREG_SP, (cfg->param_area - 8), in->dreg);
						creg = mono_alloc_ireg (cfg);
						MONO_EMIT_NEW_LOAD_MEMBASE_OP (cfg, OP_LOAD_MEMBASE, creg, ARMREG_SP, (cfg->param_area - 8));
						mono_call_inst_add_outarg_reg (cfg, call, creg, ainfo->reg, FALSE);
						creg = mono_alloc_ireg (cfg);
						MONO_EMIT_NEW_LOAD_MEMBASE_OP (cfg, OP_LOAD_MEMBASE, creg, ARMREG_SP, (cfg->param_area - 8 + 4));
						mono_call_inst_add_outarg_reg (cfg, call, creg, ainfo->reg + 1, FALSE);
					}
				}
				cfg->flags |= MONO_CFG_HAS_FPOUT;
			} else {
				MONO_INST_NEW (cfg, ins, OP_MOVE);
				ins->dreg = mono_alloc_ireg (cfg);
				ins->sreg1 = in->dreg;
				MONO_ADD_INS (cfg->cbb, ins);

				mono_call_inst_add_outarg_reg (cfg, call, ins->dreg, ainfo->reg, FALSE);
			}
			break;
		case RegTypeStructByAddr:
			NOT_IMPLEMENTED;
#if 0
			/* FIXME: where si the data allocated? */
			arg->backend.reg3 = ainfo->reg;
			call->used_iregs |= 1 << ainfo->reg;
			g_assert_not_reached ();
#endif
			break;
		case RegTypeStructByVal:
			MONO_INST_NEW (cfg, ins, OP_OUTARG_VT);
			ins->opcode = OP_OUTARG_VT;
			ins->sreg1 = in->dreg;
			ins->klass = in->klass;
			ins->inst_p0 = call;
			ins->inst_p1 = mono_mempool_alloc (cfg->mempool, sizeof (ArgInfo));
			memcpy (ins->inst_p1, ainfo, sizeof (ArgInfo));
			mono_call_inst_add_outarg_vt (cfg, call, ins);
			MONO_ADD_INS (cfg->cbb, ins);
			break;
		case RegTypeBase:
			if (!t->byref && ((t->type == MONO_TYPE_I8) || (t->type == MONO_TYPE_U8))) {
				MONO_EMIT_NEW_STORE_MEMBASE (cfg, OP_STOREI8_MEMBASE_REG, ARMREG_SP, ainfo->offset, in->dreg);
			} else if (!t->byref && ((t->type == MONO_TYPE_R4) || (t->type == MONO_TYPE_R8))) {
				if (t->type == MONO_TYPE_R8) {
					MONO_EMIT_NEW_STORE_MEMBASE (cfg, OP_STORER8_MEMBASE_REG, ARMREG_SP, ainfo->offset, in->dreg);
				} else {
					if (IS_SOFT_FLOAT)
						MONO_EMIT_NEW_STORE_MEMBASE (cfg, OP_STOREI4_MEMBASE_REG, ARMREG_SP, ainfo->offset, in->dreg);
					else
						MONO_EMIT_NEW_STORE_MEMBASE (cfg, OP_STORER4_MEMBASE_REG, ARMREG_SP, ainfo->offset, in->dreg);
				}
			} else {
				MONO_EMIT_NEW_STORE_MEMBASE (cfg, OP_STORE_MEMBASE_REG, ARMREG_SP, ainfo->offset, in->dreg);
			}
			break;
		case RegTypeBaseGen:
			if (!t->byref && ((t->type == MONO_TYPE_I8) || (t->type == MONO_TYPE_U8))) {
				MONO_EMIT_NEW_STORE_MEMBASE (cfg, OP_STORE_MEMBASE_REG, ARMREG_SP, ainfo->offset, (G_BYTE_ORDER == G_BIG_ENDIAN) ? in->dreg + 1 : in->dreg + 2);
				MONO_INST_NEW (cfg, ins, OP_MOVE);
				ins->dreg = mono_alloc_ireg (cfg);
				ins->sreg1 = G_BYTE_ORDER == G_BIG_ENDIAN ? in->dreg + 2 : in->dreg + 1;
				MONO_ADD_INS (cfg->cbb, ins);
				mono_call_inst_add_outarg_reg (cfg, call, ins->dreg, ARMREG_R3, FALSE);
			} else if (!t->byref && (t->type == MONO_TYPE_R8)) {
				int creg;

				/* This should work for soft-float as well */

				MONO_EMIT_NEW_STORE_MEMBASE (cfg, OP_STORER8_MEMBASE_REG, ARMREG_SP, (cfg->param_area - 8), in->dreg);
				creg = mono_alloc_ireg (cfg);
				mono_call_inst_add_outarg_reg (cfg, call, creg, ARMREG_R3, FALSE);
				MONO_EMIT_NEW_LOAD_MEMBASE_OP (cfg, OP_LOAD_MEMBASE, creg, ARMREG_SP, (cfg->param_area - 8));
				creg = mono_alloc_ireg (cfg);
				MONO_EMIT_NEW_LOAD_MEMBASE_OP (cfg, OP_LOAD_MEMBASE, creg, ARMREG_SP, (cfg->param_area - 4));
				MONO_EMIT_NEW_STORE_MEMBASE (cfg, OP_STORE_MEMBASE_REG, ARMREG_SP, ainfo->offset, creg);
				cfg->flags |= MONO_CFG_HAS_FPOUT;
			} else {
				g_assert_not_reached ();
			}
			break;
		case RegTypeFP: {
			/* FIXME: */
			NOT_IMPLEMENTED;
#if 0
			arg->backend.reg3 = ainfo->reg;
			/* FP args are passed in int regs */
			call->used_iregs |= 1 << ainfo->reg;
			if (ainfo->size == 8) {
				arg->opcode = OP_OUTARG_R8;
				call->used_iregs |= 1 << (ainfo->reg + 1);
			} else {
				arg->opcode = OP_OUTARG_R4;
			}
#endif
			cfg->flags |= MONO_CFG_HAS_FPOUT;
			break;
		}
		default:
			g_assert_not_reached ();
		}
	}

	/* Handle the case where there are no implicit arguments */
	if (!sig->pinvoke && (sig->call_convention == MONO_CALL_VARARG) && (n == sig->sentinelpos))
		emit_sig_cookie (cfg, call, cinfo);

	if (sig->ret && MONO_TYPE_ISSTRUCT (sig->ret)) {
		MonoInst *vtarg;

		if (cinfo->ret.storage == RegTypeStructByVal) {
			/* The JIT will transform this into a normal call */
			call->vret_in_reg = TRUE;
		} else {
			MONO_INST_NEW (cfg, vtarg, OP_MOVE);
			vtarg->sreg1 = call->vret_var->dreg;
			vtarg->dreg = mono_alloc_preg (cfg);
			MONO_ADD_INS (cfg->cbb, vtarg);

			mono_call_inst_add_outarg_reg (cfg, call, vtarg->dreg, cinfo->ret.reg, FALSE);
		}
	}

	call->stack_usage = cinfo->stack_usage;

	g_free (cinfo);
}

void
mono_arch_emit_outarg_vt (MonoCompile *cfg, MonoInst *ins, MonoInst *src)
{
	MonoCallInst *call = (MonoCallInst*)ins->inst_p0;
	ArgInfo *ainfo = ins->inst_p1;
	int ovf_size = ainfo->vtsize;
	int doffset = ainfo->offset;
	int struct_size = ainfo->struct_size;
	int i, soffset, dreg, tmpreg;

	soffset = 0;
	for (i = 0; i < ainfo->size; ++i) {
		dreg = mono_alloc_ireg (cfg);
		switch (struct_size) {
		case 1:
			MONO_EMIT_NEW_LOAD_MEMBASE_OP (cfg, OP_LOADU1_MEMBASE, dreg, src->dreg, soffset);
			break;
		case 2:
			MONO_EMIT_NEW_LOAD_MEMBASE_OP (cfg, OP_LOADU2_MEMBASE, dreg, src->dreg, soffset);
			break;
		case 3:
			tmpreg = mono_alloc_ireg (cfg);
			MONO_EMIT_NEW_LOAD_MEMBASE_OP (cfg, OP_LOADU1_MEMBASE, dreg, src->dreg, soffset);
			MONO_EMIT_NEW_LOAD_MEMBASE_OP (cfg, OP_LOADU1_MEMBASE, tmpreg, src->dreg, soffset + 1);
			MONO_EMIT_NEW_BIALU_IMM (cfg, OP_SHL_IMM, tmpreg, tmpreg, 8);
			MONO_EMIT_NEW_BIALU (cfg, OP_IOR, dreg, dreg, tmpreg);
			MONO_EMIT_NEW_LOAD_MEMBASE_OP (cfg, OP_LOADU1_MEMBASE, tmpreg, src->dreg, soffset + 2);
			MONO_EMIT_NEW_BIALU_IMM (cfg, OP_SHL_IMM, tmpreg, tmpreg, 16);
			MONO_EMIT_NEW_BIALU (cfg, OP_IOR, dreg, dreg, tmpreg);
			break;
		default:
			MONO_EMIT_NEW_LOAD_MEMBASE (cfg, dreg, src->dreg, soffset);
			break;
		}
		mono_call_inst_add_outarg_reg (cfg, call, dreg, ainfo->reg + i, FALSE);
		soffset += sizeof (gpointer);
		struct_size -= sizeof (gpointer);
	}
	//g_print ("vt size: %d at R%d + %d\n", doffset, vt->inst_basereg, vt->inst_offset);
	if (ovf_size != 0)
		mini_emit_memcpy (cfg, ARMREG_SP, doffset, src->dreg, soffset, MIN (ovf_size * sizeof (gpointer), struct_size), struct_size < 4 ? 1 : 4);
}

void
mono_arch_emit_setret (MonoCompile *cfg, MonoMethod *method, MonoInst *val)
{
	MonoType *ret = mini_type_get_underlying_type (cfg->generic_sharing_context, mono_method_signature (method)->ret);

	if (!ret->byref) {
		if (ret->type == MONO_TYPE_I8 || ret->type == MONO_TYPE_U8) {
			MonoInst *ins;

			if (COMPILE_LLVM (cfg)) {
				MONO_EMIT_NEW_UNALU (cfg, OP_MOVE, cfg->ret->dreg, val->dreg);
			} else {
				MONO_INST_NEW (cfg, ins, OP_SETLRET);
				ins->sreg1 = val->dreg + 1;
				ins->sreg2 = val->dreg + 2;
				MONO_ADD_INS (cfg->cbb, ins);
			}
			return;
		}
		switch (arm_fpu) {
		case MONO_ARM_FPU_NONE:
			if (ret->type == MONO_TYPE_R8) {
				MonoInst *ins;

				MONO_INST_NEW (cfg, ins, OP_SETFRET);
				ins->dreg = cfg->ret->dreg;
				ins->sreg1 = val->dreg;
				MONO_ADD_INS (cfg->cbb, ins);
				return;
			}
			if (ret->type == MONO_TYPE_R4) {
				/* Already converted to an int in method_to_ir () */
				MONO_EMIT_NEW_UNALU (cfg, OP_MOVE, cfg->ret->dreg, val->dreg);
				return;
			}
			break;
		case MONO_ARM_FPU_VFP:
			if (ret->type == MONO_TYPE_R8 || ret->type == MONO_TYPE_R4) {
				MonoInst *ins;

				MONO_INST_NEW (cfg, ins, OP_SETFRET);
				ins->dreg = cfg->ret->dreg;
				ins->sreg1 = val->dreg;
				MONO_ADD_INS (cfg->cbb, ins);
				return;
			}
			break;
		case MONO_ARM_FPU_FPA:
			if (ret->type == MONO_TYPE_R4 || ret->type == MONO_TYPE_R8) {
				MONO_EMIT_NEW_UNALU (cfg, OP_FMOVE, cfg->ret->dreg, val->dreg);
				return;
			}
			break;
		default:
			g_assert_not_reached ();
		}
	}

	MONO_EMIT_NEW_UNALU (cfg, OP_MOVE, cfg->ret->dreg, val->dreg);
}

#endif /* #ifndef DISABLE_JIT */

gboolean 
mono_arch_is_inst_imm (gint64 imm)
{
	return TRUE;
}

#define DYN_CALL_STACK_ARGS 6

typedef struct {
	MonoMethodSignature *sig;
	CallInfo *cinfo;
} ArchDynCallInfo;

typedef struct {
	mgreg_t regs [PARAM_REGS + DYN_CALL_STACK_ARGS];
	mgreg_t res, res2;
	guint8 *ret;
} DynCallArgs;

static gboolean
dyn_call_supported (CallInfo *cinfo, MonoMethodSignature *sig)
{
	int i;

	if (sig->hasthis + sig->param_count > PARAM_REGS + DYN_CALL_STACK_ARGS)
		return FALSE;

	switch (cinfo->ret.storage) {
	case RegTypeNone:
	case RegTypeGeneral:
	case RegTypeIRegPair:
	case RegTypeStructByAddr:
		break;
	case RegTypeFP:
		if (IS_FPA)
			return FALSE;
		else if (IS_VFP)
			break;
		else
			return FALSE;
	default:
		return FALSE;
	}

	for (i = 0; i < cinfo->nargs; ++i) {
		switch (cinfo->args [i].storage) {
		case RegTypeGeneral:
			break;
		case RegTypeIRegPair:
			break;
		case RegTypeBase:
			if (cinfo->args [i].offset >= (DYN_CALL_STACK_ARGS * sizeof (gpointer)))
				return FALSE;
			break;
		case RegTypeStructByVal:
			if (cinfo->args [i].reg + cinfo->args [i].vtsize >= PARAM_REGS + DYN_CALL_STACK_ARGS)
				return FALSE;
			break;
		default:
			return FALSE;
		}
	}

	// FIXME: Can't use cinfo only as it doesn't contain info about I8/float */
	for (i = 0; i < sig->param_count; ++i) {
		MonoType *t = sig->params [i];

		if (t->byref)
			continue;

		switch (t->type) {
		case MONO_TYPE_R4:
		case MONO_TYPE_R8:
			if (IS_SOFT_FLOAT)
				return FALSE;
			else
				break;
			/*
		case MONO_TYPE_I8:
		case MONO_TYPE_U8:
			return FALSE;
			*/
		default:
			break;
		}
	}

	return TRUE;
}

MonoDynCallInfo*
mono_arch_dyn_call_prepare (MonoMethodSignature *sig)
{
	ArchDynCallInfo *info;
	CallInfo *cinfo;

	cinfo = get_call_info (NULL, NULL, sig);

	if (!dyn_call_supported (cinfo, sig)) {
		g_free (cinfo);
		return NULL;
	}

	info = g_new0 (ArchDynCallInfo, 1);
	// FIXME: Preprocess the info to speed up start_dyn_call ()
	info->sig = sig;
	info->cinfo = cinfo;
	
	return (MonoDynCallInfo*)info;
}

void
mono_arch_dyn_call_free (MonoDynCallInfo *info)
{
	ArchDynCallInfo *ainfo = (ArchDynCallInfo*)info;

	g_free (ainfo->cinfo);
	g_free (ainfo);
}

void
mono_arch_start_dyn_call (MonoDynCallInfo *info, gpointer **args, guint8 *ret, guint8 *buf, int buf_len)
{
	ArchDynCallInfo *dinfo = (ArchDynCallInfo*)info;
	DynCallArgs *p = (DynCallArgs*)buf;
	int arg_index, greg, i, j, pindex;
	MonoMethodSignature *sig = dinfo->sig;

	g_assert (buf_len >= sizeof (DynCallArgs));

	p->res = 0;
	p->ret = ret;

	arg_index = 0;
	greg = 0;
	pindex = 0;

	if (sig->hasthis || dinfo->cinfo->vret_arg_index == 1) {
		p->regs [greg ++] = (mgreg_t)*(args [arg_index ++]);
		if (!sig->hasthis)
			pindex = 1;
	}

	if (dinfo->cinfo->vtype_retaddr)
		p->regs [greg ++] = (mgreg_t)ret;

	for (i = pindex; i < sig->param_count; i++) {
		MonoType *t = mono_type_get_underlying_type (sig->params [i]);
		gpointer *arg = args [arg_index ++];
		ArgInfo *ainfo = &dinfo->cinfo->args [i + sig->hasthis];
		int slot = -1;

		if (ainfo->storage == RegTypeGeneral || ainfo->storage == RegTypeIRegPair || ainfo->storage == RegTypeStructByVal)
			slot = ainfo->reg;
		else if (ainfo->storage == RegTypeBase)
			slot = PARAM_REGS + (ainfo->offset / 4);
		else
			g_assert_not_reached ();

		if (t->byref) {
			p->regs [slot] = (mgreg_t)*arg;
			continue;
		}

		switch (t->type) {
		case MONO_TYPE_STRING:
		case MONO_TYPE_CLASS:  
		case MONO_TYPE_ARRAY:
		case MONO_TYPE_SZARRAY:
		case MONO_TYPE_OBJECT:
		case MONO_TYPE_PTR:
		case MONO_TYPE_I:
		case MONO_TYPE_U:
			p->regs [slot] = (mgreg_t)*arg;
			break;
		case MONO_TYPE_BOOLEAN:
		case MONO_TYPE_U1:
			p->regs [slot] = *(guint8*)arg;
			break;
		case MONO_TYPE_I1:
			p->regs [slot] = *(gint8*)arg;
			break;
		case MONO_TYPE_I2:
			p->regs [slot] = *(gint16*)arg;
			break;
		case MONO_TYPE_U2:
		case MONO_TYPE_CHAR:
			p->regs [slot] = *(guint16*)arg;
			break;
		case MONO_TYPE_I4:
			p->regs [slot] = *(gint32*)arg;
			break;
		case MONO_TYPE_U4:
			p->regs [slot] = *(guint32*)arg;
			break;
		case MONO_TYPE_I8:
		case MONO_TYPE_U8:
			p->regs [slot ++] = (mgreg_t)arg [0];
			p->regs [slot] = (mgreg_t)arg [1];
			break;
		case MONO_TYPE_R4:
			p->regs [slot] = *(mgreg_t*)arg;
			break;
		case MONO_TYPE_R8:
			p->regs [slot ++] = (mgreg_t)arg [0];
			p->regs [slot] = (mgreg_t)arg [1];
			break;
		case MONO_TYPE_GENERICINST:
			if (MONO_TYPE_IS_REFERENCE (t)) {
				p->regs [slot] = (mgreg_t)*arg;
				break;
			} else {
				/* Fall though */
			}
		case MONO_TYPE_VALUETYPE:
			g_assert (ainfo->storage == RegTypeStructByVal);

			if (ainfo->size == 0)
				slot = PARAM_REGS + (ainfo->offset / 4);
			else
				slot = ainfo->reg;

			for (j = 0; j < ainfo->size + ainfo->vtsize; ++j)
				p->regs [slot ++] = ((mgreg_t*)arg) [j];
			break;
		default:
			g_assert_not_reached ();
		}
	}
}

void
mono_arch_finish_dyn_call (MonoDynCallInfo *info, guint8 *buf)
{
	ArchDynCallInfo *ainfo = (ArchDynCallInfo*)info;
	MonoMethodSignature *sig = ((ArchDynCallInfo*)info)->sig;
	guint8 *ret = ((DynCallArgs*)buf)->ret;
	mgreg_t res = ((DynCallArgs*)buf)->res;
	mgreg_t res2 = ((DynCallArgs*)buf)->res2;

	switch (mono_type_get_underlying_type (sig->ret)->type) {
	case MONO_TYPE_VOID:
		*(gpointer*)ret = NULL;
		break;
	case MONO_TYPE_STRING:
	case MONO_TYPE_CLASS:  
	case MONO_TYPE_ARRAY:
	case MONO_TYPE_SZARRAY:
	case MONO_TYPE_OBJECT:
	case MONO_TYPE_I:
	case MONO_TYPE_U:
	case MONO_TYPE_PTR:
		*(gpointer*)ret = (gpointer)res;
		break;
	case MONO_TYPE_I1:
		*(gint8*)ret = res;
		break;
	case MONO_TYPE_U1:
	case MONO_TYPE_BOOLEAN:
		*(guint8*)ret = res;
		break;
	case MONO_TYPE_I2:
		*(gint16*)ret = res;
		break;
	case MONO_TYPE_U2:
	case MONO_TYPE_CHAR:
		*(guint16*)ret = res;
		break;
	case MONO_TYPE_I4:
		*(gint32*)ret = res;
		break;
	case MONO_TYPE_U4:
		*(guint32*)ret = res;
		break;
	case MONO_TYPE_I8:
	case MONO_TYPE_U8:
		/* This handles endianness as well */
		((gint32*)ret) [0] = res;
		((gint32*)ret) [1] = res2;
		break;
	case MONO_TYPE_GENERICINST:
		if (MONO_TYPE_IS_REFERENCE (sig->ret)) {
			*(gpointer*)ret = (gpointer)res;
			break;
		} else {
			/* Fall though */
		}
	case MONO_TYPE_VALUETYPE:
		g_assert (ainfo->cinfo->vtype_retaddr);
		/* Nothing to do */
		break;
	case MONO_TYPE_R4:
		g_assert (IS_VFP);
		*(float*)ret = *(float*)&res;
		break;
	case MONO_TYPE_R8: {
		mgreg_t regs [2];

		g_assert (IS_VFP);
		regs [0] = res;
		regs [1] = res2;

		*(double*)ret = *(double*)&regs;
		break;
	}
	default:
		g_assert_not_reached ();
	}
}

#ifndef DISABLE_JIT

/*
 * Allow tracing to work with this interface (with an optional argument)
 */

void*
mono_arch_instrument_prolog (MonoCompile *cfg, void *func, void *p, gboolean enable_arguments)
{
	guchar *code = p;

	code = mono_arm_emit_load_imm (code, ARMREG_R0, (guint32)cfg->method);
	ARM_MOV_REG_IMM8 (code, ARMREG_R1, 0); /* NULL ebp for now */
	code = mono_arm_emit_load_imm (code, ARMREG_R2, (guint32)func);
	code = emit_call_reg (code, ARMREG_R2);
	return code;
}

enum {
	SAVE_NONE,
	SAVE_STRUCT,
	SAVE_ONE,
	SAVE_TWO,
	SAVE_FP
};

void*
mono_arch_instrument_epilog_full (MonoCompile *cfg, void *func, void *p, gboolean enable_arguments, gboolean preserve_argument_registers)
{
	guchar *code = p;
	int save_mode = SAVE_NONE;
	int offset;
	MonoMethod *method = cfg->method;
	int rtype = mini_type_get_underlying_type (cfg->generic_sharing_context, mono_method_signature (method)->ret)->type;
	int save_offset = cfg->param_area;
	save_offset += 7;
	save_offset &= ~7;
	
	offset = code - cfg->native_code;
	/* we need about 16 instructions */
	if (offset > (cfg->code_size - 16 * 4)) {
		cfg->code_size *= 2;
		cfg->native_code = g_realloc (cfg->native_code, cfg->code_size);
		code = cfg->native_code + offset;
	}
	switch (rtype) {
	case MONO_TYPE_VOID:
		/* special case string .ctor icall */
		if (strcmp (".ctor", method->name) && method->klass == mono_defaults.string_class)
			save_mode = SAVE_ONE;
		else
			save_mode = SAVE_NONE;
		break;
	case MONO_TYPE_I8:
	case MONO_TYPE_U8:
		save_mode = SAVE_TWO;
		break;
	case MONO_TYPE_R4:
	case MONO_TYPE_R8:
		save_mode = SAVE_FP;
		break;
	case MONO_TYPE_VALUETYPE:
		save_mode = SAVE_STRUCT;
		break;
	default:
		save_mode = SAVE_ONE;
		break;
	}

	switch (save_mode) {
	case SAVE_TWO:
		ARM_STR_IMM (code, ARMREG_R0, cfg->frame_reg, save_offset);
		ARM_STR_IMM (code, ARMREG_R1, cfg->frame_reg, save_offset + 4);
		if (enable_arguments) {
			ARM_MOV_REG_REG (code, ARMREG_R2, ARMREG_R1);
			ARM_MOV_REG_REG (code, ARMREG_R1, ARMREG_R0);
		}
		break;
	case SAVE_ONE:
		ARM_STR_IMM (code, ARMREG_R0, cfg->frame_reg, save_offset);
		if (enable_arguments) {
			ARM_MOV_REG_REG (code, ARMREG_R1, ARMREG_R0);
		}
		break;
	case SAVE_FP:
		/* FIXME: what reg?  */
		if (enable_arguments) {
			/* FIXME: what reg?  */
		}
		break;
	case SAVE_STRUCT:
		if (enable_arguments) {
			/* FIXME: get the actual address  */
			ARM_MOV_REG_REG (code, ARMREG_R1, ARMREG_R0);
		}
		break;
	case SAVE_NONE:
	default:
		break;
	}

	code = mono_arm_emit_load_imm (code, ARMREG_R0, (guint32)cfg->method);
	code = mono_arm_emit_load_imm (code, ARMREG_IP, (guint32)func);
	code = emit_call_reg (code, ARMREG_IP);

	switch (save_mode) {
	case SAVE_TWO:
		ARM_LDR_IMM (code, ARMREG_R0, cfg->frame_reg, save_offset);
		ARM_LDR_IMM (code, ARMREG_R1, cfg->frame_reg, save_offset + 4);
		break;
	case SAVE_ONE:
		ARM_LDR_IMM (code, ARMREG_R0, cfg->frame_reg, save_offset);
		break;
	case SAVE_FP:
		/* FIXME */
		break;
	case SAVE_NONE:
	default:
		break;
	}

	return code;
}

/*
 * The immediate field for cond branches is big enough for all reasonable methods
 */
#define EMIT_COND_BRANCH_FLAGS(ins,condcode) \
if (0 && ins->inst_true_bb->native_offset) { \
	ARM_B_COND (code, (condcode), (code - cfg->native_code + ins->inst_true_bb->native_offset) & 0xffffff); \
} else { \
	mono_add_patch_info (cfg, code - cfg->native_code, MONO_PATCH_INFO_BB, ins->inst_true_bb); \
	ARM_B_COND (code, (condcode), 0);	\
}

#define EMIT_COND_BRANCH(ins,cond) EMIT_COND_BRANCH_FLAGS(ins, branch_cc_table [(cond)])

/* emit an exception if condition is fail
 *
 * We assign the extra code used to throw the implicit exceptions
 * to cfg->bb_exit as far as the big branch handling is concerned
 */
#define EMIT_COND_SYSTEM_EXCEPTION_FLAGS(condcode,exc_name)            \
        do {                                                        \
		mono_add_patch_info (cfg, code - cfg->native_code,   \
				    MONO_PATCH_INFO_EXC, exc_name);  \
		ARM_BL_COND (code, (condcode), 0);	\
	} while (0); 

#define EMIT_COND_SYSTEM_EXCEPTION(cond,exc_name) EMIT_COND_SYSTEM_EXCEPTION_FLAGS(branch_cc_table [(cond)], (exc_name))

void
mono_arch_peephole_pass_1 (MonoCompile *cfg, MonoBasicBlock *bb)
{
}

void
mono_arch_peephole_pass_2 (MonoCompile *cfg, MonoBasicBlock *bb)
{
	MonoInst *ins, *n, *last_ins = NULL;

	MONO_BB_FOR_EACH_INS_SAFE (bb, n, ins) {
		switch (ins->opcode) {
		case OP_MUL_IMM: 
		case OP_IMUL_IMM: 
			/* Already done by an arch-independent pass */
			break;
		case OP_LOAD_MEMBASE:
		case OP_LOADI4_MEMBASE:
			/* 
			 * OP_STORE_MEMBASE_REG reg, offset(basereg) 
			 * OP_LOAD_MEMBASE offset(basereg), reg
			 */
			if (last_ins && (last_ins->opcode == OP_STOREI4_MEMBASE_REG 
					 || last_ins->opcode == OP_STORE_MEMBASE_REG) &&
			    ins->inst_basereg == last_ins->inst_destbasereg &&
			    ins->inst_offset == last_ins->inst_offset) {
				if (ins->dreg == last_ins->sreg1) {
					MONO_DELETE_INS (bb, ins);
					continue;
				} else {
					//static int c = 0; printf ("MATCHX %s %d\n", cfg->method->name,c++);
					ins->opcode = OP_MOVE;
					ins->sreg1 = last_ins->sreg1;
				}

			/* 
			 * Note: reg1 must be different from the basereg in the second load
			 * OP_LOAD_MEMBASE offset(basereg), reg1
			 * OP_LOAD_MEMBASE offset(basereg), reg2
			 * -->
			 * OP_LOAD_MEMBASE offset(basereg), reg1
			 * OP_MOVE reg1, reg2
			 */
			} if (last_ins && (last_ins->opcode == OP_LOADI4_MEMBASE
					   || last_ins->opcode == OP_LOAD_MEMBASE) &&
			      ins->inst_basereg != last_ins->dreg &&
			      ins->inst_basereg == last_ins->inst_basereg &&
			      ins->inst_offset == last_ins->inst_offset) {

				if (ins->dreg == last_ins->dreg) {
					MONO_DELETE_INS (bb, ins);
					continue;
				} else {
					ins->opcode = OP_MOVE;
					ins->sreg1 = last_ins->dreg;
				}

				//g_assert_not_reached ();

#if 0
			/* 
			 * OP_STORE_MEMBASE_IMM imm, offset(basereg) 
			 * OP_LOAD_MEMBASE offset(basereg), reg
			 * -->
			 * OP_STORE_MEMBASE_IMM imm, offset(basereg) 
			 * OP_ICONST reg, imm
			 */
			} else if (last_ins && (last_ins->opcode == OP_STOREI4_MEMBASE_IMM
						|| last_ins->opcode == OP_STORE_MEMBASE_IMM) &&
				   ins->inst_basereg == last_ins->inst_destbasereg &&
				   ins->inst_offset == last_ins->inst_offset) {
				//static int c = 0; printf ("MATCHX %s %d\n", cfg->method->name,c++);
				ins->opcode = OP_ICONST;
				ins->inst_c0 = last_ins->inst_imm;
				g_assert_not_reached (); // check this rule
#endif
			}
			break;
		case OP_LOADU1_MEMBASE:
		case OP_LOADI1_MEMBASE:
			if (last_ins && (last_ins->opcode == OP_STOREI1_MEMBASE_REG) &&
					ins->inst_basereg == last_ins->inst_destbasereg &&
					ins->inst_offset == last_ins->inst_offset) {
				ins->opcode = (ins->opcode == OP_LOADI1_MEMBASE) ? OP_ICONV_TO_I1 : OP_ICONV_TO_U1;
				ins->sreg1 = last_ins->sreg1;				
			}
			break;
		case OP_LOADU2_MEMBASE:
		case OP_LOADI2_MEMBASE:
			if (last_ins && (last_ins->opcode == OP_STOREI2_MEMBASE_REG) &&
					ins->inst_basereg == last_ins->inst_destbasereg &&
					ins->inst_offset == last_ins->inst_offset) {
				ins->opcode = (ins->opcode == OP_LOADI2_MEMBASE) ? OP_ICONV_TO_I2 : OP_ICONV_TO_U2;
				ins->sreg1 = last_ins->sreg1;				
			}
			break;
		case OP_MOVE:
			ins->opcode = OP_MOVE;
			/* 
			 * OP_MOVE reg, reg 
			 */
			if (ins->dreg == ins->sreg1) {
				MONO_DELETE_INS (bb, ins);
				continue;
			}
			/* 
			 * OP_MOVE sreg, dreg 
			 * OP_MOVE dreg, sreg
			 */
			if (last_ins && last_ins->opcode == OP_MOVE &&
			    ins->sreg1 == last_ins->dreg &&
			    ins->dreg == last_ins->sreg1) {
				MONO_DELETE_INS (bb, ins);
				continue;
			}
			break;
		}
		last_ins = ins;
		ins = ins->next;
	}
	bb->last_ins = last_ins;
}

/* 
 * the branch_cc_table should maintain the order of these
 * opcodes.
case CEE_BEQ:
case CEE_BGE:
case CEE_BGT:
case CEE_BLE:
case CEE_BLT:
case CEE_BNE_UN:
case CEE_BGE_UN:
case CEE_BGT_UN:
case CEE_BLE_UN:
case CEE_BLT_UN:
 */
static const guchar 
branch_cc_table [] = {
	ARMCOND_EQ, 
	ARMCOND_GE, 
	ARMCOND_GT, 
	ARMCOND_LE,
	ARMCOND_LT, 
	
	ARMCOND_NE, 
	ARMCOND_HS, 
	ARMCOND_HI, 
	ARMCOND_LS,
	ARMCOND_LO
};

#define ADD_NEW_INS(cfg,dest,op) do {       \
		MONO_INST_NEW ((cfg), (dest), (op)); \
        mono_bblock_insert_before_ins (bb, ins, (dest)); \
	} while (0)

static int
map_to_reg_reg_op (int op)
{
	switch (op) {
	case OP_ADD_IMM:
		return OP_IADD;
	case OP_SUB_IMM:
		return OP_ISUB;
	case OP_AND_IMM:
		return OP_IAND;
	case OP_COMPARE_IMM:
		return OP_COMPARE;
	case OP_ICOMPARE_IMM:
		return OP_ICOMPARE;
	case OP_ADDCC_IMM:
		return OP_ADDCC;
	case OP_ADC_IMM:
		return OP_ADC;
	case OP_SUBCC_IMM:
		return OP_SUBCC;
	case OP_SBB_IMM:
		return OP_SBB;
	case OP_OR_IMM:
		return OP_IOR;
	case OP_XOR_IMM:
		return OP_IXOR;
	case OP_LOAD_MEMBASE:
		return OP_LOAD_MEMINDEX;
	case OP_LOADI4_MEMBASE:
		return OP_LOADI4_MEMINDEX;
	case OP_LOADU4_MEMBASE:
		return OP_LOADU4_MEMINDEX;
	case OP_LOADU1_MEMBASE:
		return OP_LOADU1_MEMINDEX;
	case OP_LOADI2_MEMBASE:
		return OP_LOADI2_MEMINDEX;
	case OP_LOADU2_MEMBASE:
		return OP_LOADU2_MEMINDEX;
	case OP_LOADI1_MEMBASE:
		return OP_LOADI1_MEMINDEX;
	case OP_STOREI1_MEMBASE_REG:
		return OP_STOREI1_MEMINDEX;
	case OP_STOREI2_MEMBASE_REG:
		return OP_STOREI2_MEMINDEX;
	case OP_STOREI4_MEMBASE_REG:
		return OP_STOREI4_MEMINDEX;
	case OP_STORE_MEMBASE_REG:
		return OP_STORE_MEMINDEX;
	case OP_STORER4_MEMBASE_REG:
		return OP_STORER4_MEMINDEX;
	case OP_STORER8_MEMBASE_REG:
		return OP_STORER8_MEMINDEX;
	case OP_STORE_MEMBASE_IMM:
		return OP_STORE_MEMBASE_REG;
	case OP_STOREI1_MEMBASE_IMM:
		return OP_STOREI1_MEMBASE_REG;
	case OP_STOREI2_MEMBASE_IMM:
		return OP_STOREI2_MEMBASE_REG;
	case OP_STOREI4_MEMBASE_IMM:
		return OP_STOREI4_MEMBASE_REG;
	}
	g_assert_not_reached ();
}

/*
 * Remove from the instruction list the instructions that can't be
 * represented with very simple instructions with no register
 * requirements.
 */
void
mono_arch_lowering_pass (MonoCompile *cfg, MonoBasicBlock *bb)
{
	MonoInst *ins, *temp, *last_ins = NULL;
	int rot_amount, imm8, low_imm;

	MONO_BB_FOR_EACH_INS (bb, ins) {
loop_start:
		switch (ins->opcode) {
		case OP_ADD_IMM:
		case OP_SUB_IMM:
		case OP_AND_IMM:
		case OP_COMPARE_IMM:
		case OP_ICOMPARE_IMM:
		case OP_ADDCC_IMM:
		case OP_ADC_IMM:
		case OP_SUBCC_IMM:
		case OP_SBB_IMM:
		case OP_OR_IMM:
		case OP_XOR_IMM:
		case OP_IADD_IMM:
		case OP_ISUB_IMM:
		case OP_IAND_IMM:
		case OP_IADC_IMM:
		case OP_ISBB_IMM:
		case OP_IOR_IMM:
		case OP_IXOR_IMM:
			if ((imm8 = mono_arm_is_rotated_imm8 (ins->inst_imm, &rot_amount)) < 0) {
				ADD_NEW_INS (cfg, temp, OP_ICONST);
				temp->inst_c0 = ins->inst_imm;
				temp->dreg = mono_alloc_ireg (cfg);
				ins->sreg2 = temp->dreg;
				ins->opcode = mono_op_imm_to_op (ins->opcode);
			}
			if (ins->opcode == OP_SBB || ins->opcode == OP_ISBB || ins->opcode == OP_SUBCC)
				goto loop_start;
			else
				break;
		case OP_MUL_IMM:
		case OP_IMUL_IMM:
			if (ins->inst_imm == 1) {
				ins->opcode = OP_MOVE;
				break;
			}
			if (ins->inst_imm == 0) {
				ins->opcode = OP_ICONST;
				ins->inst_c0 = 0;
				break;
			}
			imm8 = mono_is_power_of_two (ins->inst_imm);
			if (imm8 > 0) {
				ins->opcode = OP_SHL_IMM;
				ins->inst_imm = imm8;
				break;
			}
			ADD_NEW_INS (cfg, temp, OP_ICONST);
			temp->inst_c0 = ins->inst_imm;
			temp->dreg = mono_alloc_ireg (cfg);
			ins->sreg2 = temp->dreg;
			ins->opcode = OP_IMUL;
			break;
		case OP_SBB:
		case OP_ISBB:
		case OP_SUBCC:
		case OP_ISUBCC:
			if (ins->next  && (ins->next->opcode == OP_COND_EXC_C || ins->next->opcode == OP_COND_EXC_IC))
				/* ARM sets the C flag to 1 if there was _no_ overflow */
				ins->next->opcode = OP_COND_EXC_NC;
			break;
		case OP_LOCALLOC_IMM:
			ADD_NEW_INS (cfg, temp, OP_ICONST);
			temp->inst_c0 = ins->inst_imm;
			temp->dreg = mono_alloc_ireg (cfg);
			ins->sreg1 = temp->dreg;
			ins->opcode = OP_LOCALLOC;
			break;
		case OP_LOAD_MEMBASE:
		case OP_LOADI4_MEMBASE:
		case OP_LOADU4_MEMBASE:
		case OP_LOADU1_MEMBASE:
			/* we can do two things: load the immed in a register
			 * and use an indexed load, or see if the immed can be
			 * represented as an ad_imm + a load with a smaller offset
			 * that fits. We just do the first for now, optimize later.
			 */
			if (arm_is_imm12 (ins->inst_offset))
				break;
			ADD_NEW_INS (cfg, temp, OP_ICONST);
			temp->inst_c0 = ins->inst_offset;
			temp->dreg = mono_alloc_ireg (cfg);
			ins->sreg2 = temp->dreg;
			ins->opcode = map_to_reg_reg_op (ins->opcode);
			break;
		case OP_LOADI2_MEMBASE:
		case OP_LOADU2_MEMBASE:
		case OP_LOADI1_MEMBASE:
			if (arm_is_imm8 (ins->inst_offset))
				break;
			ADD_NEW_INS (cfg, temp, OP_ICONST);
			temp->inst_c0 = ins->inst_offset;
			temp->dreg = mono_alloc_ireg (cfg);
			ins->sreg2 = temp->dreg;
			ins->opcode = map_to_reg_reg_op (ins->opcode);
			break;
		case OP_LOADR4_MEMBASE:
		case OP_LOADR8_MEMBASE:
			if (arm_is_fpimm8 (ins->inst_offset))
				break;
			low_imm = ins->inst_offset & 0x1ff;
			if ((imm8 = mono_arm_is_rotated_imm8 (ins->inst_offset & ~0x1ff, &rot_amount)) >= 0) {
				ADD_NEW_INS (cfg, temp, OP_ADD_IMM);
				temp->inst_imm = ins->inst_offset & ~0x1ff;
				temp->sreg1 = ins->inst_basereg;
				temp->dreg = mono_alloc_ireg (cfg);
				ins->inst_basereg = temp->dreg;
				ins->inst_offset = low_imm;
			} else {
				MonoInst *add_ins;

				ADD_NEW_INS (cfg, temp, OP_ICONST);
				temp->inst_c0 = ins->inst_offset;
				temp->dreg = mono_alloc_ireg (cfg);

				ADD_NEW_INS (cfg, add_ins, OP_IADD);
				add_ins->sreg1 = ins->inst_basereg;
				add_ins->sreg2 = temp->dreg;
				add_ins->dreg = mono_alloc_ireg (cfg);

				ins->inst_basereg = add_ins->dreg;
				ins->inst_offset = 0;
			}
			break;
		case OP_STORE_MEMBASE_REG:
		case OP_STOREI4_MEMBASE_REG:
		case OP_STOREI1_MEMBASE_REG:
			if (arm_is_imm12 (ins->inst_offset))
				break;
			ADD_NEW_INS (cfg, temp, OP_ICONST);
			temp->inst_c0 = ins->inst_offset;
			temp->dreg = mono_alloc_ireg (cfg);
			ins->sreg2 = temp->dreg;
			ins->opcode = map_to_reg_reg_op (ins->opcode);
			break;
		case OP_STOREI2_MEMBASE_REG:
			if (arm_is_imm8 (ins->inst_offset))
				break;
			ADD_NEW_INS (cfg, temp, OP_ICONST);
			temp->inst_c0 = ins->inst_offset;
			temp->dreg = mono_alloc_ireg (cfg);
			ins->sreg2 = temp->dreg;
			ins->opcode = map_to_reg_reg_op (ins->opcode);
			break;
		case OP_STORER4_MEMBASE_REG:
		case OP_STORER8_MEMBASE_REG:
			if (arm_is_fpimm8 (ins->inst_offset))
				break;
			low_imm = ins->inst_offset & 0x1ff;
			if ((imm8 = mono_arm_is_rotated_imm8 (ins->inst_offset & ~ 0x1ff, &rot_amount)) >= 0 && arm_is_fpimm8 (low_imm)) {
				ADD_NEW_INS (cfg, temp, OP_ADD_IMM);
				temp->inst_imm = ins->inst_offset & ~0x1ff;
				temp->sreg1 = ins->inst_destbasereg;
				temp->dreg = mono_alloc_ireg (cfg);
				ins->inst_destbasereg = temp->dreg;
				ins->inst_offset = low_imm;
			} else {
				MonoInst *add_ins;

				ADD_NEW_INS (cfg, temp, OP_ICONST);
				temp->inst_c0 = ins->inst_offset;
				temp->dreg = mono_alloc_ireg (cfg);

				ADD_NEW_INS (cfg, add_ins, OP_IADD);
				add_ins->sreg1 = ins->inst_destbasereg;
				add_ins->sreg2 = temp->dreg;
				add_ins->dreg = mono_alloc_ireg (cfg);

				ins->inst_destbasereg = add_ins->dreg;
				ins->inst_offset = 0;
			}
			break;
		case OP_STORE_MEMBASE_IMM:
		case OP_STOREI1_MEMBASE_IMM:
		case OP_STOREI2_MEMBASE_IMM:
		case OP_STOREI4_MEMBASE_IMM:
			ADD_NEW_INS (cfg, temp, OP_ICONST);
			temp->inst_c0 = ins->inst_imm;
			temp->dreg = mono_alloc_ireg (cfg);
			ins->sreg1 = temp->dreg;
			ins->opcode = map_to_reg_reg_op (ins->opcode);
			last_ins = temp;
			goto loop_start; /* make it handle the possibly big ins->inst_offset */
		case OP_FCOMPARE: {
			gboolean swap = FALSE;
			int reg;

			if (!ins->next) {
				/* Optimized away */
				NULLIFY_INS (ins);
				break;
			}

			/* Some fp compares require swapped operands */
			switch (ins->next->opcode) {
			case OP_FBGT:
				ins->next->opcode = OP_FBLT;
				swap = TRUE;
				break;
			case OP_FBGT_UN:
				ins->next->opcode = OP_FBLT_UN;
				swap = TRUE;
				break;
			case OP_FBLE:
				ins->next->opcode = OP_FBGE;
				swap = TRUE;
				break;
			case OP_FBLE_UN:
				ins->next->opcode = OP_FBGE_UN;
				swap = TRUE;
				break;
			default:
				break;
			}
			if (swap) {
				reg = ins->sreg1;
				ins->sreg1 = ins->sreg2;
				ins->sreg2 = reg;
			}
			break;
		}
		}

		last_ins = ins;
	}
	bb->last_ins = last_ins;
	bb->max_vreg = cfg->next_vreg;
}

void
mono_arch_decompose_long_opts (MonoCompile *cfg, MonoInst *long_ins)
{
	MonoInst *ins;

	if (long_ins->opcode == OP_LNEG) {
		ins = long_ins;
		MONO_EMIT_NEW_BIALU_IMM (cfg, OP_ARM_RSBS_IMM, ins->dreg + 1, ins->sreg1 + 1, 0);
		MONO_EMIT_NEW_BIALU_IMM (cfg, OP_ARM_RSC_IMM, ins->dreg + 2, ins->sreg1 + 2, 0);
		NULLIFY_INS (ins);
	}
}

static guchar*
emit_float_to_int (MonoCompile *cfg, guchar *code, int dreg, int sreg, int size, gboolean is_signed)
{
	/* sreg is a float, dreg is an integer reg  */
	if (IS_FPA)
		ARM_FPA_FIXZ (code, dreg, sreg);
	else if (IS_VFP) {
		if (is_signed)
			ARM_TOSIZD (code, ARM_VFP_F0, sreg);
		else
			ARM_TOUIZD (code, ARM_VFP_F0, sreg);
		ARM_FMRS (code, dreg, ARM_VFP_F0);
	}
	if (!is_signed) {
		if (size == 1)
			ARM_AND_REG_IMM8 (code, dreg, dreg, 0xff);
		else if (size == 2) {
			ARM_SHL_IMM (code, dreg, dreg, 16);
			ARM_SHR_IMM (code, dreg, dreg, 16);
		}
	} else {
		if (size == 1) {
			ARM_SHL_IMM (code, dreg, dreg, 24);
			ARM_SAR_IMM (code, dreg, dreg, 24);
		} else if (size == 2) {
			ARM_SHL_IMM (code, dreg, dreg, 16);
			ARM_SAR_IMM (code, dreg, dreg, 16);
		}
	}
	return code;
}

#endif /* #ifndef DISABLE_JIT */

typedef struct {
	guchar *code;
	const guchar *target;
	int absolute;
	int found;
} PatchData;

#define is_call_imm(diff) ((gint)(diff) >= -33554432 && (gint)(diff) <= 33554431)

static int
search_thunk_slot (void *data, int csize, int bsize, void *user_data) {
	PatchData *pdata = (PatchData*)user_data;
	guchar *code = data;
	guint32 *thunks = data;
	guint32 *endthunks = (guint32*)(code + bsize);
	int count = 0;
	int difflow, diffhigh;

	/* always ensure a call from pdata->code can reach to the thunks without further thunks */
	difflow = (char*)pdata->code - (char*)thunks;
	diffhigh = (char*)pdata->code - (char*)endthunks;
	if (!((is_call_imm (thunks) && is_call_imm (endthunks)) || (is_call_imm (difflow) && is_call_imm (diffhigh))))
		return 0;

	/*
	 * The thunk is composed of 3 words:
	 * load constant from thunks [2] into ARM_IP
	 * bx to ARM_IP
	 * address constant
	 * Note that the LR register is already setup
	 */
	//g_print ("thunk nentries: %d\n", ((char*)endthunks - (char*)thunks)/16);
	if ((pdata->found == 2) || (pdata->code >= code && pdata->code <= code + csize)) {
		while (thunks < endthunks) {
			//g_print ("looking for target: %p at %p (%08x-%08x)\n", pdata->target, thunks, thunks [0], thunks [1]);
			if (thunks [2] == (guint32)pdata->target) {
				arm_patch (pdata->code, (guchar*)thunks);
				mono_arch_flush_icache (pdata->code, 4);
				pdata->found = 1;
				return 1;
			} else if ((thunks [0] == 0) && (thunks [1] == 0) && (thunks [2] == 0)) {
				/* found a free slot instead: emit thunk */
				/* ARMREG_IP is fine to use since this can't be an IMT call
				 * which is indirect
				 */
				code = (guchar*)thunks;
				ARM_LDR_IMM (code, ARMREG_IP, ARMREG_PC, 0);
				if (thumb_supported)
					ARM_BX (code, ARMREG_IP);
				else
					ARM_MOV_REG_REG (code, ARMREG_PC, ARMREG_IP);
				thunks [2] = (guint32)pdata->target;
				mono_arch_flush_icache ((guchar*)thunks, 12);

				arm_patch (pdata->code, (guchar*)thunks);
				mono_arch_flush_icache (pdata->code, 4);
				pdata->found = 1;
				return 1;
			}
			/* skip 12 bytes, the size of the thunk */
			thunks += 3;
			count++;
		}
		//g_print ("failed thunk lookup for %p from %p at %p (%d entries)\n", pdata->target, pdata->code, data, count);
	}
	return 0;
}

static void
handle_thunk (MonoDomain *domain, int absolute, guchar *code, const guchar *target, MonoCodeManager *dyn_code_mp)
{
	PatchData pdata;

	if (!domain)
		domain = mono_domain_get ();

	pdata.code = code;
	pdata.target = target;
	pdata.absolute = absolute;
	pdata.found = 0;

	if (dyn_code_mp) {
		mono_code_manager_foreach (dyn_code_mp, search_thunk_slot, &pdata);
	}

	if (pdata.found != 1) {
		mono_domain_lock (domain);
		mono_domain_code_foreach (domain, search_thunk_slot, &pdata);

		if (!pdata.found) {
			/* this uses the first available slot */
			pdata.found = 2;
			mono_domain_code_foreach (domain, search_thunk_slot, &pdata);
		}
		mono_domain_unlock (domain);
	}

	if (pdata.found != 1) {
		GHashTable *hash;
		GHashTableIter iter;
		MonoJitDynamicMethodInfo *ji;

		/*
		 * This might be a dynamic method, search its code manager. We can only
		 * use the dynamic method containing CODE, since the others might be freed later.
		 */
		pdata.found = 0;

		mono_domain_lock (domain);
		hash = domain_jit_info (domain)->dynamic_code_hash;
		if (hash) {
			/* FIXME: Speed this up */
			g_hash_table_iter_init (&iter, hash);
			while (g_hash_table_iter_next (&iter, NULL, (gpointer*)&ji)) {
				mono_code_manager_foreach (ji->code_mp, search_thunk_slot, &pdata);
				if (pdata.found == 1)
					break;
			}
		}
		mono_domain_unlock (domain);
	}
	if (pdata.found != 1)
		g_print ("thunk failed for %p from %p\n", target, code);
	g_assert (pdata.found == 1);
}

static void
arm_patch_general (MonoDomain *domain, guchar *code, const guchar *target, MonoCodeManager *dyn_code_mp)
{
	guint32 *code32 = (void*)code;
	guint32 ins = *code32;
	guint32 prim = (ins >> 25) & 7;
	guint32 tval = GPOINTER_TO_UINT (target);

	//g_print ("patching 0x%08x (0x%08x) to point to 0x%08x\n", code, ins, target);
	if (prim == 5) { /* 101b */
		/* the diff starts 8 bytes from the branch opcode */
		gint diff = target - code - 8;
		gint tbits;
		gint tmask = 0xffffffff;
		if (tval & 1) { /* entering thumb mode */
			diff = target - 1 - code - 8;
			g_assert (thumb_supported);
			tbits = 0xf << 28; /* bl->blx bit pattern */
			g_assert ((ins & (1 << 24))); /* it must be a bl, not b instruction */
			/* this low bit of the displacement is moved to bit 24 in the instruction encoding */
			if (diff & 2) {
				tbits |= 1 << 24;
			}
			tmask = ~(1 << 24); /* clear the link bit */
			/*g_print ("blx to thumb: target: %p, code: %p, diff: %d, mask: %x\n", target, code, diff, tmask);*/
		} else {
			tbits = 0;
		}
		if (diff >= 0) {
			if (diff <= 33554431) {
				diff >>= 2;
				ins = (ins & 0xff000000) | diff;
				ins &= tmask;
				*code32 = ins | tbits;
				return;
			}
		} else {
			/* diff between 0 and -33554432 */
			if (diff >= -33554432) {
				diff >>= 2;
				ins = (ins & 0xff000000) | (diff & ~0xff000000);
				ins &= tmask;
				*code32 = ins | tbits;
				return;
			}
		}
		
		handle_thunk (domain, TRUE, code, target, dyn_code_mp);
		return;
	}

	/*
	 * The alternative call sequences looks like this:
	 *
	 * 	ldr ip, [pc] // loads the address constant
	 * 	b 1f         // jumps around the constant
	 * 	address constant embedded in the code
	 *   1f:
	 * 	mov lr, pc
	 * 	mov pc, ip
	 *
	 * There are two cases for patching:
	 * a) at the end of method emission: in this case code points to the start
	 *    of the call sequence
	 * b) during runtime patching of the call site: in this case code points
	 *    to the mov pc, ip instruction
	 *
	 * We have to handle also the thunk jump code sequence:
	 *
	 * 	ldr ip, [pc]
	 * 	mov pc, ip
	 * 	address constant // execution never reaches here
	 */
	if ((ins & 0x0ffffff0) == 0x12fff10) {
		/* Branch and exchange: the address is constructed in a reg 
		 * We can patch BX when the code sequence is the following:
		 *  ldr     ip, [pc, #0]    ; 0x8
		 *  b       0xc
   		 *  .word code_ptr
   	 	 *  mov     lr, pc
  		 *  bx      ips
		 * */
		guint32 ccode [4];
		guint8 *emit = (guint8*)ccode;
		ARM_LDR_IMM (emit, ARMREG_IP, ARMREG_PC, 0);
		ARM_B (emit, 0);
		ARM_MOV_REG_REG (emit, ARMREG_LR, ARMREG_PC);
		ARM_BX (emit, ARMREG_IP);

		/*patching from magic trampoline*/
		if (ins == ccode [3]) {
			g_assert (code32 [-4] == ccode [0]);
			g_assert (code32 [-3] == ccode [1]);
			g_assert (code32 [-1] == ccode [2]);
			code32 [-2] = (guint32)target;
			return;
		}
		/*patching from JIT*/
		if (ins == ccode [0]) {
			g_assert (code32 [1] == ccode [1]);
			g_assert (code32 [3] == ccode [2]);
			g_assert (code32 [4] == ccode [3]);
			code32 [2] = (guint32)target;
			return;
		}
		g_assert_not_reached ();
	} else if ((ins & 0x0ffffff0) == 0x12fff30) {
		/*
		 * ldr ip, [pc, #0]
		 * b 0xc
		 * .word code_ptr
		 * blx ip
		 */
		guint32 ccode [4];
		guint8 *emit = (guint8*)ccode;
		ARM_LDR_IMM (emit, ARMREG_IP, ARMREG_PC, 0);
		ARM_B (emit, 0);
		ARM_BLX_REG (emit, ARMREG_IP);

		g_assert (code32 [-3] == ccode [0]);
		g_assert (code32 [-2] == ccode [1]);
		g_assert (code32 [0] == ccode [2]);

		code32 [-1] = (guint32)target;
	} else {
		guint32 ccode [4];
		guint32 *tmp = ccode;
		guint8 *emit = (guint8*)tmp;
		ARM_LDR_IMM (emit, ARMREG_IP, ARMREG_PC, 0);
		ARM_MOV_REG_REG (emit, ARMREG_LR, ARMREG_PC);
		ARM_MOV_REG_REG (emit, ARMREG_PC, ARMREG_IP);
		ARM_BX (emit, ARMREG_IP);
		if (ins == ccode [2]) {
			g_assert_not_reached (); // should be -2 ...
			code32 [-1] = (guint32)target;
			return;
		}
		if (ins == ccode [0]) {
			/* handles both thunk jump code and the far call sequence */
			code32 [2] = (guint32)target;
			return;
		}
		g_assert_not_reached ();
	}
//	g_print ("patched with 0x%08x\n", ins);
}

void
arm_patch (guchar *code, const guchar *target)
{
	arm_patch_general (NULL, code, target, NULL);
}

/* 
 * Return the >= 0 uimm8 value if val can be represented with a byte + rotation
 * (with the rotation amount in *rot_amount. rot_amount is already adjusted
 * to be used with the emit macros.
 * Return -1 otherwise.
 */
int
mono_arm_is_rotated_imm8 (guint32 val, gint *rot_amount)
{
	guint32 res, i;
	for (i = 0; i < 31; i+= 2) {
		res = (val << (32 - i)) | (val >> i);
		if (res & ~0xff)
			continue;
		*rot_amount = i? 32 - i: 0;
		return res;
	}
	return -1;
}

/*
 * Emits in code a sequence of instructions that load the value 'val'
 * into the dreg register. Uses at most 4 instructions.
 */
guint8*
mono_arm_emit_load_imm (guint8 *code, int dreg, guint32 val)
{
	int imm8, rot_amount;
#if 0
	ARM_LDR_IMM (code, dreg, ARMREG_PC, 0);
	/* skip the constant pool */
	ARM_B (code, 0);
	*(int*)code = val;
	code += 4;
	return code;
#endif
	if ((imm8 = mono_arm_is_rotated_imm8 (val, &rot_amount)) >= 0) {
		ARM_MOV_REG_IMM (code, dreg, imm8, rot_amount);
	} else if ((imm8 = mono_arm_is_rotated_imm8 (~val, &rot_amount)) >= 0) {
		ARM_MVN_REG_IMM (code, dreg, imm8, rot_amount);
	} else {
		if (v7_supported) {
			ARM_MOVW_REG_IMM (code, dreg, val & 0xffff);
			if (val >> 16)
				ARM_MOVT_REG_IMM (code, dreg, (val >> 16) & 0xffff);
			return code;
		}
		if (val & 0xFF) {
			ARM_MOV_REG_IMM8 (code, dreg, (val & 0xFF));
			if (val & 0xFF00) {
				ARM_ADD_REG_IMM (code, dreg, dreg, (val & 0xFF00) >> 8, 24);
			}
			if (val & 0xFF0000) {
				ARM_ADD_REG_IMM (code, dreg, dreg, (val & 0xFF0000) >> 16, 16);
			}
			if (val & 0xFF000000) {
				ARM_ADD_REG_IMM (code, dreg, dreg, (val & 0xFF000000) >> 24, 8);
			}
		} else if (val & 0xFF00) {
			ARM_MOV_REG_IMM (code, dreg, (val & 0xFF00) >> 8, 24);
			if (val & 0xFF0000) {
				ARM_ADD_REG_IMM (code, dreg, dreg, (val & 0xFF0000) >> 16, 16);
			}
			if (val & 0xFF000000) {
				ARM_ADD_REG_IMM (code, dreg, dreg, (val & 0xFF000000) >> 24, 8);
			}
		} else if (val & 0xFF0000) {
			ARM_MOV_REG_IMM (code, dreg, (val & 0xFF0000) >> 16, 16);
			if (val & 0xFF000000) {
				ARM_ADD_REG_IMM (code, dreg, dreg, (val & 0xFF000000) >> 24, 8);
			}
		}
		//g_assert_not_reached ();
	}
	return code;
}

gboolean
mono_arm_thumb_supported (void)
{
	return thumb_supported;
}

#ifndef DISABLE_JIT

/*
 * emit_load_volatile_arguments:
 *
 *  Load volatile arguments from the stack to the original input registers.
 * Required before a tail call.
 */
static guint8*
emit_load_volatile_arguments (MonoCompile *cfg, guint8 *code)
{
	MonoMethod *method = cfg->method;
	MonoMethodSignature *sig;
	MonoInst *inst;
	CallInfo *cinfo;
	guint32 i, pos;

	/* FIXME: Generate intermediate code instead */

	sig = mono_method_signature (method);

	/* This is the opposite of the code in emit_prolog */

	pos = 0;

	cinfo = get_call_info (cfg->generic_sharing_context, NULL, sig);

	if (MONO_TYPE_ISSTRUCT (sig->ret)) {
		ArgInfo *ainfo = &cinfo->ret;
		inst = cfg->vret_addr;
		g_assert (arm_is_imm12 (inst->inst_offset));
		ARM_LDR_IMM (code, ainfo->reg, inst->inst_basereg, inst->inst_offset);
	}
	for (i = 0; i < sig->param_count + sig->hasthis; ++i) {
		ArgInfo *ainfo = cinfo->args + i;
		inst = cfg->args [pos];
		
		if (cfg->verbose_level > 2)
			g_print ("Loading argument %d (type: %d)\n", i, ainfo->storage);
		if (inst->opcode == OP_REGVAR) {
			if (ainfo->storage == RegTypeGeneral)
				ARM_MOV_REG_REG (code, inst->dreg, ainfo->reg);
			else if (ainfo->storage == RegTypeFP) {
				g_assert_not_reached ();
			} else if (ainfo->storage == RegTypeBase) {
				// FIXME:
				NOT_IMPLEMENTED;
				/*
				if (arm_is_imm12 (prev_sp_offset + ainfo->offset)) {
					ARM_LDR_IMM (code, inst->dreg, ARMREG_SP, (prev_sp_offset + ainfo->offset));
				} else {
					code = mono_arm_emit_load_imm (code, ARMREG_IP, inst->inst_offset);
					ARM_LDR_REG_REG (code, inst->dreg, ARMREG_SP, ARMREG_IP);
				}
				*/
			} else
				g_assert_not_reached ();
		} else {
			if (ainfo->storage == RegTypeGeneral || ainfo->storage == RegTypeIRegPair) {
				switch (ainfo->size) {
				case 1:
				case 2:
					// FIXME:
					NOT_IMPLEMENTED;
					break;
				case 8:
					g_assert (arm_is_imm12 (inst->inst_offset));
					ARM_LDR_IMM (code, ainfo->reg, inst->inst_basereg, inst->inst_offset);
					g_assert (arm_is_imm12 (inst->inst_offset + 4));
					ARM_LDR_IMM (code, ainfo->reg + 1, inst->inst_basereg, inst->inst_offset + 4);
					break;
				default:
					if (arm_is_imm12 (inst->inst_offset)) {
						ARM_LDR_IMM (code, ainfo->reg, inst->inst_basereg, inst->inst_offset);
					} else {
						code = mono_arm_emit_load_imm (code, ARMREG_IP, inst->inst_offset);
						ARM_LDR_REG_REG (code, ainfo->reg, inst->inst_basereg, ARMREG_IP);
					}
					break;
				}
			} else if (ainfo->storage == RegTypeBaseGen) {
				// FIXME:
				NOT_IMPLEMENTED;
			} else if (ainfo->storage == RegTypeBase) {
				/* Nothing to do */
			} else if (ainfo->storage == RegTypeFP) {
				g_assert_not_reached ();
			} else if (ainfo->storage == RegTypeStructByVal) {
				int doffset = inst->inst_offset;
				int soffset = 0;
				int cur_reg;
				int size = 0;
				if (mono_class_from_mono_type (inst->inst_vtype))
					size = mono_class_native_size (mono_class_from_mono_type (inst->inst_vtype), NULL);
				for (cur_reg = 0; cur_reg < ainfo->size; ++cur_reg) {
					if (arm_is_imm12 (doffset)) {
						ARM_LDR_IMM (code, ainfo->reg + cur_reg, inst->inst_basereg, doffset);
					} else {
						code = mono_arm_emit_load_imm (code, ARMREG_IP, doffset);
						ARM_LDR_REG_REG (code, ainfo->reg + cur_reg, inst->inst_basereg, ARMREG_IP);
					}
					soffset += sizeof (gpointer);
					doffset += sizeof (gpointer);
				}
				if (ainfo->vtsize)
					// FIXME:
					NOT_IMPLEMENTED;
			} else if (ainfo->storage == RegTypeStructByAddr) {
			} else {
				// FIXME:
				NOT_IMPLEMENTED;
			}
		}
		pos ++;
	}

	g_free (cinfo);

	return code;
}

void
mono_arch_output_basic_block (MonoCompile *cfg, MonoBasicBlock *bb)
{
	MonoInst *ins;
	MonoCallInst *call;
	guint offset;
	guint8 *code = cfg->native_code + cfg->code_len;
	MonoInst *last_ins = NULL;
	guint last_offset = 0;
	int max_len, cpos;
	int imm8, rot_amount;

	/* we don't align basic blocks of loops on arm */

	if (cfg->verbose_level > 2)
		g_print ("Basic block %d starting at offset 0x%x\n", bb->block_num, bb->native_offset);

	cpos = bb->max_offset;

	if (cfg->prof_options & MONO_PROFILE_COVERAGE) {
		//MonoCoverageInfo *cov = mono_get_coverage_info (cfg->method);
		//g_assert (!mono_compile_aot);
		//cpos += 6;
		//if (bb->cil_code)
		//	cov->data [bb->dfn].iloffset = bb->cil_code - cfg->cil_code;
		/* this is not thread save, but good enough */
		/* fixme: howto handle overflows? */
		//x86_inc_mem (code, &cov->data [bb->dfn].count); 
	}

    if (mono_break_at_bb_method && mono_method_desc_full_match (mono_break_at_bb_method, cfg->method) && bb->block_num == mono_break_at_bb_bb_num) {
		mono_add_patch_info (cfg, code - cfg->native_code, MONO_PATCH_INFO_INTERNAL_METHOD, 
							 (gpointer)"mono_break");
		code = emit_call_seq (cfg, code);
	}

	MONO_BB_FOR_EACH_INS (bb, ins) {
		offset = code - cfg->native_code;

		max_len = ((guint8 *)ins_get_spec (ins->opcode))[MONO_INST_LEN];

		if (offset > (cfg->code_size - max_len - 16)) {
			cfg->code_size *= 2;
			cfg->native_code = g_realloc (cfg->native_code, cfg->code_size);
			code = cfg->native_code + offset;
		}
	//	if (ins->cil_code)
	//		g_print ("cil code\n");
		mono_debug_record_line_number (cfg, ins, offset);

		switch (ins->opcode) {
		case OP_MEMORY_BARRIER:
			if (v6_supported) {
				ARM_MOV_REG_IMM8 (code, ARMREG_R0, 0);
				ARM_MCR (code, 15, 0, ARMREG_R0, 7, 10, 5);
			}
			break;
		case OP_TLS_GET:
#ifdef HAVE_AEABI_READ_TP
			mono_add_patch_info (cfg, code - cfg->native_code, MONO_PATCH_INFO_INTERNAL_METHOD, 
								 (gpointer)"__aeabi_read_tp");
			code = emit_call_seq (cfg, code);

			ARM_LDR_IMM (code, ins->dreg, ARMREG_R0, ins->inst_offset);
#else
			g_assert_not_reached ();
#endif
			break;
		/*case OP_BIGMUL:
			ppc_mullw (code, ppc_r4, ins->sreg1, ins->sreg2);
			ppc_mulhw (code, ppc_r3, ins->sreg1, ins->sreg2);
			break;
		case OP_BIGMUL_UN:
			ppc_mullw (code, ppc_r4, ins->sreg1, ins->sreg2);
			ppc_mulhwu (code, ppc_r3, ins->sreg1, ins->sreg2);
			break;*/
		case OP_STOREI1_MEMBASE_IMM:
			code = mono_arm_emit_load_imm (code, ARMREG_LR, ins->inst_imm & 0xFF);
			g_assert (arm_is_imm12 (ins->inst_offset));
			ARM_STRB_IMM (code, ARMREG_LR, ins->inst_destbasereg, ins->inst_offset);
			break;
		case OP_STOREI2_MEMBASE_IMM:
			code = mono_arm_emit_load_imm (code, ARMREG_LR, ins->inst_imm & 0xFFFF);
			g_assert (arm_is_imm8 (ins->inst_offset));
			ARM_STRH_IMM (code, ARMREG_LR, ins->inst_destbasereg, ins->inst_offset);
			break;
		case OP_STORE_MEMBASE_IMM:
		case OP_STOREI4_MEMBASE_IMM:
			code = mono_arm_emit_load_imm (code, ARMREG_LR, ins->inst_imm);
			g_assert (arm_is_imm12 (ins->inst_offset));
			ARM_STR_IMM (code, ARMREG_LR, ins->inst_destbasereg, ins->inst_offset);
			break;
		case OP_STOREI1_MEMBASE_REG:
			g_assert (arm_is_imm12 (ins->inst_offset));
			ARM_STRB_IMM (code, ins->sreg1, ins->inst_destbasereg, ins->inst_offset);
			break;
		case OP_STOREI2_MEMBASE_REG:
			g_assert (arm_is_imm8 (ins->inst_offset));
			ARM_STRH_IMM (code, ins->sreg1, ins->inst_destbasereg, ins->inst_offset);
			break;
		case OP_STORE_MEMBASE_REG:
		case OP_STOREI4_MEMBASE_REG:
			/* this case is special, since it happens for spill code after lowering has been called */
			if (arm_is_imm12 (ins->inst_offset)) {
				ARM_STR_IMM (code, ins->sreg1, ins->inst_destbasereg, ins->inst_offset);
			} else {
				code = mono_arm_emit_load_imm (code, ARMREG_LR, ins->inst_offset);
				ARM_STR_REG_REG (code, ins->sreg1, ins->inst_destbasereg, ARMREG_LR);
			}
			break;
		case OP_STOREI1_MEMINDEX:
			ARM_STRB_REG_REG (code, ins->sreg1, ins->inst_destbasereg, ins->sreg2);
			break;
		case OP_STOREI2_MEMINDEX:
			ARM_STRH_REG_REG (code, ins->sreg1, ins->inst_destbasereg, ins->sreg2);
			break;
		case OP_STORE_MEMINDEX:
		case OP_STOREI4_MEMINDEX:
			ARM_STR_REG_REG (code, ins->sreg1, ins->inst_destbasereg, ins->sreg2);
			break;
		case OP_LOADU4_MEM:
			g_assert_not_reached ();
			break;
		case OP_LOAD_MEMINDEX:
		case OP_LOADI4_MEMINDEX:
		case OP_LOADU4_MEMINDEX:
			ARM_LDR_REG_REG (code, ins->dreg, ins->inst_basereg, ins->sreg2);
			break;
		case OP_LOADI1_MEMINDEX:
			ARM_LDRSB_REG_REG (code, ins->dreg, ins->inst_basereg, ins->sreg2);
			break;
		case OP_LOADU1_MEMINDEX:
			ARM_LDRB_REG_REG (code, ins->dreg, ins->inst_basereg, ins->sreg2);
			break;
		case OP_LOADI2_MEMINDEX:
			ARM_LDRSH_REG_REG (code, ins->dreg, ins->inst_basereg, ins->sreg2);
			break;
		case OP_LOADU2_MEMINDEX:
			ARM_LDRH_REG_REG (code, ins->dreg, ins->inst_basereg, ins->sreg2);
			break;
		case OP_LOAD_MEMBASE:
		case OP_LOADI4_MEMBASE:
		case OP_LOADU4_MEMBASE:
			/* this case is special, since it happens for spill code after lowering has been called */
			if (arm_is_imm12 (ins->inst_offset)) {
				ARM_LDR_IMM (code, ins->dreg, ins->inst_basereg, ins->inst_offset);
			} else {
				code = mono_arm_emit_load_imm (code, ARMREG_LR, ins->inst_offset);
				ARM_LDR_REG_REG (code, ins->dreg, ins->inst_basereg, ARMREG_LR);
			}
			break;
		case OP_LOADI1_MEMBASE:
			g_assert (arm_is_imm8 (ins->inst_offset));
			ARM_LDRSB_IMM (code, ins->dreg, ins->inst_basereg, ins->inst_offset);
			break;
		case OP_LOADU1_MEMBASE:
			g_assert (arm_is_imm12 (ins->inst_offset));
			ARM_LDRB_IMM (code, ins->dreg, ins->inst_basereg, ins->inst_offset);
			break;
		case OP_LOADU2_MEMBASE:
			g_assert (arm_is_imm8 (ins->inst_offset));
			ARM_LDRH_IMM (code, ins->dreg, ins->inst_basereg, ins->inst_offset);
			break;
		case OP_LOADI2_MEMBASE:
			g_assert (arm_is_imm8 (ins->inst_offset));
			ARM_LDRSH_IMM (code, ins->dreg, ins->inst_basereg, ins->inst_offset);
			break;
		case OP_ICONV_TO_I1:
			ARM_SHL_IMM (code, ins->dreg, ins->sreg1, 24);
			ARM_SAR_IMM (code, ins->dreg, ins->dreg, 24);
			break;
		case OP_ICONV_TO_I2:
			ARM_SHL_IMM (code, ins->dreg, ins->sreg1, 16);
			ARM_SAR_IMM (code, ins->dreg, ins->dreg, 16);
			break;
		case OP_ICONV_TO_U1:
			ARM_AND_REG_IMM8 (code, ins->dreg, ins->sreg1, 0xff);
			break;
		case OP_ICONV_TO_U2:
			ARM_SHL_IMM (code, ins->dreg, ins->sreg1, 16);
			ARM_SHR_IMM (code, ins->dreg, ins->dreg, 16);
			break;
		case OP_COMPARE:
		case OP_ICOMPARE:
			ARM_CMP_REG_REG (code, ins->sreg1, ins->sreg2);
			break;
		case OP_COMPARE_IMM:
		case OP_ICOMPARE_IMM:
			imm8 = mono_arm_is_rotated_imm8 (ins->inst_imm, &rot_amount);
			g_assert (imm8 >= 0);
			ARM_CMP_REG_IMM (code, ins->sreg1, imm8, rot_amount);
			break;
		case OP_BREAK:
			/*
			 * gdb does not like encountering the hw breakpoint ins in the debugged code. 
			 * So instead of emitting a trap, we emit a call a C function and place a 
			 * breakpoint there.
			 */
			//*(int*)code = 0xef9f0001;
			//code += 4;
			//ARM_DBRK (code);
			mono_add_patch_info (cfg, code - cfg->native_code, MONO_PATCH_INFO_INTERNAL_METHOD, 
								 (gpointer)"mono_break");
			code = emit_call_seq (cfg, code);
			break;
		case OP_RELAXED_NOP:
			ARM_NOP (code);
			break;
		case OP_NOP:
		case OP_DUMMY_USE:
		case OP_DUMMY_STORE:
		case OP_NOT_REACHED:
		case OP_NOT_NULL:
			break;
		case OP_SEQ_POINT: {
			int i;
			MonoInst *info_var = cfg->arch.seq_point_info_var;
			MonoInst *ss_trigger_page_var = cfg->arch.ss_trigger_page_var;
			MonoInst *ss_read_var = cfg->arch.seq_point_read_var;
			MonoInst *ss_method_var = cfg->arch.seq_point_ss_method_var;
			MonoInst *bp_method_var = cfg->arch.seq_point_bp_method_var;
			MonoInst *var;
			int dreg = ARMREG_LR;

			if (cfg->soft_breakpoints) {
				g_assert (!cfg->compile_aot);
			}

			/*
			 * For AOT, we use one got slot per method, which will point to a
			 * SeqPointInfo structure, containing all the information required
			 * by the code below.
			 */
			if (cfg->compile_aot) {
				g_assert (info_var);
				g_assert (info_var->opcode == OP_REGOFFSET);
				g_assert (arm_is_imm12 (info_var->inst_offset));
			}

			if (!cfg->soft_breakpoints) {
				/*
				 * Read from the single stepping trigger page. This will cause a
				 * SIGSEGV when single stepping is enabled.
				 * We do this _before_ the breakpoint, so single stepping after
				 * a breakpoint is hit will step to the next IL offset.
				 */
				g_assert (((guint64)(gsize)ss_trigger_page >> 32) == 0);
			}

			if (ins->flags & MONO_INST_SINGLE_STEP_LOC) {
				if (cfg->soft_breakpoints) {
					/* Load the address of the sequence point trigger variable. */
					var = ss_read_var;
					g_assert (var);
					g_assert (var->opcode == OP_REGOFFSET);
					g_assert (arm_is_imm12 (var->inst_offset));
					ARM_LDR_IMM (code, dreg, var->inst_basereg, var->inst_offset);

					/* Read the value and check whether it is non-zero. */
					ARM_LDR_IMM (code, dreg, dreg, 0);
					ARM_CMP_REG_IMM (code, dreg, 0, 0);

					/* Load the address of the sequence point method. */
					var = ss_method_var;
					g_assert (var);
					g_assert (var->opcode == OP_REGOFFSET);
					g_assert (arm_is_imm12 (var->inst_offset));
					ARM_LDR_IMM (code, dreg, var->inst_basereg, var->inst_offset);

					/* Call it conditionally. */
					ARM_BLX_REG_COND (code, ARMCOND_NE, dreg);
				} else {
					if (cfg->compile_aot) {
						/* Load the trigger page addr from the variable initialized in the prolog */
						var = ss_trigger_page_var;
						g_assert (var);
						g_assert (var->opcode == OP_REGOFFSET);
						g_assert (arm_is_imm12 (var->inst_offset));
						ARM_LDR_IMM (code, dreg, var->inst_basereg, var->inst_offset);
					} else {
						ARM_LDR_IMM (code, dreg, ARMREG_PC, 0);
						ARM_B (code, 0);
						*(int*)code = (int)ss_trigger_page;
						code += 4;
					}
					ARM_LDR_IMM (code, dreg, dreg, 0);
				}
			}

			mono_add_seq_point (cfg, bb, ins, code - cfg->native_code);

			if (cfg->soft_breakpoints) {
				/* Load the address of the breakpoint method into ip. */
				var = bp_method_var;
				g_assert (var);
				g_assert (var->opcode == OP_REGOFFSET);
				g_assert (arm_is_imm12 (var->inst_offset));
				ARM_LDR_IMM (code, dreg, var->inst_basereg, var->inst_offset);

				/*
				 * A placeholder for a possible breakpoint inserted by
				 * mono_arch_set_breakpoint ().
				 */
				ARM_NOP (code);
			} else if (cfg->compile_aot) {
				guint32 offset = code - cfg->native_code;
				guint32 val;

				ARM_LDR_IMM (code, dreg, info_var->inst_basereg, info_var->inst_offset);
				/* Add the offset */
				val = ((offset / 4) * sizeof (guint8*)) + G_STRUCT_OFFSET (SeqPointInfo, bp_addrs);
				ARM_ADD_REG_IMM (code, dreg, dreg, (val & 0xFF), 0);
				if (val & 0xFF00)
					ARM_ADD_REG_IMM (code, dreg, dreg, (val & 0xFF00) >> 8, 24);
				if (val & 0xFF0000)
					ARM_ADD_REG_IMM (code, dreg, dreg, (val & 0xFF0000) >> 16, 16);
				g_assert (!(val & 0xFF000000));
				/* Load the info->bp_addrs [offset], which is either 0 or the address of a trigger page */
				ARM_LDR_IMM (code, dreg, dreg, 0);

				/* What is faster, a branch or a load ? */
				ARM_CMP_REG_IMM (code, dreg, 0, 0);
				/* The breakpoint instruction */
				ARM_LDR_IMM_COND (code, dreg, dreg, 0, ARMCOND_NE);
			} else {
				/* 
				 * A placeholder for a possible breakpoint inserted by
				 * mono_arch_set_breakpoint ().
				 */
				for (i = 0; i < 4; ++i)
					ARM_NOP (code);
			}
			break;
		}
		case OP_ADDCC:
		case OP_IADDCC:
			ARM_ADDS_REG_REG (code, ins->dreg, ins->sreg1, ins->sreg2);
			break;
		case OP_IADD:
			ARM_ADD_REG_REG (code, ins->dreg, ins->sreg1, ins->sreg2);
			break;
		case OP_ADC:
		case OP_IADC:
			ARM_ADCS_REG_REG (code, ins->dreg, ins->sreg1, ins->sreg2);
			break;
		case OP_ADDCC_IMM:
			imm8 = mono_arm_is_rotated_imm8 (ins->inst_imm, &rot_amount);
			g_assert (imm8 >= 0);
			ARM_ADDS_REG_IMM (code, ins->dreg, ins->sreg1, imm8, rot_amount);
			break;
		case OP_ADD_IMM:
		case OP_IADD_IMM:
			imm8 = mono_arm_is_rotated_imm8 (ins->inst_imm, &rot_amount);
			g_assert (imm8 >= 0);
			ARM_ADD_REG_IMM (code, ins->dreg, ins->sreg1, imm8, rot_amount);
			break;
		case OP_ADC_IMM:
		case OP_IADC_IMM:
			imm8 = mono_arm_is_rotated_imm8 (ins->inst_imm, &rot_amount);
			g_assert (imm8 >= 0);
			ARM_ADCS_REG_IMM (code, ins->dreg, ins->sreg1, imm8, rot_amount);
			break;
		case OP_IADD_OVF:
			ARM_ADD_REG_REG (code, ins->dreg, ins->sreg1, ins->sreg2);
			//EMIT_COND_SYSTEM_EXCEPTION_FLAGS (PPC_BR_FALSE, PPC_BR_EQ, "OverflowException");
			break;
		case OP_IADD_OVF_UN:
			ARM_ADD_REG_REG (code, ins->dreg, ins->sreg1, ins->sreg2);
			//EMIT_COND_SYSTEM_EXCEPTION_FLAGS (PPC_BR_FALSE, PPC_BR_EQ, "OverflowException");
			break;
		case OP_ISUB_OVF:
			ARM_SUB_REG_REG (code, ins->dreg, ins->sreg1, ins->sreg2);
			//EMIT_COND_SYSTEM_EXCEPTION_FLAGS (PPC_BR_FALSE, PPC_BR_EQ, "OverflowException");
			break;
		case OP_ISUB_OVF_UN:
			ARM_SUB_REG_REG (code, ins->dreg, ins->sreg1, ins->sreg2);
			//EMIT_COND_SYSTEM_EXCEPTION_FLAGS (PPC_BR_TRUE, PPC_BR_EQ, "OverflowException");
			break;
		case OP_ADD_OVF_CARRY:
			ARM_ADCS_REG_REG (code, ins->dreg, ins->sreg1, ins->sreg2);
			//EMIT_COND_SYSTEM_EXCEPTION_FLAGS (PPC_BR_FALSE, PPC_BR_EQ, "OverflowException");
			break;
		case OP_ADD_OVF_UN_CARRY:
			ARM_ADCS_REG_REG (code, ins->dreg, ins->sreg1, ins->sreg2);
			//EMIT_COND_SYSTEM_EXCEPTION_FLAGS (PPC_BR_FALSE, PPC_BR_EQ, "OverflowException");
			break;
		case OP_SUB_OVF_CARRY:
			ARM_SBCS_REG_REG (code, ins->dreg, ins->sreg1, ins->sreg2);
			//EMIT_COND_SYSTEM_EXCEPTION_FLAGS (PPC_BR_FALSE, PPC_BR_EQ, "OverflowException");
			break;
		case OP_SUB_OVF_UN_CARRY:
			ARM_SBCS_REG_REG (code, ins->dreg, ins->sreg1, ins->sreg2);
			//EMIT_COND_SYSTEM_EXCEPTION_FLAGS (PPC_BR_TRUE, PPC_BR_EQ, "OverflowException");
			break;
		case OP_SUBCC:
		case OP_ISUBCC:
			ARM_SUBS_REG_REG (code, ins->dreg, ins->sreg1, ins->sreg2);
			break;
		case OP_SUBCC_IMM:
			imm8 = mono_arm_is_rotated_imm8 (ins->inst_imm, &rot_amount);
			g_assert (imm8 >= 0);
			ARM_SUBS_REG_IMM (code, ins->dreg, ins->sreg1, imm8, rot_amount);
			break;
		case OP_ISUB:
			ARM_SUB_REG_REG (code, ins->dreg, ins->sreg1, ins->sreg2);
			break;
		case OP_SBB:
		case OP_ISBB:
			ARM_SBCS_REG_REG (code, ins->dreg, ins->sreg1, ins->sreg2);
			break;
		case OP_SUB_IMM:
		case OP_ISUB_IMM:
			imm8 = mono_arm_is_rotated_imm8 (ins->inst_imm, &rot_amount);
			g_assert (imm8 >= 0);
			ARM_SUB_REG_IMM (code, ins->dreg, ins->sreg1, imm8, rot_amount);
			break;
		case OP_SBB_IMM:
		case OP_ISBB_IMM:
			imm8 = mono_arm_is_rotated_imm8 (ins->inst_imm, &rot_amount);
			g_assert (imm8 >= 0);
			ARM_SBCS_REG_IMM (code, ins->dreg, ins->sreg1, imm8, rot_amount);
			break;
		case OP_ARM_RSBS_IMM:
			imm8 = mono_arm_is_rotated_imm8 (ins->inst_imm, &rot_amount);
			g_assert (imm8 >= 0);
			ARM_RSBS_REG_IMM (code, ins->dreg, ins->sreg1, imm8, rot_amount);
			break;
		case OP_ARM_RSC_IMM:
			imm8 = mono_arm_is_rotated_imm8 (ins->inst_imm, &rot_amount);
			g_assert (imm8 >= 0);
			ARM_RSC_REG_IMM (code, ins->dreg, ins->sreg1, imm8, rot_amount);
			break;
		case OP_IAND:
			ARM_AND_REG_REG (code, ins->dreg, ins->sreg1, ins->sreg2);
			break;
		case OP_AND_IMM:
		case OP_IAND_IMM:
			imm8 = mono_arm_is_rotated_imm8 (ins->inst_imm, &rot_amount);
			g_assert (imm8 >= 0);
			ARM_AND_REG_IMM (code, ins->dreg, ins->sreg1, imm8, rot_amount);
			break;
		case OP_IDIV:
		case OP_IDIV_UN:
		case OP_DIV_IMM:
		case OP_IREM:
		case OP_IREM_UN:
		case OP_REM_IMM:
			/* crappy ARM arch doesn't have a DIV instruction */
			g_assert_not_reached ();
		case OP_IOR:
			ARM_ORR_REG_REG (code, ins->dreg, ins->sreg1, ins->sreg2);
			break;
		case OP_OR_IMM:
		case OP_IOR_IMM:
			imm8 = mono_arm_is_rotated_imm8 (ins->inst_imm, &rot_amount);
			g_assert (imm8 >= 0);
			ARM_ORR_REG_IMM (code, ins->dreg, ins->sreg1, imm8, rot_amount);
			break;
		case OP_IXOR:
			ARM_EOR_REG_REG (code, ins->dreg, ins->sreg1, ins->sreg2);
			break;
		case OP_XOR_IMM:
		case OP_IXOR_IMM:
			imm8 = mono_arm_is_rotated_imm8 (ins->inst_imm, &rot_amount);
			g_assert (imm8 >= 0);
			ARM_EOR_REG_IMM (code, ins->dreg, ins->sreg1, imm8, rot_amount);
			break;
		case OP_ISHL:
			ARM_SHL_REG (code, ins->dreg, ins->sreg1, ins->sreg2);
			break;
		case OP_SHL_IMM:
		case OP_ISHL_IMM:
			if (ins->inst_imm)
				ARM_SHL_IMM (code, ins->dreg, ins->sreg1, (ins->inst_imm & 0x1f));
			else if (ins->dreg != ins->sreg1)
				ARM_MOV_REG_REG (code, ins->dreg, ins->sreg1);
			break;
		case OP_ISHR:
			ARM_SAR_REG (code, ins->dreg, ins->sreg1, ins->sreg2);
			break;
		case OP_SHR_IMM:
		case OP_ISHR_IMM:
			if (ins->inst_imm)
				ARM_SAR_IMM (code, ins->dreg, ins->sreg1, (ins->inst_imm & 0x1f));
			else if (ins->dreg != ins->sreg1)
				ARM_MOV_REG_REG (code, ins->dreg, ins->sreg1);
			break;
		case OP_SHR_UN_IMM:
		case OP_ISHR_UN_IMM:
			if (ins->inst_imm)
				ARM_SHR_IMM (code, ins->dreg, ins->sreg1, (ins->inst_imm & 0x1f));
			else if (ins->dreg != ins->sreg1)
				ARM_MOV_REG_REG (code, ins->dreg, ins->sreg1);
			break;
		case OP_ISHR_UN:
			ARM_SHR_REG (code, ins->dreg, ins->sreg1, ins->sreg2);
			break;
		case OP_INOT:
			ARM_MVN_REG_REG (code, ins->dreg, ins->sreg1);
			break;
		case OP_INEG:
			ARM_RSB_REG_IMM8 (code, ins->dreg, ins->sreg1, 0);
			break;
		case OP_IMUL:
			if (ins->dreg == ins->sreg2)
				ARM_MUL_REG_REG (code, ins->dreg, ins->sreg1, ins->sreg2);
			else
				ARM_MUL_REG_REG (code, ins->dreg, ins->sreg2, ins->sreg1);
			break;
		case OP_MUL_IMM:
			g_assert_not_reached ();
			break;
		case OP_IMUL_OVF:
			/* FIXME: handle ovf/ sreg2 != dreg */
			ARM_MUL_REG_REG (code, ins->dreg, ins->sreg1, ins->sreg2);
			/* FIXME: MUL doesn't set the C/O flags on ARM */
			break;
		case OP_IMUL_OVF_UN:
			/* FIXME: handle ovf/ sreg2 != dreg */
			ARM_MUL_REG_REG (code, ins->dreg, ins->sreg1, ins->sreg2);
			/* FIXME: MUL doesn't set the C/O flags on ARM */
			break;
		case OP_ICONST:
			code = mono_arm_emit_load_imm (code, ins->dreg, ins->inst_c0);
			break;
		case OP_AOTCONST:
			/* Load the GOT offset */
			mono_add_patch_info (cfg, offset, (MonoJumpInfoType)ins->inst_i1, ins->inst_p0);
			ARM_LDR_IMM (code, ins->dreg, ARMREG_PC, 0);
			ARM_B (code, 0);
			*(gpointer*)code = NULL;
			code += 4;
			/* Load the value from the GOT */
			ARM_LDR_REG_REG (code, ins->dreg, ARMREG_PC, ins->dreg);
			break;
		case OP_ICONV_TO_I4:
		case OP_ICONV_TO_U4:
		case OP_MOVE:
			if (ins->dreg != ins->sreg1)
				ARM_MOV_REG_REG (code, ins->dreg, ins->sreg1);
			break;
		case OP_SETLRET: {
			int saved = ins->sreg2;
			if (ins->sreg2 == ARM_LSW_REG) {
				ARM_MOV_REG_REG (code, ARMREG_LR, ins->sreg2);
				saved = ARMREG_LR;
			}
			if (ins->sreg1 != ARM_LSW_REG)
				ARM_MOV_REG_REG (code, ARM_LSW_REG, ins->sreg1);
			if (saved != ARM_MSW_REG)
				ARM_MOV_REG_REG (code, ARM_MSW_REG, saved);
			break;
		}
		case OP_FMOVE:
			if (IS_FPA)
				ARM_FPA_MVFD (code, ins->dreg, ins->sreg1);
			else if (IS_VFP)
				ARM_CPYD (code, ins->dreg, ins->sreg1);
			break;
		case OP_FCONV_TO_R4:
			if (IS_FPA)
				ARM_FPA_MVFS (code, ins->dreg, ins->sreg1);
			else if (IS_VFP) {
				ARM_CVTD (code, ins->dreg, ins->sreg1);
				ARM_CVTS (code, ins->dreg, ins->dreg);
			}
			break;
		case OP_JMP:
			/*
			 * Keep in sync with mono_arch_emit_epilog
			 */
			g_assert (!cfg->method->save_lmf);

			code = emit_load_volatile_arguments (cfg, code);

			code = emit_big_add (code, ARMREG_SP, cfg->frame_reg, cfg->stack_usage);
			if (iphone_abi) {
				if (cfg->used_int_regs)
					ARM_POP (code, cfg->used_int_regs);
				ARM_POP (code, (1 << ARMREG_R7) | (1 << ARMREG_LR));
			} else {
				ARM_POP (code, cfg->used_int_regs | (1 << ARMREG_LR));
			}
			mono_add_patch_info (cfg, (guint8*) code - cfg->native_code, MONO_PATCH_INFO_METHOD_JUMP, ins->inst_p0);
			if (cfg->compile_aot) {
				ARM_LDR_IMM (code, ARMREG_IP, ARMREG_PC, 0);
				ARM_B (code, 0);
				*(gpointer*)code = NULL;
				code += 4;
				ARM_LDR_REG_REG (code, ARMREG_PC, ARMREG_PC, ARMREG_IP);
			} else {
				ARM_B (code, 0);
			}
			break;
		case OP_CHECK_THIS:
			/* ensure ins->sreg1 is not NULL */
			ARM_LDRB_IMM (code, ARMREG_LR, ins->sreg1, 0);
			break;
		case OP_ARGLIST: {
			g_assert (cfg->sig_cookie < 128);
			ARM_LDR_IMM (code, ARMREG_IP, cfg->frame_reg, cfg->sig_cookie);
			ARM_STR_IMM (code, ARMREG_IP, ins->sreg1, 0);
			break;
		}
		case OP_FCALL:
		case OP_LCALL:
		case OP_VCALL:
		case OP_VCALL2:
		case OP_VOIDCALL:
		case OP_CALL:
			call = (MonoCallInst*)ins;
			if (ins->flags & MONO_INST_HAS_METHOD)
				mono_add_patch_info (cfg, offset, MONO_PATCH_INFO_METHOD, call->method);
			else
				mono_add_patch_info (cfg, offset, MONO_PATCH_INFO_ABS, call->fptr);
			code = emit_call_seq (cfg, code);
			ins->flags |= MONO_INST_GC_CALLSITE;
			ins->backend.pc_offset = code - cfg->native_code;
			code = emit_move_return_value (cfg, ins, code);
			break;
		case OP_FCALL_REG:
		case OP_LCALL_REG:
		case OP_VCALL_REG:
		case OP_VCALL2_REG:
		case OP_VOIDCALL_REG:
		case OP_CALL_REG:
			code = emit_call_reg (code, ins->sreg1);
			ins->flags |= MONO_INST_GC_CALLSITE;
			ins->backend.pc_offset = code - cfg->native_code;
			code = emit_move_return_value (cfg, ins, code);
			break;
		case OP_FCALL_MEMBASE:
		case OP_LCALL_MEMBASE:
		case OP_VCALL_MEMBASE:
		case OP_VCALL2_MEMBASE:
		case OP_VOIDCALL_MEMBASE:
		case OP_CALL_MEMBASE: {
			gboolean imt_arg = FALSE;

			g_assert (ins->sreg1 != ARMREG_LR);
			call = (MonoCallInst*)ins;
			if (call->dynamic_imt_arg || call->method->klass->flags & TYPE_ATTRIBUTE_INTERFACE)
				imt_arg = TRUE;
			if (!arm_is_imm12 (ins->inst_offset))
				code = mono_arm_emit_load_imm (code, ARMREG_IP, ins->inst_offset);
			if (imt_arg)
				ARM_ADD_REG_IMM8 (code, ARMREG_LR, ARMREG_PC, 4);
			else
				ARM_MOV_REG_REG (code, ARMREG_LR, ARMREG_PC);
			if (!arm_is_imm12 (ins->inst_offset))
				ARM_LDR_REG_REG (code, ARMREG_PC, ins->sreg1, ARMREG_IP);
			else
				ARM_LDR_IMM (code, ARMREG_PC, ins->sreg1, ins->inst_offset);
			if (imt_arg) {
				/* 
				 * We can't embed the method in the code stream in PIC code, or
				 * in gshared code.
				 * Instead, we put it in V5 in code emitted by 
				 * mono_arch_emit_imt_argument (), and embed NULL here to 
				 * signal the IMT thunk that the value is in V5.
				 */
				if (call->dynamic_imt_arg)
					*((gpointer*)code) = NULL;
				else
					*((gpointer*)code) = (gpointer)call->method;
				code += 4;
			}
			ins->flags |= MONO_INST_GC_CALLSITE;
			ins->backend.pc_offset = code - cfg->native_code;
			code = emit_move_return_value (cfg, ins, code);
			break;
		}
		case OP_LOCALLOC: {
			/* keep alignment */
			int alloca_waste = cfg->param_area;
			alloca_waste += 7;
			alloca_waste &= ~7;
			/* round the size to 8 bytes */
			ARM_ADD_REG_IMM8 (code, ins->dreg, ins->sreg1, 7);
			ARM_BIC_REG_IMM8 (code, ins->dreg, ins->dreg, 7);
			if (alloca_waste)
				ARM_ADD_REG_IMM8 (code, ins->dreg, ins->dreg, alloca_waste);
			ARM_SUB_REG_REG (code, ARMREG_SP, ARMREG_SP, ins->dreg);
			/* memzero the area: dreg holds the size, sp is the pointer */
			if (ins->flags & MONO_INST_INIT) {
				guint8 *start_loop, *branch_to_cond;
				ARM_MOV_REG_IMM8 (code, ARMREG_LR, 0);
				branch_to_cond = code;
				ARM_B (code, 0);
				start_loop = code;
				ARM_STR_REG_REG (code, ARMREG_LR, ARMREG_SP, ins->dreg);
				arm_patch (branch_to_cond, code);
				/* decrement by 4 and set flags */
				ARM_SUBS_REG_IMM8 (code, ins->dreg, ins->dreg, sizeof (mgreg_t));
				ARM_B_COND (code, ARMCOND_GE, 0);
				arm_patch (code - 4, start_loop);
			}
			ARM_ADD_REG_IMM8 (code, ins->dreg, ARMREG_SP, alloca_waste);
			break;
		}
		case OP_DYN_CALL: {
			int i;
			MonoInst *var = cfg->dyn_call_var;

			g_assert (var->opcode == OP_REGOFFSET);
			g_assert (arm_is_imm12 (var->inst_offset));

			/* lr = args buffer filled by mono_arch_get_dyn_call_args () */
			ARM_MOV_REG_REG( code, ARMREG_LR, ins->sreg1);
			/* ip = ftn */
			ARM_MOV_REG_REG( code, ARMREG_IP, ins->sreg2);

			/* Save args buffer */
			ARM_STR_IMM (code, ARMREG_LR, var->inst_basereg, var->inst_offset);

			/* Set stack slots using R0 as scratch reg */
			/* MONO_ARCH_DYN_CALL_PARAM_AREA gives the size of stack space available */
			for (i = 0; i < DYN_CALL_STACK_ARGS; ++i) {
				ARM_LDR_IMM (code, ARMREG_R0, ARMREG_LR, (PARAM_REGS + i) * sizeof (mgreg_t));
				ARM_STR_IMM (code, ARMREG_R0, ARMREG_SP, i * sizeof (mgreg_t));
			}

			/* Set argument registers */
			for (i = 0; i < PARAM_REGS; ++i)
				ARM_LDR_IMM (code, i, ARMREG_LR, i * sizeof (mgreg_t));

			/* Make the call */
			ARM_MOV_REG_REG (code, ARMREG_LR, ARMREG_PC);
			ARM_MOV_REG_REG (code, ARMREG_PC, ARMREG_IP);

			/* Save result */
			ARM_LDR_IMM (code, ARMREG_IP, var->inst_basereg, var->inst_offset);
			ARM_STR_IMM (code, ARMREG_R0, ARMREG_IP, G_STRUCT_OFFSET (DynCallArgs, res)); 
			ARM_STR_IMM (code, ARMREG_R1, ARMREG_IP, G_STRUCT_OFFSET (DynCallArgs, res2)); 
			break;
		}
		case OP_THROW: {
			if (ins->sreg1 != ARMREG_R0)
				ARM_MOV_REG_REG (code, ARMREG_R0, ins->sreg1);
			mono_add_patch_info (cfg, code - cfg->native_code, MONO_PATCH_INFO_INTERNAL_METHOD, 
					     (gpointer)"mono_arch_throw_exception");
			code = emit_call_seq (cfg, code);
			break;
		}
		case OP_RETHROW: {
			if (ins->sreg1 != ARMREG_R0)
				ARM_MOV_REG_REG (code, ARMREG_R0, ins->sreg1);
			mono_add_patch_info (cfg, code - cfg->native_code, MONO_PATCH_INFO_INTERNAL_METHOD, 
					     (gpointer)"mono_arch_rethrow_exception");
			code = emit_call_seq (cfg, code);
			break;
		}
		case OP_START_HANDLER: {
			MonoInst *spvar = mono_find_spvar_for_region (cfg, bb->region);
			int i, rot_amount;

			/* Reserve a param area, see filter-stack.exe */
			if (cfg->param_area) {
				if ((i = mono_arm_is_rotated_imm8 (cfg->param_area, &rot_amount)) >= 0) {
					ARM_SUB_REG_IMM (code, ARMREG_SP, ARMREG_SP, i, rot_amount);
				} else {
					code = mono_arm_emit_load_imm (code, ARMREG_IP, cfg->param_area);
					ARM_SUB_REG_REG (code, ARMREG_SP, ARMREG_SP, ARMREG_IP);
				}
			}

			if (arm_is_imm12 (spvar->inst_offset)) {
				ARM_STR_IMM (code, ARMREG_LR, spvar->inst_basereg, spvar->inst_offset);
			} else {
				code = mono_arm_emit_load_imm (code, ARMREG_IP, spvar->inst_offset);
				ARM_STR_REG_REG (code, ARMREG_LR, spvar->inst_basereg, ARMREG_IP);
			}
			break;
		}
		case OP_ENDFILTER: {
			MonoInst *spvar = mono_find_spvar_for_region (cfg, bb->region);
			int i, rot_amount;

			/* Free the param area */
			if (cfg->param_area) {
				if ((i = mono_arm_is_rotated_imm8 (cfg->param_area, &rot_amount)) >= 0) {
					ARM_ADD_REG_IMM (code, ARMREG_SP, ARMREG_SP, i, rot_amount);
				} else {
					code = mono_arm_emit_load_imm (code, ARMREG_IP, cfg->param_area);
					ARM_ADD_REG_REG (code, ARMREG_SP, ARMREG_SP, ARMREG_IP);
				}
			}

			if (ins->sreg1 != ARMREG_R0)
				ARM_MOV_REG_REG (code, ARMREG_R0, ins->sreg1);
			if (arm_is_imm12 (spvar->inst_offset)) {
				ARM_LDR_IMM (code, ARMREG_IP, spvar->inst_basereg, spvar->inst_offset);
			} else {
				g_assert (ARMREG_IP != spvar->inst_basereg);
				code = mono_arm_emit_load_imm (code, ARMREG_IP, spvar->inst_offset);
				ARM_LDR_REG_REG (code, ARMREG_IP, spvar->inst_basereg, ARMREG_IP);
			}
			ARM_MOV_REG_REG (code, ARMREG_PC, ARMREG_IP);
			break;
		}
		case OP_ENDFINALLY: {
			MonoInst *spvar = mono_find_spvar_for_region (cfg, bb->region);
			int i, rot_amount;

			/* Free the param area */
			if (cfg->param_area) {
				if ((i = mono_arm_is_rotated_imm8 (cfg->param_area, &rot_amount)) >= 0) {
					ARM_ADD_REG_IMM (code, ARMREG_SP, ARMREG_SP, i, rot_amount);
				} else {
					code = mono_arm_emit_load_imm (code, ARMREG_IP, cfg->param_area);
					ARM_ADD_REG_REG (code, ARMREG_SP, ARMREG_SP, ARMREG_IP);
				}
			}

			if (arm_is_imm12 (spvar->inst_offset)) {
				ARM_LDR_IMM (code, ARMREG_IP, spvar->inst_basereg, spvar->inst_offset);
			} else {
				g_assert (ARMREG_IP != spvar->inst_basereg);
				code = mono_arm_emit_load_imm (code, ARMREG_IP, spvar->inst_offset);
				ARM_LDR_REG_REG (code, ARMREG_IP, spvar->inst_basereg, ARMREG_IP);
			}
			ARM_MOV_REG_REG (code, ARMREG_PC, ARMREG_IP);
			break;
		}
		case OP_CALL_HANDLER: 
			mono_add_patch_info (cfg, code - cfg->native_code, MONO_PATCH_INFO_BB, ins->inst_target_bb);
			ARM_BL (code, 0);
			mono_cfg_add_try_hole (cfg, ins->inst_eh_block, code, bb);
			break;
		case OP_LABEL:
			ins->inst_c0 = code - cfg->native_code;
			break;
		case OP_BR:
			/*if (ins->inst_target_bb->native_offset) {
				ARM_B (code, 0);
				//x86_jump_code (code, cfg->native_code + ins->inst_target_bb->native_offset); 
			} else*/ {
				mono_add_patch_info (cfg, offset, MONO_PATCH_INFO_BB, ins->inst_target_bb);
				ARM_B (code, 0);
			} 
			break;
		case OP_BR_REG:
			ARM_MOV_REG_REG (code, ARMREG_PC, ins->sreg1);
			break;
		case OP_SWITCH:
			/* 
			 * In the normal case we have:
			 * 	ldr pc, [pc, ins->sreg1 << 2]
			 * 	nop
			 * If aot, we have:
			 * 	ldr lr, [pc, ins->sreg1 << 2]
			 * 	add pc, pc, lr
			 * After follows the data.
			 * FIXME: add aot support.
			 */
			mono_add_patch_info (cfg, offset, MONO_PATCH_INFO_SWITCH, ins->inst_p0);
			max_len += 4 * GPOINTER_TO_INT (ins->klass);
			if (offset + max_len > (cfg->code_size - 16)) {
				cfg->code_size += max_len;
				cfg->code_size *= 2;
				cfg->native_code = g_realloc (cfg->native_code, cfg->code_size);
				code = cfg->native_code + offset;
			}
			ARM_LDR_REG_REG_SHIFT (code, ARMREG_PC, ARMREG_PC, ins->sreg1, ARMSHIFT_LSL, 2);
			ARM_NOP (code);
			code += 4 * GPOINTER_TO_INT (ins->klass);
			break;
		case OP_CEQ:
		case OP_ICEQ:
			ARM_MOV_REG_IMM8_COND (code, ins->dreg, 0, ARMCOND_NE);
			ARM_MOV_REG_IMM8_COND (code, ins->dreg, 1, ARMCOND_EQ);
			break;
		case OP_CLT:
		case OP_ICLT:
			ARM_MOV_REG_IMM8 (code, ins->dreg, 0);
			ARM_MOV_REG_IMM8_COND (code, ins->dreg, 1, ARMCOND_LT);
			break;
		case OP_CLT_UN:
		case OP_ICLT_UN:
			ARM_MOV_REG_IMM8 (code, ins->dreg, 0);
			ARM_MOV_REG_IMM8_COND (code, ins->dreg, 1, ARMCOND_LO);
			break;
		case OP_CGT:
		case OP_ICGT:
			ARM_MOV_REG_IMM8 (code, ins->dreg, 0);
			ARM_MOV_REG_IMM8_COND (code, ins->dreg, 1, ARMCOND_GT);
			break;
		case OP_CGT_UN:
		case OP_ICGT_UN:
			ARM_MOV_REG_IMM8 (code, ins->dreg, 0);
			ARM_MOV_REG_IMM8_COND (code, ins->dreg, 1, ARMCOND_HI);
			break;
		case OP_COND_EXC_EQ:
		case OP_COND_EXC_NE_UN:
		case OP_COND_EXC_LT:
		case OP_COND_EXC_LT_UN:
		case OP_COND_EXC_GT:
		case OP_COND_EXC_GT_UN:
		case OP_COND_EXC_GE:
		case OP_COND_EXC_GE_UN:
		case OP_COND_EXC_LE:
		case OP_COND_EXC_LE_UN:
			EMIT_COND_SYSTEM_EXCEPTION (ins->opcode - OP_COND_EXC_EQ, ins->inst_p1);
			break;
		case OP_COND_EXC_IEQ:
		case OP_COND_EXC_INE_UN:
		case OP_COND_EXC_ILT:
		case OP_COND_EXC_ILT_UN:
		case OP_COND_EXC_IGT:
		case OP_COND_EXC_IGT_UN:
		case OP_COND_EXC_IGE:
		case OP_COND_EXC_IGE_UN:
		case OP_COND_EXC_ILE:
		case OP_COND_EXC_ILE_UN:
			EMIT_COND_SYSTEM_EXCEPTION (ins->opcode - OP_COND_EXC_IEQ, ins->inst_p1);
			break;
		case OP_COND_EXC_C:
		case OP_COND_EXC_IC:
			EMIT_COND_SYSTEM_EXCEPTION_FLAGS (ARMCOND_CS, ins->inst_p1);
			break;
		case OP_COND_EXC_OV:
		case OP_COND_EXC_IOV:
			EMIT_COND_SYSTEM_EXCEPTION_FLAGS (ARMCOND_VS, ins->inst_p1);
			break;
		case OP_COND_EXC_NC:
		case OP_COND_EXC_INC:
			EMIT_COND_SYSTEM_EXCEPTION_FLAGS (ARMCOND_CC, ins->inst_p1);
			break;
		case OP_COND_EXC_NO:
		case OP_COND_EXC_INO:
			EMIT_COND_SYSTEM_EXCEPTION_FLAGS (ARMCOND_VC, ins->inst_p1);
			break;
		case OP_IBEQ:
		case OP_IBNE_UN:
		case OP_IBLT:
		case OP_IBLT_UN:
		case OP_IBGT:
		case OP_IBGT_UN:
		case OP_IBGE:
		case OP_IBGE_UN:
		case OP_IBLE:
		case OP_IBLE_UN:
			EMIT_COND_BRANCH (ins, ins->opcode - OP_IBEQ);
			break;

		/* floating point opcodes */
#ifdef ARM_FPU_FPA
		case OP_R8CONST:
			if (cfg->compile_aot) {
				ARM_FPA_LDFD (code, ins->dreg, ARMREG_PC, 0);
				ARM_B (code, 1);
				*(guint32*)code = ((guint32*)(ins->inst_p0))[0];
				code += 4;
				*(guint32*)code = ((guint32*)(ins->inst_p0))[1];
				code += 4;
			} else {
				/* FIXME: we can optimize the imm load by dealing with part of 
				 * the displacement in LDFD (aligning to 512).
				 */
				code = mono_arm_emit_load_imm (code, ARMREG_LR, (guint32)ins->inst_p0);
				ARM_FPA_LDFD (code, ins->dreg, ARMREG_LR, 0);
			}
			break;
		case OP_R4CONST:
			if (cfg->compile_aot) {
				ARM_FPA_LDFS (code, ins->dreg, ARMREG_PC, 0);
				ARM_B (code, 0);
				*(guint32*)code = ((guint32*)(ins->inst_p0))[0];
				code += 4;
			} else {
				code = mono_arm_emit_load_imm (code, ARMREG_LR, (guint32)ins->inst_p0);
				ARM_FPA_LDFS (code, ins->dreg, ARMREG_LR, 0);
			}
			break;
		case OP_STORER8_MEMBASE_REG:
			/* This is generated by the local regalloc pass which runs after the lowering pass */
			if (!arm_is_fpimm8 (ins->inst_offset)) {
				code = mono_arm_emit_load_imm (code, ARMREG_LR, ins->inst_offset);
				ARM_ADD_REG_REG (code, ARMREG_LR, ARMREG_LR, ins->inst_destbasereg);
				ARM_FPA_STFD (code, ins->sreg1, ARMREG_LR, 0);
			} else {
				ARM_FPA_STFD (code, ins->sreg1, ins->inst_destbasereg, ins->inst_offset);
			}
			break;
		case OP_LOADR8_MEMBASE:
			/* This is generated by the local regalloc pass which runs after the lowering pass */
			if (!arm_is_fpimm8 (ins->inst_offset)) {
				code = mono_arm_emit_load_imm (code, ARMREG_LR, ins->inst_offset);
				ARM_ADD_REG_REG (code, ARMREG_LR, ARMREG_LR, ins->inst_basereg);
				ARM_FPA_LDFD (code, ins->dreg, ARMREG_LR, 0);
			} else {
				ARM_FPA_LDFD (code, ins->dreg, ins->inst_basereg, ins->inst_offset);
			}
			break;
		case OP_STORER4_MEMBASE_REG:
			g_assert (arm_is_fpimm8 (ins->inst_offset));
			ARM_FPA_STFS (code, ins->sreg1, ins->inst_destbasereg, ins->inst_offset);
			break;
		case OP_LOADR4_MEMBASE:
			g_assert (arm_is_fpimm8 (ins->inst_offset));
			ARM_FPA_LDFS (code, ins->dreg, ins->inst_basereg, ins->inst_offset);
			break;
		case OP_ICONV_TO_R_UN: {
			int tmpreg;
			tmpreg = ins->dreg == 0? 1: 0;
			ARM_CMP_REG_IMM8 (code, ins->sreg1, 0);
			ARM_FPA_FLTD (code, ins->dreg, ins->sreg1);
			ARM_B_COND (code, ARMCOND_GE, 8);
			/* save the temp register */
			ARM_SUB_REG_IMM8 (code, ARMREG_SP, ARMREG_SP, 8);
			ARM_FPA_STFD (code, tmpreg, ARMREG_SP, 0);
			ARM_FPA_LDFD (code, tmpreg, ARMREG_PC, 12);
			ARM_FPA_ADFD (code, ins->dreg, ins->dreg, tmpreg);
			ARM_FPA_LDFD (code, tmpreg, ARMREG_SP, 0);
			ARM_ADD_REG_IMM8 (code, ARMREG_SP, ARMREG_SP, 8);
			/* skip the constant pool */
			ARM_B (code, 8);
			code += 4;
			*(int*)code = 0x41f00000;
			code += 4;
			*(int*)code = 0;
			code += 4;
			/* FIXME: adjust:
			 * ldfltd  ftemp, [pc, #8] 0x41f00000 0x00000000
			 * adfltd  fdest, fdest, ftemp
			 */
			break;
		}
		case OP_ICONV_TO_R4:
			ARM_FPA_FLTS (code, ins->dreg, ins->sreg1);
			break;
		case OP_ICONV_TO_R8:
			ARM_FPA_FLTD (code, ins->dreg, ins->sreg1);
			break;

#elif defined(ARM_FPU_VFP)

		case OP_R8CONST:
			if (cfg->compile_aot) {
				ARM_FLDD (code, ins->dreg, ARMREG_PC, 0);
				ARM_B (code, 1);
				*(guint32*)code = ((guint32*)(ins->inst_p0))[0];
				code += 4;
				*(guint32*)code = ((guint32*)(ins->inst_p0))[1];
				code += 4;
			} else {
				/* FIXME: we can optimize the imm load by dealing with part of 
				 * the displacement in LDFD (aligning to 512).
				 */
				code = mono_arm_emit_load_imm (code, ARMREG_LR, (guint32)ins->inst_p0);
				ARM_FLDD (code, ins->dreg, ARMREG_LR, 0);
			}
			break;
		case OP_R4CONST:
			if (cfg->compile_aot) {
				ARM_FLDS (code, ins->dreg, ARMREG_PC, 0);
				ARM_B (code, 0);
				*(guint32*)code = ((guint32*)(ins->inst_p0))[0];
				code += 4;
				ARM_CVTS (code, ins->dreg, ins->dreg);
			} else {
				code = mono_arm_emit_load_imm (code, ARMREG_LR, (guint32)ins->inst_p0);
				ARM_FLDS (code, ins->dreg, ARMREG_LR, 0);
				ARM_CVTS (code, ins->dreg, ins->dreg);
			}
			break;
		case OP_STORER8_MEMBASE_REG:
			/* This is generated by the local regalloc pass which runs after the lowering pass */
			if (!arm_is_fpimm8 (ins->inst_offset)) {
				code = mono_arm_emit_load_imm (code, ARMREG_LR, ins->inst_offset);
				ARM_ADD_REG_REG (code, ARMREG_LR, ARMREG_LR, ins->inst_destbasereg);
				ARM_FSTD (code, ins->sreg1, ARMREG_LR, 0);
			} else {
				ARM_FSTD (code, ins->sreg1, ins->inst_destbasereg, ins->inst_offset);
			}
			break;
		case OP_LOADR8_MEMBASE:
			/* This is generated by the local regalloc pass which runs after the lowering pass */
			if (!arm_is_fpimm8 (ins->inst_offset)) {
				code = mono_arm_emit_load_imm (code, ARMREG_LR, ins->inst_offset);
				ARM_ADD_REG_REG (code, ARMREG_LR, ARMREG_LR, ins->inst_basereg);
				ARM_FLDD (code, ins->dreg, ARMREG_LR, 0);
			} else {
				ARM_FLDD (code, ins->dreg, ins->inst_basereg, ins->inst_offset);
			}
			break;
		case OP_STORER4_MEMBASE_REG:
			g_assert (arm_is_fpimm8 (ins->inst_offset));
			ARM_CVTD (code, ARM_VFP_F0, ins->sreg1);
			ARM_FSTS (code, ARM_VFP_F0, ins->inst_destbasereg, ins->inst_offset);
			break;
		case OP_LOADR4_MEMBASE:
			g_assert (arm_is_fpimm8 (ins->inst_offset));
			ARM_FLDS (code, ARM_VFP_F0, ins->inst_basereg, ins->inst_offset);
			ARM_CVTS (code, ins->dreg, ARM_VFP_F0);
			break;
		case OP_ICONV_TO_R_UN: {
			g_assert_not_reached ();
			break;
		}
		case OP_ICONV_TO_R4:
			ARM_FMSR (code, ARM_VFP_F0, ins->sreg1);
			ARM_FSITOS (code, ARM_VFP_F0, ARM_VFP_F0);
			ARM_CVTS (code, ins->dreg, ARM_VFP_F0);
			break;
		case OP_ICONV_TO_R8:
			ARM_FMSR (code, ARM_VFP_F0, ins->sreg1);
			ARM_FSITOD (code, ins->dreg, ARM_VFP_F0);
			break;

		case OP_SETFRET:
			if (mono_method_signature (cfg->method)->ret->type == MONO_TYPE_R4) {
				ARM_CVTD (code, ARM_VFP_F0, ins->sreg1);
				ARM_FMRS (code, ARMREG_R0, ARM_VFP_F0);
			} else {
				ARM_FMRRD (code, ARMREG_R0, ARMREG_R1, ins->sreg1);
			}
			break;

#endif

		case OP_FCONV_TO_I1:
			code = emit_float_to_int (cfg, code, ins->dreg, ins->sreg1, 1, TRUE);
			break;
		case OP_FCONV_TO_U1:
			code = emit_float_to_int (cfg, code, ins->dreg, ins->sreg1, 1, FALSE);
			break;
		case OP_FCONV_TO_I2:
			code = emit_float_to_int (cfg, code, ins->dreg, ins->sreg1, 2, TRUE);
			break;
		case OP_FCONV_TO_U2:
			code = emit_float_to_int (cfg, code, ins->dreg, ins->sreg1, 2, FALSE);
			break;
		case OP_FCONV_TO_I4:
		case OP_FCONV_TO_I:
			code = emit_float_to_int (cfg, code, ins->dreg, ins->sreg1, 4, TRUE);
			break;
		case OP_FCONV_TO_U4:
		case OP_FCONV_TO_U:
			code = emit_float_to_int (cfg, code, ins->dreg, ins->sreg1, 4, FALSE);
			break;
		case OP_FCONV_TO_I8:
		case OP_FCONV_TO_U8:
			g_assert_not_reached ();
			/* Implemented as helper calls */
			break;
		case OP_LCONV_TO_R_UN:
			g_assert_not_reached ();
			/* Implemented as helper calls */
			break;
		case OP_LCONV_TO_OVF_I4_2: {
			guint8 *high_bit_not_set, *valid_negative, *invalid_negative, *valid_positive;
			/* 
			 * Valid ints: 0xffffffff:8000000 to 00000000:0x7f000000
			 */

			ARM_CMP_REG_IMM8 (code, ins->sreg1, 0);
			high_bit_not_set = code;
			ARM_B_COND (code, ARMCOND_GE, 0); /*branch if bit 31 of the lower part is not set*/

			ARM_CMN_REG_IMM8 (code, ins->sreg2, 1); /*This have the same effect as CMP reg, 0xFFFFFFFF */
			valid_negative = code;
			ARM_B_COND (code, ARMCOND_EQ, 0); /*branch if upper part == 0xFFFFFFFF (lower part has bit 31 set) */
			invalid_negative = code;
			ARM_B_COND (code, ARMCOND_AL, 0);
			
			arm_patch (high_bit_not_set, code);

			ARM_CMP_REG_IMM8 (code, ins->sreg2, 0);
			valid_positive = code;
			ARM_B_COND (code, ARMCOND_EQ, 0); /*branch if upper part == 0 (lower part has bit 31 clear)*/

			arm_patch (invalid_negative, code);
			EMIT_COND_SYSTEM_EXCEPTION_FLAGS (ARMCOND_AL, "OverflowException");

			arm_patch (valid_negative, code);
			arm_patch (valid_positive, code);

			if (ins->dreg != ins->sreg1)
				ARM_MOV_REG_REG (code, ins->dreg, ins->sreg1);
			break;
		}
#ifdef ARM_FPU_FPA
		case OP_FADD:
			ARM_FPA_ADFD (code, ins->dreg, ins->sreg1, ins->sreg2);
			break;
		case OP_FSUB:
			ARM_FPA_SUFD (code, ins->dreg, ins->sreg1, ins->sreg2);
			break;		
		case OP_FMUL:
			ARM_FPA_MUFD (code, ins->dreg, ins->sreg1, ins->sreg2);
			break;		
		case OP_FDIV:
			ARM_FPA_DVFD (code, ins->dreg, ins->sreg1, ins->sreg2);
			break;		
		case OP_FNEG:
			ARM_FPA_MNFD (code, ins->dreg, ins->sreg1);
			break;
#elif defined(ARM_FPU_VFP)
		case OP_FADD:
			ARM_VFP_ADDD (code, ins->dreg, ins->sreg1, ins->sreg2);
			break;
		case OP_FSUB:
			ARM_VFP_SUBD (code, ins->dreg, ins->sreg1, ins->sreg2);
			break;		
		case OP_FMUL:
			ARM_VFP_MULD (code, ins->dreg, ins->sreg1, ins->sreg2);
			break;		
		case OP_FDIV:
			ARM_VFP_DIVD (code, ins->dreg, ins->sreg1, ins->sreg2);
			break;		
		case OP_FNEG:
			ARM_NEGD (code, ins->dreg, ins->sreg1);
			break;
#endif
		case OP_FREM:
			/* emulated */
			g_assert_not_reached ();
			break;
		case OP_FCOMPARE:
			if (IS_FPA) {
				ARM_FPA_FCMP (code, ARM_FPA_CMF, ins->sreg1, ins->sreg2);
			} else if (IS_VFP) {
				ARM_CMPD (code, ins->sreg1, ins->sreg2);
				ARM_FMSTAT (code);
			}
			break;
		case OP_FCEQ:
			if (IS_FPA) {
				ARM_FPA_FCMP (code, ARM_FPA_CMF, ins->sreg1, ins->sreg2);
			} else if (IS_VFP) {
				ARM_CMPD (code, ins->sreg1, ins->sreg2);
				ARM_FMSTAT (code);
			}
			ARM_MOV_REG_IMM8_COND (code, ins->dreg, 0, ARMCOND_NE);
			ARM_MOV_REG_IMM8_COND (code, ins->dreg, 1, ARMCOND_EQ);
			break;
		case OP_FCLT:
			if (IS_FPA) {
				ARM_FPA_FCMP (code, ARM_FPA_CMF, ins->sreg1, ins->sreg2);
			} else {
				ARM_CMPD (code, ins->sreg1, ins->sreg2);
				ARM_FMSTAT (code);
			}
			ARM_MOV_REG_IMM8 (code, ins->dreg, 0);
			ARM_MOV_REG_IMM8_COND (code, ins->dreg, 1, ARMCOND_MI);
			break;
		case OP_FCLT_UN:
			if (IS_FPA) {
				ARM_FPA_FCMP (code, ARM_FPA_CMF, ins->sreg1, ins->sreg2);
			} else if (IS_VFP) {
				ARM_CMPD (code, ins->sreg1, ins->sreg2);
				ARM_FMSTAT (code);
			}
			ARM_MOV_REG_IMM8 (code, ins->dreg, 0);
			ARM_MOV_REG_IMM8_COND (code, ins->dreg, 1, ARMCOND_MI);
			ARM_MOV_REG_IMM8_COND (code, ins->dreg, 1, ARMCOND_VS);
			break;
		case OP_FCGT:
			/* swapped */
			if (IS_FPA) {
				ARM_FPA_FCMP (code, ARM_FPA_CMF, ins->sreg2, ins->sreg1);
			} else if (IS_VFP) {
				ARM_CMPD (code, ins->sreg2, ins->sreg1);
				ARM_FMSTAT (code);
			}
			ARM_MOV_REG_IMM8 (code, ins->dreg, 0);
			ARM_MOV_REG_IMM8_COND (code, ins->dreg, 1, ARMCOND_MI);
			break;
		case OP_FCGT_UN:
			/* swapped */
			if (IS_FPA) {
				ARM_FPA_FCMP (code, ARM_FPA_CMF, ins->sreg2, ins->sreg1);
			} else if (IS_VFP) {
				ARM_CMPD (code, ins->sreg2, ins->sreg1);
				ARM_FMSTAT (code);
			}
			ARM_MOV_REG_IMM8 (code, ins->dreg, 0);
			ARM_MOV_REG_IMM8_COND (code, ins->dreg, 1, ARMCOND_MI);
			ARM_MOV_REG_IMM8_COND (code, ins->dreg, 1, ARMCOND_VS);
			break;
		/* ARM FPA flags table:
		 * N        Less than               ARMCOND_MI
		 * Z        Equal                   ARMCOND_EQ
		 * C        Greater Than or Equal   ARMCOND_CS
		 * V        Unordered               ARMCOND_VS
		 */
		case OP_FBEQ:
			EMIT_COND_BRANCH (ins, OP_IBEQ - OP_IBEQ);
			break;
		case OP_FBNE_UN:
			EMIT_COND_BRANCH (ins, OP_IBNE_UN - OP_IBEQ);
			break;
		case OP_FBLT:
			EMIT_COND_BRANCH_FLAGS (ins, ARMCOND_MI); /* N set */
			break;
		case OP_FBLT_UN:
			EMIT_COND_BRANCH_FLAGS (ins, ARMCOND_VS); /* V set */
			EMIT_COND_BRANCH_FLAGS (ins, ARMCOND_MI); /* N set */
			break;
		case OP_FBGT:
		case OP_FBGT_UN:
		case OP_FBLE:
		case OP_FBLE_UN:
			g_assert_not_reached ();
			break;
		case OP_FBGE:
			if (IS_VFP) {
				EMIT_COND_BRANCH_FLAGS (ins, ARMCOND_GE);
			} else {
				/* FPA requires EQ even thou the docs suggests that just CS is enough */
				EMIT_COND_BRANCH_FLAGS (ins, ARMCOND_EQ);
				EMIT_COND_BRANCH_FLAGS (ins, ARMCOND_CS);
			}
			break;
		case OP_FBGE_UN:
			EMIT_COND_BRANCH_FLAGS (ins, ARMCOND_VS); /* V set */
			EMIT_COND_BRANCH_FLAGS (ins, ARMCOND_GE);
			break;

		case OP_CKFINITE: {
			if (IS_FPA) {
				if (ins->dreg != ins->sreg1)
					ARM_FPA_MVFD (code, ins->dreg, ins->sreg1);
			} else if (IS_VFP) {
				ARM_ABSD (code, ARM_VFP_D1, ins->sreg1);
				ARM_FLDD (code, ARM_VFP_D0, ARMREG_PC, 0);
				ARM_B (code, 1);
				*(guint32*)code = 0xffffffff;
				code += 4;
				*(guint32*)code = 0x7fefffff;
				code += 4;
				ARM_CMPD (code, ARM_VFP_D1, ARM_VFP_D0);
				ARM_FMSTAT (code);
				EMIT_COND_SYSTEM_EXCEPTION_FLAGS (ARMCOND_GT, "ArithmeticException");
				ARM_CMPD (code, ins->sreg1, ins->sreg1);
				ARM_FMSTAT (code);
				EMIT_COND_SYSTEM_EXCEPTION_FLAGS (ARMCOND_VS, "ArithmeticException");
				ARM_CPYD (code, ins->dreg, ins->sreg1);
			}
			break;
		}

		case OP_GC_LIVENESS_DEF:
		case OP_GC_LIVENESS_USE:
		case OP_GC_PARAM_SLOT_LIVENESS_DEF:
			ins->backend.pc_offset = code - cfg->native_code;
			break;
		case OP_GC_SPILL_SLOT_LIVENESS_DEF:
			ins->backend.pc_offset = code - cfg->native_code;
			bb->spill_slot_defs = g_slist_prepend_mempool (cfg->mempool, bb->spill_slot_defs, ins);
			break;

		default:
			g_warning ("unknown opcode %s in %s()\n", mono_inst_name (ins->opcode), __FUNCTION__);
			g_assert_not_reached ();
		}

		if ((cfg->opt & MONO_OPT_BRANCH) && ((code - cfg->native_code - offset) > max_len)) {
			g_warning ("wrong maximal instruction length of instruction %s (expected %d, got %d)",
				   mono_inst_name (ins->opcode), max_len, code - cfg->native_code - offset);
			g_assert_not_reached ();
		}
	       
		cpos += max_len;

		last_ins = ins;
		last_offset = offset;
	}

	cfg->code_len = code - cfg->native_code;
}

#endif /* DISABLE_JIT */

#ifdef HAVE_AEABI_READ_TP
void __aeabi_read_tp (void);
#endif

void
mono_arch_register_lowlevel_calls (void)
{
	/* The signature doesn't matter */
	mono_register_jit_icall (mono_arm_throw_exception, "mono_arm_throw_exception", mono_create_icall_signature ("void"), TRUE);
	mono_register_jit_icall (mono_arm_throw_exception_by_token, "mono_arm_throw_exception_by_token", mono_create_icall_signature ("void"), TRUE);

#ifndef MONO_CROSS_COMPILE
#ifdef HAVE_AEABI_READ_TP
	mono_register_jit_icall (__aeabi_read_tp, "__aeabi_read_tp", mono_create_icall_signature ("void"), TRUE);
#endif
#endif
}

#define patch_lis_ori(ip,val) do {\
		guint16 *__lis_ori = (guint16*)(ip);	\
		__lis_ori [1] = (((guint32)(val)) >> 16) & 0xffff;	\
		__lis_ori [3] = ((guint32)(val)) & 0xffff;	\
	} while (0)

void
mono_arch_patch_code (MonoMethod *method, MonoDomain *domain, guint8 *code, MonoJumpInfo *ji, MonoCodeManager *dyn_code_mp, gboolean run_cctors)
{
	MonoJumpInfo *patch_info;
	gboolean compile_aot = !run_cctors;

	for (patch_info = ji; patch_info; patch_info = patch_info->next) {
		unsigned char *ip = patch_info->ip.i + code;
		const unsigned char *target;

		if (patch_info->type == MONO_PATCH_INFO_SWITCH && !compile_aot) {
			gpointer *jt = (gpointer*)(ip + 8);
			int i;
			/* jt is the inlined jump table, 2 instructions after ip
			 * In the normal case we store the absolute addresses,
			 * otherwise the displacements.
			 */
			for (i = 0; i < patch_info->data.table->table_size; i++)
				jt [i] = code + (int)patch_info->data.table->table [i];
			continue;
		}
		target = mono_resolve_patch_target (method, domain, code, patch_info, run_cctors);

		if (compile_aot) {
			switch (patch_info->type) {
			case MONO_PATCH_INFO_BB:
			case MONO_PATCH_INFO_LABEL:
				break;
			default:
				/* No need to patch these */
				continue;
			}
		}

		switch (patch_info->type) {
		case MONO_PATCH_INFO_IP:
			g_assert_not_reached ();
			patch_lis_ori (ip, ip);
			continue;
		case MONO_PATCH_INFO_METHOD_REL:
			g_assert_not_reached ();
			*((gpointer *)(ip)) = code + patch_info->data.offset;
			continue;
		case MONO_PATCH_INFO_METHODCONST:
		case MONO_PATCH_INFO_CLASS:
		case MONO_PATCH_INFO_IMAGE:
		case MONO_PATCH_INFO_FIELD:
		case MONO_PATCH_INFO_VTABLE:
		case MONO_PATCH_INFO_IID:
		case MONO_PATCH_INFO_SFLDA:
		case MONO_PATCH_INFO_LDSTR:
		case MONO_PATCH_INFO_TYPE_FROM_HANDLE:
		case MONO_PATCH_INFO_LDTOKEN:
			g_assert_not_reached ();
			/* from OP_AOTCONST : lis + ori */
			patch_lis_ori (ip, target);
			continue;
		case MONO_PATCH_INFO_R4:
		case MONO_PATCH_INFO_R8:
			g_assert_not_reached ();
			*((gconstpointer *)(ip + 2)) = patch_info->data.target;
			continue;
		case MONO_PATCH_INFO_EXC_NAME:
			g_assert_not_reached ();
			*((gconstpointer *)(ip + 1)) = patch_info->data.name;
			continue;
		case MONO_PATCH_INFO_NONE:
		case MONO_PATCH_INFO_BB_OVF:
		case MONO_PATCH_INFO_EXC_OVF:
			/* everything is dealt with at epilog output time */
			continue;
		default:
			break;
		}
		arm_patch_general (domain, ip, target, dyn_code_mp);
	}
}

#ifndef DISABLE_JIT

/*
 * Stack frame layout:
 * 
 *   ------------------- fp
 *   	MonoLMF structure or saved registers
 *   -------------------
 *   	locals
 *   -------------------
 *   	spilled regs
 *   -------------------
 *   	optional 8 bytes for tracing
 *   -------------------
 *   	param area             size is cfg->param_area
 *   ------------------- sp
 */
guint8 *
mono_arch_emit_prolog (MonoCompile *cfg)
{
	MonoMethod *method = cfg->method;
	MonoBasicBlock *bb;
	MonoMethodSignature *sig;
	MonoInst *inst;
	int alloc_size, orig_alloc_size, pos, max_offset, i, rot_amount;
	guint8 *code;
	CallInfo *cinfo;
	int tracing = 0;
	int lmf_offset = 0;
	int prev_sp_offset, reg_offset;

	if (mono_jit_trace_calls != NULL && mono_trace_eval (method))
		tracing = 1;

	sig = mono_method_signature (method);
	cfg->code_size = 256 + sig->param_count * 64;
	code = cfg->native_code = g_malloc (cfg->code_size);

	mono_emit_unwind_op_def_cfa (cfg, code, ARMREG_SP, 0);

	alloc_size = cfg->stack_offset;
	pos = 0;
	prev_sp_offset = 0;

	if (!method->save_lmf) {
		if (iphone_abi) {
			/* 
			 * The iphone uses R7 as the frame pointer, and it points at the saved
			 * r7+lr:
			 *         <lr>
			 * r7 ->   <r7>
			 *         <rest of frame>
			 * We can't use r7 as a frame pointer since it points into the middle of
			 * the frame, so we keep using our own frame pointer.
			 * FIXME: Optimize this.
			 */
			g_assert (darwin);
			ARM_PUSH (code, (1 << ARMREG_R7) | (1 << ARMREG_LR));
			ARM_MOV_REG_REG (code, ARMREG_R7, ARMREG_SP);
			prev_sp_offset += 8; /* r7 and lr */
			mono_emit_unwind_op_def_cfa_offset (cfg, code, prev_sp_offset);
			mono_emit_unwind_op_offset (cfg, code, ARMREG_R7, (- prev_sp_offset) + 0);

			/* No need to push LR again */
			if (cfg->used_int_regs)
				ARM_PUSH (code, cfg->used_int_regs);
		} else {
			ARM_PUSH (code, cfg->used_int_regs | (1 << ARMREG_LR));
			prev_sp_offset += 4;
		}
		for (i = 0; i < 16; ++i) {
			if (cfg->used_int_regs & (1 << i))
				prev_sp_offset += 4;
		}
		mono_emit_unwind_op_def_cfa_offset (cfg, code, prev_sp_offset);
		reg_offset = 0;
		for (i = 0; i < 16; ++i) {
			if ((cfg->used_int_regs & (1 << i))) {
				mono_emit_unwind_op_offset (cfg, code, i, (- prev_sp_offset) + reg_offset);
				mini_gc_set_slot_type_from_cfa (cfg, (- prev_sp_offset) + reg_offset, SLOT_NOREF);
				reg_offset += 4;
			}
		}
		if (iphone_abi) {
			mono_emit_unwind_op_offset (cfg, code, ARMREG_LR, -4);
			mini_gc_set_slot_type_from_cfa (cfg, -4, SLOT_NOREF);
		} else {
			mono_emit_unwind_op_offset (cfg, code, ARMREG_LR, -4);
			mini_gc_set_slot_type_from_cfa (cfg, -4, SLOT_NOREF);
		}
	} else {
		ARM_MOV_REG_REG (code, ARMREG_IP, ARMREG_SP);
		ARM_PUSH (code, 0x5ff0);
		prev_sp_offset += 4 * 10; /* all but r0-r3, sp and pc */
		mono_emit_unwind_op_def_cfa_offset (cfg, code, prev_sp_offset);
		reg_offset = 0;
		for (i = 0; i < 16; ++i) {
			if ((i > ARMREG_R3) && (i != ARMREG_SP) && (i != ARMREG_PC)) {
				mono_emit_unwind_op_offset (cfg, code, i, (- prev_sp_offset) + reg_offset);
				reg_offset += 4;
			}
		}
		pos += sizeof (MonoLMF) - prev_sp_offset;
		lmf_offset = pos;
	}
	alloc_size += pos;
	orig_alloc_size = alloc_size;
	// align to MONO_ARCH_FRAME_ALIGNMENT bytes
	if (alloc_size & (MONO_ARCH_FRAME_ALIGNMENT - 1)) {
		alloc_size += MONO_ARCH_FRAME_ALIGNMENT - 1;
		alloc_size &= ~(MONO_ARCH_FRAME_ALIGNMENT - 1);
	}

	/* the stack used in the pushed regs */
	if (prev_sp_offset & 4)
		alloc_size += 4;
	cfg->stack_usage = alloc_size;
	if (alloc_size) {
		if ((i = mono_arm_is_rotated_imm8 (alloc_size, &rot_amount)) >= 0) {
			ARM_SUB_REG_IMM (code, ARMREG_SP, ARMREG_SP, i, rot_amount);
		} else {
			code = mono_arm_emit_load_imm (code, ARMREG_IP, alloc_size);
			ARM_SUB_REG_REG (code, ARMREG_SP, ARMREG_SP, ARMREG_IP);
		}
		mono_emit_unwind_op_def_cfa_offset (cfg, code, prev_sp_offset + alloc_size);
	}
	if (cfg->frame_reg != ARMREG_SP) {
		ARM_MOV_REG_REG (code, cfg->frame_reg, ARMREG_SP);
		mono_emit_unwind_op_def_cfa_reg (cfg, code, cfg->frame_reg);
	}
	//g_print ("prev_sp_offset: %d, alloc_size:%d\n", prev_sp_offset, alloc_size);
	prev_sp_offset += alloc_size;

	for (i = 0; i < alloc_size - orig_alloc_size; i += 4)
		mini_gc_set_slot_type_from_cfa (cfg, (- prev_sp_offset) + orig_alloc_size + i, SLOT_NOREF);

        /* compute max_offset in order to use short forward jumps
	 * we could skip do it on arm because the immediate displacement
	 * for jumps is large enough, it may be useful later for constant pools
	 */
	max_offset = 0;
	for (bb = cfg->bb_entry; bb; bb = bb->next_bb) {
		MonoInst *ins = bb->code;
		bb->max_offset = max_offset;

		if (cfg->prof_options & MONO_PROFILE_COVERAGE)
			max_offset += 6; 

		MONO_BB_FOR_EACH_INS (bb, ins)
			max_offset += ((guint8 *)ins_get_spec (ins->opcode))[MONO_INST_LEN];
	}

	/* store runtime generic context */
	if (cfg->rgctx_var) {
		MonoInst *ins = cfg->rgctx_var;

		g_assert (ins->opcode == OP_REGOFFSET);

		if (arm_is_imm12 (ins->inst_offset)) {
			ARM_STR_IMM (code, MONO_ARCH_RGCTX_REG, ins->inst_basereg, ins->inst_offset);
		} else {
			code = mono_arm_emit_load_imm (code, ARMREG_LR, ins->inst_offset);
			ARM_STR_REG_REG (code, MONO_ARCH_RGCTX_REG, ins->inst_basereg, ARMREG_LR);
		}
	}

	/* load arguments allocated to register from the stack */
	pos = 0;

	cinfo = get_call_info (cfg->generic_sharing_context, NULL, sig);

	if (MONO_TYPE_ISSTRUCT (sig->ret) && cinfo->ret.storage != RegTypeStructByVal) {
		ArgInfo *ainfo = &cinfo->ret;
		inst = cfg->vret_addr;
		g_assert (arm_is_imm12 (inst->inst_offset));
		ARM_STR_IMM (code, ainfo->reg, inst->inst_basereg, inst->inst_offset);
	}

	if (sig->call_convention == MONO_CALL_VARARG) {
		ArgInfo *cookie = &cinfo->sig_cookie;

		/* Save the sig cookie address */
		g_assert (cookie->storage == RegTypeBase);

		g_assert (arm_is_imm12 (prev_sp_offset + cookie->offset));
		g_assert (arm_is_imm12 (cfg->sig_cookie));
		ARM_ADD_REG_IMM8 (code, ARMREG_IP, cfg->frame_reg, prev_sp_offset + cookie->offset);
		ARM_STR_IMM (code, ARMREG_IP, cfg->frame_reg, cfg->sig_cookie);
	}

	for (i = 0; i < sig->param_count + sig->hasthis; ++i) {
		ArgInfo *ainfo = cinfo->args + i;
		inst = cfg->args [pos];
		
		if (cfg->verbose_level > 2)
			g_print ("Saving argument %d (type: %d)\n", i, ainfo->storage);
		if (inst->opcode == OP_REGVAR) {
			if (ainfo->storage == RegTypeGeneral)
				ARM_MOV_REG_REG (code, inst->dreg, ainfo->reg);
			else if (ainfo->storage == RegTypeFP) {
				g_assert_not_reached ();
			} else if (ainfo->storage == RegTypeBase) {
				if (arm_is_imm12 (prev_sp_offset + ainfo->offset)) {
					ARM_LDR_IMM (code, inst->dreg, ARMREG_SP, (prev_sp_offset + ainfo->offset));
				} else {
					code = mono_arm_emit_load_imm (code, ARMREG_IP, inst->inst_offset);
					ARM_LDR_REG_REG (code, inst->dreg, ARMREG_SP, ARMREG_IP);
				}
			} else
				g_assert_not_reached ();

			if (cfg->verbose_level > 2)
				g_print ("Argument %d assigned to register %s\n", pos, mono_arch_regname (inst->dreg));
		} else {
			/* the argument should be put on the stack: FIXME handle size != word  */
			if (ainfo->storage == RegTypeGeneral || ainfo->storage == RegTypeIRegPair) {
				switch (ainfo->size) {
				case 1:
					if (arm_is_imm12 (inst->inst_offset))
						ARM_STRB_IMM (code, ainfo->reg, inst->inst_basereg, inst->inst_offset);
					else {
						code = mono_arm_emit_load_imm (code, ARMREG_IP, inst->inst_offset);
						ARM_STRB_REG_REG (code, ainfo->reg, inst->inst_basereg, ARMREG_IP);
					}
					break;
				case 2:
					if (arm_is_imm8 (inst->inst_offset)) {
						ARM_STRH_IMM (code, ainfo->reg, inst->inst_basereg, inst->inst_offset);
					} else {
						code = mono_arm_emit_load_imm (code, ARMREG_IP, inst->inst_offset);
						ARM_STRH_REG_REG (code, ainfo->reg, inst->inst_basereg, ARMREG_IP);
					}
					break;
				case 8:
					if (arm_is_imm12 (inst->inst_offset)) {
						ARM_STR_IMM (code, ainfo->reg, inst->inst_basereg, inst->inst_offset);
					} else {
						code = mono_arm_emit_load_imm (code, ARMREG_IP, inst->inst_offset);
						ARM_STR_REG_REG (code, ainfo->reg, inst->inst_basereg, ARMREG_IP);
					}
					if (arm_is_imm12 (inst->inst_offset + 4)) {
						ARM_STR_IMM (code, ainfo->reg + 1, inst->inst_basereg, inst->inst_offset + 4);
					} else {
						code = mono_arm_emit_load_imm (code, ARMREG_IP, inst->inst_offset + 4);
						ARM_STR_REG_REG (code, ainfo->reg + 1, inst->inst_basereg, ARMREG_IP);
					}
					break;
				default:
					if (arm_is_imm12 (inst->inst_offset)) {
						ARM_STR_IMM (code, ainfo->reg, inst->inst_basereg, inst->inst_offset);
					} else {
						code = mono_arm_emit_load_imm (code, ARMREG_IP, inst->inst_offset);
						ARM_STR_REG_REG (code, ainfo->reg, inst->inst_basereg, ARMREG_IP);
					}
					break;
				}
			} else if (ainfo->storage == RegTypeBaseGen) {
				g_assert (arm_is_imm12 (prev_sp_offset + ainfo->offset));
				g_assert (arm_is_imm12 (inst->inst_offset));
				ARM_LDR_IMM (code, ARMREG_LR, ARMREG_SP, (prev_sp_offset + ainfo->offset));
				ARM_STR_IMM (code, ARMREG_LR, inst->inst_basereg, inst->inst_offset + 4);
				ARM_STR_IMM (code, ARMREG_R3, inst->inst_basereg, inst->inst_offset);
			} else if (ainfo->storage == RegTypeBase) {
				if (arm_is_imm12 (prev_sp_offset + ainfo->offset)) {
					ARM_LDR_IMM (code, ARMREG_LR, ARMREG_SP, (prev_sp_offset + ainfo->offset));
				} else {
					code = mono_arm_emit_load_imm (code, ARMREG_IP, prev_sp_offset + ainfo->offset);
					ARM_LDR_REG_REG (code, ARMREG_LR, ARMREG_SP, ARMREG_IP);
				}

				switch (ainfo->size) {
				case 1:
					if (arm_is_imm8 (inst->inst_offset)) {
						ARM_STRB_IMM (code, ARMREG_LR, inst->inst_basereg, inst->inst_offset);
					} else {
						code = mono_arm_emit_load_imm (code, ARMREG_IP, inst->inst_offset);
						ARM_STRB_REG_REG (code, ARMREG_LR, inst->inst_basereg, ARMREG_IP);
					}
					break;
				case 2:
					if (arm_is_imm8 (inst->inst_offset)) {
						ARM_STRH_IMM (code, ARMREG_LR, inst->inst_basereg, inst->inst_offset);
					} else {
						code = mono_arm_emit_load_imm (code, ARMREG_IP, inst->inst_offset);
						ARM_STRH_REG_REG (code, ARMREG_LR, inst->inst_basereg, ARMREG_IP);
					}
					break;
				case 8:
					if (arm_is_imm12 (inst->inst_offset)) {
						ARM_STR_IMM (code, ARMREG_LR, inst->inst_basereg, inst->inst_offset);
					} else {
						code = mono_arm_emit_load_imm (code, ARMREG_IP, inst->inst_offset);
						ARM_STR_REG_REG (code, ARMREG_LR, inst->inst_basereg, ARMREG_IP);
					}
					if (arm_is_imm12 (prev_sp_offset + ainfo->offset + 4)) {
						ARM_LDR_IMM (code, ARMREG_LR, ARMREG_SP, (prev_sp_offset + ainfo->offset + 4));
					} else {
						code = mono_arm_emit_load_imm (code, ARMREG_IP, prev_sp_offset + ainfo->offset + 4);
						ARM_LDR_REG_REG (code, ARMREG_LR, ARMREG_SP, ARMREG_IP);
					}
					if (arm_is_imm12 (inst->inst_offset + 4)) {
						ARM_STR_IMM (code, ARMREG_LR, inst->inst_basereg, inst->inst_offset + 4);
					} else {
						code = mono_arm_emit_load_imm (code, ARMREG_IP, inst->inst_offset + 4);
						ARM_STR_REG_REG (code, ARMREG_LR, inst->inst_basereg, ARMREG_IP);
					}
					break;
				default:
					if (arm_is_imm12 (inst->inst_offset)) {
						ARM_STR_IMM (code, ARMREG_LR, inst->inst_basereg, inst->inst_offset);
					} else {
						code = mono_arm_emit_load_imm (code, ARMREG_IP, inst->inst_offset);
						ARM_STR_REG_REG (code, ARMREG_LR, inst->inst_basereg, ARMREG_IP);
					}
					break;
				}
			} else if (ainfo->storage == RegTypeFP) {
				g_assert_not_reached ();
			} else if (ainfo->storage == RegTypeStructByVal) {
				int doffset = inst->inst_offset;
				int soffset = 0;
				int cur_reg;
				int size = 0;
				size = mini_type_stack_size_full (cfg->generic_sharing_context, inst->inst_vtype, NULL, sig->pinvoke);
				for (cur_reg = 0; cur_reg < ainfo->size; ++cur_reg) {
					if (arm_is_imm12 (doffset)) {
						ARM_STR_IMM (code, ainfo->reg + cur_reg, inst->inst_basereg, doffset);
					} else {
						code = mono_arm_emit_load_imm (code, ARMREG_IP, doffset);
						ARM_STR_REG_REG (code, ainfo->reg + cur_reg, inst->inst_basereg, ARMREG_IP);
					}
					soffset += sizeof (gpointer);
					doffset += sizeof (gpointer);
				}
				if (ainfo->vtsize) {
					/* FIXME: handle overrun! with struct sizes not multiple of 4 */
					//g_print ("emit_memcpy (prev_sp_ofs: %d, ainfo->offset: %d, soffset: %d)\n", prev_sp_offset, ainfo->offset, soffset);
					code = emit_memcpy (code, ainfo->vtsize * sizeof (gpointer), inst->inst_basereg, doffset, ARMREG_SP, prev_sp_offset + ainfo->offset);
				}
			} else if (ainfo->storage == RegTypeStructByAddr) {
				g_assert_not_reached ();
				/* FIXME: handle overrun! with struct sizes not multiple of 4 */
				code = emit_memcpy (code, ainfo->vtsize * sizeof (gpointer), inst->inst_basereg, inst->inst_offset, ainfo->reg, 0);
			} else
				g_assert_not_reached ();
		}
		pos++;
	}

	if (method->save_lmf)
		code = emit_save_lmf (cfg, code, alloc_size - lmf_offset);

	if (tracing)
		code = mono_arch_instrument_prolog (cfg, mono_trace_enter_method, code, TRUE);

	if (cfg->arch.seq_point_info_var) {
		MonoInst *ins = cfg->arch.seq_point_info_var;

		/* Initialize the variable from a GOT slot */
		mono_add_patch_info (cfg, code - cfg->native_code, MONO_PATCH_INFO_SEQ_POINT_INFO, cfg->method);
		ARM_LDR_IMM (code, ARMREG_R0, ARMREG_PC, 0);
		ARM_B (code, 0);
		*(gpointer*)code = NULL;
		code += 4;
		ARM_LDR_REG_REG (code, ARMREG_R0, ARMREG_PC, ARMREG_R0);

		g_assert (ins->opcode == OP_REGOFFSET);

		if (arm_is_imm12 (ins->inst_offset)) {
			ARM_STR_IMM (code, ARMREG_R0, ins->inst_basereg, ins->inst_offset);
		} else {
			code = mono_arm_emit_load_imm (code, ARMREG_LR, ins->inst_offset);
			ARM_STR_REG_REG (code, ARMREG_R0, ins->inst_basereg, ARMREG_LR);
		}
	}

	/* Initialize ss_trigger_page_var */
	if (!cfg->soft_breakpoints) {
		MonoInst *info_var = cfg->arch.seq_point_info_var;
		MonoInst *ss_trigger_page_var = cfg->arch.ss_trigger_page_var;
		int dreg = ARMREG_LR;

		if (info_var) {
			g_assert (info_var->opcode == OP_REGOFFSET);
			g_assert (arm_is_imm12 (info_var->inst_offset));

			ARM_LDR_IMM (code, dreg, info_var->inst_basereg, info_var->inst_offset);
			/* Load the trigger page addr */
			ARM_LDR_IMM (code, dreg, dreg, G_STRUCT_OFFSET (SeqPointInfo, ss_trigger_page));
			ARM_STR_IMM (code, dreg, ss_trigger_page_var->inst_basereg, ss_trigger_page_var->inst_offset);
		}
	}

	if (cfg->arch.seq_point_read_var) {
		MonoInst *read_ins = cfg->arch.seq_point_read_var;
		MonoInst *ss_method_ins = cfg->arch.seq_point_ss_method_var;
		MonoInst *bp_method_ins = cfg->arch.seq_point_bp_method_var;

		g_assert (read_ins->opcode == OP_REGOFFSET);
		g_assert (arm_is_imm12 (read_ins->inst_offset));
		g_assert (ss_method_ins->opcode == OP_REGOFFSET);
		g_assert (arm_is_imm12 (ss_method_ins->inst_offset));
		g_assert (bp_method_ins->opcode == OP_REGOFFSET);
		g_assert (arm_is_imm12 (bp_method_ins->inst_offset));

		ARM_MOV_REG_REG (code, ARMREG_LR, ARMREG_PC);
		ARM_B (code, 2);
		*(volatile int **)code = &ss_trigger_var;
		code += 4;
		*(gpointer*)code = single_step_func_wrapper;
		code += 4;
		*(gpointer*)code = breakpoint_func_wrapper;
		code += 4;

		ARM_LDR_IMM (code, ARMREG_IP, ARMREG_LR, 0);
		ARM_STR_IMM (code, ARMREG_IP, read_ins->inst_basereg, read_ins->inst_offset);
		ARM_LDR_IMM (code, ARMREG_IP, ARMREG_LR, 4);
		ARM_STR_IMM (code, ARMREG_IP, ss_method_ins->inst_basereg, ss_method_ins->inst_offset);
		ARM_LDR_IMM (code, ARMREG_IP, ARMREG_LR, 8);
		ARM_STR_IMM (code, ARMREG_IP, bp_method_ins->inst_basereg, bp_method_ins->inst_offset);
	}

	cfg->code_len = code - cfg->native_code;
	g_assert (cfg->code_len < cfg->code_size);
	g_free (cinfo);

	return code;
}

void
mono_arch_emit_epilog (MonoCompile *cfg)
{
	MonoMethod *method = cfg->method;
	int pos, i, rot_amount;
	int max_epilog_size = 16 + 20*4;
	guint8 *code;
	CallInfo *cinfo;

	if (cfg->method->save_lmf)
		max_epilog_size += 128;
	
	if (mono_jit_trace_calls != NULL)
		max_epilog_size += 50;

	if (cfg->prof_options & MONO_PROFILE_ENTER_LEAVE)
		max_epilog_size += 50;

	while (cfg->code_len + max_epilog_size > (cfg->code_size - 16)) {
		cfg->code_size *= 2;
		cfg->native_code = g_realloc (cfg->native_code, cfg->code_size);
		cfg->stat_code_reallocs++;
	}

	/*
	 * Keep in sync with OP_JMP
	 */
	code = cfg->native_code + cfg->code_len;

	if (mono_jit_trace_calls != NULL && mono_trace_eval (method)) {
		code = mono_arch_instrument_epilog (cfg, mono_trace_leave_method, code, TRUE);
	}
	pos = 0;

	/* Load returned vtypes into registers if needed */
	cinfo = cfg->arch.cinfo;
	if (cinfo->ret.storage == RegTypeStructByVal) {
		MonoInst *ins = cfg->ret;

		if (arm_is_imm12 (ins->inst_offset)) {
			ARM_LDR_IMM (code, ARMREG_R0, ins->inst_basereg, ins->inst_offset);
		} else {
			code = mono_arm_emit_load_imm (code, ARMREG_LR, ins->inst_offset);
			ARM_LDR_REG_REG (code, ARMREG_R0, ins->inst_basereg, ARMREG_LR);
		}
	}

	if (method->save_lmf) {
		int lmf_offset, reg, sp_adj, regmask;
		/* all but r0-r3, sp and pc */
		pos += sizeof (MonoLMF) - (MONO_ARM_NUM_SAVED_REGS * sizeof (mgreg_t));
		lmf_offset = pos;

		code = emit_restore_lmf (cfg, code, cfg->stack_usage - lmf_offset);

		/* This points to r4 inside MonoLMF->iregs */
		sp_adj = (sizeof (MonoLMF) - MONO_ARM_NUM_SAVED_REGS * sizeof (mgreg_t));
		reg = ARMREG_R4;
		regmask = 0x9ff0; /* restore lr to pc */
		/* Skip caller saved registers not used by the method */
		while (!(cfg->used_int_regs & (1 << reg)) && reg < ARMREG_FP) {
			regmask &= ~(1 << reg);
			sp_adj += 4;
			reg ++;
		}
		/* point sp at the registers to restore: 10 is 14 -4, because we skip r0-r3 */
		code = emit_big_add (code, ARMREG_SP, cfg->frame_reg, cfg->stack_usage - lmf_offset + sp_adj);
		/* restore iregs */
		ARM_POP (code, regmask); 
	} else {
		if ((i = mono_arm_is_rotated_imm8 (cfg->stack_usage, &rot_amount)) >= 0) {
			ARM_ADD_REG_IMM (code, ARMREG_SP, cfg->frame_reg, i, rot_amount);
		} else {
			code = mono_arm_emit_load_imm (code, ARMREG_IP, cfg->stack_usage);
			ARM_ADD_REG_REG (code, ARMREG_SP, cfg->frame_reg, ARMREG_IP);
		}

		if (iphone_abi) {
			/* Restore saved gregs */
			if (cfg->used_int_regs)
				ARM_POP (code, cfg->used_int_regs);
			/* Restore saved r7, restore LR to PC */
			ARM_POP (code, (1 << ARMREG_R7) | (1 << ARMREG_PC));
		} else {
			ARM_POP (code, cfg->used_int_regs | (1 << ARMREG_PC));
		}
	}

	cfg->code_len = code - cfg->native_code;

	g_assert (cfg->code_len < cfg->code_size);

}

/* remove once throw_exception_by_name is eliminated */
static int
exception_id_by_name (const char *name)
{
	if (strcmp (name, "IndexOutOfRangeException") == 0)
		return MONO_EXC_INDEX_OUT_OF_RANGE;
	if (strcmp (name, "OverflowException") == 0)
		return MONO_EXC_OVERFLOW;
	if (strcmp (name, "ArithmeticException") == 0)
		return MONO_EXC_ARITHMETIC;
	if (strcmp (name, "DivideByZeroException") == 0)
		return MONO_EXC_DIVIDE_BY_ZERO;
	if (strcmp (name, "InvalidCastException") == 0)
		return MONO_EXC_INVALID_CAST;
	if (strcmp (name, "NullReferenceException") == 0)
		return MONO_EXC_NULL_REF;
	if (strcmp (name, "ArrayTypeMismatchException") == 0)
		return MONO_EXC_ARRAY_TYPE_MISMATCH;
	if (strcmp (name, "ArgumentException") == 0)
		return MONO_EXC_ARGUMENT;
	g_error ("Unknown intrinsic exception %s\n", name);
	return -1;
}

void
mono_arch_emit_exceptions (MonoCompile *cfg)
{
	MonoJumpInfo *patch_info;
	int i;
	guint8 *code;
	guint8* exc_throw_pos [MONO_EXC_INTRINS_NUM];
	guint8 exc_throw_found [MONO_EXC_INTRINS_NUM];
	int max_epilog_size = 50;

	for (i = 0; i < MONO_EXC_INTRINS_NUM; i++) {
		exc_throw_pos [i] = NULL;
		exc_throw_found [i] = 0;
	}

	/* count the number of exception infos */
     
	/* 
	 * make sure we have enough space for exceptions
	 */
	for (patch_info = cfg->patch_info; patch_info; patch_info = patch_info->next) {
		if (patch_info->type == MONO_PATCH_INFO_EXC) {
			i = exception_id_by_name (patch_info->data.target);
			if (!exc_throw_found [i]) {
				max_epilog_size += 32;
				exc_throw_found [i] = TRUE;
			}
		}
	}

	while (cfg->code_len + max_epilog_size > (cfg->code_size - 16)) {
		cfg->code_size *= 2;
		cfg->native_code = g_realloc (cfg->native_code, cfg->code_size);
		cfg->stat_code_reallocs++;
	}

	code = cfg->native_code + cfg->code_len;

	/* add code to raise exceptions */
	for (patch_info = cfg->patch_info; patch_info; patch_info = patch_info->next) {
		switch (patch_info->type) {
		case MONO_PATCH_INFO_EXC: {
			MonoClass *exc_class;
			unsigned char *ip = patch_info->ip.i + cfg->native_code;

			i = exception_id_by_name (patch_info->data.target);
			if (exc_throw_pos [i]) {
				arm_patch (ip, exc_throw_pos [i]);
				patch_info->type = MONO_PATCH_INFO_NONE;
				break;
			} else {
				exc_throw_pos [i] = code;
			}
			arm_patch (ip, code);

			exc_class = mono_class_from_name (mono_defaults.corlib, "System", patch_info->data.name);
			g_assert (exc_class);

			ARM_MOV_REG_REG (code, ARMREG_R1, ARMREG_LR);
			ARM_LDR_IMM (code, ARMREG_R0, ARMREG_PC, 0);
			patch_info->type = MONO_PATCH_INFO_INTERNAL_METHOD;
			patch_info->data.name = "mono_arch_throw_corlib_exception";
			patch_info->ip.i = code - cfg->native_code;
			ARM_BL (code, 0);
			*(guint32*)(gpointer)code = exc_class->type_token;
			code += 4;
			break;
		}
		default:
			/* do nothing */
			break;
		}
	}

	cfg->code_len = code - cfg->native_code;

	g_assert (cfg->code_len < cfg->code_size);

}

#endif /* #ifndef DISABLE_JIT */

void
mono_arch_finish_init (void)
{
	lmf_tls_offset = mono_get_lmf_tls_offset ();
	lmf_addr_tls_offset = mono_get_lmf_addr_tls_offset ();
}

void
mono_arch_free_jit_tls_data (MonoJitTlsData *tls)
{
}

MonoInst*
mono_arch_emit_inst_for_method (MonoCompile *cfg, MonoMethod *cmethod, MonoMethodSignature *fsig, MonoInst **args)
{
	/* FIXME: */
	return NULL;
}

gboolean
mono_arch_print_tree (MonoInst *tree, int arity)
{
	return 0;
}

MonoInst*
mono_arch_get_domain_intrinsic (MonoCompile* cfg)
{
	return mono_get_domain_intrinsic (cfg);
}

guint32
mono_arch_get_patch_offset (guint8 *code)
{
	/* OP_AOTCONST */
	return 8;
}

void
mono_arch_flush_register_windows (void)
{
}

#ifdef MONO_ARCH_HAVE_IMT

#ifndef DISABLE_JIT

void
mono_arch_emit_imt_argument (MonoCompile *cfg, MonoCallInst *call, MonoInst *imt_arg)
{
	if (cfg->compile_aot) {
		int method_reg = mono_alloc_ireg (cfg);
		MonoInst *ins;

		call->dynamic_imt_arg = TRUE;

		if (imt_arg) {
			mono_call_inst_add_outarg_reg (cfg, call, imt_arg->dreg, ARMREG_V5, FALSE);
		} else {
			MONO_INST_NEW (cfg, ins, OP_AOTCONST);
			ins->dreg = method_reg;
			ins->inst_p0 = call->method;
			ins->inst_c1 = MONO_PATCH_INFO_METHODCONST;
			MONO_ADD_INS (cfg->cbb, ins);

			mono_call_inst_add_outarg_reg (cfg, call, method_reg, ARMREG_V5, FALSE);
		}
	} else if (cfg->generic_context || imt_arg || mono_use_llvm) {

		/* Always pass in a register for simplicity */
		call->dynamic_imt_arg = TRUE;

		cfg->uses_rgctx_reg = TRUE;

		if (imt_arg) {
			mono_call_inst_add_outarg_reg (cfg, call, imt_arg->dreg, ARMREG_V5, FALSE);
		} else {
			MonoInst *ins;
			int method_reg = mono_alloc_preg (cfg);

			MONO_INST_NEW (cfg, ins, OP_PCONST);
			ins->inst_p0 = call->method;
			ins->dreg = method_reg;
			MONO_ADD_INS (cfg->cbb, ins);

			mono_call_inst_add_outarg_reg (cfg, call, method_reg, ARMREG_V5, FALSE);
		}
	}
}

#endif /* DISABLE_JIT */

MonoMethod*
mono_arch_find_imt_method (mgreg_t *regs, guint8 *code)
{
	guint32 *code_ptr = (guint32*)code;
	code_ptr -= 2;

	if (mono_use_llvm)
		/* Passed in V5 */
		return (MonoMethod*)regs [ARMREG_V5];

	/* The IMT value is stored in the code stream right after the LDC instruction. */
	if (!IS_LDR_PC (code_ptr [0])) {
		g_warning ("invalid code stream, instruction before IMT value is not a LDC in %s() (code %p value 0: 0x%x -1: 0x%x -2: 0x%x)", __FUNCTION__, code, code_ptr [2], code_ptr [1], code_ptr [0]);
		g_assert (IS_LDR_PC (code_ptr [0]));
	}
	if (code_ptr [1] == 0)
		/* This is AOTed code, the IMT method is in V5 */
		return (MonoMethod*)regs [ARMREG_V5];
	else
		return (MonoMethod*) code_ptr [1];
}

MonoVTable*
mono_arch_find_static_call_vtable (mgreg_t *regs, guint8 *code)
{
	return (MonoVTable*) regs [MONO_ARCH_RGCTX_REG];
}

#define ENABLE_WRONG_METHOD_CHECK 0
#define BASE_SIZE (6 * 4)
#define BSEARCH_ENTRY_SIZE (4 * 4)
#define CMP_SIZE (3 * 4)
#define BRANCH_SIZE (1 * 4)
#define CALL_SIZE (2 * 4)
#define WMC_SIZE (5 * 4)
#define DISTANCE(A, B) (((gint32)(B)) - ((gint32)(A)))

static arminstr_t *
arm_emit_value_and_patch_ldr (arminstr_t *code, arminstr_t *target, guint32 value)
{
	guint32 delta = DISTANCE (target, code);
	delta -= 8;
	g_assert (delta >= 0 && delta <= 0xFFF);
	*target = *target | delta;
	*code = value;
	return code + 1;
}

gpointer
mono_arch_build_imt_thunk (MonoVTable *vtable, MonoDomain *domain, MonoIMTCheckItem **imt_entries, int count,
	gpointer fail_tramp)
{
	int size, i, extra_space = 0;
	arminstr_t *code, *start, *vtable_target = NULL;
	gboolean large_offsets = FALSE;
	guint32 **constant_pool_starts;

	size = BASE_SIZE;
	constant_pool_starts = g_new0 (guint32*, count);

	for (i = 0; i < count; ++i) {
		MonoIMTCheckItem *item = imt_entries [i];
		if (item->is_equals) {
			gboolean fail_case = !item->check_target_idx && fail_tramp;

			if (item->has_target_code || !arm_is_imm12 (DISTANCE (vtable, &vtable->vtable[item->value.vtable_slot]))) {
				item->chunk_size += 32;
				large_offsets = TRUE;
			}

			if (item->check_target_idx || fail_case) {
				if (!item->compare_done || fail_case)
					item->chunk_size += CMP_SIZE;
				item->chunk_size += BRANCH_SIZE;
			} else {
#if ENABLE_WRONG_METHOD_CHECK
				item->chunk_size += WMC_SIZE;
#endif
			}
			if (fail_case) {
				item->chunk_size += 16;
				large_offsets = TRUE;
			}
			item->chunk_size += CALL_SIZE;
		} else {
			item->chunk_size += BSEARCH_ENTRY_SIZE;
			imt_entries [item->check_target_idx]->compare_done = TRUE;
		}
		size += item->chunk_size;
	}

	if (large_offsets)
		size += 4 * count; /* The ARM_ADD_REG_IMM to pop the stack */

	if (fail_tramp)
		code = mono_method_alloc_generic_virtual_thunk (domain, size);
	else
		code = mono_domain_code_reserve (domain, size);
	start = code;

#if DEBUG_IMT
	printf ("building IMT thunk for class %s %s entries %d code size %d code at %p end %p vtable %p\n", vtable->klass->name_space, vtable->klass->name, count, size, start, ((guint8*)start) + size, vtable);
	for (i = 0; i < count; ++i) {
		MonoIMTCheckItem *item = imt_entries [i];
		printf ("method %d (%p) %s vtable slot %p is_equals %d chunk size %d\n", i, item->key, item->key->name, &vtable->vtable [item->value.vtable_slot], item->is_equals, item->chunk_size);
	}
#endif

	if (large_offsets)
		ARM_PUSH4 (code, ARMREG_R0, ARMREG_R1, ARMREG_IP, ARMREG_PC);
	else
		ARM_PUSH2 (code, ARMREG_R0, ARMREG_R1);
	ARM_LDR_IMM (code, ARMREG_R0, ARMREG_LR, -4);
	vtable_target = code;
	ARM_LDR_IMM (code, ARMREG_IP, ARMREG_PC, 0);

	if (mono_use_llvm) {
		/* LLVM always passes the IMT method in R5 */
		ARM_MOV_REG_REG (code, ARMREG_R0, ARMREG_V5);
	} else {
		/* R0 == 0 means we are called from AOT code. In this case, V5 contains the IMT method */
		ARM_CMP_REG_IMM8 (code, ARMREG_R0, 0);
		ARM_MOV_REG_REG_COND (code, ARMREG_R0, ARMREG_V5, ARMCOND_EQ);
	}

	for (i = 0; i < count; ++i) {
		MonoIMTCheckItem *item = imt_entries [i];
		arminstr_t *imt_method = NULL, *vtable_offset_ins = NULL, *target_code_ins = NULL;
		gint32 vtable_offset;

		item->code_target = (guint8*)code;

		if (item->is_equals) {
			gboolean fail_case = !item->check_target_idx && fail_tramp;

			if (item->check_target_idx || fail_case) {
				if (!item->compare_done || fail_case) {
					imt_method = code;
					ARM_LDR_IMM (code, ARMREG_R1, ARMREG_PC, 0);
					ARM_CMP_REG_REG (code, ARMREG_R0, ARMREG_R1);
				}
				item->jmp_code = (guint8*)code;
				ARM_B_COND (code, ARMCOND_NE, 0);
			} else {
				/*Enable the commented code to assert on wrong method*/
#if ENABLE_WRONG_METHOD_CHECK
				imt_method = code;
				ARM_LDR_IMM (code, ARMREG_R1, ARMREG_PC, 0);
				ARM_CMP_REG_REG (code, ARMREG_R0, ARMREG_R1);
				ARM_B_COND (code, ARMCOND_NE, 1);

				ARM_DBRK (code);
#endif
			}

			if (item->has_target_code) {
				target_code_ins = code;
				/* Load target address */
				ARM_LDR_IMM (code, ARMREG_R1, ARMREG_PC, 0);
				/* Save it to the fourth slot */
				ARM_STR_IMM (code, ARMREG_R1, ARMREG_SP, 3 * sizeof (gpointer));
				/* Restore registers and branch */
				ARM_POP4 (code, ARMREG_R0, ARMREG_R1, ARMREG_IP, ARMREG_PC);
				
				code = arm_emit_value_and_patch_ldr (code, target_code_ins, (gsize)item->value.target_code);
			} else {
				vtable_offset = DISTANCE (vtable, &vtable->vtable[item->value.vtable_slot]);
				if (!arm_is_imm12 (vtable_offset)) {
					/* 
					 * We need to branch to a computed address but we don't have
					 * a free register to store it, since IP must contain the 
					 * vtable address. So we push the two values to the stack, and
					 * load them both using LDM.
					 */
					/* Compute target address */
					vtable_offset_ins = code;
					ARM_LDR_IMM (code, ARMREG_R1, ARMREG_PC, 0);
					ARM_LDR_REG_REG (code, ARMREG_R1, ARMREG_IP, ARMREG_R1);
					/* Save it to the fourth slot */
					ARM_STR_IMM (code, ARMREG_R1, ARMREG_SP, 3 * sizeof (gpointer));
					/* Restore registers and branch */
					ARM_POP4 (code, ARMREG_R0, ARMREG_R1, ARMREG_IP, ARMREG_PC);
				
					code = arm_emit_value_and_patch_ldr (code, vtable_offset_ins, vtable_offset);
				} else {
					ARM_POP2 (code, ARMREG_R0, ARMREG_R1);
					if (large_offsets)
						ARM_ADD_REG_IMM8 (code, ARMREG_SP, ARMREG_SP, 2 * sizeof (gpointer));
					ARM_LDR_IMM (code, ARMREG_PC, ARMREG_IP, vtable_offset);
				}
			}

			if (fail_case) {
				arm_patch (item->jmp_code, (guchar*)code);

				target_code_ins = code;
				/* Load target address */
				ARM_LDR_IMM (code, ARMREG_R1, ARMREG_PC, 0);
				/* Save it to the fourth slot */
				ARM_STR_IMM (code, ARMREG_R1, ARMREG_SP, 3 * sizeof (gpointer));
				/* Restore registers and branch */
				ARM_POP4 (code, ARMREG_R0, ARMREG_R1, ARMREG_IP, ARMREG_PC);
				
				code = arm_emit_value_and_patch_ldr (code, target_code_ins, (gsize)fail_tramp);
				item->jmp_code = NULL;
			}

			if (imt_method)
				code = arm_emit_value_and_patch_ldr (code, imt_method, (guint32)item->key);

			/*must emit after unconditional branch*/
			if (vtable_target) {
				code = arm_emit_value_and_patch_ldr (code, vtable_target, (guint32)vtable);
				item->chunk_size += 4;
				vtable_target = NULL;
			}

			/*We reserve the space for bsearch IMT values after the first entry with an absolute jump*/
			constant_pool_starts [i] = code;
			if (extra_space) {
				code += extra_space;
				extra_space = 0;
			}
		} else {
			ARM_LDR_IMM (code, ARMREG_R1, ARMREG_PC, 0);
			ARM_CMP_REG_REG (code, ARMREG_R0, ARMREG_R1);

			item->jmp_code = (guint8*)code;
			ARM_B_COND (code, ARMCOND_GE, 0);
			++extra_space;
		}
	}

	for (i = 0; i < count; ++i) {
		MonoIMTCheckItem *item = imt_entries [i];
		if (item->jmp_code) {
			if (item->check_target_idx)
				arm_patch (item->jmp_code, imt_entries [item->check_target_idx]->code_target);
		}
		if (i > 0 && item->is_equals) {
			int j;
			arminstr_t *space_start = constant_pool_starts [i];
			for (j = i - 1; j >= 0 && !imt_entries [j]->is_equals; --j) {
				space_start = arm_emit_value_and_patch_ldr (space_start, (arminstr_t*)imt_entries [j]->code_target, (guint32)imt_entries [j]->key);
			}
		}
	}

#if DEBUG_IMT
	{
		char *buff = g_strdup_printf ("thunk_for_class_%s_%s_entries_%d", vtable->klass->name_space, vtable->klass->name, count);
		mono_disassemble_code (NULL, (guint8*)start, size, buff);
		g_free (buff);
	}
#endif

	g_free (constant_pool_starts);

	mono_arch_flush_icache ((guint8*)start, size);
	mono_stats.imt_thunks_size += code - start;

	g_assert (DISTANCE (start, code) <= size);
	return start;
}

#endif

mgreg_t
mono_arch_context_get_int_reg (MonoContext *ctx, int reg)
{
	return ctx->regs [reg];
}

void
mono_arch_context_set_int_reg (MonoContext *ctx, int reg, mgreg_t val)
{
	ctx->regs [reg] = val;
}

/*
 * mono_arch_get_trampolines:
 *
 *   Return a list of MonoTrampInfo structures describing arch specific trampolines
 * for AOT.
 */
GSList *
mono_arch_get_trampolines (gboolean aot)
{
	return mono_arm_get_exception_trampolines (aot);
}


#ifdef MONO_ARCH_SOFT_DEBUG_SUPPORTED
/*
 * mono_arch_set_breakpoint:
 *
 *   Set a breakpoint at the native code corresponding to JI at NATIVE_OFFSET.
 * The location should contain code emitted by OP_SEQ_POINT.
 */
void
mono_arch_set_breakpoint (MonoJitInfo *ji, guint8 *ip)
{
	guint8 *code = ip;
	guint32 native_offset = ip - (guint8*)ji->code_start;
	MonoDebugOptions *opt = mini_get_debug_options ();

	if (opt->soft_breakpoints) {
		g_assert (!ji->from_aot);
		code += 4;
		ARM_BLX_REG (code, ARMREG_LR);
		mono_arch_flush_icache (code - 4, 4);
	} else if (ji->from_aot) {
		SeqPointInfo *info = mono_arch_get_seq_point_info (mono_domain_get (), ji->code_start);

		g_assert (native_offset % 4 == 0);
		g_assert (info->bp_addrs [native_offset / 4] == 0);
		info->bp_addrs [native_offset / 4] = bp_trigger_page;
	} else {
		int dreg = ARMREG_LR;

		/* Read from another trigger page */
		ARM_LDR_IMM (code, dreg, ARMREG_PC, 0);
		ARM_B (code, 0);
		*(int*)code = (int)bp_trigger_page;
		code += 4;
		ARM_LDR_IMM (code, dreg, dreg, 0);

		mono_arch_flush_icache (code - 16, 16);

#if 0
		/* This is currently implemented by emitting an SWI instruction, which 
		 * qemu/linux seems to convert to a SIGILL.
		 */
		*(int*)code = (0xef << 24) | 8;
		code += 4;
		mono_arch_flush_icache (code - 4, 4);
#endif
	}
}

/*
 * mono_arch_clear_breakpoint:
 *
 *   Clear the breakpoint at IP.
 */
void
mono_arch_clear_breakpoint (MonoJitInfo *ji, guint8 *ip)
{
	MonoDebugOptions *opt = mini_get_debug_options ();
	guint8 *code = ip;
	int i;

	if (opt->soft_breakpoints) {
		g_assert (!ji->from_aot);
		code += 4;
		ARM_NOP (code);
		mono_arch_flush_icache (code - 4, 4);
	} else if (ji->from_aot) {
		guint32 native_offset = ip - (guint8*)ji->code_start;
		SeqPointInfo *info = mono_arch_get_seq_point_info (mono_domain_get (), ji->code_start);

		g_assert (native_offset % 4 == 0);
		g_assert (info->bp_addrs [native_offset / 4] == bp_trigger_page);
		info->bp_addrs [native_offset / 4] = 0;
	} else {
		for (i = 0; i < 4; ++i)
			ARM_NOP (code);

		mono_arch_flush_icache (ip, code - ip);
	}
}
	
/*
 * mono_arch_start_single_stepping:
 *
 *   Start single stepping.
 */
void
mono_arch_start_single_stepping (void)
{
	if (ss_trigger_page)
		mono_mprotect (ss_trigger_page, mono_pagesize (), 0);
	else
		ss_trigger_var = 1;
}
	
/*
 * mono_arch_stop_single_stepping:
 *
 *   Stop single stepping.
 */
void
mono_arch_stop_single_stepping (void)
{
	if (ss_trigger_page)
		mono_mprotect (ss_trigger_page, mono_pagesize (), MONO_MMAP_READ);
	else
		ss_trigger_var = 0;
}

#if __APPLE__
#define DBG_SIGNAL SIGBUS
#else
#define DBG_SIGNAL SIGSEGV
#endif

/*
 * mono_arch_is_single_step_event:
 *
 *   Return whenever the machine state in SIGCTX corresponds to a single
 * step event.
 */
gboolean
mono_arch_is_single_step_event (void *info, void *sigctx)
{
	siginfo_t *sinfo = info;

	if (!ss_trigger_page)
		return FALSE;

	/* Sometimes the address is off by 4 */
	if (sinfo->si_addr >= ss_trigger_page && (guint8*)sinfo->si_addr <= (guint8*)ss_trigger_page + 128)
		return TRUE;
	else
		return FALSE;
}

/*
 * mono_arch_is_breakpoint_event:
 *
 *   Return whenever the machine state in SIGCTX corresponds to a breakpoint event.
 */
gboolean
mono_arch_is_breakpoint_event (void *info, void *sigctx)
{
	siginfo_t *sinfo = info;

	if (!ss_trigger_page)
		return FALSE;

	if (sinfo->si_signo == DBG_SIGNAL) {
		/* Sometimes the address is off by 4 */
		if (sinfo->si_addr >= bp_trigger_page && (guint8*)sinfo->si_addr <= (guint8*)bp_trigger_page + 128)
			return TRUE;
		else
			return FALSE;
	} else {
		return FALSE;
	}
}

/*
 * mono_arch_skip_breakpoint:
 *
 *   See mini-amd64.c for docs.
 */
void
mono_arch_skip_breakpoint (MonoContext *ctx, MonoJitInfo *ji)
{
	MONO_CONTEXT_SET_IP (ctx, (guint8*)MONO_CONTEXT_GET_IP (ctx) + 4);
}

/*
 * mono_arch_skip_single_step:
 *
 *   See mini-amd64.c for docs.
 */
void
mono_arch_skip_single_step (MonoContext *ctx)
{
	MONO_CONTEXT_SET_IP (ctx, (guint8*)MONO_CONTEXT_GET_IP (ctx) + 4);
}

#endif /* MONO_ARCH_SOFT_DEBUG_SUPPORTED */

/*
 * mono_arch_get_seq_point_info:
 *
 *   See mini-amd64.c for docs.
 */
gpointer
mono_arch_get_seq_point_info (MonoDomain *domain, guint8 *code)
{
	SeqPointInfo *info;
	MonoJitInfo *ji;

	// FIXME: Add a free function

	mono_domain_lock (domain);
	info = g_hash_table_lookup (domain_jit_info (domain)->arch_seq_points, 
								code);
	mono_domain_unlock (domain);

	if (!info) {
		ji = mono_jit_info_table_find (domain, (char*)code);
		g_assert (ji);

		info = g_malloc0 (sizeof (SeqPointInfo) + ji->code_size);

		info->ss_trigger_page = ss_trigger_page;
		info->bp_trigger_page = bp_trigger_page;

		mono_domain_lock (domain);
		g_hash_table_insert (domain_jit_info (domain)->arch_seq_points,
							 code, info);
		mono_domain_unlock (domain);
	}

	return info;
}

/*
 * mono_arch_set_target:
 *
 *   Set the target architecture the JIT backend should generate code for, in the form
 * of a GNU target triplet. Only used in AOT mode.
 */
void
mono_arch_set_target (char *mtriple)
{
	/* The GNU target triple format is not very well documented */
	if (strstr (mtriple, "armv7")) {
		v6_supported = TRUE;
		v7_supported = TRUE;
	}
	if (strstr (mtriple, "armv6")) {
		v6_supported = TRUE;
	}
	if (strstr (mtriple, "darwin")) {
		v5_supported = TRUE;
		thumb_supported = TRUE;
		darwin = TRUE;
		iphone_abi = TRUE;
	}
	if (strstr (mtriple, "gnueabi"))
		eabi_supported = TRUE;
}<|MERGE_RESOLUTION|>--- conflicted
+++ resolved
@@ -51,7 +51,6 @@
 #define IS_SOFT_FLOAT 0
 #endif
 
-<<<<<<< HEAD
 #ifdef __native_client_codegen__
 const guint kNaClAlignment = kNaClAlignmentARM;
 const guint kNaClAlignmentMask = kNaClAlignmentMaskARM;
@@ -74,13 +73,12 @@
 }
 
 #endif /* __native_client_codegen__ */
-=======
+
 #define ALIGN_TO(val,align) ((((guint64)val) + ((align) - 1)) & ~((align) - 1))
 
 #if __APPLE__
 void sys_icache_invalidate (void *start, size_t len);
 #endif
->>>>>>> fade2ea1
 
 static gint lmf_tls_offset = -1;
 static gint lmf_addr_tls_offset = -1;
@@ -918,17 +916,13 @@
 void
 mono_arch_flush_icache (guint8 *code, gint size)
 {
-<<<<<<< HEAD
 #if defined(__native_client__)
   // For Native Client we don't have to flush i-cache here,
   // as it's being done by dyncode interface.
 #else
 
-#if __APPLE__
-=======
 #ifdef MONO_CROSS_COMPILE
 #elif __APPLE__
->>>>>>> fade2ea1
 	sys_icache_invalidate (code, size);
 #elif __GNUC_PREREQ(4, 1)
 	__clear_cache (code, code + size);
