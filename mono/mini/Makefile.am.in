count=100000
mtest=for_loop
monodir=$(top_builddir)
mono=$(if $(MONO_EXECUTABLE),$(MONO_EXECUTABLE),mono)

if HOST_WIN32
PLATFORM_PATH_SEPARATOR=;
else
PLATFORM_PATH_SEPARATOR=:
endif

# This is needed for automake dependency generation
if SUPPORT_NULLGC
libgc_libs=
libgc_static_libs=
else
libgc_libs=$(monodir)/libgc/libmonogc.la
libgc_static_libs=$(monodir)/libgc/libmonogc-static.la
endif

libbdwgc_libs=$(monodir)/external/bdwgc/libgc.la
libbdwgc_static_libs=$(monodir)/external/bdwgc/libgc-static.la

boehm_libs=	\
	$(monodir)/mono/metadata/libmonoruntime.la	\
	$(monodir)/mono/utils/libmonoutils.la \
	$(GLIB_LIBS) $(LIBICONV) \
	$(libgc_libs)

bdwgc_libs=	\
	$(monodir)/mono/metadata/libmonoruntimebdwgc.la	\
	$(monodir)/mono/utils/libmonoutils.la \
	$(GLIB_LIBS) $(LIBICONV) \
	$(libbdwgc_libs)

sgen_libs = \
	$(monodir)/mono/metadata/libmonoruntimesgen.la	\
	$(monodir)/mono/sgen/libmonosgen.la	\
	$(monodir)/mono/utils/libmonoutils.la \
	$(GLIB_LIBS) $(LIBICONV)

boehm_static_libs=	\
	$(monodir)/mono/metadata/libmonoruntime-static.la	\
	$(monodir)/mono/utils/libmonoutils.la \
	$(GLIB_LIBS) $(LIBICONV) \
	$(libgc_static_libs)

bdwgc_static_libs=	\
	$(monodir)/mono/metadata/libmonoruntimebdwgc-static.la	\
	$(monodir)/mono/utils/libmonoutils.la \
	$(GLIB_LIBS) $(LIBICONV) \
	$(libbdwgc_static_libs)

sgen_static_libs = \
	$(monodir)/mono/metadata/libmonoruntimesgen-static.la	\
	$(monodir)/mono/sgen/libmonosgen-static.la	\
	$(monodir)/mono/utils/libmonoutils.la \
	$(GLIB_LIBS) $(LIBICONV)

if FULL_AOT_TESTS
# if the tests are going to run with framework assemblies compiled with
# -d:MOBILE, tell the runtime to remap framework assemblies using the mobile
# runtime info
MOBILE_RUNTIME_ARG=--runtime=mobile
else
MOBILE_RUNTIME_ARG=
endif

CLASS=$(mcs_topdir)/class/lib/$(DEFAULT_PROFILE)

RUNTIME_EXECUTABLE = $(if $(BOEHM),$(top_builddir)/mono/mini/mono-boehm,$(top_builddir)/runtime/mono-wrapper)

MINI_RUNTIME = MONO_PATH=$(CLASS) $(RUNTIME_EXECUTABLE) $(MOBILE_RUNTIME_ARG)
TOOLS_RUNTIME = MONO_PATH=$(mcs_topdir)/class/lib/build $(top_builddir)/runtime/mono-wrapper
INTERP_RUNTIME = $(MINI_RUNTIME) --interpreter
RUNTIME_AOTCHECK = MONO_PATH="$(CLASS)$(PLATFORM_PATH_SEPARATOR)." $(RUNTIME_EXECUTABLE)

MCS = CSC_SDK_PATH_DISABLED= $(TOOLS_RUNTIME) $(CSC) -unsafe -nowarn:0162 -nologo -noconfig -r:$(CLASS)/mscorlib.dll -r:$(CLASS)/System.dll -r:$(CLASS)/System.Core.dll
ILASM = $(TOOLS_RUNTIME) $(mcs_topdir)/class/lib/build/ilasm.exe

AM_CFLAGS = \
	-I$(top_srcdir) 	\
	$(GLIB_CFLAGS)		\
	$(LLVM_CFLAGS)		\
	$(PLATFORM_CFLAGS) $(ARCH_CFLAGS) $(SHARED_CFLAGS)

AM_CXXFLAGS = $(LLVM_CXXFLAGS) $(GLIB_CFLAGS)

if HOST_WIN32
export HOST_CC
# The mingw math.h has "extern inline" functions that dont appear in libs, so
# optimisation is required to actually inline them
PLATFORM_CFLAGS = -O
endif

monoldflags=$(export_ldflags)
monobinldflags=$(export_ldflags) $(extra_runtime_ldflags)

if HOST_WIN32
libmonoldflags=-no-undefined -avoid-version -Wl,--kill-at $(monoldflags)
else
if HOST_ANDROID
libmonoldflags= -avoid-version $(monoldflags)
else
libmonoldflags=$(monoldflags) -version-info 1:0:0
endif
endif

if SUPPORT_SGEN
sgen_binaries = mono-sgen
sgen_libraries = libmonosgen-2.0.la
sgen_static_libraries = libmini-static.la $(sgen_static_libs)
endif

if SUPPORT_BOEHM
boehm_libraries = libmonoboehm-2.0.la
boehm_static_libraries = libmini-static.la $(boehm_static_libs)
boehm_binaries  = mono-boehm
endif
 
if SUPPORT_BDWGC
bdwgc_libraries = libmonobdwgc-2.0.la
bdwgc_static_libraries = libmini-static.la $(bdwgc_static_libs)
bdwgc_binaries  = mono-bdwgc
endif

if SUPPORT_SGEN
mono_bin_suffix = sgen
libmono_suffix = sgen
endif

if SUPPORT_BOEHM
mono_bin_suffix = boehm
libmono_suffix = boehm
endif

if SUPPORT_BDWGC
mono_bin_suffix = bdwgc
libmono_suffix = bdwgc
endif

if DISABLE_EXECUTABLES
else
mono: mono-$(mono_bin_suffix)
	ln -sf $< $@

mono.exe: mono-$(mono_bin_suffix).exe
	ln -sf $< $@

install-exec-hook:
	(cd $(DESTDIR)$(bindir) && ln -sf mono-$(mono_bin_suffix) mono)
	(cd $(DESTDIR)$(libdir); shopt -s nullglob 2>/dev/null; for i in libmono$(libmono_suffix)*; do ln -sf $$i `echo $$i | sed s/$(libmono_suffix)//` ; done)
endif

if DISABLE_EXECUTABLES
else
if HOST_WIN32
bin_PROGRAMS = $(boehm_binaries) $(bdwgc_binaries) $(sgen_binaries) monow
else
bin_PROGRAMS = $(boehm_binaries) $(bdwgc_binaries) $(sgen_binaries)
endif
endif

if DISABLE_EXECUTABLES
noinst_PROGRAMS =
else
noinst_PROGRAMS = mono
endif

if DISABLE_EXECUTABLES
shared_libraries = $(boehm_libraries) $(bdwgc_libraries) $(sgen_libraries)
else
if SHARED_MONO
shared_libraries = $(boehm_libraries) $(bdwgc_libraries) $(sgen_libraries)
endif
endif

lib_LTLIBRARIES = $(shared_libraries)

if SHARED_MONO
mini_common_lib = libmini.la
else
mini_common_lib = 
endif

if DISABLE_EXECUTABLES
noinst_LTLIBRARIES = $(mini_common_lib)
else
noinst_LTLIBRARIES = $(mini_common_lib) libmini-static.la
endif

if LOADED_LLVM
lib_LTLIBRARIES += libmono-llvm.la
libmono_llvm_la_SOURCES = mini-llvm.c mini-llvm-cpp.cpp llvm-jit.cpp
libmono_llvm_la_LIBADD = $(GLIB_LIBS) $(LLVM_LIBS) $(LLVM_LDFLAGS)
if HOST_DARWIN
libmono_llvm_la_LDFLAGS=-Wl,-undefined -Wl,suppress -Wl,-flat_namespace
else
libmono_llvm_la_LIBADD += $(top_builddir)/mono/mini/libmonoboehm-$(API_VER).la $(boehm_libs)
endif
endif

mono_boehm_SOURCES = \
	main.c

mono_CFLAGS = $(AM_CFLAGS)

mono_boehm_CFLAGS = $(AM_CFLAGS)

mono_bdwgc_SOURCES = \
	main.c

mono_bdwgc_CFLAGS = $(AM_CFLAGS)

AM_CPPFLAGS = $(LIBGC_CPPFLAGS)

mono_sgen_SOURCES = \
	main-sgen.c

mono_SOURCES = \
	main-sgen.c

mono_sgen_CFLAGS = $(AM_CFLAGS)

# We build this after libmono was built so it contains the date when the final
# link was done
if SUPPORT_BOEHM
if DISABLE_EXECUTABLES
buildver-boehm.h: libmini-static.la $(monodir)/mono/metadata/libmonoruntime.la
else
buildver-boehm.h: libmini-static.la $(monodir)/mono/metadata/libmonoruntime-static.la
endif
	@echo "const char *build_date = \"`date`\";" > buildver-boehm.h
mono_boehm-main.$(OBJEXT): buildver-boehm.h
endif

if SUPPORT_BDWGC
if DISABLE_EXECUTABLES
buildver-boehm.h: libmini-static.la $(monodir)/mono/metadata/libmonoruntimebdwgc.la
else
buildver-boehm.h: libmini-static.la $(monodir)/mono/metadata/libmonoruntimebdwgc-static.la
endif
	@echo "const char *build_date = \"`date`\";" > buildver-boehm.h
mono_bdwgc-main.$(OBJEXT): buildver-boehm.h
endif

if DISABLE_EXECUTABLES
buildver-sgen.h: libmini-static.la $(monodir)/mono/metadata/libmonoruntimesgen.la $(monodir)/mono/sgen/libmonosgen.la
else
buildver-sgen.h: libmini-static.la $(monodir)/mono/metadata/libmonoruntimesgen-static.la $(monodir)/mono/sgen/libmonosgen-static.la
endif
	@echo "const char *build_date = \"`date`\";" > buildver-sgen.h
mono_sgen-main-sgen.$(OBJEXT): buildver-sgen.h
main-sgen.$(OBJEXT): buildver-sgen.h

if DTRACE_G_REQUIRED
LIBMONO_DTRACE_OBJECT = .libs/mono-dtrace.$(OBJEXT)
if STATIC_MONO
MONO_DTRACE_OBJECT = mono-dtrace.$(OBJEXT)
else
MONO_DTRACE_OBJECT = 
endif
else
MONO_DTRACE_OBJECT = 
LIBMONO_DTRACE_OBJECT = 
endif

if STATIC_MONO
# Link libmono into mono statically
# This leads to higher performance, especially with TLS
MONO_LIB=$(boehm_static_libraries)
MONO_SGEN_LIB=$(sgen_static_libraries)
MONO_BDWGC_LIB=$(bdwgc_static_libraries)
else 
MONO_LIB=libmonoboehm-2.0.la
MONO_SGEN_LIB=libmonosgen-2.0.la
MONO_BDWGC_LIB=libmonobdwgc-2.0.la
endif

if LOADED_LLVM
LLVMMONOF=
else
LLVMMONOF=$(LLVM_LIBS) $(LLVM_LDFLAGS)
endif

mono_boehm_LDADD = \
	$(MONO_LIB)		\
	$(GLIB_LIBS)		\
	$(LLVMMONOF)		\
	$(LIBICONV)		\
	-lm			\
	$(MONO_DTRACE_OBJECT)

mono_boehm_LDFLAGS = \
	$(static_flags) -export-dynamic $(monobinldflags) $(monobin_platform_ldflags)

mono_bdwgc_LDADD = \
	$(MONO_BDWGC_LIB)		\
	$(GLIB_LIBS)		\
	$(LLVMMONOF)		\
	$(LIBICONV)		\
	-lm			\
	$(MONO_DTRACE_OBJECT)

mono_bdwgc_LDFLAGS = \
	$(static_flags) -export-dynamic $(monobinldflags) $(monobin_platform_ldflags)

mono_sgen_LDADD = \
	$(MONO_SGEN_LIB)	\
	$(GLIB_LIBS)		\
	$(LLVMMONOF)		\
	$(LIBICONV)		\
	-lm			\
	$(MONO_DTRACE_OBJECT)

mono_sgen_LDFLAGS = $(static_flags) -export-dynamic $(monobinldflags) $(monobin_platform_ldflags)

if BITCODE
libmonoldflags += -no-undefined
endif

# if SUPPORT_SGEN
# 
# mono_LDADD = $(mono_sgen_LDADD)
# mono_LDFLAGS = $(mono_sgen_LDFLAGS)
# 
# endif


if DTRACE_G_REQUIRED

mono-dtrace.$(OBJEXT): $(top_srcdir)/data/mono.d mini.lo $(monodir)/mono/metadata/libmonoruntime-static.la
	DTRACE="$(DTRACE)" DTRACEFLAGS="$(DTRACEFLAGS)" AR="$(AR)" $(SHELL) $(top_srcdir)/data/dtrace-prelink.sh \
	$@ $(top_srcdir)/data/mono.d $(monodir)/mono/metadata/libmonoruntime-static.la mini.lo

.libs/mono-dtrace.$(OBJEXT): $(top_srcdir)/data/mono.d mini.lo $(monodir)/mono/metadata/libmonoruntime.la
	DTRACE="$(DTRACE)" DTRACEFLAGS="$(DTRACEFLAGS)" AR="$(AR)" $(SHELL) $(top_srcdir)/data/dtrace-prelink.sh \
	--pic $@ $(top_srcdir)/data/mono.d $(monodir)/mono/metadata/libmonoruntime.la mini.lo

endif

# Create monow.exe, linked for the 'windows' subsystem
if HOST_WIN32
if SUPPORT_BOEHM
monow_LDADD = $(mono_boehm_LDADD)
monow_LDFLAGS = $(mono_boehm_LDFLAGS) -mwindows
monow_SOURCES = $(mono_boehm_SOURCES)
endif
if SUPPORT_BDWGC
monow_LDADD = $(mono_bdwgc_LDADD)
monow_LDFLAGS = $(mono_bdwgc_LDFLAGS) -mwindows
monow_SOURCES = $(mono_bdwgc_SOURCES)
endif
if SUPPORT_SGEN
monow_LDADD = $(mono_sgen_LDADD)
monow_LDFLAGS = $(mono_sgen_LDFLAGS) -mwindows
monow_SOURCES = $(mono_sgen_SOURCES)
endif
endif

<<<<<<< HEAD
genmdesc_SOURCES = \
	mini.h		\
	seq-points.h	\
	genmdesc.c	\
	helpers.c	\
	../metadata/opcodes.c

# Don't link this against libmonoruntime to speed up rebuilds
genmdesc_LDADD = \
	$(monodir)/mono/utils/libmonoutils.la -lm	\
	$(GLIB_LIBS)					\
	$(LIBICONV)

unity_sources = \
	mini-unity.c

=======
>>>>>>> 76d7ab28
wasm_sources = \
	mini-wasm.c		\
	mini-wasm.h		\
	exceptions-wasm.c	\
	tramp-wasm.c

x86_sources = \
	mini-x86.c		\
	mini-x86.h		\
	exceptions-x86.c	\
	tramp-x86.c	\
	mini-x86-gsharedvt.c	\
	tramp-x86-gsharedvt.c

amd64_sources = \
	mini-amd64.c		\
	mini-amd64.h		\
	exceptions-amd64.c	\
	tramp-amd64.c	\
	mini-amd64-gsharedvt.c	\
	mini-amd64-gsharedvt.h	\
	tramp-amd64-gsharedvt.c

ppc_sources = \
	mini-ppc.c		\
	mini-ppc.h		\
	exceptions-ppc.c	\
	tramp-ppc.c

arm_sources = \
	mini-arm.c		\
	mini-arm.h		\
	exceptions-arm.c	\
	tramp-arm.c	\
	mini-arm-gsharedvt.c	\
	tramp-arm-gsharedvt.c

arm64_sources = \
	mini-arm64.c		\
	mini-arm64.h		\
	exceptions-arm64.c	\
	tramp-arm64.c	\
	mini-arm64-gsharedvt.c	\
	mini-arm64-gsharedvt.h	\
	tramp-arm64-gsharedvt.c

mips_sources = \
	mini-mips.c		\
	mini-mips.h		\
	exceptions-mips.c	\
	tramp-mips.c

sparc_sources = \
	mini-sparc.c		\
	mini-sparc.h		\
	exceptions-sparc.c	\
	tramp-sparc.c

s390x_sources = \
	mini-s390x.c		\
	mini-s390x.h		\
	support-s390x.h		\
	exceptions-s390x.c	\
	tramp-s390x.c

darwin_sources = \
	mini-darwin.c

windows_sources = \
	mini-windows.c \
	mini-windows.h \
	mini-windows-dllmain.c \
	mini-windows-dlldac.c

posix_sources = \
	mini-posix.c

if ENABLE_LLVM
if LOADED_LLVM
llvm_sources = \
	mini-llvm-loaded.c
else
llvm_sources = \
	mini-llvm.c		\
	mini-llvm-loaded.c \
	mini-llvm-cpp.cpp \
	llvm-jit.cpp
endif
endif

if DISABLE_INTERPRETER
interp_sources =	\
	interp/interp.h
else
interp_sources =	\
	interp/hacks.h		\
	interp/interp.h	\
	interp/interp-internals.h	\
	interp/interp.c	\
	interp/mintops.h	\
	interp/mintops.def	\
	interp/mintops.c	\
	interp/transform.c
endif

if ENABLE_LLVM
llvm_runtime_sources = \
	llvm-runtime.cpp
else
if ENABLE_LLVM_RUNTIME
llvm_runtime_sources = \
	llvm-runtime.cpp
endif
endif

common_sources = \
	mini.c			\
	mini-runtime.c	\
	seq-points.c	\
	seq-points.h	\
	ir-emit.h		\
	method-to-ir.c		\
	cfgdump.h		\
	cfgdump.c		\
	decompose.c		\
	mini.h			\
	version.h		\
	optflags-def.h		\
	jit-icalls.h 		\
	jit-icalls.c 		\
	trace.c			\
	trace.h			\
	patch-info.h		\
	mini-ops.h		\
	mini-arch.h		\
	dominators.c		\
	cfold.c			\
	regalloc.h		\
	helpers.c		\
	liveness.c		\
	ssa.c			\
	abcremoval.c		\
	abcremoval.h		\
	local-propagation.c	\
	driver.c		\
	debug-mini.c		\
	linear-scan.c		\
	aot-compiler.h		\
	aot-compiler.c		\
	aot-runtime.c		\
	aot-runtime-wasm.c	\
	wasm_m2n_invoke.g.h	\
	graph.c			\
	mini-codegen.c		\
	mini-exceptions.c	\
	mini-trampolines.c  	\
	branch-opts.c		\
	mini-generic-sharing.c	\
	simd-methods.h		\
	tasklets.c		\
	tasklets.h		\
	simd-intrinsics.c	\
	mini-native-types.c \
	mini-unwind.h		\
	unwind.c		\
	image-writer.h		\
	image-writer.c		\
	dwarfwriter.h		\
	dwarfwriter.c		\
	mini-gc.h		\
	mini-gc.c		\
	debugger-agent.h 	\
	debugger-agent.c	\
	xdebug.c			\
	mini-llvm.h			\
	mini-llvm-cpp.h	\
	llvm-jit.h		\
	alias-analysis.c	\
	mini-cross-helpers.c \
	arch-stubs.c		\
	llvm-runtime.h	\
	type-checking.c \
	lldb.h			\
	lldb.c	\
	mixed_callstack_plugin.h	\
	mixed_callstack_plugin.c	\
	memory-access.c	\
<<<<<<< HEAD
	mini-profiler.c 
=======
	mini-profiler.c	\
	interp-stubs.c \
	aot-runtime.h	\
	mini-runtime.h
>>>>>>> 76d7ab28

test_sources = 			\
	basic-calls.cs 		\
	basic-long.cs 		\
	bench.cs 		\
	builtin-types.cs 	\
	objects.cs 		\
	arrays.cs		\
	basic-float.cs		\
	basic-math.cs		\
	basic.cs		\
	exceptions.cs		\
	devirtualization.cs	\
	iltests.il		\
	test.cs			\
	generics.cs		\
	generics-variant-types.il\
	basic-simd.cs \
	basic-vectors.cs \
	aot-tests.cs \
	gc-test.cs \
	gshared.cs \
	unaligned.cs	\
	MemoryIntrinsics.il	\
	mixed.cs	\
	ratests.cs

regtests_UNIVERSAL = \
	aot-tests.exe \
	basic.exe \
	basic-float.exe \
	basic-long.exe \
	basic-calls.exe \
	builtin-types.exe \
	gshared.exe \
	objects.exe \
	arrays.exe \
	basic-math.exe \
	exceptions.exe \
	iltests.exe \
	devirtualization.exe \
	generics.exe \
	basic-simd.exe \
	unaligned.exe	\
	basic-vectors.exe	\
	ratests.exe

regtests_DISABLED = 

if FULL_AOT_TESTS
regtests_DISABLED += builtin-types.exe
endif

regtests = $(filter-out $(regtests_DISABLED),$(regtests_UNIVERSAL))

if WASM
arch_sources = $(wasm_sources)
arch_built=cpu-wasm.h
arch_define=__wasm__
target_define=TARGET_WASM
endif

if X86
arch_sources = $(x86_sources)
arch_built=cpu-x86.h
arch_define=__i386__
target_define=TARGET_X86
endif

if AMD64
arch_sources = $(amd64_sources)
arch_built=cpu-amd64.h
arch_define=__x86_64__
target_define=TARGET_AMD64
ARCH_FULLAOT_EXCLUDE=
endif

if POWERPC
arch_sources = $(ppc_sources)
arch_built=cpu-ppc.h
arch_define=__ppc__
target_define=TARGET_POWERPC
endif

if POWERPC64
arch_sources = $(ppc_sources)
arch_built=cpu-ppc64.h
arch_define=__ppc64__
target_define=TARGET_POWERPC
endif

if MIPS
arch_sources = $(mips_sources)
arch_built=cpu-mips.h
arch_define=__mips__
target_define=TARGET_MIPS
endif

if ARM
# pick up arm_dpimacros.h
ARCH_CFLAGS = -I../arch/arm
arch_sources = $(arm_sources)
arch_built=cpu-arm.h
arch_define=__arm__
target_define=TARGET_ARM
endif

if ARM64
arch_sources = $(arm64_sources)
arch_built=cpu-arm64.h
arch_define=__aarch64__
target_define=TARGET_ARM64
endif

if SPARC
arch_sources = $(sparc_sources)
arch_built=cpu-sparc.h
arch_define=__sparc__
target_define=TARGET_SPARC
endif

if SPARC64
arch_sources = $(sparc_sources)
arch_built=cpu-sparc.h
arch_define=__sparc__
target_define=TARGET_SPARC
endif

if S390X
arch_sources = $(s390x_sources)
arch_built=cpu-s390x.h
arch_define=__s390__
target_define=TARGET_S390X
endif

if HOST_WIN32
os_sources = $(windows_sources)
monobin_platform_ldflags=
endif

if HOST_SIGPOSIX
os_sources = $(posix_sources)
monobin_platform_ldflags=
endif

if HOST_DARWIN
os_sources = $(darwin_sources) $(posix_sources)
#monobin_platform_ldflags=-sectcreate __TEXT __info_plist $(top_srcdir)/mono/mini/Info.plist -framework CoreFoundation -framework Foundation
monobin_platform_ldflags=-framework CoreFoundation -framework Foundation
endif

libmini_la_SOURCES = $(common_sources) $(llvm_sources) $(llvm_runtime_sources) $(interp_sources) $(arch_sources) $(os_sources) $(unity_sources)
libmini_la_CFLAGS = $(mono_CFLAGS)

libmonoboehm_2_0_la_SOURCES =
libmonoboehm_2_0_la_CFLAGS = $(mono_boehm_CFLAGS)
libmonoboehm_2_0_la_LIBADD = libmini.la $(boehm_libs) $(LIBMONO_DTRACE_OBJECT) $(LLVMMONOF)
libmonoboehm_2_0_la_LDFLAGS = $(libmonoldflags) $(monobin_platform_ldflags)

libmonobdwgc_2_0_la_SOURCES =
libmonobdwgc_2_0_la_CFLAGS = $(mono_bdwgc_CFLAGS)
libmonobdwgc_2_0_la_LIBADD = libmini.la $(bdwgc_libs) $(LIBMONO_DTRACE_OBJECT) $(LLVMMONOF)
libmonobdwgc_2_0_la_LDFLAGS = $(libmonoldflags) $(monobin_platform_ldflags)

libmonosgen_2_0_la_SOURCES =
libmonosgen_2_0_la_CFLAGS = $(mono_sgen_CFLAGS)
libmonosgen_2_0_la_LIBADD = libmini.la $(sgen_libs) $(LIBMONO_DTRACE_OBJECT) $(LLVMMONOF)
libmonosgen_2_0_la_LDFLAGS = $(libmonoldflags) $(monobin_platform_ldflags)

#
# This library is shared between mono and mono-sgen, since the code in mini/ doesn't contain
# compile time dependencies on boehm/sgen.
#
libmini_static_la_SOURCES = $(libmini_la_SOURCES)
libmini_static_la_CFLAGS = $(AM_CFLAGS)
libmini_static_la_LDFLAGS = -static
libmini_static_la_LIBADD = $(MONO_DTRACE_OBJECT)

libmonoincludedir = $(includedir)/mono-$(API_VER)/mono/jit

libmonoinclude_HEADERS = jit.h

CSFLAGS = -unsafe -nowarn:0219,0169,0414,0649,0618

basic-simd.exe: basic-simd.cs TestDriver.dll
	$(MCS) -out:$@ $(CSFLAGS) $< -r:TestDriver.dll -r:$(CLASS)/Mono.Simd.dll

basic-vectors.exe: basic-vectors.cs TestDriver.dll
	$(MCS) -out:$@ $(CSFLAGS) $< -r:TestDriver.dll -r:$(CLASS)/System.Numerics.dll -r:$(CLASS)/System.Numerics.Vectors.dll

builtin-types.exe: builtin-types.cs TestDriver.dll
	$(MCS) -out:$@ $(CSFLAGS) -define:ARCH_$(shell echo $$((8 * $(SIZEOF_VOID_P)))) $< -r:TestDriver.dll

nacl.exe: nacl.cs TestDriver.dll
	$(MCS) -out:$@ $(CSFLAGS) $< -r:TestDriver.dll -r:$(CLASS)/Mono.Simd.dll

generics.exe: generics.cs TestDriver.dll generics-variant-types.dll
	$(MCS) -out:$@ $(CSFLAGS) $< -r:TestDriver.dll -r:generics-variant-types.dll -r:$(CLASS)/System.Core.dll

unaligned.exe: unaligned.cs TestDriver.dll MemoryIntrinsics.dll
	$(MCS) -out:$@ $(CSFLAGS) $< -r:TestDriver.dll -r:MemoryIntrinsics.dll

%.exe: %.cs TestDriver.dll
	$(MCS) -out:$@ $(CSFLAGS) $< -r:TestDriver.dll

%.exe: %.il
	$(ILASM) -output=$@ $<

TestDriver.dll: $(srcdir)/TestDriver.cs $(srcdir)/TestHelpers.cs
	$(MCS) -out:$@ -target:library $^

generics-variant-types.dll: generics-variant-types.il
	$(ILASM) -dll -output=$@ $<

MemoryIntrinsics.dll: MemoryIntrinsics.il
	$(ILASM) -dll -output=$@ $<

GENMDESC_OPTS=

GENMDESC_PRG=python $(srcdir)/genmdesc.py $(target_define) $(srcdir)

cpu-wasm.h: cpu-wasm.md
	$(GENMDESC_PRG) cpu-wasm.h wasm_desc $(srcdir)/cpu-wasm.md

cpu-x86.h: cpu-x86.md
	$(GENMDESC_PRG) cpu-x86.h x86_desc $(srcdir)/cpu-x86.md

cpu-amd64.h: cpu-amd64.md
	$(GENMDESC_PRG) cpu-amd64.h amd64_desc $(srcdir)/cpu-amd64.md

cpu-ppc.h: cpu-ppc.md
	$(GENMDESC_PRG) cpu-ppc.h ppcg4 $(srcdir)/cpu-ppc.md

cpu-ppc64.h: cpu-ppc64.md
	$(GENMDESC_PRG) cpu-ppc64.h ppc64_cpu_desc $(srcdir)/cpu-ppc64.md

cpu-arm.h: cpu-arm.md
	$(GENMDESC_PRG) cpu-arm.h arm_cpu_desc $(srcdir)/cpu-arm.md

cpu-arm64.h: cpu-arm64.md
	$(GENMDESC_PRG) cpu-arm64.h arm64_cpu_desc $(srcdir)/cpu-arm64.md

cpu-sparc.h: cpu-sparc.md
	$(GENMDESC_PRG) cpu-sparc.h sparc_desc $(srcdir)/cpu-sparc.md

cpu-s390x.h: cpu-s390x.md
	$(GENMDESC_PRG) cpu-s390x.h s390x_cpu_desc $(srcdir)/cpu-s390x.md

cpu-mips.h: cpu-mips.md
	$(GENMDESC_PRG) cpu-mips.h mips_desc $(srcdir)/cpu-mips.md

testi: mono test.exe
	$(MINI_RUNTIME) -v -v --ncompile 1 --compile Test:$(mtest) test.exe

# ensure the tests are actually correct
checktests: $(regtests)
	for i in $(regtests); do $(MINI_RUNTIME) $$i; done

rcheck-nunit: mono $(regtests)
	$(MINI_RUNTIME) --regression $(regtests) > regressiontests.out 2>&1; cat regressiontests.out; \
	if grep -q "100% pass" regressiontests.out; then successbool=True; failurescount=0; else successbool=False; failurescount=1; fi; \
	echo "<?xml version='1.0' encoding='utf-8'?>\
		<test-results failures='$$failurescount' total='1' not-run='0' name='regression-tests.dummy' date='$$(date +%F)' time='$$(date +%T)'>\
			<test-suite name='regression-tests.dummy' success='$$successbool' time='0'>\
				<results><test-case name='MonoTests.regressions.100percentsuccess' executed='True' success='$$successbool' time='0'>" > TestResult-regression.xml; \
					if [ "$$successbool" = "False" ]; then echo "<failure><message><![CDATA[$$(cat regressiontests.out)]]></message><stack-trace></stack-trace></failure>" >> TestResult-regression.xml; fi; \
				echo "</test-case></results>\
			</test-suite>\
		</test-results>" >> TestResult-regression.xml; exit $$failurescount

rcheck: mono $(regtests)
	$(MINI_RUNTIME) --regression $(regtests)

richeck: mono $(regtests)
	$(INTERP_RUNTIME) --regression $(regtests)

mixedcheck: mono mixed.exe
	$(MINI_RUNTIME) --interp=jit=JitClass mixed.exe

if ARM
check-seq-points:
else
check-seq-points: mono $(regtests)
	rm -f TestResult-op_il_seq_point.xml
	for i in $(regtests); do $(srcdir)/test_op_il_seq_point.sh $$i || ($(srcdir)/test_op_il_seq_point_headerfooter.sh; exit 1) || exit 1; done
	for i in $(regtests); do $(srcdir)/test_op_il_seq_point.sh $$i --aot || ($(srcdir)/test_op_il_seq_point_headerfooter.sh; exit 1) || exit 1; done
	$(srcdir)/test_op_il_seq_point_headerfooter.sh
endif

gctest: mono gc-test.exe
	MONO_DEBUG_OPTIONS=clear-nursery-at-gc $(MINI_RUNTIME) --regression gc-test.exe

LLVM_AOT_RUNTIME_OPTS=$(if $(LLVM),--llvm,)
GSHAREDVT_RUNTIME_OPTS=$(if $(GSHAREDVT),-O=gsharedvt,)

aotcheck: mono $(regtests)
	rm -rf *.exe.so *.exe.dylib *.exe.dylib.dSYM
	$(MINI_RUNTIME) $(LLVM_AOT_RUNTIME_OPTS) --aot $(regtests) || exit 1
	for i in $(regtests); do $(RUNTIME_AOTCHECK) --regression $$i || exit 1; done
	rm -rf *.exe.so *.exe.dylib *.exe.dylib.dSYM

llvmaotcheck:
	$(MAKE) aotcheck LLVM=1

gsharedvtcheck:
	$(MAKE) fullaotcheck GSHAREDVT=1

fullaot_regtests = $(regtests)
fullaot_testing_deps = generics-variant-types.dll TestDriver.dll MemoryIntrinsics.dll

FULLAOT_LIBS_UNIVERSAL = \
	mscorlib.dll \
	System.Core.dll \
	System.dll \
	System.Xml.dll \
	System.Security.dll \
	Mono.Simd.dll \
	Mono.Security.dll \
	System.Numerics.dll \
	System.Numerics.Vectors.dll \
	Mono.Posix.dll \
	System.Configuration.dll

FULLAOT_LIBS_DISABLED =

if FULL_AOT_TESTS
# Skip aoting the tests that aren't compiled 
# on the full aot profiles because they're skipped
# on mobile profiles
FULLAOT_LIBS_DISABLED += \
	Mono.Posix.dll \
	System.Configuration.dll
endif


FULLAOT_LIBS = $(filter-out $(FULLAOT_LIBS_DISABLED),$(FULLAOT_LIBS_UNIVERSAL))

FULLAOT_TMP_DIR=$(top_builddir)/mono/mini/fullaot-tmp

# This currently only works on amd64/arm
fullaotcheck: $(mono) $(fullaot_regtests) $(fullaot_testing_deps)
	rm -rf $(FULLAOT_TMP_DIR)
	mkdir $(FULLAOT_TMP_DIR)
	$(MAKE) fullaot-libs AOT_FLAGS="full,$(MONO_FULLAOT_ADDITIONAL_ARGS)$(INVARIANT_AOT_OPTIONS)" GSHAREDVT=$(GSHAREDVT)
	cp $(regtests) $(fullaot_regtests) $(fullaot_testing_deps) $(FULLAOT_TMP_DIR)/
	MONO_PATH=$(FULLAOT_TMP_DIR) $(top_builddir)/runtime/mono-wrapper $(MOBILE_RUNTIME_ARG) $(LLVM_AOT_RUNTIME_OPTS) $(GSHAREDVT_RUNTIME_OPTS) --aot="full,$(MONO_FULLAOT_ADDITIONAL_ARGS)$(INVARIANT_AOT_OPTIONS)" $(FULLAOT_TMP_DIR)/{*.dll,*.exe} || exit 1
	ln -s $(if $(MONO_EXECUTABLE),$(MONO_EXECUTABLE),$$PWD/mono) $(FULLAOT_TMP_DIR)/
	for i in $(fullaot_regtests); do echo $$i; MONO_PATH=$(FULLAOT_TMP_DIR) $(top_builddir)/runtime/mono-wrapper $(MOBILE_RUNTIME_ARG) --full-aot $(FULLAOT_TMP_DIR)/$$i --exclude '!FULLAOT' $(ARCH_FULLAOT_EXCLUDE) || exit 1; done

# This can run in parallel
fullaot-libs: $(patsubst %,fullaot-tmp/%.dylib,$(FULLAOT_LIBS))

fullaot-tmp/%.dylib: $(CLASS)/%
	cp $(CLASS)/$* fullaot-tmp/
	mkdir fullaot-tmp/$*-tmp
	MONO_PATH="fullaot-tmp/$(PLATFORM_PATH_SEPARATOR)$(CLASS)" $(top_builddir)/runtime/mono-wrapper $(MOBILE_RUNTIME_ARG) $(if $(GSHAREDVT),-O=gsharedvt) --aot=$(AOT_FLAGS),temp-path=fullaot-tmp/$*-tmp fullaot-tmp/$*
	rm -rf fullaot-tmp/$*-tmp

llvmfullaotcheck:
	$(MAKE) fullaotcheck LLVM=1

llvmonly_regtests = $(fullaot_regtests) gshared.exe

llvmonlycheck: mono $(llvmonly_regtests)
	rm -rf fullaot-tmp
	mkdir fullaot-tmp
	$(MAKE) fullaot-libs AOT_FLAGS="llvmonly,$(MONO_FULLAOT_ADDITIONAL_ARGS)$(INVARIANT_AOT_OPTIONS)"
	cp $(llvmonly_regtests) $(fullaot_testing_deps) fullaot-tmp/
	MONO_PATH=fullaot-tmp $(top_builddir)/runtime/mono-wrapper  $(MOBILE_RUNTIME_ARG) --aot=llvmonly fullaot-tmp/{*.dll,*.exe} || exit 1
	ln -s $$PWD/mono fullaot-tmp/
	for i in $(llvmonly_regtests); do echo $$i; MONO_PATH=fullaot-tmp $(top_builddir)/runtime/mono-wrapper $(MOBILE_RUNTIME_ARG) --llvmonly fullaot-tmp/$$i --exclude '!BITCODE' || exit 1; done

gccheck: gc-test.exe
	MONO_GC_PARAMS=stack-mark=precise MONO_GC_DEBUG=clear-at-gc ./mono-sgen gc-test.exe	

bench: mono test.exe
	time env $(MINI_RUNTIME) --ncompile $(count) --compile Test:$(mtest) test.exe

mbench: test.exe
	time $(monodir)/mono/jit/mono --ncompile $(count) --compile Test:$(mtest) test.exe

stat1: mono bench.exe
	$(MINI_RUNTIME) --verbose --statfile stats.pl --regression bench.exe
	perl viewstat.pl stats.pl

stat2: mono basic.exe
	$(MINI_RUNTIME) --verbose --statfile stats.pl --regression basic.exe
	perl viewstat.pl -e stats.pl

stat3: mono bench.exe
	$(MINI_RUNTIME) --statfile stats.pl --ncompile 1000 --compile Tests:test_0_many_nested_loops bench.exe 
	perl viewstat.pl stats.pl

docu: mini.sgm
	docbook2txt mini.sgm

# We need these because automake can't process normal make conditionals
check_local_targets = $(if $(EMIT_NUNIT), rcheck-nunit, rcheck)

check-local: $(check_local_targets)

clean-local:
	rm -f mono a.out gmon.out *.o buildver-boehm.h buildver-sgen.h test.exe regressionexitcode.out TestResult-op_il_seq_point.xml*

pkgconfigdir = $(libdir)/pkgconfig

BUILT_SOURCES = version.h $(arch_built)

CLEANFILES= $(BUILT_SOURCES) *.exe *.dll
EXTRA_DIST = TestDriver.cs \
	TestHelpers.cs \
	genmdesc.py				\
	$(test_sources) 			\
	$(wasm_sources) cpu-wasm.md 		\
	$(x86_sources) cpu-x86.md 		\
	$(amd64_sources) cpu-amd64.md 		\
	$(ppc_sources) cpu-ppc.md cpu-ppc64.md 	\
	$(arm_sources) cpu-arm.md 		\
	$(arm64_sources) cpu-arm64.md 		\
	$(mips_sources) cpu-mips.md 		\
	$(sparc_sources) cpu-sparc.md 		\
	$(s390x_sources) cpu-s390x.md 		\
	$(windows_sources)			\
	$(darwin_sources) Info.plist		\
	$(posix_sources)					\
	test_op_il_seq_point.sh			\
	test_op_il_seq_point_headerfooter.sh	\
	Makefile.am.in

version.h: Makefile
	if test -d $(top_srcdir)/.git; then \
		(cd $(top_srcdir); \
			LANG=C; export LANG; \
			if test -z "$$ghprbPullId"; then \
				branch=`git branch | grep '^\*' | sed 's/(detached from .*/explicit/' | cut -d ' ' -f 2`; \
			else \
				branch="pull-request-$$ghprbPullId"; \
			fi; \
			version=`git log --no-color --first-parent -n1 --pretty=format:%h`; \
			echo "#define FULL_VERSION \"$$branch/$$version\""; \
		); \
	else \
		echo "#define FULL_VERSION \"tarball\""; \
	fi > version.h

# Utility target for patching libtool to speed up linking
patch-libtool:
	sed -e 's,if (for obj in $$oldobjs,if (for obj in "",g' < ../../libtool > 2; mv 2 ../../libtool
	chmod a+x ../../libtool

# Utility target for patching libtool to get rid of the 'ranlib: file <file> has no symbols" warnings
patch-osx-libtool:
	sed -e 's/old_archive_cmds=.*/old_archive_cmds="libtool -no_warning_for_no_symbols -static -o \\$$oldlib \\$$oldobjs"/g' < ../../libtool > 2; mv 2 ../../libtool
	chmod a+x ../../libtool

# Utility target to patch automake to generate the same format silent output as the old mono silent build did
patch-automake:
	src="@echo \"  '. \$$name . ' ' x (8 - length (\$$name)) . '\""; dst="@echo \"'. \$$name . ' ' x (7 - length (\$$name)) .'\""; sed -e "s/$$src/$$dst/g" < $$EXE > 2 && cp 2 $$EXE && rm -f 2

tags:
	etags -o TAGS `find .. -name "*.h" -o -name "*.c"`

if HAS_EXTENSION_MODULE
else
Makefile.am: Makefile.am.in
	cp $< $@
endif<|MERGE_RESOLUTION|>--- conflicted
+++ resolved
@@ -358,25 +358,10 @@
 endif
 endif
 
-<<<<<<< HEAD
-genmdesc_SOURCES = \
-	mini.h		\
-	seq-points.h	\
-	genmdesc.c	\
-	helpers.c	\
-	../metadata/opcodes.c
-
-# Don't link this against libmonoruntime to speed up rebuilds
-genmdesc_LDADD = \
-	$(monodir)/mono/utils/libmonoutils.la -lm	\
-	$(GLIB_LIBS)					\
-	$(LIBICONV)
 
 unity_sources = \
 	mini-unity.c
 
-=======
->>>>>>> 76d7ab28
 wasm_sources = \
 	mini-wasm.c		\
 	mini-wasm.h		\
@@ -564,14 +549,10 @@
 	mixed_callstack_plugin.h	\
 	mixed_callstack_plugin.c	\
 	memory-access.c	\
-<<<<<<< HEAD
-	mini-profiler.c 
-=======
 	mini-profiler.c	\
 	interp-stubs.c \
 	aot-runtime.h	\
 	mini-runtime.h
->>>>>>> 76d7ab28
 
 test_sources = 			\
 	basic-calls.cs 		\
