--- conflicted
+++ resolved
@@ -334,9 +334,6 @@
 monow_SOURCES = $(mono_sgen_SOURCES)
 endif
 endif
-
-unity_sources = \
-	mini-unity.c
 
 wasm_sources = \
 	mini-wasm.c		\
@@ -756,11 +753,7 @@
 # This library is shared between mono and mono-sgen, since the code in mini/ doesn't contain
 # compile time dependencies on boehm/sgen.
 #
-<<<<<<< HEAD
 libmini_la_SOURCES = $(common_sources) $(llvm_sources) $(llvm_runtime_sources) $(arch_sources) $(os_sources)
-=======
-libmini_la_SOURCES = $(common_sources) $(llvm_sources) $(llvm_runtime_sources) $(arch_sources) $(os_sources) $(netcore_sources) $(unity_sources)
->>>>>>> 03530446
 libmini_la_CFLAGS = $(AM_CFLAGS) @CXX_ADD_CFLAGS@
 
 libmonoboehm_2_0_la_SOURCES =
