.assembly iltests {
  .custom instance void class [mscorlib]System.Runtime.CompilerServices.RuntimeCompatibilityAttribute::'.ctor'() =  (
		01 00 01 00 54 02 16 57 72 61 70 4E 6F 6E 45 78   // ....T..WrapNonEx
		63 65 70 74 69 6F 6E 54 68 72 6F 77 73 01       ) // ceptionThrows.
}
.assembly extern TestDriver {}
.assembly extern mscorlib {}

  .class private sequential ansi sealed beforefieldinit FLSharedKeys
  extends [mscorlib]System.ValueType
  {
	 .pack 0
	 .size 1
  }

.class public auto ansi sealed beforefieldinit Tests {

	.method static public int32 Main(string[] args) il managed {
		.entrypoint
		
		ldtoken Tests
		call       class [mscorlib]System.Type [mscorlib]System.Type::GetTypeFromHandle(valuetype [mscorlib]System.RuntimeTypeHandle)
		ldarg.0
		call       int32 [TestDriver]TestDriver::RunTests(class [mscorlib]System.Type, string[])
		ret
	}

	// make sure the register allocator works when the return value of
	// 'div' is discarded
	.method static public int32 test_0_div_regalloc () il managed {
		.locals init (
			int32 i
		)

		ldloc 0
		ldc.i4.s 0xa
		div
		pop
		ldc.i4.0
		ret
	}
	
	
	.method static public int32 test_1_ceq_to_i4 () il managed {
		.locals init (
			int32   foo
		)
		ldc.i4 500
		stloc foo
		ldloc foo
		ldc.i4 500
		ceq
		stloc foo
		ldloc foo
		ret
	}
	
	.method static public int32 test_3_shl_regvars () il managed {
		.locals init (
			int32	a,
			int32	b,
			int32	r1,
			int32	r2,
			int32	r3
		)
			
		ldc.i4.2
		stloc      a
		ldc.i4.1
		stloc      b
	
		ldloc      a
		ldloc      b
		shl 
		stloc      r1
		
		ldloc      a
		ldloc      b
		shl 
		stloc      r2
		
		ldloc      a
		ldloc      b
		shl 
		stloc      r3
		
		ldloc      r1
		ldc.i4.4
		ceq
		
		ldloc      r2
		ldc.i4.4
		ceq
		
		ldloc      r3
		ldc.i4.4
		ceq
		
		add
		add
		
		ret
	}
	
	.method static public int32 test_1_fceq_to_i4 () il managed {
	
		.locals init (
			float64	foo,
			int32   val
		)

		ldc.r8      2
		stloc       foo
		
		ldloc       foo
		ldc.r8      2
		ceq
		stloc       val
		
		ldloc       val
		ret
	}

	//
	// This should be manually checked. Basically under -O=linears,
	// you should not see tons of register spilling.
	//
	.method static public int32 test_1_bytedreg_free () il managed {
		.locals init (
			int32   foo
		)
		ldc.i4 500
		stloc foo
		ldloc foo
		ldc.i4 500
		ceq
		stloc foo
		
		ldloc foo
		ldc.i4 1
		ceq
		stloc foo

		ldloc foo
		ldc.i4 1
		ceq
		stloc foo

		ldloc foo
		ldc.i4 1
		ceq
		stloc foo
		
		ldloc foo
		ldc.i4 1
		ceq
		stloc foo
		
		ldloc foo
		ret
	}
	
	//
	// This should be manually checked. Basically under -O=linears,
	// you should not see tons of register spilling.
	//
	.method static public int32 test_0_bytesreg1_free () il managed {
		.locals init (
			unsigned int8	   dest,
			int32	           src,
			unsigned int8&	   pdest
		)

		ldloca     dest
		stloc      pdest
		
		ldloc      pdest
		ldloc      src
		stind.i1
		
		ldloc      pdest
		ldloc      src
		stind.i1
		
		ldloc      pdest
		ldloc      src
		stind.i1
		
		ldloc      pdest
		ldloc      src
		stind.i1
		
		ldloc      pdest
		ldloc      src
		stind.i1
		
		ldloc      pdest
		ldloc      src
		stind.i1
		
		ldloc      pdest
		ldind.i1
		ret
	}
	
	.method static public int32 test_1_shift_regvar () il managed {
	
		.locals init (
			int32   v7FFFFFFF,
			int32   v1
		)
		
		ldc.i4	0x7FFFFFFF
		stloc   v7FFFFFFF
	
		ldc.i4.1
		stloc v1
		
		ldloc   v7FFFFFFF
		ldloc   v1
		shl
		ldc.i4	0xFFFFFFFE
		ceq
		ret
	}
	
	// this only happens with the managed pointer, not an unmanaged one.
	.method static public int32 test_0_foo () il managed {
	
		.locals init (
			int32&	buf
		)
		
		ldc.i4.5
		localloc
		
		stloc buf
		ldloc buf
		
		ldind.i4
		
		ret
	}

	.method static public int32 test_0_localloc () cil managed {
		.locals init (native int, native int, native int, native int, int32)

		ldc.i4 6
		localloc
		conv.i
		stloc.0

		ldc.i4 6
		localloc
		conv.i
		stloc.1

		ldc.i4 6
		localloc
		conv.i
		stloc.2

		// Variable length
		ldc.i4 128
		stloc.s 4
		ldloc.s 4
		localloc
		conv.i
		stloc.3

		// Check zero initialized
		ldloc.0
		ldind.i4
		ldc.i4.0
		beq OK1
		ldc.i4.1
		br FAIL

OK1:
		ldloc.3
		ldind.i4
		ldc.i4.0
		beq OK2
		ldc.i4.2
		br FAIL

OK2:
		ldloc.3
		ldc.i4.s 124
		add
		ldind.i4
		ldc.i4.0
		beq OK3
		ldc.i4.3
		br FAIL

OK3:
		ldloc.1
		ldc.i4 999999
		stind.i4
		ldloc.1
		ldind.i4
		ldc.i4 999999
		beq OK4
		ldc.i4.4
		br FAIL

OK4:
		ldloc.0
		ldc.i4 999999
		stind.i4
		ldloc.0
		ldind.i4
		ldc.i4 999999
		beq OK5
		ldc.i4.5
		br FAIL

OK5:
		// Try allocations bigger than one page
		ldc.i4 8196
		localloc
		conv.i
		stloc.3
		ldloc.3
		ldc.i4 8192
		add
		ldc.i4 99
		stind.i4
		ldloc.3
		ldc.i4 8192
		add
		ldind.i4
		ldc.i4 99
		beq PASS
		ldc.i4.6
		br FAIL

FAIL:
		ret

PASS:	ldc.i4.0
		ret
	}

    .method private static void do_localloc () cil managed {
        .maxstack 3
        .locals init (
                unsigned int8*  V_0)
        IL_0000:  ldc.i4.1
        IL_0001:  ldc.i4 131072
        IL_0006:  mul
        IL_0007:  localloc
        IL_0009:  stloc.0
        IL_000a:  ret
    }

	// Check that localloc cannot be inlined
	.method static public int32 test_0_localloc_inline () cil managed {
		.maxstack 16
		.locals init (
			int32 i
		)

		ldc.i4.0
        stloc.0
        br COND

START:  call void class Tests::do_localloc()
        ldloc.0
        ldc.i4.1
        add
        stloc.0
COND:   ldloc.0
        ldc.i4 1000
        blt START

		ldc.i4.0
		ret
	}	
	
	.method static public int32 test_3_copy_used_bug () il managed {

		.locals init (
			int32 size,
			int32 res
		)

		ldc.i4 0
		stloc res

		ldc.i4 1
		stloc size

		ldloc size
		ldloc size
		ldloc size
		add
		stloc size
		ldloc size
		add
		stloc res

		ldloc res
		ret
	}

	// demonstrate that the copy_used_var is not a fix for the above bug
	.method static public int32 test_3_copy_used_indir_bug () il managed {

		.locals init (
			int32 size,
			int32 res
		)

		ldc.i4 0
		stloc res

		ldc.i4 1
		stloc size

		ldloc size
		ldloca size
		ldloc size
		ldloc size
		add
		stind.i4
		ldloc size
		add
		stloc res

		ldloc res
		ret
	}

	.method static public void do_nothing (int32 a) il managed {
		ret
	}
	
	// demonstrate the block_split failure: needs -O=inline
	// mini -O=inline --compile Tests:test_0_split_block_bug iltests.exe
	.method static public int32 test_0_split_block_bug () il managed {

		.locals init (
			int32 i1
		)

		ldc.i4 1
		stloc i1
 test_label:
		ldloc i1
		call void class Tests::do_nothing (int32)
		ldc.i4 0
		brtrue test_label
		
		ldc.i4 0
		ret
	}

	.method public void inline_do_nothing () il managed {
		ret
	}
	.method static public int32 test_1_checkthis_inlining () il managed {
		ldnull
		call instance void class Tests::inline_do_nothing ()
		ldc.i4 1
		ret
	}

	.class nested private auto ansi sealed beforefieldinit TailCallStruct 
		extends [mscorlib]System.ValueType {
		.field public int32 a
		.field public int32 b
	}

	.method static valuetype Tests/TailCallStruct tail1 (valuetype Tests/TailCallStruct arg) {
		ldarga 0
		ldarga 0
		ldfld int32 Tests/TailCallStruct::a
		ldc.i4.1
		add
		stfld int32 Tests/TailCallStruct::a
		ldarga 0
		ldarga 0
		ldfld int32 Tests/TailCallStruct::a
		ldc.i4.2
		add
		stfld int32 Tests/TailCallStruct::a
		ldarg.0
		ret
	}

	.method static valuetype Tests/TailCallStruct tail2 (valuetype Tests/TailCallStruct arg) {
		ldarg.0
		tail.
		call valuetype Tests/TailCallStruct Tests::tail1 (valuetype Tests/TailCallStruct)
		ret
	}

	.class nested private auto ansi sealed beforefieldinit TailCallStructBig
		extends [mscorlib]System.ValueType {
		.field public int32 a
		.field public int32 b
		.field public int32 c
		.field public int32 d
		.field public int32 e
	}

	.method static valuetype Tests/TailCallStructBig tail_vret_by_addr_inner (valuetype Tests/TailCallStructBig arg) {
		ldarga 0
		ldarga 0
		ldfld int32 Tests/TailCallStructBig::a
		ldc.i4.1
		add
		stfld int32 Tests/TailCallStructBig::a
		ldarg.0
		ret
	}

	.method static valuetype Tests/TailCallStructBig tail_vret_by_addr (valuetype Tests/TailCallStructBig arg) {
		ldarg.0
		tail.
		call valuetype Tests/TailCallStructBig Tests::tail_vret_by_addr_inner (valuetype Tests/TailCallStructBig)
		ret
	}

	.method static public int32 test_3_tail_call_vret_by_addr () il managed {
		.maxstack 16
		.locals init (
			valuetype Tests/TailCallStructBig arg2
		)

		ldloca 0
		ldc.i4.2
		stfld int32 Tests/TailCallStructBig::a
		ldloc.0
		call valuetype Tests/TailCallStructBig Tests::tail_vret_by_addr (valuetype Tests/TailCallStructBig)
		stloc.0

		ldloca 0
		ldfld int32 Tests/TailCallStructBig::a
		ret
	}

	.method static public int32 test_9_tail_call_vret_by_val () il managed {
		.maxstack 16
		.locals init (
			valuetype Tests/TailCallStruct arg
		)
		ldloca 0
		ldc.i4.2
		stfld int32 Tests/TailCallStruct::a
		ldloca 0
		ldc.i4.4
		stfld int32 Tests/TailCallStruct::b
		ldloc.0
		call valuetype Tests/TailCallStruct Tests::tail2 (valuetype Tests/TailCallStruct)
		stloc.0

		ldloca 0
		ldfld int32 Tests/TailCallStruct::a
		ldloca 0
		ldfld int32 Tests/TailCallStruct::b
		add
		ret
	}

	.method static public int32 tail3 (int32 i, int32 j) il managed {
		ldarg.0
		ldarg.1
		add
		ret
	}

	.method static public int32 tail4 (int32 i, int32 j) il managed {
		.maxstack 16
		.locals init (
			int32 k)

		// Test arg0 allocated to a register
		ldarg.0
		ldarg.0
		ldarg.0
		ldarg.0
		add
		add
		add
		starg 0

		// Test switched up argument variables as the actual arguments
		ldarg.1
		ldarg.0
		tail.
		call int32 Tests::tail3 (int32, int32)
		ret
	}

	.method static public int32 test_24_tail_calls2 () il managed {
		// Some platforms might not be able to AOT tail calls
		.custom instance void class [TestDriver]CategoryAttribute::'.ctor'(string) =  (01 00 08 21 46 55 4C 4C 41 4F 54 00 00 ) // ...!FULLAOT..

		.maxstack 16
		.locals init (
			int32 i,
			int32 j)

		ldc.i4.4
		stloc.0
		ldc.i4.8
		stloc.1

		ldloc.0	
		ldloc.1
		call int32 Tests::tail4 (int32, int32)
		ret
	}

	.method public static int32 test_5_jmp () cil managed {
		// Some platforms might not be able to AOT tail calls
		.custom instance void class [TestDriver]CategoryAttribute::'.ctor'(string) =  (01 00 08 21 46 55 4C 4C 41 4F 54 00 00 ) // ...!FULLAOT..

		ldc.i4.1
		ldc.i4.2
		call int32 Tests::jmp2 (int32, int32)
		ret
	}

	.method public static int32 jmp2 (int32, int32) cil managed {
		ldarg.0
		ldc.i4.1
		add
		starg.s 0
		ldarg.1
		ldc.i4.1
		add
		starg.s 1
		jmp int32 Tests::jmp3 (int32, int32)
		ldc.i4.0
		ret
	}		

	.method public static int32 jmp3 (int32 i, int32 j) cil managed {
		ldarg.0
		ldarg.1
		add
		ret
	}

	.method static public int32 test_11_switch_with_nonempty_stack () il managed {
		.maxstack 16

		ldc.i4.5
		ldc.i4.6
		ldc.i4.1
		switch (L0, L1)
	L0: 
		add
		ret
	L1:
		add
		ret
	}
 
    .method public static int32 test_5_endfinally_with_nonempty_stack () il managed {
		.maxstack 16

        .try {
          leave IL_0
        }
        finally  {
          ldc.i4.0
          endfinally
        }
        IL_0:  ldc.i4.5
		ret
    }

    .method public static int32 test_5_endfinally_llvm_linking () il managed {
		.maxstack 16

        .try {
          leave IL_0
        }
        finally  {
          ldc.i4.0
		  dup
		  brtrue L1
		  pop
		  br L2
		L1:
		  pop
		L2:
          endfinally
        }
        IL_0:  ldc.i4.5
		ret
    }

	.method public static int32 test_0_conv_ovf_i8_neg () il managed {
		.maxstack 16

		ldc.i4.m1
		conv.ovf.i8
		conv.i4
		ldc.i4.m1
		beq L_OK
		ldc.i4.1
		ret
	L_OK:
		ldc.i4.0
		ret
	}		

	.method public static int32 test_1234_conv_u4 () cil managed {
		.maxstack 16

		ldc.i4 1234
		conv.u4
		conv.i4
		ret
	}

	.method public static int32 test_0_conv_ovf_i_un () cil managed {
		.maxstack 16

		ldc.i4 1234
		conv.ovf.i.un
		conv.i4
		ldc.i4 1234
		beq L1
		ldc.i4.1
		ret
	L1:
		ldc.i4 0x7fffffff
		conv.ovf.i.un
		conv.i4
		ldc.i4 0x7fffffff
		beq L2
		ldc.i4.2
		ret
	L2:
		sizeof [mscorlib]System.IntPtr
		ldc.i4 8
		beq L5
		.try {
			ldc.i4 0x80000000
			conv.ovf.i.un
			leave L4
		} catch [mscorlib]System.OverflowException {
			pop
			leave L5
		}
	L4: 
		ldc.i4.3
		ret
	L5:
		ldc.i4.0
		ret
	}

	.method public static int32 test_0_conv_ovf_u_un () cil managed {
		.maxstack 16

		ldc.i4 1234
		conv.ovf.u.un
		conv.i4
		ldc.i4 1234
		beq L1
		ldc.i4.1
		ret
	L1:
		ldc.i4.0
		ret
	}

	.method public static int32 test_0_conv_ovf_i () cil managed {
		.maxstack 16

		ldc.i4 1234
		conv.ovf.i
		conv.i4
		ldc.i4 1234
		beq L1
		ldc.i4.1
		ret
	L1:
		ldc.i4.0
		ret
	}

	.method public static int32 test_0_conv_ovf_u () cil managed {
		.maxstack 16

		ldc.i4 1234
		conv.ovf.u
		conv.i4
		ldc.i4 1234
		beq L1
		ldc.i4.1
		ret
	L1:
		ldc.i4.0
		ret
	}

	.method public static int32 test_1234_conv_ovf_i8_un () cil managed {
		.maxstack 16

		ldc.i4 1234
		conv.ovf.i8.un
		conv.i4
		ret
	}

	.method public static int32 test_0_lconv_ovf_i () cil managed {
		.maxstack 16

		ldc.i4 1234
		conv.i8
		conv.ovf.i
		conv.i4
		ldc.i4 1234
		beq L1
		ldc.i4.1
		ret
	L1:
		ldc.i4.0
		ret
	}

	.method public static int32 test_0_lconv_ovf_u () cil managed {
		.maxstack 16

		ldc.i4 1234
		conv.i8
		conv.ovf.u
		conv.i4
		ldc.i4 1234
		beq L1
		ldc.i4.1
		ret
	L1:
		ldc.i4.0
		ret
	}

	.method public static int32 test_0_lconv_ovf_i_un () cil managed {
		.maxstack 16

		ldc.i4 1234
		conv.i8
		conv.ovf.i.un
		conv.i4
		ldc.i4 1234
		beq L1
		ldc.i4.1
		ret
	L1:
		ldc.i4.0
		ret
	}

	.method public static int32 test_0_lconv_ovf_u_un () cil managed {
		.maxstack 16

		ldc.i4 1234
		conv.i8
		conv.ovf.u.un
		conv.i4
		ldc.i4 1234
		beq L1
		ldc.i4.1
		ret
	L1:
		ldc.i4.0
		ret
	}

	.method public static int32 test_0_lconv_to_ovf_i8 () cil managed {
		.maxstack 16

		ldc.i4 1234
		conv.i8
		conv.ovf.i8
		conv.i4
		ldc.i4 1234
		beq L1
		ldc.i4.1
		ret
	L1:
		ldc.i4.0
		ret
	}

	.method public static int32 test_0_lconv_to_ovf_u8_un () cil managed {
		.maxstack 16

		ldc.i4 1234
		conv.i8
		conv.ovf.u8.un
		conv.i4
		ldc.i4 1234
		beq L1
		ldc.i4.1
		ret
	L1:
		ldc.i4.0
		ret
	}

	.method public static int32 test_2_lconv_to_ovf_i4_un () cil managed {
		.maxstack 16
		.locals init (int32 res)

		ldc.i4 0x7fffffff
		conv.u8
		conv.ovf.i4.un
		pop

		ldc.i4.2
		stloc res

        .try {
			ldc.i8 0x80000000
			conv.ovf.i4.un
			pop
			ldc.i4.0
			stloc res
			leave RET
		} catch [mscorlib]System.OverflowException {
			pop
			leave IL_0
		}

	IL_0:

        .try {
			ldc.i8 0xffffffff80000000
			conv.ovf.i4.un
			pop
			ldc.i4.1
			stloc res
			leave RET
		} catch [mscorlib]System.OverflowException {
			pop
			leave RET
		}

	RET:
		ldloc res
		ret
	}

    .method public static int32 test_1_lconv_to_ovf_i_un () cil managed {
		.maxstack 16
		.locals init (int32 res)

		ldc.i4 0x7fffffff
		conv.u8
		conv.ovf.i.un
		conv.i4
		pop

		ldc.i4.1
		ret
	}

	.method public static int32 test_32_lconv_to_u8 () cil managed
	{
		.maxstack 16

		ldc.i4 32
		conv.i8
		conv.u8
		conv.i4
		ret
	}				

	.method public static int32 test_32_lconv_to_i8 () cil managed
	{
		.maxstack 16

		ldc.i4 32
		conv.i8
		conv.i8
		conv.i4
		ret
	}				

	.method public static int32 test_15_lconv_to_u () cil managed
	{
     	ldc.i8 0x10000000f
		conv.u
		conv.i4
		ret
	}

	.method public static int32 test_1234_fconv_u () cil managed {
		.maxstack 16

		ldc.r8 1234.0
		conv.u
		conv.i4
		ret
	}

	.method public static int32 test_0_get_type_from_handle_on_bblock_boundary () cil managed 
	{
		.maxstack 16
	
		ldc.i4.1
		brfalse OBJECT
	
		ldtoken [mscorlib]System.String
		br AFTER
	OBJECT:
		ldtoken [mscorlib]System.Object
	AFTER:
		call class [mscorlib]'System.Type' class [mscorlib]'System.Type'::'GetTypeFromHandle'(valuetype [mscorlib]'System.RuntimeTypeHandle')
		callvirt instance string class [mscorlib]System.Type::get_FullName ()
		ldstr "System.String"
		callvirt instance bool class [mscorlib]System.Object::Equals(object)
		ldc.i4.0
		ceq
		ret 
	}
		
	.method public static int32 test_0_bug59580  ()
	{
	        ldc.r4          float32(0x7FC00000)
	        ldc.r4          float32(0x7FC00000)
        	bge.un          pass
	        br              fail
	pass:
        	ldc.i4.0
	        ret
	fail:
        	ldc.i4.1
	        ret
	}
	
	.method public static int32 test_1_bug60056  () {
		.locals init (int32 m5)
			
		ldc.i4.m1
		stloc.0
		
		ldc.i4.1
		conv.u8
		
		ldloc.0
		conv.i8
		mul
		
		ldc.i4.m1
		conv.i8
		ceq
		ret
	}
	
	.method public static int32 test_1_conv_u8_cfold  () {
		ldc.i4.m1
		conv.u8
		
		ldc.i8 0x00000000ffffffff
		
		ceq
		ret
	}
	
	.method public static int32 test_1_array_type_mismatch_ldelema  () {
		.locals init (int32 r)
		
			ldc.i4.1
			newarr string
			ldc.i4.0 
			ldelema string
			pop
		
		.try {
			ldc.i4.1
			newarr string
			ldc.i4.0 
			ldelema object
			pop
			
			leave end
		} catch [mscorlib]System.ArrayTypeMismatchException {
			pop
			ldc.i4.1
			stloc.0
			leave end
		}
	end:
		ldloc.0
		ret
	}

	.method public static int32 test_1_conv_ovf_i8_with_i4 () {
			ldc.i4.m1 
			conv.ovf.i8
			conv.ovf.i4
			neg
			ret
	}

	// bug #72148
    .method public static int32 test_0_initlocals_float_ptr () {
	.maxstack 3
	.locals init (
		float32[]	V_0,
		float32& pinned	V_1,
		unsigned int32	V_2)
	  		ldc.i4.s 0x0f
	  		newarr [mscorlib]System.Single
	  		stloc.0 
	  		ldloc.0 
	  		ldc.i4.0 
	  		ldc.r4 1.13
	  		stelem.r4 
	  		ldloc.0 
	  		ldc.i4.0 
	  		ldelema [mscorlib]System.Single
	  		stloc.1 
	  		ldloc.1 
	  		conv.i 
	  		ldind.u4 
	  		stloc.2 
			ldc.i4.0
			ret
	}

	.method public static int32 test_7_conv_ovf_u8_un () {
    	.maxstack  2
        .locals    init (unsigned int64)

        ldc.i4.7
        conv.ovf.u8.un
        stloc.0
		ldloc.0
		conv.i4
        ret
	}

	.method public static int32 test_7_conv_ovf_u4_un () {
    	.maxstack  2
        .locals    init (unsigned int32)

        ldc.i4.7
        conv.ovf.u4.un
        stloc.0
		ldloc.0
		conv.i4
        ret
	}

	.method public static int32 test_1_bug_74591 () {
		.maxstack 16
		.locals init (int32)

		ldc.i4.m1
		stloc.0
		ldloc.0
		conv.ovf.i8
		ldc.i4.m1
		conv.ovf.i8
		mul.ovf
		conv.i4
		ret
	}

	.class nested public auto ansi Integer
  		extends [mscorlib]System.Object {

		.field public bool n

	    .method public hidebysig  specialname  rtspecialname 
           instance default void .ctor (unsigned int64 i, bool n)  cil managed 
	    {
			.maxstack 8
			ldarg.0
			call instance void class [mscorlib]System.Object::.ctor()
			ldarg.0
			ldarg.2
			stfld bool Tests/Integer::n
			ret
		}
	}

	.method public static int32 test_1_bug_74726 () {
		.maxstack 16

		ldc.i4.2
		conv.ovf.u8
		ldc.i4.1
		conv.ovf.u8
		mul.ovf.un
		ldc.i4.1
		newobj instance void class Tests/Integer::.ctor(unsigned int64, bool)
		ldfld bool Tests/Integer::n
		ldc.i4.1
		ceq
		ret
	}

	.class nested private auto ansi sealed xxx
  	extends [mscorlib]System.ValueType
   {
     .field  public   object a

     .method public hidebysig  specialname  rtspecialname 
            instance default void .ctor ()  cil managed 
     {
		 .maxstack 8
		 ret 
     }
   } // end of class xxx

	.method public static int32 test_0_newobj_vtype () {
		.maxstack 6
		.locals init (
			valuetype Tests/xxx V_0
		)

		newobj instance void valuetype Tests/xxx::.ctor ()
		stloc.0
		ldloca.s 0
		ldfld object Tests/xxx::a
		brfalse OK
		ldc.i4.s 1
		ret
	OK:
		ldc.i4.s 0
		ret
	}

	.method public static int32 test_0_newobj_vtype_primitive () {
		.maxstack 6
		.locals init (
			native int V_0
		)

		ldc.i4.s 10
		newobj instance void native int::'.ctor'(int32)
		stloc.0
		ldloc.0
		ldc.i4.s 10
		beq OK
		ldc.i4.s 1
		ret
	OK:
		ldc.i4.s 0
		ret
	}

	.method public static int32 test_1_filters () {
		.custom instance void [TestDriver]CategoryAttribute::.ctor(string) = ( 01 00 08 21 42 49 54 43 4F 44 45 00 00 )          // ...!BITCODE..
		.maxstack 16
		.locals init (
			int32 res
		)

		.try { // 0
			.try {
			  	ldstr "OnErrorSub test Exception"
			  	newobj instance void class [mscorlib]System.Exception::.ctor(string)
		  		throw 
		  		leave.s IL_0033
			}
			filter {
				pop
				ldc.i4.0
				endfilter
			} {
				pop
				// Should not be called
				ldc.i4.2
				stloc res
				leave.s IL_0033
			}
		}
		filter {
			pop
		  	ldc.i4.1
			endfilter 
		} {
		  pop
		  ldc.i4.1
		  stloc res	  
		  leave.s IL_0033

		}
		IL_0033:
		ldloc res
		ret
	}

	.class nested private auto ansi sealed beforefieldinit TheStruct
		extends [mscorlib]System.ValueType {
		.field public int32 a
		.field public int32 b
	}

	.method public static int32 test_5_cpobj () {
		.maxstack 8
		.locals init (  
				valuetype Tests/TheStruct v_0, 
				valuetype Tests/TheStruct v_1
					 )

		ldloca v_0
		ldc.i4.2
		stfld int32 Tests/TheStruct::a

		ldloca v_0
		ldc.i4.3
		stfld int32 Tests/TheStruct::b

		ldloca v_1
		ldloca v_0
		cpobj Tests/TheStruct

		ldloca v_1
		ldfld int32 Tests/TheStruct::a
		ldloca v_1
		ldfld int32 Tests/TheStruct::b
		add

		ret
	}

	.method public static int32 test_5_ldobj_stloc_optimization () {
		.maxstack 8
		.locals init (  
				valuetype Tests/TheStruct v_0, 
				valuetype Tests/TheStruct v_1
					 )

		ldloca v_0
		ldc.i4.2
		stfld int32 Tests/TheStruct::a

		ldloca v_0
		ldc.i4.3
		stfld int32 Tests/TheStruct::b

		ldloca v_0
		ldobj valuetype Tests/TheStruct
		stloc.s v_1

		ldloca v_1
		ldfld int32 Tests/TheStruct::a
		ldloca v_1
		ldfld int32 Tests/TheStruct::b
		add

		ret
	}

	.method public static int32 test_1_cpobj_reference () {
		.maxstack 8
		.locals init (  
				object v_0, 
				object v_1
					 )

		newobj instance void object::.ctor()
		stloc v_0

		ldloca v_1
		ldloca v_0
		cpobj object

		ldloc v_0
		ldloc v_1
		ceq
		ret
	}

	.method public static int32 test_1_initobj_reference () {
		.maxstack 8
		.locals init (  
				object v_0
					 )

		newobj instance void object::.ctor()
		stloc v_0

		ldloca v_0
		initobj object

		ldloc v_0
		ldnull
		ceq
		ret
	}

	.method public static int32 test_1_ldobj_reference () {
		.maxstack 8
		.locals init (  
				object v_0
					 )

		newobj instance void object::.ctor()
		stloc v_0

		ldloc v_0
		ldloca v_0
		ldobj object
		ceq
		ret
	}

	.method public static int32 test_5_vtype_on_bb_boundary () {
		.maxstack 8
		.locals init (  
				valuetype Tests/TheStruct v_0, 
				valuetype Tests/TheStruct v_1
					 )

		ldloca v_0
		ldc.i4.2
		stfld int32 Tests/TheStruct::a

		ldloca v_0
		ldc.i4.3
		stfld int32 Tests/TheStruct::b

		ldloc v_0
		br L_0
	L_0: stloc v_1

		ldloca v_1
		ldfld int32 Tests/TheStruct::a
		ldloca v_1
		ldfld int32 Tests/TheStruct::b
		add
		ret
	}

	.method public static int32 test_5_different_in_stacks () cil managed {
		.maxstack 16

			ldc.i4.1
		 	ldc.i4.1
		 	beq L_0

		 	ldc.i4.3
		 	ldc.i4.3
		 	br L_1
		 	ldc.i4.3
		 	ldc.i4.3
		 	br L_2
	 L_0: 	ldc.i4.2
			ldc.i4.3
			ldc.i4.1
			ldc.i4.1
			beq L_2
	 L_1:	add
			ret
	 L_2:	add
			ret
	}

	.method public static int32 test_3_larray_get_set () {
		.locals init (
			int32[2]	V_0)
			  
			ldc.i4.2 
			newobj instance void int32[0...]::.ctor(int32)
			stloc.0 
			ldloc.0 
			ldc.i4.0 
			ldc.i4 1
			call instance void int32[0...]::Set(int32, int32)
		    ldloc.0 
		    ldc.i4.1 
			ldc.i4 2
			call instance void int32[0...]::Set(int32, int32)

			ldloc.0
			ldc.i4.0
			call instance int32 int32[0...]::Get(int32)
			ldloc.0
			ldc.i4.1
			call instance int32 int32[0...]::Get(int32)
			add
			ret
	}

	.method public static int32 test_0_pop_side_effects () {
		.try {
			ldc.r8 1
			ldc.r8 0
			div
			ckfinite
			pop
			leave FAIL
		}
		catch [mscorlib]System.ArithmeticException {
			pop
			leave L_0
		}
		L_0:
		ldc.i4.0
		ret
		FAIL:
		ldc.i4.1
		ret
	}

	.method public static void regalloc_regress_78314_helper (object o) cil managed
	{
		ret
	}

	.method public static int32 test_1_regalloc_regress_78314 () cil managed
	{
    // Code size       68 (0x44)
    .maxstack  6
    .locals init (int32 V_0, bool V_1)
    IL_0000:  ldc.i4.0
    IL_0001:  stloc.0
    IL_0002:  br.s       IL_003b

    IL_0004:
    IL_001e:  ldc.i4.s   10
    IL_0020:  ldloc.0
    IL_0021:  shl
    IL_0022:  ldc.i4.s   10
    IL_0024:  ldloc.0
    IL_0025:  shl
    IL_0026:  ceq
    IL_0028:  box        [mscorlib]System.Boolean
    IL_0032:  call       void Tests::regalloc_regress_78314_helper(object)
    IL_0037:  ldloc.0
    IL_0038:  ldc.i4.1
    IL_0039:  add
    IL_003a:  stloc.0
    IL_003b:  ldloc.0
    IL_003c:  ldc.i4.8
    IL_003f:  blt.s      IL_0004

	ldloc.0
	ldc.i4.8
	ceq
	conv.i4
	ret	
  }

	.method public static void try_block_end_remove_if_useless () cil managed {
	    .maxstack  8

	    T_START:
	        ldstr   "Start"
			pop
	        leave.s COMPLETE
	    T1_END:

	    COMPLETE:
	        ret

	    F1_START:
	        ldstr   "Finally1"
			pop
	        endfinally
	    F1_END:

	    .try T_START to T1_END finally handler F1_START to F1_END
	}

	.method public static int32 test_0_try_block_end_remove_if_useless () cil managed {
		call void class Tests::try_block_end_remove_if_useless ()
		ldc.i4.0
		ret
	}

   .method private static int32 test_0_regress_78629_switch_next_ins_target ()  cil managed
    {
        ldc.i4.0
        switch (target)
        target: ldstr "bar"
		pop
		ldc.i4.0
        ret
    }

	// This belongs to basic-float.cs, but its hard to tell mcs/csc to
	// generate the non .un version of the opcodes
    .method private static  hidebysig 
           default int32 test_4_float_branch_nan ()  cil managed 
    {
        // Method begins at RVA 0x27a4
	// Code size 74 (0x4a)
	.maxstack 2
	.locals init (
		float64	V_0,
		float64	V_1,
		int32	V_2)
	IL_0000:  ldc.r8 (00 00 00 00 00 00 f8 ff)
	IL_0009:  stloc.0 
	IL_000a:  ldc.r8 1.
	IL_0013:  stloc.1 
	IL_0014:  ldc.i4.0 
	IL_0015:  stloc.2 
	IL_0016:  ldloc.0 
	IL_0017:  ldloc.1 
	IL_0018:  bge.s IL_001a

				br L1
	IL_001a:  ldloc.2 
	IL_001b:  ret 
	L1:
	IL_001c:  ldloc.2 
	IL_001d:  ldc.i4.1 
	IL_001e:  add 
	IL_001f:  stloc.2 
	IL_0020:  ldloc.0 
	IL_0021:  ldloc.1 
	IL_0022:  ble.s IL_002e
				br L2
	IL_002e:  ldloc.2 
	IL_002f:  ret 
	L2:
	IL_0030:  ldloc.2 
	IL_0031:  ldc.i4.1 
	IL_0032:  add 
	IL_0033:  stloc.2 
	IL_0034:  ldloc.0 
	IL_0035:  ldloc.1 
	IL_0036:  blt.s IL_0038
				br L3		
	IL_0038:  ldloc.2 
	IL_0039:  ret 
	L3:
	IL_003a:  ldloc.2 
	IL_003b:  ldc.i4.1 
	IL_003c:  add 
	IL_003d:  stloc.2 
	IL_003e:  ldloc.0 
	IL_003f:  ldloc.1 
	IL_0040:  bgt.s IL_0042
				br L4
	IL_0042:  ldloc.2 
	IL_0043:  ret 
	L4:
	IL_0044:  ldloc.2 
	IL_0045:  ldc.i4.1 
	IL_0046:  add 
	IL_0047:  stloc.2 
	IL_0048:  ldloc.2 
	IL_0049:  ret 
    } // end of method Tests::test_5_float_branch_nan

    .method private static  hidebysig
           default void regress_80622_inner (object x)  cil managed
    {
		.locals init (unsigned int8 i)
        // Method begins at RVA 0x2050
        // Code size 14 (0xe)
        .maxstack 8
        IL_1000:  ldarg.0
        IL_1001:  unbox unsigned int8
        IL_1006:  ldobj unsigned int8
        IL_000b:  conv.ovf.i4.un
        IL_000c:  pop
        IL_000d:  ret
    }

    // method line 2
    .method private static  hidebysig
           default int32 test_0_regress_80622 ()  cil managed
    {
        .maxstack 8
        IL_0000:  ldc.i4 255
        IL_0005:  box unsigned int8
        IL_000a:  call void class Tests::regress_80622_inner (object)
		ldc.i4.0
        IL_000f:  ret
    }

	.method private static default int32 test_0_regresss_80190 () cil managed
	{
	    .maxstack  2
	    .locals init (int32 V_0,
	             int32* V_1)
	    IL_0000:  nop
	    IL_0001:  nop
	    IL_0002:  ldloca.s   V_0
	    IL_0004:  conv.u
	    IL_0005:  stloc.1
	    IL_0006:  ldloc.1
	    IL_0007:  ldc.i4.3
	    IL_0008:  stind.i4
	    IL_0009:  nop
				  ldc.i4.0
				  ret
	}

	.class interface nested public auto ansi abstract IFaceWithStaticMethod
	{
	    .method public static  specialname 
    	       default void foo ()  cil managed noinlining 
	    {
		.maxstack 0
		IL_0000:  ret 
    	}
	}
	
	.class nested public auto ansi AClass extends [mscorlib]System.Object implements Tests/IFaceWithStaticMethod
	{
	    .method public hidebysig  specialname  rtspecialname 
           instance default void .ctor ()  cil managed 
	    {
			.maxstack 8
			ret
		}

	}

	// Test that static methods in interfaces are ignored during vtable construction
	.method private static default int32 test_0_ifaces_with_static_methods () cil managed
	{
		.maxstack 16

		newobj instance void class Tests/AClass::.ctor()
		pop
		ldc.i4.0
		ret
	}

	.method private static hidebysig default int32 Foo<T> (!!T n)  cil managed {
		ldarg.0
		box !!0
		brtrue HAS_VALUE
		ldc.i4.0
		ret
HAS_VALUE:	ldc.i4.1
		ret
	}

	// bug 78019
	.method static public int32 test_0_nullable_box_brtrue () cil managed {

		.locals init (valuetype [mscorlib]System.Nullable`1<int32> V_0)

		ldloc.0
		call int32 class Tests::Foo<valuetype [mscorlib]System.Nullable`1<int32>> (!!0)
		ret
	}

	//Bug 372410
	.method static public int32 test_0_ldelema_type_check () cil managed {
		.maxstack 16
		.locals init (object[] V_0,
					  object[,] V_1)

		ldc.i4.1
		newarr object
		stloc.0

		.try {
			ldloc.0
			ldc.i4.0
			ldelema object
			leave L1
		} catch [mscorlib]System.ArrayTypeMismatchException {
			leave ERROR1
		}

	L1:
		ldc.i4.1
		newarr string
		stloc.0

		.try {
			ldloc.0
			ldc.i4.0
			ldelema object
			leave ERROR2
		} catch [mscorlib]System.ArrayTypeMismatchException {
			leave L2
		}

	L2:
			ldc.i4.1
		newarr string
		stloc.0

		.try {
			ldloc.0
			ldc.i4.0
			readonly. ldelema object
			leave L3
		} catch [mscorlib]System.ArrayTypeMismatchException {
			leave ERROR3
		}

	L3:
		ldc.i4.0
		ret


	ERROR1:
		ldc.i4.1
		ret

	ERROR2:
		ldc.i4.2
		ret

	ERROR3:
		ldc.i4.3
		ret
	}


	//Bug 372410
	.method static public int32 test_0_array_address_type_check () cil managed {
		.maxstack 16
		.locals init (object[] V_0,
					  object[,] V_1)

		ldc.i4.1 
	    ldc.i4.1 
	    newobj instance void object[,]::.ctor(int32, int32)
		stloc.1

		.try {
			ldloc.1
			ldc.i4.0
			ldc.i4.0
			call instance object&  object[,]::Address(int32, int32)
			leave L4
		} catch [mscorlib]System.ArrayTypeMismatchException {
			leave ERROR4
		}

	L4:
		ldc.i4.1 
	    ldc.i4.1 
	    newobj instance void string[,]::.ctor(int32, int32)
		stloc.1

		.try {
			ldloc.1
			ldc.i4.0
			ldc.i4.0
			call instance object&  object[,]::Address(int32, int32)
			leave ERROR5
		} catch [mscorlib]System.ArrayTypeMismatchException {
			leave L5
		}

	L5:
		ldc.i4.1 
	    ldc.i4.1 
	    newobj instance void string[,]::.ctor(int32, int32)
		stloc.1

		.try {
			ldloc.1
			ldc.i4.0
			ldc.i4.0
			readonly. call instance object&  object[,]::Address(int32, int32)
			leave L6
		} catch [mscorlib]System.ArrayTypeMismatchException {
			leave ERROR6
		}

	L6:
		ldc.i4.0
		ret
	ERROR4:
		ldc.i4.4
		ret

	ERROR5:
		ldc.i4.5
		ret

	ERROR6:
		ldc.i4.6
		ret
	}

	.field public  static unsigned int64 'ull'

	.field public  static int32 'shift2'

	.method public static int32 test_0_long_shift_regalloc () cil managed
	{
		.locals init (unsigned int32 'cilsimp.28', unsigned int64 'cilsimp.27', int32 'cilsimp.26')

		.maxstack 4

		ldc.i8	81985529234382576
		stsfld	unsigned int64 Tests::ull
	    ldc.i4	60
		stsfld	int32 Tests::shift2

		ldsfld	unsigned int64 Tests::ull
		stloc	'cilsimp.27'
		ldsfld	int32 Tests::shift2
		stloc	'cilsimp.28'
		ldloc	'cilsimp.27'
		ldloc	'cilsimp.28'
		shr.un
		ldloc	'cilsimp.27'
		ldc.i4	64
		ldloc	'cilsimp.28'
		sub
		shl
		or
		ldc.i8	1311768467750121216
		ceq
		ldc.i4.1
		xor
		conv.u4
		ret
	}

	// Test calling ldfld directly on a vtype instead of a vtype address
	.method public static int32 test_5_call_ldfld_vtype () cil managed
	{
		.maxstack 16
		.locals init (
			valuetype Tests/TailCallStruct arg
		)
		ldloca 0
		ldc.i4.2
		stfld int32 Tests/TailCallStruct::a
		ldloca 0
		ldc.i4.4
		stfld int32 Tests/TailCallStruct::b
		ldloc.0
		call valuetype Tests/TailCallStruct Tests::tail2 (valuetype Tests/TailCallStruct)
		ldfld int32 Tests/TailCallStruct::a
		ret
	}

	.method public static int32 throw_ret () cil managed
	{
		ldstr "FOO"
		newobj instance void class [mscorlib]System.OverflowException::.ctor(string)
		throw
		ldc.i4.4
		ret
	}

	.method public static int32 throw2_ret () cil managed
	{
		// Disable inlining
		ldc.i4.5
		localloc
		pop

		call int32 Tests::throw_ret ()
		ret
	}

	// Test inlining a method which contains just a throw
	.method public static int32 test_0_inline_throw () cil managed
	{
		.maxstack 16
		.locals init (
				int32 v_0
		)

		.try {
			call int32 Tests::throw2_ret ()
			stloc.0
			leave L0
		} catch [mscorlib]System.OverflowException {
			pop
			leave L1
		}

		L0:
			ldc.i4.1
			ret
		L1:
			ldc.i4.0
			ret			
	}

    .method public static int32 test_0_stelem_any_null_opt () cil managed
    {
		.maxstack 16
		.locals init (
				object[]	V_0,
				int32	V_1)

		ldc.i4.s 10
		newarr [mscorlib]System.Object
		stloc.0

		ldc.i4.0
		stloc.1
		br L0

	L1:
		ldloc.0
		ldloc.1
		ldnull
		stelem.any [mscorlib]System.Object
		ldloc.1
		ldc.i4.1
		add
		stloc.1
	L0:
		ldloc.1
		ldc.i4.s 10
		blt L1

		ldc.i4.0
		ret
	}

    // method line 2
    .method public static  hidebysig 
           default int32 manyargs_callee (int32 a, int32 b, int32 c, int32 d, int32 e, int32 f, int32 g, int32 h, int32 i, int32 j, int32 k, int32 l, int32 m, int32 n, int32 o, int32 p)  cil managed 
    {
        // Method begins at RVA 0x20f4
	// Code size 44 (0x2c)
	.maxstack 8
	IL_0000:  ldarg.0 
	IL_0001:  ldarg.1 
	IL_0002:  add 
	IL_0003:  ldarg.2 
	IL_0004:  add 
	IL_0005:  ldarg.3 
	IL_0006:  add 
	IL_0007:  ldarg.s 4
	IL_0009:  add 
	IL_000a:  ldarg.s 5
	IL_000c:  add 
	IL_000d:  ldarg.s 6
	IL_000f:  add 
	IL_0010:  ldarg.s 7
	IL_0012:  add 
	IL_0013:  ldarg.s 8
	IL_0015:  add 
	IL_0016:  ldarg.s 9
	IL_0018:  add 
	IL_0019:  ldarg.s 10
	IL_001b:  add 
	IL_001c:  ldarg.s 11
	IL_001e:  add 
	IL_001f:  ldarg.s 12
	IL_0021:  add 
	IL_0022:  ldarg.s 13
	IL_0024:  add 
	IL_0025:  ldarg.s 14
	IL_0027:  add 
	IL_0028:  ldarg.s 15
	IL_002a:  add 
	IL_002b:  ret 
    } // end of method main::callee

    // method line 3
    .method public static  hidebysig 
           default int32 manyargs_tail_caller (int32 a, int32 b, int32 c, int32 d, int32 e, int32 f, int32 g, int32 h, int32 i, int32 j, int32 k, int32 l, int32 m, int32 n, int32 o, int32 p)  cil managed 
    {
        // Method begins at RVA 0x2124
	// Code size 34 (0x22)
	.maxstack 17
	IL_0000:  ldarg.0 
			  ldc.i4.1
			  add
	IL_0001:  ldarg.1 
	IL_0002:  ldarg.2 
	IL_0003:  ldarg.3 
	IL_0004:  ldarg.s 4
	IL_0006:  ldarg.s 5
	IL_0008:  ldarg.s 6
	IL_000a:  ldarg.s 7
	IL_000c:  ldarg.s 8
	IL_000e:  ldarg.s 9
	IL_0010:  ldarg.s 10
	IL_0012:  ldarg.s 11
	IL_0014:  ldarg.s 12
	IL_0016:  ldarg.s 13
	IL_0018:  ldarg.s 14
			  ldc.i4.1
			  add
	IL_001a:  ldarg.s 15
			  ldc.i4.1
			  add
	          tail.
	IL_001c:  call int32 class Tests::manyargs_callee(int32, int32, int32, int32, int32, int32, int32, int32, int32, int32, int32, int32, int32, int32, int32, int32)
	IL_0021:  ret 
    } // end of method main::caller

    // method line 4
    .method public static  hidebysig 
           default int32 test_139_many_args_tail_call ()  cil managed
    {
		// Some platforms might not be able to AOT tail calls
		.custom instance void class [TestDriver]CategoryAttribute::'.ctor'(string) =  (01 00 08 21 46 55 4C 4C 41 4F 54 00 00 ) // ...!FULLAOT..

        // Method begins at RVA 0x2154
	// Code size 43 (0x2b)
	.maxstack 17
	IL_0000:  ldc.i4.1 
	IL_0001:  ldc.i4.2 
	IL_0002:  ldc.i4.3 
	IL_0003:  ldc.i4.4 
	IL_0004:  ldc.i4.5 
	IL_0005:  ldc.i4.6 
	IL_0006:  ldc.i4.7 
	IL_0007:  ldc.i4.8 
	IL_0008:  ldc.i4.s 0x09
	IL_000a:  ldc.i4.s 0x0a
	IL_000c:  ldc.i4.s 0x0b
	IL_000e:  ldc.i4.s 0x0c
	IL_0010:  ldc.i4.s 0x0d
	IL_0012:  ldc.i4.s 0x0e
	IL_0014:  ldc.i4.s 0x0f
	IL_0016:  ldc.i4.s 0x10
	IL_0018:  call int32 class Tests::manyargs_tail_caller(int32, int32, int32, int32, int32, int32, int32, int32, int32, int32, int32, int32, int32, int32, int32, int32)
	IL_0028:  ret 
    } // end of method main::Main

	.class nested private auto ansi beforefieldinit R1
    	   extends [mscorlib]System.MarshalByRefObject
	{
		.field  public  int32 test_field

    	.method public hidebysig  specialname  rtspecialname
           		instance default void '.ctor' ()  cil managed
    	{
			ret
		}
	}

	.method public static hidebysig
			default int32 return_0 () cil managed
	{
		ldc.i4.0
		ret
	}

	.method public static hidebysig
			default int32 test_1_volatile_marshalbyref_bug_432673 () cil managed
	{
		.locals init (
			class Tests/R1 v_0
		)

		newobj instance void class Tests/R1::.ctor ()
		stloc.0
		ldloc.0
		ldc.i4.0
		volatile.
		stfld int32 Tests/R1::test_field
		call int32 class Tests::return_0 ()
		ldc.i4.1
		add
		ret
	}

	.method public static default int32 return_2 () cil managed
	{
		// Prevent inlining
		ldc.i4.s 16
        localloc
		pop
		ldc.i4.s 2
		ret
	}

	.method public static hidebysig
			default int32 test_1_cmov_opt_regress_463357 () cil managed
	{
		call int32 class Tests::return_2 ()
		ldc.i4.0
		ceq
		brfalse L1
		ldc.i4.0
		ret
		br L2
	L1: nop
	L2: nop
		ldc.i4.1
		ret
	}

   .method public static hidebysig default int32 cmov_opt_regress_474718_inner (int32 A_1)  cil managed 
   {
      .maxstack 3
      .locals init (int32 V_0, bool V_1, bool V_2)
      
	  ldc.i4.0
      IL_000b:  stloc.1 
      IL_000d:  br IL_002f

	  ldc.i4.1    
	  stloc.2
      IL_001e:  ldloc.2 
      IL_001f:  brfalse IL_0036

      IL_0024:  
      IL_002a:  br IL_0041
    
      IL_002f:  ldloc.1
      IL_0030:  stloc.2 
      IL_0031:  br IL_001e
    
      IL_0036:  ldc.i4 0
      IL_003b:  stloc.0 
      IL_003c:  br IL_0041
    
      IL_0041:  ldloc.0 
      IL_0042:  ret 
  } 

    .method public static default int32 test_0_cmov_opt_regress_474718 ()  cil managed 
    {
        .maxstack 16
        ldc.i4.1
        call int32 Tests::cmov_opt_regress_474718_inner (int32)
        ret
   }

	.method public static default int32 test_5_createarr_newobj () cil managed
	{
		.maxstack 16

		ldc.i4 5
		newobj void char[]::.ctor(int32)
		ldlen
		ret
	}

	.method public static default int32 test_0_initblk_3_regress_481458 () cil managed
	{
		.maxstack 16
		.locals init (native int)

		ldc.i4.s 10
		localloc
		stloc.0

		// Set the first value to 3
		ldloc.0
		ldc.i4.0
		add		//addr
		ldc.i4.3	//value
		stind.i1

		// Zero out the first 3 values
		ldloc.0		//addr
		ldc.i4.0	//value
		ldc.i4.s 3	//size
		initblk

		// Load the first value
		ldloc.0
		ldc.i4.0
		add	
		ldind.u1
		conv.i4
		ret
	}

/*	   Disabled until they can be fixed to run on amd64
	.method public static float32 GetFloat32() cil managed noinlining
	{
		.maxstack  8
		ldc.r8     0.19975845134874831
		ret
	}

	.method public static default int32 test_0_implicit_float_to_double_conversion () cil managed
	{
		.maxstack 16

		call float32 Tests::GetFloat32()
		ldc.r8     0.19975845134874831
		beq OK

		ldc.i4.1
		ret
OK:
		ldc.i4.0
		ret
	}
*/

	.method public static default int32 test_0_long_to_r8_un_overflow () cil managed
	{
		.maxstack 16
		ldc.i8     0x00FFFFFFFFFFFFFF
		conv.r.un
		conv.i8
		ldc.i8 0x100000000000000
		beq OK_1

		ldc.i4.1
		ret
OK_1:
		ldc.i8     0x00FFFFFFFFFFFFFF
		conv.r.un
		conv.r8
		conv.i8
		ldc.i8 0x100000000000000
		beq OK_2

		ldc.i4.2
		ret
OK_2:
		ldc.i4.0
		ret
	}

	.field public static int32 shift1

	.method public static int32 regress_497271_helper (int32 i) cil managed
	{
		ldarg.0
		ret
	}

	.method public static int32 test_0_regalloc_regress_497271 () cil managed
	{
		.locals init (int32 var)

		ldc.i4	4
		stsfld	int32 Tests::shift1
		ldsfld	int32 Tests::shift1
		stloc	var
		ldc.i4	4660
		ldloc	var
		shr.un
		ldc.i4	4660
		ldc.i4	32
		ldloc	var
		sub
		shl
		or
		ldc.i4	1073742115
		beq	?L10
?L9:
		ldc.i4	1
		call	int32 Tests::regress_497271_helper (int32)
		ret
?L10:
		ldc.i4	0
		call	int32 Tests::regress_497271_helper (int32)
		ret
	}

   .field  private static  int32 Value

  .method public static hidebysig  specialname 
          default int32 regress_513931_inner ()  cil managed 
    {                                                                 
        // Method begins at RVA 0x225c                                
        // Code size 52 (0x34)                                        
        .maxstack 2                                                   
        .locals init (                                                
                int32   V_0,                                          
                int32   V_1,                                          
                bool    V_2)
                       
				ldc.i4 999
				stsfld int32 Tests::Value

        IL_0000:  nop                                                 
        IL_0001:  ldsfld int32 Tests::Value      
        IL_0006:  stloc.0                                             
        IL_0007:  ldloc.0                                             
        IL_0008:  ldc.i4.0                                            
        IL_0009:  cgt                                                 
        IL_000b:  ldc.i4.0                                            
        IL_000c:  ceq                                                 
        IL_000e:  stloc.2                                             
        IL_000f:  ldloc.2                                             
        IL_0010:  brtrue.s IL_0027                                    

        IL_0012:  nop 
        IL_0013:  ldloc.0 
        IL_0014:  ldc.i4.s 0x7b
        IL_0016:  ceq          
        IL_0018:  ldc.i4.0     
        IL_0019:  ceq          
        IL_001b:  stloc.2      
        IL_001c:  ldloc.2      
        IL_001d:  brtrue.s IL_0023

        IL_001f:  ldc.i4.m1 
        IL_0020:  stloc.1   
        IL_0021:  br.s IL_0032

        IL_0023:  ldc.i4.1 
        IL_0024:  stloc.1  
        IL_0025:  br.s IL_0032

        IL_0027:  
        IL_002c:  newobj instance void class [mscorlib]System.Exception::'.ctor'()
        IL_0031:  throw                                                                            
        IL_0032:  ldloc.1                                                                          
        IL_0033:  ret                                                                              
    }

	.method public static hidebysig  specialname 
         default int32 test_0_regress_513931 ()  cil managed 
	{
		call int32 Tests::regress_513931_inner ()
		pop
		ldc.i4.0
		ret
	}

	.method public static default int32 test_0_newarr_i8 () cil managed
	{
		ldc.i4 1000
		conv.i8
		newarr [mscorlib]System.Boolean
		pop
		ldc.i4 0
		ret
	}

	.method public static specialname 
    	       default int32 return_1_noinline ()  cil managed noinlining 
	{
		.maxstack 0

		ldc.i4.1
		ret 
   	}

	// Only happens with -O=-deadce,cmov
	.method public static default int32 test_0_cmov_unused_582322 () cil managed
	{
        .maxstack 2                                                   
        .locals init (                                                
				int32 V_0
		)				
		call int32 Tests::return_1_noinline ()
		ldc.i4.1
		bne.un L0
		ldloc.s 0
		pop
	L0:
		ldc.i4.0
		ret
	}

    .method public static  hidebysig 
           default int32 test_0_regress_586664 ()  cil managed 
    {                                        
        // Method begins at RVA 0x20f4       
        // Code size 76 (0x4c)               
        .maxstack 6                          
        .locals init (                       
                float64 V_0,                 
                float64[]       V_1)         
        IL_0000:  ldc.r8 1.                  
        IL_0009:  ldc.r8 2.                  
        IL_0012:  ldc.r8 1.                  
        IL_001b:  call float64 class [mscorlib]System.Math::Pow(float64, float64)
        IL_0020:  div                                                            
        IL_0021:  stloc.0                                                        
        IL_0022:  ldc.i4.2                                                       
        IL_0023:  newarr [mscorlib]System.Double                                 
        IL_0028:  dup                                                            
        IL_0029:  ldc.i4.0                                                       
        IL_002a:  ldloc.0                                                        
        IL_002b:  neg                                                            
        IL_002c:  stelem.r8                                                      
        IL_002d:  dup                                                            
        IL_002e:  ldc.i4.1                                                       
        IL_002f:  ldloc.0
        IL_0030:  neg
        IL_0031:  stelem.r8
        IL_0032:  stloc.1
        IL_0033:  ldloc.1
        IL_0034:  ldc.i4.0
        IL_0035:  ldelem.r8
        IL_0036:  ldc.r8 -0.5
        IL_003f:  bne.un IL_004a

        IL_0044:  ldc.i4.0
        IL_0045:  br IL_004b

        IL_004a:  ldc.i4.1
        IL_004b:  ret
    }

	.method public static int32 test_2_leave_multiple_blocks_from_end ()
	{
		.locals init (int32 V_0)

		.try {
			.try {
				nop
				nop
				leave END
			} finally {
				ldloc.0
				ldc.i4.1
				add
				stloc.0
				endfinally
			}
			nop
			leave END
		} finally {
			ldloc.0
			ldc.i4.1
			add
			stloc.0
			endfinally
		}
END:
		ldloc.0
		ret
	}

	.method public static int32 test_3_leave_multiple_blocks_from_hole ()
	{
		.locals init (int32 V_0)

		.try {
			.try {
				ldloc.0
				brtrue REST
				leave BEFORE_END
REST:
				nop
				nop
				leave END
			} finally {
				ldloc.0
				ldc.i4.1
				add
				stloc.0
				endfinally
			}
			nop
			leave END
		} finally {
			ldloc.0
			ldc.i4.1
			add
			stloc.0
			endfinally
		}
BEFORE_END:
		ldloc.0
		ldc.i4.1
		add
		stloc.0
END:
		ldloc.0
		ret
	}

	.class nested private auto ansi sealed beforefieldinit Pair`2<TKey,TValue>
  		   extends [mscorlib]System.ValueType
	{
		.field  public  !0 key
    	.field  public  !1 'value'
  	}

    .method private static hidebysig 
           default bool ContentEquals<TKey,TValue> (valuetype Tests/Pair`2<!!TKey, !!TValue> v)  cil managed 
    {
	.maxstack 8
	IL_0000:  ldarga.s 0 
	IL_0006:  ldnull 
			  constrained. valuetype Tests/Pair`2<!!0,!!1>
	IL_0007:  callvirt instance bool class [mscorlib]System.Object::Equals(object)
			  ret
    }

    .method public static hidebysig default int32 test_0_constrained_gshared_595863 () cil managed
    {
		.locals init (
		valuetype Tests/Pair`2<string, string>	V_0,
		valuetype Tests/Pair`2<string, string>	V_1)
	IL_0000:  ldloca.s 0
	IL_0002:  initobj valuetype Tests/Pair`2<string,string>
	IL_0008:  ldloc.0 
	IL_0009:  stloc.1 
	IL_000a:  ldloca.s 1
	IL_000c:  ldstr "A"
	IL_0011:  stfld !0 valuetype Tests/Pair`2<string,string>::key
	IL_0016:  ldloca.s 1
	IL_0018:  ldstr "B"
	IL_001d:  stfld !1 valuetype Tests/Pair`2<string,string>::'value'
	IL_0022:  ldloc.1 
	IL_0023:  stloc.0 
	IL_0024:  ldloc.0 
	IL_0025:  call bool class Tests::ContentEquals<string, string> (valuetype Tests/Pair`2<!!0,!!1>)
			  brfalse SUCCESS
			  ldc.i4.1
			  ret
	SUCCESS:
			  ldc.i4.0
			  ret
    }

	.method public static default int32 test_0_wrap_non_exception_throws () cil managed
	{
	  .custom instance void [TestDriver]CategoryAttribute::.ctor(string) = ( 01 00 0C 21 49 4E 54 45 52 50 52 45 54 45 52 00 00 )   // ...!INTERPRETER.
	  .try {
	  	    newobj instance void class [mscorlib]System.Object::'.ctor'()
			throw
		  leave IL_0
	  } catch class [mscorlib]System.Runtime.CompilerServices.RuntimeWrappedException {
		  leave IL_0
		}
		IL_0:
		ldc.i4.0
		ret
    }

	.method public static default int32 test_0_typespec_modopt () cil managed {
		ldtoken class Tests modopt (Tests)
		pop
		ldc.i4.0
		ret
	}

	.method public hidebysig static int32 SizeOfT<T>() cil managed
  	{
		.maxstack  8
    
		sizeof !!0
    	ret
  	}

	.method public static default int32 test_1_sizeof_gshared () cil managed {
	    call   int32 Tests::SizeOfT<int8>()
		ldc.i4.1
		ceq
		ret
	}

	.method public static default int32 test_1_sizeof_ref () cil managed {
	    call   int32 Tests::SizeOfT<object>()
		sizeof [mscorlib]System.IntPtr
		ceq
		ret
	}

  .field static public int32 volatile_int

  	.method public static default int32 test_5_volatile_load_store () cil managed {
 		ldsflda int32 class Tests::volatile_int
 		ldc.i4 5
 		volatile.
		stind.i4
 		ldsflda int32 class Tests::volatile_int
		volatile.
		ldind.i4
		ret
  	} 		

    .method public static 
           default int32 regress_693905_inner (int32 x, int32 acc)  cil managed 
    {
        // Method begins at RVA 0x2050
        // Code size 17 (0x11)
        .maxstack 5
        IL_0000:  ldarg.0 
        IL_0001:  brtrue.s IL_0005

        IL_0003:  ldarg.1 
        IL_0004:  ret 
        IL_0005:  ldarg.0 
        IL_0006:  ldc.i4.1 
        IL_0007:  sub 
        IL_0008:  ldarg.1 
        IL_0009:  ldc.i4.1 
        IL_000a:  add 
        IL_000b:  starg.s 1
        IL_000d:  starg.s 0
        IL_000f:  br.s IL_0000

    } // end of method Test::f

    .method public static 
           default int32 test_10_regress_693905 ()  cil managed 
	{
		ldc.i4.s 0x0a
        ldc.i4.0 
        call int32 class Tests::regress_693905_inner(int32, int32)
		ret
	}

	.method public static
			default int32 test_0_llvm_regress_171 () cil managed
	{
		.locals init (
			int32 i
		)

		call int32 Tests::return_1_noinline ()
		ldc.i4.1
		beq L1
		ldc.i4.1
		stloc.s 0
		call int32 Tests::return_1_noinline ()
		ldc.i4.0
		beq L1
		L1:
		ldloc.s 0
		ret
	}

     .field  public static int32 static_a

	.method public static
			default int32 test_4_ldfld_stfld_static () cil managed
	{
		ldnull
		ldc.i4 2
		stfld int32 Tests::static_a
		ldnull
		ldfld int32 Tests::static_a
		ldnull
		ldflda int32 Tests::static_a
		ldind.i4
		add
		ret
	}

  .method public static default int32 no_initlocals_inner () cil managed
  {
    .locals (
	int32 V_0,
	float32 V_1,
	float64 V_2,
	valuetype Tests/TailCallStruct V_3)
       ldloc V_0
       ret
  }

  .method public static default int32 test_0_no_initlocals () cil managed
  {
       call int32 Tests::no_initlocals_inner()
       pop
	   ldc.i4.0
       ret
  }

  .method public hidebysig static int32  test_5_r4_fadd_mixed() cil managed
  {
    // Code size       17 (0x11)
    .maxstack  2
    .locals init (float32 V_0,
             float64 V_1)
    IL_0000:  ldc.r4     3
    IL_0005:  stloc.0
    IL_0006:  ldc.r8     2
    IL_000b:  stloc.1
    IL_000c:  ldloc.0
    IL_000d:  ldloc.1
    IL_000e:  add
    IL_000f:  conv.i4
    IL_0010:  ret
  }

 .method public hidebysig static int32  test_0_fcmp_eq_r4_mixed() cil managed
  {
    // Code size       32 (0x20)
    .maxstack  2
    .locals init (float32 V_0,
             float64 V_1)
    IL_0000:  ldc.r4     1
    IL_0005:  stloc.0
    IL_0006:  ldc.r8     1
    IL_000f:  stloc.1
    IL_0010:  ldloc.0
    IL_0012:  ldloc.1
    IL_0013:  bne.un     IL_001e

    IL_0018:  ldc.i4.0
    IL_0019:  br         IL_001f

    IL_001e:  ldc.i4.1
    IL_001f:  ret
  } // end of method Tests::test_0_fcmp_eq_r4_mixed

  .method public hidebysig static int32  test_0_fceq_r4_mixed() cil managed
  {
    // Code size       31 (0x1f)
    .maxstack  2
    .locals init (float32 V_0,
             float64 V_1,
             bool V_2)
    IL_0000:  ldc.r4     1
    IL_0005:  stloc.0
    IL_0006:  ldc.r8     1
    IL_000b:  stloc.1
    IL_000c:  ldloc.0
    IL_000d:  ldloc.1
    IL_000e:  ceq
    IL_0010:  stloc.2
    IL_0011:  ldloc.2
    IL_0012:  brfalse    IL_001d

    IL_0017:  ldc.i4.0
    IL_0018:  br         IL_001e

    IL_001d:  ldc.i4.1
    IL_001e:  ret
  } // end of method Tests::test_0_fceq_r4

  .method public static int32 test_0_switch_loop () cil managed
  {
	.maxstack 16
	.locals init (valuetype Tests/TailCallStruct V_0, int32 V_1)
	ldc.i4.0
	ldloc.0
	ldloc.1
	brtrue L_1
	L_0:
	ldc.i4.4
	switch (L_0)
	L_1:
	pop
	ret
  }

  .method public static int32 test_2_fault () cil managed
  {
	.maxstack 16
	.locals init (int32 V_0)
    IL_0000:  ldc.i4.0
    IL_0001:  stloc.0
    .try
    {
      .try
      {
        IL_0002:  newobj     instance void [mscorlib]System.Exception::.ctor()
        IL_0007:  throw
		leave.s    IL_0018
      }  // end .try
	  fault
      {
        IL_0009:  ldloc.0
        IL_000a:  ldc.i4.1
        IL_000b:  add
        IL_000c:  stloc.0
				  endfinally
      }  // end handler
      IL_000f:  leave.s    IL_0018

    }  // end .try
    catch [mscorlib]System.Object
    {
      IL_0011:  pop
      IL_0012:  ldloc.0
      IL_0013:  ldc.i4.1
      IL_0014:  add
      IL_0015:  stloc.0
      IL_0016:  leave.s    IL_0018

    }  // end handler
    IL_0018:  ldloc.0
	ret
	}

  .method public static int32 test_0_fault_no_exception () cil managed
  {
	.maxstack 16
	.locals init (int32 V_0)
    IL_0000:  ldc.i4.0
    IL_0001:  stloc.0
    .try
    {
      .try
      {
		leave.s    IL_0018
      }  // end .try
	  fault
      {
        IL_0009:  ldloc.0
        IL_000a:  ldc.i4.1
        IL_000b:  add
        IL_000c:  stloc.0
				  endfinally
      }  // end handler
      IL_000f:  leave.s    IL_0018

    }  // end .try
    catch [mscorlib]System.Object
    {
      IL_0011:  pop
      IL_0012:  ldloc.0
      IL_0013:  ldc.i4.1
      IL_0014:  add
      IL_0015:  stloc.0
      IL_0016:  leave.s    IL_0018

    }  // end handler
    IL_0018:  ldloc.0
	ret
	}

    .field  private static  int32 byte_val
    .field  private static  int32 short_val

    .method static int32 widen_arguments (unsigned int8 a, int8 b, int16 c, unsigned int16 d) cil managed noinlining
    {
		.maxstack 4
		ldsfld int32 Tests::byte_val
		starg.s 0
		ldarg.0
		ldc.i4 128 //0x80
		beq L_0

		ldc.i4.1
		ret
L_0:
		ldsfld int32 Tests::byte_val
		starg.s 1
		ldarg.1
		ldc.i4 -128 //-0x80
		beq L_1

		ldc.i4.2
		ret

L_1:
		ldsfld int32 Tests::short_val
		starg.s 2
		ldarg.2
		ldc.i4 -32768 //-0x8000
		beq L_2

		ldc.i4.3
		ret

L_2:
		ldsfld int32 Tests::short_val
		starg.s 3
		ldarg.3
		ldc.i4 32768 //0x8000
		beq L_3

		ldc.i4.4
		ret

L_3:
		ldc.i4.0
		ret
    }

	.method public static int32 test_0_implicit_widen_of_argument_stores () cil managed
	{
		.maxstack 5
		/*
		This test verifies that storing an I4 value from the evail stack into a local variable triggers proper widening.
		The values are picked so storing them have different values depending on the sign'ness of the local variable.
		*/
		ldc.i4 0x180
		stsfld int32 Tests::byte_val
		ldc.i4 0x18000
		stsfld int32 Tests::short_val

		ldc.i4.0
		ldc.i4.0
		ldc.i4.0
		ldc.i4.0
		call int32 Tests::widen_arguments (unsigned int8 a, int8 b, int16 c, unsigned int16 d)
		ret
	}

    .method public static int32 test_0_implicit_widen_of_local_stores () cil managed
    {
		.maxstack 4
		.locals init (
			unsigned int8	V_0,
			int8	V_1,
			int16	V_2,
			unsigned int16	V_3)

		/*
		This test verifies that storing an I4 value from the evail stack into a local variable triggers proper widening.
		The values are picked so storing them have different values depending on the sign'ness of the local variable.
		*/
		ldc.i4 0x180
		stsfld int32 Tests::byte_val
		ldc.i4 0x18000
		stsfld int32 Tests::short_val

		ldsfld int32 Tests::byte_val
		stloc.0
		ldloc.0
		ldc.i4 128 //0x80
		beq L_0

		ldc.i4.1
		ret
L_0:
		ldsfld int32 Tests::byte_val
		stloc.1
		ldloc.1
		ldc.i4 -128 //-0x80
		beq L_1

		ldc.i4.2
		ret
L_1:
		ldsfld int32 Tests::short_val
		stloc.2
		ldloc.2
		ldc.i4 -32768 //-0x8000
		beq L_2

		ldc.i4.3
		ret
L_2:
		ldsfld int32 Tests::short_val
		stloc.3
		ldloc.3
		ldc.i4 32768 //0x8000
		beq L_3

		ldc.i4.4
		ret
L_3:
		ldc.i4.0
		ret
    }

	.method public static bool llvm_regress_59436 () {
		// Code size	   41 (0x29)
		.maxstack  3
		.locals init (float64 V_0,
					  float64 V_1,
					  valuetype [mscorlib]System.Decimal V_2)
		IL_0000:  ldc.r8	 1
		IL_0009:  stloc.0
		IL_000a:  ldc.r8	 2
		IL_0013:  stloc.1
		IL_0014:  ldloc.0
		IL_0015:  newobj	 instance void [mscorlib]System.Decimal::.ctor(float64)
		IL_001a:  ldloca.s   V_2
		IL_001c:  ldloc.1
		IL_001d:  call	   instance void [mscorlib]System.Decimal::.ctor(float64)
		IL_0022:  ldloc.2
		IL_0023:  call	   bool [mscorlib]System.Decimal::op_LessThanOrEqual(valuetype [mscorlib]System.Decimal,
																			   valuetype [mscorlib]System.Decimal)
		IL_0028:  ret
	}

  .method private hidebysig static void  fail_inline() cil managed
  {
    // Code size       9 (0x9)
    .maxstack  8
    IL_0000:  ldc.i4.s   16
    IL_0002:  conv.u
    IL_0003:  ldc.i4.1
    IL_0004:  mul.ovf.un
    IL_0005:  localloc
    IL_0007:  pop
    IL_0008:  ret
  }

  .method private hidebysig static int32
          always_inline(int32 op) cil managed aggressiveinlining
  {
    // Code size       24 (0x18)
    .maxstack  8
    IL_0000:  ldarg.0
    IL_0001:  brfalse.s  IL_0009

    IL_0003:  ldarg.0
    IL_0004:  ldc.i4.2
    IL_0005:  beq.s      IL_000b

    IL_0007:  br.s       IL_000d

    IL_0009:  ldc.i4.0
    IL_000a:  ret

    IL_000b:  ldc.i4.3
    IL_000c:  ret

    IL_000d:  call       void Tests::fail_inline()
    IL_0012:  newobj     instance void [mscorlib]System.Exception::.ctor()
    IL_0017:  throw
  }

  .method public hidebysig static int32 test_3_regress_59608() cil managed
  {
    .maxstack  8
    IL_0000:  ldc.i4.2
    IL_0001:  call       int32 Tests::always_inline(int32)
    IL_000c:  ret
  }

  .method public hidebysig static int32 test_104_conv_u_and_string() cil managed
  {
    .maxstack  8
	ldstr "hello"
	conv.u
	call int32 [mscorlib]System.Runtime.CompilerServices.RuntimeHelpers::get_OffsetToStringData()
	add
	ldind.u2
	ret
  }

  .field public static class FLSharedKeys* keys

  .method public hidebysig static int32 test_0_regress_60634 () cil managed
  {
	.maxstack 8
	ldsflda     class FLSharedKeys* Tests::keys
	initobj    class FLSharedKeys*
	ldc.i4.0
	ret
  }

  .method public hidebysig static int32 test_0_github_issue_6721 () cil managed
  {
       .maxstack 8
       ldc.i4.0
       conv.i8
       ldc.i4.m1
       conv.ovf.i8.un
       sub.ovf
       ldc.i8 0xffffffff00000001
       beq.s IL_success
       ldc.i4.1
       ret
       IL_success:
       ldc.i4.0
       ret
  }

  // Test that calli does signature checking
  .method public static int32 calli_sig_check (string s) cil managed
  {
	.maxstack 16
	ldc.i4.0
	ret
   }

  .method public static int32 calli_sig_check_2 () cil managed
  {
	.maxstack 16

	ldc.r4 1.13
	ldftn int32 Tests::calli_sig_check(string)
	calli int32(string)
	ret
   }

	.method public static int32 test_0_calli_sig_check () cil managed
	{
	    .custom instance void [TestDriver]CategoryAttribute::.ctor(string) = ( 01 00 0C 21 49 4E 54 45 52 50 52 45 54 45 52 00 00 )   // ...!INTERPRETER.
		.custom instance void class [TestDriver]CategoryAttribute::'.ctor'(string) =  (01 00 08 21 46 55 4C 4C 41 4F 54 00 00 ) // ...!FULLAOT..
		.maxstack 16

		.try {
			call int32 Tests::calli_sig_check_2()
			pop
			leave L0
		} catch [mscorlib]System.InvalidProgramException {
			pop
			leave L1
		}

		L0:
			ldc.i4.1
			ret
		L1:
			ldc.i4.0
			ret
	}

<<<<<<< HEAD
	.method public hidebysig static int32 test_1_dont_verify_ptr_byrefs () cil managed
	 {
		.locals init (int32 v_0, int32 *& v_2, int32 *v_1)

		//v_0 = 1
		ldc.i4.1
		stloc.0

		//v_1 = &v_0 < bad store of `int32&` to ìnt32*&` but must work
		ldloca v_0
		stloc.1

		//v_2 = (intptr)v_1
		ldloc.1
		conv.u
		stloc.2

		//return *v_2
		ldloc.2
		ldind.i4
		ret
	 }
=======
  .method public hidebysig static int32 test_1_box_r8_r4_autoconv () cil managed
  {
		ldc.r8 1.234
		box float64
		unbox float64
		ldind.r8
		box float32
		unbox float32
		ldind.r4
		conv.r8
		conv.i4
		ret
	}
>>>>>>> b7db3364
}<|MERGE_RESOLUTION|>--- conflicted
+++ resolved
@@ -3178,30 +3178,6 @@
 			ret
 	}
 
-<<<<<<< HEAD
-	.method public hidebysig static int32 test_1_dont_verify_ptr_byrefs () cil managed
-	 {
-		.locals init (int32 v_0, int32 *& v_2, int32 *v_1)
-
-		//v_0 = 1
-		ldc.i4.1
-		stloc.0
-
-		//v_1 = &v_0 < bad store of `int32&` to ìnt32*&` but must work
-		ldloca v_0
-		stloc.1
-
-		//v_2 = (intptr)v_1
-		ldloc.1
-		conv.u
-		stloc.2
-
-		//return *v_2
-		ldloc.2
-		ldind.i4
-		ret
-	 }
-=======
   .method public hidebysig static int32 test_1_box_r8_r4_autoconv () cil managed
   {
 		ldc.r8 1.234
@@ -3215,5 +3191,27 @@
 		conv.i4
 		ret
 	}
->>>>>>> b7db3364
+
+	.method public hidebysig static int32 test_1_dont_verify_ptr_byrefs () cil managed
+	 {
+		.locals init (int32 v_0, int32 *& v_2, int32 *v_1)
+
+		//v_0 = 1
+		ldc.i4.1
+		stloc.0
+
+		//v_1 = &v_0 < bad store of `int32&` to ìnt32*&` but must work
+		ldloca v_0
+		stloc.1
+
+		//v_2 = (intptr)v_1
+		ldloc.1
+		conv.u
+		stloc.2
+
+		//return *v_2
+		ldloc.2
+		ldind.i4
+		ret
+	 }
 }