--- conflicted
+++ resolved
@@ -231,12 +231,8 @@
 	mono_add_unwind_op_def_cfa_offset (unwind_ops, code, buf, S390_CFA_OFFSET);
 	mono_add_unwind_op_same_value (unwind_ops, code, buf, STK_BASE);
 	s390_lmg  (code, s390_r6, s390_r13, STK_BASE, S390_REG_SAVE_OFFSET);
-<<<<<<< HEAD
 	for (i = s390_r6; i <= s390_r13; i++)
-=======
-        for (i = s390_r6; i <= s390_r13; i++)
->>>>>>> c83047f9
-		mono_add_unwind_op_same_value (unwind_ops, code, buf, i);
+	  mono_add_unwind_op_same_value (unwind_ops, code, buf, i);
 	s390_br   (code, s390_r14);
 
 	g_assertf ((code - buf) <= tramp_size, "%d %d", (int)(code - buf), tramp_size);
@@ -500,11 +496,7 @@
 	mono_add_unwind_op_def_cfa_offset (unwind_ops, buf, code, S390_CFA_OFFSET);
 	mono_add_unwind_op_same_value (unwind_ops, buf, code, STK_BASE);
 	s390_lmg  (buf, s390_r6, s390_r14, STK_BASE, S390_REG_SAVE_OFFSET);
-<<<<<<< HEAD
 	for (i = s390_r6; i <= s390_r14; i++)
-=======
-        for (i = s390_r6; i <= s390_r14; i++)
->>>>>>> c83047f9
 		mono_add_unwind_op_same_value (unwind_ops, buf, code, i);
 
 	if (MONO_TRAMPOLINE_TYPE_MUST_RETURN(tramp_type)) {
