--- conflicted
+++ resolved
@@ -725,14 +725,7 @@
 	/* Ensure we complete the bundle. */
 	code = mono_arm_nacl_ensure_at_position (code, 0);
 #endif
-<<<<<<< HEAD
 	g_assert ((code - start) <= buf_len);
-=======
-        g_assert ((code - start) <= buf_len);
-
-	/* Commit code to the executable section for Native Client. */
-	nacl_domain_code_validate (domain, &start, code - start, &code);
->>>>>>> ec684d02
 
         /* Commit code to the executable section for Native Client. */
         nacl_domain_code_validate (domain, &start, code - start, &code);
@@ -900,19 +893,10 @@
 	/* Ensure we complete the bundle. */
 	code = mono_arm_nacl_ensure_at_position (code, 0);
 #endif
-<<<<<<< HEAD
-
 	/* Commit code to the executable section for Native Client. */
 	g_assert ((code - buf) <= tramp_size);
 	nacl_global_codeman_validate (&buf, code - buf, &code);
 
-=======
-
-	/* Commit code to the executable section for Native Client. */
-	g_assert ((code - buf) <= tramp_size);
-	nacl_global_codeman_validate (&buf, code - buf, &code);
-
->>>>>>> ec684d02
 	mono_arch_flush_icache (buf, code - buf);
 
 	if (info)
@@ -956,14 +940,8 @@
 #ifdef __native_client_codegen__
 	code = mono_arm_emit_bx (code, ARMREG_LR, 0);
 #else
-<<<<<<< HEAD
 	ARM_MOV_REG_REG (code, ARMREG_PC, ARMREG_LR);	
 #endif
-=======
-	ARM_MOV_REG_REG (code, ARMREG_PC, ARMREG_LR);
-#endif
-
->>>>>>> ec684d02
 	/* Uninitialized case */
 	arm_patch (jump, code);
 
