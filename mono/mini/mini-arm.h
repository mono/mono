--- conflicted
+++ resolved
@@ -276,9 +276,6 @@
 guint8*
 mono_arm_get_thumb_plt_entry (guint8 *code) MONO_INTERNAL;
 
-<<<<<<< HEAD
-#endif /* __MONO_MINI_ARM_H__ */
-=======
 guint8*
 mono_arm_patchable_b (guint8 *code, int cond);
 
@@ -293,5 +290,4 @@
 mono_arm_load_jumptable_entry (guint8 *code, gpointer *jte, ARMReg reg) MONO_INTERNAL;
 #endif
 
-#endif /* __MONO_MINI_ARM_H__ */
->>>>>>> 101a454d
+#endif /* __MONO_MINI_ARM_H__ */