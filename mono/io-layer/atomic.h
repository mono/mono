/*
 * atomic.h:  Atomic operations
 *
 * Author:
 *	Dick Porter (dick@ximian.com)
 *
 * (C) 2002 Ximian, Inc.
 * Copyright 2012 Xamarin Inc
 */

#ifndef _WAPI_ATOMIC_H_
#define _WAPI_ATOMIC_H_

#if defined(__NetBSD__)
#include <sys/param.h>

#if __NetBSD_Version__ > 499004000
#include <sys/atomic.h>
#define HAVE_ATOMIC_OPS
#endif

#endif

#include <glib.h>

#include "mono/io-layer/wapi.h"

#if defined(__NetBSD__) && defined(HAVE_ATOMIC_OPS)

#define WAPI_ATOMIC_ASM
static inline gint32 InterlockedCompareExchange(volatile gint32 *dest,
       gint32 exch, gint32 comp)
{
       return atomic_cas_32((uint32_t*)dest, comp, exch);
}

static inline gpointer InterlockedCompareExchangePointer(volatile gpointer *dest, gpointer exch, gpointer comp)
{
       return atomic_cas_ptr(dest, comp, exch);
}

static inline gint32 InterlockedIncrement(volatile gint32 *val)
{
       return atomic_inc_32_nv((uint32_t*)val);
}

static inline gint32 InterlockedDecrement(volatile gint32 *val)
{
       return atomic_dec_32_nv((uint32_t*)val);
}

static inline gint32 InterlockedExchange(volatile gint32 *val, gint32 new_val)
{
       return atomic_swap_32((uint32_t*)val, new_val);
}

static inline gpointer InterlockedExchangePointer(volatile gpointer *val,
               gpointer new_val)
{
       return atomic_swap_ptr(val, new_val);
}

static inline gint32 InterlockedExchangeAdd(volatile gint32 *val, gint32 add)
{
       return atomic_add_32_nv((uint32_t*)val, add) - add;
}

#elif defined(__i386__) || defined(__x86_64__)
#define WAPI_ATOMIC_ASM

/*
 * NB: The *Pointer() functions here assume that
 * sizeof(pointer)==sizeof(gint32)
 *
 * NB2: These asm functions assume 486+ (some of the opcodes dont
 * exist on 386).  If this becomes an issue, we can get configure to
 * fall back to the non-atomic C versions of these calls.
 */

static inline gint32 InterlockedCompareExchange(volatile gint32 *dest,
						gint32 exch, gint32 comp)
{
	gint32 old;

	__asm__ __volatile__ ("lock; cmpxchgl %2, %0"
			      : "=m" (*dest), "=a" (old)
			      : "r" (exch), "m" (*dest), "a" (comp));	
	return(old);
}

static inline gpointer InterlockedCompareExchangePointer(volatile gpointer *dest, gpointer exch, gpointer comp)
{
	gpointer old;

	__asm__ __volatile__ ("lock; "
#if defined(__x86_64__)  && !defined(__native_client__)
			      "cmpxchgq"
#else
			      "cmpxchgl"
#endif
			      " %2, %0"
			      : "=m" (*dest), "=a" (old)
			      : "r" (exch), "m" (*dest), "a" (comp));	

	return(old);
}

static inline gint32 InterlockedIncrement(volatile gint32 *val)
{
	gint32 tmp;
	
	__asm__ __volatile__ ("lock; xaddl %0, %1"
			      : "=r" (tmp), "=m" (*val)
			      : "0" (1), "m" (*val));

	return(tmp+1);
}

static inline gint32 InterlockedDecrement(volatile gint32 *val)
{
	gint32 tmp;
	
	__asm__ __volatile__ ("lock; xaddl %0, %1"
			      : "=r" (tmp), "=m" (*val)
			      : "0" (-1), "m" (*val));

	return(tmp-1);
}

/*
 * See
 * http://msdn.microsoft.com/library/en-us/dnmag00/html/win320700.asp?frame=true
 * for the reasons for using cmpxchg and a loop here.
 *
 * That url is no longer valid, but it's still in the google cache at the
 * moment: http://www.google.com/search?q=cache:http://msdn.microsoft.com/library/en-us/dnmag00/html/win320700.asp?frame=true
 *
 * For the time being, http://msdn.microsoft.com/msdnmag/issues/0700/Win32/
 * might work.  Bet it will change soon enough though.
 */
static inline gint32 InterlockedExchange(volatile gint32 *val, gint32 new_val)
{
	gint32 ret;
	
	__asm__ __volatile__ ("1:; lock; cmpxchgl %2, %0; jne 1b"
			      : "=m" (*val), "=a" (ret)
			      : "r" (new_val), "m" (*val), "a" (*val));

	return(ret);
}

static inline gpointer InterlockedExchangePointer(volatile gpointer *val,
						  gpointer new_val)
{
	gpointer ret;
	
	__asm__ __volatile__ ("1:; lock; "
#if defined(__x86_64__)  && !defined(__native_client__)
			      "cmpxchgq"
#else
			      "cmpxchgl"
#endif
			      " %2, %0; jne 1b"
			      : "=m" (*val), "=a" (ret)
			      : "r" (new_val), "m" (*val), "a" (*val));

	return(ret);
}

static inline gint32 InterlockedExchangeAdd(volatile gint32 *val, gint32 add)
{
	gint32 ret;
	
	__asm__ __volatile__ ("lock; xaddl %0, %1"
			      : "=r" (ret), "=m" (*val)
			      : "0" (add), "m" (*val));
	
	return(ret);
}

#elif (defined(sparc) || defined (__sparc__)) && defined(__GNUC__)
#define WAPI_ATOMIC_ASM

G_GNUC_UNUSED 
static inline gint32 InterlockedCompareExchange(volatile gint32 *_dest, gint32 _exch, gint32 _comp)
{
       register volatile gint32 *dest asm("g1") = _dest;
       register gint32 comp asm("o4") = _comp;
       register gint32 exch asm("o5") = _exch;

       __asm__ __volatile__(
               /* cas [%%g1], %%o4, %%o5 */
               ".word 0xdbe0500c"
               : "=r" (exch)
               : "0" (exch), "r" (dest), "r" (comp)
               : "memory");

       return exch;
}

G_GNUC_UNUSED 
static inline gpointer InterlockedCompareExchangePointer(volatile gpointer *_dest, gpointer _exch, gpointer _comp)
{
       register volatile gpointer *dest asm("g1") = _dest;
       register gpointer comp asm("o4") = _comp;
       register gpointer exch asm("o5") = _exch;

       __asm__ __volatile__(
#ifdef SPARCV9
               /* casx [%%g1], %%o4, %%o5 */
               ".word 0xdbf0500c"
#else
               /* cas [%%g1], %%o4, %%o5 */
               ".word 0xdbe0500c"
#endif
               : "=r" (exch)
               : "0" (exch), "r" (dest), "r" (comp)
               : "memory");

       return exch;
}

G_GNUC_UNUSED 
static inline gint32 InterlockedIncrement(volatile gint32 *_dest)
{
       register volatile gint32 *dest asm("g1") = _dest;
       register gint32 tmp asm("o4");
       register gint32 ret asm("o5");

       __asm__ __volatile__(
               "1:     ld      [%%g1], %%o4\n\t"
               "       add     %%o4, 1, %%o5\n\t"
               /*      cas     [%%g1], %%o4, %%o5 */
               "       .word   0xdbe0500c\n\t"
               "       cmp     %%o4, %%o5\n\t"
               "       bne     1b\n\t"
               "        add    %%o5, 1, %%o5"
               : "=&r" (tmp), "=&r" (ret)
               : "r" (dest)
               : "memory", "cc");

        return ret;
}

G_GNUC_UNUSED 
static inline gint32 InterlockedDecrement(volatile gint32 *_dest)
{
       register volatile gint32 *dest asm("g1") = _dest;
       register gint32 tmp asm("o4");
       register gint32 ret asm("o5");

       __asm__ __volatile__(
               "1:     ld      [%%g1], %%o4\n\t"
               "       sub     %%o4, 1, %%o5\n\t"
               /*      cas     [%%g1], %%o4, %%o5 */
               "       .word   0xdbe0500c\n\t"
               "       cmp     %%o4, %%o5\n\t"
               "       bne     1b\n\t"
               "        sub    %%o5, 1, %%o5"
               : "=&r" (tmp), "=&r" (ret)
               : "r" (dest)
               : "memory", "cc");

        return ret;
}

G_GNUC_UNUSED
static inline gint32 InterlockedExchange(volatile gint32 *_dest, gint32 exch)
{
       register volatile gint32 *dest asm("g1") = _dest;
       register gint32 tmp asm("o4");
       register gint32 ret asm("o5");

       __asm__ __volatile__(
               "1:     ld      [%%g1], %%o4\n\t"
               "       mov     %3, %%o5\n\t"
               /*      cas     [%%g1], %%o4, %%o5 */
               "       .word   0xdbe0500c\n\t"
               "       cmp     %%o4, %%o5\n\t"
               "       bne     1b\n\t"
               "        nop"
               : "=&r" (tmp), "=&r" (ret)
               : "r" (dest), "r" (exch)
               : "memory", "cc");

        return ret;
}

G_GNUC_UNUSED
static inline gpointer InterlockedExchangePointer(volatile gpointer *_dest, gpointer exch)
{
       register volatile gpointer *dest asm("g1") = _dest;
       register gpointer tmp asm("o4");
       register gpointer ret asm("o5");

       __asm__ __volatile__(
#ifdef SPARCV9
               "1:     ldx     [%%g1], %%o4\n\t"
#else
               "1:     ld      [%%g1], %%o4\n\t"
#endif
               "       mov     %3, %%o5\n\t"
#ifdef SPARCV9
               /*      casx    [%%g1], %%o4, %%o5 */
               "       .word   0xdbf0500c\n\t"
#else
               /*      cas     [%%g1], %%o4, %%o5 */
               "       .word   0xdbe0500c\n\t"
#endif
               "       cmp     %%o4, %%o5\n\t"
               "       bne     1b\n\t"
               "        nop"
               : "=&r" (tmp), "=&r" (ret)
               : "r" (dest), "r" (exch)
               : "memory", "cc");

        return ret;
}

G_GNUC_UNUSED
static inline gint32 InterlockedExchangeAdd(volatile gint32 *_dest, gint32 add)
{
       register volatile gint32 *dest asm("g1") = _dest;
       register gint32 tmp asm("o4");
       register gint32 ret asm("o5");

       __asm__ __volatile__(
               "1:     ld      [%%g1], %%o4\n\t"
               "       add     %%o4, %3, %%o5\n\t"
               /*      cas     [%%g1], %%o4, %%o5 */
               "       .word   0xdbe0500c\n\t"
               "       cmp     %%o4, %%o5\n\t"
               "       bne     1b\n\t"
               "        add    %%o5, %3, %%o5"
               : "=&r" (tmp), "=&r" (ret)
               : "r" (dest), "r" (add)
               : "memory", "cc");

        return ret;
}

#elif __s390__

#define WAPI_ATOMIC_ASM

static inline gint32 
InterlockedCompareExchange(volatile gint32 *dest,
			   gint32 exch, gint32 comp)
{
	gint32 old;

	__asm__ __volatile__ ("\tLA\t1,%0\n"
			      "\tLR\t%1,%3\n"
			      "\tCS\t%1,%2,0(1)\n"
			      : "+m" (*dest), "=&r" (old)
			      : "r" (exch), "r" (comp)
			      : "1", "cc");	
	return(old);
}

#ifndef __s390x__
static inline gpointer
InterlockedCompareExchangePointer(volatile gpointer *dest,
			   gpointer exch, gpointer comp)
{
	gpointer old;

	__asm__ __volatile__ ("\tLA\t1,%0\n"
			      "\tLR\t%1,%3\n"
			      "\tCS\t%1,%2,0(1)\n"
			      : "+m" (*dest), "=&r" (old)
			      : "r" (exch), "r" (comp)
			      : "1", "cc");	
	return(old);
}
# else
static inline gpointer 
InterlockedCompareExchangePointer(volatile gpointer *dest, 
				  gpointer exch, 
			          gpointer comp)
{
	gpointer old;

	__asm__ __volatile__ ("\tLA\t1,%0\n"
			      "\tLGR\t%1,%3\n"
			      "\tCSG\t%1,%2,0(1)\n"
			      : "+m" (*dest), "=&r" (old)
			      : "r" (exch), "r" (comp)
			      : "1", "cc");

	return(old);
}
# endif

# ifndef __s390x__
static inline gint32 
InterlockedIncrement(volatile gint32 *val)
{
	gint32 tmp;
	
	__asm__ __volatile__ ("\tLA\t2,%1\n"
			      "0:\tL\t%0,%1\n"
			      "\tLR\t1,%0\n"
			      "\tAHI\t1,1\n"
			      "\tCS\t%0,1,0(2)\n"
			      "\tJNZ\t0b\n"
			      "\tLR\t%0,1"
			      : "=r" (tmp), "+m" (*val)
			      : : "1", "2", "cc");

	return(tmp);
}
# else
static inline gint32 
InterlockedIncrement(volatile gint32 *val)
{
	gint32 tmp;
	
	__asm__ __volatile__ ("\tLA\t2,%1\n"
			      "0:\tLGF\t%0,%1\n"
			      "\tLGFR\t1,%0\n"
			      "\tAGHI\t1,1\n"
			      "\tCS\t%0,1,0(2)\n"
			      "\tJNZ\t0b\n"
			      "\tLGFR\t%0,1"
			      : "=r" (tmp), "+m" (*val)
			      : : "1", "2", "cc");

	return(tmp);
}
# endif

# ifndef __s390x__
static inline gint32 
InterlockedDecrement(volatile gint32 *val)
{
	gint32 tmp;
	
	__asm__ __volatile__ ("\tLA\t2,%1\n"
			      "0:\tL\t%0,%1\n"
			      "\tLR\t1,%0\n"
			      "\tAHI\t1,-1\n"
			      "\tCS\t%0,1,0(2)\n"
			      "\tJNZ\t0b\n"
			      "\tLR\t%0,1"
			      : "=r" (tmp), "+m" (*val)
			      : : "1", "2", "cc");

	return(tmp);
}
# else
static inline gint32 
InterlockedDecrement(volatile gint32 *val)
{
	gint32 tmp;
	
	__asm__ __volatile__ ("\tLA\t2,%1\n"
			      "0:\tLGF\t%0,%1\n"
			      "\tLGFR\t1,%0\n"
			      "\tAGHI\t1,-1\n"
			      "\tCS\t%0,1,0(2)\n"
			      "\tJNZ\t0b\n"
			      "\tLGFR\t%0,1"
			      : "=r" (tmp), "+m" (*val)
			      : : "1", "2", "cc");

	return(tmp);
}
# endif

static inline gint32 
InterlockedExchange(volatile gint32 *val, gint32 new_val)
{
	gint32 ret;
	
	__asm__ __volatile__ ("\tLA\t1,%0\n"
			      "0:\tL\t%1,%0\n"
			      "\tCS\t%1,%2,0(1)\n"
			      "\tJNZ\t0b"
			      : "+m" (*val), "=&r" (ret)
			      : "r" (new_val)
			      : "1", "cc");

	return(ret);
}

# ifndef __s390x__
static inline gpointer 
InterlockedExchangePointer(volatile gpointer *val, gpointer new_val)
{
	gpointer ret;
	
	__asm__ __volatile__ ("\tLA\t1,%0\n"
			      "0:\tL\t%1,%0\n"
			      "\tCS\t%1,%2,0(1)\n"
			      "\tJNZ\t0b"
			      : "+m" (*val), "=&r" (ret)
			      : "r" (new_val)
			      : "1", "cc");

	return(ret);
}
# else
static inline gpointer
InterlockedExchangePointer(volatile gpointer *val, gpointer new_val)
{
	gpointer ret;
	
	__asm__ __volatile__ ("\tLA\t1,%0\n"
			      "0:\tLG\t%1,%0\n"
			      "\tCSG\t%1,%2,0(1)\n"
			      "\tJNZ\t0b"
			      : "+m" (*val), "=&r" (ret)
			      : "r" (new_val)
			      : "1", "cc");

	return(ret);
}
# endif

# ifndef __s390x__
static inline gint32 
InterlockedExchangeAdd(volatile gint32 *val, gint32 add)
{
	gint32 ret;

	__asm__ __volatile__ ("\tLA\t2,%1\n"
			      "0:\tL\t%0,%1\n"
			      "\tLR\t1,%0\n"
			      "\tAR\t1,%2\n"
			      "\tCS\t%0,1,0(2)\n"
			      "\tJNZ\t0b"
			      : "=&r" (ret), "+m" (*val)
			      : "r" (add) 
			      : "1", "2", "cc");
	
	return(ret);
}
# else
static inline gint32 
InterlockedExchangeAdd(volatile gint32 *val, gint32 add)
{
	gint32 ret;

	__asm__ __volatile__ ("\tLA\t2,%1\n"
			      "0:\tLGF\t%0,%1\n"
			      "\tLGFR\t1,%0\n"
			      "\tAGR\t1,%2\n"
			      "\tCS\t%0,1,0(2)\n"
			      "\tJNZ\t0b"
			      : "=&r" (ret), "+m" (*val)
			      : "r" (add) 
			      : "1", "2", "cc");
	
	return(ret);
}
# endif

#elif defined(__mono_ppc__)
#define WAPI_ATOMIC_ASM

#ifdef G_COMPILER_CODEWARRIOR
static inline gint32 InterlockedIncrement(volatile register gint32 *val)
{
	gint32 result = 0, tmp;
	register gint32 result = 0;
	register gint32 tmp;

	asm
	{
		@1:
			lwarx	tmp, 0, val
			addi	result, tmp, 1
			stwcx.	result, 0, val
			bne-	@1
	}
 
	return result;
}

static inline gint32 InterlockedDecrement(register volatile gint32 *val)
{
	register gint32 result = 0;
	register gint32 tmp;

	asm
	{
		@1:
			lwarx	tmp, 0, val
			addi	result, tmp, -1
			stwcx.	result, 0, val
			bne-	@1
	}

	return result;
}
#define InterlockedCompareExchangePointer(dest,exch,comp) (void*)InterlockedCompareExchange((volatile gint32 *)(dest), (gint32)(exch), (gint32)(comp))

static inline gint32 InterlockedCompareExchange(volatile register gint32 *dest, register gint32 exch, register gint32 comp)
{
	register gint32 tmp = 0;

	asm
	{
		@1:
			lwarx	tmp, 0, dest
			cmpw	tmp, comp
			bne-	@2
			stwcx.	exch, 0, dest
			bne-	@1
		@2:
	}

	return tmp;
}
static inline gint32 InterlockedExchange(register volatile gint32 *dest, register gint32 exch)
{
	register gint32 tmp = 0;

	asm
	{
		@1:
			lwarx	tmp, 0, dest
			stwcx.	exch, 0, dest
			bne-	@1
	}

	return tmp;
}
#define InterlockedExchangePointer(dest,exch) (void*)InterlockedExchange((volatile gint32 *)(dest), (gint32)(exch))
#else

#if defined(__mono_ppc64__) && !defined(__mono_ilp32__)
#define LDREGX "ldarx"
#define STREGCXD "stdcx."
#define CMPREG "cmpd"
#else
#define LDREGX "lwarx"
#define STREGCXD "stwcx."
#define CMPREG "cmpw"
#endif

static inline gint32 InterlockedIncrement(volatile gint32 *val)
{
	gint32 result = 0, tmp;

	__asm__ __volatile__ ("\n1:\n\t"
			      "lwarx  %0, 0, %2\n\t"
			      "addi   %1, %0, 1\n\t"
                              "stwcx. %1, 0, %2\n\t"
			      "bne-   1b"
			      : "=&b" (result), "=&b" (tmp): "r" (val): "cc", "memory");
	return result + 1;
}

static inline gint32 InterlockedDecrement(volatile gint32 *val)
{
	gint32 result = 0, tmp;

	__asm__ __volatile__ ("\n1:\n\t"
			      "lwarx  %0, 0, %2\n\t"
			      "addi   %1, %0, -1\n\t"
                              "stwcx. %1, 0, %2\n\t"
			      "bne-   1b"
			      : "=&b" (result), "=&b" (tmp): "r" (val): "cc", "memory");
	return result - 1;
}

static inline gpointer InterlockedCompareExchangePointer (volatile gpointer *dest,
						gpointer exch, gpointer comp)
{
	gpointer tmp = NULL;

	__asm__ __volatile__ ("\n1:\n\t"
			     LDREGX " %0, 0, %1\n\t"
			     CMPREG " %0, %2\n\t" 
			     "bne-    2f\n\t"
			     STREGCXD " %3, 0, %1\n\t"
			     "bne-    1b\n"
			     "2:"
			     : "=&r" (tmp)
			     : "b" (dest), "r" (comp), "r" (exch): "cc", "memory");
	return(tmp);
}

static inline gint32 InterlockedCompareExchange(volatile gint32 *dest,
						gint32 exch, gint32 comp) {
	gint32 tmp = 0;

	__asm__ __volatile__ ("\n1:\n\t"
			     "lwarx   %0, 0, %1\n\t"
			     "cmpw    %0, %2\n\t" 
			     "bne-    2f\n\t"
			     "stwcx.  %3, 0, %1\n\t"
			     "bne-    1b\n"
			     "2:"
			     : "=&r" (tmp)
			     : "b" (dest), "r" (comp), "r" (exch): "cc", "memory");
	return(tmp);
}

static inline gint32 InterlockedExchange(volatile gint32 *dest, gint32 exch)
{
	gint32 tmp = 0;

	__asm__ __volatile__ ("\n1:\n\t"
			      "lwarx  %0, 0, %2\n\t"
			      "stwcx. %3, 0, %2\n\t"
			      "bne    1b"
			      : "=r" (tmp) : "0" (tmp), "b" (dest), "r" (exch): "cc", "memory");
	return(tmp);
}

static inline gpointer InterlockedExchangePointer (volatile gpointer *dest, gpointer exch)
{
	gpointer tmp = NULL;

	__asm__ __volatile__ ("\n1:\n\t"
			      LDREGX " %0, 0, %2\n\t"
			      STREGCXD " %3, 0, %2\n\t"
			      "bne    1b"
			      : "=r" (tmp) : "0" (tmp), "b" (dest), "r" (exch): "cc", "memory");
	return(tmp);
}

static inline gint32 InterlockedExchangeAdd(volatile gint32 *dest, gint32 add)
{
        gint32 result, tmp;
        __asm__ __volatile__ ("\n1:\n\t"
                              "lwarx  %0, 0, %2\n\t"
                              "add    %1, %0, %3\n\t"
                              "stwcx. %1, 0, %2\n\t"
                              "bne    1b"
                              : "=&r" (result), "=&r" (tmp)
                              : "r" (dest), "r" (add) : "cc", "memory");
        return(result);
}

#undef LDREGX
#undef STREGCXD
#undef CMPREG

#endif /* !G_COMPILER_CODEWARRIOR */

#elif defined(__arm__)

#ifdef __native_client__
#define MASK_REGISTER(reg, cond) "bic" cond " " reg ", " reg ", #0xc0000000\n"
#define NACL_ALIGN() ".align 4\n"
#else
#define MASK_REGISTER(reg, cond)
#define NACL_ALIGN()
#endif

#define WAPI_ATOMIC_ASM

/*
 * Atomic operations on ARM doesn't contain memory barriers, and the runtime code
 * depends on this, so we add them explicitly.
 */

static inline gint32 InterlockedCompareExchange(volatile gint32 *dest, gint32 exch, gint32 comp)
{
#if defined(__ARM_ARCH_6__) || defined(__ARM_ARCH_7A__) || defined(__ARM_ARCH_7__) || defined(__ARM_ARCH_7S__)
	gint32 ret, tmp;
	__asm__ __volatile__ (	"1:\n"
<<<<<<< HEAD
				NACL_ALIGN()
=======
				"dmb\n"
>>>>>>> fade2ea1
				"mov	%0, #0\n"
				NACL_ALIGN()
				MASK_REGISTER("%2", "al")
				"ldrex %1, [%2]\n"
				"teq	%1, %3\n"
				"it eq\n"
				NACL_ALIGN()
				MASK_REGISTER("%2", "eq")
				"strexeq %0, %4, [%2]\n"
				"teq %0, #0\n"
				"bne 1b\n"
				"dmb\n"
				: "=&r" (tmp), "=&r" (ret)
				: "r" (dest), "r" (comp), "r" (exch)
				: "memory", "cc");

	return ret;
#else
	gint32 a, b;

	__asm__ __volatile__ (    "0:\n\t"
				  NACL_ALIGN()
				  MASK_REGISTER("%2", "al")
				  "ldr %1, [%2]\n\t"
				  "cmp %1, %4\n\t"
				  "mov %0, %1\n\t"
				  "bne 1f\n\t"
				  NACL_ALIGN()
				  MASK_REGISTER("%2", "al")
				  "swp %0, %3, [%2]\n\t"
				  "cmp %0, %1\n\t"
				  NACL_ALIGN()
				  MASK_REGISTER("%2", "ne")
				  "swpne %3, %0, [%2]\n\t"
				  "bne 0b\n\t"
				  "1:"
				  : "=&r" (a), "=&r" (b)
				  : "r" (dest), "r" (exch), "r" (comp)
				  : "cc", "memory");

	return a;
#endif
}

static inline gpointer InterlockedCompareExchangePointer(volatile gpointer *dest, gpointer exch, gpointer comp)
{
#if defined(__ARM_ARCH_6__) || defined(__ARM_ARCH_7A__) || defined(__ARM_ARCH_7__) || defined(__ARM_ARCH_7S__)
	gpointer ret, tmp;
<<<<<<< HEAD
	__asm__ __volatile__ (	"1:\n"
				NACL_ALIGN()
=======
	__asm__ __volatile__ (
				"dmb\n"
				"1:\n"
>>>>>>> fade2ea1
				"mov	%0, #0\n"
				NACL_ALIGN()
				MASK_REGISTER("%2", "al")
				"ldrex %1, [%2]\n"
				"teq	%1, %3\n"
				"it eq\n"
				NACL_ALIGN()
				MASK_REGISTER("%2", "eq")
				"strexeq %0, %4, [%2]\n"
				"teq %0, #0\n"
				"bne 1b\n"
				"dmb\n"
				: "=&r" (tmp), "=&r" (ret)
				: "r" (dest), "r" (comp), "r" (exch)
				: "memory", "cc");

	return ret;
#else
	gpointer a, b;

	__asm__ __volatile__ (    "0:\n\t"
				  NACL_ALIGN()
				  MASK_REGISTER("%2", "al")
				  "ldr %1, [%2]\n\t"
				  "cmp %1, %4\n\t"
				  "mov %0, %1\n\t"
				  "bne 1f\n\t"
				  NACL_ALIGN()
				  MASK_REGISTER("%2", "eq")
				  "swpeq %0, %3, [%2]\n\t"
				  "cmp %0, %1\n\t"
				  NACL_ALIGN()
				  MASK_REGISTER("%2", "ne")
				  "swpne %3, %0, [%2]\n\t"
				  "bne 0b\n\t"
				  "1:"
				  : "=&r" (a), "=&r" (b)
				  : "r" (dest), "r" (exch), "r" (comp)
				  : "cc", "memory");

	return a;
#endif
}

static inline gint32 InterlockedIncrement(volatile gint32 *dest)
{
#if defined(__ARM_ARCH_6__) || defined(__ARM_ARCH_7A__) || defined(__ARM_ARCH_7__) || defined(__ARM_ARCH_7S__)
	gint32 ret, flag;
<<<<<<< HEAD
	__asm__ __volatile__ (	"1:\n"
				NACL_ALIGN()
				MASK_REGISTER("%2", "al")
=======
	__asm__ __volatile__ (
				"dmb\n"
				"1:\n"
>>>>>>> fade2ea1
				"ldrex %0, [%2]\n"
				"add %0, %0, %3\n"
				NACL_ALIGN()
				MASK_REGISTER("%2", "al")
				"strex %1, %0, [%2]\n"
				"teq %1, #0\n"
				"bne 1b\n"
				"dmb\n"
				: "=&r" (ret), "=&r" (flag)
				: "r" (dest), "r" (1)
				: "memory", "cc");

	return ret;
#else
	gint32 a, b, c;

	__asm__ __volatile__ (  "0:\n\t"
				NACL_ALIGN()
				MASK_REGISTER("%3", "al")
				"ldr %0, [%3]\n\t"
				"add %1, %0, %4\n\t"
				NACL_ALIGN()
				MASK_REGISTER("%3", "al")
				"swp %2, %1, [%3]\n\t"
				"cmp %0, %2\n\t"
				NACL_ALIGN()
				MASK_REGISTER("%3", "ne")
				"swpne %1, %2, [%3]\n\t"
				"bne 0b"
				: "=&r" (a), "=&r" (b), "=&r" (c)
				: "r" (dest), "r" (1)
				: "cc", "memory");

	return b;
#endif
}

static inline gint32 InterlockedDecrement(volatile gint32 *dest)
{
#if defined(__ARM_ARCH_6__) || defined(__ARM_ARCH_7A__) || defined(__ARM_ARCH_7__) || defined(__ARM_ARCH_7S__)
	gint32 ret, flag;
<<<<<<< HEAD
	__asm__ __volatile__ (	"1:\n"
				NACL_ALIGN()
				MASK_REGISTER("%2", "al")
=======
	__asm__ __volatile__ (
				"dmb\n"
				"1:\n"
>>>>>>> fade2ea1
				"ldrex %0, [%2]\n"
				"sub %0, %0, %3\n"
				NACL_ALIGN()
				MASK_REGISTER("%2", "al")
				"strex %1, %0, [%2]\n"
				"teq %1, #0\n"
				"bne 1b\n"
				"dmb\n"
				: "=&r" (ret), "=&r" (flag)
				: "r" (dest), "r" (1)
				: "memory", "cc");

	return ret;
#else
	gint32 a, b, c;

	__asm__ __volatile__ (  "0:\n\t"
				NACL_ALIGN()
				MASK_REGISTER("%3", "al")
				"ldr %0, [%3]\n\t"
				"add %1, %0, %4\n\t"
				NACL_ALIGN()
				MASK_REGISTER("%3", "al")
				"swp %2, %1, [%3]\n\t"
				"cmp %0, %2\n\t"
				NACL_ALIGN()
				MASK_REGISTER("%3", "ne")
				"swpne %1, %2, [%3]\n\t"
				"bne 0b"
				: "=&r" (a), "=&r" (b), "=&r" (c)
				: "r" (dest), "r" (-1)
				: "cc", "memory");

	return b;
#endif
}

static inline gint32 InterlockedExchange(volatile gint32 *dest, gint32 exch)
{
#if defined(__ARM_ARCH_6__) || defined(__ARM_ARCH_7A__) || defined(__ARM_ARCH_7__) || defined(__ARM_ARCH_7S__)
	gint32 ret, flag;
	__asm__ __volatile__ (
				  "dmb\n"
			      "1:\n"
			      NACL_ALIGN()
			      MASK_REGISTER("%3", "al")
			      "ldrex %0, [%3]\n"
			      NACL_ALIGN()
			      MASK_REGISTER("%3", "al")
			      "strex %1, %2, [%3]\n"
			      "teq %1, #0\n"
			      "bne 1b\n"
				  "dmb\n"
			      : "=&r" (ret), "=&r" (flag)
			      : "r" (exch), "r" (dest)
			      : "memory", "cc");
	return ret;
#else
	gint32 a;

	__asm__ __volatile__ (  NACL_ALIGN()
				MASK_REGISTER("%1", "al")
                                "swp %0, %2, [%1]"
				: "=&r" (a)
				: "r" (dest), "r" (exch));

	return a;
#endif
}

static inline gpointer InterlockedExchangePointer(volatile gpointer *dest, gpointer exch)
{
#if defined(__ARM_ARCH_6__) || defined(__ARM_ARCH_7A__) || defined(__ARM_ARCH_7__) || defined(__ARM_ARCH_7S__)
	gpointer ret, flag;
	__asm__ __volatile__ (
				  "dmb\n"
			      "1:\n"
			      NACL_ALIGN()
			      MASK_REGISTER("%3", "al")
			      "ldrex %0, [%3]\n"
			      NACL_ALIGN()
			      MASK_REGISTER("%3", "al")
			      "strex %1, %2, [%3]\n"
			      "teq %1, #0\n"
			      "bne 1b\n"
				  "dmb\n"
			      : "=&r" (ret), "=&r" (flag)
			      : "r" (exch), "r" (dest)
			      : "memory", "cc");
	return ret;
#else
	gpointer a;

	__asm__ __volatile__ (	NACL_ALIGN()
				MASK_REGISTER("%1", "al")
                                "swp %0, %2, [%1]"
				: "=&r" (a)
				: "r" (dest), "r" (exch));

	return a;
#endif
}

static inline gint32 InterlockedExchangeAdd(volatile gint32 *dest, gint32 add)
{
#if defined(__ARM_ARCH_6__) || defined(__ARM_ARCH_7A__) || defined(__ARM_ARCH_7__) || defined(__ARM_ARCH_7S__)
	gint32 ret, tmp, flag;
<<<<<<< HEAD
	__asm__ __volatile__ (	"1:\n"
				NACL_ALIGN()
				MASK_REGISTER("%3", "al")
=======
	__asm__ __volatile__ (
				"dmb\n"
				"1:\n"
>>>>>>> fade2ea1
				"ldrex %0, [%3]\n"
				"add %1, %0, %4\n"
				NACL_ALIGN()
				MASK_REGISTER("%3", "al")
				"strex %2, %1, [%3]\n"
				"teq %2, #0\n"
				"bne 1b\n"
				"dmb\n"
				: "=&r" (ret), "=&r" (tmp), "=&r" (flag)
				: "r" (dest), "r" (add)
				: "memory", "cc");

	return ret;
#else
	int a, b, c;

	__asm__ __volatile__ (  "0:\n\t"
				NACL_ALIGN()
				MASK_REGISTER("%3", "al")
				"ldr %0, [%3]\n\t"
				"add %1, %0, %4\n\t"
				NACL_ALIGN()
				MASK_REGISTER("%3", "al")
				"swp %2, %1, [%3]\n\t"
				"cmp %0, %2\n\t"
				NACL_ALIGN()
				MASK_REGISTER("%3", "ne")
				"swpne %1, %2, [%3]\n\t"
				"bne 0b"
				: "=&r" (a), "=&r" (b), "=&r" (c)
				: "r" (dest), "r" (add)
				: "cc", "memory");

	return a;
#endif
}

#elif defined(__ia64__)
#define WAPI_ATOMIC_ASM

#ifdef __INTEL_COMPILER
#include <ia64intrin.h>
#endif

static inline gint32 InterlockedCompareExchange(gint32 volatile *dest,
						gint32 exch, gint32 comp)
{
	gint32 old;
	guint64 real_comp;

#ifdef __INTEL_COMPILER
	old = _InterlockedCompareExchange (dest, exch, comp);
#else
	/* cmpxchg4 zero extends the value read from memory */
	real_comp = (guint64)(guint32)comp;
	asm volatile ("mov ar.ccv = %2 ;;\n\t"
				  "cmpxchg4.acq %0 = [%1], %3, ar.ccv\n\t"
				  : "=r" (old) : "r" (dest), "r" (real_comp), "r" (exch));
#endif

	return(old);
}

static inline gpointer InterlockedCompareExchangePointer(gpointer volatile *dest,
						gpointer exch, gpointer comp)
{
	gpointer old;

#ifdef __INTEL_COMPILER
	old = _InterlockedCompareExchangePointer (dest, exch, comp);
#else
	asm volatile ("mov ar.ccv = %2 ;;\n\t"
				  "cmpxchg8.acq %0 = [%1], %3, ar.ccv\n\t"
				  : "=r" (old) : "r" (dest), "r" (comp), "r" (exch));
#endif

	return(old);
}

static inline gint32 InterlockedIncrement(gint32 volatile *val)
{
#ifdef __INTEL_COMPILER
	return _InterlockedIncrement (val);
#else
	gint32 old;

	do {
		old = *val;
	} while (InterlockedCompareExchange (val, old + 1, old) != old);

	return old + 1;
#endif
}

static inline gint32 InterlockedDecrement(gint32 volatile *val)
{
#ifdef __INTEL_COMPILER
	return _InterlockedDecrement (val);
#else
	gint32 old;

	do {
		old = *val;
	} while (InterlockedCompareExchange (val, old - 1, old) != old);

	return old - 1;
#endif
}

static inline gint32 InterlockedExchange(gint32 volatile *dest, gint32 new_val)
{
#ifdef __INTEL_COMPILER
	return _InterlockedExchange (dest, new_val);
#else
	gint32 res;

	do {
		res = *dest;
	} while (InterlockedCompareExchange (dest, new_val, res) != res);

	return res;
#endif
}

static inline gpointer InterlockedExchangePointer(gpointer volatile *dest, gpointer new_val)
{
#ifdef __INTEL_COMPILER
	return (gpointer)_InterlockedExchange64 ((gint64*)dest, (gint64)new_val);
#else
	gpointer res;

	do {
		res = *dest;
	} while (InterlockedCompareExchangePointer (dest, new_val, res) != res);

	return res;
#endif
}

static inline gint32 InterlockedExchangeAdd(gint32 volatile *val, gint32 add)
{
	gint32 old;

#ifdef __INTEL_COMPILER
	old = _InterlockedExchangeAdd (val, add);
#else
	do {
		old = *val;
	} while (InterlockedCompareExchange (val, old + add, old) != old);

	return old;
#endif
}

#elif defined(__alpha__)
#define WAPI_ATOMIC_ASM

static inline gint32 InterlockedCompareExchange(volatile gint32 *dest,
						gint32 exch, gint32 comp)
{
	gint32 old, temp, temp2;
	long compq = comp, exchq = exch;

	__asm__ __volatile__ (
		"1:	ldl_l %2, %0\n"
		"	mov %2, %1\n"
		"	cmpeq %2, %5, %3\n"
		"	cmovne %3, %4, %2\n"
		"	stl_c %2, %0\n"
		"	beq %2, 1b\n"
		: "=m" (*dest), "=&r" (old), "=&r" (temp), "=&r" (temp2)
		: "r" (exchq), "r" (compq), "m" (*dest));
	return(old);
}

static inline gpointer InterlockedCompareExchangePointer(volatile gpointer *dest, gpointer exch, gpointer comp)
{
	gpointer old, temp, temp2;

	__asm__ __volatile__ (
		"1:	ldq_l %2, %0\n"
		"	mov %2, %1\n"
		"	cmpeq %2, %5, %3\n"
		"	cmovne %3, %4, %2\n"
		"	stq_c %2, %0\n"
		"	beq %2, 1b\n"
		: "=m" (*dest), "=&r" (old), "=&r" (temp), "=&r" (temp2)
		: "r" (exch), "r" (comp), "m" (*dest));
	return(old);
}

static inline gint32 InterlockedIncrement(volatile gint32 *val)
{
	gint32 temp, cur;
	
	__asm__ __volatile__ (
		"1:	ldl_l %0, %1\n"
		"	addl %0, %3, %0\n"
		"	mov %0, %2\n"
		"	stl_c %0, %1\n"
		"	beq %0, 1b\n"
		: "=&r" (temp), "=m" (*val), "=r" (cur)
		: "Ir" (1), "m" (*val));
	return(cur);
}

static inline gint32 InterlockedDecrement(volatile gint32 *val)
{
	gint32 temp, cur;
	
	__asm__ __volatile__ (
		"1:	ldl_l %0, %1\n"
		"	subl %0, %3, %0\n"
		"	mov %0, %2\n"
		"	stl_c %0, %1\n"
		"	beq %0, 1b\n"
		: "=&r" (temp), "=m" (*val), "=r" (cur)
		: "Ir" (1), "m" (*val));
	return(cur);
}

static inline gint32 InterlockedExchange(volatile gint32 *val, gint32 new_val)
{
	gint32 ret, temp;

	__asm__ __volatile__ (
		"1:	ldl_l %1, %0\n"
		"	mov %3, %2\n"
		"	stl_c %2, %0\n"
		"	beq %2, 1b\n"
		: "=m" (*val), "=&r" (ret), "=&r" (temp)
		: "r" (new_val), "m" (*val));
	return(ret);
}

static inline gpointer InterlockedExchangePointer(volatile gpointer *val, gpointer new_val)
{
	gpointer ret, temp;

	__asm__ __volatile__ (
		"1:	ldq_l %1, %0\n"
		"	mov %3, %2\n"
		"	stq_c %2, %0\n"
		"	beq %2, 1b\n"
		: "=m" (*val), "=&r" (ret), "=&r" (temp)
		: "r" (new_val), "m" (*val));
	return(ret);
}

static inline gint32 InterlockedExchangeAdd(volatile gint32 *val, gint32 add)
{
	gint32 ret, temp;
	
	__asm__ __volatile__ (
		"1:	ldl_l	%2, %0\n"
		"	mov	%2, %1\n"
		"	addl	%2, %3, %2\n"
		"	stl_c	%2, %0\n"
		"	beq	%2, 1b\n"
		: "=m" (*val), "=&r" (ret), "=&r" (temp)
		: "r" (add), "m" (*val));
	
	return(ret);
}

#elif defined(__mips__)
#define WAPI_ATOMIC_ASM

#if SIZEOF_REGISTER == 8
#error "Not implemented."
#endif

static inline gint32 InterlockedIncrement(volatile gint32 *val)
{
	gint32 tmp, result = 0;

	__asm__ __volatile__ ("    .set    mips32\n"
			      "1:  ll      %0, %2\n"
			      "    addu    %1, %0, 1\n"
                              "    sc      %1, %2\n"
			      "    beqz    %1, 1b\n"
			      "    .set    mips0\n"
			      : "=&r" (result), "=&r" (tmp), "=m" (*val)
			      : "m" (*val));
	return result + 1;
}

static inline gint32 InterlockedDecrement(volatile gint32 *val)
{
	gint32 tmp, result = 0;

	__asm__ __volatile__ ("    .set    mips32\n"
			      "1:  ll      %0, %2\n"
			      "    subu    %1, %0, 1\n"
                              "    sc      %1, %2\n"
			      "    beqz    %1, 1b\n"
			      "    .set    mips0\n"
			      : "=&r" (result), "=&r" (tmp), "=m" (*val)
			      : "m" (*val));
	return result - 1;
}

static inline gint32 InterlockedCompareExchange(volatile gint32 *dest,
						gint32 exch, gint32 comp) {
	gint32 old, tmp;

	__asm__ __volatile__ ("    .set    mips32\n"
			      "1:  ll      %0, %2\n"
			      "    bne     %0, %5, 2f\n"
			      "    move    %1, %4\n"
                              "    sc      %1, %2\n"
			      "    beqz    %1, 1b\n"
			      "2:  .set    mips0\n"
			      : "=&r" (old), "=&r" (tmp), "=m" (*dest)
			      : "m" (*dest), "r" (exch), "r" (comp));
	return(old);
}

static inline gpointer InterlockedCompareExchangePointer(volatile gpointer *dest, gpointer exch, gpointer comp)
{
	return (gpointer)(InterlockedCompareExchange((volatile gint32 *)(dest), (gint32)(exch), (gint32)(comp)));
}

static inline gint32 InterlockedExchange(volatile gint32 *dest, gint32 exch)
{
	gint32 result, tmp;

	__asm__ __volatile__ ("    .set    mips32\n"
			      "1:  ll      %0, %2\n"
			      "    move    %1, %4\n"
                              "    sc      %1, %2\n"
			      "    beqz    %1, 1b\n"
			      "    .set    mips0\n"
			      : "=&r" (result), "=&r" (tmp), "=m" (*dest)
			      : "m" (*dest), "r" (exch));
	return(result);
}

static inline gpointer InterlockedExchangePointer(volatile gpointer *dest, gpointer exch)
{
	return (gpointer)InterlockedExchange((volatile gint32 *)(dest), (gint32)(exch));
}

static inline gint32 InterlockedExchangeAdd(volatile gint32 *dest, gint32 add)
{
        gint32 result, tmp;

	__asm__ __volatile__ ("    .set    mips32\n"
			      "1:  ll      %0, %2\n"
			      "    addu    %1, %0, %4\n"
                              "    sc      %1, %2\n"
			      "    beqz    %1, 1b\n"
			      "    .set    mips0\n"
			      : "=&r" (result), "=&r" (tmp), "=m" (*dest)
			      : "m" (*dest), "r" (add));
        return result;
}

#else

extern gint32 InterlockedCompareExchange(volatile gint32 *dest, gint32 exch, gint32 comp);
extern gpointer InterlockedCompareExchangePointer(volatile gpointer *dest, gpointer exch, gpointer comp);
extern gint32 InterlockedIncrement(volatile gint32 *dest);
extern gint32 InterlockedDecrement(volatile gint32 *dest);
extern gint32 InterlockedExchange(volatile gint32 *dest, gint32 exch);
extern gpointer InterlockedExchangePointer(volatile gpointer *dest, gpointer exch);
extern gint32 InterlockedExchangeAdd(volatile gint32 *dest, gint32 add);

#if defined(__hppa__)
#define WAPI_ATOMIC_ASM
#endif

#endif

#endif /* _WAPI_ATOMIC_H_ */<|MERGE_RESOLUTION|>--- conflicted
+++ resolved
@@ -764,11 +764,8 @@
 #if defined(__ARM_ARCH_6__) || defined(__ARM_ARCH_7A__) || defined(__ARM_ARCH_7__) || defined(__ARM_ARCH_7S__)
 	gint32 ret, tmp;
 	__asm__ __volatile__ (	"1:\n"
-<<<<<<< HEAD
-				NACL_ALIGN()
-=======
+				NACL_ALIGN()
 				"dmb\n"
->>>>>>> fade2ea1
 				"mov	%0, #0\n"
 				NACL_ALIGN()
 				MASK_REGISTER("%2", "al")
@@ -817,14 +814,10 @@
 {
 #if defined(__ARM_ARCH_6__) || defined(__ARM_ARCH_7A__) || defined(__ARM_ARCH_7__) || defined(__ARM_ARCH_7S__)
 	gpointer ret, tmp;
-<<<<<<< HEAD
-	__asm__ __volatile__ (	"1:\n"
-				NACL_ALIGN()
-=======
 	__asm__ __volatile__ (
 				"dmb\n"
 				"1:\n"
->>>>>>> fade2ea1
+				NACL_ALIGN()
 				"mov	%0, #0\n"
 				NACL_ALIGN()
 				MASK_REGISTER("%2", "al")
@@ -873,15 +866,11 @@
 {
 #if defined(__ARM_ARCH_6__) || defined(__ARM_ARCH_7A__) || defined(__ARM_ARCH_7__) || defined(__ARM_ARCH_7S__)
 	gint32 ret, flag;
-<<<<<<< HEAD
-	__asm__ __volatile__ (	"1:\n"
-				NACL_ALIGN()
-				MASK_REGISTER("%2", "al")
-=======
 	__asm__ __volatile__ (
 				"dmb\n"
 				"1:\n"
->>>>>>> fade2ea1
+				NACL_ALIGN()
+				MASK_REGISTER("%2", "al")
 				"ldrex %0, [%2]\n"
 				"add %0, %0, %3\n"
 				NACL_ALIGN()
@@ -923,15 +912,11 @@
 {
 #if defined(__ARM_ARCH_6__) || defined(__ARM_ARCH_7A__) || defined(__ARM_ARCH_7__) || defined(__ARM_ARCH_7S__)
 	gint32 ret, flag;
-<<<<<<< HEAD
-	__asm__ __volatile__ (	"1:\n"
-				NACL_ALIGN()
-				MASK_REGISTER("%2", "al")
-=======
 	__asm__ __volatile__ (
 				"dmb\n"
 				"1:\n"
->>>>>>> fade2ea1
+				NACL_ALIGN()
+				MASK_REGISTER("%2", "al")
 				"ldrex %0, [%2]\n"
 				"sub %0, %0, %3\n"
 				NACL_ALIGN()
@@ -1039,15 +1024,11 @@
 {
 #if defined(__ARM_ARCH_6__) || defined(__ARM_ARCH_7A__) || defined(__ARM_ARCH_7__) || defined(__ARM_ARCH_7S__)
 	gint32 ret, tmp, flag;
-<<<<<<< HEAD
-	__asm__ __volatile__ (	"1:\n"
-				NACL_ALIGN()
-				MASK_REGISTER("%3", "al")
-=======
 	__asm__ __volatile__ (
 				"dmb\n"
 				"1:\n"
->>>>>>> fade2ea1
+				NACL_ALIGN()
+				MASK_REGISTER("%3", "al")
 				"ldrex %0, [%3]\n"
 				"add %1, %0, %4\n"
 				NACL_ALIGN()
