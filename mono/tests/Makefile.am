--- conflicted
+++ resolved
@@ -1,9 +1,5 @@
-<<<<<<< HEAD
-TOP=../..
-include $(TOP)/mk/common.inc
-
-SUBDIRS = assemblyresolve gc-descriptors
-=======
+include $(top_srcdir)/mk/common.mk
+
 SUBDIRS = gc-descriptors . testing_gac
 
 check-local:
@@ -145,7 +141,6 @@
 
 # This test is also slow, though its sleep can be dialed down.
 #TAILCALL_DISABLED_TESTS_RUN += tailcall/coreclr/JIT/Methodical/tailcall_v4/hijacking.exe
->>>>>>> dd652eee
 
 endif
 
