SUBDIRS = cas assemblyresolve

check-local: test

aotcheck: testaot gshared-aot

TEST_PROG = ../interpreter/mint

JITTEST_PROG = $(if $(VALGRIND), valgrind $(VALGRIND_ARGS),) $(if $(SGEN),$(top_builddir)/mono/mini/mono-sgen,$(top_builddir)/mono/mini/mono)

TEST_PROG_RUN = MONO_SHARED_DIR=$(mono_build_root)/runtime MONO_CFG_DIR=$(mono_build_root)/runtime/etc $(LIBTOOL) --mode=execute $(TEST_PROG)
JITTEST_PROG_RUN = MONO_SHARED_DIR=$(mono_build_root)/runtime MONO_CFG_DIR=$(mono_build_root)/runtime/etc $(LIBTOOL) --mode=execute $(JITTEST_PROG)

RUNTIME_ARGS=--config tests-config --optimize=all --debug

with_mono_path = MONO_PATH=$(mcs_topdir)/class/lib/net_4_5
with_mono_path_moonlight = MONO_PATH=$(mcs_topdir)/class/lib/moonlight_raw

RUNTIME = $(with_mono_path) $(top_builddir)/runtime/mono-wrapper
RUNTIME_MOONLIGHT = $(with_mono_path_moonlight) $(top_builddir)/runtime/mono-wrapper

MKBUNDLE = \
	PKG_CONFIG_PATH=$(top_builddir):$(PKG_CONFIG_PATH) \
	$(RUNTIME) $(mcs_topdir)/class/lib/net_4_5/mkbundle.exe

MCS = $(RUNTIME) $(mcs_topdir)/class/lib/build/mcs.exe -unsafe -nowarn:0162 -nowarn:0168 -nowarn:0219 -debug
ILASM = $(RUNTIME) $(mcs_topdir)/class/lib/net_4_5/ilasm.exe

BENCHSRC=fib.cs random.cs nested-loops.cs ackermann.cs tight-loop.cs sieve.cs

STRESS_TESTS_SRC=	\
	abort-stress-1.cs	\
	abort-stress-2.cs	\
	abort-stress-3.cs	\
	domain-stress.cs	\
	gchandle-stress.cs	\
	monitor-stress.cs	\
	thread-stress.cs	\
	gc-stress.cs		\
	exit-stress.cs		\
	process-stress.cs	\
	assembly-load-stress.cs

# Disabled until ?mcs is fixed
#	bug-331958.cs
BASE_TEST_CS_SRC=		\
	bug-2907.cs		\
	array-init.cs		\
	arraylist.cs		\
	assemblyresolve_event.cs	\
	assemblyresolve_event3.cs	\
	checked.cs		\
	char-isnumber.cs	\
	create-instance.cs	\
	field-layout.cs		\
	pack-layout.cs		\
	pack-bug.cs		\
	hash-table.cs		\
	test-ops.cs		\
	obj.cs			\
	test-dup-mp.cs		\
	string.cs		\
	stringbuilder.cs	\
	switch.cs		\
	outparm.cs		\
	delegate.cs		\
	bitconverter.cs		\
	exception.cs		\
	exception2.cs		\
	exception3.cs		\
	exception4.cs		\
	exception5.cs		\
	exception6.cs		\
	exception7.cs		\
	exception8.cs		\
	exception10.cs		\
	exception11.cs		\
	exception12.cs		\
	exception13.cs		\
	exception14.cs		\
	exception15.cs		\
	exception16.cs		\
	exception17.cs		\
	typeload-unaligned.cs	\
	struct.cs		\
	valuetype-gettype.cs	\
	typeof-ptr.cs		\
	static-constructor.cs	\
	pinvoke.cs		\
	pinvoke2.cs		\
	pinvoke3.cs		\
	pinvoke11.cs		\
	pinvoke13.cs		\
	pinvoke17.cs		\
	invoke.cs		\
	invoke2.cs		\
	runtime-invoke.cs		\
	invoke-string-ctors.cs		\
	reinit.cs		\
	box.cs			\
	array.cs		\
	enum.cs			\
	enum2.cs		\
	property.cs		\
	enumcast.cs		\
	assignable-tests.cs	\
	array-cast.cs		\
	array-subtype-attr.cs	\
	cattr-compile.cs	\
	cattr-field.cs		\
	cattr-object.cs		\
	custom-attr.cs		\
	double-cast.cs		\
	newobj-valuetype.cs	\
	arraylist-clone.cs	\
	setenv.cs		\
	vtype.cs		\
	isvaluetype.cs		\
	iface6.cs		\
	iface7.cs		\
	ipaddress.cs		\
	array-vt.cs		\
	interface1.cs		\
	reflection-enum.cs	\
	reflection-prop.cs	\
	reflection4.cs		\
	reflection5.cs		\
	reflection-const-field.cs \
	many-locals.cs		\
	string-compare.cs	\
	test-prime.cs		\
	params.cs		\
	reflection.cs		\
	interface.cs		\
	iface.cs		\
	iface2.cs		\
	iface3.cs		\
	iface4.cs		\
	iface-large.cs		\
	virtual-method.cs	\
	intptrcast.cs		\
	indexer.cs		\
	stream.cs		\
	console.cs		\
	shift.cs		\
	jit-int.cs		\
	jit-uint.cs		\
	jit-long.cs		\
	long.cs			\
	jit-ulong.cs		\
	jit-float.cs		\
	pop.cs			\
	time.cs			\
	appdomain.cs        \
	appdomain1.cs		\
	appdomain2.cs		\
	appdomain-client.cs	\
	appdomain-unload.cs \
	appdomain-async-invoke.cs	\
	loader.cs       \
	pointer.cs		\
	hashcode.cs		\
	delegate1.cs		\
	delegate2.cs		\
	delegate3.cs		\
	delegate5.cs		\
	delegate6.cs		\
	delegate7.cs		\
	delegate8.cs		\
	delegate9.cs		\
	remoting1.cs		\
	remoting2.cs		\
	remoting3.cs		\
	remoting4.cs		\
	remoting5.cs		\
	largeexp.cs		\
	largeexp2.cs		\
	marshalbyref1.cs	\
	static-ctor.cs		\
	inctest.cs		\
	bound.cs		\
	array-invoke.cs		\
	test-arr.cs		\
	decimal.cs		\
	decimal-array.cs	\
	marshal.cs		\
	marshal1.cs		\
	marshal2.cs		\
	marshal3.cs		\
	marshal5.cs		\
	marshal6.cs		\
	marshal7.cs		\
	marshal8.cs		\
	marshal9.cs		\
	marshalbool.cs		\
	marshal-valuetypes.cs	\
	test-byval-in-struct.cs	\
	thread.cs		\
	thread5.cs		\
	thread6.cs		\
	thread-static.cs	\
	thread-static-init.cs	\
	context-static.cs	\
	float-pop.cs		\
	interfacecast.cs	\
	array3.cs		\
	classinit.cs		\
	classinit2.cs		\
	synchronized.cs		\
	async_read.cs		\
	threadpool.cs		\
	threadpool1.cs		\
	threadpool-exceptions1.cs \
	threadpool-exceptions2.cs \
	threadpool-exceptions3.cs \
	threadpool-exceptions4.cs \
	threadpool-exceptions5.cs \
	threadpool-exceptions6.cs \
	threadpool-exceptions7.cs \
	base-definition.cs	\
	bug-27420.cs		\
	bug-47295.cs		\
	bug-46781.cs		\
	bug-48015.cs		\
	bug-42136.cs		\
	bug-59286.cs		\
	bug-70561.cs		\
	bug-78311.cs		\
	bug-78653.cs		\
	bug-78656.cs		\
	bug-77127.cs		\
	bug-323114.cs		\
	bug-Xamarin-5278.cs	\
	interlocked.cs		\
	cross-domain.cs		\
	appdomain-exit.cs	\
	delegate-async-exit.cs	\
	delegate-delegate-exit.cs	\
	delegate-exit.cs	\
	finalizer-abort.cs	\
	finalizer-exception.cs	\
	finalizer-exit.cs	\
	finalizer-thread.cs	\
	main-exit.cs	\
	main-returns-abort-resetabort.cs	\
	main-returns-background-abort-resetabort.cs	\
	main-returns-background-resetabort.cs	\
	main-returns-background.cs	\
	main-returns-background-change.cs	\
	main-returns.cs		\
	subthread-exit.cs	\
	desweak.cs		\
	cominterop.cs		\
	exists.cs		\
	handleref.cs	\
	transparentproxy.cs \
	dbnull-missing.cs	\
	test-type-ctor.cs 	\
	soft-float-tests.cs	\
	thread-exit.cs		\
	finalize-parent.cs	\
	assemblyresolve_event2.2.cs	\
	interlocked-2.2.cs	\
	pinvoke-2.2.cs 		\
	bug-78431.2.cs 		\
	bug-79684.2.cs 		\
	catch-generics.2.cs	\
	event-get.2.cs		\
	safehandle.2.cs		\
	stackframes-async.2.cs		\
	module-cctor-loader.2.cs	\
	generics-invoke-byref.2.cs	\
	generic-signature-compare.2.cs	\
	generics-sharing.2.cs	\
	shared-generic-methods.2.cs	\
	shared-generic-synchronized.2.cs	\
	generic-inlining.2.cs	\
	generic-initobj.2.cs	\
	generic-delegate.2.cs	\
	generic-sizeof.2.cs	\
	generic-virtual.2.cs	\
	generic-interface-methods.2.cs	\
	generic-array-type.2.cs	\
	generic-method-patching.2.cs	\
	generic-static-methods.2.cs	\
	generic-null-call.2.cs	\
	generic-special.2.cs	\
	generic-exceptions.2.cs	\
	generic-virtual2.2.cs	\
	generic-valuetype-interface.2.cs	\
	generic-getgenericarguments.2.cs	\
	generic-type-builder.2.cs	\
	generic-synchronized.2.cs	\
	generic-delegate-ctor.2.cs	\
	generic-array-iface-set.2.cs	\
	generic-typedef.2.cs	\
	generic-marshalbyref.2.cs	\
	generic-xdomain.2.cs	\
	bug-431413.2.cs	\
	bug-459285.2.cs	\
	generic-virtual-invoke.2.cs	\
	bug-461198.2.cs	\
	generic-sealed-virtual.2.cs	\
	generic-system-arrays.2.cs	\
	generic-stack-traces.2.cs	\
	generic-stack-traces2.2.cs	\
	bug-472600.2.cs	\
	recursive-generics.2.cs	\
	bug-473482.2.cs	\
	bug-473999.2.cs	\
	bug-479763.2.cs	\
	bug-616463.cs	\
	bug-80392.2.cs		\
	dynamic-method-access.2.cs	\
	dynamic-method-finalize.2.cs	\
	bug-82194.2.cs	\
	anonarray.2.cs	\
	ienumerator-interfaces.2.cs	\
	array-enumerator-ifaces.2.cs	\
	generic_type_definition_encoding.2.cs \
	generic_type_definition.2.cs	\
	bug-333798.2.cs		\
	bug-333798-tb.2.cs		\
	bug-335131.2.cs		\
	bug-322722_patch_bx.2.cs		\
	bug-348522.2.cs		\
	bug-340662_bug.cs	\
	bug-322722_dyn_method_throw.2.cs	\
	bug-389886-2.cs	\
	bug-325283.2.cs	\
	thunks.cs \
	winx64structs.cs \
	bug-349190.2.cs	\
	nullable_boxing.2.cs	\
	valuetype-equals.cs	\
	custom-modifiers.2.cs	\
	bug-382986.cs	\
	test-inline-call-stack.cs	\
	bug-324535.cs	\
	modules.cs	\
	bug-81673.cs	\
	bug-81691.cs	\
	bug-80307.cs	\
	bug-415577.cs	\
	filter-stack.cs	\
	vararg2.cs	\
	bug-389886-sre-generic-interface-instances.cs	\
	bug-461867.cs	\
	bug-461941.cs	\
	bug-461261.cs	\
	bug-400716.cs	\
	bug-462592.cs	\
	bug-459094.cs	\
	generic-unloading.2.cs	\
	generic-unloading-sub.2.cs	\
	bug-467456.cs	\
	appdomain-unload-callback.cs	\
	bug-508538.cs	\
	bug-472692.2.cs		\
	gchandles.cs	\
	interlocked-3.cs	\
	interlocked-4.2.cs	\
	appdomain-thread-abort.cs \
	xdomain-threads.cs	\
	w32message.cs	\
	bug-544446.cs	\
	gc-altstack.cs	\
	large-gc-bitmap.cs	\
	bug-561239.cs	\
	bug-562150.cs	\
	bug-575941.cs	\
	bug-599469.cs	\
	bug-389886-3.cs \
	monitor.cs	\
	dynamic-method-resurrection.cs	\
	bug-666008.cs	\
	bug-685908.cs	\
	sgen-long-vtype.cs	\
	delegate-invoke.cs	\
	bug-696593.cs	\
	bug-705140.cs	\
	bug-1147.cs	\
	mono-path.cs	\
	bug-bxc-795.cs	\
	bug-3903.cs	\
	async-with-cb-throws.cs	\
	appdomain-unload-doesnot-raise-pending-events.cs	\
	bug-6148.cs	\
	assembly_append_ordering.cs	\
	bug-10127.cs

TEST_CS_SRC_DIST=	\
	$(BASE_TEST_CS_SRC)	\
	async-exc-compilation.cs \
	filter-stack.cs	\
	finally_guard.cs

TEST_CS_SRC_GEN = \
	runtime-invoke.gen.cs \
	imt_big_iface_test.cs

if AMD64
TEST_CS_SRC = $(BASE_TEST_CS_SRC) $(TEST_CS_SRC_GEN) async-exc-compilation.cs finally_guard.cs
# #651684
PLATFORM_DISABLED_TESTS = finally_guard.exe
else
if X86
TEST_CS_SRC = $(BASE_TEST_CS_SRC) $(TEST_CS_SRC_GEN) async-exc-compilation.cs finally_guard.cs
else
TEST_CS_SRC = $(BASE_TEST_CS_SRC) $(TEST_CS_SRC_GEN)
endif
endif

if IA64
TEST_CS_SRC+=async-exc-compilation.cs filter-stack.cs
# bug #319249
PLATFORM_DISABLED_TESTS=exception17.exe
PLATFORM_DISABLED_TESTS+=winx64structs.exe
endif

if X86

if HOST_WIN32
PLATFORM_DISABLED_TESTS=async-exc-compilation.exe finally_guard.exe
endif

endif

if POWERPC
# bug #71274
PLATFORM_DISABLED_TESTS=finalizer-abort.exe finalizer-exception.exe finalizer-exit.exe
endif

if ARM
PLATFORM_DISABLED_TESTS=filter-stack.exe
endif

if MIPS
# monitor.exe is racy
PLATFORM_DISABLED_TESTS=filter-stack.exe monitor.exe
endif

if S390x
PLATFORM_DISABLED_TESTS=dynamic-method-resurrection.exe
#PLATFORM_DISABLED_TESTS=dynamic-method-resurrection.exe exception17.exe
endif

<<<<<<< HEAD
=======
if NACL_CODEGEN
# Tests that use Thread.Abort()
PLATFORM_DISABLED_TESTS= abort-stress-1.exe \
                         abort-stress-2.exe \
                         abort-stress-3.exe \
                         appdomain-thread-abort.exe \
                         async-exc-compilation.exe \
                         bug-561239.exe \
                         bug-70561.exe \
                         finalizer-abort.exe \
                         finally_guard.exe \
                         main-returns-abort-resetabort.exe \
                         main-returns-background-abort-resetabort.exe \
                         thread6.exe \
                         threadpool-exceptions5.exe \
                         threadpool-exceptions6.exe

# Tests that rely on AppDomain.Unload
PLATFORM_DISABLED_TESTS+= appdomain-async-invoke.exe \
                          appdomain-exit.exe \
                          appdomain-unload-callback.exe \
                          appdomain-unload.exe \
                          domain-stress.exe \
                          generic-unloading.2.exe \
                          monitor.exe \
                          remoting4.exe \
                          threadpool-exceptions7.exe \
                          xdomain-threads.exe

# pinvoke2 attaches a thread to the runtime, but
# doesn't 'unattach' it and it hangs in GC on exit
PLATFORM_DISABLED_TESTS+= pinvoke2.exe

# Tests that currently hang waiting for non-main threads
# to exit in NaCl, need to investigate.  Most are AppDomain
# creation and Delegate tests.
PLATFORM_DISABLED_TESTS+= appdomain1.exe \
                          delegate9.exe \
                          marshal-valuetypes.exe \
                          cross-domain.exe \
                          stackframes-async.2.exe \
                          generic-marshalbyref.2.exe \
                          generic-xdomain.2.exe \
                          bug-415577.exe

# Tests that fail trying to write files (appdomain create mostly)
PLATFORM_DISABLED_TESTS+= bug-335131.2.exe \
                          bug-349190.2.exe \
                          bug-80307.exe \
                          bug-462592.exe

# FIXME: don't know why delegate2.exe fails, it shouldn't
PLATFORM_DISABLED_TESTS+= delegate2.exe

# These tests newly fail with the latest revision. pinvoke3 fails because
# of a thread attach, the others have not been investigated.  TODO revisit.
PLATFORM_DISABLED_TESTS+= pinvoke3.exe \
                          async_read.exe \
                          async-with-cb-throws.exe \
                          appdomain-unload-doesnot-raise-pending-events.exe \
                          gsharing-valuetype-layout.exe

if X86
# FIXME: There are problems with async callbacks and results on NaCl 32-bit
PLATFORM_DISABLED_TESTS+= delegate1.exe \
                          delegate3.exe \
                          delegate5.exe \
                          delegate8.exe \
                          threadpool.exe \
                          threadpool1.exe \
                          threadpool-exceptions3.exe \
                          bug-323114.exe \
                          delegate-exit.exe \
                          bug-80392.2.exe

# FIXME: These tests hang/fail for unknown reasons, deal with exiting
PLATFORM_DISABLED_TESTS+= main-returns-background-resetabort.exe \
                          main-returns-background.exe \
                          main-returns-background-change.exe
endif

endif

# The two finalizer tests only work under sgen
# gc-altstack.exe fails under boehm because it has no support for altstack
>>>>>>> b102695f
# bug-459094.exe creates an extremely deep directory tree
# delegate-invoke.exe depends on 929c6bc9b6d76a273f251e6f5dfacac36e9c38bd which was
# reverted.
DISABLED_TESTS=			\
	delegate-async-exception.exe	\
	bug-348522.2.exe	\
	bug-459094.exe \
	delegate-invoke.exe \
	$(PLATFORM_DISABLED_TESTS)

DISABLED_TESTS_WRENCH=	\
	$(DISABLED_TESTS)	\
	$(PLATFORM_DISABLED_TESTS_WRENCH)	\
	main-returns-background-resetabort.exe \
	main-returns-background-abort-resetabort.exe	\
	main-returns-background.exe	\
	thread6.exe	\
	assemblyresolve_event3.exe \
	delegate2.exe	\
	finally_guard.exe  	\
	finalizer-abort.exe	\
	finalizer-exit.exe	\
	finalizer-thread.exe \
	appdomain-async-invoke.exe

AOT_DISABLED_TESTS=constraints-load.exe

# These only compile with MS CSC
TEST_CSC_SRC=			\
	vararg.cs

TEST_IL_SRC=			\
	field-access.il		\
	method-access.il	\
	ldftn-access.il		\
	cpblkTest.il		\
	vbinterface.il		\
	calliTest.il		\
	ckfiniteTest.il		\
	fault-handler.il		\
	locallocTest.il		\
	initblkTest.il		\
	qt-instance.il		\
	vararg.il		\
	bug-29859.il		\
	bug-78549.il		\
	static-fields-nonconst.il	\
	reload-at-bb-end.il	\
	test-enum-indstoreil.il	\
	filter-bug.il		\
	even-odd.il		\
	bug-82022.il	\
	vt-sync-method.il	\
	enum_types.il	\
	invalid-token.il	\
	call_missing_method.il	\
	call_missing_class.il	\
	ldfld_missing_field.il	\
	ldfld_missing_class.il	\
	find-method.2.il	\
	bug-79215.2.il	\
	bug-79956.2.il	\
	bug-327438.2.il \
	bug-387274.2.il	\
	bug-426309.2.il	\
	ldtoken_with_byref_typespec.2.il \
	resolve_method_bug.2.il \
	resolve_field_bug.2.il \
	resolve_type_bug.2.il	\
	generics-sharing-other-exc.2.il	\
	generic-ldobj.2.il	\
	generic-mkrefany.2.il	\
	generic-refanyval.2.il	\
	generic-ldtoken.2.il	\
	generic-ldtoken-method.2.il	\
	generic-ldtoken-field.2.il	\
	generic-tailcall.2.il	\
	generic-tailcall2.2.il	\
	generic-array-exc.2.il	\
	generic-valuetype-newobj2.2.il	\
	generic-valuetype-newobj.2.il	\
	generic-constrained.2.il	\
	generic-type-load-exception.2.il	\
	bug-81466.il	\
	bug457574.il	\
	bug445361.il	\
	bug-463303.il	\
	bug469742.2.il	\
	bug-528055.il	\
	constraints-load.il	\
	array_load_exception.il \
	bug-481403.il	\
	interface-with-static-method.il	\
	bug-515884.il	\
	bug-633291.il	\
	delegate-with-null-target.il	\
	bug-318677.il	\
	gsharing-valuetype-layout.il	\
	invalid_generic_instantiation.il


# pre-requisite test sources: files that are not test themselves
# but that need to be compiled
PREREQ_IL_SRC=event-il.il module-cctor.il
PREREQ_CS_SRC=
PREREQ_IL_DLL_SRC=event-il.il module-cctor.il
PREREQ_CS_DLL_SRC=

PREREQSI_IL=$(PREREQ_IL_SRC:.il=.exe)
PREREQSI_CS=$(PREREQ_CS_SRC:.cs=.exe)
TESTSI_CS=$(TEST_CS_SRC:.cs=.exe)
TESTSI_IL=$(TEST_IL_SRC:.il=.exe)
TESTBS=$(BENCHSRC:.cs=.exe)
STRESS_TESTS=$(STRESS_TESTS_SRC:.cs=.exe)

EXTRA_DIST=test-driver $(TEST_CS_SRC_DIST) $(TEST_IL_SRC) \
	$(BENCHSRC) $(STRESS_TESTS_SRC) stress-runner.pl $(PREREQ_IL_SRC) $(PREREQ_CS_SRC)

%.exe: %.il
	$(ILASM) -out:$@ $<

%.exe: %.cs TestDriver.dll
	$(MCS) -r:TestDriver.dll -out:$@ $<

# mkbundle works on ppc, but the pkg-config POC doesn't when run with make test
if POWERPC
test_platform:
else
# Can't use mkbundle on win32 since there is no static build there
# Can't run test-unhandled-exception on Windows because of all the debug popups...
if HOST_WIN32
test_platform:
else
# mkbundle uses the installed mono-2.pc so it won't work if there is no system mono
#test_platform:	testbundle test-iomap-regression
test_platform:	test-iomap-regression
endif
endif

if X86
if HOST_WIN32
else
test_platform: test-eglib-remap
endif
endif

# Target to precompile the test executables
tests: $(TESTSI_CS) $(TESTSI_IL) $(TESTBS) libtest.la $(PREREQSI_IL) $(PREREQSI_CS) $(GSHARED_TESTS)

#
# Test that no symbols are missed in eglib-remap.h
#
OK_G_SYMBOLS='g_list\|g_slist\|g_concat_dir_and_file'
if NACL_CODEGEN
test-eglib-remap:
else
test-eglib-remap:
	@echo "Testing eglib remap..."
	@if which nm > /dev/null; then if nm $(top_builddir)/mono/mini/mono | grep -v $(OK_G_SYMBOLS) | grep 't g_'; then exit 1; else exit 0; fi; fi
endif

#
# Tests that the internals in mono/io-layer/messages.c are ok by triggering the 
# code that checks that the table is properly sorted
#
if NACL_CODEGEN
test-messages:
else
test-messages: w32message.exe
	> test_messages.zero
	$(with_mono_path) $(JITTEST_PROG_RUN) w32message.exe >& w32message.allout && cmp test_messages.zero w32message.allout
endif

if MOONLIGHT
test_2_1 : test-coreclr-security
else
test_2_1 :
endif

if AMD64
test-sgen : sgen-tests
else
if X86
test-sgen : sgen-tests
else
if ARM
test-sgen : sgen-tests
else
if S390x
test-sgen : sgen-regular-tests
endif
endif
endif
endif

test: assemblyresolve/test/asm.dll testjit test-generic-sharing test-type-load test_platform test_2_1 test-process-exit test-sgen test-messages rm-empty-logs
test-wrench: assemblyresolve/test/asm.dll testjit-wrench test-generic-sharing test-type-load test_platform test_2_1 test-process-exit test-sgen test-messages rm-empty-logs

# Remove empty .stdout and .stderr files for wrench
rm-empty-logs:
	@echo "Removing empty logs..."
	@find . '(' -name "*.stdout" -o -name "*.stderr" ')' -empty -exec rm {} \;

assemblyresolve/test/asm.dll:
	$(MAKE) -C assemblyresolve prereq

TestDriver.dll:
	$(MCS) -target:library -out:$@ $(srcdir)/../mini/TestDriver.cs

test_cs: $(TEST_PROG) $(TESTSI_CS) libtest.la
	@failed=0; \
	passed=0; \
	for i in $(TESTSI_CS); do	\
		if $(srcdir)/test-driver '$(with_mono_path) $(TEST_PROG_RUN)' $$i '$(DISABLED_TESTS)' 'no-dump' $(RUNTIME_ARGS); \
		then \
			passed=`expr $${passed} + 1`; \
		else \
			if [ $$? = 2 ]; then break; fi; \
			failed=`expr $${failed} + 1`; \
		fi \
	done; \
	echo; echo ".cs: $${passed} test(s) passed. $${failed} test(s) did not pass."; echo

test_il: $(TEST_PROG) $(TESTSI_IL) libtest.la
	@failed=0; \
	passed=0; \
	for i in $(TESTSI_IL); do	\
		if $(srcdir)/test-driver '$(with_mono_path) $(TEST_PROG_RUN)' $$i "$(DISABLED_TESTS)" 'no-dump' $(RUNTIME_ARGS); \
		then \
			passed=`expr $${passed} + 1`; \
		else \
			if [ $$? = 2 ]; then break; fi; \
			failed=`expr $${failed} + 1`; \
		fi \
	done; \
	echo; echo ".il: $${passed} test(s) passed. $${failed} test(s) did not pass."; echo

testb: $(TEST_PROG) $(TESTBS)
	for i in $(TESTBS); do	\
		$(srcdir)/test-driver '$(with_mono_path) $(TEST_PROG_RUN)' $$i '$(DISABLED_TESTS)' 'no-dump' $(RUNTIME_ARGS);	\
	done

runtest-wrench: $(TESTSI_CS) $(TESTSI_IL) $(TESTBS) libtest.la $(PREREQSI_IL) $(PREREQSI_CS)
	@failed=0; \
	passed=0; \
	failed_tests="";\
	for i in $(TESTSI_CS) $(TESTBS) $(TESTSI_IL); do	\
		rm -f $${i}.so; \
		if [ x$(AOT) = x1 ]; then if echo $(AOT_DISABLED_TESTS) | grep -v -q $${i}; then $(with_mono_path) $(JITTEST_PROG_RUN) --aot --debug $${i} > $${i}.aotlog 2>&1 || exit 1; fi; fi; \
		if $(srcdir)/test-driver '$(with_mono_path) $(JITTEST_PROG_RUN)' $$i '$(DISABLED_TESTS_WRENCH)' 'dump-output' $(RUNTIME_ARGS); \
		then \
			passed=`expr $${passed} + 1`; \
		else \
			if [ $$? = 2 ]; then break; fi; \
			failed=`expr $${failed} + 1`; \
			failed_tests="$${failed_tests} $$i"; \
		fi \
	done; \
	echo "$${passed} test(s) passed. $${failed} test(s) did not pass."; \
	if [ $${failed} != 0 ]; then echo -e "\nFailed tests:\n"; \
	  for i in $${failed_tests}; do echo $${i}; done; exit 1; fi

runtest-managed-wrench: test-runner.exe $(TESTSI_CS) $(TESTSI_IL) $(TESTBS) libtest.la $(PREREQSI_IL) $(PREREQSI_CS)
	@$(RUNTIME) ./test-runner.exe -j a --disabled '$(DISABLED_TESTS_WRENCH)' $(TESTSI_CS) $(TESTBS) $(TESTSI_IL)

testjit-wrench:
	@if test x$(M) != x; then $(MAKE) runtest-managed-wrench; else $(MAKE) runtest-wrench; fi

runtest: $(TESTSI_CS) $(TESTSI_IL) $(TESTBS) libtest.la $(PREREQSI_IL) $(PREREQSI_CS)
	@failed=0; \
	passed=0; \
	failed_tests="";\
	for i in $(TESTSI_CS) $(TESTBS) $(TESTSI_IL); do	\
		rm -f $${i}.so; \
		if [ x$(AOT) = x1 ]; then if echo $(AOT_DISABLED_TESTS) | grep -v -q $${i}; then $(with_mono_path) $(JITTEST_PROG_RUN) --aot --debug $${i} > $${i}.aotlog 2>&1 || exit 1; fi; fi; \
		if $(srcdir)/test-driver '$(with_mono_path) $(JITTEST_PROG_RUN)' $$i '$(DISABLED_TESTS)' 'no-dump' $(RUNTIME_ARGS); \
		then \
			passed=`expr $${passed} + 1`; \
		else \
			if [ $$? = 2 ]; then break; fi; \
			failed=`expr $${failed} + 1`; \
			failed_tests="$${failed_tests} $$i"; \
		fi \
	done; \
	echo "$${passed} test(s) passed. $${failed} test(s) did not pass."; \
	if [ $${failed} != 0 ]; then echo -e "\nFailed tests:\n"; \
	  for i in $${failed_tests}; do echo $${i}; done; exit 1; fi

runtest-managed: test-runner.exe $(TESTSI_CS) $(TESTSI_IL) $(TESTBS) libtest.la $(PREREQSI_IL) $(PREREQSI_CS)
	@$(RUNTIME) ./test-runner.exe -j a --disabled '$(DISABLED_TESTS)' $(TESTSI_CS) $(TESTBS) $(TESTSI_IL)

testjit:
	@if test x$(M) != x; then $(MAKE) runtest-managed; else $(MAKE) runtest; fi

testaot:
	@$(MAKE) AOT=1 runtest

testtrace:
	@$(MAKE) RUNTIME_ARGS="$${RUNTIME_ARGS} --trace" runtest

testinterp:
	@$(MAKE) JITTEST_PROG_RUN="$(TEST_PROG_RUN)" runtest

testjitspeed: $(JITTEST_PROG) $(TESTBS)
	for i in $(TESTBS); do	\
		echo $$i;	\
		time $(JITTEST_PROG) $$i;	\
	done

test-iomap-regression: exists.cs
	@$(MCS) $(srcdir)/exists.cs -out:exists.exe
	@echo "Testing exists.exe..."
	@MONO_IOMAP=all $(RUNTIME) exists.exe

stresstest: $(STRESS_TESTS)
	@failed=0; \
	passed=0; \
	failed_tests="";\
	for i in $(STRESS_TESTS); do	\
		if $(srcdir)/stress-runner.pl $$i ../mini/mono $(RUNTIME_ARGS); \
		then \
			passed=`expr $${passed} + 1`; \
		else \
			if [ $$? = 2 ]; then break; fi; \
			failed=`expr $${failed} + 1`; \
			failed_tests="$${failed_tests} $$i"; \
		fi \
	done; \
	echo "$${passed} test(s) passed. $${failed} test(s) did not pass."; \
	if [ $${failed} != 0 ]; then echo -e "\nFailed tests:\n"; \
	  for i in $${failed_tests}; do echo $${i}; done; exit 1; fi

testbundle: console.exe
	@echo "Testing mkbundle..."
	@$(MKBUNDLE) --static console.exe > mkbundle.stdout
	@$(with_mono_path) MONO_CFG_DIR=$(mono_cfg_dir) MONO_SHARED_DIR=$(mono_build_root)/runtime ./a.out >> mkbundle.stdout
	@- rm -rf a.out

EXTRA_DIST += load-missing.il t-missing.cs load-exceptions.cs
test-type-load: TestDriver.dll
	@$(ILASM) /dll /output:load-missing.dll $(srcdir)/load-missing.il > /dev/null
	@$(MCS) -t:library -out:t.dll -d:FOUND $(srcdir)/t-missing.cs
	@$(MCS) -r:TestDriver.dll -r:load-missing.dll -r:t.dll -out:load-exceptions.exe $(srcdir)/load-exceptions.cs
	@$(MCS) -t:library -out:t.dll $(srcdir)/t-missing.cs
	@echo "Testing load-exception.exe..."
	@$(RUNTIME) load-exceptions.exe > load-exceptions.exe.stdout 2> load-exceptions.exe.stderr


EXTRA_DIST += sgen-bridge.cs sgen-descriptors.cs sgen-gshared-vtype.cs sgen-bridge-major-fragmentation.cs sgen-domain-unload.cs sgen-weakref-stress.cs sgen-cementing-stress.cs sgen-case-23400.cs 	finalizer-wait.cs critical-finalizers.cs


#those are actually configurations, eg plain_sgen-descriptors.exe
#DISABLE_SGEN_TESTS =

SGEN_TESTS =	\
	finalizer-wait.exe	\
	critical-finalizers.exe	\
	sgen-descriptors.exe	\
	sgen-gshared-vtype.exe	\
	sgen-domain-unload.exe	\
	sgen-weakref-stress.exe	\
	sgen-cementing-stress.exe	\
	sgen-case-23400.exe

SGEN_CONFIGURATIONS =	\
	"|plain"	\
	"major=marksweep-par|ms-par"	\
	"major=marksweep-conc|ms-conc"	\
	"major=marksweep-conc,minor=split|ms-conc-split"	\
	"major=marksweep-par,minor=split|ms-par-split"	\
	"minor=split|ms-split"	\
	"major=marksweep-par,minor=split,alloc-ratio=95|ms-par-split-95"	\
	"minor=split,alloc-ratio=95|ms-split-95"	\
	"major=marksweep-par,wbarrier=remset|ms-par-ssb"	\
	"wbarrier=remset|ms-ssb"	\
	"major=marksweep-par,minor=split,wbarrier=remset|ms-par-split-ssb"	\
	"minor=split,wbarrier=remset|ms-split-ssb"	\
	"major=marksweep-par,minor=split,alloc-ratio=95,wbarrier=remset|ms-par-split-ssb-95"	\
	"minor=split,alloc-ratio=95,wbarrier=remset|ms-split-ssb-95"

#FIXME We should move to use SGEN_CONFIGURATIONS once sgen supports trailling commas or its argument list.
SGEN_BRIDGE_CONFIGURATIONS =	\
	"|plain"	\
	",major=marksweep-conc|ms-conc"	\
	",minor=split|ms-split"

sgen-regular-tests: $(SGEN_TESTS)
	@failed=0; \
	passed=0; \
	failed_tests="";\
	for test in $+; do	\
		echo "...$$test";	\
		for conf in $(SGEN_CONFIGURATIONS); do 	\
			name=`echo $$conf | cut -d\| -f 2`;	\
			params=`echo $$conf | cut -d\| -f 1`;	\
			test_name="$${test}|$${name}";	\
			if MONO_GC_PARAMS="$$params" MONO_ENV_OPTIONS="--gc=sgen" $(srcdir)/test-driver '$(with_mono_path) $(JITTEST_PROG_RUN)' $$test_name "$(DISABLED_TESTS_SGEN)" 'dump-output' $(RUNTIME_ARGS);	\
			then \
				passed=`expr $${passed} + 1`; \
			else \
				if [ $$? = 2 ]; then break; fi; \
				failed=`expr $${failed} + 1`; \
				failed_tests="$${failed_tests} $$test_name"; \
			fi \
		done	\
	done;	\
	echo "$${passed} test(s) passed. $${failed} test(s) did not pass."; \
	if [ $${failed} != 0 ]; then echo -e "\nFailed tests:\n"; \
	  for i in $${failed_tests}; do echo $${i}; done; exit 1; fi

sgen-bridge-tests: sgen-bridge.exe sgen-bridge-major-fragmentation.exe
	@failed=0; \
	passed=0; \
	failed_tests="";\
	for test in $+; do	\
		echo "...$$test";	\
		for conf in $(SGEN_BRIDGE_CONFIGURATIONS); do 	\
			name=`echo $$conf | cut -d\| -f 2`;	\
			params=`echo $$conf | cut -d\| -f 1`;	\
			test_name="$${test}|$${name}";	\
			if MONO_GC_PARAMS="bridge=Bridge$${params}" MONO_ENV_OPTIONS="--gc=sgen" $(srcdir)/test-driver '$(with_mono_path) $(JITTEST_PROG_RUN)' $$test_name "$(DISABLED_TESTS_SGEN)" 'dump-output' $(RUNTIME_ARGS);	\
			then \
				passed=`expr $${passed} + 1`; \
			else \
				if [ $$? = 2 ]; then break; fi; \
				failed=`expr $${failed} + 1`; \
				failed_tests="$${failed_tests} $$test_name"; \
			fi \
		done	\
	done;	\
	echo "$${passed} test(s) passed. $${failed} test(s) did not pass."; \
	if [ $${failed} != 0 ]; then echo -e "\nFailed tests:\n"; \
	  for i in $${failed_tests}; do echo $${i}; done; exit 1; fi

sgen-tests: sgen-regular-tests sgen-bridge-tests


# Generated tests for runtime invoke
EXTRA_DIST += gen-runtime-invoke.cs
runtime-invoke.gen.exe: TestDriver.dll gen-runtime-invoke.exe
	$(RUNTIME) gen-runtime-invoke.exe > runtime-invoke.gen.cs
	$(MCS) -out:runtime-invoke.gen.exe -r:TestDriver.dll runtime-invoke.gen.cs

EXTRA_DIST += make-imt-test.cs
imt_big_iface_test.exe: TestDriver.dll make-imt-test.exe
	$(RUNTIME) make-imt-test.exe > imt_big_iface_test.cs
	$(MCS) -out:imt_big_iface_test.exe -r:TestDriver.dll imt_big_iface_test.cs

EXTRA_DIST += test-inline-call-stack-library.cs test-inline-call-stack.cs
test-inline-call-stack-library.dll: TestDriver.dll $(srcdir)/test-inline-call-stack-library.cs
	$(MCS) -t:library -out:test-inline-call-stack-library.dll $(srcdir)/test-inline-call-stack-library.cs
test-inline-call-stack.exe: TestDriver.dll test-inline-call-stack-library.dll $(srcdir)/test-inline-call-stack.cs
	$(MCS) -r:TestDriver.dll -r:test-inline-call-stack-library.dll -out:test-inline-call-stack.exe $(srcdir)/test-inline-call-stack.cs

EXTRA_DIST += unhandled-exception-base-configuration.config
EXTRA_DIST += unhandled-exception-legacy-configuration.config
EXTRA_DIST += appdomain-unload.exe.config
EXTRA_DIST += unhandled-exception-test-case.2.cs
EXTRA_DIST += unhandled-exception-test-runner.2.cs
unhandled-exception-test-case.1.cs: unhandled-exception-test-case.2.cs
	cp unhandled-exception-test-case.2.cs unhandled-exception-test-case.1.cs
unhandled-exception-test-case-legacy.1.cs: unhandled-exception-test-case.1.cs
	cp unhandled-exception-test-case.1.cs unhandled-exception-test-case-legacy.1.cs
unhandled-exception-test-case-legacy.2.cs: unhandled-exception-test-case.2.cs
	cp unhandled-exception-test-case.2.cs unhandled-exception-test-case-legacy.2.cs
unhandled-exception-config_files: unhandled-exception-base-configuration.config unhandled-exception-legacy-configuration.config
	cp unhandled-exception-base-configuration.config unhandled-exception-test-case.1.exe.config
	cp unhandled-exception-base-configuration.config unhandled-exception-test-case.2.exe.config
	cp unhandled-exception-legacy-configuration.config unhandled-exception-test-case-legacy.1.exe.config
	cp unhandled-exception-legacy-configuration.config unhandled-exception-test-case-legacy.2.exe.config
unhandled-exception-test-case.1.exe: unhandled-exception-test-case.1.cs
	$(MCS) /debug unhandled-exception-test-case.1.cs
unhandled-exception-test-case-legacy.1.exe: unhandled-exception-test-case-legacy.1.cs
	$(MCS) /debug unhandled-exception-test-case-legacy.1.cs
unhandled-exception-test-case.2.exe: unhandled-exception-test-case.2.cs
	$(MCS) /debug unhandled-exception-test-case.2.cs
unhandled-exception-test-case-legacy.2.exe: unhandled-exception-test-case-legacy.2.cs
	$(MCS) /debug unhandled-exception-test-case-legacy.2.cs
unhandled-exception-test-runner.2.exe: unhandled-exception-test-runner.2.cs
	$(MCS) /debug unhandled-exception-test-runner.2.cs

test-unhandled-exception: unhandled-exception-test-runner.2.exe unhandled-exception-config_files unhandled-exception-test-case.1.exe unhandled-exception-test-case-legacy.1.exe  unhandled-exception-test-case.2.exe unhandled-exception-test-case-legacy.2.exe
	$(RUNTIME) unhandled-exception-test-runner.2.exe RUNTIME:../mini/mono,GTC:F

# We use 'test-support-files' to handle an ordering issue between the 'mono/' and 'runtime/' directories
bug-80307.exe: $(srcdir)/bug-80307.cs
	$(MCS) -r:System.Web -out:$@ $(srcdir)/bug-80307.cs
	cd $(top_builddir)/runtime && $(MAKE) test-support-files

EXTRA_DIST += bug-81673-interface.cs
bug-81673.exe bug-81673-interface.dll: $(srcdir)/bug-81673.cs $(srcdir)/bug-81673-interface.cs
	$(MCS) -target:library -out:bug-81673-interface.dll $(srcdir)/bug-81673-interface.cs
	$(MCS) -out:bug-81673.exe -r:bug-81673-interface.dll $(srcdir)/bug-81673.cs
	$(MCS) -define:WITH_STOP -target:library -out:bug-81673-interface.dll $(srcdir)/bug-81673-interface.cs

EXTRA_DIST += bug-81691-a.cs bug-81691-b.cs
bug-81691.exe bug-81691-b.dll: $(srcdir)/bug-81691.cs $(srcdir)/bug-81691-a.cs $(srcdir)/bug-81691-b.cs
	$(MCS) -target:library -out:bug-81691-a.dll $(srcdir)/bug-81691-a.cs
	$(MCS) -target:library -out:bug-81691-b.dll -r:bug-81691-a.dll $(srcdir)/bug-81691-b.cs
	$(MCS) -r:bug-81691-b.dll -out:bug-81691.exe $(srcdir)/bug-81691.cs
	rm -f bug-81691-a.dll
bug-81691.exe: bug-81691-b.dll

EXTRA_DIST += bug-81466-lib.il
bug-81466-lib.dll: bug-81466-lib.il
	$(ILASM) /dll /output:bug-81466-lib.dll $(srcdir)/bug-81466-lib.il
bug-81466.exe: bug-81466.il bug-81466-lib.dll
	$(ILASM) /exe /output:bug-81466.exe $(srcdir)/bug-81466.il

EXTRA_DIST += bug-324535-il.il
bug-324535-il.dll : bug-324535-il.il
	$(ILASM) /dll /output:bug-324535-il.dll $(srcdir)/bug-324535-il.il
bug-324535.exe : bug-324535.cs bug-324535-il.dll
	$(MCS) -r:bug-324535-il.dll -out:bug-324535.exe $(srcdir)/bug-324535.cs

EXTRA_DIST += custom-modifiers.2.cs custom-modifiers-lib.il
custom-modifiers-lib.dll: custom-modifiers-lib.il
	$(ILASM) /dll /output:custom-modifiers-lib.dll $(srcdir)/custom-modifiers-lib.il
custom-modifiers.2.exe: custom-modifiers.2.cs custom-modifiers-lib.dll
	$(MCS) -r:custom-modifiers-lib.dll -out:custom-modifiers.2.exe $(srcdir)/custom-modifiers.2.cs

EXTRA_DIST += bug-382986-lib.cs
bug-382986-lib.dll: bug-382986-lib.cs
	$(MCS) -target:library -out:$@ $(srcdir)/bug-382986-lib.cs
bug-382986.exe: bug-382986.cs bug-382986-lib.dll
	$(MCS) -out:$@ -r:bug-382986-lib.dll $(srcdir)/bug-382986.cs

EXTRA_DIST += coreclr-security.cs

if MOONLIGHT
coreclr-security.exe : coreclr-security.cs
	$(SMCS) -out:coreclr-security.exe $(srcdir)/coreclr-security.cs

test-coreclr-security : coreclr-security.exe
	@echo "Testing coreclr-security.exe..."
	@$(RUNTIME_MOONLIGHT) --security=core-clr-test coreclr-security.exe
endif

EXTRA_DIST += generic-unboxing.2.il
generic-unboxing.2.dll : generic-unboxing.2.il
	$(ILASM) /dll /output:generic-unboxing.2.dll $(srcdir)/generic-unboxing.2.il

EXTRA_DIST += generic-boxing.2.il
generic-boxing.2.dll : generic-boxing.2.il generic-unboxing.2.dll
	$(ILASM) /dll /output:generic-boxing.2.dll $(srcdir)/generic-boxing.2.il

EXTRA_DIST += generic-unbox.2.cs
generic-unbox.2.exe : generic-unbox.2.cs generic-unboxing.2.dll
	$(MCS) -r:generic-unboxing.2.dll -out:$@ $(srcdir)/generic-unbox.2.cs

EXTRA_DIST += generic-box.2.cs
generic-box.2.exe : generic-box.2.cs generic-unboxing.2.dll generic-boxing.2.dll
	$(MCS) -r:generic-unboxing.2.dll,generic-boxing.2.dll -out:$@ $(srcdir)/generic-box.2.cs

EXTRA_DIST += generic-delegate2.2.cs generic-delegate2-lib.2.il
generic-delegate2-lib.2.dll : generic-delegate2-lib.2.il
	$(ILASM) /dll /output:$@ $(srcdir)/generic-delegate2-lib.2.il
generic-delegate2.2.exe : generic-delegate2.2.cs generic-delegate2-lib.2.dll
	$(MCS) -r:generic-delegate2-lib.2.dll -out:$@ $(srcdir)/generic-delegate2.2.cs

bug-3903.exe: bug-3903.cs
	$(MCS) -sdk:2 $(srcdir)/bug-3903.cs -out:$@

gshared: test-generic-sharing

gshared-aot:
	@$(MAKE) AOT=1 gshared

GSHARED_TESTS = \
		generics-sharing.2.exe shared-generic-methods.2.exe	\
		shared-generic-synchronized.2.exe generic-initobj.2.exe		\
		generics-sharing-other-exc.2.exe generic-box.2.exe		\
		generic-unbox.2.exe generic-delegate.2.exe generic-sizeof.2.exe	\
		generic-ldobj.2.exe generic-mkrefany.2.exe			\
		generic-refanyval.2.exe generic-ldtoken.2.exe			\
		generic-ldtoken-method.2.exe  generic-ldtoken-field.2.exe	\
		generic-virtual.2.exe generic-tailcall.2.exe			\
		generic-interface-methods.2.exe generic-array-type.2.exe	\
		generic-method-patching.2.exe generic-static-methods.2.exe	\
		generic-null-call.2.exe generic-tailcall2.2.exe			\
		generic-array-exc.2.exe generic-special.2.exe			\
		generic-exceptions.2.exe generic-delegate2.2.exe		\
		generic-virtual2.2.exe generic-valuetype-interface.2.exe	\
		generic-valuetype-newobj.2.exe generic-valuetype-newobj2.2.exe	\
		generic-getgenericarguments.2.exe generic-type-builder.2.exe	\
		generic-synchronized.2.exe generic-delegate-ctor.2.exe		\
		generic-constrained.2.exe bug-431413.2.exe			\
		generic-virtual-invoke.2.exe generic-typedef.2.exe		\
		generic-marshalbyref.2.exe bug-459285.2.exe bug-461198.2.exe	\
		generic-sealed-virtual.2.exe generic-system-arrays.2.exe	\
		generic-stack-traces.2.exe generic-stack-traces2.2.exe		\
		bug-472600.2.exe bug-473482.2.exe bug-473999.2.exe		\
		bug-479763.2.exe generic-xdomain.2.exe				\
		generic-type-load-exception.2.exe bug-616463.exe	\
		bug-1147.exe

test-generic-sharing-normal: $(GSHARED_TESTS)
	@for fn in $+ ; do	\
		echo "Testing $$fn ...";	\
		MONO_GENERIC_SHARING=all $(RUNTIME) -O=gshared                $$fn > $$fn.stdout || exit 1;	\
		MONO_GENERIC_SHARING=all $(RUNTIME) -O=gshared,shared         $$fn > $$fn.stdout || exit 1;	\
		MONO_GENERIC_SHARING=all $(RUNTIME) -O=gshared,-inline        $$fn > $$fn.stdout || exit 1;	\
		MONO_GENERIC_SHARING=all $(RUNTIME) -O=gshared,-inline,shared $$fn > $fn.stdout || exit 1;	\
		if [ x$(AOT) = x1 ]; then MONO_GENERIC_SHARING=all $(with_mono_path) $(JITTEST_PROG_RUN) --aot --debug $$fn > /dev/null || exit 1; MONO_GENERIC_SHARING=all $(RUNTIME) $$fn > $$fn.stdout || exit 1; fi; \
	done

test-generic-sharing-managed: test-runner.exe $(GSHARED_TESTS)
	@$(RUNTIME) ./test-runner.exe -j a --opt-sets "gshared gshared,shared gshared,-inline gshared,-inline,shared" $(GSHARED_TESTS)

if NACL_CODEGEN
test-generic-sharing:
else
test-generic-sharing:
	@if test x$(M) != x; then $(MAKE) test-generic-sharing-managed; else $(MAKE) test-generic-sharing-normal; fi
endif

EXTRA_DIST += async-exceptions.cs
async-exceptions.exe : async-exceptions.cs
	$(MCS) -out:async-exceptions.exe $(srcdir)/async-exceptions.cs
test-async-exceptions : async-exceptions.exe
	for i in `echo 0 1 2 3 4 5 6 7 8 9 10`; do $(RUNTIME) --inject-async-exc Tests:foo $$i async-exceptions.exe || exit 1; done
	for i in `echo 0 1 2 3 4 5 6 7 8 9 10`; do $(RUNTIME) --inject-async-exc Tests:bar $$i async-exceptions.exe || exit 1; done

EXTRA_DIST += modules.cs modules-m1.cs
modules-m1.netmodule: modules-m1.cs
	$(MCS) -out:$@ /target:module $(srcdir)/modules-m1.cs
modules.exe: modules.cs modules-m1.netmodule TestDriver.dll
	$(MCS) -out:$@ /addmodule:modules-m1.netmodule -r:TestDriver.dll $(srcdir)/modules.cs

# Useful if mono is compiled with --enable-shared=no
patch-libtool:
	cp "../../libtool" .
	sed -e 's,build_libtool_libs=no,build_libtool_libs=yes,g' libtool > 2; mv 2 libtool
	sed -e 's,LIBTOOL =,LIBTOOL2 =,g' Makefile > 2 && echo "LIBTOOL = bash ./libtool" > 1 && cat 1 2 > Makefile
	touch libtest.c

if NACL_CODEGEN
test-process-exit:
else
EXTRA_DIST += bug-438454.cs bug-438454.exe.stdout.expected
test-process-exit:
	@$(MCS) $(srcdir)/bug-438454.cs -out:bug-438454.exe
	@echo "Testing bug-438454.exe..."
	@$(RUNTIME) bug-438454.exe > bug-438454.exe.stdout
	@diff -w bug-438454.exe.stdout $(srcdir)/bug-438454.exe.stdout.expected
endif

OOM_TESTS =	\
	gc-oom-handling.exe	\
	gc-oom-handling2.exe


test-oom: $(OOM_TESTS)
	@for fn in $+ ; do	\
		echo "Testing $$fn ...";	\
		MONO_GC_PARAMS=max-heap-size=16m,major=marksweep-par MONO_ENV_OPTIONS="--gc=sgen" $(RUNTIME) $$fn > $$fn.stdout || exit 1;	\
		MONO_GC_PARAMS=max-heap-size=16m MONO_ENV_OPTIONS="--gc=sgen"                     $(RUNTIME) $$fn > $$fn.stdout || exit 1;	\
		MONO_GC_PARAMS=max-heap-size=16m                                                  $(RUNTIME) $$fn > $$fn.stdout || exit 1;	\
	done


noinst_LTLIBRARIES = libtest.la

AM_CPPFLAGS = $(GLIB_CFLAGS) $(GMODULE_CFLAGS)

if HOST_WIN32
# gcc-3.4.4 emits incorrect code when making indirect calls to stdcall functions using a tail call
# This shows up when compiling mono_test_marshal_delegate ()
libtest_la_CFLAGS=-fno-optimize-sibling-calls
# the exported names created by gcc for stdcall functions are missing the leading _, so MS.NET
# can't find them. So we use --kill-at to remove the @ suffix as well.
libtest_la_LDFLAGS=-no-undefined -rpath `pwd` -Wl,--kill-at
else
libtest_la_LDFLAGS = -rpath `pwd`
endif
libtest_la_SOURCES = libtest.c
libtest_la_LIBADD = $(GLIB_LIBS) $(LIBICONV)

CLEANFILES = $(TESTSI_CS) $(TESTSI_IL) $(STRESS_TESTS) *.dll *.stdout *.aotlog *.exe stest.dat<|MERGE_RESOLUTION|>--- conflicted
+++ resolved
@@ -445,8 +445,6 @@
 #PLATFORM_DISABLED_TESTS=dynamic-method-resurrection.exe exception17.exe
 endif
 
-<<<<<<< HEAD
-=======
 if NACL_CODEGEN
 # Tests that use Thread.Abort()
 PLATFORM_DISABLED_TESTS= abort-stress-1.exe \
@@ -532,7 +530,6 @@
 
 # The two finalizer tests only work under sgen
 # gc-altstack.exe fails under boehm because it has no support for altstack
->>>>>>> b102695f
 # bug-459094.exe creates an extremely deep directory tree
 # delegate-invoke.exe depends on 929c6bc9b6d76a273f251e6f5dfacac36e9c38bd which was
 # reverted.
