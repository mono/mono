include $(top_srcdir)/mk/common.mk

SUBDIRS = gc-descriptors . testing_gac assembly-load-reference llvmonly-mixed fullaot-mixed

check-local:
	ok=:; \
	$(MAKE) test-tailcall || ok=false; \
	if test x$(IGNORE_TEST_JIT) == x; then $(MAKE) test-jit || ok=false; fi; \
	$(MAKE) test-generic-sharing || ok=false; \
	$(MAKE) test-type-load || ok=false; \
	$(MAKE) test-multi-netmodule || ok=false; \
	$(MAKE) test-cattr-type-load || ok=false; \
	$(MAKE) test-reflection-load-with-context || ok=false; \
	$(MAKE) test-platform || ok=false; \
	$(MAKE) test-console-output || ok=false; \
	$(MAKE) test-env-options || ok=false; \
	$(MAKE) test-unhandled-exception-2 || ok=false; \
	$(MAKE) test-appdomain-unload || ok=false; \
	$(MAKE) test-process-stress || ok=false; \
	$(MAKE) test-pedump || ok=false; \
	$(MAKE) test-internalsvisibleto || ok=false; \
	$(MAKE) rm-empty-logs || ok=false; \
	$(MAKE) runtest-gac-loading || ok=false; \
	$(MAKE) runtest-assembly-load-reference || ok=false; \
	$$ok

BUILT_SOURCES =

ARRAY_COOP_CS=\
	array-coop-bigvt.cs     \
	array-coop-int.cs       \
	array-coop-smallvt.cs

BUILT_SOURCES += $(ARRAY_COOP_CS)

array-coop-bigvt.cs: array-coop-bigvt.sh array-coop-1.cs array-coop-2.cs
	 $(srcdir)/array-coop-bigvt.sh $(srcdir) > $@

array-coop-smallvt.cs: array-coop-smallvt.sh array-coop-1.cs array-coop-2.cs
	 $(srcdir)/array-coop-smallvt.sh $(srcdir) > $@

array-coop-int.cs: array-coop-int.sh array-coop-1.cs array-coop-2.cs
	 $(srcdir)/array-coop-int.sh $(srcdir) > $@

# These are not actually tests, but they are source files part of another test.
TAILCALL_DISABLED_TESTS_COMPILE = \
	tailcall/coreclr/JIT/opt/Tailcall/TailcallVerifyTransparentLibraryWithPrefix.exe \
	tailcall/coreclr/JIT/opt/Tailcall/TailcallVerifyVerifiableLibraryWithPrefix.exe

# FIXME valuetype parameter.
TAILCALL_DISABLED_TESTS_COMPILE += \
	tailcall/coreclr/JIT/opt/ETW/TailCallCases.exe

# FIXME Some of these sound like negative tests -- "badtailcall". Verify and automate.
# FIXME investigate and explain every test failure.
TAILCALL_DISABLED_TESTS_RUN = \
	tailcall/coreclr/JIT/Directed/IL/PInvokeTail/tailwinapi.exe \
	tailcall/coreclr/JIT/Directed/IL/Tailcall/Jittailcall2.exe \
	tailcall/coreclr/JIT/Directed/IL/mutualrecur-tailcall/MutualRecur-TailCall.exe \
	tailcall/coreclr/JIT/Directed/coverage/importer/Desktop/badtailcall.exe \
	tailcall/coreclr/JIT/Directed/coverage/importer/badtailcall.exe \
	tailcall/coreclr/JIT/Directed/pinvoke/tail.exe \
	tailcall/coreclr/JIT/IL_Conformance/Old/Base/tailcall.exe \
	tailcall/coreclr/JIT/Methodical/Invoke/fptr/recurse_tail_call.exe \
	tailcall/coreclr/JIT/Methodical/Invoke/fptr/recurse_tail_calli.exe \
	tailcall/coreclr/JIT/Methodical/tailcall/deep_array.exe \
	tailcall/coreclr/JIT/Methodical/tailcall/deep_array_nz.exe \
	tailcall/coreclr/JIT/Methodical/tailcall/gcval_nested.exe \
	tailcall/coreclr/JIT/Methodical/tailcall/pointer_i.exe \
	tailcall/coreclr/JIT/Methodical/tailcall/pointer.exe \
	tailcall/coreclr/JIT/Methodical/tailcall/reference_i.exe \
	tailcall/coreclr/JIT/Methodical/tailcall/test_implicit.exe \
	tailcall/coreclr/JIT/Methodical/tailcall/test_mutual_rec.exe \
	tailcall/coreclr/JIT/Methodical/tailcall/test_switch.exe \
	tailcall/coreclr/JIT/Methodical/tailcall_v4/delegateTail.exe \
	tailcall/coreclr/JIT/Methodical/tailcall_v4/hijacking.exe \
	tailcall/coreclr/JIT/Methodical/tailcall_v4/smallFrame.exe \
	tailcall/coreclr/JIT/Methodical/tailcall_v4/tailcall_AV.exe \
	tailcall/coreclr/JIT/Regression/VS-ia64-JIT/V1.2-M02/b102844/tailcallcalli.exe \
	tailcall/coreclr/JIT/opt/Tailcall/TailcallVerifyWithPrefix.exe \
	$(TAILCALL_DISABLED_TESTS_COMPILE)

# FIXME investigate and explain every test failure.
TAILCALL_DISABLED_TESTS_RUN += \
	tailcall/coreclr/JIT/Methodical/Boxing/misc/tailjump.exe \
	tailcall/coreclr/JIT/Methodical/tailcall/deep_gc.exe \
	tailcall/coreclr/JIT/Methodical/tailcall/deep_inst.exe \
	tailcall/coreclr/JIT/Methodical/tailcall/deep_value.exe \
	tailcall/coreclr/JIT/Methodical/tailcall/deep_virt.exe \
	tailcall/coreclr/JIT/Methodical/tailcall/gcval.exe \
	tailcall/coreclr/JIT/Methodical/tailcall/gcval_sideeffect.exe \
	tailcall/coreclr/JIT/Methodical/tailcall/test_3b.exe \
	tailcall/coreclr/JIT/Methodical/tailcall_v4/delegateParamCallTarget.exe

if X86
TAILCALL_DISABLED_TESTS_RUN += tailcall/coreclr/JIT/Methodical/nonvirtualcall/tailcall.exe
endif

if FULL_AOT_TESTS

# FullAOT Assertion at method-to-ir.c:9203, condition `*ip == CEE_RET' not met
# This should raise a bad image format exception.
TAILCALL_DISABLED_TESTS_COMPILE += \
	tailcall/coreclr/JIT/opt/Tailcall/TailcallVerifyWithPrefix.exe

# return type mismatch (float32 vs. float64)
# 	tailcall/coreclr/JIT/Methodical/tailcall/compat_r8_r4_inl.exe
# 	tailcall/coreclr/JIT/Methodical/tailcall/compat_r4_r8_inl.exe
#
# return type mismatch (int32 vs. enum)
# 	tailcall/coreclr/JIT/Methodical/tailcall/compat_enum.exe
#
# FIXME depends on msvcrt.dll, and calli
#	tailcall/coreclr/JIT/Directed/IL/PInvokeTail/PInvokeTail.exe
#
# FIXME reference parameter; requires range check to allow
#	tailcall/coreclr/JIT/Directed/zeroinit/tail.exe

# Tests that fail assert about tailcall.
TAILCALL_DISABLED_TESTS_RUN += \
	tailcall/coreclr/JIT/Directed/IL/PInvokeTail/tailwinapi.exe \
	tailcall/coreclr/JIT/Directed/pinvoke/tail.exe \
	tailcall/coreclr/JIT/Methodical/Invoke/fptr/recurse_tail_call.exe \
	tailcall/coreclr/JIT/Methodical/Invoke/fptr/recurse_tail_calli.exe \
	tailcall/coreclr/JIT/Methodical/tailcall/Desktop/thread-race.exe \
	tailcall/coreclr/JIT/Methodical/tailcall/deep_array_nz.exe \
	tailcall/coreclr/JIT/Methodical/tailcall/pointer.exe \
	tailcall/coreclr/JIT/Methodical/tailcall/reference_i.exe \
	tailcall/coreclr/JIT/Methodical/tailcall/test_mutual_rec.exe \
	tailcall/coreclr/JIT/Methodical/tailcall_v4/delegateTail.exe \
	tailcall/coreclr/JIT/Methodical/tailcall_v4/tailcall_AV.exe \
	tailcall/coreclr/JIT/Regression/VS-ia64-JIT/V1.2-M02/b102844/tailcallcalli.exe

# This test is also slow, though its sleep can be dialed down.
#TAILCALL_DISABLED_TESTS_RUN += tailcall/coreclr/JIT/Methodical/tailcall_v4/hijacking.exe

endif

compile-tailcall: $(TESTS_TAILCALL_COMPILE) $(TESTSAOT_TAILCALL)

if FULL_AOT_TESTS

# FullAOT does not allow --compile-all.

else

TEST_TAILCALL_COMPILE_ALL=--runtime-args "--compile-all"

endif

test-tailcall: compile-tailcall test-runner.exe
	MONO_DEBUG=test-tailcall-require $(TOOLS_RUNTIME) --debug $(TEST_RUNNER) -j a $(TEST_TAILCALL_COMPILE_ALL) --testsuite-name "runtime-tailcall" --timeout 300 --disabled "$(DISABLED_TESTS)" $(TESTS_TAILCALL_RUN)

check-full:
	ok=; \
	$(MAKE) test-sgen || ok=false; \
	$(MAKE) check-local || ok=false; \
	$$ok

check-parallel:
	ok=; \
	$(MAKE) compile-tests; \
	$(MAKE) check-full || ok=false; \
	$$ok

check-coreclr:
	$(MAKE) -C $(mono_build_root)/acceptance-tests check-coreclr

check-stress:
	ok=; \
	$(MAKE) test-stress-sgen || ok=false; \
	$(MAKE) stresstest || ok=false; \
	$$ok

# for backwards compatibility on Wrench
test-wrench: check-parallel

aotcheck: testaot gshared-aot

JITTEST_PROG = $(if $(VALGRIND), valgrind $(VALGRIND_ARGS),) $(if $(SGEN),$(top_builddir)/mono/mini/mono-sgen,$(top_builddir)/mono/mini/mono)

JITTEST_PROG_RUN = MONO_CFG_DIR=$(mono_build_root)/runtime/etc $(LIBTOOL) --mode=execute $(JITTEST_PROG)


RUNTIME_ARGS=--config tests-config --optimize=all --debug
TEST_RUNTIME_ARGS ?= $(RUNTIME_ARGS)
TEST_AOT_BUILD_FLAGS ?= $(AOT_BUILD_FLAGS)
TEST_AOT_RUN_FLAGS ?= $(AOT_RUN_FLAGS)

CLASS=$(mcs_topdir)/class/lib/$(DEFAULT_PROFILE)

with_mono_path = MONO_PATH=$(CLASS)

RUNTIME = $(with_mono_path) $(top_builddir)/runtime/mono-wrapper
TOOLS_RUNTIME = MONO_PATH=$(mcs_topdir)/class/lib/build $(top_builddir)/runtime/mono-wrapper --aot-path=$(mcs_topdir)/class/lib/build

MKBUNDLE = \
	PKG_CONFIG_PATH=$(top_builddir):$(PKG_CONFIG_PATH) \
	$(RUNTIME) $(CLASS)/mkbundle.exe

if FULL_AOT_TESTS
PROFILE_MCS_FLAGS = -d:MOBILE,MOBILE_LEGACY,FULL_AOT_DESKTOP 
endif

if HYBRID_AOT_TESTS
PROFILE_MCS_FLAGS = -d:MOBILE,MOBILE_LEGACY 
endif

if FULL_AOT_INTERP_TESTS
PROFILE_MCS_FLAGS = -d:MOBILE,MOBILE_LEGACY
endif

MCS_NO_UNSAFE = $(TOOLS_RUNTIME) $(CSC) -debug:portable \
	-noconfig -nologo \
	-nowarn:0162 -nowarn:0168 -nowarn:0219 -nowarn:0414 -nowarn:0618 \
	-nowarn:0169 -nowarn:1690 -nowarn:0649 -nowarn:0612 -nowarn:3021 \
	-nowarn:0197 -langversion:latest $(PROFILE_MCS_FLAGS)
MCS_NO_LIB = $(MCS_NO_UNSAFE) -unsafe

MCS = $(MCS_NO_LIB)

ILASM = $(TOOLS_RUNTIME) $(mcs_topdir)/class/lib/build/ilasm.exe

TEST_RUNNER = ./test-runner.exe

if HOST_WIN32
if ENABLE_MSVC
	DEFAULT_WIN32_RUNTIME=$(shell cygpath -w -a $(top_builddir)/@mono_runtime@ | sed 's/\\/\\\\/g')
else
	DEFAULT_WIN32_RUNTIME=$(top_builddir)/runtime/mono-wrapper)
endif
TEST_RUNNER += --config tests-config --runtime "$(if $(MONO_EXECUTABLE),$(shell cygpath -w -a $(MONO_EXECUTABLE) | sed 's/\\/\\\\/g'),$(DEFAULT_WIN32_RUNTIME))"
else
TEST_RUNNER += --config tests-config --runtime "$(if $(MONO_EXECUTABLE),$(MONO_EXECUTABLE),$(top_builddir)/runtime/mono-wrapper)"
endif

TEST_RUNNER += --mono-path "$(CLASS)"

if FULL_AOT_TESTS
TEST_RUNNER += --runtime-args "$(TEST_AOT_RUN_FLAGS)"
endif

if HYBRID_AOT_TESTS
TEST_RUNNER += --runtime-args "$(TEST_AOT_RUN_FLAGS)"
endif

TEST_RUNNER += --runtime-args "$(TEST_RUNTIME_FLAGS)"

TEST_RUNNER += $(if $(V), --verbose,)

TESTS_BENCH_SRC=fib.cs random.cs nested-loops.cs ackermann.cs tight-loop.cs sieve.cs

TESTS_STRESS_SRC=	\
	abort-stress-1.cs	\
	abort-stress-2.cs	\
	abort-stress-3.cs	\
	domain-stress.cs	\
	gchandle-stress.cs	\
	monitor-stress.cs	\
	thread-stress.cs	\
	gc-stress.cs		\
	gc-copy-stress.cs	\
	gc-graystack-stress.cs		\
	exit-stress.cs		\
	process-stress.cs	\
	spinlock-stress.cs 	\
	assembly-load-stress.cs

# Disabled until ?mcs is fixed
#	bug-331958.cs
TESTS_CS_SRC=		\
	generic-unloading-sub.2.cs	\
	create-instance.cs	\
	bug-2907.cs		\
	$(ARRAY_COOP_CS)	\
	array-12193.cs		\
	array-init.cs		\
	arraylist.cs		\
	assembly-load-remap.cs	\
	assembly-load-bytes.cs	\
	assembly-loadfile.cs	\
	assembly-loadfrom.cs	\
	assembly-load-bytes-bindingredirect.cs	\
	assembly-loadfile-bindingredirect.cs	\
	assembly-loadfrom-bindingredirect.cs	\
	assembly-loadfrom-simplename.cs	\
	assemblyresolve_event.cs	\
	assemblyresolve_event3.cs	\
	assemblyresolve_event4.cs	\
	assemblyresolve_event5.cs	\
	assemblyresolve_event6.cs	\
	checked.cs		\
	char-isnumber.cs	\
	field-layout.cs		\
	pack-layout.cs		\
	pack-bug.cs		\
	hash-table.cs		\
	test-ops.cs		\
	obj.cs			\
	test-dup-mp.cs		\
	string.cs		\
	stringbuilder.cs	\
	switch.cs		\
	outparm.cs		\
	delegate.cs		\
	bitconverter.cs		\
	exception.cs		\
	exception2.cs		\
	exception3.cs		\
	exception4.cs		\
	exception5.cs		\
	exception6.cs		\
	exception7.cs		\
	exception8.cs		\
	exception10.cs		\
	exception11.cs		\
	exception12.cs		\
	exception13.cs		\
	exception14.cs		\
	exception15.cs		\
	exception16.cs		\
	exception17.cs		\
	exception18.cs		\
	exception-invokes.cs		\
	merp-json-valid.cs		\
	merp-crash-test.cs		\
	exception19.cs		\
	exception20.cs		\
	exception21.cs		\
	typeload-unaligned.cs	\
	struct.cs		\
	valuetype-gettype.cs	\
	typeof-ptr.cs		\
	static-constructor.cs	\
	pinvoke.cs		\
	pinvoke-utf8.cs		\
	pinvoke3.cs		\
	pinvoke11.cs		\
	pinvoke13.cs		\
	pinvoke17.cs		\
	invoke.cs		\
	invoke2.cs		\
	runtime-invoke.cs		\
	invoke-string-ctors.cs		\
	reinit.cs		\
	box.cs			\
	array.cs		\
	enum.cs			\
	enum2.cs		\
	enum-intrins.cs		\
	property.cs		\
	enumcast.cs		\
	assignable-tests.cs	\
	array-cast.cs		\
	array-subtype-attr.cs	\
	cattr-compile.cs	\
	cattr-field.cs		\
	cattr-object.cs		\
	custom-attr.cs		\
	double-cast.cs		\
	newobj-valuetype.cs	\
	arraylist-clone.cs	\
	setenv.cs		\
	vtype.cs		\
	isvaluetype.cs		\
	iface6.cs		\
	iface7.cs		\
	ipaddress.cs		\
	array-vt.cs		\
	interface1.cs		\
	reflection-enum.cs	\
	reflection-prop.cs	\
	reflection4.cs		\
	reflection5.cs		\
	reflection-const-field.cs \
	many-locals.cs		\
	string-compare.cs	\
	test-prime.cs		\
	test-tls.cs		\
	params.cs		\
	reflection.cs		\
	interface.cs		\
	iface.cs		\
	iface2.cs		\
	iface3.cs		\
	iface4.cs		\
	iface-large.cs		\
	iface-contravariant1.cs \
	virtual-method.cs	\
	intptrcast.cs		\
	indexer.cs		\
	stream.cs		\
	console.cs		\
	shift.cs		\
	jit-int.cs		\
	jit-uint.cs		\
	jit-long.cs		\
	long.cs			\
	jit-ulong.cs		\
	jit-float.cs		\
	pop.cs			\
	time.cs			\
	pointer.cs		\
	hashcode.cs		\
	delegate1.cs		\
	delegate2.cs		\
	delegate3.cs		\
	delegate5.cs		\
	delegate6.cs		\
	delegate7.cs		\
	delegate8.cs		\
	delegate10.cs		\
	delegate11.cs		\
	delegate12.cs		\
	delegate13.cs		\
	delegate14.cs		\
	delegate15.cs		\
	delegate16.cs		\
	largeexp.cs		\
	largeexp2.cs		\
	marshalbyref1.cs	\
	static-ctor.cs		\
	inctest.cs		\
	bound.cs		\
	array-invoke.cs		\
	test-arr.cs		\
	decimal.cs		\
	decimal-array.cs	\
	marshal.cs		\
	marshal1.cs		\
	marshal2.cs		\
	marshal3.cs		\
	marshal5.cs		\
	marshal6.cs		\
	marshal7.cs		\
	marshal8.cs		\
	marshal9.cs		\
	marshalbool.cs		\
	test-byval-in-struct.cs	\
	thread.cs		\
	thread5.cs		\
	thread-static.cs	\
	thread-static-init.cs	\
	context-static.cs	\
	float-pop.cs		\
	interfacecast.cs	\
	array3.cs		\
	classinit.cs		\
	classinit2.cs		\
	classinit3.cs		\
	synchronized.cs		\
	async_read.cs		\
	threadpool.cs		\
	threadpool1.cs		\
	threadpool-exceptions1.cs \
	threadpool-exceptions3.cs \
	threadpool-exceptions4.cs \
	threadpool-exceptions6.cs \
	base-definition.cs	\
	bug-27420.cs		\
	bug-46781.cs		\
	bug-42136.cs		\
	bug-59286.cs		\
	bug-70561.cs		\
	bug-78311.cs		\
	bug-78653.cs		\
	bug-78656.cs		\
	bug-77127.cs		\
	bug-323114.cs		\
	bug-Xamarin-5278.cs	\
	interlocked.cs		\
	delegate-async-exit.cs	\
	delegate-delegate-exit.cs	\
	delegate-exit.cs	\
	delegate-disposed-hashcode.cs	\
	finalizer-abort.cs	\
	finalizer-exception.cs	\
	finalizer-exit.cs	\
	finalizer-thread.cs	\
	main-exit.cs	\
	main-returns-abort-resetabort.cs	\
	main-returns-background-abort-resetabort.cs	\
	main-returns-background-resetabort.cs	\
	main-returns-background.cs	\
	main-returns-background-change.cs	\
	main-returns.cs		\
	subthread-exit.cs	\
	desweak.cs		\
	exists.cs		\
	handleref.cs	\
	install_eh_callback.cs	\
	dbnull-missing.cs	\
	test-type-ctor.cs 	\
	soft-float-tests.cs	\
	thread-exit.cs		\
	finalize-parent.cs	\
	interlocked-2.2.cs	\
	pinvoke-2.2.cs 		\
	bug-78431.2.cs 		\
	bug-79684.2.cs 		\
	catch-generics.2.cs	\
	event-get.2.cs		\
	safehandle.2.cs		\
	module-cctor-loader.2.cs	\
	generics-invoke-byref.2.cs	\
	generic-signature-compare.2.cs	\
	generics-sharing.2.cs	\
	shared-generic-methods.2.cs	\
	shared-generic-synchronized.2.cs	\
	generic-inlining.2.cs	\
	generic-initobj.2.cs	\
	generic-delegate.2.cs	\
	generic-sizeof.2.cs	\
	generic-virtual.2.cs	\
	generic-interface-methods.2.cs	\
	generic-array-type.2.cs	\
	generic-method-patching.2.cs	\
	generic-static-methods.2.cs	\
	generic-null-call.2.cs	\
	generic-special.2.cs	\
	generic-special2.2.cs	\
	generic-exceptions.2.cs	\
	generic-virtual2.2.cs	\
	generic-valuetype-interface.2.cs	\
	generic-getgenericarguments.2.cs	\
	generic-synchronized.2.cs	\
	generic-delegate-ctor.2.cs	\
	generic-array-iface-set.2.cs	\
	generic-typedef.2.cs	\
	bug-431413.2.cs	\
	bug-459285.2.cs	\
	generic-virtual-invoke.2.cs	\
	bug-461198.2.cs	\
	generic-sealed-virtual.2.cs	\
	generic-system-arrays.2.cs	\
	generic-stack-traces.2.cs	\
	generic-stack-traces2.2.cs	\
	bug-472600.2.cs	\
	recursive-generics.2.cs	\
	bug-473482.2.cs	\
	bug-473999.2.cs	\
	bug-479763.2.cs	\
	bug-616463.cs	\
	bug-80392.2.cs		\
	bug-82194.2.cs	\
	anonarray.2.cs	\
	ienumerator-interfaces.2.cs	\
	array-enumerator-ifaces.2.cs	\
	generic_type_definition_encoding.2.cs \
	bug-333798.2.cs		\
	bug-348522.2.cs		\
	bug-340662_bug.cs	\
	bug-325283.2.cs	\
	thunks.cs \
	winx64structs.cs \
	nullable_boxing.2.cs	\
	valuetype-equals.cs	\
	custom-modifiers.2.cs	\
	custom-modifiers-inheritance.cs	\
	bug-382986.cs	\
	test-inline-call-stack.cs	\
	bug-324535.cs	\
	modules.cs	\
	bug-81673.cs	\
	bug-81691.cs	\
	bug-415577.cs	\
	filter-stack.cs	\
	vararg.cs	\
	vararg2.cs	\
	bug-461867.cs	\
	bug-461941.cs	\
	bug-461261.cs	\
	bug-400716.cs	\
	bug-459094.cs	\
	bug-467456.cs	\
	bug-508538.cs	\
	bug-472692.2.cs		\
	gchandles.cs	\
	interlocked-3.cs	\
	interlocked-4.2.cs	\
	w32message.cs	\
	gc-altstack.cs	\
	large-gc-bitmap.cs	\
	bug-561239.cs	\
	bug-562150.cs	\
	bug-599469.cs	\
	monitor-resurrection.cs	\
	monitor-wait-abort.cs	\
	monitor-abort.cs	\
	bug-666008.cs	\
	bug-685908.cs	\
	sgen-long-vtype.cs	\
	delegate-invoke.cs	\
	delegate-prop.cs	\
	bug-696593.cs	\
	bug-705140.cs	\
	bug-1147.cs	\
	mono-path.cs	\
	bug-bxc-795.cs	\
	bug-3903.cs	\
	async-with-cb-throws.cs	\
	bug-6148.cs	\
	bug-10127.cs	\
	bug-18026.cs	\
	allow-synchronous-major.cs	\
	block_guard_restore_aligment_on_exit.cs	\
	thread_static_gc_layout.cs \
	sleep.cs \
	bug-27147.cs	\
	bug-30085.cs	\
	bug-17537.cs	\
	pinvoke_ppcc.cs	\
	pinvoke_ppcs.cs	\
	pinvoke_ppci.cs	\
	pinvoke_ppcf.cs	\
	pinvoke_ppcd.cs	\
	bug-29585.cs	\
	priority.cs	\
	abort-cctor.cs	\
	abort-try-holes.cs \
	abort-tests.cs \
	thread-native-exit.cs \
	reference-loader.cs \
	thread-suspend-suspended.cs \
	thread-suspend-selfsuspended.cs \
	remoting4.cs	\
	remoting1.cs	\
	remoting2.cs	\
	remoting3.cs	\
	remoting5.cs	\
	appdomain.cs	\
	appdomain-client.cs	\
	appdomain-unload.cs	\
	appdomain-async-invoke.cs	\
	appdomain-thread-abort.cs	\
	appdomain1.cs	\
	appdomain2.cs	\
	appdomain-exit.cs	\
	appdomain-serialize-exception.cs \
	assemblyresolve_event2.2.cs	\
	appdomain-unload-callback.cs	\
	appdomain-unload-doesnot-raise-pending-events.cs	\
	appdomain-unload-asmload.cs	\
	appdomain-unload-exception.cs	\
	unload-appdomain-on-shutdown.cs	\
	appdomain-marshalbyref-assemblyload.cs \
	bug-47295.cs	\
	loader.cs	\
	pinvoke2.cs	\
	generic-type-builder.2.cs	\
	dynamic-generic-size.cs	\
	cominterop.cs	\
	dynamic-method-access.2.cs	\
	dynamic-method-finalize.2.cs	\
	dynamic-method-stack-traces.cs	\
	generic_type_definition.2.cs	\
	bug-333798-tb.2.cs	\
	bug-335131.2.cs	\
	bug-322722_patch_bx.2.cs	\
	bug-322722_dyn_method_throw.2.cs	\
	bug-389886-2.cs	\
	bug-349190.2.cs	\
	bug-389886-sre-generic-interface-instances.cs	\
	bug-462592.cs	\
	bug-575941.cs	\
	bug-389886-3.cs	\
	constant-division.cs	\
	dynamic-method-resurrection.cs	\
	bug-80307.cs	\
	assembly_append_ordering.cs	\
	bug-544446.cs	\
	bug-36848.cs	\
	generic-marshalbyref.2.cs	\
	stackframes-async.2.cs	\
	transparentproxy.cs	\
	bug-48015.cs	\
	delegate9.cs	\
	marshal-valuetypes.cs	\
	xdomain-threads.cs	\
	monitor.cs	\
	generic-xdomain.2.cs	\
	threadpool-exceptions7.cs	\
	cross-domain.cs	\
	generic-unloading.2.cs	\
	namedmutex-destroy-race.cs	\
	thread6.cs	\
	thread7.cs	\
	appdomain-threadpool-unload.cs	\
	process-unref-race.cs	\
	bug-46661.cs	\
	w32message.cs \
	runtime-invoke.gen.cs \
	imt_big_iface_test.cs \
	bug-58782-plain-throw.cs \
	bug-58782-capture-and-throw.cs \
	recursive-struct-arrays.cs \
	struct-explicit-layout.cs \
	bug-59281.cs	\
	init_array_with_lazy_type.cs \
	weak-fields.cs \
	threads-leak.cs	\
	threads-init.cs \
	bug-60848.cs \
	bug-59400.cs \
	tailcall-generic-cast-cs.cs \
	tailcall-interface.cs \
	bug-60843.cs	\
	nested_type_visibility.cs	\
	dynamic-method-churn.cs	\
	dynamic-method-delegate.cs \
	verbose.cs \
	generic-unmanaged-constraint.cs \
	bug-10834.cs \
	bug-10837.cs	\
	bug-gh-9507.cs	\
	async-generic-enum.cs \
	last-error.cs

# some tests fail to compile on mcs
if CSC_IS_ROSLYN
TESTS_CS_SRC += roslyn-bug-19038.cs sizeof-empty-structs.cs
endif

if AMD64
TESTS_CS_SRC += async-exc-compilation.cs finally_guard.cs finally_block_ending_in_dead_bb.cs
if !HOST_WIN32
# requires working altstack
TESTS_CS_SRC += bug-60862.cs
endif
endif

if X86
TESTS_CS_SRC += async-exc-compilation.cs finally_guard.cs finally_block_ending_in_dead_bb.cs
if !HOST_WIN32
# requires working altstack
TESTS_CS_SRC += bug-60862.cs
endif
endif

#maybe this test works on linux, not sure
if HOST_DARWIN
TESTS_CS_SRC += bug-8417.cs
endif

if CROSS_COMPILING # FIXME build vs. host vs. target
TAILCALL_INTERFACE_CONSERVESTACK_IL=
TAILCALL_FSHARP_DEEPTAIL_IL=
else
if HOST_WASM # FIXME build problem
TAILCALL_INTERFACE_CONSERVESTACK_IL=
TAILCALL_FSHARP_DEEPTAIL_IL=
else
if HOST_WIN32 # FIXME build problem
TAILCALL_INTERFACE_CONSERVESTACK_IL=
TAILCALL_FSHARP_DEEPTAIL_IL=
else
# These tests are produced by splitting up tailcall-interface-conservestack.il.
TAILCALL_INTERFACE_CONSERVESTACK_IL=\
	tailcall/interface-conservestack/1.il \
	tailcall/interface-conservestack/10.il \
	tailcall/interface-conservestack/11.il \
	tailcall/interface-conservestack/12.il \
	tailcall/interface-conservestack/13.il \
	tailcall/interface-conservestack/14.il \
	tailcall/interface-conservestack/15.il \
	tailcall/interface-conservestack/16.il \
	tailcall/interface-conservestack/17.il \
	tailcall/interface-conservestack/18.il \
	tailcall/interface-conservestack/19.il \
	tailcall/interface-conservestack/2.il \
	tailcall/interface-conservestack/20.il \
	tailcall/interface-conservestack/21.il \
	tailcall/interface-conservestack/22.il \
	tailcall/interface-conservestack/23.il \
	tailcall/interface-conservestack/24.il \
	tailcall/interface-conservestack/25.il \
	tailcall/interface-conservestack/26.il \
	tailcall/interface-conservestack/27.il \
	tailcall/interface-conservestack/28.il \
	tailcall/interface-conservestack/29.il \
	tailcall/interface-conservestack/3.il \
	tailcall/interface-conservestack/30.il \
	tailcall/interface-conservestack/31.il \
	tailcall/interface-conservestack/32.il \
	tailcall/interface-conservestack/33.il \
	tailcall/interface-conservestack/34.il \
	tailcall/interface-conservestack/35.il \
	tailcall/interface-conservestack/36.il \
	tailcall/interface-conservestack/37.il \
	tailcall/interface-conservestack/38.il \
	tailcall/interface-conservestack/39.il \
	tailcall/interface-conservestack/4.il \
	tailcall/interface-conservestack/40.il \
	tailcall/interface-conservestack/41.il \
	tailcall/interface-conservestack/42.il \
	tailcall/interface-conservestack/43.il \
	tailcall/interface-conservestack/44.il \
	tailcall/interface-conservestack/45.il \
	tailcall/interface-conservestack/46.il \
	tailcall/interface-conservestack/47.il \
	tailcall/interface-conservestack/48.il \
	tailcall/interface-conservestack/49.il \
	tailcall/interface-conservestack/5.il \
	tailcall/interface-conservestack/50.il \
	tailcall/interface-conservestack/51.il \
	tailcall/interface-conservestack/52.il \
	tailcall/interface-conservestack/53.il \
	tailcall/interface-conservestack/6.il \
	tailcall/interface-conservestack/7.il \
	tailcall/interface-conservestack/8.il \
	tailcall/interface-conservestack/9.il

# These tests are produced by splitting up tailcall/fsharp-deeptail.il.
TAILCALL_FSHARP_DEEPTAIL_IL=\
	tailcall/fsharp-deeptail/Seq.filter-length1.il \
	tailcall/fsharp-deeptail/Seq.filter-length2.il \
	tailcall/fsharp-deeptail/Seq.filter-length3.il \
	tailcall/fsharp-deeptail/StaticTailCallLoop_DateTime_.il \
	tailcall/fsharp-deeptail/StaticTailCallLoop_int_.il \
	tailcall/fsharp-deeptail/TailCallLoopGenericClassAndMethodAbstractClass_DateTime_.Method1_DateTime_.il \
	tailcall/fsharp-deeptail/TailCallLoopGenericClassAndMethodAbstractClass_DateTime_.Method1_byte_.il \
	tailcall/fsharp-deeptail/TailCallLoopGenericClassAndMethodAbstractClass_DateTime_.Method1_int_.il \
	tailcall/fsharp-deeptail/TailCallLoopGenericClassAndMethodAbstractClass_DateTime_.Method1_string_.il \
	tailcall/fsharp-deeptail/TailCallLoopGenericClassAndMethodAbstractClass_DatstringeTime_.Method1_string_.il \
	tailcall/fsharp-deeptail/TailCallLoopGenericClassAndMethodAbstractClass_byte_.Method1_DateTime_.il \
	tailcall/fsharp-deeptail/TailCallLoopGenericClassAndMethodAbstractClass_byte_.Method1_byte_.il \
	tailcall/fsharp-deeptail/TailCallLoopGenericClassAndMethodAbstractClass_byte_.Method1_int_.il \
	tailcall/fsharp-deeptail/TailCallLoopGenericClassAndMethodAbstractClass_byte_.Method1_string_.il \
	tailcall/fsharp-deeptail/TailCallLoopGenericClassAndMethodAbstractClass_int_.Method1_DateTime_.il \
	tailcall/fsharp-deeptail/TailCallLoopGenericClassAndMethodAbstractClass_int_.Method1_byte_.il \
	tailcall/fsharp-deeptail/TailCallLoopGenericClassAndMethodAbstractClass_int_.Method1_int_.il \
	tailcall/fsharp-deeptail/TailCallLoopGenericClassAndMethodAbstractClass_int_.Method1_string_.il \
	tailcall/fsharp-deeptail/TailCallLoopGenericClassAndMethodAbstractClass_string_.Method1_DateTime_.il \
	tailcall/fsharp-deeptail/TailCallLoopGenericClassAndMethodAbstractClass_string_.Method1_byte_.il \
	tailcall/fsharp-deeptail/TailCallLoopGenericClassAndMethodAbstractClass_string_.Method1_int_.il \
	tailcall/fsharp-deeptail/TailCallLoopGenericClassAndMethodAbstractInterface_DateTime_.Method1_DateTime_.il \
	tailcall/fsharp-deeptail/TailCallLoopGenericClassAndMethodAbstractInterface_DateTime_.Method1_byte_.il \
	tailcall/fsharp-deeptail/TailCallLoopGenericClassAndMethodAbstractInterface_DateTime_.Method1_int_.il \
	tailcall/fsharp-deeptail/TailCallLoopGenericClassAndMethodAbstractInterface_DateTime_.Method1_string_.il \
	tailcall/fsharp-deeptail/TailCallLoopGenericClassAndMethodAbstractInterface_DatstringeTime_.Method1_string_.il \
	tailcall/fsharp-deeptail/TailCallLoopGenericClassAndMethodAbstractInterface_byte_.Method1_DateTime_.il \
	tailcall/fsharp-deeptail/TailCallLoopGenericClassAndMethodAbstractInterface_byte_.Method1_byte_.il \
	tailcall/fsharp-deeptail/TailCallLoopGenericClassAndMethodAbstractInterface_byte_.Method1_int_.il \
	tailcall/fsharp-deeptail/TailCallLoopGenericClassAndMethodAbstractInterface_byte_.Method1_string_.il \
	tailcall/fsharp-deeptail/TailCallLoopGenericClassAndMethodAbstractInterface_int_.Method1_DateTime_.il \
	tailcall/fsharp-deeptail/TailCallLoopGenericClassAndMethodAbstractInterface_int_.Method1_byte_.il \
	tailcall/fsharp-deeptail/TailCallLoopGenericClassAndMethodAbstractInterface_int_.Method1_int_.il \
	tailcall/fsharp-deeptail/TailCallLoopGenericClassAndMethodAbstractInterface_int_.Method1_string_.il \
	tailcall/fsharp-deeptail/TailCallLoopGenericClassAndMethodAbstractInterface_string_.Method1_DateTime_.il \
	tailcall/fsharp-deeptail/TailCallLoopGenericClassAndMethodAbstractInterface_string_.Method1_byte_.il \
	tailcall/fsharp-deeptail/TailCallLoopGenericClassAndMethodAbstractInterface_string_.Method1_int_.il \
	tailcall/fsharp-deeptail/TailCallLoopGenericClassAndMethod_DateTime_.Method1_DateTime_.il \
	tailcall/fsharp-deeptail/TailCallLoopGenericClassAndMethod_DateTime_.Method1_byte_.il \
	tailcall/fsharp-deeptail/TailCallLoopGenericClassAndMethod_DateTime_.Method1_int_.il \
	tailcall/fsharp-deeptail/TailCallLoopGenericClassAndMethod_DateTime_.Method1_string_.il \
	tailcall/fsharp-deeptail/TailCallLoopGenericClassAndMethod_byte_.Method1_DateTime_.il \
	tailcall/fsharp-deeptail/TailCallLoopGenericClassAndMethod_byte_.Method1_byte_.il \
	tailcall/fsharp-deeptail/TailCallLoopGenericClassAndMethod_byte_.Method1_int_.il \
	tailcall/fsharp-deeptail/TailCallLoopGenericClassAndMethod_byte_.Method1_string_.il \
	tailcall/fsharp-deeptail/TailCallLoopGenericClassAndMethod_int_.Method1_DateTime_.il \
	tailcall/fsharp-deeptail/TailCallLoopGenericClassAndMethod_int_.Method1_byte_.il \
	tailcall/fsharp-deeptail/TailCallLoopGenericClassAndMethod_int_.Method1_int_.il \
	tailcall/fsharp-deeptail/TailCallLoopGenericClassAndMethod_int_.Method1_string_.il \
	tailcall/fsharp-deeptail/TailCallLoopGenericClassAndMethod_string_.Method1_DateTime_.il \
	tailcall/fsharp-deeptail/TailCallLoopGenericClassAndMethod_string_.Method1_byte_.il \
	tailcall/fsharp-deeptail/TailCallLoopGenericClassAndMethod_string_.Method1_int_.il \
	tailcall/fsharp-deeptail/TailCallLoopGenericClassAndMethod_string_.Method1_string_.il \
	tailcall/fsharp-deeptail/TailCallLoopGenericClass_DateTime_.il \
	tailcall/fsharp-deeptail/TailCallLoopGenericClass_int_.il \
	tailcall/fsharp-deeptail/TailCallLoopGenericClass_string_.il \
	tailcall/fsharp-deeptail/TailCallLoop_DateTime_.il \
	tailcall/fsharp-deeptail/TailCallLoop_int_.il \
	tailcall/fsharp-deeptail/mutualTail1IsEven.il \
	tailcall/fsharp-deeptail/mutualTail1IsOdd.il \
	tailcall/fsharp-deeptail/simpleTail1.il \
	tailcall/fsharp-deeptail/simpleTail2.il

$(TAILCALL_FSHARP_DEEPTAIL_IL): tailcall/fsharp-deeptail.stamp

$(TAILCALL_INTERFACE_CONSERVESTACK_IL): tailcall/interface-conservestack.stamp

tailcall/fsharp-deeptail.stamp: tailcall/split-fsharp$(EXEEXT) tailcall/fsharp-deeptail.il
	./tailcall/split-fsharp$(EXEEXT) < $(srcdir)/tailcall/fsharp-deeptail.il
	touch -f $@

tailcall/interface-conservestack.stamp: split-tailcall-interface-conservestack$(EXEEXT) tailcall-interface-conservestack.il
	./split-tailcall-interface-conservestack$(EXEEXT) < $(srcdir)/tailcall-interface-conservestack.il
	touch -f $@

noinst_PROGRAMS = tailcall/split-fsharp split-tailcall-interface-conservestack

tailcall_split_fsharp_SOURCES=tailcall/split-fsharp.cpp

split_tailcall_interface_conservestack_SOURCES=split-tailcall-interface-conservestack.cpp

endif # HOST_WIN32
endif # HOST_WASM
endif # CROSS_COMPILING

BUILT_SOURCES += $(TAILCALL_FSHARP_DEEPTAIL_IL) $(TAILCALL_INTERFACE_CONSERVESTACK_IL)

TESTS_IL_SRC=			\
	tailcall/2.il	     \
	tailcall/3.il	     \
	tailcall/4.il	     \
	tailcall/fsharp-deeptail.il	     \
	tailcall/fsharp-shallowtail.il	 \
	tailcall/fsharp-shallownotail.il \
	$(TAILCALL_FSHARP_DEEPTAIL_IL) \
	gptail1.il		\
	itail1.il		\
	itaili1.il		\
	ivtail1.il		\
	sirtail1.il		\
	sitail1.il		\
	srtail1.il		\
	stail1.il		\
	tail1.il		\
	taili1.il		\
	vtail1.il		\
	tailcall-virt.il 	\
	tailcall-rgctxa.il 	\
	tailcall-rgctxb.il 	\
	tailcall-rgctxb-static.il \
	tailcall-mrgctx.il 	\
	$(TAILCALL_INTERFACE_CONSERVESTACK_IL) \
	tailcall-interface-justrun.il \
	field-access.il		\
	method-access.il	\
	ldftn-access.il		\
	cpblkTest.il		\
	vbinterface.il		\
	calliTest.il		\
	calliGenericTest.il		\
	ckfiniteTest.il		\
	fault-handler.il		\
	locallocTest.il		\
	initblkTest.il		\
	qt-instance.il		\
	vararg3.il		\
	bug-29859.il		\
	bug-78549.il		\
	static-fields-nonconst.il	\
	reload-at-bb-end.il	\
	test-enum-indstoreil.il	\
	filter-bug.il		\
	even-odd.il		\
	bug-82022.il	\
	vt-sync-method.il	\
	enum_types.il	\
	invalid-token.il	\
	call_missing_method.il	\
	call_missing_class.il	\
	calli_sig_check.il	\
	ldfld_missing_field.il	\
	ldfld_missing_class.il	\
	find-method.2.il	\
	bug-79215.2.il	\
	bug-79956.2.il	\
	bug-327438.2.il \
	bug-387274.2.il	\
	bug-426309.2.il	\
	ldtoken_with_byref_typespec.2.il \
	resolve_method_bug.2.il \
	resolve_field_bug.2.il \
	resolve_type_bug.2.il	\
	generics-sharing-other-exc.2.il	\
	generic-ldobj.2.il	\
	generic-mkrefany.2.il	\
	generic-refanyval.2.il	\
	generic-ldtoken.2.il	\
	generic-ldtoken-method.2.il	\
	generic-ldtoken-field.2.il	\
	generic-tailcall.2.il	\
	generic-tailcall2.2.il	\
	generic-array-exc.2.il	\
	generic-valuetype-newobj2.2.il	\
	generic-valuetype-newobj.2.il	\
	generic-constrained.2.il	\
	generic-type-load-exception.2.il	\
	bug-81466.il	\
	bug457574.il	\
	bug445361.il	\
	bug-463303.il	\
	bug469742.2.il	\
	bug-528055.il	\
	array_load_exception.il \
	bug-481403.il	\
	interface-with-static-method.il	\
	bug-633291.il	\
	delegate-with-null-target.il	\
	bug-318677.il	\
	gsharing-valuetype-layout.il	\
	invalid_generic_instantiation.il \
	bug-45841-fpstack-exceptions.il \
	instance_tailrec.il	\
	dim-constrainedcall.il	\
	dim-constrained3.il	\
	dim-constrained3_gm.il	\
	dim-diamondshape.il	\
	dim-genericmethods.il	\
	dim-methodimpl.il	\
	dim-sharedgenerics.il	\
	dim-simple.il	\
	dim-valuetypes.il \
<<<<<<< HEAD
	dim-nested-types.il \
=======
	dim-generic-interface.il \
>>>>>>> 7e8d4303
	dim-implements-multiple-interfaces.il \
	dim-sealed.il \
	tailcall-generic-cast-conservestack-il.il \
	tailcall-generic-cast-nocrash-il.il \
	tailcall-member-function-in-valuetype.il \
	tailcall-return-valuetype.il \
	tailcall-valuetype-parameter.il \
	ldfldvt.il \
	newobj-abstract.il \
	invalid-isbyreflike.il \
	custom-modifiers-append.1.il \
	gh-13056_mono_local_cprop_av.il \
	gh-13057_mono_local_emulate_ops_av.il \
	module-cctor-entrypoint.il

# This test crashes the runtime, even with recent fixes.
#	incorrect-ldvirtftn-read-behind-for-dup.il

TESTS_GSHARED_SRC = \
	generics-sharing.2.cs	\
	shared-generic-methods.2.cs	\
	shared-generic-synchronized.2.cs	\
	generic-initobj.2.cs		\
	generics-sharing-other-exc.2.cs	\
	generic-box.2.cs		\
	generic-unbox.2.cs	\
	generic-delegate.2.cs	\
	generic-sizeof.2.cs	\
	generic-ldobj.2.cs	\
	generic-mkrefany.2.cs			\
	generic-refanyval.2.cs	\
	generic-ldtoken.2.cs			\
	generic-ldtoken-method.2.cs	\
	generic-ldtoken-field.2.cs	\
	generic-virtual.2.cs	\
	generic-tailcall.2.cs			\
	generic-interface-methods.2.cs	\
	generic-array-type.2.cs	\
	generic-method-patching.2.cs	\
	generic-static-methods.2.cs	\
	generic-null-call.2.cs	\
	generic-tailcall2.2.cs			\
	generic-array-exc.2.cs	\
	generic-special.2.cs			\
	generic-special2.2.cs	\
	generic-exceptions.2.cs	\
	generic-delegate2.2.cs		\
	generic-virtual2.2.cs	\
	generic-valuetype-interface.2.cs	\
	generic-valuetype-newobj.2.cs	\
	generic-valuetype-newobj2.2.cs	\
	generic-getgenericarguments.2.cs	\
	generic-synchronized.2.cs	\
	generic-delegate-ctor.2.cs		\
	generic-constrained.2.cs	\
	bug-431413.2.cs			\
	generic-virtual-invoke.2.cs	\
	generic-typedef.2.cs		\
	generic-marshalbyref.2.cs	\
	bug-459285.2.cs	\
	bug-461198.2.cs	\
	generic-sealed-virtual.2.cs	\
	generic-system-arrays.2.cs	\
	generic-stack-traces.2.cs	\
	generic-stack-traces2.2.cs		\
	bug-472600.2.cs	\
	bug-473482.2.cs	\
	bug-473999.2.cs		\
	bug-479763.2.cs				\
	generic-type-load-exception.2.cs	\
	bug-616463.cs	\
	bug-1147.cs	\
	generic-type-builder.2.cs

PLATFORM_DISABLED_TESTS=\
	$(TAILCALL_DISABLED_TESTS_RUN) \
	tailcall-member-function-in-valuetype.exe \
	tailcall-rgctxb.exe

if HOST_WIN32
PLATFORM_DISABLED_TESTS += bug-58782-plain-throw.exe bug-58782-capture-and-throw.exe

# see https://github.com/mono/mono/issues/9739
PLATFORM_DISABLED_TESTS += verbose.exe
endif



if HOST_DARWIN

# see https://github.com/mono/mono/issues/10845
PLATFORM_DISABLED_TESTS += monitor-wait-abort.exe
else
PLATFORM_DISABLED_TESTS += merp-json-valid.exe merp-crash-test.exe
endif

if AMD64
# #651684
PLATFORM_DISABLED_TESTS += finally_guard.exe

if HOST_WIN32
PLATFORM_DISABLED_TESTS += w32message.exe
endif

endif

if X86

if HOST_WIN32
PLATFORM_DISABLED_TESTS += async-exc-compilation.exe finally_guard.exe finally_block_ending_in_dead_bb.exe \
	bug-18026.exe monitor.exe threadpool-exceptions5.exe process-unref-race.exe w32message.exe \
	unhandled-exception-1.exe unhandled-exception-2.exe unhandled-exception-3.exe unhandled-exception-4.exe \
	unhandled-exception-5.exe unhandled-exception-6.exe unhandled-exception-7.exe unhandled-exception-8.exe
endif

# test_virt.exe fails because callee takes more parameters than caller, 1 vs. 0, and
# x86 passes no parameters in registers, so it is a stack imbalance.
PLATFORM_DISABLED_TESTS += tailcall/coreclr/JIT/Methodical/tailcall/test_virt.exe

endif

if POWERPC
# bug #71274
PLATFORM_DISABLED_TESTS += finalizer-abort.exe finalizer-exception.exe finalizer-exit.exe
endif

if POWERPC64
# FIXME: These tests hang/fail for unknown reasons
PLATFORM_DISABLED_TESTS += monitor.exe threadpool-exceptions5.exe appdomain-unload.exe \
	pinvoke2.exe pinvoke3.exe pinvoke11.exe threadpool-exceptions7.exe winx64structs.exe bug-10127.exe pinvoke_ppcc.exe \
	pinvoke_ppcs.exe pinvoke_ppci.exe pinvoke_ppcf.exe pinvoke_ppcd.exe abort-cctor.exe load-exceptions.exe \
	sgen-domain-unload-2.exe sgen-weakref-stress.exe sgen-cementing-stress.exe sgen-new-threads-dont-join-stw.exe \
	sgen-new-threads-dont-join-stw-2.exe sgen-new-threads-collect.exe sgen-bridge.exe
PLATFORM_DISABLED_TESTS += appdomain-threadpool-unload.exe
PLATFORM_DISABLED_TESTS += bug-60848.exe
endif

if ARM
PLATFORM_DISABLED_TESTS += filter-stack.exe weak-fields.exe

# Most ARM problems are due to extra_arg and cannot be easily fixed, except for easy
# bitcode-specific fix which has been declined. A few are uncertain and should be investigated,
# but still probably extra_arg.
PLATFORM_DISABLED_TESTS += ivtail1.exe
PLATFORM_DISABLED_TESTS += tailcall-generic-cast-conservestack-il.exe
PLATFORM_DISABLED_TESTS += tailcall-mrgctx.exe
PLATFORM_DISABLED_TESTS += tailcall-rgctxa.exe
PLATFORM_DISABLED_TESTS += tailcall-virt.exe
PLATFORM_DISABLED_TESTS += tailcall/coreclr/JIT/Directed/tailcall/tailcall.exe
PLATFORM_DISABLED_TESTS += tailcall/2.exe
PLATFORM_DISABLED_TESTS += tailcall/3.exe
PLATFORM_DISABLED_TESTS += tailcall/4.exe
PLATFORM_DISABLED_TESTS += tailcall/fsharp-deeptail/TailCallLoopGenericClassAndMethod_string_.Method1_string_.exe

# FIXME These presumably take an extra parameter though this should be confirmed.
PLATFORM_DISABLED_TESTS += tailcall/fsharp-deeptail/TailCallLoopGenericClassAndMethodAbstractClass_DateTime_.Method1_DateTime_.exe
PLATFORM_DISABLED_TESTS += tailcall/fsharp-deeptail/TailCallLoopGenericClassAndMethodAbstractClass_DateTime_.Method1_byte_.exe
PLATFORM_DISABLED_TESTS += tailcall/fsharp-deeptail/TailCallLoopGenericClassAndMethodAbstractClass_DateTime_.Method1_int_.exe
PLATFORM_DISABLED_TESTS += tailcall/fsharp-deeptail/TailCallLoopGenericClassAndMethodAbstractClass_DateTime_.Method1_string_.exe
PLATFORM_DISABLED_TESTS += tailcall/fsharp-deeptail/TailCallLoopGenericClassAndMethodAbstractClass_DatstringeTime_.Method1_string_.exe
PLATFORM_DISABLED_TESTS += tailcall/fsharp-deeptail/TailCallLoopGenericClassAndMethodAbstractClass_byte_.Method1_DateTime_.exe
PLATFORM_DISABLED_TESTS += tailcall/fsharp-deeptail/TailCallLoopGenericClassAndMethodAbstractClass_byte_.Method1_byte_.exe
PLATFORM_DISABLED_TESTS += tailcall/fsharp-deeptail/TailCallLoopGenericClassAndMethodAbstractClass_byte_.Method1_int_.exe
PLATFORM_DISABLED_TESTS += tailcall/fsharp-deeptail/TailCallLoopGenericClassAndMethodAbstractClass_byte_.Method1_string_.exe
PLATFORM_DISABLED_TESTS += tailcall/fsharp-deeptail/TailCallLoopGenericClassAndMethodAbstractClass_int_.Method1_DateTime_.exe
PLATFORM_DISABLED_TESTS += tailcall/fsharp-deeptail/TailCallLoopGenericClassAndMethodAbstractClass_int_.Method1_byte_.exe
PLATFORM_DISABLED_TESTS += tailcall/fsharp-deeptail/TailCallLoopGenericClassAndMethodAbstractClass_int_.Method1_int_.exe
PLATFORM_DISABLED_TESTS += tailcall/fsharp-deeptail/TailCallLoopGenericClassAndMethodAbstractClass_int_.Method1_string_.exe
PLATFORM_DISABLED_TESTS += tailcall/fsharp-deeptail/TailCallLoopGenericClassAndMethodAbstractClass_string_.Method1_DateTime_.exe
PLATFORM_DISABLED_TESTS += tailcall/fsharp-deeptail/TailCallLoopGenericClassAndMethodAbstractClass_string_.Method1_byte_.exe
PLATFORM_DISABLED_TESTS += tailcall/fsharp-deeptail/TailCallLoopGenericClassAndMethodAbstractClass_string_.Method1_int_.exe

# Interface calls cannot be tailcalls on ARM due to extra_arg. Bitcode could easily work however.
PLATFORM_DISABLED_TESTS += tailcall/fsharp-deeptail.exe
PLATFORM_DISABLED_TESTS += tailcall/fsharp-deeptail/TailCallLoopGenericClassAndMethodAbstractInterface_DateTime_.Method1_DateTime_.exe
PLATFORM_DISABLED_TESTS += tailcall/fsharp-deeptail/TailCallLoopGenericClassAndMethodAbstractInterface_DateTime_.Method1_byte_.exe
PLATFORM_DISABLED_TESTS += tailcall/fsharp-deeptail/TailCallLoopGenericClassAndMethodAbstractInterface_DateTime_.Method1_int_.exe
PLATFORM_DISABLED_TESTS += tailcall/fsharp-deeptail/TailCallLoopGenericClassAndMethodAbstractInterface_DateTime_.Method1_string_.exe
PLATFORM_DISABLED_TESTS += tailcall/fsharp-deeptail/TailCallLoopGenericClassAndMethodAbstractInterface_DatstringeTime_.Method1_string_.exe
PLATFORM_DISABLED_TESTS += tailcall/fsharp-deeptail/TailCallLoopGenericClassAndMethodAbstractInterface_byte_.Method1_DateTime_.exe
PLATFORM_DISABLED_TESTS += tailcall/fsharp-deeptail/TailCallLoopGenericClassAndMethodAbstractInterface_byte_.Method1_byte_.exe
PLATFORM_DISABLED_TESTS += tailcall/fsharp-deeptail/TailCallLoopGenericClassAndMethodAbstractInterface_byte_.Method1_int_.exe
PLATFORM_DISABLED_TESTS += tailcall/fsharp-deeptail/TailCallLoopGenericClassAndMethodAbstractInterface_byte_.Method1_string_.exe
PLATFORM_DISABLED_TESTS += tailcall/fsharp-deeptail/TailCallLoopGenericClassAndMethodAbstractInterface_int_.Method1_DateTime_.exe
PLATFORM_DISABLED_TESTS += tailcall/fsharp-deeptail/TailCallLoopGenericClassAndMethodAbstractInterface_int_.Method1_byte_.exe
PLATFORM_DISABLED_TESTS += tailcall/fsharp-deeptail/TailCallLoopGenericClassAndMethodAbstractInterface_int_.Method1_int_.exe
PLATFORM_DISABLED_TESTS += tailcall/fsharp-deeptail/TailCallLoopGenericClassAndMethodAbstractInterface_int_.Method1_string_.exe
PLATFORM_DISABLED_TESTS += tailcall/fsharp-deeptail/TailCallLoopGenericClassAndMethodAbstractInterface_string_.Method1_DateTime_.exe
PLATFORM_DISABLED_TESTS += tailcall/fsharp-deeptail/TailCallLoopGenericClassAndMethodAbstractInterface_string_.Method1_byte_.exe
PLATFORM_DISABLED_TESTS += tailcall/fsharp-deeptail/TailCallLoopGenericClassAndMethodAbstractInterface_string_.Method1_int_.exe

# Interface calls cannot be tailcalls on ARM due to extra_arg. Bitcode could easily work however.
PLATFORM_DISABLED_TESTS += tailcall-interface-conservestack.exe
PLATFORM_DISABLED_TESTS += tailcall/interface-conservestack/1.exe
PLATFORM_DISABLED_TESTS += tailcall/interface-conservestack/10.exe
PLATFORM_DISABLED_TESTS += tailcall/interface-conservestack/11.exe
PLATFORM_DISABLED_TESTS += tailcall/interface-conservestack/12.exe
PLATFORM_DISABLED_TESTS += tailcall/interface-conservestack/13.exe
PLATFORM_DISABLED_TESTS += tailcall/interface-conservestack/14.exe
PLATFORM_DISABLED_TESTS += tailcall/interface-conservestack/15.exe
PLATFORM_DISABLED_TESTS += tailcall/interface-conservestack/16.exe
PLATFORM_DISABLED_TESTS += tailcall/interface-conservestack/17.exe
PLATFORM_DISABLED_TESTS += tailcall/interface-conservestack/18.exe
PLATFORM_DISABLED_TESTS += tailcall/interface-conservestack/19.exe
PLATFORM_DISABLED_TESTS += tailcall/interface-conservestack/2.exe
PLATFORM_DISABLED_TESTS += tailcall/interface-conservestack/20.exe
PLATFORM_DISABLED_TESTS += tailcall/interface-conservestack/21.exe
PLATFORM_DISABLED_TESTS += tailcall/interface-conservestack/22.exe
PLATFORM_DISABLED_TESTS += tailcall/interface-conservestack/23.exe
PLATFORM_DISABLED_TESTS += tailcall/interface-conservestack/24.exe
PLATFORM_DISABLED_TESTS += tailcall/interface-conservestack/25.exe
PLATFORM_DISABLED_TESTS += tailcall/interface-conservestack/26.exe
PLATFORM_DISABLED_TESTS += tailcall/interface-conservestack/27.exe
PLATFORM_DISABLED_TESTS += tailcall/interface-conservestack/28.exe
PLATFORM_DISABLED_TESTS += tailcall/interface-conservestack/29.exe
PLATFORM_DISABLED_TESTS += tailcall/interface-conservestack/3.exe
PLATFORM_DISABLED_TESTS += tailcall/interface-conservestack/30.exe
PLATFORM_DISABLED_TESTS += tailcall/interface-conservestack/31.exe
PLATFORM_DISABLED_TESTS += tailcall/interface-conservestack/32.exe
PLATFORM_DISABLED_TESTS += tailcall/interface-conservestack/33.exe
PLATFORM_DISABLED_TESTS += tailcall/interface-conservestack/34.exe
PLATFORM_DISABLED_TESTS += tailcall/interface-conservestack/35.exe
PLATFORM_DISABLED_TESTS += tailcall/interface-conservestack/36.exe
PLATFORM_DISABLED_TESTS += tailcall/interface-conservestack/37.exe
PLATFORM_DISABLED_TESTS += tailcall/interface-conservestack/38.exe
PLATFORM_DISABLED_TESTS += tailcall/interface-conservestack/39.exe
PLATFORM_DISABLED_TESTS += tailcall/interface-conservestack/4.exe
PLATFORM_DISABLED_TESTS += tailcall/interface-conservestack/40.exe
PLATFORM_DISABLED_TESTS += tailcall/interface-conservestack/41.exe
PLATFORM_DISABLED_TESTS += tailcall/interface-conservestack/42.exe
PLATFORM_DISABLED_TESTS += tailcall/interface-conservestack/43.exe
PLATFORM_DISABLED_TESTS += tailcall/interface-conservestack/44.exe
PLATFORM_DISABLED_TESTS += tailcall/interface-conservestack/45.exe
PLATFORM_DISABLED_TESTS += tailcall/interface-conservestack/46.exe
PLATFORM_DISABLED_TESTS += tailcall/interface-conservestack/47.exe
PLATFORM_DISABLED_TESTS += tailcall/interface-conservestack/48.exe
PLATFORM_DISABLED_TESTS += tailcall/interface-conservestack/49.exe
PLATFORM_DISABLED_TESTS += tailcall/interface-conservestack/5.exe
PLATFORM_DISABLED_TESTS += tailcall/interface-conservestack/50.exe
PLATFORM_DISABLED_TESTS += tailcall/interface-conservestack/51.exe
PLATFORM_DISABLED_TESTS += tailcall/interface-conservestack/52.exe
PLATFORM_DISABLED_TESTS += tailcall/interface-conservestack/6.exe
PLATFORM_DISABLED_TESTS += tailcall/interface-conservestack/7.exe
PLATFORM_DISABLED_TESTS += tailcall/interface-conservestack/8.exe
PLATFORM_DISABLED_TESTS += tailcall/interface-conservestack/9.exe
endif

if ARM64
PLATFORM_DISABLED_TESTS += weak-fields.exe
endif

if MIPS
# monitor.exe is racy
PLATFORM_DISABLED_TESTS += filter-stack.exe monitor.exe
endif

if S390X
PLATFORM_DISABLED_TESTS += dynamic-method-resurrection.exe
#PLATFORM_DISABLED_TESTS=dynamic-method-resurrection.exe exception17.exe

PLATFORM_DISABLED_TESTS += \
	sgen-toggleref.exe \
	sgen-bridge.exe \
	sgen-bridge-major-fragmentation.exe \
	sgen-bridge-xref.exe
endif

PROFILE_DISABLED_TESTS= \
	$(TAILCALL_DISABLED_TESTS_RUN) \
	tailcall-member-function-in-valuetype.exe \
	tailcall-rgctxb.exe

if FULL_AOT_TESTS
# Tests which rely on TypeLoadExceptions or MemberAccessExceptions
# In full-aot mode, these cause the relevant methods to be not AOTed.
PROFILE_DISABLED_TESTS += \
	typeload-unaligned.exe \
	field-access.exe \
	invalid_generic_instantiation.exe \
	bug-481403.exe \
	array_ldelema.exe \
	array_load_exception.exe \
	bug445361.exe \
	generic-type-load-exception.2.exe \
	invalid-token.exe \
	call_missing_method.exe \
	call_missing_class.exe \
	custom-attr-errors.exe \
	ldfld_missing_field.exe \
	ldfld_missing_class.exe \
	vt-sync-method.exe \
	resolve_method_bug.2.exe \
	resolve_field_bug.2.exe \
	resolve_type_bug.2.exe \
	bug-81691.exe \
	bug-327438.2.exe \
	newobj-abstract.exe \
	invalid-isbyreflike.exe

# Tests which rely on remoting
PROFILE_DISABLED_TESTS += \
	context-static.exe \
	bug-415577.exe \
	generic-marshalbyref.2.exe \
	unhandled-exception-7.exe

# Tests which use unsupported pinvoke+full aot
# functionality
PROFILE_DISABLED_TESTS += \
	marshal.exe \
	marshal2.exe \
	marshal6.exe \
	marshal7.exe \
	marshal8.exe \
	pinvoke-2.2.exe \
	pinvoke3.exe \
	thunks.exe \
	bug-58782-plain-throw.exe \
	bug-58782-capture-and-throw.exe

# Tests which load assemblies which are not
# in the testing_aot_full profile
PROFILE_DISABLED_TESTS += \
	assembly-load-remap.exe

# Test which needs remoting support
PROFILE_DISABLED_TESTS += \
	remoting4.exe	\
	remoting1.exe	\
	remoting2.exe	\
	remoting3.exe	\
	remoting5.exe

# Tests which needs AppDomain support
PROFILE_DISABLED_TESTS += \
	appdomain.exe	\
	appdomain-client.exe	\
	appdomain-unload.exe	\
	appdomain-async-invoke.exe	\
	appdomain-thread-abort.exe	\
	appdomain1.exe	\
	appdomain2.exe	\
	appdomain-exit.exe	\
	appdomain-unload-asmload.exe \
	appdomain-unload-callback.exe	\
	appdomain-unload-doesnot-raise-pending-events.exe	\
	unload-appdomain-on-shutdown.exe	\
	appdomain-marshalbyref-assemblyload.exe \
	assemblyresolve_event2.2.exe	\
	assemblyresolve_event6.exe	\
	bug-544446.exe	\
	bug-36848.exe	\
	generic-marshalbyref.2.exe	\
	stackframes-async.2.exe	\
	transparentproxy.exe	\
	bug-48015.exe	\
	delegate9.exe	\
	marshal-valuetypes.exe	\
	xdomain-threads.exe	\
	monitor.exe	\
	generic-xdomain.2.exe	\
	threadpool-exceptions7.exe	\
	cross-domain.exe	\
	generic-unloading.2.exe	\
	appdomain-threadpool-unload.exe

# Tests which needs System.Reflection.Emit support
PROFILE_DISABLED_TESTS += \
	bug-47295.exe	\
	loader.exe	\
	pinvoke2.exe	\
	generic-type-builder.2.exe	\
	dynamic-generic-size.exe	\
	cominterop.exe	\
	dynamic-method-access.2.exe	\
	dynamic-method-finalize.2.exe	\
	dynamic-method-stack-traces.exe	\
	generic_type_definition.2.exe	\
	bug-333798-tb.2.exe	\
	bug-335131.2.exe	\
	bug-322722_patch_bx.2.exe	\
	bug-322722_dyn_method_throw.2.exe	\
	bug-389886-2.exe	\
	bug-349190.2.exe	\
	bug-389886-sre-generic-interface-instances.exe	\
	custom-modifiers-inheritance.exe	\
	bug-462592.exe	\
	bug-575941.exe	\
	bug-389886-3.exe	\
	constant-division.exe	\
	dynamic-method-resurrection.exe	\
	assembly_append_ordering.exe \
	assemblyresolve_event5.exe	\
	dynamic-method-delegate.exe \
	dynamic-method-churn.exe \
	bug-666008.exe \
	bug-685908.exe

# Test which needs System.Web support
PROFILE_DISABLED_TESTS += \
	bug-80307.exe

# Tests which needs named Mutex support
PROFILE_DISABLED_TESTS += \
	namedmutex-destroy-race.exe

# ThreadAbortException doesn't have necessary field for this test
PROFILE_DISABLED_TESTS += \
	thread6.exe

# can't AOT the TestingReferenceAssembly.dll which is a dependency
# of reference-loader.exe because it contains the [ReferenceAssemblyAttribute]
# and the runtime errors out with "File does not contain a valid CIL image."
PROFILE_DISABLED_TESTS += \
	reference-loader.exe

# Tests which have no way of finding AOT images because they use Assembly.Load(byte[])
PROFILE_DISABLED_TESTS += \
	assembly-load-bytes.exe \
	assembly-load-bytes-bindingredirect.exe

# Tests which require AOT of a multi-netmodule assemblies
PROFILE_DISABLED_TESTS += test-multi-netmodule-4-exe.exe

# Tests which depend on a case-insensitive filesystem when using AOT
if HOST_DARWIN
else
PROFILE_DISABLED_TESTS += \
	assembly-loadfrom-simplename.exe
endif

# constraints-load.il: 
# Failed to load method 0x6000007 from '..../mono/tests/constraints-load.exe' due to 
# Could not resolve type with token 01000002 assembly:mscorlib, Version=2.0.0.0, Culture=neutral, PublicKeyToken=b77a5c561934e089 type:System.BrokenIComparable`1 member:<none>.
PROFILE_DISABLED_TESTS += \
	constraints-load.exe \
	calli_sig_check.exe \
	bug-515884.exe

PROFILE_DISABLED_TESTS += \
	generic-type-builder.2.exe

PROFILE_DISABLED_TESTS += \
	sgen-domain-unload.exe	\
	sgen-domain-unload-2.exe

PROFILE_DISABLED_TESTS += \
	appdomain-loader.exe \
	assemblyresolve_event3.exe \
	appdomain-serialize-exception.exe

PROFILE_DISABLED_TESTS += \
	delegate15.exe

# https://bugzilla.xamarin.com/show_bug.cgi?id=60973
PROFILE_DISABLED_TESTS += \
	weak-fields.exe

# Some, probably all, of these tests use gsharedvt.
# gsharedvt is very much at odds with tailcall, and they fail as a result.
# RegularAOT and HybridAOT should be ok.
#
# The tests might be tweakable but then they will less resemble real world code.
#
# FullAOT should probably be changed to intersect tailcall signatures called
# and all generic signatures provided, and compile more functions.
# As well, gsharedvt can probably be a tailcall sometimes, like if parameters
# fit in registers and there is no out conversion. Maybe it already does that.
#
# gsharedvt should be viable when only wrapping "in" but not "out",
# as long as "in" does not expand parameter stack size, which it should never do.
if MONO_ARCH_GSHAREDVT_SUPPORTED
PROFILE_DISABLED_TESTS += tailcall-interface-conservestack.exe
PROFILE_DISABLED_TESTS += tailcall/fsharp-deeptail.exe
PROFILE_DISABLED_TESTS += tailcall/interface-conservestack/20.exe
PROFILE_DISABLED_TESTS += tailcall/interface-conservestack/26.exe
PROFILE_DISABLED_TESTS += tailcall/interface-conservestack/31.exe
PROFILE_DISABLED_TESTS += tailcall/interface-conservestack/33.exe
PROFILE_DISABLED_TESTS += tailcall/interface-conservestack/34.exe
PROFILE_DISABLED_TESTS += tailcall/interface-conservestack/35.exe
PROFILE_DISABLED_TESTS += tailcall/interface-conservestack/36.exe
PROFILE_DISABLED_TESTS += tailcall/interface-conservestack/37.exe
PROFILE_DISABLED_TESTS += tailcall/interface-conservestack/41.exe
PROFILE_DISABLED_TESTS += tailcall/interface-conservestack/43.exe
PROFILE_DISABLED_TESTS += tailcall/interface-conservestack/44.exe
PROFILE_DISABLED_TESTS += tailcall/interface-conservestack/45.exe
PROFILE_DISABLED_TESTS += tailcall/interface-conservestack/46.exe
PROFILE_DISABLED_TESTS += tailcall/interface-conservestack/47.exe
PROFILE_DISABLED_TESTS += tailcall/interface-conservestack/51.exe
PROFILE_DISABLED_TESTS += tailcall/fsharp-deeptail/TailCallLoopGenericClassAndMethodAbstractInterface_string_.Method1_int_.exe
PROFILE_DISABLED_TESTS += tailcall/fsharp-deeptail/TailCallLoopGenericClassAndMethodAbstractInterface_int_.Method1_byte_.exe
PROFILE_DISABLED_TESTS += tailcall/fsharp-deeptail/TailCallLoopGenericClassAndMethodAbstractInterface_DateTime_.Method1_DateTime_.exe
PROFILE_DISABLED_TESTS += tailcall/fsharp-deeptail/TailCallLoopGenericClassAndMethodAbstractClass_string_.Method1_int_.exe
PROFILE_DISABLED_TESTS += tailcall/fsharp-deeptail/TailCallLoopGenericClassAndMethodAbstractInterface_string_.Method1_DateTime_.exe
PROFILE_DISABLED_TESTS += tailcall/fsharp-deeptail/TailCallLoopGenericClassAndMethodAbstractClass_byte_.Method1_int_.exe
PROFILE_DISABLED_TESTS += tailcall/fsharp-deeptail/TailCallLoopGenericClassAndMethodAbstractInterface_byte_.Method1_byte_.exe
PROFILE_DISABLED_TESTS += tailcall/fsharp-deeptail/TailCallLoopGenericClassAndMethodAbstractClass_byte_.Method1_string_.exe
PROFILE_DISABLED_TESTS += tailcall/fsharp-deeptail/TailCallLoopGenericClassAndMethodAbstractClass_byte_.Method1_byte_.exe
PROFILE_DISABLED_TESTS += tailcall/fsharp-deeptail/TailCallLoopGenericClassAndMethodAbstractClass_int_.Method1_string_.exe
PROFILE_DISABLED_TESTS += tailcall/fsharp-deeptail/TailCallLoopGenericClassAndMethodAbstractInterface_byte_.Method1_int_.exe
PROFILE_DISABLED_TESTS += tailcall/fsharp-deeptail/TailCallLoopGenericClassAndMethodAbstractInterface_string_.Method1_byte_.exe
PROFILE_DISABLED_TESTS += tailcall/fsharp-deeptail/TailCallLoopGenericClassAndMethodAbstractClass_byte_.Method1_DateTime_.exe
PROFILE_DISABLED_TESTS += tailcall/fsharp-deeptail/TailCallLoopGenericClassAndMethodAbstractClass_DateTime_.Method1_byte_.exe
PROFILE_DISABLED_TESTS += tailcall/fsharp-deeptail/TailCallLoopGenericClassAndMethodAbstractInterface_int_.Method1_int_.exe
PROFILE_DISABLED_TESTS += tailcall/fsharp-deeptail/TailCallLoopGenericClassAndMethodAbstractInterface_DateTime_.Method1_string_.exe
PROFILE_DISABLED_TESTS += tailcall/fsharp-deeptail/TailCallLoopGenericClassAndMethodAbstractClass_int_.Method1_byte_.exe
PROFILE_DISABLED_TESTS += tailcall/fsharp-deeptail/TailCallLoopGenericClassAndMethodAbstractInterface_byte_.Method1_string_.exe
PROFILE_DISABLED_TESTS += tailcall/fsharp-deeptail/TailCallLoopGenericClassAndMethodAbstractInterface_DateTime_.Method1_byte_.exe
PROFILE_DISABLED_TESTS += tailcall/fsharp-deeptail/TailCallLoopGenericClassAndMethodAbstractClass_int_.Method1_DateTime_.exe
PROFILE_DISABLED_TESTS += tailcall/fsharp-deeptail/TailCallLoopGenericClassAndMethodAbstractInterface_DateTime_.Method1_int_.exe
PROFILE_DISABLED_TESTS += tailcall/fsharp-deeptail/TailCallLoopGenericClassAndMethodAbstractInterface_int_.Method1_DateTime_.exe
PROFILE_DISABLED_TESTS += tailcall/fsharp-deeptail/TailCallLoopGenericClassAndMethodAbstractClass_string_.Method1_DateTime_.exe
PROFILE_DISABLED_TESTS += tailcall/fsharp-deeptail/TailCallLoopGenericClassAndMethodAbstractClass_string_.Method1_byte_.exe
PROFILE_DISABLED_TESTS += tailcall/fsharp-deeptail/TailCallLoopGenericClassAndMethodAbstractInterface_byte_.Method1_DateTime_.exe
PROFILE_DISABLED_TESTS += tailcall/fsharp-deeptail/TailCallLoopGenericClassAndMethodAbstractClass_DateTime_.Method1_int_.exe
PROFILE_DISABLED_TESTS += tailcall/fsharp-deeptail/TailCallLoopGenericClassAndMethodAbstractClass_DateTime_.Method1_DateTime_.exe
PROFILE_DISABLED_TESTS += tailcall/fsharp-deeptail/TailCallLoopGenericClassAndMethodAbstractClass_int_.Method1_int_.exe
PROFILE_DISABLED_TESTS += tailcall/fsharp-deeptail/TailCallLoopGenericClassAndMethodAbstractClass_DateTime_.Method1_string_.exe
PROFILE_DISABLED_TESTS += tailcall/fsharp-deeptail/TailCallLoopGenericClassAndMethodAbstractInterface_int_.Method1_string_.exe

endif # MONO_ARCH_GSHAREDVT_SUPPORTED

if ARM64
# Times out on ARM64.
# https://github.com/mono/mono/issues/10783
# https://jenkins.mono-project.com/job/test-mono-pull-request-arm64-fullaot+llvm/486/parsed_console/log.html
# https://jenkins.mono-project.com/job/test-mono-pull-request-arm64-fullaot+llvm/471/parsed_console/log.html
PLATFORM_DISABLED_TESTS += tailcall/2.exe
endif # ARM64 FullAOT

endif # FULL_AOT_TESTS

if HYBRID_AOT_TESTS
PROFILE_DISABLED_TESTS += \
	bug-80307.exe \
	namedmutex-destroy-race.exe
endif

if FULL_AOT_INTERP_TESTS

# AppDomain tests
PROFILE_DISABLED_TESTS += \
	appdomain1.exe \
	appdomain2.exe \
	appdomain-async-invoke.exe \
	appdomain.exe \
	appdomain-exit.exe \
	appdomain-loader.exe \
	appdomain-marshalbyref-assemblyload.exe \
	appdomain-serialize-exception.exe \
	appdomain-thread-abort.exe \
	appdomain-threadpool-unload.exe \
	appdomain-unload-asmload.exe \
	appdomain-unload-callback.exe \
	appdomain-unload-doesnot-raise-pending-events.exe \
	appdomain-unload.exe \
	assemblyresolve_event6.exe \
	bug-335131.2.exe \
	bug-415577.exe \
	cross-domain.exe \
	dataslot.exe \
	delegate9.exe \
	domain-stress.exe \
	generic-marshalbyref.2.exe \
	generic-unloading.2.exe \
	generic-xdomain.2.exe \
	hostname.exe \
	marshal-valuetypes.exe \
	monitor.exe \
	pinvoke3.exe \
	remoting4.exe \
	stackframes-async.2.exe \
	suspend-stress-test.exe \
	thread6.exe \
	threadpool-exceptions7.exe \
	unhandled-exception-7.exe \
	unhandled-exception-test-case.2.exe \
	unload-appdomain-on-shutdown.exe \
	xdomain-threads.exe

# Tests which load assemblies which are not in the profile
PROFILE_DISABLED_TESTS += \
	assembly-load-remap.exe

# Tests which needs named Mutex support
PROFILE_DISABLED_TESTS += \
	namedmutex-destroy-race.exe

# Test which needs System.Web support
PROFILE_DISABLED_TESTS += \
	bug-80307.exe

PROFILE_DISABLED_TESTS += \
	transparentproxy.exe
endif

AOT_DISABLED_TESTS= \
	constraints-load.exe \
	calli_sig_check.exe

CI_DISABLED_TESTS = \
	main-returns-background-resetabort.exe \
	main-returns-background-abort-resetabort.exe	\
	assemblyresolve_event3.exe \
	finally_guard.exe \
	generic-xdomain.2.exe

# failing tests which we temporarily disable for PRs
# so they don't interfere with other people's work
CI_PR_DISABLED_TESTS =

# FIXME Hybrid Suspend - see https://github.com/mono/mono/issues/9959
# CI_PR_DISABLED_TESTS += sgen-new-threads-collect.exe

# https://github.com/mono/mono/issues/8997
CI_PR_DISABLED_TESTS += finalizer-thread.exe

# https://github.com/mono/mono/issues/11392
CI_PR_DISABLED_TESTS += appdomain-threadpool-unload.exe

# https://github.com/mono/mono/issues/11415
CI_PR_DISABLED_TESTS += finalizer-abort.exe

# https://github.com/mono/mono/issues/11420
CI_PR_DISABLED_TESTS += process-stress-2.exe

# https://github.com/mono/mono/issues/11417
CI_PR_DISABLED_TESTS += process-stress-3.exe

if HOST_WIN32
# https://github.com/mono/mono/issues/12839
CI_PR_DISABLED_TESTS += block_guard_restore_aligment_on_exit.exe
endif

# appdomain-threadpool-unload.exe creates 100 appdomains, takes too long with llvm
LLVM_DISABLED_TESTS = \
	finally_block_ending_in_dead_bb.exe \
	appdomain-threadpool-unload.exe

# https://github.com/mono/mono/issues/6490
LLVM_DISABLED_TESTS += \
	weak-fields.exe

LLVM = $(filter --llvm, $(MONO_ENV_OPTIONS) $(AOT_BUILD_FLAGS))

# The two finalizer tests only work under sgen
# gc-altstack.exe fails under boehm because it has no support for altstack
# bug-459094.exe creates an extremely deep directory tree
# delegate-invoke.exe depends on 929c6bc9b6d76a273f251e6f5dfacac36e9c38bd which was
# reverted.
# bug-Xamarin-5278.exe got broken by 5d26590e79da139a284459299aee95c25f4cd835
# appdomain-thread-abort.exe: https://bugzilla.xamarin.com/show_bug.cgi?id=47054
# abort-try-holes.exe is flaky due to unwinding failure to the finally block when aborting
# appdomain-marshalbyref-assemblyload.exe: https://bugzilla.xamarin.com/show_bug.cgi?id=49308
# threads-init.exe: runs out of system threads
# dim-constrainedcall.exe: fails on dontnet as well (https://github.com/dotnet/coreclr/issues/15353)
#
# tailcall-rgctxb.exe
# tailcall-member-function-in-valuetype.exe
#	Any time we have a byref/out parameter, be it
#	an integer, or valuetype-this, we pessimistically
#	will never tailcall.
#
#	These two cases have valuetype-this.
#	tailcall-rgctxb.exe strives for additional coverage
#	related to generic context, but both tests suffer from
#	the same problem.
#
#	I suggest we insert range checks.
#	If all parameters are outside the frame,
#	do a tailcall. If any are not, regular call.
#
#	It'll be a little bigger and have a slowdown,
#	and a speedup (stack locality speeds things up),
#	and enable code that does not work otherwise.
#
#	Again, tailcall is not just an optimization.
#	It lets code process large data within small stack.
#	If it was just an optimization, desktop CLR would not
#	go so far out of their way to implement it.
#
# Some of the tailcall tests pass native pointers to locals.
#   Mono does not yet allow that.
#   tailcall "i" is either calli, or integer instead of pointer, and the latter sidesteps the matter.
KNOWN_FAILING_TESTS = \
	delegate-async-exception.exe	\
	bug-348522.2.exe	\
	bug-459094.exe \
	delegate-invoke.exe \
	bug-Xamarin-5278.exe \
	appdomain-marshalbyref-assemblyload.exe	\
	abort-try-holes.exe \
	threads-init.exe \
	dim-constrainedcall.exe \
	gptail1.exe \
	itaili1.exe \
	sirtail1.exe \
	srtail1.exe \
	stail1.exe \
	tail1.exe \
	taili1.exe \
	vtail1.exe \
	tailcall-member-function-in-valuetype.exe \
	tailcall-rgctxb.exe

DISABLED_TESTS = \
	$(KNOWN_FAILING_TESTS) \
	$(PLATFORM_DISABLED_TESTS) \
	$(PROFILE_DISABLED_TESTS) \
	$(if $(AOT),$(AOT_DISABLED_TESTS)) \
	$(if $(CI),$(CI_DISABLED_TESTS)) \
	$(if $(CI_PR),$(CI_PR_DISABLED_TESTS)) \
	$(if $(LLVM),$(LLVM_DISABLED_TESTS))

# Interpreter does not currently implement tailcall.
# Disable all tailcall tests.
INTERP_DISABLED_TESTS = $(DISABLED_TESTS) \
	gptail1.exe \
	itail1.exe \
	itaili1.exe \
	ivtail1.exe \
	sitail1.exe \
	sirtail1.exe \
	srtail1.exe \
	stail1.exe \
	tail1.exe \
	taili1.exe \
	vtail1.exe \
	tailcall-generic-cast-conservestack-il.exe \
	tailcall-interface-conservestack.exe \
	tailcall-mrgctx.exe \
	tailcall-rgctxa.exe \
	tailcall-rgctxb.exe \
	tailcall-rgctxb-static.exe \
	tailcall-virt.exe \
	tailcall-return-valuetype.exe \
	tailcall/fsharp-deeptail.exe \
	tailcall/2.exe \
	tailcall/3.exe \
	tailcall/4.exe \
	tailcall/8273.exe \
	$(TAILCALL_DISABLED_TESTS_RUN) \
	bug-60843.exe
# FIXME
INTERP_DISABLED_TESTS += tailcall/fsharp-deeptail/Seq.filter-length1.exe
INTERP_DISABLED_TESTS += tailcall/fsharp-deeptail/Seq.filter-length2.exe
INTERP_DISABLED_TESTS += tailcall/fsharp-deeptail/Seq.filter-length3.exe
INTERP_DISABLED_TESTS += tailcall/fsharp-deeptail/StaticTailCallLoop_DateTime_.exe
INTERP_DISABLED_TESTS += tailcall/fsharp-deeptail/StaticTailCallLoop_int_.exe
INTERP_DISABLED_TESTS += tailcall/fsharp-deeptail/TailCallLoopGenericClassAndMethodAbstractClass_DateTime_.Method1_DateTime_.exe
INTERP_DISABLED_TESTS += tailcall/fsharp-deeptail/TailCallLoopGenericClassAndMethodAbstractClass_DateTime_.Method1_byte_.exe
INTERP_DISABLED_TESTS += tailcall/fsharp-deeptail/TailCallLoopGenericClassAndMethodAbstractClass_DateTime_.Method1_int_.exe
INTERP_DISABLED_TESTS += tailcall/fsharp-deeptail/TailCallLoopGenericClassAndMethodAbstractClass_DateTime_.Method1_string_.exe
INTERP_DISABLED_TESTS += tailcall/fsharp-deeptail/TailCallLoopGenericClassAndMethodAbstractClass_DatstringeTime_.Method1_string_.exe
INTERP_DISABLED_TESTS += tailcall/fsharp-deeptail/TailCallLoopGenericClassAndMethodAbstractClass_byte_.Method1_DateTime_.exe
INTERP_DISABLED_TESTS += tailcall/fsharp-deeptail/TailCallLoopGenericClassAndMethodAbstractClass_byte_.Method1_byte_.exe
INTERP_DISABLED_TESTS += tailcall/fsharp-deeptail/TailCallLoopGenericClassAndMethodAbstractClass_byte_.Method1_int_.exe
INTERP_DISABLED_TESTS += tailcall/fsharp-deeptail/TailCallLoopGenericClassAndMethodAbstractClass_byte_.Method1_string_.exe
INTERP_DISABLED_TESTS += tailcall/fsharp-deeptail/TailCallLoopGenericClassAndMethodAbstractClass_int_.Method1_DateTime_.exe
INTERP_DISABLED_TESTS += tailcall/fsharp-deeptail/TailCallLoopGenericClassAndMethodAbstractClass_int_.Method1_byte_.exe
INTERP_DISABLED_TESTS += tailcall/fsharp-deeptail/TailCallLoopGenericClassAndMethodAbstractClass_int_.Method1_int_.exe
INTERP_DISABLED_TESTS += tailcall/fsharp-deeptail/TailCallLoopGenericClassAndMethodAbstractClass_int_.Method1_string_.exe
INTERP_DISABLED_TESTS += tailcall/fsharp-deeptail/TailCallLoopGenericClassAndMethodAbstractClass_string_.Method1_DateTime_.exe
INTERP_DISABLED_TESTS += tailcall/fsharp-deeptail/TailCallLoopGenericClassAndMethodAbstractClass_string_.Method1_byte_.exe
INTERP_DISABLED_TESTS += tailcall/fsharp-deeptail/TailCallLoopGenericClassAndMethodAbstractClass_string_.Method1_int_.exe
INTERP_DISABLED_TESTS += tailcall/fsharp-deeptail/TailCallLoopGenericClassAndMethodAbstractInterface_DateTime_.Method1_DateTime_.exe
INTERP_DISABLED_TESTS += tailcall/fsharp-deeptail/TailCallLoopGenericClassAndMethodAbstractInterface_DateTime_.Method1_byte_.exe
INTERP_DISABLED_TESTS += tailcall/fsharp-deeptail/TailCallLoopGenericClassAndMethodAbstractInterface_DateTime_.Method1_int_.exe
INTERP_DISABLED_TESTS += tailcall/fsharp-deeptail/TailCallLoopGenericClassAndMethodAbstractInterface_DateTime_.Method1_string_.exe
INTERP_DISABLED_TESTS += tailcall/fsharp-deeptail/TailCallLoopGenericClassAndMethodAbstractInterface_DatstringeTime_.Method1_string_.exe
INTERP_DISABLED_TESTS += tailcall/fsharp-deeptail/TailCallLoopGenericClassAndMethodAbstractInterface_byte_.Method1_DateTime_.exe
INTERP_DISABLED_TESTS += tailcall/fsharp-deeptail/TailCallLoopGenericClassAndMethodAbstractInterface_byte_.Method1_byte_.exe
INTERP_DISABLED_TESTS += tailcall/fsharp-deeptail/TailCallLoopGenericClassAndMethodAbstractInterface_byte_.Method1_int_.exe
INTERP_DISABLED_TESTS += tailcall/fsharp-deeptail/TailCallLoopGenericClassAndMethodAbstractInterface_byte_.Method1_string_.exe
INTERP_DISABLED_TESTS += tailcall/fsharp-deeptail/TailCallLoopGenericClassAndMethodAbstractInterface_int_.Method1_DateTime_.exe
INTERP_DISABLED_TESTS += tailcall/fsharp-deeptail/TailCallLoopGenericClassAndMethodAbstractInterface_int_.Method1_byte_.exe
INTERP_DISABLED_TESTS += tailcall/fsharp-deeptail/TailCallLoopGenericClassAndMethodAbstractInterface_int_.Method1_int_.exe
INTERP_DISABLED_TESTS += tailcall/fsharp-deeptail/TailCallLoopGenericClassAndMethodAbstractInterface_int_.Method1_string_.exe
INTERP_DISABLED_TESTS += tailcall/fsharp-deeptail/TailCallLoopGenericClassAndMethodAbstractInterface_string_.Method1_DateTime_.exe
INTERP_DISABLED_TESTS += tailcall/fsharp-deeptail/TailCallLoopGenericClassAndMethodAbstractInterface_string_.Method1_byte_.exe
INTERP_DISABLED_TESTS += tailcall/fsharp-deeptail/TailCallLoopGenericClassAndMethodAbstractInterface_string_.Method1_int_.exe
INTERP_DISABLED_TESTS += tailcall/fsharp-deeptail/TailCallLoopGenericClassAndMethod_DateTime_.Method1_DateTime_.exe
INTERP_DISABLED_TESTS += tailcall/fsharp-deeptail/TailCallLoopGenericClassAndMethod_DateTime_.Method1_byte_.exe
INTERP_DISABLED_TESTS += tailcall/fsharp-deeptail/TailCallLoopGenericClassAndMethod_DateTime_.Method1_int_.exe
INTERP_DISABLED_TESTS += tailcall/fsharp-deeptail/TailCallLoopGenericClassAndMethod_DateTime_.Method1_string_.exe
INTERP_DISABLED_TESTS += tailcall/fsharp-deeptail/TailCallLoopGenericClassAndMethod_byte_.Method1_DateTime_.exe
INTERP_DISABLED_TESTS += tailcall/fsharp-deeptail/TailCallLoopGenericClassAndMethod_byte_.Method1_byte_.exe
INTERP_DISABLED_TESTS += tailcall/fsharp-deeptail/TailCallLoopGenericClassAndMethod_byte_.Method1_int_.exe
INTERP_DISABLED_TESTS += tailcall/fsharp-deeptail/TailCallLoopGenericClassAndMethod_byte_.Method1_string_.exe
INTERP_DISABLED_TESTS += tailcall/fsharp-deeptail/TailCallLoopGenericClassAndMethod_int_.Method1_DateTime_.exe
INTERP_DISABLED_TESTS += tailcall/fsharp-deeptail/TailCallLoopGenericClassAndMethod_int_.Method1_byte_.exe
INTERP_DISABLED_TESTS += tailcall/fsharp-deeptail/TailCallLoopGenericClassAndMethod_int_.Method1_int_.exe
INTERP_DISABLED_TESTS += tailcall/fsharp-deeptail/TailCallLoopGenericClassAndMethod_int_.Method1_string_.exe
INTERP_DISABLED_TESTS += tailcall/fsharp-deeptail/TailCallLoopGenericClassAndMethod_string_.Method1_DateTime_.exe
INTERP_DISABLED_TESTS += tailcall/fsharp-deeptail/TailCallLoopGenericClassAndMethod_string_.Method1_byte_.exe
INTERP_DISABLED_TESTS += tailcall/fsharp-deeptail/TailCallLoopGenericClassAndMethod_string_.Method1_int_.exe
INTERP_DISABLED_TESTS += tailcall/fsharp-deeptail/TailCallLoopGenericClassAndMethod_string_.Method1_string_.exe
INTERP_DISABLED_TESTS += tailcall/fsharp-deeptail/TailCallLoopGenericClass_DateTime_.exe
INTERP_DISABLED_TESTS += tailcall/fsharp-deeptail/TailCallLoopGenericClass_int_.exe
INTERP_DISABLED_TESTS += tailcall/fsharp-deeptail/TailCallLoopGenericClass_string_.exe
INTERP_DISABLED_TESTS += tailcall/fsharp-deeptail/TailCallLoop_DateTime_.exe
INTERP_DISABLED_TESTS += tailcall/fsharp-deeptail/TailCallLoop_int_.exe
INTERP_DISABLED_TESTS += tailcall/fsharp-deeptail/mutualTail1IsEven.exe
INTERP_DISABLED_TESTS += tailcall/fsharp-deeptail/mutualTail1IsOdd.exe
INTERP_DISABLED_TESTS += tailcall/fsharp-deeptail/simpleTail1.exe
INTERP_DISABLED_TESTS += tailcall/fsharp-deeptail/simpleTail2.exe

INTERP_DISABLED_TESTS += tailcall/interface-conservestack/1.exe
INTERP_DISABLED_TESTS += tailcall/interface-conservestack/10.exe
INTERP_DISABLED_TESTS += tailcall/interface-conservestack/11.exe
INTERP_DISABLED_TESTS += tailcall/interface-conservestack/12.exe
INTERP_DISABLED_TESTS += tailcall/interface-conservestack/13.exe
INTERP_DISABLED_TESTS += tailcall/interface-conservestack/14.exe
INTERP_DISABLED_TESTS += tailcall/interface-conservestack/15.exe
INTERP_DISABLED_TESTS += tailcall/interface-conservestack/16.exe
INTERP_DISABLED_TESTS += tailcall/interface-conservestack/17.exe
INTERP_DISABLED_TESTS += tailcall/interface-conservestack/18.exe
INTERP_DISABLED_TESTS += tailcall/interface-conservestack/19.exe
INTERP_DISABLED_TESTS += tailcall/interface-conservestack/2.exe
INTERP_DISABLED_TESTS += tailcall/interface-conservestack/20.exe
INTERP_DISABLED_TESTS += tailcall/interface-conservestack/21.exe
INTERP_DISABLED_TESTS += tailcall/interface-conservestack/22.exe
INTERP_DISABLED_TESTS += tailcall/interface-conservestack/23.exe
INTERP_DISABLED_TESTS += tailcall/interface-conservestack/24.exe
INTERP_DISABLED_TESTS += tailcall/interface-conservestack/25.exe
INTERP_DISABLED_TESTS += tailcall/interface-conservestack/26.exe
INTERP_DISABLED_TESTS += tailcall/interface-conservestack/27.exe
INTERP_DISABLED_TESTS += tailcall/interface-conservestack/28.exe
INTERP_DISABLED_TESTS += tailcall/interface-conservestack/29.exe
INTERP_DISABLED_TESTS += tailcall/interface-conservestack/3.exe
INTERP_DISABLED_TESTS += tailcall/interface-conservestack/30.exe
INTERP_DISABLED_TESTS += tailcall/interface-conservestack/31.exe
INTERP_DISABLED_TESTS += tailcall/interface-conservestack/32.exe
INTERP_DISABLED_TESTS += tailcall/interface-conservestack/33.exe
INTERP_DISABLED_TESTS += tailcall/interface-conservestack/34.exe
INTERP_DISABLED_TESTS += tailcall/interface-conservestack/35.exe
INTERP_DISABLED_TESTS += tailcall/interface-conservestack/36.exe
INTERP_DISABLED_TESTS += tailcall/interface-conservestack/37.exe
INTERP_DISABLED_TESTS += tailcall/interface-conservestack/38.exe
INTERP_DISABLED_TESTS += tailcall/interface-conservestack/39.exe
INTERP_DISABLED_TESTS += tailcall/interface-conservestack/4.exe
INTERP_DISABLED_TESTS += tailcall/interface-conservestack/40.exe
INTERP_DISABLED_TESTS += tailcall/interface-conservestack/41.exe
INTERP_DISABLED_TESTS += tailcall/interface-conservestack/42.exe
INTERP_DISABLED_TESTS += tailcall/interface-conservestack/43.exe
INTERP_DISABLED_TESTS += tailcall/interface-conservestack/44.exe
INTERP_DISABLED_TESTS += tailcall/interface-conservestack/45.exe
INTERP_DISABLED_TESTS += tailcall/interface-conservestack/46.exe
INTERP_DISABLED_TESTS += tailcall/interface-conservestack/47.exe
INTERP_DISABLED_TESTS += tailcall/interface-conservestack/48.exe
INTERP_DISABLED_TESTS += tailcall/interface-conservestack/49.exe
INTERP_DISABLED_TESTS += tailcall/interface-conservestack/5.exe
INTERP_DISABLED_TESTS += tailcall/interface-conservestack/50.exe
INTERP_DISABLED_TESTS += tailcall/interface-conservestack/51.exe
INTERP_DISABLED_TESTS += tailcall/interface-conservestack/52.exe
INTERP_DISABLED_TESTS += tailcall/interface-conservestack/53.exe
INTERP_DISABLED_TESTS += tailcall/interface-conservestack/6.exe
INTERP_DISABLED_TESTS += tailcall/interface-conservestack/7.exe
INTERP_DISABLED_TESTS += tailcall/interface-conservestack/8.exe
INTERP_DISABLED_TESTS += tailcall/interface-conservestack/9.exe

# expected InvalidProgramException not thrown
INTERP_DISABLED_TESTS += calli_sig_check.exe


# bug-48015.exe: be careful when re-enabling, it happens that it returns with exit code 0, but doesn't actually execute the test.
# bug-60862.exe: missing support to map IP->method; only works on platforms with altstack support.
# bug-60843.exe: something goes wrong when turning the decoded enum value into a boxed enum, so the loaded value ends up being random bytes

if ARM
INTERP_DISABLED_TESTS += \
	appdomain-unload-callback.exe \
	appdomain-unload.exe \
	assemblyresolve_event6.exe \
	async-with-cb-throws.exe \
	block_guard_restore_aligment_on_exit.exe \
	bug-323114.exe \
	bug-335131.2.exe \
	bug-415577.exe \
	bug-45841-fpstack-exceptions.exe \
	bug-48015.exe \
	bug-60862.exe \
	bug-80307.exe \
	bug-80392.2.exe \
	bug445361.exe \
	calliGenericTest.exe \
	cominterop.exe \
	context-static.exe \
	delegate-async-exit.exe \
	delegate-delegate-exit.exe \
	delegate-exit.exe \
	delegate1.exe \
	delegate3.exe \
	delegate5.exe \
	delegate8.exe \
	delegate9.exe \
	dim-diamondshape.exe \
	dynamic-method-stack-traces.exe \
	even-odd.exe \
	exception18.exe \
	field-access.exe \
	finalizer-exception.exe \
	handleref.exe \
	monitor-abort.exe \
	nullable_boxing.2.exe \
	pinvoke2.exe \
	pinvoke3.exe \
	remoting2.exe \
	remoting3.exe \
	safehandle.2.exe \
	stackframes-async.2.exe \
	static-constructor.exe \
	threadpool-exceptions2.exe \
	threadpool-exceptions3.exe \
	threadpool-exceptions4.exe \
	threadpool-exceptions5.exe \
	threadpool-exceptions6.exe \
	thunks.exe \
	typeload-unaligned.exe \
	vararg.exe \
	vararg2.exe \
	vararg3.exe
endif

if ARM64
INTERP_DISABLED_TESTS += \
	bug-48015.exe \
	bug-80307.exe \
	dim-diamondshape.exe \
	pinvoke3.exe
endif

if AMD64
INTERP_DISABLED_TESTS += \
	assemblyresolve_event6.exe \
	bug-48015.exe \
	bug-60862.exe \
	cominterop.exe \
	dim-diamondshape.exe \
	pinvoke3.exe
endif

TESTS_CS=$(filter-out $(DISABLED_TESTS),$(TESTS_CS_SRC:.cs=.exe))
TESTS_IL=$(filter-out $(DISABLED_TESTS),$(TESTS_IL_SRC:.il=.exe))
TESTS_BENCH=$(filter-out $(DISABLED_TESTS),$(TESTS_BENCH_SRC:.cs=.exe))
TESTS_STRESS=$(filter-out $(DISABLED_TESTS),$(TESTS_STRESS_SRC:.cs=.exe))
TESTS_GSHARED=$(filter-out $(DISABLED_TESTS),$(TESTS_GSHARED_SRC:.cs=.exe))
TESTS_TAILCALL_COMPILE=$(filter-out $(TAILCALL_DISABLED_TESTS_COMPILE),$(TEST_TAILCALL_CS_SRC:.cs=.exe) $(TEST_TAILCALL_IL_SRC:.il=.exe))
TESTS_TAILCALL_RUN=$(filter-out $(TAILCALL_DISABLED_TESTS_RUN),$(TESTS_TAILCALL_COMPILE))

if FULL_AOT_TESTS
TESTSAOT_CS=$(TESTS_CS:.exe=.exe$(PLATFORM_AOT_SUFFIX))
TESTSAOT_IL=$(TESTS_IL:.exe=.exe$(PLATFORM_AOT_SUFFIX))
TESTSAOT_BENCH=$(TESTS_BENCH:.exe=.exe$(PLATFORM_AOT_SUFFIX))
TESTSAOT_STRESS=$(TESTS_STRESS:.exe=.exe$(PLATFORM_AOT_SUFFIX))
TESTSAOT_GSHARED=$(TESTS_GSHARED:.exe=.exe$(PLATFORM_AOT_SUFFIX))
# AOT tests are run by running the non-AOT files. Runtime probes for the AOT file.
TESTSAOT_TAILCALL=$(TESTS_TAILCALL_COMPILE:.exe=.exe$(PLATFORM_AOT_SUFFIX))
endif

if HYBRID_AOT_TESTS
TESTSAOT_CS=$(TESTS_CS:.exe=.exe$(PLATFORM_AOT_SUFFIX))
TESTSAOT_IL=$(TESTS_IL:.exe=.exe$(PLATFORM_AOT_SUFFIX))
TESTSAOT_BENCH=$(TESTS_BENCH:.exe=.exe$(PLATFORM_AOT_SUFFIX))
TESTSAOT_STRESS=$(TESTS_STRESS:.exe=.exe$(PLATFORM_AOT_SUFFIX))
TESTSAOT_GSHARED=$(TESTS_GSHARED:.exe=.exe$(PLATFORM_AOT_SUFFIX))
TESTSAOT_TAILCALL=$(TESTS_TAILCALL_COMPILE:.exe=.exe$(PLATFORM_AOT_SUFFIX))
endif

EXTRA_DIST=common_mixed.mk test-driver test-runner.cs $(TESTS_CS_SRC) $(TESTS_IL_SRC) \
	$(TESTS_BENCH_SRC) $(TESTS_STRESS_SRC) stress-runner.pl \
	array-coop-1.cs array-coop-2.cs \
	array-coop-bigvt.cs array-coop-int.cs array-coop-smallvt.cs \
	array-coop-bigvt.sh array-coop-smallvt.sh array-coop-int.sh \
	tailcall-interface-conservestack.il tailcall/fsharp-deeptail.il \
	$(TEST_TAILCALL_CS_SRC) \
	$(TEST_TAILCALL_IL_SRC)

# This test has extra sources.
tailcall/coreclr/JIT/opt/Tailcall/TailcallVerifyWithPrefix.exe: \
		tailcall/coreclr/JIT/opt/Tailcall/TailcallVerifyTransparentLibraryWithPrefix.il \
		tailcall/coreclr/JIT/opt/Tailcall/TailcallVerifyVerifiableLibraryWithPrefix.il

%.exe: %.il
	$(MKDIR_P) $(dir $@)
	$(ILASM) -out:$@ $^

if !FULL_AOT_TESTS
if !HYBRID_AOT_TESTS
if !FULL_AOT_INTERP_TESTS
TEST_DRIVER_HARD_KILL_FEATURE=-r:$(CLASS)/Mono.Posix.dll
endif
endif
endif

if FULL_AOT_TESTS
TEST_DRIVER_DEPEND=TestDriver.dll$(PLATFORM_AOT_SUFFIX)
else
if HYBRID_AOT_TESTS
TEST_DRIVER_DEPEND=TestDriver.dll$(PLATFORM_AOT_SUFFIX)
else
TEST_DRIVER_DEPEND=TestDriver.dll
endif
endif

%.exe: %.cs $(TEST_DRIVER_DEPEND)
	$(MKDIR_P) $(dir $@)
	$(MCS) -r:$(CLASS)/System.dll -r:$(CLASS)/System.Xml.dll -r:$(CLASS)/System.Core.dll -r:TestDriver.dll $(TEST_DRIVER_HARD_KILL_FEATURE) -out:$@ $<

# N.B. test-runner.exe references the TOOLS_RUNTIME versions of the framework assemblies
test-runner.exe: test-runner.cs $(TEST_DRIVER_DEPEND)
	$(MCS) -r:System.dll -r:System.Xml.dll -r:System.Core.dll -r:TestDriver.dll $(TEST_DRIVER_HARD_KILL_FEATURE) -out:$@ $<

%.dll: %.cs
	$(MKDIR_P) $(dir $@)
	$(MCS) -r:$(CLASS)/System.dll -target:library -out:$@ $<
%.dll: %.il
	$(MKDIR_P) $(dir $@)
	$(ILASM) /dll /output:$@ $<

reference-loader.exe: reference-loader.cs TestingReferenceAssembly.dll TestingReferenceReferenceAssembly.dll $(TEST_DRIVER_DEPEND)
	$(MCS) -r:$(CLASS)/System.dll -r:TestDriver.dll -r:TestingReferenceAssembly.dll -r:TestingReferenceReferenceAssembly.dll $(TEST_DRIVER_HARD_KILL_FEATURE) -out:$@ $(srcdir)/reference-loader.cs

merp-json-valid.exe: merp-json-valid.cs
	$(MCS) -r:$(CLASS)/System.Web.Extensions.dll -r:$(CLASS)/System.dll -r:$(CLASS)/System.Xml.dll -r:$(CLASS)/System.Core.dll -out:$@ $<

merp-crash-test.exe: merp-crash-test.cs
	$(MCS) -r:$(CLASS)/System.Web.Extensions.dll -r:$(CLASS)/System.dll -r:$(CLASS)/System.Xml.dll -r:$(CLASS)/System.Core.dll -out:$@ $<

TestingReferenceAssembly.dll: TestingReferenceAssembly.cs
	$(MCS) -target:library -out:$@ $<

TestingReferenceReferenceAssembly.dll: TestingReferenceReferenceAssembly.cs TestingReferenceAssembly.dll
	$(MCS) -r:TestingReferenceAssembly.dll -target:library -out:$@ $<

%.exe$(PLATFORM_AOT_SUFFIX): %.exe 
	$(RUNTIME) $(TEST_AOT_BUILD_FLAGS) $<

%.dll$(PLATFORM_AOT_SUFFIX): %.dll 
	$(RUNTIME) $(TEST_AOT_BUILD_FLAGS) $<

# mkbundle works on ppc, but the pkg-config POC doesn't when run with make test
if POWERPC
test-platform:
else
# Can't use mkbundle on win32 since there is no static build there
# Can't run test-unhandled-exception on Windows because of all the debug popups...
if HOST_WIN32
test-platform:
else
# mkbundle uses the installed mono-2.pc so it won't work if there is no system mono
#test-platform:	testbundle test-iomap-regression
test-platform:	test-iomap-regression
endif
endif

#
# Test that no symbols are missed in eglib-remap.h
#
if HOST_LINUX
test-platform: test-eglib-remap
else
if HOST_DARWIN
test-platform: test-eglib-remap
endif
endif
# The following regexp describes all symbols that start with "g_" but are not part of eglibc.
# The optional underscore prepending symbol names may or may not appear depending on the
# system and the state of the leading-underscore compiler flag.
OK_G_SYMBOLS='\<_?g_(s?list_(pre|ap)pend_(image|mempool)|concat_dir_and_file|Ctoc)\>'
test-eglib-remap:
	@echo "Testing eglib remap..."
	@if which nm > /dev/null; then if nm $(top_builddir)/mono/mini/mono | grep -Ev $(OK_G_SYMBOLS) | grep -E 't _?g_'; then exit 1; else exit 0; fi; fi

test-env-options:
	MONO_ENV_OPTIONS="--version" $(RUNTIME) array-init.exe | grep -q Architecture:

TESTS_REGULAR = $(TESTS_CS) $(TESTS_IL) $(TESTS_BENCH)
TESTS_INCL_DEPS = $(shell find . -type f -name "*.exe" -o -name "*.dll" -o -name "*.netmodule" -o -name "*.config")

# Target to precompile the test executables
test-local: $(TESTS_REGULAR) $(TESTS_STRESS) $(TESTS_GSHARED) $(TESTSAOT_CS) $(TESTSAOT_IL) $(TESTSAOT_BENCH) $(TESTSAOT_STRESS) $(TESTSAOT_GSHARED) $(TESTS_TAILCALL) $(TESTSAOT_TAILCALL) compile-gac-loading compile-assembly-load-reference test-runner.exe

test-bundle-local:
	mkdir -p $(addprefix $(TEST_BUNDLE_PATH)/tests/runtime/,$(sort $(dir $(TESTS_INCL_DEPS))))
	@echo $(TESTS_REGULAR) > $(TEST_BUNDLE_PATH)/tests/runtime/runtime-test-list.txt
	sed -e 's,$$mono_libdir,$$test_root_dir,g' tests-config > $(TEST_BUNDLE_PATH)/tests/runtime/tests-config.tmpl
	cp -L .libs/libtest$(libsuffix) $(TEST_BUNDLE_PATH)/tests/runtime/
	$(foreach asset,$(TESTS_INCL_DEPS),cp -L $(asset) $(TEST_BUNDLE_PATH)/tests/runtime/$(dir $(asset));)

# Precompile the test assemblies in parallel
compile-tests:
	$(MAKE) -j4 test

# Remove empty .stdout and .stderr files for wrench
rm-empty-logs:
	@echo "Removing empty logs..."
	find . '(' -name "*.stdout" -o -name "*.stderr" ')' -size 0 -exec rm {} \;

TestDriver.dll:
	$(MCS) -target:library -out:$@ $(srcdir)/../mini/TestDriver.cs $(srcdir)/../mini/TestHelpers.cs

runtest: compile-tests
	@failed=0; \
	passed=0; \
	failed_tests="";\
	if [ "x$$V" = "x1" ]; then dump_action="dump-output"; else dump_action="no-dump"; fi; \
	rm -f testlist testlist.sorted; \
	for i in $(TESTS_REGULAR); do echo $${i} >> testlist; sort testlist > testlist.sorted; done; \
	for i in `cat testlist.sorted`; do \
		rm -f $${i}.so; \
		$(with_mono_path) $(JITTEST_PROG_RUN) --aot $(TEST_AOT_BUILD_FLAGS) --debug $${i} > $${i}.aotlog 2>&1 || exit 1; \
		if $(srcdir)/test-driver '$(with_mono_path) $(JITTEST_PROG_RUN)' $$i "$(DISABLED_TESTS)" "$${dump_action}" $(TEST_RUNTIME_ARGS) $(TEST_AOT_RUN_FLAGS) ; \
		then \
			passed=`expr $${passed} + 1`; \
		else \
			if [ $$? = 2 ]; then break; fi; \
			failed=`expr $${failed} + 1`; \
			failed_tests="$${failed_tests} $$i"; \
		fi \
	done; \
	echo "$${passed} test(s) passed. $${failed} test(s) did not pass."; \
	rm -f testlist testlist.sorted; \
	if [ $${failed} != 0 ]; then \
	  echo -e "\nFailed tests:\n"; \
	  for i in $${failed_tests}; do \
	    echo $${i}; \
	    if [ "x$$V" = "x1" ]; then \
	      cat $${i}.stdout; \
	      cat $${i}.stderr; \
	    fi; \
	  done; \
	  exit 1; \
	fi

runtest-managed: test-runner.exe compile-tests
	$(TOOLS_RUNTIME) --debug $(TEST_RUNNER) -j a --testsuite-name "runtime" --timeout 300 --disabled "$(DISABLED_TESTS)" $(TESTS_REGULAR)

runtest-managed-serial: test-runner.exe compile-tests
	$(TOOLS_RUNTIME) --debug $(TEST_RUNNER) -j 1 --testsuite-name "runtime" --disabled "$(DISABLED_TESTS)" $(TESTS_REGULAR)

test-jit:
	@if test x$(M) != x0; then $(MAKE) runtest-managed; else $(MAKE) runtest; fi

testaot:
	@$(MAKE) AOT=1 runtest

testtrace:
	@$(MAKE) TEST_RUNTIME_ARGS="$${TEST_RUNTIME_ARGS} --trace" runtest

testinterp: test-runner.exe compile-tests
	$(TOOLS_RUNTIME) --debug $(TEST_RUNNER) -j a --runtime-args "--interpreter" --testsuite-name "runtime-interp" --timeout 300 --disabled "$(INTERP_DISABLED_TESTS)" $(TESTS_REGULAR)

testfullaotinterp: test-runner.exe compile-tests
	$(TOOLS_RUNTIME) --debug $(TEST_RUNNER) -j a --runtime-args "--full-aot-interp" --testsuite-name "runtime-aot-interp" --timeout 300 --disabled "$(INTERP_DISABLED_TESTS)" $(TESTS_REGULAR)

testllvmonlyinterp: test-runner.exe compile-tests
	$(TOOLS_RUNTIME) --debug $(TEST_RUNNER) -j a --runtime-args "--llvmonly-interp" --testsuite-name "runtime-aot-interp" --timeout 300 --disabled "$(INTERP_DISABLED_TESTS)" $(TESTS_REGULAR)

testjitspeed: $(JITTEST_PROG) compile-tests
	for i in $(TESTS_BENCH); do	\
		echo $$i;	\
		time $(JITTEST_PROG) $$i;	\
	done

test-iomap-regression: exists.exe
	@echo "Testing exists.exe..."
	@MONO_IOMAP=all $(RUNTIME) exists.exe

stresstest: compile-tests
	@failed=0; \
	passed=0; \
	failed_tests="";\
	for i in $(TESTS_STRESS); do	\
		if $(srcdir)/stress-runner.pl $$i ../mini/mono $(TEST_RUNTIME_ARGS); \
		then \
			passed=`expr $${passed} + 1`; \
		else \
			if [ $$? = 2 ]; then break; fi; \
			failed=`expr $${failed} + 1`; \
			failed_tests="$${failed_tests} $$i"; \
		fi \
	done; \
	echo "$${passed} test(s) passed. $${failed} test(s) did not pass."; \
	if [ $${failed} != 0 ]; then echo -e "\nFailed tests:\n"; \
	  for i in $${failed_tests}; do echo $${i}; done; exit 1; fi

testbundle: console.exe
	@echo "Testing mkbundle..."
	@$(MKBUNDLE) --static console.exe > mkbundle.stdout
	@$(with_mono_path) MONO_CFG_DIR=$(mono_cfg_dir) ./a.out >> mkbundle.stdout
	@- rm -rf a.out

EXTRA_DIST += load-missing.il t-missing.cs load-exceptions.cs

load-missing.dll: load-missing.il
	$(Q) $(ILASM) /dll /output:$@ $<

load-exceptions.exe t.dll: load-exceptions.cs t-missing.cs load-missing.dll $(TEST_DRIVER_DEPEND)
	$(Q) $(MCS) -t:library -out:t.dll -d:FOUND t-missing.cs
	$(Q) $(MCS) -r:TestDriver.dll -r:load-missing.dll -r:t.dll -out:$@ $<
	$(Q) $(MCS) -t:library -out:t.dll t-missing.cs

test-type-load: load-exceptions.exe
if !POWERPC64
	$(Q) $(RUNTIME) load-exceptions.exe > load-exceptions.exe.stdout 2> load-exceptions.exe.stderr
endif

EXTRA_DIST += test-multi-netmodule-1-netmodule.cs test-multi-netmodule-2-dll1.cs test-multi-netmodule-3-dll2.cs test-multi-netmodule-4-exe.cs

test-multi-netmodule-1-netmodule.netmodule: test-multi-netmodule-1-netmodule.cs
	$(Q) $(MCS) -t:module -out:$@ $<
test-multi-netmodule-2-dll1.dll: test-multi-netmodule-2-dll1.cs test-multi-netmodule-1-netmodule.netmodule
	$(Q) $(MCS) -addmodule:test-multi-netmodule-1-netmodule.netmodule -t:library  -out:$@ $<
test-multi-netmodule-3-dll2.dll: test-multi-netmodule-3-dll2.cs test-multi-netmodule-1-netmodule.netmodule
	$(Q) $(MCS) -addmodule:test-multi-netmodule-1-netmodule.netmodule -t:library -out:$@ $<
test-multi-netmodule-4-exe.exe: test-multi-netmodule-4-exe.cs test-multi-netmodule-2-dll1.dll test-multi-netmodule-3-dll2.dll
	$(Q) $(MCS) -r:test-multi-netmodule-2-dll1.dll -out:$@ $<

test-multi-netmodule: test-multi-netmodule-4-exe.exe
	$(Q) $(TOOLS_RUNTIME) $(TEST_RUNNER) --testsuite-name $@ --disabled "$(DISABLED_TESTS)" $<

EXTRA_DIST += custom-attr-errors.cs custom-attr-errors-lib.cs

custom-attr-errors.exe custom-attr-errors-lib.dll: custom-attr-errors.cs custom-attr-errors-lib.cs $(TEST_DRIVER_DEPEND)
	$(Q) $(MCS) /t:library -D:WITH_MEMBERS custom-attr-errors-lib.cs
	$(Q) $(MCS) -r:TestDriver.dll -r:custom-attr-errors-lib.dll custom-attr-errors.cs
	$(Q) $(MCS) /t:library custom-attr-errors-lib.cs

test-cattr-type-load: custom-attr-errors.exe
	$(Q) $(TOOLS_RUNTIME) $(TEST_RUNNER) --testsuite-name $@ --disabled "$(DISABLED_TESTS)" $<

EXTRA_DIST += reflection-load-with-context-lib.cs reflection-load-with-context-second-lib.cs reflection-load-with-context.cs

reflection-load-with-context-second-lib.dll: reflection-load-with-context-second-lib.cs
	$(Q) $(MCS) /t:library -out:$@ $<
reflection-load-with-context-lib.dll: reflection-load-with-context-lib.cs reflection-load-with-context-second-lib.dll
	$(Q) $(MCS) /t:library -r:reflection-load-with-context-second-lib.dll -out:$@ $<
reflection-load-with-context.exe: reflection-load-with-context-lib.dll

test-reflection-load-with-context: reflection-load-with-context.exe
	$(Q) $(RUNTIME) reflection-load-with-context.exe > reflection-load-with-context.exe.stdout 2> reflection-load-with-context.exe.stderr


EXTRA_DIST += debug-casts.cs
# This depends on TLS, so its not ran by default
debug-casts: debug-casts.exe
	$(Q) $(RUNTIME) --debug=casts debug-casts.exe

EXTRA_DIST += sgen-bridge.cs sgen-descriptors.cs sgen-gshared-vtype.cs sgen-bridge-major-fragmentation.cs sgen-domain-unload.cs sgen-weakref-stress.cs sgen-cementing-stress.cs sgen-case-23400.cs 	finalizer-wait.cs critical-finalizers.cs sgen-domain-unload-2.cs sgen-suspend.cs sgen-new-threads-dont-join-stw.cs sgen-new-threads-dont-join-stw-2.cs sgen-new-threads-collect.cs sgen-bridge-xref.cs bug-17590.cs sgen-toggleref.cs sgen-bridge-gchandle.cs

test-sgen:
	ok=; \
	$(MAKE) test-sgen-regular || ok=false; \
	$(MAKE) test-sgen-toggleref || ok=false; \
	$(MAKE) test-sgen-bridge || ok=false; \
	$(MAKE) test-sgen-bridge2 || ok=false; \
	$(MAKE) test-sgen-bridge3 || ok=false; \
	$$ok

test-stress-sgen:
	ok=; \
	$(MAKE) test-stress-sgen-regular || ok=false; \
	$(MAKE) test-stress-sgen-toggleref || ok=false; \
	$(MAKE) test-stress-sgen-bridge || ok=false; \
	$(MAKE) test-stress-sgen-bridge2 || ok=false; \
	$(MAKE) test-stress-sgen-bridge3 || ok=false; \
	$$ok

TESTS_SGEN_REGULAR_SRC =	\
	finalizer-wait.cs	\
	critical-finalizers.cs	\
	sgen-descriptors.cs	\
	sgen-gshared-vtype.cs	\
	sgen-weakref-stress.cs	\
	sgen-cementing-stress.cs	\
	sgen-case-23400.cs	\
	sgen-new-threads-dont-join-stw.cs	\
	sgen-new-threads-dont-join-stw-2.cs	\
	sgen-new-threads-collect.cs	\
	gc-graystack-stress.cs	\
	bug-17590.cs	\
	sgen-domain-unload.cs	\
	sgen-domain-unload-2.cs

TESTS_SGEN_REGULAR=$(filter-out $(DISABLED_TESTS),$(TESTS_SGEN_REGULAR_SRC:.cs=.exe))

if FULL_AOT_TESTS
TESTSAOT_SGEN_REGULAR=$(TESTS_SGEN_REGULAR:.exe=.exe$(PLATFORM_AOT_SUFFIX))
endif

if HYBRID_AOT_TESTS
TESTSAOT_SGEN_REGULAR=$(TESTS_SGEN_REGULAR:.exe=.exe$(PLATFORM_AOT_SUFFIX))
endif

# The .cs tests are not interesting initially but should be later.

#FIXME
#coreclr/tailcall/CoreMangLib/system/span/SlowTailCallArgs.cs(124,13): error CS8107: Feature 'ref structs' is not available in C# 7.0. Please use language version 7.2 or greater.
#coreclr/tailcall/CoreMangLib/cti/system/reflection/emit/opcodes/opcodestailcall.cs(17,9): error CS0103: The name 'TestLibrary' does not exist in the current context

TEST_TAILCALL_CS_SRC=\
	tailcall/coreclr/JIT/CodeGenBringUpTests/RecursiveTailCall.cs \
	tailcall/coreclr/JIT/Methodical/tailcall/Desktop/thread-race.cs \
	tailcall/coreclr/JIT/Methodical/tailcall_v4/delegateParamCallTarget.cs \
	tailcall/coreclr/JIT/opt/FastTailCall/FastTailCallCandidates.cs \
	tailcall/coreclr/JIT/opt/FastTailCall/FastTailCallInlining.cs \
	tailcall/coreclr/JIT/opt/FastTailCall/GitHubIssue12479.cs \
	tailcall/coreclr/JIT/opt/FastTailCall/StackFixup.cs \
	tailcall/coreclr/JIT/opt/FastTailCall/StructPassingSimple.cs

# At these locations we have .cs and .il.
# The .il is clearly derived from the .cs, such as by running
# csc + ildasm + edit.
# The .cs is opportunistically optimizable, see https://github.com/mono/mono/issues/7259.
# But for now we only want the .il.
#tailcall/coreclr/JIT/Methodical/Boxing/misc/tailjump.cs
#tailcall/coreclr/JIT/Methodical/Invoke/SEH/catchfinally_tail.cs
#tailcall/coreclr/JIT/Methodical/nonvirtualcall/tailcall.cs
#tailcall/coreclr/JIT/Methodical/tailcall/compat_i2_bool.il
#tailcall/coreclr/JIT/Methodical/tailcall/compat_i4_i1.il
#tailcall/coreclr/JIT/Methodical/tailcall/compat_i4_u.il
#tailcall/coreclr/JIT/Methodical/tailcall/compat_i_u2.il
#tailcall/coreclr/JIT/Methodical/tailcall/compat_r4_r8.il
#tailcall/coreclr/JIT/Methodical/tailcall/compat_r8_r4.il

TEST_TAILCALL_IL_SRC=\
	tailcall/coreclr/JIT/opt/Tailcall/TailcallVerifyWithPrefix.il \
	tailcall/coreclr/JIT/opt/Tailcall/TailcallVerifyTransparentLibraryWithPrefix.il \
	tailcall/coreclr/JIT/opt/Tailcall/TailcallVerifyVerifiableLibraryWithPrefix.il \
	tailcall/coreclr/JIT/Directed/coverage/importer/badtailcall.il \
	tailcall/coreclr/JIT/Directed/coverage/importer/Desktop/badtailcall.il \
	tailcall/coreclr/JIT/Directed/IL/mutualrecur-tailcall/MutualRecur-TailCall.il \
	tailcall/coreclr/JIT/Directed/IL/PInvokeTail/tailwinapi.il \
	tailcall/coreclr/JIT/Directed/IL/Tailcall/JitTailcall1.il \
	tailcall/coreclr/JIT/Directed/IL/Tailcall/Jittailcall2.il \
	tailcall/coreclr/JIT/Directed/pinvoke/tail.il \
	tailcall/coreclr/JIT/Directed/tailcall/tailcall.il \
	tailcall/coreclr/JIT/IL_Conformance/Old/Base/tailcall.il \
	tailcall/coreclr/JIT/Methodical/Boxing/boxunbox/tailcall.il \
	tailcall/coreclr/JIT/Methodical/Boxing/misc/tailjump.il \
	tailcall/coreclr/JIT/Methodical/Invoke/fptr/recurse_tail_call.il \
	tailcall/coreclr/JIT/Methodical/Invoke/fptr/recurse_tail_calli.il \
	tailcall/coreclr/JIT/Methodical/Invoke/SEH/catchfault_tail.il \
	tailcall/coreclr/JIT/Methodical/Invoke/SEH/catchfinally_tail.il \
	tailcall/coreclr/JIT/Methodical/nonvirtualcall/tailcall.il \
	tailcall/coreclr/JIT/Methodical/tailcall/compat_obj.il \
	tailcall/coreclr/JIT/Methodical/tailcall/compat_v.il \
	tailcall/coreclr/JIT/Methodical/tailcall/deep_array.il \
	tailcall/coreclr/JIT/Methodical/tailcall/deep_array_nz.il \
	tailcall/coreclr/JIT/Methodical/tailcall/deep_gc.il \
	tailcall/coreclr/JIT/Methodical/tailcall/deep_inst.il \
	tailcall/coreclr/JIT/Methodical/tailcall/deep_value.il \
	tailcall/coreclr/JIT/Methodical/tailcall/deep_virt.il \
	tailcall/coreclr/JIT/Methodical/tailcall/gcval.il \
	tailcall/coreclr/JIT/Methodical/tailcall/gcval_nested.il \
	tailcall/coreclr/JIT/Methodical/tailcall/gcval_sideeffect.il \
	tailcall/coreclr/JIT/Methodical/tailcall/pointer.il \
	tailcall/coreclr/JIT/Methodical/tailcall/pointer_i.il \
	tailcall/coreclr/JIT/Methodical/tailcall/recurse_ep.il \
	tailcall/coreclr/JIT/Methodical/tailcall/recurse_ep_void.il \
	tailcall/coreclr/JIT/Methodical/tailcall/reference_i.il \
	tailcall/coreclr/JIT/Methodical/tailcall/test_2a.il \
	tailcall/coreclr/JIT/Methodical/tailcall/test_2b.il \
	tailcall/coreclr/JIT/Methodical/tailcall/test_2c.il \
	tailcall/coreclr/JIT/Methodical/tailcall/test_3b.il \
	tailcall/coreclr/JIT/Methodical/tailcall/test_implicit.il \
	tailcall/coreclr/JIT/Methodical/tailcall/test_mutual_rec.il \
	tailcall/coreclr/JIT/Methodical/tailcall/test_switch.il \
	tailcall/coreclr/JIT/Methodical/tailcall/test_virt.il \
	tailcall/coreclr/JIT/Methodical/tailcall/test_void.il \
	tailcall/coreclr/JIT/Methodical/tailcall_v4/delegateTail.il \
	tailcall/coreclr/JIT/Methodical/tailcall_v4/hijacking.il \
	tailcall/coreclr/JIT/Methodical/tailcall_v4/smallFrame.il \
	tailcall/coreclr/JIT/Methodical/tailcall_v4/tailcall_AV.il \
	tailcall/coreclr/JIT/opt/ETW/TailCallCases.il \
	tailcall/coreclr/JIT/Regression/VS-ia64-JIT/V1.2-M02/b102844/tailcallcalli.il

test-sgen-regular: $(TESTS_SGEN_REGULAR) $(TESTSAOT_SGEN_REGULAR)
	ok=; \
	$(MAKE) test-sgen-regular-ms-simple || ok=false; \
	$(MAKE) test-sgen-regular-ms-conc-simple || ok=false; \
	$$ok

test-stress-sgen-regular: $(TESTS_SGEN_REGULAR) $(TESTSAOT_SGEN_REGULAR)
	ok=; \
	$(MAKE) test-sgen-regular-ms-simple MONO_TESTS_STRESS=1 || ok=false; \
	$(MAKE) test-sgen-regular-ms-conc-simple MONO_TESTS_STRESS=1 || ok=false; \
	$(MAKE) test-sgen-regular-ms-conc-par-simple MONO_TESTS_STRESS=1 || ok=false; \
	$(MAKE) test-sgen-regular-ms-conc-split MONO_TESTS_STRESS=1 || ok=false; \
	$(MAKE) test-sgen-regular-ms-conc-split-95-clear-at-gc MONO_TESTS_STRESS=1 || ok=false; \
	$(MAKE) test-sgen-regular-ms-conc-par-simple-par-dyn MONO_TESTS_STRESS=1 || ok=false; \
	$(MAKE) test-sgen-regular-ms-conc-par-simple-par-512k MONO_TESTS_STRESS=1 || ok=false; \
	$(MAKE) test-sgen-regular-ms-conc-par-simple-par-32m MONO_TESTS_STRESS=1 || ok=false; \
	$(MAKE) test-sgen-regular-ms-conc-par-simple-par-dyn-clear-at-gc MONO_TESTS_STRESS=1 || ok=false; \
	$$ok

test-sgen-regular-ms-simple: $(TESTS_SGEN_REGULAR) $(TESTSAOT_SGEN_REGULAR) test-runner.exe
	$(TOOLS_RUNTIME) $(TEST_RUNNER) --testsuite-name $@ --runtime-args "--gc=sgen --gc-debug= --gc-params=major=marksweep,minor=simple" --disabled "$(DISABLED_TESTS)" --timeout 900 $(TESTS_SGEN_REGULAR)
test-sgen-regular-ms-conc-simple: $(TESTS_SGEN_REGULAR) $(TESTSAOT_SGEN_REGULAR) test-runner.exe
	$(TOOLS_RUNTIME) $(TEST_RUNNER) --testsuite-name $@ --runtime-args "--gc=sgen --gc-debug= --gc-params=major=marksweep-conc,minor=simple" --disabled "$(DISABLED_TESTS)" --timeout 900 $(TESTS_SGEN_REGULAR)
test-sgen-regular-ms-conc-par-simple: $(TESTS_SGEN_REGULAR) $(TESTSAOT_SGEN_REGULAR) test-runner.exe
	$(TOOLS_RUNTIME) $(TEST_RUNNER) --testsuite-name $@ --runtime-args "--gc=sgen --gc-debug= --gc-params=major=marksweep-conc-par,minor=simple" --disabled "$(DISABLED_TESTS)" --timeout 900 $(TESTS_SGEN_REGULAR)
test-sgen-regular-ms-conc-split: $(TESTS_SGEN_REGULAR) $(TESTSAOT_SGEN_REGULAR) test-runner.exe
	$(TOOLS_RUNTIME) $(TEST_RUNNER) --testsuite-name $@ --runtime-args "--gc=sgen --gc-debug= --gc-params=major=marksweep-conc,minor=split" --disabled "$(DISABLED_TESTS)" --timeout 900 $(TESTS_SGEN_REGULAR)
test-sgen-regular-ms-conc-split-95-clear-at-gc: $(TESTS_SGEN_REGULAR) $(TESTSAOT_SGEN_REGULAR) test-runner.exe
	$(TOOLS_RUNTIME) $(TEST_RUNNER) --testsuite-name $@ --runtime-args "--gc=sgen --gc-debug=clear-at-gc --gc-params=major=marksweep-conc,minor=split,alloc-ratio=95" --disabled "$(DISABLED_TESTS)" --timeout 900 $(TESTS_SGEN_REGULAR)
test-sgen-regular-ms-conc-par-simple-par-dyn: $(TESTS_SGEN_REGULAR) $(TESTSAOT_SGEN_REGULAR) test-runner.exe
	$(TOOLS_RUNTIME) $(TEST_RUNNER) --testsuite-name $@ --runtime-args "--gc=sgen --gc-debug= --gc-params=major=marksweep-conc-par,minor=simple-par,dynamic-nursery" --disabled "$(DISABLED_TESTS)" --timeout 900 $(TESTS_SGEN_REGULAR)
test-sgen-regular-ms-conc-par-simple-par-512k: $(TESTS_SGEN_REGULAR) $(TESTSAOT_SGEN_REGULAR) test-runner.exe
	$(TOOLS_RUNTIME) $(TEST_RUNNER) --testsuite-name $@ --runtime-args "--gc=sgen --gc-debug= --gc-params=major=marksweep-conc-par,minor=simple-par,nursery-size=512k" --disabled "$(DISABLED_TESTS)" --timeout 900 $(TESTS_SGEN_REGULAR)
test-sgen-regular-ms-conc-par-simple-par-32m: $(TESTS_SGEN_REGULAR) $(TESTSAOT_SGEN_REGULAR) test-runner.exe
	$(TOOLS_RUNTIME) $(TEST_RUNNER) --testsuite-name $@ --runtime-args "--gc=sgen --gc-debug= --gc-params=major=marksweep-conc-par,minor=simple-par,nursery-size=32m" --disabled "$(DISABLED_TESTS)" --timeout 900 $(TESTS_SGEN_REGULAR)
test-sgen-regular-ms-conc-par-simple-par-dyn-clear-at-gc: $(TESTS_SGEN_REGULAR) $(TESTSAOT_SGEN_REGULAR) test-runner.exe
	$(TOOLS_RUNTIME) $(TEST_RUNNER) --testsuite-name $@ --runtime-args "--gc=sgen --gc-debug=clear-at-gc --gc-params=major=marksweep-conc-par,minor=simple-par,dynamic-nursery" --disabled "$(DISABLED_TESTS)" --timeout 900 $(TESTS_SGEN_REGULAR)

TESTS_SGEN_TOGGLEREF_SRC=	\
	sgen-toggleref.cs

TESTS_SGEN_TOGGLEREF=$(filter-out $(DISABLED_TESTS),$(TESTS_SGEN_TOGGLEREF_SRC:.cs=.exe))

if FULL_AOT_TESTS
TESTSAOT_SGEN_TOGGLEREF=$(TESTS_SGEN_TOGGLEREF:.exe=.exe$(PLATFORM_AOT_SUFFIX))
endif

if HYBRID_AOT_TESTS
TESTSAOT_SGEN_TOGGLEREF=$(TESTS_SGEN_TOGGLEREF:.exe=.exe$(PLATFORM_AOT_SUFFIX))
endif

test-sgen-toggleref: $(TESTS_SGEN_TOGGLEREF) $(TESTSAOT_SGEN_TOGGLEREF)
	ok=; \
	$(MAKE) test-sgen-toggleref-ms-simple || ok=false; \
	$(MAKE) test-sgen-toggleref-ms-conc-simple || ok=false; \
	$$ok

test-stress-sgen-toggleref: $(TESTS_SGEN_TOGGLEREF) $(TESTSAOT_SGEN_TOGGLEREF)
	ok=; \
	$(MAKE) test-sgen-toggleref-ms-simple MONO_TESTS_STRESS=1 || ok=false; \
	$(MAKE) test-sgen-toggleref-ms-conc-simple MONO_TESTS_STRESS=1 || ok=false; \
	$(MAKE) test-sgen-toggleref-ms-conc-par-simple MONO_TESTS_STRESS=1 || ok=false; \
	$(MAKE) test-sgen-toggleref-ms-conc-split MONO_TESTS_STRESS=1 || ok=false; \
	$(MAKE) test-sgen-toggleref-ms-conc-split-95-clear-at-gc MONO_TESTS_STRESS=1 || ok=false; \
	$(MAKE) test-sgen-toggleref-ms-conc-par-simple-par-dyn MONO_TESTS_STRESS=1 || ok=false; \
	$(MAKE) test-sgen-toggleref-ms-conc-par-simple-par-512k MONO_TESTS_STRESS=1 || ok=false; \
	$(MAKE) test-sgen-toggleref-ms-conc-par-simple-par-32m MONO_TESTS_STRESS=1 || ok=false; \
	$(MAKE) test-sgen-toggleref-ms-conc-par-simple-par-dyn-clear-at-gc MONO_TESTS_STRESS=1 || ok=false; \
	$$ok

test-sgen-toggleref-ms-simple: $(TESTS_SGEN_TOGGLEREF) $(TESTSAOT_SGEN_TOGGLEREF) test-runner.exe
	$(TOOLS_RUNTIME) $(TEST_RUNNER) --testsuite-name $@ --runtime-args "--gc=sgen --gc-debug= --gc-params=toggleref-test,major=marksweep,minor=simple" --disabled "$(DISABLED_TESTS)" --timeout 900 $(TESTS_SGEN_TOGGLEREF)
test-sgen-toggleref-ms-conc-simple: $(TESTS_SGEN_TOGGLEREF) $(TESTSAOT_SGEN_TOGGLEREF) test-runner.exe
	$(TOOLS_RUNTIME) $(TEST_RUNNER) --testsuite-name $@ --runtime-args "--gc=sgen --gc-debug= --gc-params=toggleref-test,major=marksweep-conc,minor=simple" --disabled "$(DISABLED_TESTS)" --timeout 900 $(TESTS_SGEN_TOGGLEREF)
test-sgen-toggleref-ms-conc-par-simple: $(TESTS_SGEN_TOGGLEREF) $(TESTSAOT_SGEN_TOGGLEREF) test-runner.exe
	$(TOOLS_RUNTIME) $(TEST_RUNNER) --testsuite-name $@ --runtime-args "--gc=sgen --gc-debug= --gc-params=toggleref-test,major=marksweep-conc-par,minor=simple" --disabled "$(DISABLED_TESTS)" --timeout 900 $(TESTS_SGEN_TOGGLEREF)
test-sgen-toggleref-ms-conc-split: $(TESTS_SGEN_TOGGLEREF) $(TESTSAOT_SGEN_TOGGLEREF) test-runner.exe
	$(TOOLS_RUNTIME) $(TEST_RUNNER) --testsuite-name $@ --runtime-args "--gc=sgen --gc-debug= --gc-params=toggleref-test,major=marksweep-conc,minor=split" --disabled "$(DISABLED_TESTS)" --timeout 900 $(TESTS_SGEN_TOGGLEREF)
test-sgen-toggleref-ms-conc-split-95-clear-at-gc: $(TESTS_SGEN_TOGGLEREF) $(TESTSAOT_SGEN_TOGGLEREF) test-runner.exe
	$(TOOLS_RUNTIME) $(TEST_RUNNER) --testsuite-name $@ --runtime-args "--gc=sgen --gc-debug=clear-at-gc --gc-params=toggleref-test,major=marksweep-conc,minor=split,alloc-ratio=95" --disabled "$(DISABLED_TESTS)" --timeout 900 $(TESTS_SGEN_TOGGLEREF)
test-sgen-toggleref-ms-conc-par-simple-par-dyn: $(TESTS_SGEN_TOGGLEREF) $(TESTSAOT_SGEN_TOGGLEREF) test-runner.exe
	$(TOOLS_RUNTIME) $(TEST_RUNNER) --testsuite-name $@ --runtime-args "--gc=sgen --gc-debug= --gc-params=toggleref-test,major=marksweep-conc-par,minor=simple-par,dynamic-nursery" --disabled "$(DISABLED_TESTS)" --timeout 900 $(TESTS_SGEN_TOGGLEREF)
test-sgen-toggleref-ms-conc-par-simple-par-512k: $(TESTS_SGEN_TOGGLEREF) $(TESTSAOT_SGEN_TOGGLEREF) test-runner.exe
	$(TOOLS_RUNTIME) $(TEST_RUNNER) --testsuite-name $@ --runtime-args "--gc=sgen --gc-debug= --gc-params=toggleref-test,major=marksweep-conc-par,minor=simple-par,nursery-size=512k" --disabled "$(DISABLED_TESTS)" --timeout 900 $(TESTS_SGEN_TOGGLEREF)
test-sgen-toggleref-ms-conc-par-simple-par-32m: $(TESTS_SGEN_TOGGLEREF) $(TESTSAOT_SGEN_TOGGLEREF) test-runner.exe
	$(TOOLS_RUNTIME) $(TEST_RUNNER) --testsuite-name $@ --runtime-args "--gc=sgen --gc-debug= --gc-params=toggleref-test,major=marksweep-conc-par,minor=simple-par,nursery-size=32m" --disabled "$(DISABLED_TESTS)" --timeout 900 $(TESTS_SGEN_TOGGLEREF)
test-sgen-toggleref-ms-conc-par-simple-par-dyn-clear-at-gc: $(TESTS_SGEN_TOGGLEREF) $(TESTSAOT_SGEN_TOGGLEREF) test-runner.exe
	$(TOOLS_RUNTIME) $(TEST_RUNNER) --testsuite-name $@ --runtime-args "--gc=sgen --gc-debug=clear-at-gc --gc-params=toggleref-test,major=marksweep-conc-par,minor=simple-par,dynamic-nursery" --disabled "$(DISABLED_TESTS)" --timeout 900 $(TESTS_SGEN_TOGGLEREF)

TESTS_SGEN_BRIDGE_SRC=	\
	sgen-bridge.cs	\
	sgen-bridge-major-fragmentation.cs

TESTS_SGEN_BRIDGE=$(filter-out $(DISABLED_TESTS),$(TESTS_SGEN_BRIDGE_SRC:.cs=.exe))

if FULL_AOT_TESTS
TESTSAOT_SGEN_BRIDGE=$(TESTS_SGEN_BRIDGE:.exe=.exe$(PLATFORM_AOT_SUFFIX))
endif

if HYBRID_AOT_TESTS
TESTSAOT_SGEN_BRIDGE=$(TESTS_SGEN_BRIDGE:.exe=.exe$(PLATFORM_AOT_SUFFIX))
endif

test-sgen-bridge: $(TESTS_SGEN_BRIDGE) $(TESTSAOT_SGEN_BRIDGE)
	ok=; \
	$(MAKE) test-sgen-bridge-ms-simple-tarjan-bridge || ok=false; \
	$(MAKE) test-sgen-bridge-ms-conc-simple-tarjan-bridge || ok=false; \
	$$ok

test-stress-sgen-bridge: $(TESTS_SGEN_BRIDGE) $(TESTSAOT_SGEN_BRIDGE)
	ok=; \
	$(MAKE) test-sgen-bridge-ms-simple-tarjan-bridge MONO_TESTS_STRESS=1 || ok=false; \
	$(MAKE) test-sgen-bridge-ms-conc-simple-tarjan-bridge MONO_TESTS_STRESS=1 || ok=false; \
	$(MAKE) test-sgen-bridge-ms-conc-split-tarjan-bridge MONO_TESTS_STRESS=1 || ok=false; \
	$(MAKE) test-sgen-bridge-ms-conc-simple-new-bridge MONO_TESTS_STRESS=1 || ok=false; \
	$(MAKE) test-sgen-bridge-ms-conc-simple-old-bridge MONO_TESTS_STRESS=1 || ok=false; \
	$(MAKE) test-sgen-bridge-ms-conc-par-simple-par-dyn-tarjan-bridge MONO_TESTS_STRESS=1 || ok=false; \
	$(MAKE) test-sgen-bridge-ms-conc-par-simple-par-512k-tarjan-bridge MONO_TESTS_STRESS=1 || ok=false; \
	$(MAKE) test-sgen-bridge-ms-conc-par-simple-par-32m-tarjan-bridge MONO_TESTS_STRESS=1 || ok=false; \
	$$ok

test-sgen-bridge-ms-simple-tarjan-bridge: $(TESTS_SGEN_BRIDGE) $(TESTSAOT_SGEN_BRIDGE) test-runner.exe
	$(TOOLS_RUNTIME) $(TEST_RUNNER) --testsuite-name $@ --runtime-args "--gc=sgen --gc-debug=bridge=Bridge --gc-params=major=marksweep,minor=simple,bridge-implementation=tarjan" --disabled "$(DISABLED_TESTS)" --timeout 900 $(TESTS_SGEN_BRIDGE)
test-sgen-bridge-ms-conc-simple-tarjan-bridge: $(TESTS_SGEN_BRIDGE) $(TESTSAOT_SGEN_BRIDGE) test-runner.exe
	$(TOOLS_RUNTIME) $(TEST_RUNNER) --testsuite-name $@ --runtime-args "--gc=sgen --gc-debug=bridge=Bridge --gc-params=major=marksweep-conc,minor=simple,bridge-implementation=tarjan" --disabled "$(DISABLED_TESTS)" --timeout 900 $(TESTS_SGEN_BRIDGE)
test-sgen-bridge-ms-conc-split-tarjan-bridge: $(TESTS_SGEN_BRIDGE) $(TESTSAOT_SGEN_BRIDGE) test-runner.exe
	$(TOOLS_RUNTIME) $(TEST_RUNNER) --testsuite-name $@ --runtime-args "--gc=sgen --gc-debug=bridge=Bridge --gc-params=major=marksweep-conc,minor=split,bridge-implementation=tarjan" --disabled "$(DISABLED_TESTS)" --timeout 900 $(TESTS_SGEN_BRIDGE)
test-sgen-bridge-ms-conc-simple-new-bridge: $(TESTS_SGEN_BRIDGE) $(TESTSAOT_SGEN_BRIDGE) test-runner.exe
	$(TOOLS_RUNTIME) $(TEST_RUNNER) --testsuite-name $@ --runtime-args "--gc=sgen --gc-debug=bridge=Bridge --gc-params=major=marksweep-conc,minor=simple,bridge-implementation=new" --disabled "$(DISABLED_TESTS)" --timeout 900 $(TESTS_SGEN_BRIDGE)
test-sgen-bridge-ms-conc-simple-old-bridge: $(TESTS_SGEN_BRIDGE) $(TESTSAOT_SGEN_BRIDGE) test-runner.exe
	$(TOOLS_RUNTIME) $(TEST_RUNNER) --testsuite-name $@ --runtime-args "--gc=sgen --gc-debug=bridge=Bridge --gc-params=major=marksweep-conc,minor=simple,bridge-implementation=old" --disabled "$(DISABLED_TESTS)" --timeout 900 $(TESTS_SGEN_BRIDGE)
test-sgen-bridge-ms-conc-par-simple-par-dyn-tarjan-bridge: $(TESTS_SGEN_BRIDGE) $(TESTSAOT_SGEN_BRIDGE) test-runner.exe
	$(TOOLS_RUNTIME) $(TEST_RUNNER) --testsuite-name $@ --runtime-args "--gc=sgen --gc-debug=bridge=Bridge --gc-params=major=marksweep-conc-par,minor=simple-par,dynamic-nursery,bridge-implementation=tarjan" --disabled "$(DISABLED_TESTS)" --timeout 900 $(TESTS_SGEN_BRIDGE)
test-sgen-bridge-ms-conc-par-simple-par-512k-tarjan-bridge: $(TESTS_SGEN_BRIDGE) $(TESTSAOT_SGEN_BRIDGE) test-runner.exe
	$(TOOLS_RUNTIME) $(TEST_RUNNER) --testsuite-name $@ --runtime-args "--gc=sgen --gc-debug=bridge=Bridge --gc-params=major=marksweep-conc-par,minor=simple-par,nursery-size=512k,bridge-implementation=tarjan" --disabled "$(DISABLED_TESTS)" --timeout 900 $(TESTS_SGEN_BRIDGE)
test-sgen-bridge-ms-conc-par-simple-par-32m-tarjan-bridge: $(TESTS_SGEN_BRIDGE) $(TESTSAOT_SGEN_BRIDGE) test-runner.exe
	$(TOOLS_RUNTIME) $(TEST_RUNNER) --testsuite-name $@ --runtime-args "--gc=sgen --gc-debug=bridge=Bridge --gc-params=major=marksweep-conc-par,minor=simple-par,nursery-size=32m,bridge-implementation=tarjan" --disabled "$(DISABLED_TESTS)" --timeout 900 $(TESTS_SGEN_BRIDGE)

TESTS_SGEN_BRIDGE2_SRC=	\
	sgen-bridge-xref.cs

TESTS_SGEN_BRIDGE2=$(filter-out $(DISABLED_TESTS),$(TESTS_SGEN_BRIDGE2_SRC:.cs=.exe))

if FULL_AOT_TESTS
TESTSAOT_SGEN_BRIDGE2=$(TESTS_SGEN_BRIDGE2:.exe=.exe$(PLATFORM_AOT_SUFFIX))
endif

if HYBRID_AOT_TESTS
TESTSAOT_SGEN_BRIDGE2=$(TESTS_SGEN_BRIDGE2:.exe=.exe$(PLATFORM_AOT_SUFFIX))
endif

test-sgen-bridge2: $(TESTS_SGEN_BRIDGE2) $(TESTSAOT_SGEN_BRIDGE2)
	ok=; \
	$(MAKE) test-sgen-bridge2-ms-simple-tarjan-bridge || ok=false; \
	$(MAKE) test-sgen-bridge2-ms-conc-simple-tarjan-bridge || ok=false; \
	$$ok

test-stress-sgen-bridge2: $(TESTS_SGEN_BRIDGE2) $(TESTSAOT_SGEN_BRIDGE2)
	ok=; \
	$(MAKE) test-sgen-bridge2-ms-simple-tarjan-bridge MONO_TESTS_STRESS=1 || ok=false; \
	$(MAKE) test-sgen-bridge2-ms-conc-simple-tarjan-bridge MONO_TESTS_STRESS=1 || ok=false; \
	$(MAKE) test-sgen-bridge2-ms-conc-split-tarjan-bridge MONO_TESTS_STRESS=1 || ok=false; \
	$(MAKE) test-sgen-bridge2-ms-conc-simple-new-bridge MONO_TESTS_STRESS=1 || ok=false; \
	$(MAKE) test-sgen-bridge2-ms-conc-simple-old-bridge MONO_TESTS_STRESS=1 || ok=false; \
	$(MAKE) test-sgen-bridge2-ms-conc-par-simple-par-dyn-tarjan-bridge MONO_TESTS_STRESS=1 || ok=false; \
	$(MAKE) test-sgen-bridge2-ms-conc-par-simple-par-512k-tarjan-bridge MONO_TESTS_STRESS=1 || ok=false; \
	$(MAKE) test-sgen-bridge2-ms-conc-par-simple-par-32m-tarjan-bridge MONO_TESTS_STRESS=1 || ok=false; \
	$$ok

test-sgen-bridge2-ms-simple-tarjan-bridge: $(TESTS_SGEN_BRIDGE2) $(TESTSAOT_SGEN_BRIDGE2) test-runner.exe
	$(TOOLS_RUNTIME) $(TEST_RUNNER) --testsuite-name $@ --runtime-args "--gc=sgen --gc-debug=bridge=2Bridge --gc-params=major=marksweep,minor=simple,bridge-implementation=tarjan" --disabled "$(DISABLED_TESTS)" --timeout 900 $(TESTS_SGEN_BRIDGE2)
test-sgen-bridge2-ms-conc-simple-tarjan-bridge: $(TESTS_SGEN_BRIDGE2) $(TESTSAOT_SGEN_BRIDGE2) test-runner.exe
	$(TOOLS_RUNTIME) $(TEST_RUNNER) --testsuite-name $@ --runtime-args "--gc=sgen --gc-debug=bridge=2Bridge --gc-params=major=marksweep-conc,minor=simple,bridge-implementation=tarjan" --disabled "$(DISABLED_TESTS)" --timeout 900 $(TESTS_SGEN_BRIDGE2)
test-sgen-bridge2-ms-conc-split-tarjan-bridge: $(TESTS_SGEN_BRIDGE2) $(TESTSAOT_SGEN_BRIDGE2) test-runner.exe
	$(TOOLS_RUNTIME) $(TEST_RUNNER) --testsuite-name $@ --runtime-args "--gc=sgen --gc-debug=bridge=2Bridge --gc-params=major=marksweep-conc,minor=split,bridge-implementation=tarjan" --disabled "$(DISABLED_TESTS)" --timeout 900 $(TESTS_SGEN_BRIDGE2)
test-sgen-bridge2-ms-conc-simple-new-bridge: $(TESTS_SGEN_BRIDGE2) $(TESTSAOT_SGEN_BRIDGE2) test-runner.exe
	$(TOOLS_RUNTIME) $(TEST_RUNNER) --testsuite-name $@ --runtime-args "--gc=sgen --gc-debug=bridge=2Bridge --gc-params=major=marksweep-conc,minor=simple,bridge-implementation=new" --disabled "$(DISABLED_TESTS)" --timeout 900 $(TESTS_SGEN_BRIDGE2)
test-sgen-bridge2-ms-conc-simple-old-bridge: $(TESTS_SGEN_BRIDGE2) $(TESTSAOT_SGEN_BRIDGE2) test-runner.exe
	$(TOOLS_RUNTIME) $(TEST_RUNNER) --testsuite-name $@ --runtime-args "--gc=sgen --gc-debug=bridge=2Bridge --gc-params=major=marksweep-conc,minor=simple,bridge-implementation=old" --disabled "$(DISABLED_TESTS)" --timeout 900 $(TESTS_SGEN_BRIDGE2)
test-sgen-bridge2-ms-conc-par-simple-par-dyn-tarjan-bridge: $(TESTS_SGEN_BRIDGE2) $(TESTSAOT_SGEN_BRIDGE2) test-runner.exe
	$(TOOLS_RUNTIME) $(TEST_RUNNER) --testsuite-name $@ --runtime-args "--gc=sgen --gc-debug=bridge=2Bridge --gc-params=major=marksweep-conc-par,minor=simple-par,dynamic-nursery,bridge-implementation=tarjan" --disabled "$(DISABLED_TESTS)" --timeout 900 $(TESTS_SGEN_BRIDGE2)
test-sgen-bridge2-ms-conc-par-simple-par-512k-tarjan-bridge: $(TESTS_SGEN_BRIDGE2) $(TESTSAOT_SGEN_BRIDGE2) test-runner.exe
	$(TOOLS_RUNTIME) $(TEST_RUNNER) --testsuite-name $@ --runtime-args "--gc=sgen --gc-debug=bridge=2Bridge --gc-params=major=marksweep-conc-par,minor=simple-par,nursery-size=512k,bridge-implementation=tarjan" --disabled "$(DISABLED_TESTS)" --timeout 900 $(TESTS_SGEN_BRIDGE2)
test-sgen-bridge2-ms-conc-par-simple-par-32m-tarjan-bridge: $(TESTS_SGEN_BRIDGE2) $(TESTSAOT_SGEN_BRIDGE2) test-runner.exe
	$(TOOLS_RUNTIME) $(TEST_RUNNER) --testsuite-name $@ --runtime-args "--gc=sgen --gc-debug=bridge=2Bridge --gc-params=major=marksweep-conc-par,minor=simple-par,nursery-size=32m,bridge-implementation=tarjan" --disabled "$(DISABLED_TESTS)" --timeout 900 $(TESTS_SGEN_BRIDGE2)

TESTS_SGEN_BRIDGE3_SRC=	\
	sgen-bridge-gchandle.cs

TESTS_SGEN_BRIDGE3=$(filter-out $(DISABLED_TESTS),$(TESTS_SGEN_BRIDGE3_SRC:.cs=.exe))

if FULL_AOT_TESTS
TESTSAOT_SGEN_BRIDGE3=$(TESTS_SGEN_BRIDGE3:.exe=.exe$(PLATFORM_AOT_SUFFIX))
endif

if HYBRID_AOT_TESTS
TESTSAOT_SGEN_BRIDGE3=$(TESTS_SGEN_BRIDGE3:.exe=.exe$(PLATFORM_AOT_SUFFIX))
endif

test-sgen-bridge3: $(TESTS_SGEN_BRIDGE3) $(TESTSAOT_SGEN_BRIDGE3)
	ok=; \
	$(MAKE) test-sgen-bridge3-ms-simple-tarjan-bridge || ok=false; \
	$(MAKE) test-sgen-bridge3-ms-conc-simple-tarjan-bridge || ok=false; \
	$$ok

test-stress-sgen-bridge3: $(TESTS_SGEN_BRIDGE3) $(TESTSAOT_SGEN_BRIDGE3)
	ok=; \
	$(MAKE) test-sgen-bridge3-ms-simple-tarjan-bridge MONO_TESTS_STRESS=1 || ok=false; \
	$(MAKE) test-sgen-bridge3-ms-conc-simple-tarjan-bridge MONO_TESTS_STRESS=1 || ok=false; \
	$(MAKE) test-sgen-bridge3-ms-conc-split-tarjan-bridge MONO_TESTS_STRESS=1 || ok=false; \
	$(MAKE) test-sgen-bridge3-ms-conc-simple-new-bridge MONO_TESTS_STRESS=1 || ok=false; \
	$(MAKE) test-sgen-bridge3-ms-conc-simple-old-bridge MONO_TESTS_STRESS=1 || ok=false; \
	$(MAKE) test-sgen-bridge3-ms-conc-par-simple-par-dyn-tarjan-bridge MONO_TESTS_STRESS=1 || ok=false; \
	$(MAKE) test-sgen-bridge3-ms-conc-par-simple-par-512k-tarjan-bridge MONO_TESTS_STRESS=1 || ok=false; \
	$(MAKE) test-sgen-bridge3-ms-conc-par-simple-par-32m-tarjan-bridge MONO_TESTS_STRESS=1 || ok=false; \
	$$ok

test-sgen-bridge3-ms-simple-tarjan-bridge: $(TESTS_SGEN_BRIDGE3) $(TESTSAOT_SGEN_BRIDGE3) test-runner.exe
	$(TOOLS_RUNTIME) $(TEST_RUNNER) --testsuite-name $@ --runtime-args "--gc=sgen --gc-debug=bridge=3Bridge --gc-params=major=marksweep,minor=simple,bridge-implementation=tarjan" --disabled "$(DISABLED_TESTS)" --timeout 900 $(TESTS_SGEN_BRIDGE3)
test-sgen-bridge3-ms-conc-simple-tarjan-bridge: $(TESTS_SGEN_BRIDGE3) $(TESTSAOT_SGEN_BRIDGE3) test-runner.exe
	$(TOOLS_RUNTIME) $(TEST_RUNNER) --testsuite-name $@ --runtime-args "--gc=sgen --gc-debug=bridge=3Bridge --gc-params=major=marksweep-conc,minor=simple,bridge-implementation=tarjan" --disabled "$(DISABLED_TESTS)" --timeout 900 $(TESTS_SGEN_BRIDGE3)
test-sgen-bridge3-ms-conc-split-tarjan-bridge: $(TESTS_SGEN_BRIDGE3) $(TESTSAOT_SGEN_BRIDGE3) test-runner.exe
	$(TOOLS_RUNTIME) $(TEST_RUNNER) --testsuite-name $@ --runtime-args "--gc=sgen --gc-debug=bridge=3Bridge --gc-params=major=marksweep-conc,minor=split,bridge-implementation=tarjan" --disabled "$(DISABLED_TESTS)" --timeout 900 $(TESTS_SGEN_BRIDGE3)
test-sgen-bridge3-ms-conc-simple-new-bridge: $(TESTS_SGEN_BRIDGE3) $(TESTSAOT_SGEN_BRIDGE3) test-runner.exe
	$(TOOLS_RUNTIME) $(TEST_RUNNER) --testsuite-name $@ --runtime-args "--gc=sgen --gc-debug=bridge=3Bridge --gc-params=major=marksweep-conc,minor=simple,bridge-implementation=new" --disabled "$(DISABLED_TESTS)" --timeout 900 $(TESTS_SGEN_BRIDGE3)
test-sgen-bridge3-ms-conc-simple-old-bridge: $(TESTS_SGEN_BRIDGE3) $(TESTSAOT_SGEN_BRIDGE3) test-runner.exe
	$(TOOLS_RUNTIME) $(TEST_RUNNER) --testsuite-name $@ --runtime-args "--gc=sgen --gc-debug=bridge=3Bridge --gc-params=major=marksweep-conc,minor=simple,bridge-implementation=old" --disabled "$(DISABLED_TESTS)" --timeout 900 $(TESTS_SGEN_BRIDGE3)
test-sgen-bridge3-ms-conc-par-simple-par-dyn-tarjan-bridge: $(TESTS_SGEN_BRIDGE3) $(TESTSAOT_SGEN_BRIDGE3) test-runner.exe
	$(TOOLS_RUNTIME) $(TEST_RUNNER) --testsuite-name $@ --runtime-args "--gc=sgen --gc-debug=bridge=3Bridge --gc-params=major=marksweep-conc-par,minor=simple-par,dynamic-nursery,bridge-implementation=tarjan" --disabled "$(DISABLED_TESTS)" --timeout 900 $(TESTS_SGEN_BRIDGE3)
test-sgen-bridge3-ms-conc-par-simple-par-512k-tarjan-bridge: $(TESTS_SGEN_BRIDGE3) $(TESTSAOT_SGEN_BRIDGE3) test-runner.exe
	$(TOOLS_RUNTIME) $(TEST_RUNNER) --testsuite-name $@ --runtime-args "--gc=sgen --gc-debug=bridge=3Bridge --gc-params=major=marksweep-conc-par,minor=simple-par,nursery-size=512k,bridge-implementation=tarjan" --disabled "$(DISABLED_TESTS)" --timeout 900 $(TESTS_SGEN_BRIDGE3)
test-sgen-bridge3-ms-conc-par-simple-par-32m-tarjan-bridge: $(TESTS_SGEN_BRIDGE3) $(TESTSAOT_SGEN_BRIDGE3) test-runner.exe
	$(TOOLS_RUNTIME) $(TEST_RUNNER) --testsuite-name $@ --runtime-args "--gc=sgen --gc-debug=bridge=3Bridge --gc-params=major=marksweep-conc-par,minor=simple-par,nursery-size=32m,bridge-implementation=tarjan" --disabled "$(DISABLED_TESTS)" --timeout 900 $(TESTS_SGEN_BRIDGE3)

TESTS_SGEN_OOM_SRC =	\
	sgen-oom-cementing-stress.cs	\
	sgen-oom-new-threads-dont-join-stw-2.cs	\
	sgen-oom-bridge-major-fragmentation.cs \
	gc-oom-handling.cs	\
	gc-oom-handling2.cs

TESTS_SGEN_OOM=$(filter-out $(DISABLED_TESTS),$(TESTS_SGEN_OOM_SRC:.cs=.exe))

if FULL_AOT_TESTS
TESTSAOT_SGEN_OOM=$(TESTS_SGEN_OOM:.exe=.exe$(PLATFORM_AOT_SUFFIX))
endif

if HYBRID_AOT_TESTS
TESTSAOT_SGEN_OOM=$(TESTS_SGEN_OOM:.exe=.exe$(PLATFORM_AOT_SUFFIX))
endif

tests-sgen-oom: $(TESTS_SGEN_OOM) $(TESTSAOT_SGEN_OOM) test-runner.exe sgen-cementing-stress.exe sgen-new-threads-dont-join-stw-2.exe sgen-bridge-major-fragmentation.exe
	$(TOOLS_RUNTIME) $(TEST_RUNNER) $(TEST_RUNNER_ARGS) --testsuite-name $@ --runtime-args "--gc=sgen --gc-debug=max-valloc-size=50M,bridge=Bridge" --disabled "$(DISABLED_TESTS)" --timeout 900 $(TESTS_SGEN_OOM)

AOT_CONFIGURATIONS=	\
	"|regular"	\
	"--gc=boehm|boehm"

#LLVM crashes, got to fix it first.
#	"--llvm|llvm"	\
#	"--llvm --gc=boehm|llvm+boehm"


test-aot:
	@failed=0; \
	passed=0; \
	failed_tests="";\
	profile=$(DEFAULT_PROFILE);	\
	tmpfile=`mktemp -t mono_aot_outputXXXXXX` || exit 1;	\
	rm -f test-aot-$${name}.stdout test-aot-$${name}.stderr; \
	for assembly in $(mcs_topdir)/class/lib/$$profile/*.dll	; do	\
		asm_name=`basename $$assembly`;	\
		echo "... $$asm_name";	\
		for conf in $(AOT_CONFIGURATIONS); do	\
			name=`echo $$conf | cut -d\| -f 2`;	\
			params=`echo $$conf | cut -d\| -f 1`;	\
			test_name="$${asm_name}|$${name}";	\
			echo "  $$test_name";	\
			if MONO_PATH=$(mcs_topdir)/class/lib/$$profile $(JITTEST_PROG_RUN) $$params --aot=outfile=$$tmpfile $$assembly >> test-aot-$${name}.stdout 2>> test-aot-$${name}.stderr;	\
			then \
				passed=`expr $${passed} + 1`; \
			else \
				failed=`expr $${failed} + 1`; \
				failed_tests="$${failed_tests} $$test_name"; \
			fi \
		done;	\
	done;	\
	rm	$$tmpfile;	\
	echo "$${passed} test(s) passed. $${failed} test(s) did not pass."; \
	if [ $${failed} != 0 ]; then echo -e "\nFailed tests:\n"; \
	for i in $${failed_tests}; do echo $${i}; done; exit 1; fi


# Generated tests for runtime invoke
EXTRA_DIST += gen-runtime-invoke.cs

runtime-invoke.gen.cs: gen-runtime-invoke.exe
	$(Q) $(RUNTIME) gen-runtime-invoke.exe > runtime-invoke.gen.cs

EXTRA_DIST += make-imt-test.cs

imt_big_iface_test.cs: make-imt-test.exe
	$(Q) $(RUNTIME) make-imt-test.exe > imt_big_iface_test.cs

EXTRA_DIST += test-inline-call-stack-library.cs test-inline-call-stack.cs

test-inline-call-stack-library.dll: $(srcdir)/test-inline-call-stack-library.cs
	$(MCS) -t:library -out:$@ $<

test-inline-call-stack.exe$(PLATFORM_AOT_SUFFIX): test-inline-call-stack-library.dll$(PLATFORM_AOT_SUFFIX)
test-inline-call-stack.exe: test-inline-call-stack.cs test-inline-call-stack-library.dll $(TEST_DRIVER_DEPEND)
	$(MCS) -r:TestDriver.dll -r:test-inline-call-stack-library.dll -out:$@ $<

EXTRA_DIST += unhandled-exception-base-configuration.config
EXTRA_DIST += unhandled-exception-legacy-configuration.config
EXTRA_DIST += appdomain-unload.exe.config
EXTRA_DIST += unhandled-exception-test-case.2.cs
EXTRA_DIST += unhandled-exception-test-runner.2.cs
unhandled-exception-test-case.1.cs: unhandled-exception-test-case.2.cs
	cp unhandled-exception-test-case.2.cs unhandled-exception-test-case.1.cs
unhandled-exception-test-case-legacy.1.cs: unhandled-exception-test-case.1.cs
	cp unhandled-exception-test-case.1.cs unhandled-exception-test-case-legacy.1.cs
unhandled-exception-test-case-legacy.2.cs: unhandled-exception-test-case.2.cs
	cp unhandled-exception-test-case.2.cs unhandled-exception-test-case-legacy.2.cs
unhandled-exception-config_files: unhandled-exception-base-configuration.config unhandled-exception-legacy-configuration.config
	cp unhandled-exception-base-configuration.config unhandled-exception-test-case.1.exe.config
	cp unhandled-exception-base-configuration.config unhandled-exception-test-case.2.exe.config
	cp unhandled-exception-legacy-configuration.config unhandled-exception-test-case-legacy.1.exe.config
	cp unhandled-exception-legacy-configuration.config unhandled-exception-test-case-legacy.2.exe.config

unhandled-exception-test-runner.2.exe: unhandled-exception-config_files unhandled-exception-test-case.1.exe unhandled-exception-test-case-legacy.1.exe  unhandled-exception-test-case.2.exe unhandled-exception-test-case-legacy.2.exe

test-unhandled-exception: unhandled-exception-test-runner.2.exe
	$(Q) $(RUNTIME) unhandled-exception-test-runner.2.exe RUNTIME:../mini/mono,GTC:F

safehandle.2.exe winx64structs.exe thunks.exe pinvoke3.exe pinvoke2.exe pinvoke-2.2.exe pinvoke17.exe pinvoke13.exe \
	pinvoke11.exe pinvoke_ppcs.exe pinvoke_ppci.exe pinvoke_ppcf.exe pinvoke_ppcd.exe pinvoke_ppcc.exe pinvoke.exe \
	marshalbool.exe marshal9.exe marshal5.exe marshal.exe handleref.exe cominterop.exe bug-Xamarin-5278.exe \
	bug-58782-plain-throw.exe bug-58782-capture-and-throw.exe install_eh_callback.exe: libtest.la

event-get.2.exe$(PLATFORM_AOT_SUFFIX): event-il.exe$(PLATFORM_AOT_SUFFIX)
event-get.2.exe: event-il.exe

module-cctor-loader.2.exe$(PLATFORM_AOT_SUFFIX): module-cctor.exe$(PLATFORM_AOT_SUFFIX)
module-cctor-loader.2.exe: module-cctor.exe

reference-loader.exe$(PLATFORM_AOT_SUFFIX): TestingReferenceAssembly.dll$(PLATFORM_AOT_SUFFIX) TestingReferenceReferenceAssembly.dll$(PLATFORM_AOT_SUFFIX)
reference-loader.exe: TestingReferenceAssembly.dll TestingReferenceReferenceAssembly.dll

assemblyresolve_asm.dll$(PLATFORM_AOT_SUFFIX): assemblyresolve_asm.dll assemblyresolve_deps/Test.dll$(PLATFORM_AOT_SUFFIX)
	MONO_PATH="assemblyresolve_deps:$(CLASS)" $(top_builddir)/runtime/mono-wrapper $(TEST_AOT_BUILD_FLAGS) assemblyresolve_asm.dll
assemblyresolve_deps/Test.dll$(PLATFORM_AOT_SUFFIX): assemblyresolve_deps/Test.dll assemblyresolve_deps/TestBase.dll$(PLATFORM_AOT_SUFFIX)

EXTRA_DIST += assemblyresolve_TestBase.cs assemblyresolve_Test.cs assemblyresolve_asm.cs 
assemblyresolve_deps:
	mkdir -p assemblyresolve_deps
assemblyresolve_deps/TestBase.dll: assemblyresolve_deps $(srcdir)/assemblyresolve_TestBase.cs
	$(MCS) -target:library -out:assemblyresolve_deps/TestBase.dll $(srcdir)/assemblyresolve_TestBase.cs
assemblyresolve_deps/Test.dll: assemblyresolve_deps assemblyresolve_deps/TestBase.dll $(srcdir)/assemblyresolve_Test.cs
	$(MCS) -target:library -r:assemblyresolve_deps/TestBase.dll -out:assemblyresolve_deps/Test.dll $(srcdir)/assemblyresolve_Test.cs
assemblyresolve_asm.dll: assemblyresolve_deps/Test.dll $(srcdir)/assemblyresolve_asm.cs
	$(MCS) -target:library -r:assemblyresolve_deps/TestBase.dll -r:assemblyresolve_deps/Test.dll -out:assemblyresolve_asm.dll $(srcdir)/assemblyresolve_asm.cs

assemblyresolve_event3.exe$(PLATFORM_AOT_SUFFIX): assemblyresolve_asm.dll$(PLATFORM_AOT_SUFFIX) assemblyresolve_deps/Test.dll$(PLATFORM_AOT_SUFFIX) assemblyresolve_deps/TestBase.dll$(PLATFORM_AOT_SUFFIX)
assemblyresolve_event3.exe: assemblyresolve_asm.dll assemblyresolve_deps/Test.dll assemblyresolve_deps/TestBase.dll

assemblyresolve_event4.exe$(PLATFORM_AOT_SUFFIX): assemblyresolve_deps/Test.dll$(PLATFORM_AOT_SUFFIX) assemblyresolve_deps/TestBase.dll$(PLATFORM_AOT_SUFFIX)
assemblyresolve_event4.exe: assemblyresolve_deps/Test.dll assemblyresolve_deps/TestBase.dll

EXTRA_DIST += assemblyresolve_event5_label.cs assemblyresolve_event5_helper.cs
assemblyresolve_deps/assemblyresolve_event5_label.dll: assemblyresolve_event5_label.cs assemblyresolve_deps 
	$(MCS) -target:library -out:assemblyresolve_deps/assemblyresolve_event5_label.dll $(srcdir)/assemblyresolve_event5_label.cs
assemblyresolve_event5_helper.dll: assemblyresolve_event5_helper.cs assemblyresolve_deps/assemblyresolve_event5_label.dll
	$(MCS) -target:library -out:assemblyresolve_event5_helper.dll -r:assemblyresolve_deps/assemblyresolve_event5_label.dll $(srcdir)/assemblyresolve_event5_helper.cs
assemblyresolve_event5.exe: assemblyresolve_event5_helper.dll

assemblyresolve_event6.exe$(PLATFORM_AOT_SUFFIX): assemblyresolve_asm.dll$(PLATFORM_AOT_SUFFIX) assemblyresolve_deps/Test.dll$(PLATFORM_AOT_SUFFIX) assemblyresolve_deps/TestBase.dll$(PLATFORM_AOT_SUFFIX)
assemblyresolve_event6.exe: assemblyresolve_asm.dll assemblyresolve_deps/Test.dll assemblyresolve_deps/TestBase.dll

# We use 'test-support-files' to handle an ordering issue between the 'mono/' and 'runtime/' directories
bug-80307.exe: $(srcdir)/bug-80307.cs
	$(MCS) -r:$(CLASS)/System.Web.dll -out:$@ $(srcdir)/bug-80307.cs
	cd $(top_builddir)/runtime && $(MAKE) test-support-files

EXTRA_DIST += bug-81673-interface.cs

bug-81673.exe$(PLATFORM_AOT_SUFFIX): bug-81673-interface.dll$(PLATFORM_AOT_SUFFIX)
bug-81673.exe bug-81673-interface.dll: $(srcdir)/bug-81673.cs $(srcdir)/bug-81673-interface.cs
	$(MCS) -target:library -out:bug-81673-interface.dll $(srcdir)/bug-81673-interface.cs
	$(MCS) -r:bug-81673-interface.dll -out:bug-81673.exe $(srcdir)/bug-81673.cs
	$(MCS) -define:WITH_STOP -target:library -out:bug-81673-interface.dll $(srcdir)/bug-81673-interface.cs

EXTRA_DIST += bug-36848-a.cs

bug-36848.exe$(PLATFORM_AOT_SUFFIX): bug-36848-a.dll$(PLATFORM_AOT_SUFFIX)
bug-36848.exe bug-36848-a.dll: $(srcdir)/bug-36848.cs $(srcdir)/bug-36848-a.cs
	$(MCS) -target:library -out:bug-36848-a.dll $(srcdir)/bug-36848-a.cs
	$(MCS) -r:bug-36848-a.dll -out:bug-36848.exe $(srcdir)/bug-36848.cs
	$(MCS) -define:WITH_STOP -target:library -out:bug-36848-a.dll $(srcdir)/bug-36848-a.cs

EXTRA_DIST += bug-81691-a.cs bug-81691-b.cs

bug-81691.exe$(PLATFORM_AOT_SUFFIX): bug-81691-b.dll$(PLATFORM_AOT_SUFFIX)
bug-81691.exe bug-81691-a.dll bug-81691-b.dll: $(srcdir)/bug-81691.cs $(srcdir)/bug-81691-a.cs $(srcdir)/bug-81691-b.cs
	$(MCS) -target:library -out:bug-81691-a.dll $(srcdir)/bug-81691-a.cs 
	$(MCS) -r:bug-81691-a.dll -target:library -out:bug-81691-b.dll $(srcdir)/bug-81691-b.cs
	$(MCS) -r:bug-81691-b.dll -out:bug-81691.exe $(srcdir)/bug-81691.cs
	rm -f bug-81691-a.dll

EXTRA_DIST += bug-81466-lib.il

bug-81466.exe$(PLATFORM_AOT_SUFFIX): bug-81466-lib.dll$(PLATFORM_AOT_SUFFIX)
bug-81466.exe bug-81466-lib.dll: $(srcdir)/bug-81466.il $(srcdir)/bug-81466-lib.il
	$(ILASM) /dll /output:bug-81466-lib.dll $(srcdir)/bug-81466-lib.il
	$(ILASM) /exe /output:bug-81466.exe $(srcdir)/bug-81466.il

EXTRA_DIST += bug-324535-il.il

bug-324535.exe$(PLATFORM_AOT_SUFFIX): bug-324535-il.dll$(PLATFORM_AOT_SUFFIX)
bug-324535.exe bug-324535-il.dll: $(srcdir)/bug-324535.cs $(srcdir)/bug-324535-il.il
	$(ILASM) /dll /output:bug-324535-il.dll $(srcdir)/bug-324535-il.il
	$(MCS) -r:bug-324535-il.dll -out:bug-324535.exe $(srcdir)/bug-324535.cs

EXTRA_DIST += custom-modifiers.2.cs custom-modifiers-lib.il

custom-modifiers.2.exe$(PLATFORM_AOT_SUFFIX): custom-modifiers-lib.dll$(PLATFORM_AOT_SUFFIX)
custom-modifiers.2.exe custom-modifiers-lib.dll: $(srcdir)/custom-modifiers.2.cs $(srcdir)/custom-modifiers-lib.il
	$(ILASM) /dll /output:custom-modifiers-lib.dll $(srcdir)/custom-modifiers-lib.il
	$(MCS) -r:custom-modifiers-lib.dll -out:custom-modifiers.2.exe $(srcdir)/custom-modifiers.2.cs

EXTRA_DIST += bug-382986-lib.cs

bug-382986.exe$(PLATFORM_AOT_SUFFIX): bug-382986-lib.dll$(PLATFORM_AOT_SUFFIX)
bug-382986.exe bug-382986-lib.dll: $(srcdir)/bug-382986.cs $(srcdir)/bug-382986-lib.cs
	$(MCS) -target:library -out:bug-382986-lib.dll $(srcdir)/bug-382986-lib.cs
	$(MCS) -r:bug-382986-lib.dll -out:bug-382986.exe $(srcdir)/bug-382986.cs

EXTRA_DIST += bug-17537-helper.cs

bug-17537.exe$(PLATFORM_AOT_SUFFIX): bug-17537-helper.exe$(PLATFORM_AOT_SUFFIX)
bug-17537-helper.exe: $(srcdir)/bug-17537-helper.cs
	$(MCS) -out:$@ $<
	chmod -x $@
bug-17537.exe: bug-17537-helper.exe

EXTRA_DIST += coreclr-security.cs

test-coreclr-security : coreclr-security.exe
	@$(RUNTIME_MOONLIGHT) --security=core-clr-test coreclr-security.exe

EXTRA_DIST += generic-unboxing.2.il generic-boxing.2.il

generic-unboxing.2.dll: $(srcdir)/generic-unboxing.2.il
	$(ILASM) /dll /output:$@ $<
generic-boxing.2.dll: $(srcdir)/generic-boxing.2.il generic-unboxing.2.dll
	$(ILASM) /dll /output:$@ $<

EXTRA_DIST += generic-unbox.2.cs

generic-unbox.2.exe$(PLATFORM_AOT_SUFFIX): generic-unboxing.2.dll$(PLATFORM_AOT_SUFFIX)
generic-unbox.2.exe: $(srcdir)/generic-unbox.2.cs generic-unboxing.2.dll
	$(MCS) -r:generic-unboxing.2.dll -out:$@ $<

EXTRA_DIST += generic-box.2.cs

generic-box.2.exe$(PLATFORM_AOT_SUFFIX): generic-unboxing.2.dll$(PLATFORM_AOT_SUFFIX) generic-boxing.2.dll$(PLATFORM_AOT_SUFFIX)
generic-box.2.exe : $(srcdir)/generic-box.2.cs generic-unboxing.2.dll generic-boxing.2.dll
	$(MCS) -r:generic-unboxing.2.dll,generic-boxing.2.dll -out:$@ $<

EXTRA_DIST += generic-delegate2.2.cs generic-delegate2-lib.2.il

generic-delegate2-lib.2.dll: $(srcdir)/generic-delegate2-lib.2.il
	$(ILASM) /dll /output:$@ $<

generic-delegate2.2.exe$(PLATFORM_AOT_SUFFIX): generic-delegate2-lib.2.dll$(PLATFORM_AOT_SUFFIX)
generic-delegate2.2.exe: $(srcdir)/generic-delegate2.2.cs generic-delegate2-lib.2.dll
	$(MCS) -r:generic-delegate2-lib.2.dll -out:$@ $<

bug-3903.exe: bug-3903.cs
	$(MCS_NO_LIB)  $(srcdir)/bug-3903.cs -nostdlib -r:$(srcdir)/../../external/binary-reference-assemblies/v2.0/mscorlib.dll -r:$(srcdir)/../../external/binary-reference-assemblies/v2.0/System.Core.dll -out:$@

EXTRA_DIST += appdomain-marshalbyref-assemblyload-MidAssembly.cs appdomain-marshalbyref-assemblyload-LeafAssembly.cs

LeafAssembly.dll: appdomain-marshalbyref-assemblyload-LeafAssembly.cs
	mkdir -p appdomain-marshalbyref-assemblyload1
	$(MCS) -target:library -out:$@ $<

appdomain-marshalbyref-assemblyload2/LeafAssembly.dll: appdomain-marshalbyref-assemblyload-LeafAssembly.cs
	mkdir -p appdomain-marshalbyref-assemblyload2
	$(MCS) -target:library -out:$@ $< -define:UNDEFINE_OTHER_METHOD

MidAssembly.dll: appdomain-marshalbyref-assemblyload-MidAssembly.cs LeafAssembly.dll
	mkdir -p appdomain-marshalbyref-assemblyload1
	$(MCS) -target:library -out:$@ $< -r:LeafAssembly.dll

appdomain-marshalbyref-assemblyload.exe: appdomain-marshalbyref-assemblyload.cs MidAssembly.dll LeafAssembly.dll appdomain-marshalbyref-assemblyload2/LeafAssembly.dll
	$(MCS) -out:$@ $< -r:MidAssembly.dll -r:LeafAssembly.dll

assembly-load-dir1/Lib.dll: assembly-load-dir1/Lib.cs
	$(MKDIR_P) $(dir $@)
	$(MCS) -target:library -out:$@ $<
assembly-load-dir2/Lib.dll: assembly-load-dir2/Lib.cs
	$(MKDIR_P) $(dir $@)
	$(MCS) -target:library -out:$@ $<

assembly-load-dir1/LibStrongName.dll: assembly-load-dir1/LibStrongName.cs testing_gac/testkey.snk
	$(MKDIR_P) $(dir $@)
	$(MCS) -target:library -out:$@ $< -keyfile:$(dir $<)../testing_gac/testkey.snk

assembly-load-dir2/LibStrongName.dll: assembly-load-dir2/LibStrongName.cs testing_gac/testkey.snk
	$(MKDIR_P) $(dir $@)
	$(MCS) -target:library -out:$@ $< -keyfile:$(dir $<)../testing_gac/testkey.snk

EXTRA_DIST += assembly-load-dir1/Lib.cs assembly-load-dir2/Lib.cs \
	assembly-load-dir1/LibStrongName.cs assembly-load-dir2/LibStrongName.cs

assembly-load-bytes.exe: assembly-load-dir1/Lib.dll assembly-load-dir2/Lib.dll

assembly-loadfrom.exe$(PLATFORM_AOT_SUFFIX): assembly-load-dir1/Lib.dll$(PLATFORM_AOT_SUFFIX) assembly-load-dir2/Lib.dll$(PLATFORM_AOT_SUFFIX)
assembly-loadfrom.exe: assembly-load-dir1/Lib.dll assembly-load-dir2/Lib.dll

assembly-loadfile.exe$(PLATFORM_AOT_SUFFIX): assembly-load-dir1/Lib.dll$(PLATFORM_AOT_SUFFIX) assembly-load-dir2/Lib.dll$(PLATFORM_AOT_SUFFIX)
assembly-loadfile.exe: assembly-load-dir1/Lib.dll assembly-load-dir2/Lib.dll

assembly-loadfrom-bindingredirect.exe$(PLATFORM_AOT_SUFFIX): assembly-load-dir1/LibStrongName.dll$(PLATFORM_AOT_SUFFIX) assembly-load-dir2/LibStrongName.dll$(PLATFORM_AOT_SUFFIX) assembly-loadfrom-bindingredirect.exe.config
assembly-loadfrom-bindingredirect.exe: assembly-load-dir1/LibStrongName.dll assembly-load-dir2/LibStrongName.dll assembly-loadfrom-bindingredirect.exe.config

assembly-loadfile-bindingredirect.exe$(PLATFORM_AOT_SUFFIX): assembly-load-dir1/LibStrongName.dll$(PLATFORM_AOT_SUFFIX) assembly-load-dir2/LibStrongName.dll$(PLATFORM_AOT_SUFFIX) assembly-loadfile-bindingredirect.exe.config
assembly-loadfile-bindingredirect.exe: assembly-load-dir1/LibStrongName.dll assembly-load-dir2/LibStrongName.dll assembly-loadfile-bindingredirect.exe.config

assembly-load-bytes-bindingredirect.exe: assembly-load-dir1/LibStrongName.dll assembly-load-dir2/LibStrongName.dll assembly-load-bytes-bindingredirect.exe.config

EXTRA_DIST += assembly-loadfrom-bindingredirect.exe.config assembly-loadfile-bindingredirect.exe.config assembly-load-bytes-bindingredirect.exe.config


assembly-load-dir1/LibSimpleName.dll: assembly-load-dir1/LibSimpleName.cs
	$(MKDIR_P) $(dir $@)
	$(MCS) -target:library -out:$@ $<

# NOTE: unlike assembly-load-dir1/LibSimpleName.dll, the output name here is in all lower case!
assembly-load-dir2/libsimplename.dll: assembly-load-dir2/LibSimpleName.cs
	$(MKDIR_P) $(dir $@)
	$(MCS) -target:library -out:$@ $<

assembly-dep-simplename.dll: assembly-dep-simplename.cs assembly-load-dir1/LibSimpleName.dll
	$(MCS) -target:library -out:$@ $< -r:assembly-load-dir1/LibSimpleName.dll

# NOTE: while we compile assembly-dep-simplename.dll using assembly-load-dir1, we AOT it using assembly-load-dir2
#  (So that the AOT image has the right GUID of the referenced assembly baked in)
assembly-dep-simplename.dll$(PLATFORM_AOT_SUFFIX): assembly-dep-simplename.dll assembly-load-dir2/libsimplename.dll$(PLATFORM_AOT_SUFFIX)
	MONO_PATH=$(CLASS):assembly-load-dir2 $(top_builddir)/runtime/mono-wrapper $(TEST_AOT_BUILD_FLAGS) --aot-path=assembly-load-dir2 assembly-dep-simplename.dll

EXTRA_DIST += assembly-load-dir1/LibSimpleName.cs assembly-load-dir2/LibSimpleName.cs \
	assembly-dep-simplename.cs

assembly-loadfrom-simplename.exe: assembly-dep-simplename.dll assembly-load-dir2/libsimplename.dll

assembly-loadfrom-simplename.exe$(PLATFORM_AOT_SUFFIX): assembly-load-dir2/libsimplename.dll$(PLATFORM_AOT_SUFFIX) assembly-dep-simplename.dll$(PLATFORM_AOT_SUFFIX)

gshared:
	$(MAKE) test-generic-sharing

gshared-aot:
	@$(MAKE) AOT=1 gshared

test-generic-sharing-normal: $(TESTS_GSHARED) $(TESTSAOT_GSHARED)
	@for fn in $+ ; do	\
		echo "Testing $$fn ...";	\
		$(RUNTIME) -O=gshared                $$fn > $$fn.stdout || exit 1;	\
		$(RUNTIME) -O=gshared,shared         $$fn > $$fn.stdout || exit 1;	\
		$(RUNTIME) -O=gshared,-inline        $$fn > $$fn.stdout || exit 1;	\
		$(RUNTIME) -O=gshared,-inline,shared $$fn > $fn.stdout || exit 1;	\
		if [ x$(AOT) = x1 ]; then $(with_mono_path) $(JITTEST_PROG_RUN) --aot --debug $$fn > /dev/null || exit 1; $(RUNTIME) $$fn > $$fn.stdout || exit 1; fi; \
	done

test-generic-sharing-managed: test-runner.exe $(TESTS_GSHARED) $(TESTSAOT_GSHARED) 
	$(Q) $(TOOLS_RUNTIME) $(TEST_RUNNER) -j a --testsuite-name "gshared" --disabled "$(DISABLED_TESTS)" --opt-sets "gshared gshared,shared gshared,-inline gshared,-inline,shared" $(TESTS_GSHARED)

test-generic-sharing:
	@if test x$(M) != x0; then $(MAKE) test-generic-sharing-managed; else $(MAKE) test-generic-sharing-normal; fi

EXTRA_DIST += async-exceptions.cs
async-exceptions.exe : async-exceptions.cs
	$(MCS) -out:async-exceptions.exe $(srcdir)/async-exceptions.cs
test-async-exceptions : async-exceptions.exe
	for i in `echo 0 1 2 3 4 5 6 7 8 9 10`; do $(RUNTIME) --inject-async-exc Tests:foo $$i async-exceptions.exe || exit 1; done
	for i in `echo 0 1 2 3 4 5 6 7 8 9 10`; do $(RUNTIME) --inject-async-exc Tests:bar $$i async-exceptions.exe || exit 1; done

EXTRA_DIST += modules.cs modules-m1.cs
modules-m1.netmodule: modules-m1.cs
	$(MCS) -out:$@ /target:module $(srcdir)/modules-m1.cs
modules.exe: modules.cs modules-m1.netmodule $(TEST_DRIVER_DEPEND) 
	$(MCS) -out:$@ /addmodule:modules-m1.netmodule -r:TestDriver.dll $(srcdir)/modules.cs

# Useful if mono is compiled with --enable-shared=no
patch-libtool:
	cp "../../libtool" .
	sed -e 's,build_libtool_libs=no,build_libtool_libs=yes,g' libtool > 2; mv 2 libtool
	sed -e 's,LIBTOOL =,LIBTOOL2 =,g' Makefile > 2 && echo "LIBTOOL = bash ./libtool" > 1 && cat 1 2 > Makefile
	touch libtest.c


EXTRA_DIST += threadpool-in-processexit.cs threadpool-in-processexit.exe.stdout.expected
test-process-exit:
	@$(MCS) $(srcdir)/threadpool-in-processexit.cs -out:threadpool-in-processexit.exe
	@echo "Testing threadpool-in-processexit.exe..."
	@$(RUNTIME) threadpool-in-processexit.exe > threadpool-in-processexit.exe.stdout
	@diff -w threadpool-in-processexit.exe.stdout $(srcdir)/threadpool-in-processexit.exe.stdout.expected

# tests that expect a 1 exit code
TESTS_UNHANDLED_EXCEPTION_1_SRC =	\
	unhandled-exception-1.cs	\
	unhandled-exception-9.cs

# tests that expect a 255 exit code
TESTS_UNHANDLED_EXCEPTION_255_SRC =	\
	unhandled-exception-2.cs	\
	unhandled-exception-3.cs	\
	unhandled-exception-4.cs	\
	unhandled-exception-5.cs	\
	unhandled-exception-6.cs	\
	unhandled-exception-7.cs	\
	unhandled-exception-8.cs	\
	threadpool-exceptions2.cs	\
	threadpool-exceptions5.cs

TESTS_UNHANDLED_EXCEPTION_1=$(filter-out $(DISABLED_TESTS),$(TESTS_UNHANDLED_EXCEPTION_1_SRC:.cs=.exe))
TESTS_UNHANDLED_EXCEPTION_255=$(filter-out $(DISABLED_TESTS),$(TESTS_UNHANDLED_EXCEPTION_255_SRC:.cs=.exe))

if FULL_AOT_TESTS
TESTSAOT_UNHANDLED_EXCEPTION_1=$(TESTS_UNHANDLED_EXCEPTION_1:.exe=.exe$(PLATFORM_AOT_SUFFIX))
TESTSAOT_UNHANDLED_EXCEPTION_255=$(TESTS_UNHANDLED_EXCEPTION_255:.exe=.exe$(PLATFORM_AOT_SUFFIX))
endif

if HYBRID_AOT_TESTS
TESTSAOT_UNHANDLED_EXCEPTION_1=$(TESTS_UNHANDLED_EXCEPTION_1:.exe=.exe$(PLATFORM_AOT_SUFFIX))
TESTSAOT_UNHANDLED_EXCEPTION_255=$(TESTS_UNHANDLED_EXCEPTION_255:.exe=.exe$(PLATFORM_AOT_SUFFIX))
endif

test-unhandled-exception-2: $(TESTS_UNHANDLED_EXCEPTION_1) $(TESTS_UNHANDLED_EXCEPTION_255) $(TESTSAOT_UNHANDLED_EXCEPTION_1) $(TESTSAOT_UNHANDLED_EXCEPTION_255)
	ok=; \
	$(MAKE) test-unhandled-exception-2-1-with-managed-handler || ok=false; \
	$(MAKE) test-unhandled-exception-2-1-without-managed-handler || ok=false; \
	$(MAKE) test-unhandled-exception-2-255-with-managed-handler || ok=false; \
	$(MAKE) test-unhandled-exception-2-255-without-managed-handler || ok=false; \
	$$ok

test-unhandled-exception-2-1-with-managed-handler: $(TESTS_UNHANDLED_EXCEPTION_1) $(TESTSAOT_UNHANDLED_EXCEPTION_1) test-runner.exe
	$(TOOLS_RUNTIME) $(TEST_RUNNER) -j a --testsuite-name $@ --disabled "$(DISABLED_TESTS)" --expected-exit-code 1 $(TESTS_UNHANDLED_EXCEPTION_1)
test-unhandled-exception-2-1-without-managed-handler: $(TESTS_UNHANDLED_EXCEPTION_1) $(TESTSAOT_UNHANDLED_EXCEPTION_1) test-runner.exe
	TEST_UNHANDLED_EXCEPTION_HANDLER=1 $(TOOLS_RUNTIME) $(TEST_RUNNER) -j a --testsuite-name $@ --disabled "$(DISABLED_TESTS)" --expected-exit-code 1 $(TESTS_UNHANDLED_EXCEPTION_1)
test-unhandled-exception-2-255-with-managed-handler: $(TESTS_UNHANDLED_EXCEPTION_255) $(TESTSAOT_UNHANDLED_EXCEPTION_255) test-runner.exe
	$(TOOLS_RUNTIME) $(TEST_RUNNER) -j a --testsuite-name $@ --disabled "$(DISABLED_TESTS)" --expected-exit-code 255 $(TESTS_UNHANDLED_EXCEPTION_255)
test-unhandled-exception-2-255-without-managed-handler: $(TESTS_UNHANDLED_EXCEPTION_255) $(TESTSAOT_UNHANDLED_EXCEPTION_255) test-runner.exe
	TEST_UNHANDLED_EXCEPTION_HANDLER=1 $(TOOLS_RUNTIME) $(TEST_RUNNER) -j a --testsuite-name $@ --disabled "$(DISABLED_TESTS)" --expected-exit-code 255 $(TESTS_UNHANDLED_EXCEPTION_255)

EXTRA_DIST += appdomain-loader.cs appdomain-tester.cs

if FULL_AOT_TESTS
test-appdomain-unload:
else
appdomain-loader.exe: appdomain-tester.exe

test-appdomain-unload: appdomain-loader.exe appdomain-tester.exe
	$(RUNTIME) -O=gshared appdomain-loader.exe > appdomain-loader.exe.1.stdout || exit 1;
	$(RUNTIME) appdomain-loader.exe > appdomain-loader.exe.2.stdout || exit 1;
	MONO_DEBUG_ASSEMBLY_UNLOAD=1 $(RUNTIME) -O=gshared appdomain-loader.exe > appdomain-loader.exe.3.stdout || exit 1;
	MONO_DEBUG_ASSEMBLY_UNLOAD=1 $(RUNTIME) appdomain-loader.exe > appdomain-loader.exe.4.stdout || exit 1;
endif

EXTRA_DIST += console-output.cs console-output.exe.stderr.expected console-output.exe.stdout.expected
test-console-output: console-output.exe
	@$(RUNTIME) console-output.exe 1>console-output.exe.stdout
	@$(RUNTIME) console-output.exe 2>console-output.exe.stderr
	@diff -w console-output.exe.stdout $(srcdir)/console-output.exe.stdout.expected \
		&& diff -w console-output.exe.stderr $(srcdir)/console-output.exe.stderr.expected

test-pedump: test-runner.exe
	$(with_mono_path) $(mono_build_root)/tools/pedump/pedump --verify error test-runner.exe

.PHONY: test-gac-loading test-eglib-remap

runtest-gac-loading: test-runner.exe
	$(MAKE) -C testing_gac run-test

compile-gac-loading:
	$(MAKE) -C testing_gac test

runtest-assembly-load-reference: test-runner.exe
	$(MAKE) -C assembly-load-reference run-test

compile-assembly-load-reference:
	$(MAKE) -C assembly-load-reference test


TESTS_STRESS_PROCESS_SRC=	\
		process-stress-1.cs	\
		process-stress-2.cs	\
		process-stress-3.cs	\
		process-leak.cs

TESTS_STRESS_PROCESS=$(filter-out $(DISABLED_TESTS),$(TESTS_STRESS_PROCESS_SRC:.cs=.exe))

if FULL_AOT_TESTS
TESTSAOT_STRESS_PROCESS=$(TESTS_STRESS_PROCESS:.exe=.exe$(PLATFORM_AOT_SUFFIX))
endif

if HYBRID_AOT_TESTS
TESTSAOT_STRESS_PROCESS=$(TESTS_STRESS_PROCESS:.exe=.exe$(PLATFORM_AOT_SUFFIX))
endif

test-process-stress: $(TESTS_STRESS_PROCESS) $(TESTSAOT_STRESS_PROCESS) test-runner.exe
	$(TOOLS_RUNTIME) $(TEST_RUNNER) --testsuite-name $@ --disabled "$(DISABLED_TESTS)" --timeout 900 $(TESTS_STRESS_PROCESS)

coreclr-gcstress:
	$(MAKE) -C $(mono_build_root)/acceptance-tests coreclr-gcstress

# Tests for the Mono lldb plugin
EXTRA_DIST += test_lldb.py test-lldb.cs
test-lldb: test-lldb.exe
	python test_lldb.py $(JITTEST_PROG)

noinst_LTLIBRARIES = libtest.la

AM_CPPFLAGS = $(GLIB_CFLAGS)

if HOST_WIN32
# gcc-3.4.4 emits incorrect code when making indirect calls to stdcall functions using a tail call
# This shows up when compiling mono_test_marshal_delegate ()
libtest_la_CFLAGS=-fno-optimize-sibling-calls
# the exported names created by gcc for stdcall functions are missing the leading _, so MS.NET
# can't find them. So we use --kill-at to remove the @ suffix as well.
libtest_la_LDFLAGS = -no-undefined -rpath `pwd` -Wl,--kill-at
else
libtest_la_LDFLAGS = -no-undefined -rpath `pwd`
endif
libtest_la_SOURCES = libtest.c
libtest_la_LIBADD = $(top_builddir)/mono/eglib/libeglib.la

INTERNALSVISIBLETO_TEST_SRC = \
	internalsvisibleto-runtimetest.cs \
	internalsvisibleto-compilertest.cs

INTERNALSVISIBLETO_TEST_LIB_SRC = \
	internalsvisibleto-library.cs

INTERNALSVISIBLETO_TEST_LIBS = \
	internalsvisibleto-correctcase.dll \
	internalsvisibleto-wrongcase.dll \
	internalsvisibleto-correctcase-2.dll \
	internalsvisibleto-wrongcase-2.dll \
	internalsvisibleto-correctcase-sign2048.dll \
	internalsvisibleto-wrongcase-sign2048.dll \
	internalsvisibleto-correctcase-2-sign2048.dll \
	internalsvisibleto-wrongcase-2-sign2048.dll


INTERNALSVISIBLETO_TEST = \
	$(INTERNALSVISIBLETO_TEST_SRC:.cs=.exe) \
	$(INTERNALSVISIBLETO_TEST_SRC:.cs=-sign2048.exe)

if FULL_AOT_TESTS
INTERNALSVISIBLETO_TESTAOT = \
	$(INTERNALSVISIBLETO_TEST:.exe=.exe$(PLATFORM_AOT_SUFFIX))
INTERNALSVISIBLETO_TESTAOT_LIBS = \
	$(INTERNALSVISIBLETO_TEST_LIBS:.dll=.dll$(PLATFORM_AOT_SUFFIX))
endif

if HYBRID_AOT_TESTS
INTERNALSVISIBLETO_TESTAOT = \
	$(INTERNALSVISIBLETO_TEST:.exe=.exe$(PLATFORM_AOT_SUFFIX))
INTERNALSVISIBLETO_TESTAOT_LIBS = \
	$(INTERNALSVISIBLETO_TEST_LIBS:.dll=.dll$(PLATFORM_AOT_SUFFIX))
endif

EXTRA_DIST += $(INTERNALSVISIBLETO_TEST_SRC) $(INTERNALSVISIBLETO_TEST_LIB_SRC)

test-internalsvisibleto: test-runner.exe $(INTERNALSVISIBLETO_TEST) $(INTERNALSVISIBLETO_TESTAOT) $(INTERNALSVISIBLETO_TESTAOT_LIBS)
	$(TOOLS_RUNTIME) $(TEST_RUNNER) --testsuite-name $@ $(INTERNALSVISIBLETO_TEST)

internalsvisibleto-correctcase.dll internalsvisibleto-wrongcase.dll internalsvisibleto-runtimetest.exe: internalsvisibleto-runtimetest.cs internalsvisibleto-library.cs
	$(Q) $(MCS_NO_UNSAFE) -out:internalsvisibleto-correctcase.dll -target:library -d:CORRECT_CASE -d:PERMISSIVE internalsvisibleto-library.cs	
	$(Q) $(MCS_NO_UNSAFE) -out:internalsvisibleto-wrongcase.dll -target:library -d:WRONG_CASE -d:PERMISSIVE internalsvisibleto-library.cs
	$(Q) $(MCS_NO_UNSAFE) -out:internalsvisibleto-runtimetest.exe -warn:0 -r:internalsvisibleto-correctcase.dll -r:internalsvisibleto-wrongcase.dll internalsvisibleto-runtimetest.cs
	$(Q) $(MCS_NO_UNSAFE) -out:internalsvisibleto-correctcase.dll -target:library -d:CORRECT_CASE internalsvisibleto-library.cs	
	$(Q) $(MCS_NO_UNSAFE) -out:internalsvisibleto-wrongcase.dll -target:library -d:WRONG_CASE internalsvisibleto-library.cs

internalsvisibleto-correctcase-2.dll internalsvisibleto-wrongcase-2.dll  internalsvisibleto-compilertest.exe: internalsvisibleto-compilertest.cs internalsvisibleto-library.cs
	$(Q) $(MCS_NO_UNSAFE) -out:internalsvisibleto-correctcase-2.dll -target:library -d:CORRECT_CASE internalsvisibleto-library.cs	
	$(Q) $(MCS_NO_UNSAFE) -out:internalsvisibleto-wrongcase-2.dll -target:library -d:WRONG_CASE internalsvisibleto-library.cs
	$(Q) $(MCS_NO_UNSAFE) -out:internalsvisibleto-compilertest.exe -warn:0 -r:internalsvisibleto-correctcase-2.dll -r:internalsvisibleto-wrongcase-2.dll internalsvisibleto-compilertest.cs

internalsvisibleto-correctcase-sign2048.dll internalsvisibleto-wrongcase-sign2048.dll internalsvisibleto-runtimetest-sign2048.exe: internalsvisibleto-runtimetest.cs internalsvisibleto-library.cs internalsvisibleto-2048.snk
	$(Q) $(MCS_NO_UNSAFE) -out:internalsvisibleto-correctcase-sign2048.dll -target:library -d:CORRECT_CASE -d:PERMISSIVE -d:SIGN2048 internalsvisibleto-library.cs
	$(Q) $(MCS_NO_UNSAFE) -out:internalsvisibleto-wrongcase-sign2048.dll -target:library -d:WRONG_CASE -d:PERMISSIVE -d:SIGN2048 internalsvisibleto-library.cs
	$(Q) $(MCS_NO_UNSAFE) -out:internalsvisibleto-runtimetest-sign2048.exe -warn:0 -r:internalsvisibleto-correctcase-sign2048.dll -r:internalsvisibleto-wrongcase-sign2048.dll -d:SIGN2048 internalsvisibleto-runtimetest.cs
	$(Q) $(MCS_NO_UNSAFE) -out:internalsvisibleto-correctcase-sign2048.dll -target:library -d:CORRECT_CASE -d:SIGN2048 internalsvisibleto-library.cs
	$(Q) $(MCS_NO_UNSAFE) -out:internalsvisibleto-wrongcase-sign2048.dll -target:library -d:WRONG_CASE -d:SIGN2048 internalsvisibleto-library.cs

internalsvisibleto-correctcase-2-sign2048.dll internalsvisibleto-wrongcase-2-sign2048.dll internalsvisibleto-compilertest-sign2048.exe: internalsvisibleto-compilertest.cs internalsvisibleto-library.cs internalsvisibleto-2048.snk
	$(Q) $(MCS_NO_UNSAFE) -out:internalsvisibleto-correctcase-2-sign2048.dll -target:library -d:CORRECT_CASE -d:SIGN2048 internalsvisibleto-library.cs	
	$(Q) $(MCS_NO_UNSAFE) -out:internalsvisibleto-wrongcase-2-sign2048.dll -target:library -d:WRONG_CASE -d:SIGN2048 internalsvisibleto-library.cs
	$(Q) $(MCS_NO_UNSAFE) -out:internalsvisibleto-compilertest-sign2048.exe -warn:0 -r:internalsvisibleto-correctcase-2-sign2048.dll -r:internalsvisibleto-wrongcase-2-sign2048.dll -d:SIGN2048 internalsvisibleto-compilertest.cs

EXTRA_DIST += weakattribute.cs

# Contains copies of types which don't exist in the desktop profile so tests can use them
Mono.Runtime.Testing.dll: weakattribute.cs
	$(MCS) -target:library -out:$@ $<

weak-fields.exe: weak-fields.cs Mono.Runtime.Testing.dll
	$(MCS) -r:Mono.Runtime.Testing.dll -r:$(CLASS)/System.dll -r:$(CLASS)/System.Xml.dll -r:$(CLASS)/System.Core.dll -r:TestDriver.dll $(TEST_DRIVER_HARD_KILL_FEATURE) -out:$@ $<

CLEANFILES = $(TESTS_REGULAR) $(TESTS_STRESS) $(TESTSAOT_CS) $(TESTSAOT_IL) $(TESTSAOT_BENCH) $(TESTSAOT_STRESS) *.dll *.stdout *.aotlog *.exe stest.dat LeafAssembly.dll MidAssembly.dll appdomain-marshalbyref-assemblyload2/*.dll 
CLEANFILES += $(TESTS_TAILCALL_COMPILE) $(TESTSAOT_TAILCALL)
CLEANFILES += $(BUILT_SOURCES)<|MERGE_RESOLUTION|>--- conflicted
+++ resolved
@@ -1003,11 +1003,8 @@
 	dim-sharedgenerics.il	\
 	dim-simple.il	\
 	dim-valuetypes.il \
-<<<<<<< HEAD
 	dim-nested-types.il \
-=======
 	dim-generic-interface.il \
->>>>>>> 7e8d4303
 	dim-implements-multiple-interfaces.il \
 	dim-sealed.il \
 	tailcall-generic-cast-conservestack-il.il \
