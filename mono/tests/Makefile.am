--- conflicted
+++ resolved
@@ -694,15 +694,10 @@
 	nested_type_visibility.cs	\
 	dynamic-method-churn.cs	\
 	verbose.cs \
-<<<<<<< HEAD
-	generic-unmanaged-constraint.cs	\
-	bug-10834.cs \
-	sufficient-stack-intrins.cs
-=======
 	generic-unmanaged-constraint.cs \
 	bug-10834.cs \
-	bug-gh-9507.cs
->>>>>>> 03c8728e
+	bug-gh-9507.cs \
+	sufficient-stack-intrins.cs
 
 # some tests fail to compile on mcs
 if CSC_IS_ROSLYN
