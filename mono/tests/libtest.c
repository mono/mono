#include <config.h>
#include <stdio.h>
#include <stdlib.h>
#include <string.h>
#include <glib.h>
#include <gmodule.h>
#include <errno.h>
#include <time.h>
#include <math.h>

#ifdef WIN32
#include <windows.h>
#include "initguid.h"
#else
#include <pthread.h>
#endif

#ifdef WIN32
#define STDCALL __stdcall
#else
#define STDCALL
#endif

#ifdef __GNUC__
#pragma GCC diagnostic ignored "-Wmissing-prototypes"
#endif

#ifdef WIN32
extern __declspec(dllimport) void __stdcall CoTaskMemFree(void *ptr);
#endif

typedef int (STDCALL *SimpleDelegate) (int a);

#if defined(WIN32) && defined (_MSC_VER)
#define LIBTEST_API __declspec(dllexport)
#elif defined(__GNUC__)
#define LIBTEST_API  __attribute__ ((visibility ("default")))
#else
#define LIBTEST_API
#endif

static void marshal_free (void *ptr)
{
#ifdef WIN32
	CoTaskMemFree (ptr);
#else
	g_free (ptr);
#endif
}

static void* marshal_alloc (gsize size)
{
#ifdef WIN32
	return CoTaskMemAlloc (size);
#else
	return g_malloc (size);
#endif
}

static void* marshal_alloc0 (gsize size)
{
#ifdef WIN32
	void* ptr = CoTaskMemAlloc (size);
	memset(ptr, 0, size);
	return ptr;
#else
	return g_malloc0 (size);
#endif
}

static char* marshal_strdup (const char *str)
{
#ifdef WIN32
	int len;
	char *buf;

	if (!str)
		return NULL;

	len = strlen (str);
	buf = (char *) CoTaskMemAlloc (len + 1);
	return strcpy (buf, str);
#else
	return g_strdup (str);
#endif
}

static gunichar2* marshal_bstr_alloc(const gchar* str)
{
#ifdef WIN32
	gunichar2* ret = NULL;
	gunichar2* temp = NULL;
	temp = g_utf8_to_utf16 (str, -1, NULL, NULL, NULL);
	ret = SysAllocString (temp);
	g_free (temp);
	return ret;
#else
	gchar* ret = NULL;
	int slen = strlen (str);
	gunichar2* temp;
	/* allocate len + 1 utf16 characters plus 4 byte integer for length*/
	ret = (gchar *)g_malloc ((slen + 1) * sizeof(gunichar2) + sizeof(guint32));
	if (ret == NULL)
		return NULL;
	temp = g_utf8_to_utf16 (str, -1, NULL, NULL, NULL);
	memcpy (ret + sizeof(guint32), temp, slen * sizeof(gunichar2));
	* ((guint32 *) ret) = slen * sizeof(gunichar2);
	ret [4 + slen * sizeof(gunichar2)] = 0;
	ret [5 + slen * sizeof(gunichar2)] = 0;

	return (gunichar2*)(ret + 4);
#endif
}

#define marshal_new0(type,size)       ((type *) marshal_alloc0 (sizeof (type)* (size)))

LIBTEST_API int STDCALL
mono_cominterop_is_supported (void)
{
#if defined(TARGET_X86) || defined(TARGET_AMD64)
	return 1;
#endif
	return 0;
}

LIBTEST_API unsigned short* STDCALL
test_lpwstr_marshal (unsigned short* chars, long length)
{
	int i = 0;
	unsigned short *res;

	res = (unsigned short *)marshal_alloc (2 * (length + 1));

	// printf("test_lpwstr_marshal()\n");
	
	while ( i < length ) {
		// printf("X|%u|\n", chars[i]);
		res [i] = chars[i];
		i++;
	}

	res [i] = 0;

	return res;
}


LIBTEST_API void STDCALL
test_lpwstr_marshal_out (unsigned short** chars)
{
	int i = 0;
	const char abc[] = "ABC";
	glong len = strlen(abc);

	*chars = (unsigned short *)marshal_alloc (2 * (len + 1));
	
	while ( i < len ) {
		(*chars) [i] = abc[i];
		i++;
	}

	(*chars) [i] = 0;
}

typedef struct {
	int b;
	int a;
	int c;
} union_test_1_type;

LIBTEST_API int STDCALL  
mono_union_test_1 (union_test_1_type u1) {
	// printf ("Got values %d %d %d\n", u1.b, u1.a, u1.c);
	return u1.a + u1.b + u1.c;
}

LIBTEST_API int STDCALL  
mono_return_int (int a) {
	// printf ("Got value %d\n", a);
	return a;
}

LIBTEST_API float STDCALL  
mono_test_marshal_pass_return_float (float f) {
	return f + 1.0;
}

struct ss
{
	int i;
};

LIBTEST_API int STDCALL 
mono_return_int_ss (struct ss a) {
	// printf ("Got value %d\n", a.i);
	return a.i;
}

LIBTEST_API struct ss STDCALL
mono_return_ss (struct ss a) {
	// printf ("Got value %d\n", a.i);
	a.i++;
	return a;
}

struct sc1
{
	char c[1];
};

LIBTEST_API struct sc1 STDCALL
mono_return_sc1 (struct sc1 a) {
	// printf ("Got value %d\n", a.c[0]);
	a.c[0]++;
	return a;
}


struct sc3
{
	char c[3];
};

LIBTEST_API struct sc3 STDCALL 
mono_return_sc3 (struct sc3 a) {
	// printf ("Got values %d %d %d\n", a.c[0], a.c[1], a.c[2]);
	a.c[0]++;
	a.c[1] += 2;
	a.c[2] += 3;
	return a;
}

struct sc5
{
	char c[5];
};

LIBTEST_API struct sc5 STDCALL 
mono_return_sc5 (struct sc5 a) {
	// printf ("Got values %d %d %d %d %d\n", a.c[0], a.c[1], a.c[2], a.c[3], a.c[4]);
	a.c[0]++;
	a.c[1] += 2;
	a.c[2] += 3;
	a.c[3] += 4;
	a.c[4] += 5;
	return a;
}

union su
{
	int i1;
	int i2;
};

LIBTEST_API int STDCALL  
mono_return_int_su (union su a) {
	// printf ("Got value %d\n", a.i1);
	return a.i1;
}

struct FI {
	float f1;
	float f2;
	float f3;
};

struct NestedFloat {
	struct FI fi;
	float f4;
};

LIBTEST_API struct NestedFloat STDCALL
mono_return_nested_float (void)
{
	struct NestedFloat f;
	f.fi.f1 = 1.0;
	f.fi.f2 = 2.0;
	f.fi.f3 = 3.0;
	f.f4 = 4.0;
	return f;
}

LIBTEST_API int STDCALL  
mono_test_many_int_arguments (int a, int b, int c, int d, int e,
							  int f, int g, int h, int i, int j);
LIBTEST_API short STDCALL 
mono_test_many_short_arguments (short a, short b, short c, short d, short e,
								short f, short g, short h, short i, short j);
LIBTEST_API char STDCALL 
mono_test_many_char_arguments (char a, char b, char c, char d, char e,
							   char f, char g, char h, char i, char j);

LIBTEST_API int STDCALL 
mono_test_many_int_arguments (int a, int b, int c, int d, int e, int f, int g, int h, int i, int j)
{
	return a + b + c + d + e + f + g + h + i + j;
}

LIBTEST_API short STDCALL 
mono_test_many_short_arguments (short a, short b, short c, short d, short e, short f, short g, short h, short i, short j)
{
	return a + b + c + d + e + f + g + h + i + j;
}

LIBTEST_API char STDCALL 
mono_test_many_byte_arguments (char a, char b, char c, char d, char e, char f, char g, char h, char i, char j)
{
	return a + b + c + d + e + f + g + h + i + j;
}

LIBTEST_API float STDCALL 
mono_test_many_float_arguments (float a, float b, float c, float d, float e, float f, float g, float h, float i, float j)
{
	return a + b + c + d + e + f + g + h + i + j;
}

LIBTEST_API double STDCALL 
mono_test_many_double_arguments (double a, double b, double c, double d, double e, double f, double g, double h, double i, double j)
{
	return a + b + c + d + e + f + g + h + i + j;
}

LIBTEST_API double STDCALL 
mono_test_split_double_arguments (double a, double b, float c, double d, double e)
{
	return a + b + c + d + e;
}

LIBTEST_API int STDCALL 
mono_test_puts_static (char *s)
{
	// printf ("TEST %s\n", s);
	return 1;
}

typedef int (STDCALL *SimpleDelegate3) (int a, int b);

LIBTEST_API int STDCALL 
mono_invoke_delegate (SimpleDelegate3 delegate)
{
	int res;

	// printf ("start invoke %p\n", delegate);

	res = delegate (2, 3);

	// printf ("end invoke\n");

	return res;
}

LIBTEST_API int STDCALL
mono_invoke_simple_delegate (SimpleDelegate d)
{
	return d (4);
}

LIBTEST_API int STDCALL  
mono_test_marshal_char (short a1)
{
	if (a1 == 'a')
		return 0;
	
	return 1;
}

LIBTEST_API void STDCALL
mono_test_marshal_char_array (gunichar2 *s)
{
	const char m[] = "abcdef";
	gunichar2* s2;
	glong len;

	s2 = g_utf8_to_utf16 (m, -1, NULL, &len, NULL);
	
	len = (len * 2) + 2;
	memcpy (s, s2, len);

	g_free (s2);
}

LIBTEST_API int STDCALL
mono_test_marshal_ansi_char_array (char *s)
{
	const char m[] = "abcdef";

	if (strncmp ("qwer", s, 4))
		return 1;

	memcpy (s, m, sizeof (m));
	return 0;
}

LIBTEST_API int STDCALL
mono_test_marshal_unicode_char_array (gunichar2 *s)
{
	const char m[] = "abcdef";
	const char expected[] = "qwer";
	gunichar2 *s1, *s2;
	glong len1, len2;

	s1 = g_utf8_to_utf16 (m, -1, NULL, &len1, NULL);
	s2 = g_utf8_to_utf16 (expected, -1, NULL, &len2, NULL);
	len1 = (len1 * 2);
	len2 = (len2 * 2);

	if (memcmp (s, s2, len2))
		return 1;

	memcpy (s, s1, len1);
	return 0;
}

LIBTEST_API int STDCALL 
mono_test_empty_pinvoke (int i)
{
	return i;
}

LIBTEST_API int STDCALL  
mono_test_marshal_bool_byref (int a, int *b, int c)
{
    int res = *b;

	*b = 1;

	return res;
}

LIBTEST_API int STDCALL 
mono_test_marshal_bool_in_as_I1_U1 (char bTrue, char bFalse)
{
	if (!bTrue)
                return 1;
	if (bFalse)
                return 2;
        return 0;
}

LIBTEST_API int STDCALL 
mono_test_marshal_bool_out_as_I1_U1 (char* bTrue, char* bFalse)
{
        if (!bTrue || !bFalse)
		return 3;

	*bTrue = 1;
	*bFalse = 0;

	return 0;
}

LIBTEST_API int STDCALL 
mono_test_marshal_bool_ref_as_I1_U1 (char* bTrue, char* bFalse)
{
	if (!bTrue || !bFalse)
                return 4;

	if (!(*bTrue))
                return 5;
        if (*bFalse)
                return 6;

	*bFalse = 1;
        *bTrue = 0;

	return 0;
}

LIBTEST_API int STDCALL  
mono_test_marshal_array (int *a1)
{
	int i, sum = 0;

	for (i = 0; i < 50; i++)
		sum += a1 [i];
	
	return sum;
}

LIBTEST_API int STDCALL  
mono_test_marshal_inout_array (int *a1)
{
	int i, sum = 0;

	for (i = 0; i < 50; i++) {
		sum += a1 [i];
		a1 [i] = 50 - a1 [i];
	}
	
	return sum;
}

LIBTEST_API int /* cdecl */
mono_test_marshal_inout_array_cdecl (int *a1)
{
	return mono_test_marshal_inout_array (a1);
}

LIBTEST_API int STDCALL  
mono_test_marshal_out_array (int *a1)
{
	int i;

	for (i = 0; i < 50; i++) {
		a1 [i] = i;
	}
	
	return 0;
}

LIBTEST_API int STDCALL
mono_test_marshal_out_byref_array_out_size_param (int **out_arr, int *out_len)
{
	int *arr;
	int i, len;

	len = 4;
	arr = (gint32 *)marshal_alloc (sizeof (gint32) * len);
	for (i = 0; i < len; ++i)
		arr [i] = i;
	*out_arr = arr;
	*out_len = len;

	return 0;
}

LIBTEST_API int STDCALL
mono_test_marshal_out_lparray_out_size_param (int *arr, int *out_len)
{
	int i, len;

	len = 4;
	for (i = 0; i < len; ++i)
		arr [i] = i;
	*out_len = len;

	return 0;
}

LIBTEST_API int STDCALL  
mono_test_marshal_inout_nonblittable_array (gunichar2 *a1)
{
	int i, sum = 0;

	for (i = 0; i < 10; i++) {
		a1 [i] = 'F';
	}
	
	return sum;
}

typedef struct {
	int a;
	int b;
	int c;
	const char *d;
	gunichar2 *d2;
} simplestruct;

typedef struct {
	double x;
	double y;
} point;

LIBTEST_API simplestruct STDCALL 
mono_test_return_vtype (int i)
{
	simplestruct res;
	static gunichar2 test2 [] = { 'T', 'E', 'S', 'T', '2', 0 };

	res.a = 0;
	res.b = 1;
	res.c = 0;
	res.d = "TEST";
	res.d2 = test2;

	return res;
}

LIBTEST_API void STDCALL
mono_test_delegate_struct (void)
{
	// printf ("TEST\n");
}

typedef char* (STDCALL *ReturnStringDelegate) (const char *s);

LIBTEST_API char * STDCALL 
mono_test_return_string (ReturnStringDelegate func)
{
	char *res;

	// printf ("mono_test_return_string\n");

	res = func ("TEST");
	marshal_free (res);

	// printf ("got string: %s\n", res);
	return marshal_strdup ("12345");
}

typedef int (STDCALL *RefVTypeDelegate) (int a, simplestruct *ss, int b);

LIBTEST_API int STDCALL 
mono_test_ref_vtype (int a, simplestruct *ss, int b, RefVTypeDelegate func)
{
	if (a == 1 && b == 2 && ss->a == 0 && ss->b == 1 && ss->c == 0 &&
	    !strcmp (ss->d, "TEST1")) {
		ss->a = 1;
		ss->b = 0;
		ss->c = 1;
		ss->d = "TEST2";

		return func (a, ss, b);
	}

	return 1;
}

typedef int (STDCALL *OutVTypeDelegate) (int a, simplestruct *ss, int b);

LIBTEST_API int STDCALL 
mono_test_marshal_out_struct (int a, simplestruct *ss, int b, OutVTypeDelegate func)
{
	/* Check that the input pointer is ignored */
	ss->d = (const char *)0x12345678;

	func (a, ss, b);

	if (ss->a && ss->b && ss->c && !strcmp (ss->d, "TEST3"))
		return 0;
	else
		return 1;
}

typedef int (STDCALL *InVTypeDelegate) (int a, simplestruct *ss, int b);

LIBTEST_API int STDCALL 
mono_test_marshal_in_struct (int a, simplestruct *ss, int b, InVTypeDelegate func)
{
	simplestruct ss2;
	int res;

	memcpy (&ss2, ss, sizeof (simplestruct));

	res = func (a, ss, b);
	if (res) {
		printf ("mono_test_marshal_in_struct () failed: %d\n", res);
		return 1;
	}

	/* Check that no modifications is made to the struct */
	if (ss2.a == ss->a && ss2.b == ss->b && ss2.c == ss->c && ss2.d == ss->d)
		return 0;
	else
		return 1;
}

typedef struct {
	int a;
	SimpleDelegate func, func2, func3;
} DelegateStruct;

LIBTEST_API DelegateStruct STDCALL 
mono_test_marshal_delegate_struct (DelegateStruct ds)
{
	DelegateStruct res;

	res.a = ds.func (ds.a) + ds.func2 (ds.a) + (ds.func3 == NULL ? 0 : 1);
	res.func = ds.func;
	res.func2 = ds.func2;
	res.func3 = NULL;

	return res;
}

LIBTEST_API int STDCALL  
mono_test_marshal_struct (simplestruct ss)
{
	if (ss.a == 0 && ss.b == 1 && ss.c == 0 &&
	    !strcmp (ss.d, "TEST"))
		return 0;

	return 1;
}

LIBTEST_API int STDCALL 
mono_test_marshal_byref_struct (simplestruct *ss, int a, int b, int c, char *d)
{
	gboolean res = (ss->a == a && ss->b == b && ss->c == c && strcmp (ss->d, d) == 0);

	marshal_free ((char*)ss->d);

	ss->a = !ss->a;
	ss->b = !ss->b;
	ss->c = !ss->c;
	ss->d = marshal_strdup ("DEF");

	return res ? 0 : 1;
}

typedef struct {
	int a;
	int b;
	int c;
	char *d;
	unsigned char e;
	double f;
	unsigned char g;
	guint64 h;
} simplestruct2;

LIBTEST_API int STDCALL 
mono_test_marshal_struct2 (simplestruct2 ss)
{
	if (ss.a == 0 && ss.b == 1 && ss.c == 0 &&
	    !strcmp (ss.d, "TEST") && 
	    ss.e == 99 && ss.f == 1.5 && ss.g == 42 && ss.h == (guint64)123)
		return 0;

	return 1;
}

/* on HP some of the struct should be on the stack and not in registers */
LIBTEST_API int STDCALL 
mono_test_marshal_struct2_2 (int i, int j, int k, simplestruct2 ss)
{
	if (i != 10 || j != 11 || k != 12)
		return 1;
	if (ss.a == 0 && ss.b == 1 && ss.c == 0 &&
	    !strcmp (ss.d, "TEST") && 
	    ss.e == 99 && ss.f == 1.5 && ss.g == 42 && ss.h == (guint64)123)
		return 0;

	return 1;
}

LIBTEST_API int STDCALL  
mono_test_marshal_lpstruct (simplestruct *ss)
{
	if (ss->a == 0 && ss->b == 1 && ss->c == 0 &&
	    !strcmp (ss->d, "TEST"))
		return 0;

	return 1;
}

LIBTEST_API int STDCALL  
mono_test_marshal_lpstruct_blittable (point *p)
{
	if (p->x == 1.0 && p->y == 2.0)
		return 0;
	else
		return 1;
}

LIBTEST_API int STDCALL 
mono_test_marshal_struct_array (simplestruct2 *ss)
{
	if (! (ss[0].a == 0 && ss[0].b == 1 && ss[0].c == 0 &&
		   !strcmp (ss[0].d, "TEST") && 
		   ss[0].e == 99 && ss[0].f == 1.5 && ss[0].g == 42 && ss[0].h == (guint64)123))
		return 1;

	if (! (ss[1].a == 0 && ss[1].b == 0 && ss[1].c == 0 &&
		   !strcmp (ss[1].d, "TEST2") && 
		   ss[1].e == 100 && ss[1].f == 2.5 && ss[1].g == 43 && ss[1].h == (guint64)124))
		return 1;

	return 0;
}

typedef struct long_align_struct {
	gint32 a;
	gint64 b;
	gint64 c;
} long_align_struct;

LIBTEST_API int STDCALL 
mono_test_marshal_long_align_struct_array (long_align_struct *ss)
{
	return ss[0].a + ss[0].b + ss[0].c + ss[1].a + ss[1].b + ss[1].c;
}

LIBTEST_API simplestruct2 * STDCALL 
mono_test_marshal_class (int i, int j, int k, simplestruct2 *ss, int l)
{
	simplestruct2 *res;

	if (!ss)
		return NULL;

	if (i != 10 || j != 11 || k != 12 || l != 14)
		return NULL;
	if (! (ss->a == 0 && ss->b == 1 && ss->c == 0 &&
		   !strcmp (ss->d, "TEST") && 
		   ss->e == 99 && ss->f == 1.5 && ss->g == 42 && ss->h == (guint64)123))
		return NULL;

	res = marshal_new0 (simplestruct2, 1);
	memcpy (res, ss, sizeof (simplestruct2));
	res->d = marshal_strdup ("TEST");
	return res;
}

LIBTEST_API int STDCALL 
mono_test_marshal_byref_class (simplestruct2 **ssp)
{
	simplestruct2 *ss = *ssp;
	simplestruct2 *res;
	
	if (! (ss->a == 0 && ss->b == 1 && ss->c == 0 &&
		   !strcmp (ss->d, "TEST") && 
		   ss->e == 99 && ss->f == 1.5 && ss->g == 42 && ss->h == (guint64)123))
		return 1;

	res = marshal_new0 (simplestruct2, 1);
	memcpy (res, ss, sizeof (simplestruct2));
	res->d = marshal_strdup ("TEST-RES");

	*ssp = res;
	return 0;
}

static void *
get_sp (void)
{
	int i;
	void *p;

	/* Yes, this is correct, we are only trying to determine the value of the stack here */
	p = &i;
	return p;
}

LIBTEST_API int STDCALL 
reliable_delegate (int a)
{
	return a;
}

/*
 * Checks whether get_sp() works as expected. It doesn't work with gcc-2.95.3 on linux.
 */
static gboolean
is_get_sp_reliable (void)
{
	void *sp1, *sp2;

	reliable_delegate(1);
	sp1 = get_sp();
	reliable_delegate(1);
	sp2 = get_sp();
	return sp1 == sp2;
} 

LIBTEST_API int STDCALL 
mono_test_marshal_delegate (SimpleDelegate delegate)
{
	void *sp1, *sp2;

	/* Check that the delegate wrapper is stdcall */
	delegate (2);
	sp1 = get_sp ();
	delegate (2);
	sp2 = get_sp ();
	if (is_get_sp_reliable())
		g_assert (sp1 == sp2);

	return delegate (2);
}

static int STDCALL inc_cb (int i)
{
	return i + 1;
}

LIBTEST_API int STDCALL 
mono_test_marshal_out_delegate (SimpleDelegate *delegate)
{
	*delegate = inc_cb;

	return 0;
}

LIBTEST_API SimpleDelegate STDCALL 
mono_test_marshal_return_delegate (SimpleDelegate delegate)
{
	return delegate;
}

typedef int (STDCALL *DelegateByrefDelegate) (void *);

LIBTEST_API int STDCALL
mono_test_marshal_delegate_ref_delegate (DelegateByrefDelegate del)
{
	int (STDCALL *ptr) (int i);

	del (&ptr);

	return ptr (54);
}

static int STDCALL
return_plus_one (int i)
{
	return i + 1;
}

LIBTEST_API SimpleDelegate STDCALL 
mono_test_marshal_return_delegate_2 (void)
{
	return return_plus_one;
}

typedef simplestruct (STDCALL *SimpleDelegate2) (simplestruct ss);

static gboolean
is_utf16_equals (gunichar2 *s1, const char *s2)
{
	char *s;
	int res;

	s = g_utf16_to_utf8 (s1, -1, NULL, NULL, NULL);
	res = strcmp (s, s2);
	g_free (s);

	return res == 0;
}

LIBTEST_API int STDCALL 
mono_test_marshal_delegate2 (SimpleDelegate2 delegate)
{
	simplestruct ss, res;

	ss.a = 0;
	ss.b = 1;
	ss.c = 0;
	ss.d = "TEST";
	ss.d2 = g_utf8_to_utf16 ("TEST2", -1, NULL, NULL, NULL); 

	res = delegate (ss);
	if (! (res.a && !res.b && res.c && !strcmp (res.d, "TEST-RES") && is_utf16_equals (res.d2, "TEST2-RES")))
		return 1;

	return 0;
}

typedef simplestruct* (STDCALL *SimpleDelegate4) (simplestruct *ss);

LIBTEST_API int STDCALL 
mono_test_marshal_delegate4 (SimpleDelegate4 delegate)
{
	simplestruct ss;
	simplestruct *res;

	ss.a = 0;
	ss.b = 1;
	ss.c = 0;
	ss.d = "TEST";

	/* Check argument */
	res = delegate (&ss);
	if (!res)
		return 1;

	/* Check return value */
	if (! (!res->a && res->b && !res->c && !strcmp (res->d, "TEST")))
		return 2;

	/* Check NULL argument and NULL result */
	res = delegate (NULL);
	if (res)
		return 3;

	return 0;
}

typedef int (STDCALL *SimpleDelegate5) (simplestruct **ss);

LIBTEST_API int STDCALL 
mono_test_marshal_delegate5 (SimpleDelegate5 delegate)
{
	simplestruct ss;
	int res;
	simplestruct *ptr;

	ss.a = 0;
	ss.b = 1;
	ss.c = 0;
	ss.d = "TEST";

	ptr = &ss;

	res = delegate (&ptr);
	if (res != 0)
		return 1;

	if (!(ptr->a && !ptr->b && ptr->c && !strcmp (ptr->d, "RES")))
		return 2;

	return 0;
}

LIBTEST_API int STDCALL 
mono_test_marshal_delegate6 (SimpleDelegate5 delegate)
{
	delegate (NULL);
	return 0;
}

typedef int (STDCALL *SimpleDelegate7) (simplestruct **ss);

LIBTEST_API int STDCALL 
mono_test_marshal_delegate7 (SimpleDelegate7 delegate)
{
	int res;
	simplestruct *ptr;

	/* Check that the input pointer is ignored */
	ptr = (simplestruct *)0x12345678;

	res = delegate (&ptr);
	if (res != 0)
		return 1;

	if (!(ptr->a && !ptr->b && ptr->c && !strcmp (ptr->d, "RES")))
		return 2;

	return 0;
}

typedef int (STDCALL *InOutByvalClassDelegate) (simplestruct *ss);

LIBTEST_API int STDCALL 
mono_test_marshal_inout_byval_class_delegate (InOutByvalClassDelegate delegate)
{
	int res;
	simplestruct ss;

	ss.a = FALSE;
	ss.b = TRUE;
	ss.c = FALSE;
	ss.d = g_strdup_printf ("%s", "FOO");

	res = delegate (&ss);
	if (res != 0)
		return 1;

	if (!(ss.a && !ss.b && ss.c && !strcmp (ss.d, "RES")))
		return 2;

	return 0;
}

typedef int (STDCALL *SimpleDelegate8) (gunichar2 *s);

LIBTEST_API int STDCALL 
mono_test_marshal_delegate8 (SimpleDelegate8 delegate, gunichar2 *s)
{
	return delegate (s);
}

typedef int (STDCALL *return_int_fnt) (int i);
typedef int (STDCALL *SimpleDelegate9) (return_int_fnt d);

LIBTEST_API int STDCALL 
mono_test_marshal_delegate9 (SimpleDelegate9 delegate, gpointer ftn)
{
	return delegate ((return_int_fnt)ftn);
}

static int STDCALL 
return_self (int i)
{
	return i;
}

LIBTEST_API int STDCALL 
mono_test_marshal_delegate10 (SimpleDelegate9 delegate)
{
	return delegate (return_self);
}

typedef int (STDCALL *PrimitiveByrefDelegate) (int *i);

LIBTEST_API int STDCALL 
mono_test_marshal_primitive_byref_delegate (PrimitiveByrefDelegate delegate)
{
	int i = 1;

	int res = delegate (&i);
	if (res != 0)
		return res;

	if (i != 2)
		return 2;

	return 0;
}

typedef int (STDCALL *return_int_delegate) (int i);

typedef return_int_delegate (STDCALL *ReturnDelegateDelegate) (void);

LIBTEST_API int STDCALL 
mono_test_marshal_return_delegate_delegate (ReturnDelegateDelegate d)
{
	return (d ()) (55);
}

typedef int (STDCALL *VirtualDelegate) (int);

LIBTEST_API int STDCALL
mono_test_marshal_virtual_delegate (VirtualDelegate del)
{
	return del (42);
}

typedef char* (STDCALL *IcallDelegate) (const char *);
LIBTEST_API int STDCALL
mono_test_marshal_icall_delegate (IcallDelegate del)
{
	char *res = del ("ABC");
	return strcmp (res, "ABC") == 0 ? 0 : 1;
}

LIBTEST_API int STDCALL  
mono_test_marshal_stringbuilder (char *s, int n)
{
	const char m[] = "This is my message.  Isn't it nice?";

	if (strcmp (s, "ABCD") != 0)
		return 1;
	strncpy(s, m, n);
	s [n] = '\0';
	return 0;
}

LIBTEST_API int STDCALL  
mono_test_marshal_stringbuilder_append (char *s, int length)
{
	const char out_sentinel[] = "CSHARP_";
	const char out_len = strlen (out_sentinel);

	for (int i=0; i < length; i++) {
		s [i] = out_sentinel [i % out_len];
	}

	s [length] = '\0';


	return 0;
}

LIBTEST_API int STDCALL  
mono_test_marshal_stringbuilder_default (char *s, int n)
{
	const char m[] = "This is my message.  Isn't it nice?";

	strncpy(s, m, n);
	s [n] = '\0';
	return 0;
}

LIBTEST_API int STDCALL  
mono_test_marshal_stringbuilder_unicode (gunichar2 *s, int n)
{
	const char m[] = "This is my message.  Isn't it nice?";
	gunichar2* s2;
	glong len;

	s2 = g_utf8_to_utf16 (m, -1, NULL, &len, NULL);
	
	len = (len * 2) + 2;
	if (len > (n * 2))
		len = n * 2;
	memcpy (s, s2, len);

	g_free (s2);

	return 0;
}

LIBTEST_API void STDCALL
mono_test_marshal_stringbuilder_out (char **s)
{
	const char m[] = "This is my message.  Isn't it nice?";
	char *str;

	str = (char *)marshal_alloc (strlen (m) + 1);
	memcpy (str, m, strlen (m) + 1);
	
	*s = str;
}

LIBTEST_API int STDCALL  
mono_test_marshal_stringbuilder_out_unicode (gunichar2 **s)
{
	const char m[] = "This is my message.  Isn't it nice?";
	gunichar2 *s2;
	glong len;

	s2 = g_utf8_to_utf16 (m, -1, NULL, &len, NULL);
	
	len = (len * 2) + 2;
	*s = (gunichar2 *)marshal_alloc (len);
	memcpy (*s, s2, len);

	g_free (s2);

	return 0;
}

LIBTEST_API int STDCALL
mono_test_marshal_stringbuilder_ref (char **s)
{
	const char m[] = "This is my message.  Isn't it nice?";
	char *str;

	if (strcmp (*s, "ABC"))
		return 1;

	str = (char *)marshal_alloc (strlen (m) + 1);
	memcpy (str, m, strlen (m) + 1);
	
	*s = str;
	return 0;
}

#ifdef __GNUC__
#pragma GCC diagnostic push
#pragma GCC diagnostic ignored "-Wc++-compat"
#endif

/*
* Standard C and C++ doesn't allow empty structs, empty structs will always have a size of 1 byte.
* GCC have an extension to allow empty structs, https://gcc.gnu.org/onlinedocs/gcc/Empty-Structures.html.
* This cause a little dilemma since runtime build using none GCC compiler will not be compatible with
* GCC build C libraries and the other way around. On platforms where empty structs has size of 1 byte
* it must be represented in call and cannot be dropped. On Windows x64 structs will always be represented in the call
* meaning that an empty struct must have a representation in the callee in order to correctly follow the ABI used by the
* C/C++ standard and the runtime.
*/
typedef struct {
#if !defined(__GNUC__) || defined(TARGET_WIN32)
    char a;
#endif
} EmptyStruct;

#ifdef __GNUC__
#pragma GCC diagnostic pop
#endif

LIBTEST_API int STDCALL 
mono_test_marshal_empty_string_array (char **array)
{
	return (array == NULL) ? 0 : 1;
}

LIBTEST_API int STDCALL 
mono_test_marshal_string_array (char **array)
{
	if (strcmp (array [0], "ABC"))
		return 1;
	if (strcmp (array [1], "DEF"))
		return 2;

	if (array [2] != NULL)
		return 3;

	return 0;
}

LIBTEST_API int STDCALL 
mono_test_marshal_byref_string_array (char ***array)
{
	if (*array == NULL)
		return 0;

	if (strcmp ((*array) [0], "Alpha"))
		return 2;
	if (strcmp ((*array) [1], "Beta"))
		return 2;
	if (strcmp ((*array) [2], "Gamma"))
		return 2;

	return 1;
}

LIBTEST_API int STDCALL 
mono_test_marshal_stringbuilder_array (char **array)
{
	if (strcmp (array [0], "ABC"))
		return 1;
	if (strcmp (array [1], "DEF"))
		return 2;

	strcpy (array [0], "DEF");
	strcpy (array [1], "ABC");

	return 0;
}

LIBTEST_API int STDCALL 
mono_test_marshal_unicode_string_array (gunichar2 **array, char **array2)
{
	GError *error = NULL;
	char *s;
	
	s = g_utf16_to_utf8 (array [0], -1, NULL, NULL, &error);
	if (strcmp (s, "ABC")) {
		g_free (s);
		return 1;
	}
	else
		g_free (s);

	s = g_utf16_to_utf8 (array [1], -1, NULL, NULL, &error);
	if (strcmp (s, "DEF")) {
		g_free (s);
		return 2;
	}
	else
		g_free (s);

	if (strcmp (array2 [0], "ABC"))
		return 3;

	if (strcmp (array2 [1], "DEF")) 
		return 4;

	return 0;
}

/* this does not work on Redhat gcc 2.96 */
LIBTEST_API int STDCALL  
mono_test_empty_struct (int a, EmptyStruct es, int b)
{
	// printf ("mono_test_empty_struct %d %d\n", a, b);

	// Intel icc on ia64 passes 'es' in 2 registers
#if defined(__ia64) && defined(__INTEL_COMPILER)
	return 0;
#else
	if (a == 1 && b == 2)
		return 0;
	return 1;
#endif
}

LIBTEST_API EmptyStruct STDCALL
mono_test_return_empty_struct (int a)
{
	EmptyStruct s;

	memset (&s, 0, sizeof (s));

	g_assert (a == 42);

	return s;
}

typedef struct {
       char a[100];
} ByValStrStruct;

LIBTEST_API ByValStrStruct * STDCALL 
mono_test_byvalstr_gen (void)
{
	ByValStrStruct *ret;
       
	ret = (ByValStrStruct *)malloc (sizeof (ByValStrStruct));
	memset(ret, 'a', sizeof(ByValStrStruct)-1);
	ret->a[sizeof(ByValStrStruct)-1] = 0;

	return ret;
}

LIBTEST_API int STDCALL 
mono_test_byvalstr_check (ByValStrStruct* data, char* correctString)
{
	int ret;

	ret = strcmp(data->a, correctString);
	// printf ("T1: %s\n", data->a);
	// printf ("T2: %s\n", correctString);

	/* we need g_free because the allocation was performed by mono_test_byvalstr_gen */
	g_free (data);
	return (ret != 0);
}

typedef struct {
	guint16 a[4];
	int  flag;
} ByValStrStruct_Unicode;

LIBTEST_API int STDCALL 
mono_test_byvalstr_check_unicode (ByValStrStruct_Unicode *ref, int test)
{
	if (ref->flag != 0x1234abcd){
		printf ("overwritten data");
		return 1;
	}
	    
	if (test == 1 || test == 3){
		if (ref->a [0] != '1' ||
		    ref->a [1] != '2'   ||
		    ref->a [2] != '3')
			return 1;
		return 0;
	}
	if (test == 2){
		if (ref->a [0] != '1' ||
		    ref->a [1] != '2')
			return 1;
		return 0;
	}
	return 10;
}

LIBTEST_API int STDCALL 
NameManglingAnsi (char *data)
{
	return data [0] + data [1] + data [2];
}

LIBTEST_API int STDCALL 
NameManglingAnsiA (char *data)
{
	g_assert_not_reached ();
}

LIBTEST_API int STDCALL 
NameManglingAnsiW (char *data)
{
	g_assert_not_reached ();
}

LIBTEST_API int STDCALL 
NameManglingAnsi2A (char *data)
{
	return data [0] + data [1] + data [2];
}

LIBTEST_API int STDCALL 
NameManglingAnsi2W (char *data)
{
	g_assert_not_reached ();
}

LIBTEST_API int STDCALL 
NameManglingUnicode (char *data)
{
	g_assert_not_reached ();
}

LIBTEST_API int STDCALL 
NameManglingUnicodeW (gunichar2 *data)
{
	return data [0] + data [1] + data [2];
}

LIBTEST_API int STDCALL 
NameManglingUnicode2 (gunichar2 *data)
{
	return data [0] + data [1] + data [2];
}

LIBTEST_API int STDCALL 
NameManglingAutoW (char *data)
{
#ifdef WIN32
	return (data [0] + data [1] + data [2]) == 131 ? 0 : 1;
#else
	g_assert_not_reached ();
#endif
}

LIBTEST_API int STDCALL 
NameManglingAuto (char *data)
{
#ifndef WIN32
	return (data [0] + data [1] + data [2]) == 198 ? 0 : 1;
#else
	g_assert_not_reached ();
#endif
}

typedef int (STDCALL *intcharFunc)(const char*);

LIBTEST_API void STDCALL 
callFunction (intcharFunc f)
{
	f ("ABC");
}

typedef struct {
        const char* str;
        int i;
} SimpleObj;

LIBTEST_API int STDCALL 
class_marshal_test0 (SimpleObj *obj1)
{
	// printf ("class_marshal_test0 %s %d\n", obj1->str, obj1->i);

	if (strcmp(obj1->str, "T1"))
		return -1;
	if (obj1->i != 4)
		return -2;

	return 0;
}

LIBTEST_API int STDCALL 
class_marshal_test4 (SimpleObj *obj1)
{
	if (obj1)
		return -1;

	return 0;
}

LIBTEST_API void STDCALL
class_marshal_test1 (SimpleObj **obj1)
{
	SimpleObj *res = (SimpleObj *)malloc (sizeof (SimpleObj));

	res->str = marshal_strdup ("ABC");
	res->i = 5;

	*obj1 = res;
}

LIBTEST_API int STDCALL 
class_marshal_test2 (SimpleObj **obj1)
{
	// printf ("class_marshal_test2 %s %d\n", (*obj1)->str, (*obj1)->i);

	if (strcmp((*obj1)->str, "ABC"))
		return -1;
	if ((*obj1)->i != 5)
		return -2;

	return 0;
}

LIBTEST_API int STDCALL 
string_marshal_test0 (char *str)
{
	if (strcmp (str, "TEST0"))
		return -1;

	return 0;
}

LIBTEST_API void STDCALL
string_marshal_test1 (const char **str)
{
	*str = marshal_strdup ("TEST1");
}

LIBTEST_API int STDCALL 
string_marshal_test2 (char **str)
{
	// printf ("string_marshal_test2 %s\n", *str);

	if (strcmp (*str, "TEST1"))
		return -1;

	*str = marshal_strdup ("TEST2");

	return 0;
}

LIBTEST_API int STDCALL 
string_marshal_test3 (char *str)
{
	if (str)
		return -1;

	return 0;
}

typedef struct {
	int a;
	int b;
} BlittableClass;

LIBTEST_API BlittableClass* STDCALL 
TestBlittableClass (BlittableClass *vl)
{
	BlittableClass *res;

	// printf ("TestBlittableClass %d %d\n", vl->a, vl->b);

	if (vl) {
		vl->a++;
		vl->b++;

		res = marshal_new0 (BlittableClass, 1);
		memcpy (res, vl, sizeof (BlittableClass));
	} else {
		res = marshal_new0 (BlittableClass, 1);
		res->a = 42;
		res->b = 43;
	}

	return res;
}

typedef struct OSVERSIONINFO_STRUCT
{ 
	int a; 
	int b; 
} OSVERSIONINFO_STRUCT;

LIBTEST_API int STDCALL  
MyGetVersionEx (OSVERSIONINFO_STRUCT *osvi)
{

	// printf ("GOT %d %d\n", osvi->a, osvi->b);

	osvi->a += 1;
	osvi->b += 1;

	return osvi->a + osvi->b;
}

LIBTEST_API int STDCALL  
BugGetVersionEx (int a, int b, int c, int d, int e, int f, int g, int h, OSVERSIONINFO_STRUCT *osvi)
{

	// printf ("GOT %d %d\n", osvi->a, osvi->b);

	osvi->a += 1;
	osvi->b += 1;

	return osvi->a + osvi->b;
}

LIBTEST_API int STDCALL 
mono_test_marshal_point (point pt)
{
	// printf("point %g %g\n", pt.x, pt.y);
	if (pt.x == 1.25 && pt.y == 3.5)
		return 0;

	return 1;
}

typedef struct {
	int x;
	double y;
} mixed_point;

LIBTEST_API int STDCALL 
mono_test_marshal_mixed_point (mixed_point pt)
{
	// printf("mixed point %d %g\n", pt.x, pt.y);
	if (pt.x == 5 && pt.y == 6.75)
		return 0;

	return 1;
}

LIBTEST_API int STDCALL 
mono_test_marshal_mixed_point_2 (mixed_point *pt)
{
	if (pt->x != 5 || pt->y != 6.75)
		return 1;

	pt->x = 10;
	pt->y = 12.35;

	return 0;
}

LIBTEST_API int STDCALL  
marshal_test_ref_bool(int i, char *b1, short *b2, int *b3)
{
    int res = 1;
    if (*b1 != 0 && *b1 != 1)
        return 1;
    if (*b2 != 0 && *b2 != -1) /* variant_bool */
        return 1;
    if (*b3 != 0 && *b3 != 1)
        return 1;
    if (i == ((*b1 << 2) | (-*b2 << 1) | *b3))
        res = 0;
    *b1 = !*b1;
    *b2 = ~*b2;
    *b3 = !*b3;
    return res;
}

struct BoolStruct
{
    int i;
    char b1;
    short b2; /* variant_bool */
    int b3;
};

LIBTEST_API int STDCALL  
marshal_test_bool_struct(struct BoolStruct *s)
{
    int res = 1;
    if (s->b1 != 0 && s->b1 != 1)
        return 1;
    if (s->b2 != 0 && s->b2 != -1)
        return 1;
    if (s->b3 != 0 && s->b3 != 1)
        return 1;
    if (s->i == ((s->b1 << 2) | (-s->b2 << 1) | s->b3))
        res = 0;
    s->b1 = !s->b1;
    s->b2 = ~s->b2;
    s->b3 = !s->b3;
    return res;
}

typedef struct {
	gint64 l;
} LongStruct2;

typedef struct {
	int i;
	LongStruct2 l;
} LongStruct;

LIBTEST_API int STDCALL
mono_test_marshal_long_struct (LongStruct *s)
{
	return s->i + s->l.l;
}

LIBTEST_API void STDCALL
mono_test_last_error (int err)
{
#ifdef WIN32
	SetLastError (err);
#else
	errno = err;
#endif
}

LIBTEST_API int STDCALL 
mono_test_asany (void *ptr, int what)
{
	switch (what) {
	case 1:
		return (*(int*)ptr == 5) ? 0 : 1;
	case 2:
		return strcmp (ptr, "ABC") == 0 ? 0 : 1;
	case 3: {
		simplestruct2 ss = *(simplestruct2*)ptr;

		if (ss.a == 0 && ss.b == 1 && ss.c == 0 &&
	    !strcmp (ss.d, "TEST") && 
	    ss.e == 99 && ss.f == 1.5 && ss.g == 42 && ss.h == (guint64)123)
			return 0;
		else
			return 1;
	}
	case 4: {
		GError *error = NULL;
		char *s;

		s = g_utf16_to_utf8 ((const gunichar2 *)ptr, -1, NULL, NULL, &error);

		if (!s)
			return 1;

		if (!strcmp (s, "ABC")) {
			g_free (s);
			return 0;
		}
		else {
			g_free (s);
			return 1;
		}
	}
	default:
		g_assert_not_reached ();
	}

	return 1;
}

typedef struct
{
	int i;
	int j;
	int k;
	char *s;
} AsAnyStruct;

LIBTEST_API int STDCALL 
mono_test_marshal_asany_in (void* ptr)
{
	AsAnyStruct *asAny = (AsAnyStruct *)ptr;
	int res = asAny->i + asAny->j + asAny->k;

	return res;
}

LIBTEST_API int STDCALL 
mono_test_marshal_asany_inout (void* ptr)
{
	AsAnyStruct *asAny = (AsAnyStruct *)ptr;
	int res = asAny->i + asAny->j + asAny->k;

	marshal_free (asAny->s);

	asAny->i = 10;
	asAny->j = 20;
	asAny->k = 30;
	asAny->s = 0;

	return res;
}

LIBTEST_API int STDCALL 
mono_test_marshal_asany_out (void* ptr)
{
	AsAnyStruct *asAny = (AsAnyStruct *)ptr;
	int res = asAny->i + asAny->j + asAny->k;

	asAny->i = 10;
	asAny->j = 20;
	asAny->k = 30;
	asAny->s = 0;

	return res;
}

/*
 * AMD64 marshalling tests.
 */

typedef struct amd64_struct1 {
	int i;
	int j;
	int k;
	int l;
} amd64_struct1;

LIBTEST_API amd64_struct1 STDCALL 
mono_test_marshal_amd64_pass_return_struct1 (amd64_struct1 s)
{
	s.i ++;
	s.j ++;
	s.k ++;
	s.l ++;

	return s;
}

LIBTEST_API amd64_struct1 STDCALL 
mono_test_marshal_amd64_pass_return_struct1_many_args (amd64_struct1 s, int i1, int i2, int i3, int i4, int i5, int i6, int i7, int i8)
{
	s.i ++;
	s.j ++;
	s.k ++;
	s.l += 1 + i1 + i2 + i3 + i4 + i5 + i6 + i7 + i8;

	return s;
}

typedef struct amd64_struct2 {
	int i;
	int j;
} amd64_struct2;

LIBTEST_API amd64_struct2 STDCALL 
mono_test_marshal_amd64_pass_return_struct2 (amd64_struct2 s)
{
	s.i ++;
	s.j ++;

	return s;
}

typedef struct amd64_struct3 {
	int i;
} amd64_struct3;

LIBTEST_API amd64_struct3 STDCALL 
mono_test_marshal_amd64_pass_return_struct3 (amd64_struct3 s)
{
	s.i ++;

	return s;
}

typedef struct amd64_struct4 {
	double d1, d2;
} amd64_struct4;

LIBTEST_API amd64_struct4 STDCALL 
mono_test_marshal_amd64_pass_return_struct4 (amd64_struct4 s)
{
	s.d1 ++;
	s.d2 ++;

	return s;
}

/*
 * IA64 marshalling tests.
 */
typedef struct test_struct5 {
	float d1, d2;
} test_struct5;

LIBTEST_API test_struct5 STDCALL 
mono_test_marshal_ia64_pass_return_struct5 (double d1, double d2, test_struct5 s, int i, double d3, double d4)
{
	s.d1 += d1 + d2 + i;
	s.d2 += d3 + d4 + i;

	return s;
}

typedef struct test_struct6 {
	double d1, d2;
} test_struct6;

LIBTEST_API test_struct6 STDCALL 
mono_test_marshal_ia64_pass_return_struct6 (double d1, double d2, test_struct6 s, int i, double d3, double d4)
{
	s.d1 += d1 + d2 + i;
	s.d2 += d3 + d4;

	return s;
}

static guint32 custom_res [2];

LIBTEST_API void* STDCALL
mono_test_marshal_pass_return_custom (int i, guint32 *ptr, int j)
{
	/* ptr will be freed by CleanupNative, so make a copy */
	custom_res [0] = 0; /* not allocated by AllocHGlobal */
	custom_res [1] = ptr [1];

	return &custom_res;
}

LIBTEST_API int STDCALL 
mono_test_marshal_pass_out_custom (int i, guint32 **ptr, int j)
{
	custom_res [0] = 0;
	custom_res [1] = i + j + 10;

	*ptr = custom_res;

	return 0;
}

LIBTEST_API int STDCALL 
mono_test_marshal_pass_inout_custom (int i, guint32 *ptr, int j)
{
	ptr [0] = 0;
	ptr [1] = i + ptr [1] + j;

	return 0;
}

LIBTEST_API int STDCALL 
mono_test_marshal_pass_out_byval_custom (int i, guint32 *ptr, int j)
{
	return ptr == NULL ? 0 : 1;
}

LIBTEST_API int STDCALL 
mono_test_marshal_pass_byref_custom (int i, guint32 **ptr, int j)
{
	(*ptr)[1] += i + j;

	return 0;
}

LIBTEST_API void* STDCALL
mono_test_marshal_pass_return_custom2 (int i, guint32 *ptr, int j)
{
	g_assert_not_reached ();

	return NULL;
}

LIBTEST_API void* STDCALL
mono_test_marshal_pass_return_custom_null (int i, guint32 *ptr, int j)
{
	g_assert (ptr == NULL);

	return NULL;
}

typedef void *(STDCALL *PassReturnPtrDelegate) (void *ptr);

LIBTEST_API int STDCALL 
mono_test_marshal_pass_return_custom_in_delegate (PassReturnPtrDelegate del)
{
	guint32 buf [2];
	guint32 res;
	guint32 *ptr;

	buf [0] = 0;
	buf [1] = 10;

	ptr = (guint32 *)del (&buf);

	res = ptr [1];

#ifdef WIN32
	/* FIXME: Freed with FreeHGlobal */
#else
	g_free (ptr);
#endif

	return res;
}

LIBTEST_API int STDCALL 
mono_test_marshal_pass_return_custom_null_in_delegate (PassReturnPtrDelegate del)
{
	void *ptr = del (NULL);

	return (ptr == NULL) ? 15 : 0;
}

typedef void (STDCALL *CustomOutParamDelegate) (void **pptr);

LIBTEST_API int STDCALL 
mono_test_marshal_custom_out_param_delegate (CustomOutParamDelegate del)
{
	void* pptr = del;

	del (&pptr);

	if(pptr != NULL)
		return 1;

	return 0;
}

typedef int (STDCALL *ReturnEnumDelegate) (int e);

LIBTEST_API int STDCALL 
mono_test_marshal_return_enum_delegate (ReturnEnumDelegate func)
{
	return func (1);
}

typedef struct {
	int a, b, c;
	gint64 d;
} BlittableStruct;
	
typedef BlittableStruct (STDCALL *SimpleDelegate10) (BlittableStruct ss);

LIBTEST_API int STDCALL 
mono_test_marshal_blittable_struct_delegate (SimpleDelegate10 delegate)
{
	BlittableStruct ss, res;

	ss.a = 1;
	ss.b = 2;
	ss.c = 3;
	ss.d = 55;

	res = delegate (ss);
	if (! ((res.a == -1) && (res.b == -2) && (res.c == -3) && (res.d == -55)))
		return 1;

	return 0;
}

LIBTEST_API int STDCALL 
mono_test_stdcall_name_mangling (int a, int b, int c)
{
        return a + b + c;
}

LIBTEST_API int
mono_test_stdcall_mismatch_1 (int a, int b, int c)
{
        return a + b + c;
}

LIBTEST_API int STDCALL
mono_test_stdcall_mismatch_2 (int a, int b, int c)
{
        return a + b + c;
}

/*
 * PASSING AND RETURNING SMALL STRUCTURES FROM DELEGATES TESTS
 */

typedef struct {
	int i;
} SmallStruct1;
	
typedef SmallStruct1 (STDCALL *SmallStructDelegate1) (SmallStruct1 ss);

LIBTEST_API int STDCALL 
mono_test_marshal_small_struct_delegate1 (SmallStructDelegate1 delegate)
{
	SmallStruct1 ss, res;

	ss.i = 1;

	res = delegate (ss);
	if (! (res.i == -1))
		return 1;

	return 0;
}

typedef struct {
	gint16 i, j;
} SmallStruct2;
	
typedef SmallStruct2 (STDCALL *SmallStructDelegate2) (SmallStruct2 ss);

LIBTEST_API int STDCALL 
mono_test_marshal_small_struct_delegate2 (SmallStructDelegate2 delegate)
{
	SmallStruct2 ss, res;

	ss.i = 2;
	ss.j = 3;

	res = delegate (ss);
	if (! ((res.i == -2) && (res.j == -3)))
		return 1;

	return 0;
}

typedef struct {
	gint16 i;
	gint8 j;
} SmallStruct3;
	
typedef SmallStruct3 (STDCALL *SmallStructDelegate3) (SmallStruct3 ss);

LIBTEST_API int STDCALL 
mono_test_marshal_small_struct_delegate3 (SmallStructDelegate3 delegate)
{
	SmallStruct3 ss, res;

	ss.i = 1;
	ss.j = 2;

	res = delegate (ss);
	if (! ((res.i == -1) && (res.j == -2)))
		return 1;

	return 0;
}

typedef struct {
	gint16 i;
} SmallStruct4;
	
typedef SmallStruct4 (STDCALL *SmallStructDelegate4) (SmallStruct4 ss);

LIBTEST_API int STDCALL 
mono_test_marshal_small_struct_delegate4 (SmallStructDelegate4 delegate)
{
	SmallStruct4 ss, res;

	ss.i = 1;

	res = delegate (ss);
	if (! (res.i == -1))
		return 1;

	return 0;
}

typedef struct {
	gint64 i;
} SmallStruct5;
	
typedef SmallStruct5 (STDCALL *SmallStructDelegate5) (SmallStruct5 ss);

LIBTEST_API int STDCALL 
mono_test_marshal_small_struct_delegate5 (SmallStructDelegate5 delegate)
{
	SmallStruct5 ss, res;

	ss.i = 5;

	res = delegate (ss);
	if (! (res.i == -5))
		return 1;

	return 0;
}

typedef struct {
	int i, j;
} SmallStruct6;
	
typedef SmallStruct6 (STDCALL *SmallStructDelegate6) (SmallStruct6 ss);

LIBTEST_API int STDCALL 
mono_test_marshal_small_struct_delegate6 (SmallStructDelegate6 delegate)
{
	SmallStruct6 ss, res;

	ss.i = 1;
	ss.j = 2;

	res = delegate (ss);
	if (! ((res.i == -1) && (res.j == -2)))
		return 1;

	return 0;
}

typedef struct {
	int i;
	gint16 j;
} SmallStruct7;
	
typedef SmallStruct7 (STDCALL *SmallStructDelegate7) (SmallStruct7 ss);

LIBTEST_API int STDCALL 
mono_test_marshal_small_struct_delegate7 (SmallStructDelegate7 delegate)
{
	SmallStruct7 ss, res;

	ss.i = 1;
	ss.j = 2;

	res = delegate (ss);
	if (! ((res.i == -1) && (res.j == -2)))
		return 1;

	return 0;
}

typedef struct {
	float i;
} SmallStruct8;
	
typedef SmallStruct8 (STDCALL *SmallStructDelegate8) (SmallStruct8 ss);

LIBTEST_API int STDCALL 
mono_test_marshal_small_struct_delegate8 (SmallStructDelegate8 delegate)
{
	SmallStruct8 ss, res;

	ss.i = 1.0;

	res = delegate (ss);
	if (! ((res.i == -1.0)))
		return 1;

	return 0;
}

typedef struct {
	double i;
} SmallStruct9;
	
typedef SmallStruct9 (STDCALL *SmallStructDelegate9) (SmallStruct9 ss);

LIBTEST_API int STDCALL 
mono_test_marshal_small_struct_delegate9 (SmallStructDelegate9 delegate)
{
	SmallStruct9 ss, res;

	ss.i = 1.0;

	res = delegate (ss);
	if (! ((res.i == -1.0)))
		return 1;

	return 0;
}

typedef struct {
	float i, j;
} SmallStruct10;
	
typedef SmallStruct10 (STDCALL *SmallStructDelegate10) (SmallStruct10 ss);

LIBTEST_API int STDCALL 
mono_test_marshal_small_struct_delegate10 (SmallStructDelegate10 delegate)
{
	SmallStruct10 ss, res;

	ss.i = 1.0;
	ss.j = 2.0;

	res = delegate (ss);
	if (! ((res.i == -1.0) && (res.j == -2.0)))
		return 1;

	return 0;
}

typedef struct {
	float i;
	int j;
} SmallStruct11;
	
typedef SmallStruct11 (STDCALL *SmallStructDelegate11) (SmallStruct11 ss);

LIBTEST_API int STDCALL 
mono_test_marshal_small_struct_delegate11 (SmallStructDelegate11 delegate)
{
	SmallStruct11 ss, res;

	ss.i = 1.0;
	ss.j = 2;

	res = delegate (ss);
	if (! ((res.i == -1.0) && (res.j == -2)))
		return 1;

	return 0;
}

typedef int (STDCALL *ArrayDelegate) (int i, char *j, void *arr);

LIBTEST_API int STDCALL 
mono_test_marshal_array_delegate (void *arr, int len, ArrayDelegate del)
{
	return del (len, NULL, arr);
}

typedef int (STDCALL *ArrayDelegateLong) (gint64 i, char *j, void *arr);

LIBTEST_API int STDCALL 
mono_test_marshal_array_delegate_long (void *arr, gint64 len, ArrayDelegateLong del)
{
	return del (len, NULL, arr);
}

LIBTEST_API int STDCALL 
mono_test_marshal_out_array_delegate (int *arr, int len, ArrayDelegate del)
{
	del (len, NULL, arr);

	if ((arr [0] != 1) || (arr [1] != 2))
		return 1;
	else
		return 0;
}

typedef gunichar2* (STDCALL *UnicodeStringDelegate) (gunichar2 *message);

LIBTEST_API int STDCALL 
mono_test_marshal_return_unicode_string_delegate (UnicodeStringDelegate del)
{
	const char m[] = "abcdef";
	gunichar2 *s2, *res;
	glong len;

	s2 = g_utf8_to_utf16 (m, -1, NULL, &len, NULL);

	res = del (s2);

	marshal_free (res);

	return 0;
}

LIBTEST_API int STDCALL 
mono_test_marshal_out_string_array_delegate (char **arr, int len, ArrayDelegate del)
{
	del (len, NULL, arr);

	if (!strcmp (arr [0], "ABC") && !strcmp (arr [1], "DEF"))
		return 0;
	else
		return 1;
}

typedef int (*CdeclDelegate) (int i, int j);

LIBTEST_API int STDCALL 
mono_test_marshal_cdecl_delegate (CdeclDelegate del)
{
	int i;

	for (i = 0; i < 1000; ++i)
		del (1, 2);

	return 0;
}

typedef char** (STDCALL *ReturnStringArrayDelegate) (int i);

LIBTEST_API int STDCALL 
mono_test_marshal_return_string_array_delegate (ReturnStringArrayDelegate d)
{
	char **arr = d (2);
	int res;

	if (arr == NULL)
		return 3;

	if (strcmp (arr [0], "ABC") || strcmp (arr [1], "DEF"))
		res = 1;
	else
		res = 0;

	marshal_free (arr);

	return res;
}

typedef int (STDCALL *ByrefStringDelegate) (char **s);

LIBTEST_API int STDCALL 
mono_test_marshal_byref_string_delegate (ByrefStringDelegate d)
{
	char *s = (char*)"ABC";
	int res;

	res = d (&s);
	if (res != 0)
		return res;

	if (!strcmp (s, "DEF"))
		res = 0;
	else
		res = 2;

	marshal_free (s);

	return res;
}

LIBTEST_API int STDCALL 
add_delegate (int i, int j)
{
	return i + j;
}

LIBTEST_API gpointer STDCALL 
mono_test_marshal_return_fnptr (void)
{
	return &add_delegate;
}

LIBTEST_API int STDCALL 
mono_xr (int code)
{
	printf ("codigo %x\n", code);
	return code + 1234;
}

typedef struct {
	int handle;
} HandleRef;

LIBTEST_API HandleRef STDCALL 
mono_xr_as_handle (int code)
{
	HandleRef ref;

	memset (&ref, 0, sizeof (ref));

	return ref;
}
 
typedef struct {
	int   a;
	void *handle1;
	void *handle2;
	int   b;
} HandleStructs;

LIBTEST_API int STDCALL 
mono_safe_handle_struct_ref (HandleStructs *x)
{
	printf ("Dingus Ref! \n");
	printf ("Values: %d %d %p %p\n", x->a, x->b, x->handle1, x->handle2);
	if (x->a != 1234)
		return 1;
	if (x->b != 8743)
		return 2;

	if (x->handle1 != (void*) 0x7080feed)
		return 3;

	if (x->handle2 != (void*) 0x1234abcd)
		return 4;

	return 0xf00d;
}

LIBTEST_API int STDCALL 
mono_safe_handle_struct (HandleStructs x)
{
	printf ("Dingus Standard! \n");
	printf ("Values: %d %d %p %p\n", x.a, x.b, x.handle1, x.handle2);
	if (x.a != 1234)
		return 1;
	if (x.b != 8743)
		return 2;

	if (x.handle1 != (void*) 0x7080feed)
		return 3;

	if (x.handle2 != (void*) 0x1234abcd)
		return 4;
	
	return 0xf00f;
}

typedef struct {
	void *a;
} TrivialHandle;

LIBTEST_API int STDCALL 
mono_safe_handle_struct_simple (TrivialHandle x)
{
	printf ("The value is %p\n", x.a);
	return ((int)(gsize)x.a) * 2;
}

LIBTEST_API int STDCALL 
mono_safe_handle_return (void)
{
	return 0x1000f00d;
}

LIBTEST_API void STDCALL
mono_safe_handle_ref (void **handle)
{
	if (*handle != 0){
		*handle = (void *) 0xbad;
		return;
	}

	*handle = (void *) 0x800d;
}

LIBTEST_API double STDCALL
mono_test_marshal_date_time (double d, double *d2)
{
	*d2 = d;
	return d;
}

/*
 * COM INTEROP TESTS
 */

#ifndef WIN32

typedef struct {
	guint16 vt;
	guint16 wReserved1;
	guint16 wReserved2;
	guint16 wReserved3;
	union {
		gint64 llVal;
		gint32 lVal;
		guint8  bVal;
		gint16 iVal;
		float  fltVal;
		double dblVal;
		gint16 boolVal;
		gunichar2* bstrVal;
		gint8 cVal;
		guint16 uiVal;
		guint32 ulVal;
		guint64 ullVal;
		gpointer byref;
		struct {
			gpointer pvRecord;
			gpointer pRecInfo;
		};
	};
} VARIANT;

typedef enum {
	VARIANT_TRUE = -1,
	VARIANT_FALSE = 0
} VariantBool;

typedef enum {
	VT_EMPTY = 0,
	VT_NULL = 1,
	VT_I2 = 2,
	VT_I4 = 3,
	VT_R4 = 4,
	VT_R8 = 5,
	VT_CY = 6,
	VT_DATE = 7,
	VT_BSTR = 8,
	VT_DISPATCH = 9,
	VT_ERROR = 10,
	VT_BOOL = 11,
	VT_VARIANT = 12,
	VT_UNKNOWN = 13,
	VT_DECIMAL = 14,
	VT_I1 = 16,
	VT_UI1 = 17,
	VT_UI2 = 18,
	VT_UI4 = 19,
	VT_I8 = 20,
	VT_UI8 = 21,
	VT_INT = 22,
	VT_UINT = 23,
	VT_VOID = 24,
	VT_HRESULT = 25,
	VT_PTR = 26,
	VT_SAFEARRAY = 27,
	VT_CARRAY = 28,
	VT_USERDEFINED = 29,
	VT_LPSTR = 30,
	VT_LPWSTR = 31,
	VT_RECORD = 36,
	VT_FILETIME = 64,
	VT_BLOB = 65,
	VT_STREAM = 66,
	VT_STORAGE = 67,
	VT_STREAMED_OBJECT = 68,
	VT_STORED_OBJECT = 69,
	VT_BLOB_OBJECT = 70,
	VT_CF = 71,
	VT_CLSID = 72,
	VT_VECTOR = 4096,
	VT_ARRAY = 8192,
	VT_BYREF = 16384
} VarEnum;

void VariantInit(VARIANT* vt)
{
	vt->vt = VT_EMPTY;
}

typedef struct
{
	guint32 a;
	guint16 b;
	guint16 c;
	guint8 d[8];
} GUID;

#define S_OK 0

#endif

LIBTEST_API int STDCALL 
mono_test_marshal_bstr_in(gunichar2* bstr)
{
	gint32 result = 0;
	gchar* bstr_utf8 = g_utf16_to_utf8 (bstr, -1, NULL, NULL, NULL);
	result = strcmp("mono_test_marshal_bstr_in", bstr_utf8);
	g_free(bstr_utf8);
	if (result == 0)
		return 0;
	return 1;
}

LIBTEST_API int STDCALL 
mono_test_marshal_bstr_out(gunichar2** bstr)
{
	*bstr = marshal_bstr_alloc ("mono_test_marshal_bstr_out");
	return 0;
}

LIBTEST_API int STDCALL 
mono_test_marshal_bstr_in_null(gunichar2* bstr)
{
	if (!bstr)
		return 0;
	return 1;
}

LIBTEST_API int STDCALL 
mono_test_marshal_bstr_out_null(gunichar2** bstr)
{
	*bstr = NULL;
	return 0;
}

LIBTEST_API int STDCALL 
mono_test_marshal_variant_in_sbyte(VARIANT variant)
{
	if (variant.vt == VT_I1 && variant.cVal == 100)
		return 0;
	return 1;
}

LIBTEST_API int STDCALL 
mono_test_marshal_variant_in_byte(VARIANT variant)
{
	if (variant.vt == VT_UI1 && variant.bVal == 100)
		return 0;
	return 1;
}

LIBTEST_API int STDCALL 
mono_test_marshal_variant_in_short(VARIANT variant)
{
	if (variant.vt == VT_I2 && variant.iVal == 314)
		return 0;
	return 1;
}

LIBTEST_API int STDCALL 
mono_test_marshal_variant_in_ushort(VARIANT variant)
{
	if (variant.vt == VT_UI2 && variant.uiVal == 314)
		return 0;
	return 1;
}

LIBTEST_API int STDCALL 
mono_test_marshal_variant_in_int(VARIANT variant)
{
	if (variant.vt == VT_I4 && variant.lVal == 314)
		return 0;
	return 1;
}

LIBTEST_API int STDCALL 
mono_test_marshal_variant_in_uint(VARIANT variant)
{
	if (variant.vt == VT_UI4 && variant.ulVal == 314)
		return 0;
	return 1;
}

LIBTEST_API int STDCALL 
mono_test_marshal_variant_in_long(VARIANT variant)
{
	if (variant.vt == VT_I8 && variant.llVal == 314)
		return 0;
	return 1;
}

LIBTEST_API int STDCALL 
mono_test_marshal_variant_in_ulong(VARIANT variant)
{
	if (variant.vt == VT_UI8 && variant.ullVal == 314)
		return 0;
	return 1;
}

LIBTEST_API int STDCALL 
mono_test_marshal_variant_in_float(VARIANT variant)
{
	if (variant.vt == VT_R4 && (variant.fltVal - 3.14)/3.14 < .001)
		return 0;
	return 1;
}

LIBTEST_API int STDCALL 
mono_test_marshal_variant_in_double(VARIANT variant)
{
	if (variant.vt == VT_R8 && (variant.dblVal - 3.14)/3.14 < .001)
		return 0;
	return 1;
}

LIBTEST_API int STDCALL 
mono_test_marshal_variant_in_bstr(VARIANT variant)
{
	gint32 result = 0;
        gchar* bstr_utf8 = g_utf16_to_utf8 (variant.bstrVal, -1, NULL, NULL, NULL);
        result = strcmp("PI", bstr_utf8);
        g_free(bstr_utf8);

	if (variant.vt == VT_BSTR && !result)
		return 0;
	return 1;
}

LIBTEST_API int STDCALL 
mono_test_marshal_variant_in_bool_true (VARIANT variant)
{
	if (variant.vt == VT_BOOL && variant.boolVal == VARIANT_TRUE)
		return 0;
	return 1;
}

LIBTEST_API int STDCALL 
mono_test_marshal_variant_in_bool_false (VARIANT variant)
{
	if (variant.vt == VT_BOOL && variant.boolVal == VARIANT_FALSE)
		return 0;
	return 1;
}

LIBTEST_API int STDCALL 
mono_test_marshal_variant_out_sbyte(VARIANT* variant)
{
	variant->vt = VT_I1;
	variant->cVal = 100;

	return 0;
}

LIBTEST_API int STDCALL 
mono_test_marshal_variant_out_sbyte_byref(VARIANT* variant)
{
	variant->vt = VT_I1|VT_BYREF;
	variant->byref = marshal_alloc(1);
	*((gint8*)variant->byref) = 100;

	return 0;
}

LIBTEST_API int STDCALL 
mono_test_marshal_variant_out_byte(VARIANT* variant)
{	
	variant->vt = VT_UI1;
	variant->bVal = 100;

	return 0;
}

LIBTEST_API int STDCALL 
mono_test_marshal_variant_out_byte_byref(VARIANT* variant)
{	
	variant->vt = VT_UI1|VT_BYREF;
	variant->byref = marshal_alloc(1);
	*((gint8*)variant->byref) = 100;

	return 0;
}

LIBTEST_API int STDCALL 
mono_test_marshal_variant_out_short(VARIANT* variant)
{
	variant->vt = VT_I2;
	variant->iVal = 314;

	return 0;
}

LIBTEST_API int STDCALL 
mono_test_marshal_variant_out_short_byref(VARIANT* variant)
{
	variant->vt = VT_I2|VT_BYREF;
	variant->byref = marshal_alloc(2);
	*((gint16*)variant->byref) = 314;

	return 0;
}

LIBTEST_API int STDCALL 
mono_test_marshal_variant_out_ushort(VARIANT* variant)
{
	variant->vt = VT_UI2;
	variant->uiVal = 314;

	return 0;
}

LIBTEST_API int STDCALL 
mono_test_marshal_variant_out_ushort_byref(VARIANT* variant)
{
	variant->vt = VT_UI2|VT_BYREF;
	variant->byref = marshal_alloc(2);
	*((guint16*)variant->byref) = 314;

	return 0;
}

LIBTEST_API int STDCALL 
mono_test_marshal_variant_out_int(VARIANT* variant)
{
	variant->vt = VT_I4;
	variant->lVal = 314;

	return 0;
}

LIBTEST_API int STDCALL 
mono_test_marshal_variant_out_int_byref(VARIANT* variant)
{
	variant->vt = VT_I4|VT_BYREF;
	variant->byref = marshal_alloc(4);
	*((gint32*)variant->byref) = 314;

	return 0;
}

LIBTEST_API int STDCALL 
mono_test_marshal_variant_out_uint(VARIANT* variant)
{
	variant->vt = VT_UI4;
	variant->ulVal = 314;

	return 0;
}

LIBTEST_API int STDCALL 
mono_test_marshal_variant_out_uint_byref(VARIANT* variant)
{
	variant->vt = VT_UI4|VT_BYREF;
	variant->byref = marshal_alloc(4);
	*((guint32*)variant->byref) = 314;

	return 0;
}

LIBTEST_API int STDCALL 
mono_test_marshal_variant_out_long(VARIANT* variant)
{
	variant->vt = VT_I8;
	variant->llVal = 314;

	return 0;
}

LIBTEST_API int STDCALL 
mono_test_marshal_variant_out_long_byref(VARIANT* variant)
{
	variant->vt = VT_I8|VT_BYREF;
	variant->byref = marshal_alloc(8);
	*((gint64*)variant->byref) = 314;

	return 0;
}

LIBTEST_API int STDCALL 
mono_test_marshal_variant_out_ulong(VARIANT* variant)
{
	variant->vt = VT_UI8;
	variant->ullVal = 314;

	return 0;
}

LIBTEST_API int STDCALL 
mono_test_marshal_variant_out_ulong_byref(VARIANT* variant)
{
	variant->vt = VT_UI8|VT_BYREF;
	variant->byref = marshal_alloc(8);
	*((guint64*)variant->byref) = 314;

	return 0;
}

LIBTEST_API int STDCALL 
mono_test_marshal_variant_out_float(VARIANT* variant)
{
	variant->vt = VT_R4;
	variant->fltVal = 3.14;

	return 0;
}

LIBTEST_API int STDCALL 
mono_test_marshal_variant_out_float_byref(VARIANT* variant)
{
	variant->vt = VT_R4|VT_BYREF;
	variant->byref = marshal_alloc(4);
	*((float*)variant->byref) = 3.14;

	return 0;
}

LIBTEST_API int STDCALL 
mono_test_marshal_variant_out_double(VARIANT* variant)
{
	variant->vt = VT_R8;
	variant->dblVal = 3.14;

	return 0;
}

LIBTEST_API int STDCALL 
mono_test_marshal_variant_out_double_byref(VARIANT* variant)
{
	variant->vt = VT_R8|VT_BYREF;
	variant->byref = marshal_alloc(8);
	*((double*)variant->byref) = 3.14;

	return 0;
}

LIBTEST_API int STDCALL 
mono_test_marshal_variant_out_bstr(VARIANT* variant)
{
	variant->vt = VT_BSTR;
	variant->bstrVal = marshal_bstr_alloc("PI");

	return 0;
}

LIBTEST_API int STDCALL 
mono_test_marshal_variant_out_bstr_byref(VARIANT* variant)
{
	variant->vt = VT_BSTR|VT_BYREF;
	variant->byref = marshal_alloc(sizeof(gpointer));
	*((gunichar**)variant->byref) = (gunichar*)marshal_bstr_alloc("PI");

	return 0;
}

LIBTEST_API int STDCALL 
mono_test_marshal_variant_out_bool_true (VARIANT* variant)
{
	variant->vt = VT_BOOL;
	variant->boolVal = VARIANT_TRUE;

	return 0;
}

LIBTEST_API int STDCALL 
mono_test_marshal_variant_out_bool_true_byref (VARIANT* variant)
{
	variant->vt = VT_BOOL|VT_BYREF;
	variant->byref = marshal_alloc(2);
	*((gint16*)variant->byref) = VARIANT_TRUE;

	return 0;
}

LIBTEST_API int STDCALL 
mono_test_marshal_variant_out_bool_false (VARIANT* variant)
{
	variant->vt = VT_BOOL;
	variant->boolVal = VARIANT_FALSE;

	return 0;
}

LIBTEST_API int STDCALL 
mono_test_marshal_variant_out_bool_false_byref (VARIANT* variant)
{
	variant->vt = VT_BOOL|VT_BYREF;
	variant->byref = marshal_alloc(2);
	*((gint16*)variant->byref) = VARIANT_FALSE;

	return 0;
}

typedef int (STDCALL *VarFunc) (int vt, VARIANT variant);
typedef int (STDCALL *VarRefFunc) (int vt, VARIANT* variant);

LIBTEST_API int STDCALL 
mono_test_marshal_variant_in_sbyte_unmanaged(VarFunc func)
{
	VARIANT vt;
	vt.vt = VT_I1;
	vt.cVal = -100;
	return func (VT_I1, vt);
}

LIBTEST_API int STDCALL 
mono_test_marshal_variant_in_byte_unmanaged(VarFunc func)
{
	VARIANT vt;
	vt.vt = VT_UI1;
	vt.bVal = 100;
	return func (VT_UI1, vt);
}

LIBTEST_API int STDCALL 
mono_test_marshal_variant_in_short_unmanaged(VarFunc func)
{
	VARIANT vt;
	vt.vt = VT_I2;
	vt.iVal = -100;
	return func (VT_I2, vt);
}

LIBTEST_API int STDCALL 
mono_test_marshal_variant_in_ushort_unmanaged(VarFunc func)
{
	VARIANT vt;
	vt.vt = VT_UI2;
	vt.uiVal = 100;
	return func (VT_UI2, vt);
}

LIBTEST_API int STDCALL 
mono_test_marshal_variant_in_int_unmanaged(VarFunc func)
{
	VARIANT vt;
	vt.vt = VT_I4;
	vt.lVal = -100;
	return func (VT_I4, vt);
}

LIBTEST_API int STDCALL 
mono_test_marshal_variant_in_uint_unmanaged(VarFunc func)
{
	VARIANT vt;
	vt.vt = VT_UI4;
	vt.ulVal = 100;
	return func (VT_UI4, vt);
}

LIBTEST_API int STDCALL 
mono_test_marshal_variant_in_long_unmanaged(VarFunc func)
{
	VARIANT vt;
	vt.vt = VT_I8;
	vt.llVal = -100;
	return func (VT_I8, vt);
}

LIBTEST_API int STDCALL 
mono_test_marshal_variant_in_ulong_unmanaged(VarFunc func)
{
	VARIANT vt;
	vt.vt = VT_UI8;
	vt.ullVal = 100;
	return func (VT_UI8, vt);
}

LIBTEST_API int STDCALL 
mono_test_marshal_variant_in_float_unmanaged(VarFunc func)
{
	VARIANT vt;
	vt.vt = VT_R4;
	vt.fltVal = 3.14;
	return func (VT_R4, vt);
}

LIBTEST_API int STDCALL 
mono_test_marshal_variant_in_double_unmanaged(VarFunc func)
{
	VARIANT vt;
	vt.vt = VT_R8;
	vt.dblVal = 3.14;
	return func (VT_R8, vt);
}

LIBTEST_API int STDCALL 
mono_test_marshal_variant_in_bstr_unmanaged(VarFunc func)
{
	VARIANT vt;
	vt.vt = VT_BSTR;
	vt.bstrVal = marshal_bstr_alloc("PI");
	return func (VT_BSTR, vt);
}

LIBTEST_API int STDCALL 
mono_test_marshal_variant_in_bool_true_unmanaged(VarFunc func)
{
	VARIANT vt;
	vt.vt = VT_BOOL;
	vt.boolVal = VARIANT_TRUE;
	return func (VT_BOOL, vt);
}

LIBTEST_API int STDCALL 
mono_test_marshal_variant_in_bool_false_unmanaged(VarFunc func)
{
	VARIANT vt;
	vt.vt = VT_BOOL;
	vt.boolVal = VARIANT_FALSE;
	return func (VT_BOOL, vt);
}

LIBTEST_API int STDCALL 
mono_test_marshal_variant_out_sbyte_unmanaged(VarRefFunc func)
{
	VARIANT vt;
	VariantInit (&vt);
	func (VT_I1, &vt);
	if (vt.vt == VT_I1 && vt.cVal == -100)
		return 0;
	return 1;
}

LIBTEST_API int STDCALL 
mono_test_marshal_variant_out_byte_unmanaged(VarRefFunc func)
{
	VARIANT vt;
	VariantInit (&vt);
	func (VT_UI1, &vt);
	if (vt.vt == VT_UI1 && vt.bVal == 100)
		return 0;
	return 1;
}

LIBTEST_API int STDCALL 
mono_test_marshal_variant_out_short_unmanaged(VarRefFunc func)
{
	VARIANT vt;
	VariantInit (&vt);
	func (VT_I2, &vt);
	if (vt.vt == VT_I2 && vt.iVal == -100)
		return 0;
	return 1;
}

LIBTEST_API int STDCALL 
mono_test_marshal_variant_out_ushort_unmanaged(VarRefFunc func)
{
	VARIANT vt;
	VariantInit (&vt);
	func (VT_UI2, &vt);
	if (vt.vt == VT_UI2 && vt.uiVal == 100)
		return 0;
	return 1;
}

LIBTEST_API int STDCALL 
mono_test_marshal_variant_out_int_unmanaged(VarRefFunc func)
{
	VARIANT vt;
	VariantInit (&vt);
	func (VT_I4, &vt);
	if (vt.vt == VT_I4 && vt.lVal == -100)
		return 0;
	return 1;
}

LIBTEST_API int STDCALL 
mono_test_marshal_variant_out_uint_unmanaged(VarRefFunc func)
{
	VARIANT vt;
	VariantInit (&vt);
	func (VT_UI4, &vt);
	if (vt.vt == VT_UI4 && vt.ulVal == 100)
		return 0;
	return 1;
}

LIBTEST_API int STDCALL 
mono_test_marshal_variant_out_long_unmanaged(VarRefFunc func)
{
	VARIANT vt;
	VariantInit (&vt);
	func (VT_I8, &vt);
	if (vt.vt == VT_I8 && vt.llVal == -100)
		return 0;
	return 1;
}

LIBTEST_API int STDCALL 
mono_test_marshal_variant_out_ulong_unmanaged(VarRefFunc func)
{
	VARIANT vt;
	VariantInit (&vt);
	func (VT_UI8, &vt);
	if (vt.vt == VT_UI8 && vt.ullVal == 100)
		return 0;
	return 1;
}

LIBTEST_API int STDCALL 
mono_test_marshal_variant_out_float_unmanaged(VarRefFunc func)
{
	VARIANT vt;
	VariantInit (&vt);
	func (VT_R4, &vt);
	if (vt.vt == VT_R4 && fabs (vt.fltVal - 3.14f) < 1e-10)
		return 0;
	return 1;
}

LIBTEST_API int STDCALL 
mono_test_marshal_variant_out_double_unmanaged(VarRefFunc func)
{
	VARIANT vt;
	VariantInit (&vt);
	func (VT_R8, &vt);
	if (vt.vt == VT_R8 && fabs (vt.dblVal - 3.14) < 1e-10)
		return 0;
	return 1;
}

LIBTEST_API int STDCALL 
mono_test_marshal_variant_out_bstr_unmanaged(VarRefFunc func)
{
	VARIANT vt;
	gchar* bstr_utf8;
 	gint32 result = 0;


	VariantInit (&vt);
	func (VT_BSTR, &vt);
        bstr_utf8 = g_utf16_to_utf8 (vt.bstrVal, -1, NULL, NULL, NULL);
        result = strcmp("PI", bstr_utf8);
        g_free(bstr_utf8);
	if (vt.vt == VT_BSTR && !result)
		return 0;
	return 1;
}

LIBTEST_API int STDCALL 
mono_test_marshal_variant_out_bool_true_unmanaged(VarRefFunc func)
{
	VARIANT vt;
	VariantInit (&vt);
	func (VT_BOOL, &vt);
	if (vt.vt == VT_BOOL && vt.boolVal == VARIANT_TRUE)
		return 0;
	return 1;
}

LIBTEST_API int STDCALL 
mono_test_marshal_variant_out_bool_false_unmanaged(VarRefFunc func)
{
	VARIANT vt;
	VariantInit (&vt);
	func (VT_BOOL, &vt);
	if (vt.vt == VT_BOOL && vt.boolVal == VARIANT_TRUE)
		return 0;
	return 1;
}

typedef struct MonoComObject MonoComObject;

typedef struct
{
	int (STDCALL *QueryInterface)(MonoComObject* pUnk, gpointer riid, gpointer* ppv);
	int (STDCALL *AddRef)(MonoComObject* pUnk);
	int (STDCALL *Release)(MonoComObject* pUnk);
	int (STDCALL *get_ITest)(MonoComObject* pUnk, MonoComObject* *ppUnk);
	int (STDCALL *SByteIn)(MonoComObject* pUnk, char a);
	int (STDCALL *ByteIn)(MonoComObject* pUnk, unsigned char a);
	int (STDCALL *ShortIn)(MonoComObject* pUnk, short a);
	int (STDCALL *UShortIn)(MonoComObject* pUnk, unsigned short a);
	int (STDCALL *IntIn)(MonoComObject* pUnk, int a);
	int (STDCALL *UIntIn)(MonoComObject* pUnk, unsigned int a);
	int (STDCALL *LongIn)(MonoComObject* pUnk, gint64 a);
	int (STDCALL *ULongIn)(MonoComObject* pUnk, guint64 a);
	int (STDCALL *FloatIn)(MonoComObject* pUnk, float a);
	int (STDCALL *DoubleIn)(MonoComObject* pUnk, double a);
	int (STDCALL *ITestIn)(MonoComObject* pUnk, MonoComObject* pUnk2);
	int (STDCALL *ITestOut)(MonoComObject* pUnk, MonoComObject* *ppUnk);
} MonoIUnknown;

struct MonoComObject
{
	MonoIUnknown* vtbl;
	int m_ref;
};

static GUID IID_ITest = {0, 0, 0, {0,0,0,0,0,0,0,1}};
static GUID IID_IMonoUnknown = {0, 0, 0, {0xc0,0,0,0,0,0,0,0x46}};
static GUID IID_IMonoDispatch = {0x00020400, 0, 0, {0xc0,0,0,0,0,0,0,0x46}};

LIBTEST_API int STDCALL
MonoQueryInterface(MonoComObject* pUnk, gpointer riid, gpointer* ppv)
{

	*ppv = NULL;
	if (!memcmp(riid, &IID_IMonoUnknown, sizeof(GUID))) {
		*ppv = pUnk;
		return S_OK;
	}
	else if (!memcmp(riid, &IID_ITest, sizeof(GUID))) {
		*ppv = pUnk;
		return S_OK;
	}
	else if (!memcmp(riid, &IID_IMonoDispatch, sizeof(GUID))) {
		*ppv = pUnk;
		return S_OK;
	}
	return 0x80004002; //E_NOINTERFACE;
}

LIBTEST_API int STDCALL 
MonoAddRef(MonoComObject* pUnk)
{
	return ++(pUnk->m_ref);
}

LIBTEST_API int STDCALL 
MonoRelease(MonoComObject* pUnk)
{
	return --(pUnk->m_ref);
}

LIBTEST_API int STDCALL 
SByteIn(MonoComObject* pUnk, char a)
{
	return S_OK;
}

LIBTEST_API int STDCALL 
ByteIn(MonoComObject* pUnk, unsigned char a)
{
	return S_OK;
}

LIBTEST_API int STDCALL 
ShortIn(MonoComObject* pUnk, short a)
{
	return S_OK;
}

LIBTEST_API int STDCALL 
UShortIn(MonoComObject* pUnk, unsigned short a)
{
	return S_OK;
}

LIBTEST_API int STDCALL 
IntIn(MonoComObject* pUnk, int a)
{
	return S_OK;
}

LIBTEST_API int STDCALL 
UIntIn(MonoComObject* pUnk, unsigned int a)
{
	return S_OK;
}

LIBTEST_API int STDCALL 
LongIn(MonoComObject* pUnk, gint64 a)
{
	return S_OK;
}

LIBTEST_API int STDCALL 
ULongIn(MonoComObject* pUnk, guint64 a)
{
	return S_OK;
}

LIBTEST_API int STDCALL 
FloatIn(MonoComObject* pUnk, float a)
{
	return S_OK;
}

LIBTEST_API int STDCALL 
DoubleIn(MonoComObject* pUnk, double a)
{
	return S_OK;
}

LIBTEST_API int STDCALL 
ITestIn(MonoComObject* pUnk, MonoComObject *pUnk2)
{
	return S_OK;
}

LIBTEST_API int STDCALL 
ITestOut(MonoComObject* pUnk, MonoComObject* *ppUnk)
{
	return S_OK;
}

static void create_com_object (MonoComObject** pOut);

LIBTEST_API int STDCALL 
get_ITest(MonoComObject* pUnk, MonoComObject* *ppUnk)
{
	create_com_object (ppUnk);
	return S_OK;
}

static void create_com_object (MonoComObject** pOut)
{
	*pOut = marshal_new0 (MonoComObject, 1);
	(*pOut)->vtbl = marshal_new0 (MonoIUnknown, 1);

	(*pOut)->m_ref = 1;
	(*pOut)->vtbl->QueryInterface = MonoQueryInterface;
	(*pOut)->vtbl->AddRef = MonoAddRef;
	(*pOut)->vtbl->Release = MonoRelease;
	(*pOut)->vtbl->SByteIn = SByteIn;
	(*pOut)->vtbl->ByteIn = ByteIn;
	(*pOut)->vtbl->ShortIn = ShortIn;
	(*pOut)->vtbl->UShortIn = UShortIn;
	(*pOut)->vtbl->IntIn = IntIn;
	(*pOut)->vtbl->UIntIn = UIntIn;
	(*pOut)->vtbl->LongIn = LongIn;
	(*pOut)->vtbl->ULongIn = ULongIn;
	(*pOut)->vtbl->FloatIn = FloatIn;
	(*pOut)->vtbl->DoubleIn = DoubleIn;
	(*pOut)->vtbl->ITestIn = ITestIn;
	(*pOut)->vtbl->ITestOut = ITestOut;
	(*pOut)->vtbl->get_ITest = get_ITest;
}

static MonoComObject* same_object = NULL;

LIBTEST_API int STDCALL 
mono_test_marshal_com_object_create(MonoComObject* *pUnk)
{
	create_com_object (pUnk);

	if (!same_object)
		same_object = *pUnk;

	return 0;
}

LIBTEST_API int STDCALL 
mono_test_marshal_com_object_same(MonoComObject* *pUnk)
{
	*pUnk = same_object;

	return 0;
}

LIBTEST_API int STDCALL 
mono_test_marshal_com_object_destroy(MonoComObject *pUnk)
{
	int ref = --(pUnk->m_ref);
	g_free(pUnk->vtbl);
	g_free(pUnk);

	return ref;
}

LIBTEST_API int STDCALL 
mono_test_marshal_com_object_ref_count(MonoComObject *pUnk)
{
	return pUnk->m_ref;
}

LIBTEST_API int STDCALL 
mono_test_marshal_ccw_itest (MonoComObject *pUnk)
{
	int hr = 0;
	MonoComObject* pTest;

	if (!pUnk)
		return 1;

	hr = pUnk->vtbl->SByteIn (pUnk, -100);
	if (hr != 0)
		return 2;
	hr = pUnk->vtbl->ByteIn (pUnk, 100);
	if (hr != 0)
		return 3;
	hr = pUnk->vtbl->ShortIn (pUnk, -100);
	if (hr != 0)
		return 4;
	hr = pUnk->vtbl->UShortIn (pUnk, 100);
	if (hr != 0)
		return 5;
	hr = pUnk->vtbl->IntIn (pUnk, -100);
	if (hr != 0)
		return 6;
	hr = pUnk->vtbl->UIntIn (pUnk, 100);
	if (hr != 0)
		return 7;
	hr = pUnk->vtbl->LongIn (pUnk, -100);
	if (hr != 0)
		return 8;
	hr = pUnk->vtbl->ULongIn (pUnk, 100);
	if (hr != 0)
		return 9;
	hr = pUnk->vtbl->FloatIn (pUnk, 3.14f);
	if (hr != 0)
		return 10;
	hr = pUnk->vtbl->DoubleIn (pUnk, 3.14);
	if (hr != 0)
		return 11;
	hr = pUnk->vtbl->ITestIn (pUnk, pUnk);
	if (hr != 0)
		return 12;
	hr = pUnk->vtbl->ITestOut (pUnk, &pTest);
	if (hr != 0)
		return 13;

	return 0;
}

/*
 * mono_method_get_unmanaged_thunk tests
 */

#if defined(__GNUC__) && ((defined(__i386__) && (defined(__linux__) || defined (__APPLE__)) || defined (__FreeBSD__) || defined(__OpenBSD__)) || (defined(__ppc__) && defined(__APPLE__)))
#define ALIGN(size) __attribute__ ((aligned(size)))
#else
#define ALIGN(size)
#endif


/* thunks.cs:TestStruct */
typedef struct _TestStruct {
	int A;
	double B;
} TestStruct;

/* Searches for mono symbols in all loaded modules */
static gpointer
lookup_mono_symbol (const char *symbol_name)
{
	gpointer symbol;
	if (g_module_symbol (g_module_open (NULL, G_MODULE_BIND_LAZY), symbol_name, &symbol))
		return symbol;
	else
		return NULL;
}

LIBTEST_API gpointer STDCALL
mono_test_marshal_lookup_symbol (const char *symbol_name)
{
	return lookup_mono_symbol (symbol_name);
}

#define MONO_BEGIN_EFRAME { void *__dummy; void *__region_cookie = mono_threads_enter_gc_unsafe_region ? mono_threads_enter_gc_unsafe_region (&__dummy) : NULL;
#define MONO_END_EFRAME if (mono_threads_exit_gc_unsafe_region) mono_threads_exit_gc_unsafe_region (__region_cookie, &__dummy); }

/**
 * test_method_thunk:
 *
 * @test_id: the test number
 * @test_method_handle: MonoMethod* of the C# test method
 * @create_object_method_handle: MonoMethod* of thunks.cs:Test.CreateObject
 */
LIBTEST_API int STDCALL  
test_method_thunk (int test_id, gpointer test_method_handle, gpointer create_object_method_handle)
{
	int ret = 0;

	gpointer (*mono_method_get_unmanaged_thunk)(gpointer)
		= (gpointer (*)(gpointer))lookup_mono_symbol ("mono_method_get_unmanaged_thunk");

	gpointer (*mono_string_new_wrapper)(const char *)
		= (gpointer (*)(const char *))lookup_mono_symbol ("mono_string_new_wrapper");

	char *(*mono_string_to_utf8)(gpointer)
		= (char *(*)(gpointer))lookup_mono_symbol ("mono_string_to_utf8");

	gpointer (*mono_object_unbox)(gpointer)
		= (gpointer (*)(gpointer))lookup_mono_symbol ("mono_object_unbox");

	gpointer (*mono_threads_enter_gc_unsafe_region) (gpointer)
		= (gpointer (*)(gpointer))lookup_mono_symbol ("mono_threads_enter_gc_unsafe_region");

	void (*mono_threads_exit_gc_unsafe_region) (gpointer, gpointer)
		= (void (*)(gpointer, gpointer))lookup_mono_symbol ("mono_threads_exit_gc_unsafe_region");

	

	gpointer test_method, ex = NULL;
	gpointer (STDCALL *CreateObject)(gpointer*);

	MONO_BEGIN_EFRAME;

	if (!mono_method_get_unmanaged_thunk) {
		ret = 1;
		goto done;
	}

	test_method =  mono_method_get_unmanaged_thunk (test_method_handle);
	if (!test_method) {
		ret = 2;
		goto done;
	}

	CreateObject = (gpointer (STDCALL *)(gpointer *))mono_method_get_unmanaged_thunk (create_object_method_handle);
	if (!CreateObject) {
		ret = 3;
		goto done;
	}
	

	switch (test_id) {

	case 0: {
		/* thunks.cs:Test.Test0 */
		void (STDCALL *F)(gpointer *) = (void (STDCALL *)(gpointer *))test_method;
		F (&ex);
		break;
	}

	case 1: {
		/* thunks.cs:Test.Test1 */
		int (STDCALL *F)(gpointer *) = (int (STDCALL *)(gpointer *))test_method;
		if (F (&ex) != 42) {
			ret = 4;
			goto done;
		}
		break;
	}

	case 2: {
		/* thunks.cs:Test.Test2 */
		gpointer (STDCALL *F)(gpointer, gpointer*) = (gpointer (STDCALL *)(gpointer, gpointer *))test_method;
		gpointer str = mono_string_new_wrapper ("foo");
		if (str != F (str, &ex)) {
			ret = 4;
			goto done;
		}
		break;
	}

	case 3: {
		/* thunks.cs:Test.Test3 */
		gpointer (STDCALL *F)(gpointer, gpointer, gpointer*);
		gpointer obj;
		gpointer str;

		F = (gpointer (STDCALL *)(gpointer, gpointer, gpointer *))test_method;
		obj = CreateObject (&ex);
		str = mono_string_new_wrapper ("bar");

		if (str != F (obj, str, &ex)) {
			ret = 4;
			goto done;
		}
		break;
	}

	case 4: {
		/* thunks.cs:Test.Test4 */
		int (STDCALL *F)(gpointer, gpointer, int, gpointer*);
		gpointer obj;
		gpointer str;

		F = (int (STDCALL *)(gpointer, gpointer, int, gpointer *))test_method;
		obj = CreateObject (&ex);
		str = mono_string_new_wrapper ("bar");

		if (42 != F (obj, str, 42, &ex)) {
			ret = 4;
			goto done;
		}

		break;
	}

	case 5: {
		/* thunks.cs:Test.Test5 */
		int (STDCALL *F)(gpointer, gpointer, int, gpointer*);
		gpointer obj;
		gpointer str;

		F = (int (STDCALL *)(gpointer, gpointer, int, gpointer *))test_method;
		obj = CreateObject (&ex);
		str = mono_string_new_wrapper ("bar");

		F (obj, str, 42, &ex);
		if (!ex) {
			ret = 4;
			goto done;
		}

		break;
	}

	case 6: {
		/* thunks.cs:Test.Test6 */
		int (STDCALL *F)(gpointer, guint8, gint16, gint32, gint64, float, double,
				 gpointer, gpointer*);
		gpointer obj;
		gpointer str = mono_string_new_wrapper ("Test6");
		int res;

		F = (int (STDCALL *)(gpointer, guint8, gint16, gint32, gint64, float, double, gpointer, gpointer *))test_method;
		obj = CreateObject (&ex);

		res = F (obj, 254, 32700, -245378, 6789600, 3.1415, 3.1415, str, &ex);
		if (ex) {
			ret = 4;
			goto done;
		}

		if (!res) {
			ret = 5;
			goto done;
		}

		break;
	}

	case 7: {
		/* thunks.cs:Test.Test7 */
		gint64 (STDCALL *F)(gpointer*) = (gint64 (STDCALL *)(gpointer *))test_method;
		if (F (&ex) != G_MAXINT64) {
			ret = 4;
			goto done;
		}
		break;
	}

	case 8: {
		/* thunks.cs:Test.Test8 */
		void (STDCALL *F)(guint8*, gint16*, gint32*, gint64*, float*, double*,
				 gpointer*, gpointer*);

		guint8 a1;
		gint16 a2;
		gint32 a3;
		gint64 a4;
		float a5;
		double a6;
		gpointer a7;

		F = (void (STDCALL *)(guint8 *, gint16 *, gint32 *, gint64 *, float *, double *,
			gpointer *, gpointer *))test_method;

		F (&a1, &a2, &a3, &a4, &a5, &a6, &a7, &ex);
		if (ex) {
			ret = 4;
			goto done;
		}

		if (!(a1 == 254 &&
		      a2 == 32700 &&
		      a3 == -245378 &&
		      a4 == 6789600 &&
		      (fabs (a5 - 3.1415) < 0.001) &&
		      (fabs (a6 - 3.1415) < 0.001) &&
		      strcmp (mono_string_to_utf8 (a7), "Test8") == 0)){
				ret = 5;
				goto done;
			}

		break;
	}

	case 9: {
		/* thunks.cs:Test.Test9 */
		void (STDCALL *F)(guint8*, gint16*, gint32*, gint64*, float*, double*,
			gpointer*, gpointer*);

		guint8 a1;
		gint16 a2;
		gint32 a3;
		gint64 a4;
		float a5;
		double a6;
		gpointer a7;

		F = (void (STDCALL *)(guint8 *, gint16 *, gint32 *, gint64 *, float *, double *,
			gpointer *, gpointer *))test_method;

		F (&a1, &a2, &a3, &a4, &a5, &a6, &a7, &ex);
		if (!ex) {
			ret = 4;
			goto done;
		}

		break;
	}

	case 10: {
		/* thunks.cs:Test.Test10 */
		void (STDCALL *F)(gpointer*, gpointer*);

		gpointer obj1, obj2;

		obj1 = obj2 = CreateObject (&ex);
		if (ex) {
			ret = 4;
			goto done;
		}

		F = (void (STDCALL *)(gpointer *, gpointer *))test_method;

		F (&obj1, &ex);
		if (ex) {
			ret = 5;
			goto done;
		}

		if (obj1 == obj2) {
			ret = 6;
			goto done;
		}

		break;
	}

	case 100: {
		/* thunks.cs:TestStruct.Test0 */
		int (STDCALL *F)(gpointer*, gpointer*);

		gpointer obj;
		TestStruct *a1;
		int res;

		obj = CreateObject (&ex);
		if (ex) {
			ret = 4;
			goto done;
		}

		if (!obj) {
			ret = 5;
			goto done;
		}

		a1 = (TestStruct *)mono_object_unbox (obj);
		if (!a1) {
			ret = 6;
			goto done;
		}

		a1->A = 42;
		a1->B = 3.1415;

		F = (int (STDCALL *)(gpointer *, gpointer *))test_method;

		res = F ((gpointer *)obj, &ex);
		if (ex) {
			ret = 7;
			goto done;
		}

		if (!res) {
			ret = 8;
			goto done;
		}

		/* check whether the call was really by value */
		if (a1->A != 42 || a1->B != 3.1415) {
			ret = 9;
			goto done;
		}

		break;
	}

	case 101: {
		/* thunks.cs:TestStruct.Test1 */
		void (STDCALL *F)(gpointer, gpointer*);

		TestStruct *a1;
		gpointer obj;

		obj = CreateObject (&ex);
		if (ex) {
			ret = 4;
			goto done;
		}

		if (!obj) {
			ret = 5;
			goto done;
		}

		a1 = (TestStruct *)mono_object_unbox (obj);
		if (!a1) {
			ret = 6;
			goto done;
		}

		F = (void (STDCALL *)(gpointer, gpointer *))test_method;

		F (obj, &ex);
		if (ex) {
			ret = 7;
			goto done;
		}

		if (a1->A != 42) {
			ret = 8;
			goto done;
		}

		if (!(fabs (a1->B - 3.1415) < 0.001)) {
			ret = 9;
			goto done;
		}

		break;
	}

	case 102: {
		/* thunks.cs:TestStruct.Test2 */
		gpointer (STDCALL *F)(gpointer*);

		TestStruct *a1;
		gpointer obj;

		F = (gpointer (STDCALL *)(gpointer *))test_method;

		obj = F (&ex);
		if (ex) {
			ret = 4;
			goto done;
		}

		if (!obj) {
			ret = 5;
			goto done;
		}

		a1 = (TestStruct *)mono_object_unbox (obj);

		if (a1->A != 42) {
			ret = 5;
			goto done;
		}

		if (!(fabs (a1->B - 3.1415) < 0.001)) {
			ret = 6;
			goto done;
		}

		break;
	}

	case 103: {
		/* thunks.cs:TestStruct.Test3 */
		void (STDCALL *F)(gpointer, gpointer*);

		TestStruct *a1;
		gpointer obj;

		obj = CreateObject (&ex);
		if (ex) {
			ret = 4;
			goto done;
		}

		if (!obj) {
			ret = 5;
			goto done;
		}
		
		a1 = (TestStruct *)mono_object_unbox (obj);

		if (!a1) {
			ret = 6;
			goto done;
		}

		a1->A = 42;
		a1->B = 3.1415;

		F = (void (STDCALL *)(gpointer, gpointer *))test_method;

		F (obj, &ex);
		if (ex) {
			ret = 4;
			goto done;
		}

		if (a1->A != 1) {
			ret = 5;
			goto done;
		}

		if (a1->B != 17) {
			ret = 6;
			goto done;
		}

		break;
	}

	default:
		ret = 9;

	}
done:
	MONO_END_EFRAME;

	return ret;
}

typedef struct 
{
	char a;
} winx64_struct1;

LIBTEST_API int STDCALL  
mono_test_Winx64_struct1_in (winx64_struct1 var)
{
	if (var.a != 123)
		return 1;
	return 0;
}

typedef struct
{
	char a;
	char b;
} winx64_struct2;

LIBTEST_API int STDCALL  
mono_test_Winx64_struct2_in (winx64_struct2 var)
{
	if (var.a != 4)
		return 1;
	if (var.b != 5)
		return 2;
	return 0;
}


typedef struct
{
	char a;
	char b;
	short c;
} winx64_struct3;

LIBTEST_API int STDCALL  
mono_test_Winx64_struct3_in (winx64_struct3 var)
{
	if (var.a != 4)
		return 1;
	if (var.b != 5)
		return 2;
	if (var.c != 0x1234)
		return 3;
	return 0;
}

typedef struct
{
	char a;
	char b;
	short c;
	unsigned int d;
} winx64_struct4;

LIBTEST_API int STDCALL  
mono_test_Winx64_struct4_in (winx64_struct4 var)
{
	if (var.a != 4)
		return 1;
	if (var.b != 5)
		return 2;
	if (var.c != 0x1234)
		return 3;
	if (var.d != 0x87654321)
		return 4;
	return 0;
}

typedef struct
{
	char a;
	char b;
	char c;
} winx64_struct5;

LIBTEST_API int STDCALL  
mono_test_Winx64_struct5_in (winx64_struct5 var)
{
	if (var.a != 4)
		return 1;
	if (var.b != 5)
		return 2;
	if (var.c != 6)
		return 3;
	return 0;
}

typedef struct
{
	winx64_struct1 a;
	short b;
	char c;
} winx64_struct6;

LIBTEST_API int STDCALL  
mono_test_Winx64_struct6_in (winx64_struct6 var)
{
	if (var.a.a != 4)
		return 1;
	if (var.b != 5)
		return 2;
	if (var.c != 6)
		return 3;
	return 0;
}

LIBTEST_API int STDCALL  
mono_test_Winx64_structs_in1 (winx64_struct1 var1,
			 winx64_struct2 var2,
			 winx64_struct3 var3,
			 winx64_struct4 var4)
{
	if (var1.a != 123)
		return 1;
	
	if (var2.a != 4)
		return 2;
	if (var2.b != 5)
		return 3;
	
	if (var3.a != 4)
		return 4;
	if (var3.b != 5)
		return 2;
	if (var3.c != 0x1234)
		return 5;
	
	if (var4.a != 4)
		return 6;
	if (var4.b != 5)
		return 7;
	if (var4.c != 0x1234)
		return 8;
	if (var4.d != 0x87654321)
		return 9;
	return 0;
}

LIBTEST_API int STDCALL  
mono_test_Winx64_structs_in2 (winx64_struct1 var1,
			 winx64_struct1 var2,
			 winx64_struct1 var3,
			 winx64_struct1 var4,
			 winx64_struct1 var5)
{
	if (var1.a != 1)
		return 1;
	if (var2.a != 2)
		return 2;
	if (var3.a != 3)
		return 3;
	if (var4.a != 4)
		return 4;
	if (var5.a != 5)
		return 5;
	
	return 0;
}

LIBTEST_API int STDCALL  
mono_test_Winx64_structs_in3 (winx64_struct1 var1,
			 winx64_struct5 var2,
			 winx64_struct1 var3,
			 winx64_struct5 var4,
			 winx64_struct1 var5,
			 winx64_struct5 var6)
{
	if (var1.a != 1)
		return 1;
	
	if (var2.a != 2)
		return 2;
	if (var2.b != 3)
		return 2;
	if (var2.c != 4)
		return 4;
	
	if (var3.a != 5)
		return 5;
	
	if (var4.a != 6)
		return 6;
	if (var4.b != 7)
		return 7;
	if (var4.c != 8)
		return 8;
	
	if (var5.a != 9)
		return 9;

	if (var6.a != 10)
		return 10;
	if (var6.b != 11)
		return 11;
	if (var6.c != 12)
		return 12;
	
	return 0;
}

LIBTEST_API winx64_struct1 STDCALL  
mono_test_Winx64_struct1_ret (void)
{
	winx64_struct1 ret;
	ret.a = 123;
	return ret;
}

LIBTEST_API winx64_struct2 STDCALL  
mono_test_Winx64_struct2_ret (void)
{
	winx64_struct2 ret;
	ret.a = 4;
	ret.b = 5;
	return ret;
}

LIBTEST_API winx64_struct3 STDCALL  
mono_test_Winx64_struct3_ret (void)
{
	winx64_struct3 ret;
	ret.a = 4;
	ret.b = 5;
	ret.c = 0x1234;
	return ret;
}

LIBTEST_API winx64_struct4 STDCALL  
mono_test_Winx64_struct4_ret (void)
{
	winx64_struct4 ret;
	ret.a = 4;
	ret.b = 5;
	ret.c = 0x1234;
	ret.d = 0x87654321;
	return ret;
}

LIBTEST_API winx64_struct5 STDCALL  
mono_test_Winx64_struct5_ret (void)
{
	winx64_struct5 ret;
	ret.a = 4;
	ret.b = 5;
	ret.c = 6;
	return ret;
}

LIBTEST_API winx64_struct1 STDCALL  
mono_test_Winx64_struct1_ret_5_args (char a, char b, char c, char d, char e)
{
	winx64_struct1 ret;
	ret.a = a + b + c + d + e;
	return ret;
}

LIBTEST_API winx64_struct5 STDCALL
mono_test_Winx64_struct5_ret6_args (char a, char b, char c, char d, char e)
{
	winx64_struct5 ret;
	ret.a = a + b;
	ret.b = c + d;
	ret.c = e;
	return ret;
}

typedef struct
{
	float a;
	float b;
} winx64_floatStruct;

LIBTEST_API int STDCALL  
mono_test_Winx64_floatStruct (winx64_floatStruct a)
{
	if (a.a > 5.6 || a.a < 5.4)
		return 1;

	if (a.b > 9.6 || a.b < 9.4)
		return 2;
	
	return 0;
}

typedef struct
{
	double a;
} winx64_doubleStruct;

LIBTEST_API int STDCALL  
mono_test_Winx64_doubleStruct (winx64_doubleStruct a)
{
	if (a.a > 5.6 || a.a < 5.4)
		return 1;
	
	return 0;
}

typedef int (STDCALL *managed_struct1_delegate) (winx64_struct1 a);

LIBTEST_API int STDCALL 
mono_test_managed_Winx64_struct1_in(managed_struct1_delegate func)
{
	winx64_struct1 val;
	val.a = 5;
	return func (val);
}

typedef int (STDCALL *managed_struct5_delegate) (winx64_struct5 a);

LIBTEST_API int STDCALL 
mono_test_managed_Winx64_struct5_in(managed_struct5_delegate func)
{
	winx64_struct5 val;
	val.a = 5;
	val.b = 0x10;
	val.c = 0x99;
	return func (val);
}

typedef int (STDCALL *managed_struct1_struct5_delegate) (winx64_struct1 a, winx64_struct5 b,
							 winx64_struct1 c, winx64_struct5 d,
							 winx64_struct1 e, winx64_struct5 f);

LIBTEST_API int STDCALL 
mono_test_managed_Winx64_struct1_struct5_in(managed_struct1_struct5_delegate func)
{
	winx64_struct1 a, c, e;
	winx64_struct5 b, d, f;
	a.a = 1;
	b.a = 2; b.b = 3; b.c = 4;
	c.a = 5;
	d.a = 6; d.b = 7; d.c = 8;
	e.a = 9;
	f.a = 10; f.b = 11; f.c = 12;

	return func (a, b, c, d, e, f);
}

typedef winx64_struct1 (STDCALL *managed_struct1_ret_delegate) (void);

LIBTEST_API int STDCALL 
mono_test_Winx64_struct1_ret_managed (managed_struct1_ret_delegate func)
{
	winx64_struct1 ret;

	ret = func ();

	if (ret.a != 0x45)
		return 1;
	
	return 0;
}

typedef winx64_struct5 (STDCALL *managed_struct5_ret_delegate) (void);

LIBTEST_API int STDCALL 
mono_test_Winx64_struct5_ret_managed (managed_struct5_ret_delegate func)
{
	winx64_struct5 ret;

	ret = func ();

	if (ret.a != 0x12)
		return 1;
	if (ret.b != 0x34)
		return 2;
	if (ret.c != 0x56)
		return 3;
	
	return 0;
}

LIBTEST_API int STDCALL 
mono_test_marshal_bool_in (int arg, unsigned int expected, unsigned int bDefaultMarsh, unsigned int bBoolCustMarsh,
			   char bI1CustMarsh, unsigned char bU1CustMarsh, short bVBCustMarsh)
{
	switch (arg) {
	case 1:	
		if (bDefaultMarsh != expected)
			return 1;
		break;
	case 2:	
		if (bBoolCustMarsh != expected)
			return 2;
		break;
	case 3:	
		if (bI1CustMarsh != expected)
			return 3;
		break;
	case 4:	
		if (bU1CustMarsh != expected)
			return 4;
		break;
	case 5:	
		if (bVBCustMarsh != expected)
			return 5;
		break;
	default:
		return 999;		
	}
	return 0;
}

LIBTEST_API int STDCALL 
mono_test_marshal_bool_out (int arg, unsigned int testVal, unsigned int* bDefaultMarsh, unsigned int* bBoolCustMarsh,
			   char* bI1CustMarsh, unsigned char* bU1CustMarsh, unsigned short* bVBCustMarsh)
{
	switch (arg) {
	case 1:	
		if (!bDefaultMarsh)
			return 1;
		*bDefaultMarsh = testVal;
		break;	
	case 2:	
		if (!bBoolCustMarsh)
			return 2;
		*bBoolCustMarsh = testVal;
		break;	
	case 3:	
		if (!bI1CustMarsh)
			return 3;
		*bI1CustMarsh = (char)testVal;
		break;	
	case 4:	
		if (!bU1CustMarsh)
			return 4;
		*bU1CustMarsh = (unsigned char)testVal;
		break;	
	case 5:	
		if (!bVBCustMarsh)
			return 5;
		*bVBCustMarsh = (unsigned short)testVal;
		break;	
	default:
		return 999;
	}
	return 0;
}

LIBTEST_API int STDCALL 
mono_test_marshal_bool_ref (int arg, unsigned int expected, unsigned int testVal, unsigned int* bDefaultMarsh,
			    unsigned int* bBoolCustMarsh, char* bI1CustMarsh, unsigned char* bU1CustMarsh, 
			    unsigned short* bVBCustMarsh)
{
	switch (arg) {
	case 1:	
		if (!bDefaultMarsh)
			return 1;
		if (*bDefaultMarsh != expected)
			return 2;
		*bDefaultMarsh = testVal;
		break;
	case 2:	
		if (!bBoolCustMarsh)
			return 3;
		if (*bBoolCustMarsh != expected)
			return 4;
		*bBoolCustMarsh = testVal;
		break;
	case 3:	
		if (!bI1CustMarsh)
			return 5;
		if (*bI1CustMarsh != expected)
			return 6;
		*bI1CustMarsh = (char)testVal;
		break;
	case 4:	
		if (!bU1CustMarsh)
			return 7;
		if (*bU1CustMarsh != expected)
			return 8;
		*bU1CustMarsh = (unsigned char)testVal;
		break;
	case 5:	
		if (!bVBCustMarsh)
			return 9;
		if (*bVBCustMarsh != expected)
			return 10;
		*bVBCustMarsh = (unsigned short)testVal;
		break;
	default:
		return 999;		
	}
	return 0;
}


typedef int (STDCALL *MarshalBoolInDelegate) (int arg, unsigned int expected, unsigned int bDefaultMarsh,
	unsigned int bBoolCustMarsh, char bI1CustMarsh, unsigned char bU1CustMarsh, unsigned short bVBCustMarsh);

LIBTEST_API int STDCALL 
mono_test_managed_marshal_bool_in (int arg, unsigned int expected, unsigned int testVal, MarshalBoolInDelegate pfcn)
{
	if (!pfcn)
		return 0x9900;

	switch (arg) {
	case 1:
		return pfcn (arg, expected, testVal, 0, 0, 0, 0);
	case 2:
		return pfcn (arg, expected, 0, testVal,  0, 0, 0);
	case 3:
		return pfcn (arg, expected, 0, 0, testVal, 0, 0);
	case 4:
		return pfcn (arg, expected, 0, 0, 0, testVal, 0);
	case 5:
		return pfcn (arg, expected, 0, 0, 0, 0, testVal);
	default:
		return 0x9800;
	}

	return 0;
}

typedef int (STDCALL *MarshalBoolOutDelegate) (int arg, unsigned int expected, unsigned int* bDefaultMarsh,
	unsigned int* bBoolCustMarsh, char* bI1CustMarsh, unsigned char* bU1CustMarsh, unsigned short* bVBCustMarsh);

LIBTEST_API int STDCALL 
mono_test_managed_marshal_bool_out (int arg, unsigned int expected, unsigned int testVal, MarshalBoolOutDelegate pfcn)
{
	int ret;
	unsigned int lDefaultMarsh, lBoolCustMarsh;
	char lI1CustMarsh = 0;
	unsigned char lU1CustMarsh = 0;
	unsigned short lVBCustMarsh = 0;
	lDefaultMarsh = lBoolCustMarsh = 0;

	if (!pfcn)
		return 0x9900;

	switch (arg) {
	case 1: {
		unsigned int ltVal = 0;
		ret = pfcn (arg, testVal, &ltVal, &lBoolCustMarsh, &lI1CustMarsh, &lU1CustMarsh, &lVBCustMarsh);
		if (ret)
			return 0x0100 + ret;
		if (expected != ltVal)
			return 0x0200;
		break;
	}
	case 2: {
		unsigned int ltVal = 0;
		ret = pfcn (arg, testVal, &lDefaultMarsh, &ltVal, &lI1CustMarsh, &lU1CustMarsh, &lVBCustMarsh);
		if (ret)
			return 0x0300 + ret;
		if (expected != ltVal)
			return 0x0400;
		break;
	}
	case 3: {
		char ltVal = 0;
		ret = pfcn (arg, testVal, &lDefaultMarsh, &lBoolCustMarsh, &ltVal, &lU1CustMarsh, &lVBCustMarsh);
		if (ret)
			return 0x0500 + ret;
		if (expected != ltVal)
			return 0x0600;
		break;
	}
	case 4: {
		unsigned char ltVal = 0;
		ret = pfcn (arg, testVal, &lDefaultMarsh, &lBoolCustMarsh, &lI1CustMarsh, &ltVal, &lVBCustMarsh);
		if (ret)
			return 0x0700 + ret;
		if (expected != ltVal)
			return 0x0800;
		break;
	}
	case 5: {
		unsigned short ltVal = 0;
		ret = pfcn (arg, testVal, &lDefaultMarsh, &lBoolCustMarsh, &lI1CustMarsh, &lU1CustMarsh, &ltVal);
		if (ret)
			return 0x0900 + ret;
		if (expected != ltVal)
			return 0x1000;
		break;
	}
	default:
		return 0x9800;
	}

	return 0;
}

typedef int (STDCALL *MarshalBoolRefDelegate) (int arg, unsigned int expected, unsigned int testVal, unsigned int* bDefaultMarsh,
	unsigned int* bBoolCustMarsh, char* bI1CustMarsh, unsigned char* bU1CustMarsh, unsigned short* bVBCustMarsh);

LIBTEST_API int STDCALL 
mono_test_managed_marshal_bool_ref (int arg, unsigned int expected, unsigned int testVal, unsigned int outExpected,
				    unsigned int outTestVal, MarshalBoolRefDelegate pfcn)
{
	int ret;
	unsigned int lDefaultMarsh, lBoolCustMarsh;
	char lI1CustMarsh = 0;
	unsigned char lU1CustMarsh = 0;
	unsigned short lVBCustMarsh = 0;
	lDefaultMarsh = lBoolCustMarsh = 0;

	if (!pfcn)
		return 0x9900;

	switch (arg) {
	case 1:
	{
		unsigned int ltestVal = testVal;
		ret = pfcn (arg, expected, outTestVal, &ltestVal, &lBoolCustMarsh, &lI1CustMarsh, &lU1CustMarsh, &lVBCustMarsh);
		if (ret)
			return 0x0100 + ret;
		if (outExpected != ltestVal)
			return 0x0200;
		break;
	}
	case 2:
	{
		unsigned int ltestVal = testVal;
		ret = pfcn (arg, expected, outTestVal, &lDefaultMarsh, &ltestVal, &lI1CustMarsh, &lU1CustMarsh, &lVBCustMarsh);
		if (ret)
			return 0x0300 + ret;
		if (outExpected != ltestVal)
			return 0x0400;
		break;
	}
	case 3:
	{
		char ltestVal = testVal;
		ret = pfcn (arg, expected, outTestVal, &lDefaultMarsh, &lBoolCustMarsh, &ltestVal, &lU1CustMarsh, &lVBCustMarsh);
		if (ret)
			return 0x0500 + ret;
		if (outExpected != ltestVal)
			return 0x0600;
		break;
	}
	case 4:
	{
		unsigned char ltestVal = testVal;
		ret = pfcn (arg, expected, outTestVal, &lDefaultMarsh, &lBoolCustMarsh, &lI1CustMarsh, &ltestVal, &lVBCustMarsh);
		if (ret)
			return 0x0700 + ret;
		if (outExpected != ltestVal)
			return 0x0800;
		break;
	}
	case 5:
	{
		unsigned short ltestVal = testVal;
		ret = pfcn (arg, expected, outTestVal, &lDefaultMarsh, &lBoolCustMarsh, &lI1CustMarsh, &lU1CustMarsh, &ltestVal);
		if (ret)
			return 0x0900 + ret;
		if (outExpected != ltestVal)
			return 0x1000;
		break;
	}
	default:
		return 0x9800;
	}

	return 0;
}

#ifdef WIN32

LIBTEST_API int STDCALL 
mono_test_marshal_safearray_out_1dim_vt_bstr_empty (SAFEARRAY** safearray)
{
	/* Create an empty one-dimensional array of variants */
	SAFEARRAY *pSA;
	SAFEARRAYBOUND dimensions [1];

	dimensions [0].lLbound = 0;
	dimensions [0].cElements = 0;

	pSA= SafeArrayCreate (VT_VARIANT, 1, dimensions);
	*safearray = pSA;
	return S_OK;
}

LIBTEST_API int STDCALL 
mono_test_marshal_safearray_out_1dim_vt_bstr (SAFEARRAY** safearray)
{
	/* Create a one-dimensional array of 10 variants filled with "0" to "9" */
	SAFEARRAY *pSA;
	SAFEARRAYBOUND dimensions [1];
	long i;
	gchar buffer [20];
	HRESULT hr = S_OK;
	long indices [1];

	dimensions [0].lLbound = 0;
	dimensions [0].cElements = 10;

	pSA= SafeArrayCreate (VT_VARIANT, 1, dimensions);
	for (i= dimensions [0].lLbound; i< (dimensions [0].cElements + dimensions [0].lLbound); i++) {
		VARIANT vOut;
		VariantInit (&vOut);
		vOut.vt = VT_BSTR;
		_ltoa (i,buffer,10);
		vOut.bstrVal= marshal_bstr_alloc (buffer);
		indices [0] = i;
		if ((hr = SafeArrayPutElement (pSA, indices, &vOut)) != S_OK) {
			VariantClear (&vOut);
			SafeArrayDestroy (pSA);
			return hr;
		}
		VariantClear (&vOut);
	}
	*safearray = pSA;
	return hr;
}

LIBTEST_API int STDCALL 
mono_test_marshal_safearray_out_2dim_vt_i4 (SAFEARRAY** safearray)
{
	/* Create a two-dimensional array of 4x3 variants filled with 11, 12, 13, etc. */
	SAFEARRAY *pSA;
	SAFEARRAYBOUND dimensions [2];
	long i, j;
	HRESULT hr = S_OK;
	long indices [2];

	dimensions [0].lLbound = 0;
	dimensions [0].cElements = 4;
	dimensions [1].lLbound = 0;
	dimensions [1].cElements = 3;

	pSA= SafeArrayCreate(VT_VARIANT, 2, dimensions);
	for (i= dimensions [0].lLbound; i< (dimensions [0].cElements + dimensions [0].lLbound); i++) {
		for (j= dimensions [1].lLbound; j< (dimensions [1].cElements + dimensions [1].lLbound); j++) {
			VARIANT vOut;
			VariantInit (&vOut);
			vOut.vt = VT_I4;
			vOut.lVal = (i+1)*10+(j+1);
			indices [0] = i;
			indices [1] = j;
			if ((hr = SafeArrayPutElement (pSA, indices, &vOut)) != S_OK) {
				VariantClear (&vOut);
				SafeArrayDestroy (pSA);
				return hr;
			}
			VariantClear (&vOut);  // does a deep destroy of source VARIANT	
		}
	}
	*safearray = pSA;
	return hr;
}

LIBTEST_API int STDCALL 
mono_test_marshal_safearray_out_4dim_vt_i4 (SAFEARRAY** safearray)
{
	/* Create a four-dimensional array of 10x3x6x7 variants filled with their indices */
	/* Also use non zero lower bounds                                                 */
	SAFEARRAY *pSA;
	SAFEARRAYBOUND dimensions [4];
	long i;
	HRESULT hr = S_OK;
	VARIANT *pData;

	dimensions [0].lLbound = 15;
	dimensions [0].cElements = 10;
	dimensions [1].lLbound = 20;
	dimensions [1].cElements = 3;
	dimensions [2].lLbound = 5;
	dimensions [2].cElements = 6;
	dimensions [3].lLbound = 12;
	dimensions [3].cElements = 7;

	pSA= SafeArrayCreate (VT_VARIANT, 4, dimensions);

	SafeArrayAccessData (pSA, (void **)&pData);

	for (i= 0; i< 10*3*6*7; i++) {
		VariantInit(&pData [i]);
		pData [i].vt = VT_I4;
		pData [i].lVal = i;
	}
	SafeArrayUnaccessData (pSA);
	*safearray = pSA;
	return hr;
}

LIBTEST_API int STDCALL 
mono_test_marshal_safearray_in_byval_1dim_empty (SAFEARRAY* safearray)
{
	/* Check that array is one dimensional and empty */

	UINT dim;
	long lbound, ubound;
	
	dim = SafeArrayGetDim (safearray);
	if (dim != 1)
		return 1;

	SafeArrayGetLBound (safearray, 1, &lbound);
	SafeArrayGetUBound (safearray, 1, &ubound);

	if ((lbound > 0) || (ubound > 0))
		return 1;

	return 0;
}

LIBTEST_API int STDCALL 
mono_test_marshal_safearray_in_byval_1dim_vt_i4 (SAFEARRAY* safearray)
{
	/* Check that array is one dimensional containing integers from 1 to 10 */

	UINT dim;
	long lbound, ubound;
	VARIANT *pData;	
	long i;
	int result=0;

	dim = SafeArrayGetDim (safearray);
	if (dim != 1)
		return 1;

	SafeArrayGetLBound (safearray, 1, &lbound);
	SafeArrayGetUBound (safearray, 1, &ubound);

	if ((lbound != 0) || (ubound != 9))
		return 1;

	SafeArrayAccessData (safearray, (void **)&pData);
	for (i= lbound; i <= ubound; i++) {
		if ((VariantChangeType (&pData [i], &pData [i], VARIANT_NOUSEROVERRIDE, VT_I4) != S_OK) || (pData [i].lVal != i + 1))
			result = 1;
	}
	SafeArrayUnaccessData (safearray);

	return result;
}

LIBTEST_API int STDCALL 
mono_test_marshal_safearray_in_byval_1dim_vt_mixed (SAFEARRAY* safearray)
{
	/* Check that array is one dimensional containing integers mixed with strings from 0 to 12 */

	UINT dim;
	long lbound, ubound;
	VARIANT *pData;	
	long i;
	long indices [1];
	VARIANT element;
	int result=0;

	VariantInit (&element);

	dim = SafeArrayGetDim (safearray);
	if (dim != 1)
		return 1;

	SafeArrayGetLBound (safearray, 1, &lbound);
	SafeArrayGetUBound (safearray, 1, &ubound);
		
	if ((lbound != 0) || (ubound != 12))
		return 1;

	SafeArrayAccessData (safearray, (void **)&pData);
	for (i= lbound; i <= ubound; i++) {
		if ((i%2 == 0) && (pData [i].vt != VT_I4))
			result = 1;
		if ((i%2 == 1) && (pData [i].vt != VT_BSTR))
			result = 1;
		if ((VariantChangeType (&pData [i], &pData [i], VARIANT_NOUSEROVERRIDE, VT_I4) != S_OK) || (pData [i].lVal != i))
			result = 1;
	}
	SafeArrayUnaccessData (safearray);

	/* Change the first element of the array to verify that [in] parameters are not marshalled back to the managed side */

	indices [0] = 0;
	element.vt = VT_I4;
	element.lVal = 333;
	SafeArrayPutElement (safearray, indices, &element);
	VariantClear (&element);

	return result;
}

LIBTEST_API int STDCALL 
mono_test_marshal_safearray_in_byval_2dim_vt_i4 (SAFEARRAY* safearray)
{
	/* Check that array is one dimensional containing integers mixed with strings from 0 to 12 */

	UINT dim;
	long lbound1, ubound1, lbound2, ubound2;
	long i, j, failed;
	long indices [2];
	VARIANT element;

	VariantInit (&element);

	dim = SafeArrayGetDim (safearray);
	if (dim != 2)
		return 1;

	SafeArrayGetLBound (safearray, 1, &lbound1);
	SafeArrayGetUBound (safearray, 1, &ubound1);

	if ((lbound1 != 0) || (ubound1 != 1))
		return 1;

	SafeArrayGetLBound (safearray, 2, &lbound2);
	SafeArrayGetUBound (safearray, 2, &ubound2);

	if ((lbound2 != 0) || (ubound2 != 3)) {
		return 1;
	}

	for (i= lbound1; i <= ubound1; i++) {
		indices [0] = i;
		for (j= lbound2; j <= ubound2; j++) {
			indices [1] = j;
			if (SafeArrayGetElement (safearray, indices, &element) != S_OK)
				return 1;
			failed = ((element.vt != VT_I4) || (element.lVal != 10*(i+1)+(j+1)));
			VariantClear (&element);
			if (failed)
				return 1;
		}
	}

	/* Change the first element of the array to verify that [in] parameters are not marshalled back to the managed side */

	indices [0] = 0;
	indices [1] = 0;
	element.vt = VT_I4;
	element.lVal = 333;
	SafeArrayPutElement (safearray, indices, &element);
	VariantClear (&element);

	return 0;
}

LIBTEST_API int STDCALL 
mono_test_marshal_safearray_in_byval_3dim_vt_bstr (SAFEARRAY* safearray)
{
	/* Check that array is one dimensional containing integers mixed with strings from 0 to 12 */

	UINT dim;
	long lbound1, ubound1, lbound2, ubound2, lbound3, ubound3;
	long i, j, k, failed;
	long indices [3];
	VARIANT element;

	VariantInit (&element);

	dim = SafeArrayGetDim (safearray);
	if (dim != 3)
		return 1;

	SafeArrayGetLBound (safearray, 1, &lbound1);
	SafeArrayGetUBound (safearray, 1, &ubound1);

	if ((lbound1 != 0) || (ubound1 != 1))
		return 1;

	SafeArrayGetLBound (safearray, 2, &lbound2);
	SafeArrayGetUBound (safearray, 2, &ubound2);

	if ((lbound2 != 0) || (ubound2 != 1))
		return 1;

	SafeArrayGetLBound (safearray, 3, &lbound3);
	SafeArrayGetUBound (safearray, 3, &ubound3);

	if ((lbound3 != 0) || (ubound3 != 2))
		return 1;

	for (i= lbound1; i <= ubound1; i++) {
		indices [0] = i;
		for (j= lbound2; j <= ubound2; j++) {
			indices [1] = j;
		for (k= lbound3; k <= ubound3; k++) {
				indices [2] = k;
				if (SafeArrayGetElement (safearray, indices, &element) != S_OK)
					return 1;
				failed = ((element.vt != VT_BSTR) 
					|| (VariantChangeType (&element, &element, VARIANT_NOUSEROVERRIDE, VT_I4) != S_OK) 
					|| (element.lVal != 100*(i+1)+10*(j+1)+(k+1)));
				VariantClear (&element);
				if (failed)
					return 1;
			}
		}
	}

	/* Change the first element of the array to verify that [in] parameters are not marshalled back to the managed side */

	indices [0] = 0;
	indices [1] = 0;
	indices [2] = 0;
	element.vt = VT_BSTR;
	element.bstrVal = SysAllocString(L"Should not be copied");
	SafeArrayPutElement (safearray, indices, &element);
	VariantClear (&element);

	return 0;
}

LIBTEST_API int STDCALL 
mono_test_marshal_safearray_in_byref_3dim_vt_bstr (SAFEARRAY** safearray)
{
	return mono_test_marshal_safearray_in_byval_3dim_vt_bstr (*safearray);
}

LIBTEST_API int STDCALL 
mono_test_marshal_safearray_in_out_byref_1dim_empty (SAFEARRAY** safearray)
{
	/* Check that the input array is what is expected and change it so the caller can check */
	/* correct marshalling back to managed code                                             */

	UINT dim;
	long lbound, ubound;
	SAFEARRAYBOUND dimensions [1];
	long i;
	wchar_t buffer [20];
	HRESULT hr = S_OK;
	long indices [1];

	/* Check that in array is one dimensional and empty */

	dim = SafeArrayGetDim (*safearray);
	if (dim != 1) {
		return 1;
	}

	SafeArrayGetLBound (*safearray, 1, &lbound);
	SafeArrayGetUBound (*safearray, 1, &ubound);
		
	if ((lbound > 0) || (ubound > 0)) {
		return 1;
	}

	/* Re-dimension the array and return a one-dimensional array of 8 variants filled with "0" to "7" */

	dimensions [0].lLbound = 0;
	dimensions [0].cElements = 8;

	hr = SafeArrayRedim (*safearray, dimensions);
	if (hr != S_OK)
		return 1;

	for (i= dimensions [0].lLbound; i< (dimensions [0].lLbound + dimensions [0].cElements); i++) {
		VARIANT vOut;
		VariantInit (&vOut);
		vOut.vt = VT_BSTR;
		_ltow (i,buffer,10);
		vOut.bstrVal = SysAllocString (buffer);
		indices [0] = i;
		if ((hr = SafeArrayPutElement (*safearray, indices, &vOut)) != S_OK) {
			VariantClear (&vOut);
			SafeArrayDestroy (*safearray);
			return hr;
		}
		VariantClear (&vOut);
	}
	return hr;
}

LIBTEST_API int STDCALL 
mono_test_marshal_safearray_in_out_byref_3dim_vt_bstr (SAFEARRAY** safearray)
{
	/* Check that the input array is what is expected and change it so the caller can check */
	/* correct marshalling back to managed code                                             */

	UINT dim;
	long lbound1, ubound1, lbound2, ubound2, lbound3, ubound3;
	SAFEARRAYBOUND dimensions [1];
	long i, j, k, failed;
	wchar_t buffer [20];
	HRESULT hr = S_OK;
	long indices [3];
	VARIANT element;

	VariantInit (&element);

	/* Check that in array is three dimensional and contains the expected values */

	dim = SafeArrayGetDim (*safearray);
	if (dim != 3)
		return 1;

	SafeArrayGetLBound (*safearray, 1, &lbound1);
	SafeArrayGetUBound (*safearray, 1, &ubound1);

	if ((lbound1 != 0) || (ubound1 != 1))
		return 1;

	SafeArrayGetLBound (*safearray, 2, &lbound2);
	SafeArrayGetUBound (*safearray, 2, &ubound2);

	if ((lbound2 != 0) || (ubound2 != 1))
		return 1;

	SafeArrayGetLBound (*safearray, 3, &lbound3);
	SafeArrayGetUBound (*safearray, 3, &ubound3);

	if ((lbound3 != 0) || (ubound3 != 2))
		return 1;

	for (i= lbound1; i <= ubound1; i++) {
		indices [0] = i;
		for (j= lbound2; j <= ubound2; j++) {
			indices [1] = j;
			for (k= lbound3; k <= ubound3; k++) {
				indices [2] = k;
				if (SafeArrayGetElement (*safearray, indices, &element) != S_OK)
					return 1;
				failed = ((element.vt != VT_BSTR) 
					|| (VariantChangeType (&element, &element, VARIANT_NOUSEROVERRIDE, VT_I4) != S_OK) 
					|| (element.lVal != 100*(i+1)+10*(j+1)+(k+1)));
				VariantClear (&element);
				if (failed)
					return 1;
			}
		}
	}

	hr = SafeArrayDestroy (*safearray);
	if (hr != S_OK)
		return 1;

	/* Return a new one-dimensional array of 8 variants filled with "0" to "7" */

	dimensions [0].lLbound = 0;
	dimensions [0].cElements = 8;

	*safearray = SafeArrayCreate (VT_VARIANT, 1, dimensions);

	for (i= dimensions [0].lLbound; i< (dimensions [0].lLbound + dimensions [0].cElements); i++) {
		VARIANT vOut;
		VariantInit (&vOut);
		vOut.vt = VT_BSTR;
		_ltow (i,buffer,10);
		vOut.bstrVal = SysAllocString (buffer);
		indices [0] = i;
		if ((hr = SafeArrayPutElement (*safearray, indices, &vOut)) != S_OK) {
			VariantClear (&vOut);
			SafeArrayDestroy (*safearray);
			return hr;
		}
		VariantClear (&vOut);
	}
	return hr;
}

LIBTEST_API int STDCALL 
mono_test_marshal_safearray_in_out_byref_1dim_vt_i4 (SAFEARRAY** safearray)
{
	/* Check that the input array is what is expected and change it so the caller can check */
	/* correct marshalling back to managed code                                             */

	UINT dim;
	long lbound1, ubound1;
	long i, failed;
	HRESULT hr = S_OK;
	long indices [1];
	VARIANT element;
	
	VariantInit (&element);

	/* Check that in array is one dimensional and contains the expected value */

	dim = SafeArrayGetDim (*safearray);
	if (dim != 1)
		return 1;

	SafeArrayGetLBound (*safearray, 1, &lbound1);
	SafeArrayGetUBound (*safearray, 1, &ubound1);

	ubound1 = 1;
	if ((lbound1 != 0) || (ubound1 != 1))
		return 1;
	ubound1 = 0;

	for (i= lbound1; i <= ubound1; i++) {
		indices [0] = i;
		if (SafeArrayGetElement (*safearray, indices, &element) != S_OK)
			return 1;
		failed = (element.vt != VT_I4) || (element.lVal != i+1);
		VariantClear (&element);
		if (failed)
			return 1;
	}

	/* Change one of the elements of the array to verify that [out] parameter is marshalled back to the managed side */

	indices [0] = 0;
	element.vt = VT_I4;
	element.lVal = -1;
	SafeArrayPutElement (*safearray, indices, &element);
	VariantClear (&element);

	return hr;
}

LIBTEST_API int STDCALL 
mono_test_marshal_safearray_in_out_byval_1dim_vt_i4 (SAFEARRAY* safearray)
{
	/* Check that the input array is what is expected and change it so the caller can check */
	/* correct marshalling back to managed code                                             */

	UINT dim;
	long lbound1, ubound1;
	SAFEARRAYBOUND dimensions [1];
	long i, failed;
	HRESULT hr = S_OK;
	long indices [1];
	VARIANT element;

	VariantInit (&element);

	/* Check that in array is one dimensional and contains the expected value */

	dim = SafeArrayGetDim (safearray);
	if (dim != 1)
		return 1;

	SafeArrayGetLBound (safearray, 1, &lbound1);
	SafeArrayGetUBound (safearray, 1, &ubound1);
		
	if ((lbound1 != 0) || (ubound1 != 0))
		return 1;

	for (i= lbound1; i <= ubound1; i++) {
		indices [0] = i;
		if (SafeArrayGetElement (safearray, indices, &element) != S_OK)
			return 1;
		failed = (element.vt != VT_I4) || (element.lVal != i+1);
		VariantClear (&element);
		if (failed)
			return 1;
	}

	/* Change the array to verify how [out] parameter is marshalled back to the managed side */

	/* Redimension the array */
	dimensions [0].lLbound = lbound1;
	dimensions [0].cElements = 2;
	hr = SafeArrayRedim(safearray, dimensions);

	indices [0] = 0;
	element.vt = VT_I4;
	element.lVal = 12345;
	SafeArrayPutElement (safearray, indices, &element);
	VariantClear (&element);

	indices [0] = 1;
	element.vt = VT_I4;
	element.lVal = -12345;
	SafeArrayPutElement (safearray, indices, &element);
	VariantClear (&element);

	return hr;
}

LIBTEST_API int STDCALL 
mono_test_marshal_safearray_in_out_byval_3dim_vt_bstr (SAFEARRAY* safearray)
{
	/* Check that the input array is what is expected and change it so the caller can check */
	/* correct marshalling back to managed code                                             */

	UINT dim;
	long lbound1, ubound1, lbound2, ubound2, lbound3, ubound3;
	long i, j, k, failed;
	HRESULT hr = S_OK;
	long indices [3];
	VARIANT element;

	VariantInit (&element);

	/* Check that in array is three dimensional and contains the expected values */

	dim = SafeArrayGetDim (safearray);
	if (dim != 3)
		return 1;

	SafeArrayGetLBound (safearray, 1, &lbound1);
	SafeArrayGetUBound (safearray, 1, &ubound1);

	if ((lbound1 != 0) || (ubound1 != 1))
		return 1;

	SafeArrayGetLBound (safearray, 2, &lbound2);
	SafeArrayGetUBound (safearray, 2, &ubound2);

	if ((lbound2 != 0) || (ubound2 != 1))
		return 1;

	SafeArrayGetLBound (safearray, 3, &lbound3);
	SafeArrayGetUBound (safearray, 3, &ubound3);

	if ((lbound3 != 0) || (ubound3 != 2))
		return 1;

	for (i= lbound1; i <= ubound1; i++) {
		indices [0] = i;
		for (j= lbound2; j <= ubound2; j++) {
			indices [1] = j;
			for (k= lbound3; k <= ubound3; k++) {
				indices [2] = k;
				if (SafeArrayGetElement (safearray, indices, &element) != S_OK)
					return 1;
				failed = ((element.vt != VT_BSTR) 
					|| (VariantChangeType (&element, &element, VARIANT_NOUSEROVERRIDE, VT_I4) != S_OK) 
					|| (element.lVal != 100*(i+1)+10*(j+1)+(k+1)));
				VariantClear (&element);
				if (failed)
					return 1;
			}
		}
	}

	/* Change the elements of the array to verify that [out] parameter is marshalled back to the managed side */

	indices [0] = 1;
	indices [1] = 1;
	indices [2] = 2;
	element.vt = VT_I4;
	element.lVal = 333;
	SafeArrayPutElement (safearray, indices, &element);
	VariantClear (&element);

	indices [0] = 1;
	indices [1] = 1;
	indices [2] = 1;
	element.vt = VT_I4;
	element.lVal = 111;
	SafeArrayPutElement (safearray, indices, &element);
	VariantClear (&element);

	indices [0] = 0;
	indices [1] = 1;
	indices [2] = 0;
	element.vt = VT_BSTR;
	element.bstrVal = marshal_bstr_alloc("ABCDEFG");
	SafeArrayPutElement (safearray, indices, &element);
	VariantClear (&element);

	return hr;
}

LIBTEST_API int STDCALL 
mono_test_marshal_safearray_mixed(
		SAFEARRAY  *safearray1,
		SAFEARRAY **safearray2,
		SAFEARRAY  *safearray3,
		SAFEARRAY **safearray4
		)
{
	HRESULT hr = S_OK;

	/* Initialize out parameters */
	*safearray2 = NULL;

	/* array1: Check that in array is one dimensional and contains the expected value */
	hr = mono_test_marshal_safearray_in_out_byval_1dim_vt_i4 (safearray1);

	/* array2: Fill in with some values to check on the managed side */
	if (hr == S_OK)
		hr = mono_test_marshal_safearray_out_1dim_vt_bstr (safearray2);

	/* array3: Check that in array is one dimensional and contains the expected value */
	if (hr == S_OK)
		hr = mono_test_marshal_safearray_in_byval_1dim_vt_mixed(safearray3);

	/* array4: Check input values and fill in with some values to check on the managed side */
	if (hr == S_OK)
		hr = mono_test_marshal_safearray_in_out_byref_3dim_vt_bstr(safearray4);

	return hr;
}

#endif

static int call_managed_res;

static void
call_managed (gpointer arg)
{
	SimpleDelegate del = (SimpleDelegate)arg;

	call_managed_res = del (42);
}

LIBTEST_API int STDCALL 
mono_test_marshal_thread_attach (SimpleDelegate del)
{
#ifdef WIN32
	return 43;
#else
	int res;
	pthread_t t;

	res = pthread_create (&t, NULL, (gpointer (*)(gpointer))call_managed, del);
	g_assert (res == 0);
	pthread_join (t, NULL);

	return call_managed_res;
#endif
}

typedef int (STDCALL *Callback) (void);

static Callback callback;

LIBTEST_API void STDCALL 
mono_test_marshal_set_callback (Callback cb)
{
	callback = cb;
}

LIBTEST_API int STDCALL 
mono_test_marshal_call_callback (void)
{
	return callback ();
}

LIBTEST_API int STDCALL
mono_test_marshal_lpstr (char *str)
{
	return strcmp ("ABC", str);
}

LIBTEST_API int STDCALL
mono_test_marshal_lpwstr (gunichar2 *str)
{
	char *s;
	int res;

	s = g_utf16_to_utf8 (str, -1, NULL, NULL, NULL);
	res = strcmp ("ABC", s);
	g_free (s);

	return res;
}

LIBTEST_API char* STDCALL
mono_test_marshal_return_lpstr (void)
{
	char *res = (char *)marshal_alloc (4);
	strcpy (res, "XYZ");
	return res;
}


LIBTEST_API gunichar2* STDCALL
mono_test_marshal_return_lpwstr (void)
{
	gunichar2 *res = (gunichar2 *)marshal_alloc (8);
	gunichar2* tmp = g_utf8_to_utf16 ("XYZ", -1, NULL, NULL, NULL);

	memcpy (res, tmp, 8);
	g_free (tmp);

	return res;
}

typedef struct {
	double d;
} SingleDoubleStruct;

LIBTEST_API SingleDoubleStruct STDCALL
mono_test_marshal_return_single_double_struct (void)
{
	SingleDoubleStruct res;

	res.d = 3.0;

	return res;
}


#ifndef TARGET_X86

LIBTEST_API int STDCALL
mono_test_has_thiscall (void)
{
	return 1;
}

LIBTEST_API int
_mono_test_native_thiscall1 (int arg)
{
	return arg;
}

LIBTEST_API int
_mono_test_native_thiscall2 (int arg, int arg2)
{
	return arg + (arg2^1);
}

LIBTEST_API int
_mono_test_native_thiscall3 (int arg, int arg2, int arg3)
{
	return arg + (arg2^1) + (arg3^2);
}

#elif defined(__GNUC__)

LIBTEST_API int STDCALL
mono_test_has_thiscall (void)
{
	return 1;
}

#define def_asm_fn(name) \
	"\t.align 4\n" \
	"\t.globl _" #name "\n" \
	"_" #name ":\n" \
	"\t.globl __" #name "\n" \
	"__" #name ":\n"

asm(".text\n"

def_asm_fn(mono_test_native_thiscall1)
"\tmovl %ecx,%eax\n"
"\tret\n"

def_asm_fn(mono_test_native_thiscall2)
"\tmovl %ecx,%eax\n"
"\tmovl 4(%esp),%ecx\n"
"\txorl $1,%ecx\n"
"\taddl %ecx,%eax\n"
"\tret $4\n"

def_asm_fn(mono_test_native_thiscall3)
"\tmovl %ecx,%eax\n"
"\tmovl 4(%esp),%ecx\n"
"\txorl $1,%ecx\n"
"\taddl %ecx,%eax\n"
"\tmovl 8(%esp),%ecx\n"
"\txorl $2,%ecx\n"
"\taddl %ecx,%eax\n"
"\tret $8\n"

);

#else

LIBTEST_API int STDCALL
mono_test_has_thiscall (void)
{
	return 0;
}

#endif


typedef struct {
	char f1;
} sbyte1;

LIBTEST_API sbyte1 STDCALL
mono_return_sbyte1 (sbyte1 s1, int addend) {
	if (s1.f1 != 1) {
		fprintf(stderr, "mono_return_sbyte1 s1.f1: got %d but expected %d\n", s1.f1, 1);
	}
	s1.f1+=addend; 
	return s1;
}

typedef struct {
	char f1,f2;
} sbyte2;

LIBTEST_API sbyte2 STDCALL
mono_return_sbyte2 (sbyte2 s2, int addend) {
	if (s2.f1 != 1) {
		fprintf(stderr, "mono_return_sbyte2 s2.f1: got %d but expected %d\n", s2.f1, 1);
	}
	if (s2.f2 != 2) {
		fprintf(stderr, "mono_return_sbyte2 s2.f2: got %d but expected %d\n", s2.f2, 2);
	}
	s2.f1+=addend; s2.f2+=addend; 
	return s2;
}

typedef struct {
	char f1,f2,f3;
} sbyte3;

LIBTEST_API sbyte3 STDCALL
mono_return_sbyte3 (sbyte3 s3, int addend) {
	if (s3.f1 != 1) {
		fprintf(stderr, "mono_return_sbyte3 s3.f1: got %d but expected %d\n", s3.f1, 1);
	}
	if (s3.f2 != 2) {
		fprintf(stderr, "mono_return_sbyte3 s3.f2: got %d but expected %d\n", s3.f2, 2);
	}
	if (s3.f3 != 3) {
		fprintf(stderr, "mono_return_sbyte3 s3.f3: got %d but expected %d\n", s3.f3, 3);
	}
	s3.f1+=addend; s3.f2+=addend; s3.f3+=addend; 
	return s3;
}

typedef struct {
	char f1,f2,f3,f4;
} sbyte4;

LIBTEST_API sbyte4 STDCALL
mono_return_sbyte4 (sbyte4 s4, int addend) {
	if (s4.f1 != 1) {
		fprintf(stderr, "mono_return_sbyte4 s4.f1: got %d but expected %d\n", s4.f1, 1);
	}
	if (s4.f2 != 2) {
		fprintf(stderr, "mono_return_sbyte4 s4.f2: got %d but expected %d\n", s4.f2, 2);
	}
	if (s4.f3 != 3) {
		fprintf(stderr, "mono_return_sbyte4 s4.f3: got %d but expected %d\n", s4.f3, 3);
	}
	if (s4.f4 != 4) {
		fprintf(stderr, "mono_return_sbyte4 s4.f4: got %d but expected %d\n", s4.f4, 4);
	}
	s4.f1+=addend; s4.f2+=addend; s4.f3+=addend; s4.f4+=addend; 
	return s4;
}

typedef struct {
	char f1,f2,f3,f4,f5;
} sbyte5;

LIBTEST_API sbyte5 STDCALL
mono_return_sbyte5 (sbyte5 s5, int addend) {
	if (s5.f1 != 1) {
		fprintf(stderr, "mono_return_sbyte5 s5.f1: got %d but expected %d\n", s5.f1, 1);
	}
	if (s5.f2 != 2) {
		fprintf(stderr, "mono_return_sbyte5 s5.f2: got %d but expected %d\n", s5.f2, 2);
	}
	if (s5.f3 != 3) {
		fprintf(stderr, "mono_return_sbyte5 s5.f3: got %d but expected %d\n", s5.f3, 3);
	}
	if (s5.f4 != 4) {
		fprintf(stderr, "mono_return_sbyte5 s5.f4: got %d but expected %d\n", s5.f4, 4);
	}
	if (s5.f5 != 5) {
		fprintf(stderr, "mono_return_sbyte5 s5.f5: got %d but expected %d\n", s5.f5, 5);
	}
	s5.f1+=addend; s5.f2+=addend; s5.f3+=addend; s5.f4+=addend; s5.f5+=addend; 
	return s5;
}

typedef struct {
	char f1,f2,f3,f4,f5,f6;
} sbyte6;

LIBTEST_API sbyte6 STDCALL
mono_return_sbyte6 (sbyte6 s6, int addend) {
	if (s6.f1 != 1) {
		fprintf(stderr, "mono_return_sbyte6 s6.f1: got %d but expected %d\n", s6.f1, 1);
	}
	if (s6.f2 != 2) {
		fprintf(stderr, "mono_return_sbyte6 s6.f2: got %d but expected %d\n", s6.f2, 2);
	}
	if (s6.f3 != 3) {
		fprintf(stderr, "mono_return_sbyte6 s6.f3: got %d but expected %d\n", s6.f3, 3);
	}
	if (s6.f4 != 4) {
		fprintf(stderr, "mono_return_sbyte6 s6.f4: got %d but expected %d\n", s6.f4, 4);
	}
	if (s6.f5 != 5) {
		fprintf(stderr, "mono_return_sbyte6 s6.f5: got %d but expected %d\n", s6.f5, 5);
	}
	if (s6.f6 != 6) {
		fprintf(stderr, "mono_return_sbyte6 s6.f6: got %d but expected %d\n", s6.f6, 6);
	}
	s6.f1+=addend; s6.f2+=addend; s6.f3+=addend; s6.f4+=addend; s6.f5+=addend; s6.f6+=addend; 
	return s6;
}

typedef struct {
	char f1,f2,f3,f4,f5,f6,f7;
} sbyte7;

LIBTEST_API sbyte7 STDCALL
mono_return_sbyte7 (sbyte7 s7, int addend) {
	if (s7.f1 != 1) {
		fprintf(stderr, "mono_return_sbyte7 s7.f1: got %d but expected %d\n", s7.f1, 1);
	}
	if (s7.f2 != 2) {
		fprintf(stderr, "mono_return_sbyte7 s7.f2: got %d but expected %d\n", s7.f2, 2);
	}
	if (s7.f3 != 3) {
		fprintf(stderr, "mono_return_sbyte7 s7.f3: got %d but expected %d\n", s7.f3, 3);
	}
	if (s7.f4 != 4) {
		fprintf(stderr, "mono_return_sbyte7 s7.f4: got %d but expected %d\n", s7.f4, 4);
	}
	if (s7.f5 != 5) {
		fprintf(stderr, "mono_return_sbyte7 s7.f5: got %d but expected %d\n", s7.f5, 5);
	}
	if (s7.f6 != 6) {
		fprintf(stderr, "mono_return_sbyte7 s7.f6: got %d but expected %d\n", s7.f6, 6);
	}
	if (s7.f7 != 7) {
		fprintf(stderr, "mono_return_sbyte7 s7.f7: got %d but expected %d\n", s7.f7, 7);
	}
	s7.f1+=addend; s7.f2+=addend; s7.f3+=addend; s7.f4+=addend; s7.f5+=addend; s7.f6+=addend; s7.f7+=addend; 
	return s7;
}

typedef struct {
	char f1,f2,f3,f4,f5,f6,f7,f8;
} sbyte8;

LIBTEST_API sbyte8 STDCALL
mono_return_sbyte8 (sbyte8 s8, int addend) {
	if (s8.f1 != 1) {
		fprintf(stderr, "mono_return_sbyte8 s8.f1: got %d but expected %d\n", s8.f1, 1);
	}
	if (s8.f2 != 2) {
		fprintf(stderr, "mono_return_sbyte8 s8.f2: got %d but expected %d\n", s8.f2, 2);
	}
	if (s8.f3 != 3) {
		fprintf(stderr, "mono_return_sbyte8 s8.f3: got %d but expected %d\n", s8.f3, 3);
	}
	if (s8.f4 != 4) {
		fprintf(stderr, "mono_return_sbyte8 s8.f4: got %d but expected %d\n", s8.f4, 4);
	}
	if (s8.f5 != 5) {
		fprintf(stderr, "mono_return_sbyte8 s8.f5: got %d but expected %d\n", s8.f5, 5);
	}
	if (s8.f6 != 6) {
		fprintf(stderr, "mono_return_sbyte8 s8.f6: got %d but expected %d\n", s8.f6, 6);
	}
	if (s8.f7 != 7) {
		fprintf(stderr, "mono_return_sbyte8 s8.f7: got %d but expected %d\n", s8.f7, 7);
	}
	if (s8.f8 != 8) {
		fprintf(stderr, "mono_return_sbyte8 s8.f8: got %d but expected %d\n", s8.f8, 8);
	}
	s8.f1+=addend; s8.f2+=addend; s8.f3+=addend; s8.f4+=addend; s8.f5+=addend; s8.f6+=addend; s8.f7+=addend; s8.f8+=addend; 
	return s8;
}

typedef struct {
	char f1,f2,f3,f4,f5,f6,f7,f8,f9;
} sbyte9;

LIBTEST_API sbyte9 STDCALL
mono_return_sbyte9 (sbyte9 s9, int addend) {
	if (s9.f1 != 1) {
		fprintf(stderr, "mono_return_sbyte9 s9.f1: got %d but expected %d\n", s9.f1, 1);
	}
	if (s9.f2 != 2) {
		fprintf(stderr, "mono_return_sbyte9 s9.f2: got %d but expected %d\n", s9.f2, 2);
	}
	if (s9.f3 != 3) {
		fprintf(stderr, "mono_return_sbyte9 s9.f3: got %d but expected %d\n", s9.f3, 3);
	}
	if (s9.f4 != 4) {
		fprintf(stderr, "mono_return_sbyte9 s9.f4: got %d but expected %d\n", s9.f4, 4);
	}
	if (s9.f5 != 5) {
		fprintf(stderr, "mono_return_sbyte9 s9.f5: got %d but expected %d\n", s9.f5, 5);
	}
	if (s9.f6 != 6) {
		fprintf(stderr, "mono_return_sbyte9 s9.f6: got %d but expected %d\n", s9.f6, 6);
	}
	if (s9.f7 != 7) {
		fprintf(stderr, "mono_return_sbyte9 s9.f7: got %d but expected %d\n", s9.f7, 7);
	}
	if (s9.f8 != 8) {
		fprintf(stderr, "mono_return_sbyte9 s9.f8: got %d but expected %d\n", s9.f8, 8);
	}
	if (s9.f9 != 9) {
		fprintf(stderr, "mono_return_sbyte9 s9.f9: got %d but expected %d\n", s9.f9, 9);
	}
	s9.f1+=addend; s9.f2+=addend; s9.f3+=addend; s9.f4+=addend; s9.f5+=addend; s9.f6+=addend; s9.f7+=addend; s9.f8+=addend; s9.f9+=addend; 
	return s9;
}

typedef struct {
	char f1,f2,f3,f4,f5,f6,f7,f8,f9,f10;
} sbyte10;

LIBTEST_API sbyte10 STDCALL
mono_return_sbyte10 (sbyte10 s10, int addend) {
	if (s10.f1 != 1) {
		fprintf(stderr, "mono_return_sbyte10 s10.f1: got %d but expected %d\n", s10.f1, 1);
	}
	if (s10.f2 != 2) {
		fprintf(stderr, "mono_return_sbyte10 s10.f2: got %d but expected %d\n", s10.f2, 2);
	}
	if (s10.f3 != 3) {
		fprintf(stderr, "mono_return_sbyte10 s10.f3: got %d but expected %d\n", s10.f3, 3);
	}
	if (s10.f4 != 4) {
		fprintf(stderr, "mono_return_sbyte10 s10.f4: got %d but expected %d\n", s10.f4, 4);
	}
	if (s10.f5 != 5) {
		fprintf(stderr, "mono_return_sbyte10 s10.f5: got %d but expected %d\n", s10.f5, 5);
	}
	if (s10.f6 != 6) {
		fprintf(stderr, "mono_return_sbyte10 s10.f6: got %d but expected %d\n", s10.f6, 6);
	}
	if (s10.f7 != 7) {
		fprintf(stderr, "mono_return_sbyte10 s10.f7: got %d but expected %d\n", s10.f7, 7);
	}
	if (s10.f8 != 8) {
		fprintf(stderr, "mono_return_sbyte10 s10.f8: got %d but expected %d\n", s10.f8, 8);
	}
	if (s10.f9 != 9) {
		fprintf(stderr, "mono_return_sbyte10 s10.f9: got %d but expected %d\n", s10.f9, 9);
	}
	if (s10.f10 != 10) {
		fprintf(stderr, "mono_return_sbyte10 s10.f10: got %d but expected %d\n", s10.f10, 10);
	}
	s10.f1+=addend; s10.f2+=addend; s10.f3+=addend; s10.f4+=addend; s10.f5+=addend; s10.f6+=addend; s10.f7+=addend; s10.f8+=addend; s10.f9+=addend; s10.f10+=addend; 
	return s10;
}

typedef struct {
	char f1,f2,f3,f4,f5,f6,f7,f8,f9,f10,f11;
} sbyte11;

LIBTEST_API sbyte11 STDCALL
mono_return_sbyte11 (sbyte11 s11, int addend) {
	if (s11.f1 != 1) {
		fprintf(stderr, "mono_return_sbyte11 s11.f1: got %d but expected %d\n", s11.f1, 1);
	}
	if (s11.f2 != 2) {
		fprintf(stderr, "mono_return_sbyte11 s11.f2: got %d but expected %d\n", s11.f2, 2);
	}
	if (s11.f3 != 3) {
		fprintf(stderr, "mono_return_sbyte11 s11.f3: got %d but expected %d\n", s11.f3, 3);
	}
	if (s11.f4 != 4) {
		fprintf(stderr, "mono_return_sbyte11 s11.f4: got %d but expected %d\n", s11.f4, 4);
	}
	if (s11.f5 != 5) {
		fprintf(stderr, "mono_return_sbyte11 s11.f5: got %d but expected %d\n", s11.f5, 5);
	}
	if (s11.f6 != 6) {
		fprintf(stderr, "mono_return_sbyte11 s11.f6: got %d but expected %d\n", s11.f6, 6);
	}
	if (s11.f7 != 7) {
		fprintf(stderr, "mono_return_sbyte11 s11.f7: got %d but expected %d\n", s11.f7, 7);
	}
	if (s11.f8 != 8) {
		fprintf(stderr, "mono_return_sbyte11 s11.f8: got %d but expected %d\n", s11.f8, 8);
	}
	if (s11.f9 != 9) {
		fprintf(stderr, "mono_return_sbyte11 s11.f9: got %d but expected %d\n", s11.f9, 9);
	}
	if (s11.f10 != 10) {
		fprintf(stderr, "mono_return_sbyte11 s11.f10: got %d but expected %d\n", s11.f10, 10);
	}
	if (s11.f11 != 11) {
		fprintf(stderr, "mono_return_sbyte11 s11.f11: got %d but expected %d\n", s11.f11, 11);
	}
	s11.f1+=addend; s11.f2+=addend; s11.f3+=addend; s11.f4+=addend; s11.f5+=addend; s11.f6+=addend; s11.f7+=addend; s11.f8+=addend; s11.f9+=addend; s11.f10+=addend; s11.f11+=addend; 
	return s11;
}

typedef struct {
	char f1,f2,f3,f4,f5,f6,f7,f8,f9,f10,f11,f12;
} sbyte12;

LIBTEST_API sbyte12 STDCALL
mono_return_sbyte12 (sbyte12 s12, int addend) {
	if (s12.f1 != 1) {
		fprintf(stderr, "mono_return_sbyte12 s12.f1: got %d but expected %d\n", s12.f1, 1);
	}
	if (s12.f2 != 2) {
		fprintf(stderr, "mono_return_sbyte12 s12.f2: got %d but expected %d\n", s12.f2, 2);
	}
	if (s12.f3 != 3) {
		fprintf(stderr, "mono_return_sbyte12 s12.f3: got %d but expected %d\n", s12.f3, 3);
	}
	if (s12.f4 != 4) {
		fprintf(stderr, "mono_return_sbyte12 s12.f4: got %d but expected %d\n", s12.f4, 4);
	}
	if (s12.f5 != 5) {
		fprintf(stderr, "mono_return_sbyte12 s12.f5: got %d but expected %d\n", s12.f5, 5);
	}
	if (s12.f6 != 6) {
		fprintf(stderr, "mono_return_sbyte12 s12.f6: got %d but expected %d\n", s12.f6, 6);
	}
	if (s12.f7 != 7) {
		fprintf(stderr, "mono_return_sbyte12 s12.f7: got %d but expected %d\n", s12.f7, 7);
	}
	if (s12.f8 != 8) {
		fprintf(stderr, "mono_return_sbyte12 s12.f8: got %d but expected %d\n", s12.f8, 8);
	}
	if (s12.f9 != 9) {
		fprintf(stderr, "mono_return_sbyte12 s12.f9: got %d but expected %d\n", s12.f9, 9);
	}
	if (s12.f10 != 10) {
		fprintf(stderr, "mono_return_sbyte12 s12.f10: got %d but expected %d\n", s12.f10, 10);
	}
	if (s12.f11 != 11) {
		fprintf(stderr, "mono_return_sbyte12 s12.f11: got %d but expected %d\n", s12.f11, 11);
	}
	if (s12.f12 != 12) {
		fprintf(stderr, "mono_return_sbyte12 s12.f12: got %d but expected %d\n", s12.f12, 12);
	}
	s12.f1+=addend; s12.f2+=addend; s12.f3+=addend; s12.f4+=addend; s12.f5+=addend; s12.f6+=addend; s12.f7+=addend; s12.f8+=addend; s12.f9+=addend; s12.f10+=addend; s12.f11+=addend; s12.f12+=addend; 
	return s12;
}

typedef struct {
	char f1,f2,f3,f4,f5,f6,f7,f8,f9,f10,f11,f12,f13;
} sbyte13;

LIBTEST_API sbyte13 STDCALL
mono_return_sbyte13 (sbyte13 s13, int addend) {
	if (s13.f1 != 1) {
		fprintf(stderr, "mono_return_sbyte13 s13.f1: got %d but expected %d\n", s13.f1, 1);
	}
	if (s13.f2 != 2) {
		fprintf(stderr, "mono_return_sbyte13 s13.f2: got %d but expected %d\n", s13.f2, 2);
	}
	if (s13.f3 != 3) {
		fprintf(stderr, "mono_return_sbyte13 s13.f3: got %d but expected %d\n", s13.f3, 3);
	}
	if (s13.f4 != 4) {
		fprintf(stderr, "mono_return_sbyte13 s13.f4: got %d but expected %d\n", s13.f4, 4);
	}
	if (s13.f5 != 5) {
		fprintf(stderr, "mono_return_sbyte13 s13.f5: got %d but expected %d\n", s13.f5, 5);
	}
	if (s13.f6 != 6) {
		fprintf(stderr, "mono_return_sbyte13 s13.f6: got %d but expected %d\n", s13.f6, 6);
	}
	if (s13.f7 != 7) {
		fprintf(stderr, "mono_return_sbyte13 s13.f7: got %d but expected %d\n", s13.f7, 7);
	}
	if (s13.f8 != 8) {
		fprintf(stderr, "mono_return_sbyte13 s13.f8: got %d but expected %d\n", s13.f8, 8);
	}
	if (s13.f9 != 9) {
		fprintf(stderr, "mono_return_sbyte13 s13.f9: got %d but expected %d\n", s13.f9, 9);
	}
	if (s13.f10 != 10) {
		fprintf(stderr, "mono_return_sbyte13 s13.f10: got %d but expected %d\n", s13.f10, 10);
	}
	if (s13.f11 != 11) {
		fprintf(stderr, "mono_return_sbyte13 s13.f11: got %d but expected %d\n", s13.f11, 11);
	}
	if (s13.f12 != 12) {
		fprintf(stderr, "mono_return_sbyte13 s13.f12: got %d but expected %d\n", s13.f12, 12);
	}
	if (s13.f13 != 13) {
		fprintf(stderr, "mono_return_sbyte13 s13.f13: got %d but expected %d\n", s13.f13, 13);
	}
	s13.f1+=addend; s13.f2+=addend; s13.f3+=addend; s13.f4+=addend; s13.f5+=addend; s13.f6+=addend; s13.f7+=addend; s13.f8+=addend; s13.f9+=addend; s13.f10+=addend; s13.f11+=addend; s13.f12+=addend; s13.f13+=addend; 
	return s13;
}

typedef struct {
	char f1,f2,f3,f4,f5,f6,f7,f8,f9,f10,f11,f12,f13,f14;
} sbyte14;

LIBTEST_API sbyte14 STDCALL
mono_return_sbyte14 (sbyte14 s14, int addend) {
	if (s14.f1 != 1) {
		fprintf(stderr, "mono_return_sbyte14 s14.f1: got %d but expected %d\n", s14.f1, 1);
	}
	if (s14.f2 != 2) {
		fprintf(stderr, "mono_return_sbyte14 s14.f2: got %d but expected %d\n", s14.f2, 2);
	}
	if (s14.f3 != 3) {
		fprintf(stderr, "mono_return_sbyte14 s14.f3: got %d but expected %d\n", s14.f3, 3);
	}
	if (s14.f4 != 4) {
		fprintf(stderr, "mono_return_sbyte14 s14.f4: got %d but expected %d\n", s14.f4, 4);
	}
	if (s14.f5 != 5) {
		fprintf(stderr, "mono_return_sbyte14 s14.f5: got %d but expected %d\n", s14.f5, 5);
	}
	if (s14.f6 != 6) {
		fprintf(stderr, "mono_return_sbyte14 s14.f6: got %d but expected %d\n", s14.f6, 6);
	}
	if (s14.f7 != 7) {
		fprintf(stderr, "mono_return_sbyte14 s14.f7: got %d but expected %d\n", s14.f7, 7);
	}
	if (s14.f8 != 8) {
		fprintf(stderr, "mono_return_sbyte14 s14.f8: got %d but expected %d\n", s14.f8, 8);
	}
	if (s14.f9 != 9) {
		fprintf(stderr, "mono_return_sbyte14 s14.f9: got %d but expected %d\n", s14.f9, 9);
	}
	if (s14.f10 != 10) {
		fprintf(stderr, "mono_return_sbyte14 s14.f10: got %d but expected %d\n", s14.f10, 10);
	}
	if (s14.f11 != 11) {
		fprintf(stderr, "mono_return_sbyte14 s14.f11: got %d but expected %d\n", s14.f11, 11);
	}
	if (s14.f12 != 12) {
		fprintf(stderr, "mono_return_sbyte14 s14.f12: got %d but expected %d\n", s14.f12, 12);
	}
	if (s14.f13 != 13) {
		fprintf(stderr, "mono_return_sbyte14 s14.f13: got %d but expected %d\n", s14.f13, 13);
	}
	if (s14.f14 != 14) {
		fprintf(stderr, "mono_return_sbyte14 s14.f14: got %d but expected %d\n", s14.f14, 14);
	}
	s14.f1+=addend; s14.f2+=addend; s14.f3+=addend; s14.f4+=addend; s14.f5+=addend; s14.f6+=addend; s14.f7+=addend; s14.f8+=addend; s14.f9+=addend; s14.f10+=addend; s14.f11+=addend; s14.f12+=addend; s14.f13+=addend; s14.f14+=addend; 
	return s14;
}

typedef struct {
	char f1,f2,f3,f4,f5,f6,f7,f8,f9,f10,f11,f12,f13,f14,f15;
} sbyte15;

LIBTEST_API sbyte15 STDCALL
mono_return_sbyte15 (sbyte15 s15, int addend) {
	if (s15.f1 != 1) {
		fprintf(stderr, "mono_return_sbyte15 s15.f1: got %d but expected %d\n", s15.f1, 1);
	}
	if (s15.f2 != 2) {
		fprintf(stderr, "mono_return_sbyte15 s15.f2: got %d but expected %d\n", s15.f2, 2);
	}
	if (s15.f3 != 3) {
		fprintf(stderr, "mono_return_sbyte15 s15.f3: got %d but expected %d\n", s15.f3, 3);
	}
	if (s15.f4 != 4) {
		fprintf(stderr, "mono_return_sbyte15 s15.f4: got %d but expected %d\n", s15.f4, 4);
	}
	if (s15.f5 != 5) {
		fprintf(stderr, "mono_return_sbyte15 s15.f5: got %d but expected %d\n", s15.f5, 5);
	}
	if (s15.f6 != 6) {
		fprintf(stderr, "mono_return_sbyte15 s15.f6: got %d but expected %d\n", s15.f6, 6);
	}
	if (s15.f7 != 7) {
		fprintf(stderr, "mono_return_sbyte15 s15.f7: got %d but expected %d\n", s15.f7, 7);
	}
	if (s15.f8 != 8) {
		fprintf(stderr, "mono_return_sbyte15 s15.f8: got %d but expected %d\n", s15.f8, 8);
	}
	if (s15.f9 != 9) {
		fprintf(stderr, "mono_return_sbyte15 s15.f9: got %d but expected %d\n", s15.f9, 9);
	}
	if (s15.f10 != 10) {
		fprintf(stderr, "mono_return_sbyte15 s15.f10: got %d but expected %d\n", s15.f10, 10);
	}
	if (s15.f11 != 11) {
		fprintf(stderr, "mono_return_sbyte15 s15.f11: got %d but expected %d\n", s15.f11, 11);
	}
	if (s15.f12 != 12) {
		fprintf(stderr, "mono_return_sbyte15 s15.f12: got %d but expected %d\n", s15.f12, 12);
	}
	if (s15.f13 != 13) {
		fprintf(stderr, "mono_return_sbyte15 s15.f13: got %d but expected %d\n", s15.f13, 13);
	}
	if (s15.f14 != 14) {
		fprintf(stderr, "mono_return_sbyte15 s15.f14: got %d but expected %d\n", s15.f14, 14);
	}
	if (s15.f15 != 15) {
		fprintf(stderr, "mono_return_sbyte15 s15.f15: got %d but expected %d\n", s15.f15, 15);
	}
	s15.f1+=addend; s15.f2+=addend; s15.f3+=addend; s15.f4+=addend; s15.f5+=addend; s15.f6+=addend; s15.f7+=addend; s15.f8+=addend; s15.f9+=addend; s15.f10+=addend; s15.f11+=addend; s15.f12+=addend; s15.f13+=addend; s15.f14+=addend; s15.f15+=addend; 
	return s15;
}

typedef struct {
	char f1,f2,f3,f4,f5,f6,f7,f8,f9,f10,f11,f12,f13,f14,f15,f16;
} sbyte16;

LIBTEST_API sbyte16 STDCALL
mono_return_sbyte16 (sbyte16 s16, int addend) {
	if (s16.f1 != 1) {
		fprintf(stderr, "mono_return_sbyte16 s16.f1: got %d but expected %d\n", s16.f1, 1);
	}
	if (s16.f2 != 2) {
		fprintf(stderr, "mono_return_sbyte16 s16.f2: got %d but expected %d\n", s16.f2, 2);
	}
	if (s16.f3 != 3) {
		fprintf(stderr, "mono_return_sbyte16 s16.f3: got %d but expected %d\n", s16.f3, 3);
	}
	if (s16.f4 != 4) {
		fprintf(stderr, "mono_return_sbyte16 s16.f4: got %d but expected %d\n", s16.f4, 4);
	}
	if (s16.f5 != 5) {
		fprintf(stderr, "mono_return_sbyte16 s16.f5: got %d but expected %d\n", s16.f5, 5);
	}
	if (s16.f6 != 6) {
		fprintf(stderr, "mono_return_sbyte16 s16.f6: got %d but expected %d\n", s16.f6, 6);
	}
	if (s16.f7 != 7) {
		fprintf(stderr, "mono_return_sbyte16 s16.f7: got %d but expected %d\n", s16.f7, 7);
	}
	if (s16.f8 != 8) {
		fprintf(stderr, "mono_return_sbyte16 s16.f8: got %d but expected %d\n", s16.f8, 8);
	}
	if (s16.f9 != 9) {
		fprintf(stderr, "mono_return_sbyte16 s16.f9: got %d but expected %d\n", s16.f9, 9);
	}
	if (s16.f10 != 10) {
		fprintf(stderr, "mono_return_sbyte16 s16.f10: got %d but expected %d\n", s16.f10, 10);
	}
	if (s16.f11 != 11) {
		fprintf(stderr, "mono_return_sbyte16 s16.f11: got %d but expected %d\n", s16.f11, 11);
	}
	if (s16.f12 != 12) {
		fprintf(stderr, "mono_return_sbyte16 s16.f12: got %d but expected %d\n", s16.f12, 12);
	}
	if (s16.f13 != 13) {
		fprintf(stderr, "mono_return_sbyte16 s16.f13: got %d but expected %d\n", s16.f13, 13);
	}
	if (s16.f14 != 14) {
		fprintf(stderr, "mono_return_sbyte16 s16.f14: got %d but expected %d\n", s16.f14, 14);
	}
	if (s16.f15 != 15) {
		fprintf(stderr, "mono_return_sbyte16 s16.f15: got %d but expected %d\n", s16.f15, 15);
	}
	if (s16.f16 != 16) {
		fprintf(stderr, "mono_return_sbyte16 s16.f16: got %d but expected %d\n", s16.f16, 16);
	}
	s16.f1+=addend; s16.f2+=addend; s16.f3+=addend; s16.f4+=addend; s16.f5+=addend; s16.f6+=addend; s16.f7+=addend; s16.f8+=addend; s16.f9+=addend; s16.f10+=addend; s16.f11+=addend; s16.f12+=addend; s16.f13+=addend; s16.f14+=addend; s16.f15+=addend; s16.f16+=addend; 
	return s16;
}

typedef struct {
	char f1,f2,f3,f4,f5,f6,f7,f8,f9,f10,f11,f12,f13,f14,f15,f16,f17;
} sbyte17;

LIBTEST_API sbyte17 STDCALL
mono_return_sbyte17 (sbyte17 s17, int addend) {
	if (s17.f1 != 1) {
		fprintf(stderr, "mono_return_sbyte17 s17.f1: got %d but expected %d\n", s17.f1, 1);
	}
	if (s17.f2 != 2) {
		fprintf(stderr, "mono_return_sbyte17 s17.f2: got %d but expected %d\n", s17.f2, 2);
	}
	if (s17.f3 != 3) {
		fprintf(stderr, "mono_return_sbyte17 s17.f3: got %d but expected %d\n", s17.f3, 3);
	}
	if (s17.f4 != 4) {
		fprintf(stderr, "mono_return_sbyte17 s17.f4: got %d but expected %d\n", s17.f4, 4);
	}
	if (s17.f5 != 5) {
		fprintf(stderr, "mono_return_sbyte17 s17.f5: got %d but expected %d\n", s17.f5, 5);
	}
	if (s17.f6 != 6) {
		fprintf(stderr, "mono_return_sbyte17 s17.f6: got %d but expected %d\n", s17.f6, 6);
	}
	if (s17.f7 != 7) {
		fprintf(stderr, "mono_return_sbyte17 s17.f7: got %d but expected %d\n", s17.f7, 7);
	}
	if (s17.f8 != 8) {
		fprintf(stderr, "mono_return_sbyte17 s17.f8: got %d but expected %d\n", s17.f8, 8);
	}
	if (s17.f9 != 9) {
		fprintf(stderr, "mono_return_sbyte17 s17.f9: got %d but expected %d\n", s17.f9, 9);
	}
	if (s17.f10 != 10) {
		fprintf(stderr, "mono_return_sbyte17 s17.f10: got %d but expected %d\n", s17.f10, 10);
	}
	if (s17.f11 != 11) {
		fprintf(stderr, "mono_return_sbyte17 s17.f11: got %d but expected %d\n", s17.f11, 11);
	}
	if (s17.f12 != 12) {
		fprintf(stderr, "mono_return_sbyte17 s17.f12: got %d but expected %d\n", s17.f12, 12);
	}
	if (s17.f13 != 13) {
		fprintf(stderr, "mono_return_sbyte17 s17.f13: got %d but expected %d\n", s17.f13, 13);
	}
	if (s17.f14 != 14) {
		fprintf(stderr, "mono_return_sbyte17 s17.f14: got %d but expected %d\n", s17.f14, 14);
	}
	if (s17.f15 != 15) {
		fprintf(stderr, "mono_return_sbyte17 s17.f15: got %d but expected %d\n", s17.f15, 15);
	}
	if (s17.f16 != 16) {
		fprintf(stderr, "mono_return_sbyte17 s17.f16: got %d but expected %d\n", s17.f16, 16);
	}
	if (s17.f17 != 17) {
		fprintf(stderr, "mono_return_sbyte17 s17.f17: got %d but expected %d\n", s17.f17, 17);
	}
	s17.f1+=addend; s17.f2+=addend; s17.f3+=addend; s17.f4+=addend; s17.f5+=addend; s17.f6+=addend; s17.f7+=addend; s17.f8+=addend; s17.f9+=addend; s17.f10+=addend; s17.f11+=addend; s17.f12+=addend; s17.f13+=addend; s17.f14+=addend; s17.f15+=addend; s17.f16+=addend; s17.f17+=addend; 
	return s17;
}

typedef struct {
	struct {
		char f1;
	} nested1;
	char f2,f3,f4,f5,f6,f7,f8,f9,f10,f11,f12,f13,f14,f15;
	struct {
		char f16;
	} nested2;
} sbyte16_nested;

LIBTEST_API sbyte16_nested STDCALL
mono_return_sbyte16_nested (sbyte16_nested sn16, int addend) {
	if (sn16.nested1.f1 != 1) {
		fprintf(stderr, "mono_return_sbyte16_nested sn16.nested1.f1: got %d but expected %d\n", sn16.nested1.f1, 1);
	}
	if (sn16.f2 != 2) {
		fprintf(stderr, "mono_return_sbyte16_nested sn16.f2: got %d but expected %d\n", sn16.f2, 2);
	}
	if (sn16.f3 != 3) {
		fprintf(stderr, "mono_return_sbyte16_nested sn16.f3: got %d but expected %d\n", sn16.f3, 3);
	}
	if (sn16.f4 != 4) {
		fprintf(stderr, "mono_return_sbyte16_nested sn16.f4: got %d but expected %d\n", sn16.f4, 4);
	}
	if (sn16.f5 != 5) {
		fprintf(stderr, "mono_return_sbyte16_nested sn16.f5: got %d but expected %d\n", sn16.f5, 5);
	}
	if (sn16.f6 != 6) {
		fprintf(stderr, "mono_return_sbyte16_nested sn16.f6: got %d but expected %d\n", sn16.f6, 6);
	}
	if (sn16.f7 != 7) {
		fprintf(stderr, "mono_return_sbyte16_nested sn16.f7: got %d but expected %d\n", sn16.f7, 7);
	}
	if (sn16.f8 != 8) {
		fprintf(stderr, "mono_return_sbyte16_nested sn16.f8: got %d but expected %d\n", sn16.f8, 8);
	}
	if (sn16.f9 != 9) {
		fprintf(stderr, "mono_return_sbyte16_nested sn16.f9: got %d but expected %d\n", sn16.f9, 9);
	}
	if (sn16.f10 != 10) {
		fprintf(stderr, "mono_return_sbyte16_nested sn16.f10: got %d but expected %d\n", sn16.f10, 10);
	}
	if (sn16.f11 != 11) {
		fprintf(stderr, "mono_return_sbyte16_nested sn16.f11: got %d but expected %d\n", sn16.f11, 11);
	}
	if (sn16.f12 != 12) {
		fprintf(stderr, "mono_return_sbyte16_nested sn16.f12: got %d but expected %d\n", sn16.f12, 12);
	}
	if (sn16.f13 != 13) {
		fprintf(stderr, "mono_return_sbyte16_nested sn16.f13: got %d but expected %d\n", sn16.f13, 13);
	}
	if (sn16.f14 != 14) {
		fprintf(stderr, "mono_return_sbyte16_nested sn16.f14: got %d but expected %d\n", sn16.f14, 14);
	}
	if (sn16.f15 != 15) {
		fprintf(stderr, "mono_return_sbyte16_nested sn16.f15: got %d but expected %d\n", sn16.f15, 15);
	}
	if (sn16.nested2.f16 != 16) {
		fprintf(stderr, "mono_return_sbyte16_nested sn16.nested2.f16: got %d but expected %d\n", sn16.nested2.f16, 16);
	}
	sn16.nested1.f1+=addend; sn16.f2+=addend; sn16.f3+=addend; sn16.f4+=addend; sn16.f5+=addend; sn16.f6+=addend; sn16.f7+=addend; sn16.f8+=addend; sn16.f9+=addend; sn16.f10+=addend; sn16.f11+=addend; sn16.f12+=addend; sn16.f13+=addend; sn16.f14+=addend; sn16.f15+=addend; sn16.nested2.f16+=addend; 
	return sn16;
}


typedef struct {
	short f1;
} short1;

LIBTEST_API short1 STDCALL
mono_return_short1 (short1 s1, int addend) {
	if (s1.f1 != 1) {
		fprintf(stderr, "mono_return_short1 s1.f1: got %d but expected %d\n", s1.f1, 1);
	}
	s1.f1+=addend; 
	return s1;
}

typedef struct {
	short f1,f2;
} short2;

LIBTEST_API short2 STDCALL
mono_return_short2 (short2 s2, int addend) {
	if (s2.f1 != 1) {
		fprintf(stderr, "mono_return_short2 s2.f1: got %d but expected %d\n", s2.f1, 1);
	}
	if (s2.f2 != 2) {
		fprintf(stderr, "mono_return_short2 s2.f2: got %d but expected %d\n", s2.f2, 2);
	}
	s2.f1+=addend; s2.f2+=addend; 
	return s2;
}

typedef struct {
	short f1,f2,f3;
} short3;

LIBTEST_API short3 STDCALL
mono_return_short3 (short3 s3, int addend) {
	if (s3.f1 != 1) {
		fprintf(stderr, "mono_return_short3 s3.f1: got %d but expected %d\n", s3.f1, 1);
	}
	if (s3.f2 != 2) {
		fprintf(stderr, "mono_return_short3 s3.f2: got %d but expected %d\n", s3.f2, 2);
	}
	if (s3.f3 != 3) {
		fprintf(stderr, "mono_return_short3 s3.f3: got %d but expected %d\n", s3.f3, 3);
	}
	s3.f1+=addend; s3.f2+=addend; s3.f3+=addend; 
	return s3;
}

typedef struct {
	short f1,f2,f3,f4;
} short4;

LIBTEST_API short4 STDCALL
mono_return_short4 (short4 s4, int addend) {
	if (s4.f1 != 1) {
		fprintf(stderr, "mono_return_short4 s4.f1: got %d but expected %d\n", s4.f1, 1);
	}
	if (s4.f2 != 2) {
		fprintf(stderr, "mono_return_short4 s4.f2: got %d but expected %d\n", s4.f2, 2);
	}
	if (s4.f3 != 3) {
		fprintf(stderr, "mono_return_short4 s4.f3: got %d but expected %d\n", s4.f3, 3);
	}
	if (s4.f4 != 4) {
		fprintf(stderr, "mono_return_short4 s4.f4: got %d but expected %d\n", s4.f4, 4);
	}
	s4.f1+=addend; s4.f2+=addend; s4.f3+=addend; s4.f4+=addend; 
	return s4;
}

typedef struct {
	short f1,f2,f3,f4,f5;
} short5;

LIBTEST_API short5 STDCALL
mono_return_short5 (short5 s5, int addend) {
	if (s5.f1 != 1) {
		fprintf(stderr, "mono_return_short5 s5.f1: got %d but expected %d\n", s5.f1, 1);
	}
	if (s5.f2 != 2) {
		fprintf(stderr, "mono_return_short5 s5.f2: got %d but expected %d\n", s5.f2, 2);
	}
	if (s5.f3 != 3) {
		fprintf(stderr, "mono_return_short5 s5.f3: got %d but expected %d\n", s5.f3, 3);
	}
	if (s5.f4 != 4) {
		fprintf(stderr, "mono_return_short5 s5.f4: got %d but expected %d\n", s5.f4, 4);
	}
	if (s5.f5 != 5) {
		fprintf(stderr, "mono_return_short5 s5.f5: got %d but expected %d\n", s5.f5, 5);
	}
	s5.f1+=addend; s5.f2+=addend; s5.f3+=addend; s5.f4+=addend; s5.f5+=addend; 
	return s5;
}

typedef struct {
	short f1,f2,f3,f4,f5,f6;
} short6;

LIBTEST_API short6 STDCALL
mono_return_short6 (short6 s6, int addend) {
	if (s6.f1 != 1) {
		fprintf(stderr, "mono_return_short6 s6.f1: got %d but expected %d\n", s6.f1, 1);
	}
	if (s6.f2 != 2) {
		fprintf(stderr, "mono_return_short6 s6.f2: got %d but expected %d\n", s6.f2, 2);
	}
	if (s6.f3 != 3) {
		fprintf(stderr, "mono_return_short6 s6.f3: got %d but expected %d\n", s6.f3, 3);
	}
	if (s6.f4 != 4) {
		fprintf(stderr, "mono_return_short6 s6.f4: got %d but expected %d\n", s6.f4, 4);
	}
	if (s6.f5 != 5) {
		fprintf(stderr, "mono_return_short6 s6.f5: got %d but expected %d\n", s6.f5, 5);
	}
	if (s6.f6 != 6) {
		fprintf(stderr, "mono_return_short6 s6.f6: got %d but expected %d\n", s6.f6, 6);
	}
	s6.f1+=addend; s6.f2+=addend; s6.f3+=addend; s6.f4+=addend; s6.f5+=addend; s6.f6+=addend; 
	return s6;
}

typedef struct {
	short f1,f2,f3,f4,f5,f6,f7;
} short7;

LIBTEST_API short7 STDCALL
mono_return_short7 (short7 s7, int addend) {
	if (s7.f1 != 1) {
		fprintf(stderr, "mono_return_short7 s7.f1: got %d but expected %d\n", s7.f1, 1);
	}
	if (s7.f2 != 2) {
		fprintf(stderr, "mono_return_short7 s7.f2: got %d but expected %d\n", s7.f2, 2);
	}
	if (s7.f3 != 3) {
		fprintf(stderr, "mono_return_short7 s7.f3: got %d but expected %d\n", s7.f3, 3);
	}
	if (s7.f4 != 4) {
		fprintf(stderr, "mono_return_short7 s7.f4: got %d but expected %d\n", s7.f4, 4);
	}
	if (s7.f5 != 5) {
		fprintf(stderr, "mono_return_short7 s7.f5: got %d but expected %d\n", s7.f5, 5);
	}
	if (s7.f6 != 6) {
		fprintf(stderr, "mono_return_short7 s7.f6: got %d but expected %d\n", s7.f6, 6);
	}
	if (s7.f7 != 7) {
		fprintf(stderr, "mono_return_short7 s7.f7: got %d but expected %d\n", s7.f7, 7);
	}
	s7.f1+=addend; s7.f2+=addend; s7.f3+=addend; s7.f4+=addend; s7.f5+=addend; s7.f6+=addend; s7.f7+=addend; 
	return s7;
}

typedef struct {
	short f1,f2,f3,f4,f5,f6,f7,f8;
} short8;

LIBTEST_API short8 STDCALL
mono_return_short8 (short8 s8, int addend) {
	if (s8.f1 != 1) {
		fprintf(stderr, "mono_return_short8 s8.f1: got %d but expected %d\n", s8.f1, 1);
	}
	if (s8.f2 != 2) {
		fprintf(stderr, "mono_return_short8 s8.f2: got %d but expected %d\n", s8.f2, 2);
	}
	if (s8.f3 != 3) {
		fprintf(stderr, "mono_return_short8 s8.f3: got %d but expected %d\n", s8.f3, 3);
	}
	if (s8.f4 != 4) {
		fprintf(stderr, "mono_return_short8 s8.f4: got %d but expected %d\n", s8.f4, 4);
	}
	if (s8.f5 != 5) {
		fprintf(stderr, "mono_return_short8 s8.f5: got %d but expected %d\n", s8.f5, 5);
	}
	if (s8.f6 != 6) {
		fprintf(stderr, "mono_return_short8 s8.f6: got %d but expected %d\n", s8.f6, 6);
	}
	if (s8.f7 != 7) {
		fprintf(stderr, "mono_return_short8 s8.f7: got %d but expected %d\n", s8.f7, 7);
	}
	if (s8.f8 != 8) {
		fprintf(stderr, "mono_return_short8 s8.f8: got %d but expected %d\n", s8.f8, 8);
	}
	s8.f1+=addend; s8.f2+=addend; s8.f3+=addend; s8.f4+=addend; s8.f5+=addend; s8.f6+=addend; s8.f7+=addend; s8.f8+=addend; 
	return s8;
}

typedef struct {
	short f1,f2,f3,f4,f5,f6,f7,f8,f9;
} short9;

LIBTEST_API short9 STDCALL
mono_return_short9 (short9 s9, int addend) {
	if (s9.f1 != 1) {
		fprintf(stderr, "mono_return_short9 s9.f1: got %d but expected %d\n", s9.f1, 1);
	}
	if (s9.f2 != 2) {
		fprintf(stderr, "mono_return_short9 s9.f2: got %d but expected %d\n", s9.f2, 2);
	}
	if (s9.f3 != 3) {
		fprintf(stderr, "mono_return_short9 s9.f3: got %d but expected %d\n", s9.f3, 3);
	}
	if (s9.f4 != 4) {
		fprintf(stderr, "mono_return_short9 s9.f4: got %d but expected %d\n", s9.f4, 4);
	}
	if (s9.f5 != 5) {
		fprintf(stderr, "mono_return_short9 s9.f5: got %d but expected %d\n", s9.f5, 5);
	}
	if (s9.f6 != 6) {
		fprintf(stderr, "mono_return_short9 s9.f6: got %d but expected %d\n", s9.f6, 6);
	}
	if (s9.f7 != 7) {
		fprintf(stderr, "mono_return_short9 s9.f7: got %d but expected %d\n", s9.f7, 7);
	}
	if (s9.f8 != 8) {
		fprintf(stderr, "mono_return_short9 s9.f8: got %d but expected %d\n", s9.f8, 8);
	}
	if (s9.f9 != 9) {
		fprintf(stderr, "mono_return_short9 s9.f9: got %d but expected %d\n", s9.f9, 9);
	}
	s9.f1+=addend; s9.f2+=addend; s9.f3+=addend; s9.f4+=addend; s9.f5+=addend; s9.f6+=addend; s9.f7+=addend; s9.f8+=addend; s9.f9+=addend; 
	return s9;
}

typedef struct {
	struct {
		short f1;
	} nested1;
	short f2,f3,f4,f5,f6,f7;
	struct {
		short f8;
	} nested2;
} short8_nested;

LIBTEST_API short8_nested STDCALL
mono_return_short8_nested (short8_nested sn8, int addend) {
	if (sn8.nested1.f1 != 1) {
		fprintf(stderr, "mono_return_short8_nested sn8.nested1.f1: got %d but expected %d\n", sn8.nested1.f1, 1);
	}
	if (sn8.f2 != 2) {
		fprintf(stderr, "mono_return_short8_nested sn8.f2: got %d but expected %d\n", sn8.f2, 2);
	}
	if (sn8.f3 != 3) {
		fprintf(stderr, "mono_return_short8_nested sn8.f3: got %d but expected %d\n", sn8.f3, 3);
	}
	if (sn8.f4 != 4) {
		fprintf(stderr, "mono_return_short8_nested sn8.f4: got %d but expected %d\n", sn8.f4, 4);
	}
	if (sn8.f5 != 5) {
		fprintf(stderr, "mono_return_short8_nested sn8.f5: got %d but expected %d\n", sn8.f5, 5);
	}
	if (sn8.f6 != 6) {
		fprintf(stderr, "mono_return_short8_nested sn8.f6: got %d but expected %d\n", sn8.f6, 6);
	}
	if (sn8.f7 != 7) {
		fprintf(stderr, "mono_return_short8_nested sn8.f7: got %d but expected %d\n", sn8.f7, 7);
	}
	if (sn8.nested2.f8 != 8) {
		fprintf(stderr, "mono_return_short8_nested sn8.nested2.f8: got %d but expected %d\n", sn8.nested2.f8, 8);
	}
	sn8.nested1.f1+=addend; sn8.f2+=addend; sn8.f3+=addend; sn8.f4+=addend; sn8.f5+=addend; sn8.f6+=addend; sn8.f7+=addend; sn8.nested2.f8+=addend; 
	return sn8;
}


typedef struct {
	int f1;
} int1;

LIBTEST_API int1 STDCALL
mono_return_int1 (int1 s1, int addend) {
	if (s1.f1 != 1) {
		fprintf(stderr, "mono_return_int1 s1.f1: got %d but expected %d\n", s1.f1, 1);
	}
	s1.f1+=addend; 
	return s1;
}

typedef struct {
	int f1,f2;
} int2;

LIBTEST_API int2 STDCALL
mono_return_int2 (int2 s2, int addend) {
	if (s2.f1 != 1) {
		fprintf(stderr, "mono_return_int2 s2.f1: got %d but expected %d\n", s2.f1, 1);
	}
	if (s2.f2 != 2) {
		fprintf(stderr, "mono_return_int2 s2.f2: got %d but expected %d\n", s2.f2, 2);
	}
	s2.f1+=addend; s2.f2+=addend; 
	return s2;
}

typedef struct {
	int f1,f2,f3;
} int3;

LIBTEST_API int3 STDCALL
mono_return_int3 (int3 s3, int addend) {
	if (s3.f1 != 1) {
		fprintf(stderr, "mono_return_int3 s3.f1: got %d but expected %d\n", s3.f1, 1);
	}
	if (s3.f2 != 2) {
		fprintf(stderr, "mono_return_int3 s3.f2: got %d but expected %d\n", s3.f2, 2);
	}
	if (s3.f3 != 3) {
		fprintf(stderr, "mono_return_int3 s3.f3: got %d but expected %d\n", s3.f3, 3);
	}
	s3.f1+=addend; s3.f2+=addend; s3.f3+=addend; 
	return s3;
}

typedef struct {
	int f1,f2,f3,f4;
} int4;

LIBTEST_API int4 STDCALL
mono_return_int4 (int4 s4, int addend) {
	if (s4.f1 != 1) {
		fprintf(stderr, "mono_return_int4 s4.f1: got %d but expected %d\n", s4.f1, 1);
	}
	if (s4.f2 != 2) {
		fprintf(stderr, "mono_return_int4 s4.f2: got %d but expected %d\n", s4.f2, 2);
	}
	if (s4.f3 != 3) {
		fprintf(stderr, "mono_return_int4 s4.f3: got %d but expected %d\n", s4.f3, 3);
	}
	if (s4.f4 != 4) {
		fprintf(stderr, "mono_return_int4 s4.f4: got %d but expected %d\n", s4.f4, 4);
	}
	s4.f1+=addend; s4.f2+=addend; s4.f3+=addend; s4.f4+=addend; 
	return s4;
}

typedef struct {
	int f1,f2,f3,f4,f5;
} int5;

LIBTEST_API int5 STDCALL
mono_return_int5 (int5 s5, int addend) {
	if (s5.f1 != 1) {
		fprintf(stderr, "mono_return_int5 s5.f1: got %d but expected %d\n", s5.f1, 1);
	}
	if (s5.f2 != 2) {
		fprintf(stderr, "mono_return_int5 s5.f2: got %d but expected %d\n", s5.f2, 2);
	}
	if (s5.f3 != 3) {
		fprintf(stderr, "mono_return_int5 s5.f3: got %d but expected %d\n", s5.f3, 3);
	}
	if (s5.f4 != 4) {
		fprintf(stderr, "mono_return_int5 s5.f4: got %d but expected %d\n", s5.f4, 4);
	}
	if (s5.f5 != 5) {
		fprintf(stderr, "mono_return_int5 s5.f5: got %d but expected %d\n", s5.f5, 5);
	}
	s5.f1+=addend; s5.f2+=addend; s5.f3+=addend; s5.f4+=addend; s5.f5+=addend; 
	return s5;
}

typedef struct {
	struct {
		int f1;
	} nested1;
	int f2,f3;
	struct {
		int f4;
	} nested2;
} int4_nested;

LIBTEST_API int4_nested STDCALL
mono_return_int4_nested (int4_nested sn4, int addend) {
	if (sn4.nested1.f1 != 1) {
		fprintf(stderr, "mono_return_int4_nested sn4.nested1.f1: got %d but expected %d\n", sn4.nested1.f1, 1);
	}
	if (sn4.f2 != 2) {
		fprintf(stderr, "mono_return_int4_nested sn4.f2: got %d but expected %d\n", sn4.f2, 2);
	}
	if (sn4.f3 != 3) {
		fprintf(stderr, "mono_return_int4_nested sn4.f3: got %d but expected %d\n", sn4.f3, 3);
	}
	if (sn4.nested2.f4 != 4) {
		fprintf(stderr, "mono_return_int4_nested sn4.nested2.f4: got %d but expected %d\n", sn4.nested2.f4, 4);
	}
	sn4.nested1.f1+=addend; sn4.f2+=addend; sn4.f3+=addend; sn4.nested2.f4+=addend; 
	return sn4;
}

typedef struct {
	float f1;
} float1;

LIBTEST_API float1 STDCALL
mono_return_float1 (float1 s1, int addend) {
	if (s1.f1 != 1) {
		fprintf(stderr, "mono_return_float1 s1.f1: got %f but expected %d\n", s1.f1, 1);
	}
	s1.f1+=addend; 
	return s1;
}

typedef struct {
	float f1,f2;
} float2;

LIBTEST_API float2 STDCALL
mono_return_float2 (float2 s2, int addend) {
	if (s2.f1 != 1) {
		fprintf(stderr, "mono_return_float2 s2.f1: got %f but expected %d\n", s2.f1, 1);
	}
	if (s2.f2 != 2) {
		fprintf(stderr, "mono_return_float2 s2.f2: got %f but expected %d\n", s2.f2, 2);
	}
	s2.f1+=addend; s2.f2+=addend; 
	return s2;
}

typedef struct {
	float f1,f2,f3;
} float3;

LIBTEST_API float3 STDCALL
mono_return_float3 (float3 s3, int addend) {
	if (s3.f1 != 1) {
		fprintf(stderr, "mono_return_float3 s3.f1: got %f but expected %d\n", s3.f1, 1);
	}
	if (s3.f2 != 2) {
		fprintf(stderr, "mono_return_float3 s3.f2: got %f but expected %d\n", s3.f2, 2);
	}
	if (s3.f3 != 3) {
		fprintf(stderr, "mono_return_float3 s3.f3: got %f but expected %d\n", s3.f3, 3);
	}
	s3.f1+=addend; s3.f2+=addend; s3.f3+=addend; 
	return s3;
}

typedef struct {
	float f1,f2,f3,f4;
} float4;

LIBTEST_API float4 STDCALL
mono_return_float4 (float4 s4, int addend) {
	if (s4.f1 != 1) {
		fprintf(stderr, "mono_return_float4 s4.f1: got %f but expected %d\n", s4.f1, 1);
	}
	if (s4.f2 != 2) {
		fprintf(stderr, "mono_return_float4 s4.f2: got %f but expected %d\n", s4.f2, 2);
	}
	if (s4.f3 != 3) {
		fprintf(stderr, "mono_return_float4 s4.f3: got %f but expected %d\n", s4.f3, 3);
	}
	if (s4.f4 != 4) {
		fprintf(stderr, "mono_return_float4 s4.f4: got %f but expected %d\n", s4.f4, 4);
	}
	s4.f1+=addend; s4.f2+=addend; s4.f3+=addend; s4.f4+=addend; 
	return s4;
}

typedef struct {
	float f1,f2,f3,f4,f5;
} float5;

LIBTEST_API float5 STDCALL
mono_return_float5 (float5 s5, int addend) {
	if (s5.f1 != 1) {
		fprintf(stderr, "mono_return_float5 s5.f1: got %f but expected %d\n", s5.f1, 1);
	}
	if (s5.f2 != 2) {
		fprintf(stderr, "mono_return_float5 s5.f2: got %f but expected %d\n", s5.f2, 2);
	}
	if (s5.f3 != 3) {
		fprintf(stderr, "mono_return_float5 s5.f3: got %f but expected %d\n", s5.f3, 3);
	}
	if (s5.f4 != 4) {
		fprintf(stderr, "mono_return_float5 s5.f4: got %f but expected %d\n", s5.f4, 4);
	}
	if (s5.f5 != 5) {
		fprintf(stderr, "mono_return_float5 s5.f5: got %f but expected %d\n", s5.f5, 5);
	}
	s5.f1+=addend; s5.f2+=addend; s5.f3+=addend; s5.f4+=addend; s5.f5+=addend; 
	return s5;
}

typedef struct {
	float f1,f2,f3,f4,f5,f6;
} float6;

LIBTEST_API float6 STDCALL
mono_return_float6 (float6 s6, int addend) {
	if (s6.f1 != 1) {
		fprintf(stderr, "mono_return_float6 s6.f1: got %f but expected %d\n", s6.f1, 1);
	}
	if (s6.f2 != 2) {
		fprintf(stderr, "mono_return_float6 s6.f2: got %f but expected %d\n", s6.f2, 2);
	}
	if (s6.f3 != 3) {
		fprintf(stderr, "mono_return_float6 s6.f3: got %f but expected %d\n", s6.f3, 3);
	}
	if (s6.f4 != 4) {
		fprintf(stderr, "mono_return_float6 s6.f4: got %f but expected %d\n", s6.f4, 4);
	}
	if (s6.f5 != 5) {
		fprintf(stderr, "mono_return_float6 s6.f5: got %f but expected %d\n", s6.f5, 5);
	}
	if (s6.f6 != 6) {
		fprintf(stderr, "mono_return_float6 s6.f6: got %f but expected %d\n", s6.f6, 6);
	}
	s6.f1+=addend; s6.f2+=addend; s6.f3+=addend; s6.f4+=addend; s6.f5+=addend; s6.f6+=addend; 
	return s6;
}

typedef struct {
	float f1,f2,f3,f4,f5,f6,f7;
} float7;

LIBTEST_API float7 STDCALL
mono_return_float7 (float7 s7, int addend) {
	if (s7.f1 != 1) {
		fprintf(stderr, "mono_return_float7 s7.f1: got %f but expected %d\n", s7.f1, 1);
	}
	if (s7.f2 != 2) {
		fprintf(stderr, "mono_return_float7 s7.f2: got %f but expected %d\n", s7.f2, 2);
	}
	if (s7.f3 != 3) {
		fprintf(stderr, "mono_return_float7 s7.f3: got %f but expected %d\n", s7.f3, 3);
	}
	if (s7.f4 != 4) {
		fprintf(stderr, "mono_return_float7 s7.f4: got %f but expected %d\n", s7.f4, 4);
	}
	if (s7.f5 != 5) {
		fprintf(stderr, "mono_return_float7 s7.f5: got %f but expected %d\n", s7.f5, 5);
	}
	if (s7.f6 != 6) {
		fprintf(stderr, "mono_return_float7 s7.f6: got %f but expected %d\n", s7.f6, 6);
	}
	if (s7.f7 != 7) {
		fprintf(stderr, "mono_return_float7 s7.f7: got %f but expected %d\n", s7.f7, 7);
	}
	s7.f1+=addend; s7.f2+=addend; s7.f3+=addend; s7.f4+=addend; s7.f5+=addend; s7.f6+=addend; s7.f7+=addend; 
	return s7;
}

typedef struct {
	float f1,f2,f3,f4,f5,f6,f7,f8;
} float8;

LIBTEST_API float8 STDCALL
mono_return_float8 (float8 s8, int addend) {
	if (s8.f1 != 1) {
		fprintf(stderr, "mono_return_float8 s8.f1: got %f but expected %d\n", s8.f1, 1);
	}
	if (s8.f2 != 2) {
		fprintf(stderr, "mono_return_float8 s8.f2: got %f but expected %d\n", s8.f2, 2);
	}
	if (s8.f3 != 3) {
		fprintf(stderr, "mono_return_float8 s8.f3: got %f but expected %d\n", s8.f3, 3);
	}
	if (s8.f4 != 4) {
		fprintf(stderr, "mono_return_float8 s8.f4: got %f but expected %d\n", s8.f4, 4);
	}
	if (s8.f5 != 5) {
		fprintf(stderr, "mono_return_float8 s8.f5: got %f but expected %d\n", s8.f5, 5);
	}
	if (s8.f6 != 6) {
		fprintf(stderr, "mono_return_float8 s8.f6: got %f but expected %d\n", s8.f6, 6);
	}
	if (s8.f7 != 7) {
		fprintf(stderr, "mono_return_float8 s8.f7: got %f but expected %d\n", s8.f7, 7);
	}
	if (s8.f8 != 8) {
		fprintf(stderr, "mono_return_float8 s8.f8: got %f but expected %d\n", s8.f8, 8);
	}
	s8.f1+=addend; s8.f2+=addend; s8.f3+=addend; s8.f4+=addend; s8.f5+=addend; s8.f6+=addend; s8.f7+=addend; s8.f8+=addend; 
	return s8;
}

typedef struct {
	float f1,f2,f3,f4,f5,f6,f7,f8,f9;
} float9;

LIBTEST_API float9 STDCALL
mono_return_float9 (float9 s9, int addend) {
	if (s9.f1 != 1) {
		fprintf(stderr, "mono_return_float9 s9.f1: got %f but expected %d\n", s9.f1, 1);
	}
	if (s9.f2 != 2) {
		fprintf(stderr, "mono_return_float9 s9.f2: got %f but expected %d\n", s9.f2, 2);
	}
	if (s9.f3 != 3) {
		fprintf(stderr, "mono_return_float9 s9.f3: got %f but expected %d\n", s9.f3, 3);
	}
	if (s9.f4 != 4) {
		fprintf(stderr, "mono_return_float9 s9.f4: got %f but expected %d\n", s9.f4, 4);
	}
	if (s9.f5 != 5) {
		fprintf(stderr, "mono_return_float9 s9.f5: got %f but expected %d\n", s9.f5, 5);
	}
	if (s9.f6 != 6) {
		fprintf(stderr, "mono_return_float9 s9.f6: got %f but expected %d\n", s9.f6, 6);
	}
	if (s9.f7 != 7) {
		fprintf(stderr, "mono_return_float9 s9.f7: got %f but expected %d\n", s9.f7, 7);
	}
	if (s9.f8 != 8) {
		fprintf(stderr, "mono_return_float9 s9.f8: got %f but expected %d\n", s9.f8, 8);
	}
	if (s9.f9 != 9) {
		fprintf(stderr, "mono_return_float9 s9.f9: got %f but expected %d\n", s9.f9, 9);
	}
	s9.f1+=addend; s9.f2+=addend; s9.f3+=addend; s9.f4+=addend; s9.f5+=addend; s9.f6+=addend; s9.f7+=addend; s9.f8+=addend; s9.f9+=addend; 
	return s9;
}

typedef struct {
	struct {
		float f1;
	} nested1;
	float f2,f3;
	struct {
		float f4;
	} nested2;
} float4_nested;

LIBTEST_API float4_nested STDCALL
mono_return_float4_nested (float4_nested sn4, int addend) {
	if (sn4.nested1.f1 != 1) {
		fprintf(stderr, "mono_return_float4_nested sn4.nested1.f1: got %f but expected %d\n", sn4.nested1.f1, 1);
	}
	if (sn4.f2 != 2) {
		fprintf(stderr, "mono_return_float4_nested sn4.f2: got %f but expected %d\n", sn4.f2, 2);
	}
	if (sn4.f3 != 3) {
		fprintf(stderr, "mono_return_float4_nested sn4.f3: got %f but expected %d\n", sn4.f3, 3);
	}
	if (sn4.nested2.f4 != 4) {
		fprintf(stderr, "mono_return_float4_nested sn4.nested2.f4: got %f but expected %d\n", sn4.nested2.f4, 4);
	}
	sn4.nested1.f1+=addend; sn4.f2+=addend; sn4.f3+=addend; sn4.nested2.f4+=addend; 
	return sn4;
}

typedef struct {
	double f1;
} double1;

LIBTEST_API double1 STDCALL
mono_return_double1 (double1 s1, int addend) {
	if (s1.f1 != 1) {
		fprintf(stderr, "mono_return_double1 s1.f1: got %f but expected %d\n", s1.f1, 1);
	}
	s1.f1+=addend; 
	return s1;
}

typedef struct {
	double f1,f2;
} double2;

LIBTEST_API double2 STDCALL
mono_return_double2 (double2 s2, int addend) {
	if (s2.f1 != 1) {
		fprintf(stderr, "mono_return_double2 s2.f1: got %f but expected %d\n", s2.f1, 1);
	}
	if (s2.f2 != 2) {
		fprintf(stderr, "mono_return_double2 s2.f2: got %f but expected %d\n", s2.f2, 2);
	}
	s2.f1+=addend; s2.f2+=addend; 
	return s2;
}

typedef struct {
	double f1,f2,f3;
} double3;

LIBTEST_API double3 STDCALL
mono_return_double3 (double3 s3, int addend) {
	if (s3.f1 != 1) {
		fprintf(stderr, "mono_return_double3 s3.f1: got %f but expected %d\n", s3.f1, 1);
	}
	if (s3.f2 != 2) {
		fprintf(stderr, "mono_return_double3 s3.f2: got %f but expected %d\n", s3.f2, 2);
	}
	if (s3.f3 != 3) {
		fprintf(stderr, "mono_return_double3 s3.f3: got %f but expected %d\n", s3.f3, 3);
	}
	s3.f1+=addend; s3.f2+=addend; s3.f3+=addend; 
	return s3;
}

typedef struct {
	double f1,f2,f3,f4;
} double4;

LIBTEST_API double4 STDCALL
mono_return_double4 (double4 s4, int addend) {
	if (s4.f1 != 1) {
		fprintf(stderr, "mono_return_double4 s4.f1: got %f but expected %d\n", s4.f1, 1);
	}
	if (s4.f2 != 2) {
		fprintf(stderr, "mono_return_double4 s4.f2: got %f but expected %d\n", s4.f2, 2);
	}
	if (s4.f3 != 3) {
		fprintf(stderr, "mono_return_double4 s4.f3: got %f but expected %d\n", s4.f3, 3);
	}
	if (s4.f4 != 4) {
		fprintf(stderr, "mono_return_double4 s4.f4: got %f but expected %d\n", s4.f4, 4);
	}
	s4.f1+=addend; s4.f2+=addend; s4.f3+=addend; s4.f4+=addend; 
	return s4;
}

typedef struct {
	double f1,f2,f3,f4,f5;
} double5;

LIBTEST_API double5 STDCALL
mono_return_double5 (double5 s5, int addend) {
	if (s5.f1 != 1) {
		fprintf(stderr, "mono_return_double5 s5.f1: got %f but expected %d\n", s5.f1, 1);
	}
	if (s5.f2 != 2) {
		fprintf(stderr, "mono_return_double5 s5.f2: got %f but expected %d\n", s5.f2, 2);
	}
	if (s5.f3 != 3) {
		fprintf(stderr, "mono_return_double5 s5.f3: got %f but expected %d\n", s5.f3, 3);
	}
	if (s5.f4 != 4) {
		fprintf(stderr, "mono_return_double5 s5.f4: got %f but expected %d\n", s5.f4, 4);
	}
	if (s5.f5 != 5) {
		fprintf(stderr, "mono_return_double5 s5.f5: got %f but expected %d\n", s5.f5, 5);
	}
	s5.f1+=addend; s5.f2+=addend; s5.f3+=addend; s5.f4+=addend; s5.f5+=addend; 
	return s5;
}

typedef struct {
	double f1,f2,f3,f4,f5,f6;
} double6;

LIBTEST_API double6 STDCALL
mono_return_double6 (double6 s6, int addend) {
	if (s6.f1 != 1) {
		fprintf(stderr, "mono_return_double6 s6.f1: got %f but expected %d\n", s6.f1, 1);
	}
	if (s6.f2 != 2) {
		fprintf(stderr, "mono_return_double6 s6.f2: got %f but expected %d\n", s6.f2, 2);
	}
	if (s6.f3 != 3) {
		fprintf(stderr, "mono_return_double6 s6.f3: got %f but expected %d\n", s6.f3, 3);
	}
	if (s6.f4 != 4) {
		fprintf(stderr, "mono_return_double6 s6.f4: got %f but expected %d\n", s6.f4, 4);
	}
	if (s6.f5 != 5) {
		fprintf(stderr, "mono_return_double6 s6.f5: got %f but expected %d\n", s6.f5, 5);
	}
	if (s6.f6 != 6) {
		fprintf(stderr, "mono_return_double6 s6.f6: got %f but expected %d\n", s6.f6, 6);
	}
	s6.f1+=addend; s6.f2+=addend; s6.f3+=addend; s6.f4+=addend; s6.f5+=addend; s6.f6+=addend; 
	return s6;
}

typedef struct {
	double f1,f2,f3,f4,f5,f6,f7;
} double7;

LIBTEST_API double7 STDCALL
mono_return_double7 (double7 s7, int addend) {
	if (s7.f1 != 1) {
		fprintf(stderr, "mono_return_double7 s7.f1: got %f but expected %d\n", s7.f1, 1);
	}
	if (s7.f2 != 2) {
		fprintf(stderr, "mono_return_double7 s7.f2: got %f but expected %d\n", s7.f2, 2);
	}
	if (s7.f3 != 3) {
		fprintf(stderr, "mono_return_double7 s7.f3: got %f but expected %d\n", s7.f3, 3);
	}
	if (s7.f4 != 4) {
		fprintf(stderr, "mono_return_double7 s7.f4: got %f but expected %d\n", s7.f4, 4);
	}
	if (s7.f5 != 5) {
		fprintf(stderr, "mono_return_double7 s7.f5: got %f but expected %d\n", s7.f5, 5);
	}
	if (s7.f6 != 6) {
		fprintf(stderr, "mono_return_double7 s7.f6: got %f but expected %d\n", s7.f6, 6);
	}
	if (s7.f7 != 7) {
		fprintf(stderr, "mono_return_double7 s7.f7: got %f but expected %d\n", s7.f7, 7);
	}
	s7.f1+=addend; s7.f2+=addend; s7.f3+=addend; s7.f4+=addend; s7.f5+=addend; s7.f6+=addend; s7.f7+=addend; 
	return s7;
}

typedef struct {
	double f1,f2,f3,f4,f5,f6,f7,f8;
} double8;

LIBTEST_API double8 STDCALL
mono_return_double8 (double8 s8, int addend) {
	if (s8.f1 != 1) {
		fprintf(stderr, "mono_return_double8 s8.f1: got %f but expected %d\n", s8.f1, 1);
	}
	if (s8.f2 != 2) {
		fprintf(stderr, "mono_return_double8 s8.f2: got %f but expected %d\n", s8.f2, 2);
	}
	if (s8.f3 != 3) {
		fprintf(stderr, "mono_return_double8 s8.f3: got %f but expected %d\n", s8.f3, 3);
	}
	if (s8.f4 != 4) {
		fprintf(stderr, "mono_return_double8 s8.f4: got %f but expected %d\n", s8.f4, 4);
	}
	if (s8.f5 != 5) {
		fprintf(stderr, "mono_return_double8 s8.f5: got %f but expected %d\n", s8.f5, 5);
	}
	if (s8.f6 != 6) {
		fprintf(stderr, "mono_return_double8 s8.f6: got %f but expected %d\n", s8.f6, 6);
	}
	if (s8.f7 != 7) {
		fprintf(stderr, "mono_return_double8 s8.f7: got %f but expected %d\n", s8.f7, 7);
	}
	if (s8.f8 != 8) {
		fprintf(stderr, "mono_return_double8 s8.f8: got %f but expected %d\n", s8.f8, 8);
	}
	s8.f1+=addend; s8.f2+=addend; s8.f3+=addend; s8.f4+=addend; s8.f5+=addend; s8.f6+=addend; s8.f7+=addend; s8.f8+=addend; 
	return s8;
}

typedef struct {
	double f1,f2,f3,f4,f5,f6,f7,f8,f9;
} double9;

LIBTEST_API double9 STDCALL
mono_return_double9 (double9 s9, int addend) {
	if (s9.f1 != 1) {
		fprintf(stderr, "mono_return_double9 s9.f1: got %f but expected %d\n", s9.f1, 1);
	}
	if (s9.f2 != 2) {
		fprintf(stderr, "mono_return_double9 s9.f2: got %f but expected %d\n", s9.f2, 2);
	}
	if (s9.f3 != 3) {
		fprintf(stderr, "mono_return_double9 s9.f3: got %f but expected %d\n", s9.f3, 3);
	}
	if (s9.f4 != 4) {
		fprintf(stderr, "mono_return_double9 s9.f4: got %f but expected %d\n", s9.f4, 4);
	}
	if (s9.f5 != 5) {
		fprintf(stderr, "mono_return_double9 s9.f5: got %f but expected %d\n", s9.f5, 5);
	}
	if (s9.f6 != 6) {
		fprintf(stderr, "mono_return_double9 s9.f6: got %f but expected %d\n", s9.f6, 6);
	}
	if (s9.f7 != 7) {
		fprintf(stderr, "mono_return_double9 s9.f7: got %f but expected %d\n", s9.f7, 7);
	}
	if (s9.f8 != 8) {
		fprintf(stderr, "mono_return_double9 s9.f8: got %f but expected %d\n", s9.f8, 8);
	}
	if (s9.f9 != 9) {
		fprintf(stderr, "mono_return_double9 s9.f9: got %f but expected %d\n", s9.f9, 9);
	}
	s9.f1+=addend; s9.f2+=addend; s9.f3+=addend; s9.f4+=addend; s9.f5+=addend; s9.f6+=addend; s9.f7+=addend; s9.f8+=addend; s9.f9+=addend; 
	return s9;
}

typedef struct {
	struct {
		double f1;
	} nested1;
	struct {
		double f2;
	} nested2;
} double2_nested;

LIBTEST_API double2_nested STDCALL
mono_return_double2_nested (double2_nested sn2, int addend) {
	if (sn2.nested1.f1 != 1) {
		fprintf(stderr, "mono_return_double2_nested sn2.nested1.f1: got %f but expected %d\n", sn2.nested1.f1, 1);
	}
	if (sn2.nested2.f2 != 2) {
		fprintf(stderr, "mono_return_double2_nested sn2.nested2.f2: got %f but expected %d\n", sn2.nested2.f2, 2);
	}
	sn2.nested1.f1+=addend; sn2.nested2.f2+=addend; 
	return sn2;
}



typedef struct {
	double f1[4];
} double_array4;

LIBTEST_API double_array4 STDCALL
mono_return_double_array4 (double_array4 sa4, int addend) {
	if (sa4.f1[0] != 1) {
		fprintf(stderr, "mono_return_double_array4 sa4.f1[0]: got %f but expected %d\n", sa4.f1[0], 1);
	}
	if (sa4.f1[1] != 2) {
		fprintf(stderr, "mono_return_double_array4 sa4.f1[1]: got %f but expected %d\n", sa4.f1[1], 2);
	}
	if (sa4.f1[2] != 3) {
		fprintf(stderr, "mono_return_double_array4 sa4.f1[2]: got %f but expected %d\n", sa4.f1[2], 3);
	}
	if (sa4.f1[3] != 4) {
		fprintf(stderr, "mono_return_double_array4 sa4.f1[3]: got %f but expected %d\n", sa4.f1[3], 4);
	}
	sa4.f1[0]+=addend; sa4.f1[1]+=addend; sa4.f1[2]+=addend; sa4.f1[3]+=addend; 
	return sa4;
}

typedef struct {
	int array [3];
} FixedArrayStruct;

LIBTEST_API int STDCALL
mono_test_marshal_fixed_array (FixedArrayStruct s)
{
	return s.array [0] + s.array [1] + s.array [2];
}

<<<<<<< HEAD
const int NSTRINGS = 6;
//test strings
const char  *utf8Strings[] = {  
                                "Managed",
                                 "Sîne klâwen durh die wolken sint geslagen" ,
                                 "काचं शक्नोम्यत्तुम् । नोपहिनस्ति माम्",
                                 "我能吞下玻璃而不伤身体",
                                 "ღმერთსი შემვედრე,შემვედრე, ნუთუ კვლა დამხსნას შემვედრე,სოფლისა შემვედრე, შემვედრე,შემვედრე,შემვედრე,შრომასა, ცეცხლს, წყალსა და მიწასა, ჰაერთა თანა მრომასა; მომცნეს ფრთენი და აღვფრინდე, მივჰხვდე მას ჩემსა ნდომასა, დღისით და ღამით ვჰხედვიდე მზისა ელვათა კრთომაასაშემვედრე,შემვედრე,",
                                 "Τη γλώσσα μου έδωσαν ελληνική",
"\0"
};

LIBTEST_API char *
build_return_string(const char* pReturn)
{
	char *ret = 0;
	if (pReturn == 0 || *pReturn == 0)
		return ret;

	size_t strLength = strlen(pReturn);
	ret = (char *)(malloc(sizeof(char)* (strLength + 1)));
	memset(ret, '\0', strLength + 1);
	strncpy(ret, pReturn, strLength);
	return ret;
}

LIBTEST_API char *
StringParameterInOut(/*[In,Out]*/ char *s, int index)
{
	// return a copy
	return build_return_string(s);
}

LIBTEST_API void
StringParameterRefOut(/*out*/ char **s, int index)
{
	char *pszTextutf8 = (char*)utf8Strings[index];
	size_t strLength = strlen(pszTextutf8);
	*s = (char *)(malloc(sizeof(char)* (strLength + 1)));
	memcpy(*s, pszTextutf8, strLength);
	(*s)[strLength] = '\0';
}

LIBTEST_API void
StringParameterRef(/*ref*/ char **s, int index)
{
    char *pszTextutf8 = (char*)utf8Strings[index];
    size_t strLength = strlen(pszTextutf8);
    // do byte by byte validation of in string
    size_t szLen = strlen(*s);
    for (size_t i = 0; i < szLen; i++)
    {
        if ((*s)[i] != pszTextutf8[i])
        {
            printf("[in] managed string do not match native string\n");
	    abort ();
        }
    }

    if (*s)
    {
       free(*s);
    }
    // overwrite the orginal 
    *s = (char *)(malloc(sizeof(char)* (strLength + 1)));
    memcpy(*s, pszTextutf8, strLength);
    (*s)[strLength] = '\0';
}

LIBTEST_API void
StringBuilderParameterInOut(/*[In,Out] StringBuilder*/ char *s, int index)
{
    // if string.empty 
    if (s == 0 || *s == 0)
        return;

    char *pszTextutf8 = (char*)utf8Strings[index];

    // do byte by byte validation of in string
    size_t szLen = strlen(s);
    for (size_t i = 0; i < szLen; i++) 
    {
        if (s[i] != pszTextutf8[i])
        {
            printf("[in] managed string do not match native string\n");
	    abort ();
        }
    }  

    // modify the string inplace 
    size_t outLen = strlen(pszTextutf8);
    for (size_t i = 0; i < outLen; i++) {
        s[i] = pszTextutf8[i];
    }
    s[outLen] = '\0';
}

//out string builder
LIBTEST_API void
StringBuilderParameterOut(/*[Out] StringBuilder*/ char *s, int index)
{
    char *pszTextutf8 = (char*)utf8Strings[index];

    printf ("SBPO: Receiving %s\n", s);
    // modify the string inplace 
    size_t outLen = strlen(pszTextutf8);
    for (size_t i = 0; i < outLen; i++) {
        s[i] = pszTextutf8[i];
    }
    s[outLen] = '\0';
}

LIBTEST_API char *
StringParameterOut(/*[Out]*/ char *s, int index)
{
    // return a copy
    return build_return_string(s);
}

// Utf8 field
typedef struct FieldWithUtf8
{
    char *pFirst;
    int index;
}FieldWithUtf8;

//utf8 struct field
LIBTEST_API void
TestStructWithUtf8Field(struct FieldWithUtf8 fieldStruct)
{
    char *pszManagedutf8 = fieldStruct.pFirst;
    int stringIndex = fieldStruct.index;
    char *pszNative = 0;
    size_t outLen = 0;

    if (pszManagedutf8 == 0 || *pszManagedutf8 == 0)
        return;

    pszNative = (char*)utf8Strings[stringIndex];

    outLen = strlen(pszNative);
    // do byte by byte comparision
    for (size_t i = 0; i < outLen; i++) 
    {
        if (pszNative[i] != pszManagedutf8[i]) 
        {
            printf("Native and managed string do not match.\n");
	    abort ();
        }
    }
}

typedef void (* Callback2)(char *text, int index);

LIBTEST_API void
Utf8DelegateAsParameter(Callback2 managedCallback)
{
    for (int i = 0; i < NSTRINGS; ++i) 
    {
        char *pszNative = 0;
        pszNative = (char*)utf8Strings[i];
        managedCallback(pszNative, i);
    }
}


LIBTEST_API char*
StringBuilderParameterReturn(int index)
{
    char *pszTextutf8 = (char*)utf8Strings[index];
    size_t strLength = strlen(pszTextutf8);
    char * ret = (char *)(malloc(sizeof(char)* (strLength + 1)));
    memcpy(ret, pszTextutf8, strLength);
    ret[strLength] = '\0';

    return  ret;
=======
LIBTEST_API int STDCALL
mono_test_marshal_pointer_array (int *arr[])
{
	int i;

	for (i = 0; i < 10; ++i) {
		if (*arr [i] != -1)
			return 1;
	}
	return 0;
>>>>>>> cb19a667
}<|MERGE_RESOLUTION|>--- conflicted
+++ resolved
@@ -7230,7 +7230,6 @@
 	return s.array [0] + s.array [1] + s.array [2];
 }
 
-<<<<<<< HEAD
 const int NSTRINGS = 6;
 //test strings
 const char  *utf8Strings[] = {  
@@ -7407,7 +7406,7 @@
     ret[strLength] = '\0';
 
     return  ret;
-=======
+
 LIBTEST_API int STDCALL
 mono_test_marshal_pointer_array (int *arr[])
 {
@@ -7418,5 +7417,4 @@
 			return 1;
 	}
 	return 0;
->>>>>>> cb19a667
 }