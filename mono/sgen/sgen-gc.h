/**
 * \file
 * Simple generational GC.
 *
 * Copyright 2001-2003 Ximian, Inc
 * Copyright 2003-2010 Novell, Inc.
 * Copyright 2011 Xamarin Inc (http://www.xamarin.com)
 * Copyright (C) 2012 Xamarin Inc
 *
 * Licensed under the MIT license. See LICENSE file in the project root for full license information.
 */
#ifndef __MONO_SGENGC_H__
#define __MONO_SGENGC_H__

/* pthread impl */
#include "config.h"

#ifdef HAVE_SGEN_GC

typedef struct _SgenThreadInfo SgenThreadInfo;
#undef THREAD_INFO_TYPE
#define THREAD_INFO_TYPE SgenThreadInfo

#include <glib.h>
#include <stdio.h>
#ifdef HAVE_PTHREAD_H
#include <pthread.h>
#endif
#include <stdint.h>
#include "mono/utils/mono-compiler.h"
#include "mono/utils/atomic.h"
#include "mono/utils/mono-os-mutex.h"
#include "mono/utils/mono-coop-mutex.h"
#include "mono/utils/ward.h"
#include "mono/sgen/sgen-conf.h"
#include "mono/sgen/sgen-hash-table.h"
#include "mono/sgen/sgen-protocol.h"
#include "mono/sgen/gc-internal-agnostic.h"
#include "mono/sgen/sgen-thread-pool.h"

/* The method used to clear the nursery */
/* Clearing at nursery collections is the safest, but has bad interactions with caches.
 * Clearing at TLAB creation is much faster, but more complex and it might expose hard
 * to find bugs.
 */
typedef enum {
	CLEAR_AT_GC,
	CLEAR_AT_TLAB_CREATION,
	CLEAR_AT_TLAB_CREATION_DEBUG
} NurseryClearPolicy;

NurseryClearPolicy sgen_get_nursery_clear_policy (void);

#if !defined(__MACH__) && !MONO_MACH_ARCH_SUPPORTED && defined(HAVE_PTHREAD_KILL)
#define SGEN_POSIX_STW 1
#endif

/*
 * The nursery section uses this struct.
 */
typedef struct _GCMemSection GCMemSection;
struct _GCMemSection {
	char *data;
	char *end_data;
	/*
	 * scan starts is an array of pointers to objects equally spaced in the allocation area
	 * They let use quickly find pinned objects from pinning pointers.
	 */
	char **scan_starts;
	/* in major collections indexes in the pin_queue for objects that pin this section */
	size_t pin_queue_first_entry;
	size_t pin_queue_last_entry;
	size_t num_scan_start;
};

/*
 * Recursion is not allowed for the thread lock.
 */
#define LOCK_DECLARE(name) mono_mutex_t name
/* if changing LOCK_INIT to something that isn't idempotent, look at
   its use in mono_gc_base_init in sgen-gc.c */
#define LOCK_INIT(name)	mono_os_mutex_init (&(name))
#define LOCK_GC do { sgen_gc_lock (); } while (0)
#define UNLOCK_GC do { sgen_gc_unlock (); } while (0)

extern MonoCoopMutex sgen_interruption_mutex;

#define LOCK_INTERRUPTION mono_coop_mutex_lock (&sgen_interruption_mutex)
#define UNLOCK_INTERRUPTION mono_coop_mutex_unlock (&sgen_interruption_mutex)

/* FIXME: Use InterlockedAdd & InterlockedAdd64 to reduce the CAS cost. */
#define SGEN_CAS	InterlockedCompareExchange
#define SGEN_CAS_PTR	InterlockedCompareExchangePointer
#define SGEN_ATOMIC_ADD(x,i)	do {					\
		int __old_x;						\
		do {							\
			__old_x = (x);					\
		} while (InterlockedCompareExchange (&(x), __old_x + (i), __old_x) != __old_x); \
	} while (0)
#define SGEN_ATOMIC_ADD_P(x,i) do { \
		size_t __old_x;                                            \
		do {                                                    \
			__old_x = (x);                                  \
		} while (InterlockedCompareExchangePointer ((void**)&(x), (void*)(__old_x + (i)), (void*)__old_x) != (void*)__old_x); \
	} while (0)

#ifdef HEAVY_STATISTICS
extern guint64 stat_objects_alloced_degraded;
extern guint64 stat_bytes_alloced_degraded;
extern guint64 stat_copy_object_called_major;
extern guint64 stat_objects_copied_major;
#endif

#define SGEN_ASSERT(level, a, ...) do {	\
	if (G_UNLIKELY ((level) <= SGEN_MAX_ASSERT_LEVEL && !(a))) {	\
		g_error (__VA_ARGS__);	\
} } while (0)

#ifdef HAVE_LOCALTIME_R
# define LOG_TIMESTAMP  \
	do {	\
		time_t t;									\
		struct tm tod;									\
		time(&t);									\
		localtime_r(&t, &tod);								\
		strftime(logTime, sizeof(logTime), "%Y-%m-%d %H:%M:%S", &tod);			\
	} while (0)
#else
# define LOG_TIMESTAMP  \
	do {	\
		time_t t;									\
		struct tm *tod;									\
		time(&t);									\
		tod = localtime(&t);								\
		strftime(logTime, sizeof(logTime), "%F %T", tod);				\
	} while (0)
#endif

#define SGEN_LOG(level, format, ...) do {      \
	if (G_UNLIKELY ((level) <= SGEN_MAX_DEBUG_LEVEL && (level) <= gc_debug_level)) {	\
		char logTime[80];								\
		LOG_TIMESTAMP;									\
		mono_gc_printf (gc_debug_file, "%s " format "\n", logTime, ##__VA_ARGS__);	\
} } while (0)

#define SGEN_COND_LOG(level, cond, format, ...) do {	\
	if (G_UNLIKELY ((level) <= SGEN_MAX_DEBUG_LEVEL && (level) <= gc_debug_level)) {		\
		if (cond) {										\
			char logTime[80];								\
			LOG_TIMESTAMP;									\
			mono_gc_printf (gc_debug_file, "%s " format "\n", logTime, ##__VA_ARGS__);	\
		}											\
} } while (0)

extern int gc_debug_level;
extern FILE* gc_debug_file;

extern int current_collection_generation;

extern unsigned int sgen_global_stop_count;

#define SGEN_ALIGN_UP_TO(val,align)	(((val) + (align - 1)) & ~(align - 1))
#define SGEN_ALIGN_DOWN_TO(val,align)	((val) & ~(align - 1))

#define SGEN_ALLOC_ALIGN		8
#define SGEN_ALLOC_ALIGN_BITS	3

/* s must be non-negative */
#define SGEN_CAN_ALIGN_UP(s)		((s) <= SIZE_MAX - (SGEN_ALLOC_ALIGN - 1))
#define SGEN_ALIGN_UP(s)		SGEN_ALIGN_UP_TO(s, SGEN_ALLOC_ALIGN)
#define SGEN_ALIGN_DOWN(s)		SGEN_ALIGN_DOWN_TO(s, SGEN_ALLOC_ALIGN)

#if SIZEOF_VOID_P == 4
#define ONE_P 1
#else
#define ONE_P 1ll
#endif

static inline guint
sgen_aligned_addr_hash (gconstpointer ptr)
{
	return GPOINTER_TO_UINT (ptr) >> 3;
}

#define SGEN_PTR_IN_NURSERY(p,bits,start,end)	(((mword)(p) & ~(((mword)1 << (bits)) - 1)) == (mword)(start))

extern size_t sgen_nursery_size;
extern size_t sgen_nursery_max_size;
extern int sgen_nursery_bits;

extern char *sgen_nursery_start;
extern char *sgen_nursery_end;

static inline MONO_ALWAYS_INLINE gboolean
sgen_ptr_in_nursery (void *p)
{
	return SGEN_PTR_IN_NURSERY ((p), sgen_nursery_bits, sgen_nursery_start, sgen_nursery_end);
}

static inline MONO_ALWAYS_INLINE char*
sgen_get_nursery_start (void)
{
	return sgen_nursery_start;
}

static inline MONO_ALWAYS_INLINE char*
sgen_get_nursery_end (void)
{
	return sgen_nursery_end;
}

/*
 * We use the lowest three bits in the vtable pointer of objects to tag whether they're
 * forwarded, pinned, and/or cemented.  These are the valid states:
 *
 * | State            | bits |
 * |------------------+------+
 * | default          |  000 |
 * | forwarded        |  001 |
 * | pinned           |  010 |
 * | pinned, cemented |  110 |
 *
 * We store them in the vtable slot because the bits are used in the sync block for other
 * purposes: if we merge them and alloc the sync blocks aligned to 8 bytes, we can change
 * this and use bit 3 in the syncblock (with the lower two bits both set for forwarded, that
 * would be an invalid combination for the monitor and hash code).
 */

#include "sgen-tagged-pointer.h"

#define SGEN_VTABLE_BITS_MASK	SGEN_TAGGED_POINTER_MASK

#define SGEN_POINTER_IS_TAGGED_FORWARDED(p)	SGEN_POINTER_IS_TAGGED_1((p))
#define SGEN_POINTER_TAG_FORWARDED(p)		SGEN_POINTER_TAG_1((p))

#define SGEN_POINTER_IS_TAGGED_PINNED(p)	SGEN_POINTER_IS_TAGGED_2((p))
#define SGEN_POINTER_TAG_PINNED(p)		SGEN_POINTER_TAG_2((p))

#define SGEN_POINTER_IS_TAGGED_CEMENTED(p)	SGEN_POINTER_IS_TAGGED_4((p))
#define SGEN_POINTER_TAG_CEMENTED(p)		SGEN_POINTER_TAG_4((p))

#define SGEN_POINTER_UNTAG_VTABLE(p)		SGEN_POINTER_UNTAG_ALL((p))

/* returns NULL if not forwarded, or the forwarded address */
#define SGEN_VTABLE_IS_FORWARDED(vtable) ((GCObject *)(SGEN_POINTER_IS_TAGGED_FORWARDED ((vtable)) ? SGEN_POINTER_UNTAG_VTABLE ((vtable)) : NULL))
#define SGEN_OBJECT_IS_FORWARDED(obj) ((GCObject *)SGEN_VTABLE_IS_FORWARDED (((mword*)(obj))[0]))

#define SGEN_VTABLE_IS_PINNED(vtable) SGEN_POINTER_IS_TAGGED_PINNED ((vtable))
#define SGEN_OBJECT_IS_PINNED(obj) (SGEN_VTABLE_IS_PINNED (((mword*)(obj))[0]))

#define SGEN_OBJECT_IS_CEMENTED(obj) (SGEN_POINTER_IS_TAGGED_CEMENTED (((mword*)(obj))[0]))

/* set the forwarded address fw_addr for object obj */
#define SGEN_FORWARD_OBJECT(obj,fw_addr) do {				\
		*(void**)(obj) = SGEN_POINTER_TAG_FORWARDED ((fw_addr));	\
	} while (0)
#define SGEN_FORWARD_OBJECT_PAR(obj,fw_addr,final_fw_addr) do {			\
		gpointer old_vtable_word = *(gpointer*)obj;			\
		gpointer new_vtable_word;					\
		final_fw_addr = SGEN_VTABLE_IS_FORWARDED (old_vtable_word);	\
		if (final_fw_addr)						\
			break;							\
		new_vtable_word = SGEN_POINTER_TAG_FORWARDED ((fw_addr));	\
		old_vtable_word = InterlockedCompareExchangePointer ((gpointer*)obj, new_vtable_word, old_vtable_word); \
		final_fw_addr = SGEN_VTABLE_IS_FORWARDED (old_vtable_word);	\
		if (!final_fw_addr)						\
			final_fw_addr = (fw_addr);				\
	} while (0)
#define SGEN_PIN_OBJECT(obj) do {	\
		*(void**)(obj) = SGEN_POINTER_TAG_PINNED (*(void**)(obj)); \
	} while (0)
#define SGEN_CEMENT_OBJECT(obj) do {	\
		*(void**)(obj) = SGEN_POINTER_TAG_CEMENTED (*(void**)(obj)); \
	} while (0)
/* Unpins and uncements */
#define SGEN_UNPIN_OBJECT(obj) do {	\
		*(void**)(obj) = SGEN_POINTER_UNTAG_VTABLE (*(void**)(obj)); \
	} while (0)

/*
 * Since we set bits in the vtable, use the macro to load it from the pointer to
 * an object that is potentially pinned.
 */
#define SGEN_LOAD_VTABLE(obj)		((GCVTable)(SGEN_POINTER_UNTAG_ALL (SGEN_LOAD_VTABLE_UNCHECKED ((GCObject *)(obj)))))

/*
List of what each bit on of the vtable gc bits means. 
*/
enum {
	// When the Java bridge has determined an object is "bridged", it uses these two bits to cache that information.
	SGEN_GC_BIT_BRIDGE_OBJECT = 1,
	SGEN_GC_BIT_BRIDGE_OPAQUE_OBJECT = 2,
	SGEN_GC_BIT_FINALIZER_AWARE = 4,
};

void sgen_gc_init (void)
    MONO_PERMIT (need (sgen_lock_gc));

void sgen_os_init (void);

void sgen_update_heap_boundaries (mword low, mword high);

void sgen_check_section_scan_starts (GCMemSection *section);

void sgen_conservatively_pin_objects_from (void **start, void **end, void *start_nursery, void *end_nursery, int pin_type);

gboolean sgen_gc_initialized (void);

/* Keep in sync with description_for_type() in sgen-internal.c! */
enum {
	INTERNAL_MEM_PIN_QUEUE,
	INTERNAL_MEM_FRAGMENT,
	INTERNAL_MEM_SECTION,
	INTERNAL_MEM_SCAN_STARTS,
	INTERNAL_MEM_FIN_TABLE,
	INTERNAL_MEM_FINALIZE_ENTRY,
	INTERNAL_MEM_FINALIZE_READY,
	INTERNAL_MEM_DISLINK_TABLE,
	INTERNAL_MEM_DISLINK,
	INTERNAL_MEM_ROOTS_TABLE,
	INTERNAL_MEM_ROOT_RECORD,
	INTERNAL_MEM_STATISTICS,
	INTERNAL_MEM_STAT_PINNED_CLASS,
	INTERNAL_MEM_STAT_REMSET_CLASS,
	INTERNAL_MEM_GRAY_QUEUE,
	INTERNAL_MEM_MS_TABLES,
	INTERNAL_MEM_MS_BLOCK_INFO,
	INTERNAL_MEM_MS_BLOCK_INFO_SORT,
	INTERNAL_MEM_WORKER_DATA,
	INTERNAL_MEM_THREAD_POOL_JOB,
	INTERNAL_MEM_BRIDGE_DATA,
	INTERNAL_MEM_OLD_BRIDGE_HASH_TABLE,
	INTERNAL_MEM_OLD_BRIDGE_HASH_TABLE_ENTRY,
	INTERNAL_MEM_BRIDGE_HASH_TABLE,
	INTERNAL_MEM_BRIDGE_HASH_TABLE_ENTRY,
	INTERNAL_MEM_BRIDGE_ALIVE_HASH_TABLE,
	INTERNAL_MEM_BRIDGE_ALIVE_HASH_TABLE_ENTRY,
	INTERNAL_MEM_TARJAN_BRIDGE_HASH_TABLE,
	INTERNAL_MEM_TARJAN_BRIDGE_HASH_TABLE_ENTRY,
	INTERNAL_MEM_TARJAN_OBJ_BUCKET,
	INTERNAL_MEM_BRIDGE_DEBUG,
	INTERNAL_MEM_TOGGLEREF_DATA,
	INTERNAL_MEM_CARDTABLE_MOD_UNION,
	INTERNAL_MEM_BINARY_PROTOCOL,
	INTERNAL_MEM_TEMPORARY,
	INTERNAL_MEM_LOG_ENTRY,
	INTERNAL_MEM_COMPLEX_DESCRIPTORS,
	INTERNAL_MEM_FIRST_CLIENT
};

enum {
	GENERATION_NURSERY,
	GENERATION_OLD,
	GENERATION_MAX
};

#ifdef SGEN_HEAVY_BINARY_PROTOCOL
#define BINARY_PROTOCOL_ARG(x)	,x
#else
#define BINARY_PROTOCOL_ARG(x)
#endif

void sgen_init_internal_allocator (void);

#define SGEN_DEFINE_OBJECT_VTABLE
#ifdef SGEN_CLIENT_HEADER
#include SGEN_CLIENT_HEADER
#else
#include "metadata/sgen-client-mono.h"
#endif
#undef SGEN_DEFINE_OBJECT_VTABLE

#include "mono/sgen/sgen-descriptor.h"
#include "mono/sgen/sgen-gray.h"

/* the runtime can register areas of memory as roots: we keep two lists of roots,
 * a pinned root set for conservatively scanned roots and a normal one for
 * precisely scanned roots (currently implemented as a single list).
 */
typedef struct _RootRecord RootRecord;
struct _RootRecord {
	char *end_root;
	SgenDescriptor root_desc;
	int source;
	const char *msg;
};

enum {
	ROOT_TYPE_NORMAL = 0, /* "normal" roots */
	ROOT_TYPE_PINNED = 1, /* roots without a GC descriptor */
	ROOT_TYPE_WBARRIER = 2, /* roots with a write barrier */
	ROOT_TYPE_NUM
};

extern SgenHashTable roots_hash [ROOT_TYPE_NUM];

<<<<<<< HEAD
int sgen_register_root (char *start, size_t size, SgenDescriptor descr, int root_type, int source, void *key, const char *msg);
void sgen_deregister_root (char* addr);
=======
int sgen_register_root (char *start, size_t size, SgenDescriptor descr, int root_type, int source, const char *msg)
	MONO_PERMIT (need (sgen_lock_gc));
void sgen_deregister_root (char* addr)
	MONO_PERMIT (need (sgen_lock_gc));
>>>>>>> 72c86fe6

typedef void (*IterateObjectCallbackFunc) (GCObject*, size_t, void*);

void sgen_scan_area_with_callback (char *start, char *end, IterateObjectCallbackFunc callback, void *data, gboolean allow_flags, gboolean fail_on_canaries);

/* eventually share with MonoThread? */
/*
 * This structure extends the MonoThreadInfo structure.
 */
struct _SgenThreadInfo {
	SgenClientThreadInfo client_info;

	char *tlab_start;
	char *tlab_next;
	char *tlab_temp_end;
	char *tlab_real_end;
};

gboolean sgen_is_worker_thread (MonoNativeThreadId thread);

typedef void (*CopyOrMarkObjectFunc) (GCObject**, SgenGrayQueue*);
typedef void (*ScanObjectFunc) (GCObject *obj, SgenDescriptor desc, SgenGrayQueue*);
typedef void (*ScanVTypeFunc) (GCObject *full_object, char *start, SgenDescriptor desc, SgenGrayQueue* BINARY_PROTOCOL_ARG (size_t size));
typedef void (*ScanPtrFieldFunc) (GCObject *obj, GCObject **ptr, SgenGrayQueue* queue);
typedef gboolean (*DrainGrayStackFunc) (SgenGrayQueue *queue);

typedef struct {
	CopyOrMarkObjectFunc copy_or_mark_object;
	ScanObjectFunc scan_object;
	ScanVTypeFunc scan_vtype;
	ScanPtrFieldFunc scan_ptr_field;
	/* Drain stack optimized for the above functions */
	DrainGrayStackFunc drain_gray_stack;
	/*FIXME add allocation function? */
} SgenObjectOperations;

typedef struct
{
	SgenObjectOperations *ops;
	SgenGrayQueue *queue;
} ScanCopyContext;

#define CONTEXT_FROM_OBJECT_OPERATIONS(ops, queue) ((ScanCopyContext) { (ops), (queue) })

void sgen_report_internal_mem_usage (void);
void sgen_dump_internal_mem_usage (FILE *heap_dump_file);
void sgen_dump_section (GCMemSection *section, const char *type);
void sgen_dump_occupied (char *start, char *end, char *section_start);

void sgen_register_fixed_internal_mem_type (int type, size_t size);

void* sgen_alloc_internal (int type);
void sgen_free_internal (void *addr, int type);

void* sgen_alloc_internal_dynamic (size_t size, int type, gboolean assert_on_failure);
void sgen_free_internal_dynamic (void *addr, size_t size, int type);

void sgen_pin_stats_enable (void);
void sgen_pin_stats_register_object (GCObject *obj, int generation);
void sgen_pin_stats_register_global_remset (GCObject *obj);
void sgen_pin_stats_report (void);

void sgen_sort_addresses (void **array, size_t size);
void sgen_add_to_global_remset (gpointer ptr, GCObject *obj);

int sgen_get_current_collection_generation (void);
gboolean sgen_collection_is_concurrent (void);
gboolean sgen_concurrent_collection_in_progress (void);

typedef struct _SgenFragment SgenFragment;

struct _SgenFragment {
	SgenFragment *next;
	char *fragment_start;
	char *fragment_next; /* the current soft limit for allocation */
	char *fragment_end;
	SgenFragment *next_in_order; /* We use a different entry for all active fragments so we can avoid SMR. */
};

typedef struct {
	SgenFragment *alloc_head; /* List head to be used when allocating memory. Walk with fragment_next. */
	SgenFragment *region_head; /* List head of the region used by this allocator. Walk with next_in_order. */
} SgenFragmentAllocator;

void sgen_fragment_allocator_add (SgenFragmentAllocator *allocator, char *start, char *end);
void sgen_fragment_allocator_release (SgenFragmentAllocator *allocator);
void* sgen_fragment_allocator_par_alloc (SgenFragmentAllocator *allocator, size_t size);
void* sgen_fragment_allocator_serial_range_alloc (SgenFragmentAllocator *allocator, size_t desired_size, size_t minimum_size, size_t *out_alloc_size);
void* sgen_fragment_allocator_par_range_alloc (SgenFragmentAllocator *allocator, size_t desired_size, size_t minimum_size, size_t *out_alloc_size);
SgenFragment* sgen_fragment_allocator_alloc (void);
void sgen_clear_allocator_fragments (SgenFragmentAllocator *allocator);
void sgen_clear_range (char *start, char *end);


/*
This is a space/speed compromise as we need to make sure the from/to space check is both O(1)
and only hit cache hot memory. On a 4Mb nursery it requires 1024 bytes, or 3% of your average
L1 cache. On small configs with a 512kb nursery, this goes to 0.4%.

Experimental results on how much space we waste with a 4Mb nursery:

Note that the wastage applies to the half nursery, or 2Mb:

Test 1 (compiling corlib):
9: avg: 3.1k
8: avg: 1.6k

*/
#define SGEN_TO_SPACE_GRANULE_BITS 9
#define SGEN_TO_SPACE_GRANULE_IN_BYTES (1 << SGEN_TO_SPACE_GRANULE_BITS)

extern char *sgen_space_bitmap;
extern size_t sgen_space_bitmap_size;

static inline gboolean
sgen_nursery_is_to_space (void *object)
{
	size_t idx = ((char*)object - sgen_nursery_start) >> SGEN_TO_SPACE_GRANULE_BITS;
	size_t byte = idx >> 3;
	size_t bit = idx & 0x7;

	SGEN_ASSERT (4, sgen_ptr_in_nursery (object), "object %p is not in nursery [%p - %p]", object, sgen_get_nursery_start (), sgen_get_nursery_end ());
	SGEN_ASSERT (4, byte < sgen_space_bitmap_size, "byte index %zd out of range (%zd)", byte, sgen_space_bitmap_size);

	return (sgen_space_bitmap [byte] & (1 << bit)) != 0;
}

static inline gboolean
sgen_nursery_is_from_space (void *object)
{
	return !sgen_nursery_is_to_space (object);
}

static inline gboolean
sgen_nursery_is_object_alive (GCObject *obj)
{
	/* FIXME put this asserts under a non default level */
	g_assert (sgen_ptr_in_nursery (obj));

	if (sgen_nursery_is_to_space (obj))
		return TRUE;

	if (SGEN_OBJECT_IS_PINNED (obj) || SGEN_OBJECT_IS_FORWARDED (obj))
		return TRUE;

	return FALSE;
}

typedef struct {
	gboolean is_split;
	gboolean is_parallel;

	GCObject* (*alloc_for_promotion) (GCVTable vtable, GCObject *obj, size_t objsize, gboolean has_references);
	GCObject* (*alloc_for_promotion_par) (GCVTable vtable, GCObject *obj, size_t objsize, gboolean has_references);

	SgenObjectOperations serial_ops;
	SgenObjectOperations serial_ops_with_concurrent_major;
	SgenObjectOperations parallel_ops;
	SgenObjectOperations parallel_ops_with_concurrent_major;

	void (*prepare_to_space) (char *to_space_bitmap, size_t space_bitmap_size);
	void (*clear_fragments) (void);
	SgenFragment* (*build_fragments_get_exclude_head) (void);
	void (*build_fragments_release_exclude_head) (void);
	void (*build_fragments_finish) (SgenFragmentAllocator *allocator);
	void (*init_nursery) (SgenFragmentAllocator *allocator, char *start, char *end);

	gboolean (*handle_gc_param) (const char *opt); /* Optional */
	void (*print_gc_param_usage) (void); /* Optional */
} SgenMinorCollector;

extern SgenMinorCollector sgen_minor_collector;

void sgen_simple_nursery_init (SgenMinorCollector *collector, gboolean parallel);
void sgen_split_nursery_init (SgenMinorCollector *collector);

/* Updating references */

#ifdef SGEN_CHECK_UPDATE_REFERENCE
gboolean sgen_thread_pool_is_thread_pool_thread (MonoNativeThreadId some_thread);

static inline void
sgen_update_reference (GCObject **p, GCObject *o, gboolean allow_null)
{
	if (!allow_null)
		SGEN_ASSERT (0, o, "Cannot update a reference with a NULL pointer");
	SGEN_ASSERT (0, !sgen_workers_is_worker_thread (mono_native_thread_id_get ()), "Can't update a reference in the worker thread");
	*p = o;
}

#define SGEN_UPDATE_REFERENCE_ALLOW_NULL(p,o)	sgen_update_reference ((GCObject**)(p), (GCObject*)(o), TRUE)
#define SGEN_UPDATE_REFERENCE(p,o)		sgen_update_reference ((GCObject**)(p), (GCObject*)(o), FALSE)
#else
#define SGEN_UPDATE_REFERENCE_ALLOW_NULL(p,o)	(*(GCObject**)(p) = (GCObject*)(o))
#define SGEN_UPDATE_REFERENCE(p,o)		SGEN_UPDATE_REFERENCE_ALLOW_NULL ((p), (o))
#endif

/* Major collector */

typedef void (*sgen_cardtable_block_callback) (mword start, mword size);
void sgen_major_collector_iterate_live_block_ranges (sgen_cardtable_block_callback callback);
void sgen_major_collector_iterate_block_ranges (sgen_cardtable_block_callback callback);

typedef enum {
	ITERATE_OBJECTS_SWEEP = 1,
	ITERATE_OBJECTS_NON_PINNED = 2,
	ITERATE_OBJECTS_PINNED = 4,
	ITERATE_OBJECTS_SWEEP_NON_PINNED = ITERATE_OBJECTS_SWEEP | ITERATE_OBJECTS_NON_PINNED,
	ITERATE_OBJECTS_SWEEP_PINNED = ITERATE_OBJECTS_SWEEP | ITERATE_OBJECTS_PINNED,
	ITERATE_OBJECTS_SWEEP_ALL = ITERATE_OBJECTS_SWEEP | ITERATE_OBJECTS_NON_PINNED | ITERATE_OBJECTS_PINNED
} IterateObjectsFlags;

typedef struct
{
	size_t num_scanned_objects;
	size_t num_unique_scanned_objects;
} ScannedObjectCounts;

typedef enum {
	CARDTABLE_SCAN_GLOBAL = 0,
	CARDTABLE_SCAN_MOD_UNION = 1,
	CARDTABLE_SCAN_MOD_UNION_PRECLEAN = CARDTABLE_SCAN_MOD_UNION | 2,
} CardTableScanType;

typedef struct _SgenMajorCollector SgenMajorCollector;
struct _SgenMajorCollector {
	size_t section_size;
	gboolean is_concurrent;
	gboolean is_parallel;
	gboolean supports_cardtable;
	gboolean sweeps_lazily;

	void* (*alloc_heap) (mword nursery_size, mword nursery_align);
	gboolean (*is_object_live) (GCObject *obj);
	GCObject* (*alloc_small_pinned_obj) (GCVTable vtable, size_t size, gboolean has_references);
	GCObject* (*alloc_degraded) (GCVTable vtable, size_t size);

	SgenObjectOperations major_ops_serial;
	SgenObjectOperations major_ops_concurrent_start;
	SgenObjectOperations major_ops_concurrent_finish;
	SgenObjectOperations major_ops_conc_par_start;
	SgenObjectOperations major_ops_conc_par_finish;

	GCObject* (*alloc_object) (GCVTable vtable, size_t size, gboolean has_references);
	GCObject* (*alloc_object_par) (GCVTable vtable, size_t size, gboolean has_references);
	void (*free_pinned_object) (GCObject *obj, size_t size);

	/*
	 * This is used for domain unloading, heap walking from the logging profiler, and
	 * debugging.  Can assume the world is stopped.
	 */
	void (*iterate_objects) (IterateObjectsFlags flags, IterateObjectCallbackFunc callback, void *data);

	void (*free_non_pinned_object) (GCObject *obj, size_t size);
	void (*pin_objects) (SgenGrayQueue *queue);
	void (*pin_major_object) (GCObject *obj, SgenGrayQueue *queue);
	void (*scan_card_table) (CardTableScanType scan_type, ScanCopyContext ctx, int job_index, int job_split_count, int block_count);
	void (*iterate_live_block_ranges) (sgen_cardtable_block_callback callback);
	void (*iterate_block_ranges) (sgen_cardtable_block_callback callback);
	void (*update_cardtable_mod_union) (void);
	void (*init_to_space) (void);
	void (*sweep) (void);
	gboolean (*have_swept) (void);
	void (*finish_sweeping) (void);
	void (*free_swept_blocks) (size_t section_reserve);
	void (*check_scan_starts) (void);
	void (*dump_heap) (FILE *heap_dump_file);
	gint64 (*get_used_size) (void);
	void (*start_nursery_collection) (void);
	void (*finish_nursery_collection) (void);
	void (*start_major_collection) (void);
	void (*finish_major_collection) (ScannedObjectCounts *counts);
	gboolean (*ptr_is_in_non_pinned_space) (char *ptr, char **start);
	gboolean (*ptr_is_from_pinned_alloc) (char *ptr);
	void (*report_pinned_memory_usage) (void);
	size_t (*get_num_major_sections) (void);
	size_t (*get_bytes_survived_last_sweep) (void);
	gboolean (*handle_gc_param) (const char *opt);
	void (*print_gc_param_usage) (void);
	void (*post_param_init) (SgenMajorCollector *collector);
	gboolean (*is_valid_object) (char *ptr);
	GCVTable (*describe_pointer) (char *pointer);
	guint8* (*get_cardtable_mod_union_for_reference) (char *object);
	long long (*get_and_reset_num_major_objects_marked) (void);
	void (*count_cards) (long long *num_total_cards, long long *num_marked_cards);
	void (*init_block_free_lists) (gpointer *list_p);
};

extern SgenMajorCollector major_collector;

void sgen_marksweep_init (SgenMajorCollector *collector);
void sgen_marksweep_conc_init (SgenMajorCollector *collector);
void sgen_marksweep_conc_par_init (SgenMajorCollector *collector);
SgenMajorCollector* sgen_get_major_collector (void);
SgenMinorCollector* sgen_get_minor_collector (void);


typedef struct _SgenRememberedSet {
	void (*wbarrier_set_field) (GCObject *obj, gpointer field_ptr, GCObject* value);
	void (*wbarrier_arrayref_copy) (gpointer dest_ptr, gpointer src_ptr, int count);
	void (*wbarrier_value_copy) (gpointer dest, gpointer src, int count, size_t element_size);
	void (*wbarrier_object_copy) (GCObject* obj, GCObject *src);
	void (*wbarrier_generic_nostore) (gpointer ptr);
	void (*record_pointer) (gpointer ptr);
	void (*wbarrier_range_copy) (gpointer dest, gpointer src, int count);

	void (*start_scan_remsets) (void);

	void (*clear_cards) (void);

	gboolean (*find_address) (char *addr);
	gboolean (*find_address_with_cards) (char *cards_start, guint8 *cards, char *addr);
} SgenRememberedSet;

SgenRememberedSet *sgen_get_remset (void);

/*
 * These must be kept in sync with object.h.  They're here for using SGen independently of
 * Mono.
 */
void mono_gc_wbarrier_arrayref_copy (gpointer dest_ptr, gpointer src_ptr, int count);
void mono_gc_wbarrier_generic_nostore (gpointer ptr);
void mono_gc_wbarrier_generic_store (gpointer ptr, GCObject* value);
void mono_gc_wbarrier_generic_store_atomic (gpointer ptr, GCObject *value);

void sgen_wbarrier_range_copy (gpointer _dest, gpointer _src, int size);

static inline SgenDescriptor
sgen_obj_get_descriptor (GCObject *obj)
{
	GCVTable vtable = SGEN_LOAD_VTABLE_UNCHECKED (obj);
	SGEN_ASSERT (9, !SGEN_POINTER_IS_TAGGED_ANY (vtable), "Object can't be tagged");
	return sgen_vtable_get_descriptor (vtable);
}

static inline SgenDescriptor
sgen_obj_get_descriptor_safe (GCObject *obj)
{
	GCVTable vtable = SGEN_LOAD_VTABLE (obj);
	return sgen_vtable_get_descriptor (vtable);
}

static mword sgen_client_par_object_get_size (GCVTable vtable, GCObject* o);
static mword sgen_client_slow_object_get_size (GCVTable vtable, GCObject* o);

static inline mword
sgen_safe_object_get_size (GCObject *obj)
{
	GCObject *forwarded;
	GCVTable vtable = SGEN_LOAD_VTABLE_UNCHECKED (obj);

	/*
	 * Once we load the vtable, we must always use it, in case we are in parallel case.
	 * Otherwise the object might get forwarded in the meantime and we would read an
	 * invalid vtable. An object cannot be forwarded for a second time during same GC.
	 */
	if ((forwarded = SGEN_VTABLE_IS_FORWARDED (vtable)))
		return sgen_client_par_object_get_size (SGEN_LOAD_VTABLE (forwarded), obj);
	else
		return sgen_client_par_object_get_size ((GCVTable)SGEN_POINTER_UNTAG_ALL (vtable), obj);
}

static inline gboolean
sgen_safe_object_is_small (GCObject *obj, int type)
{
	if (type <= DESC_TYPE_MAX_SMALL_OBJ)
		return TRUE;
	return SGEN_ALIGN_UP (sgen_safe_object_get_size ((GCObject*)obj)) <= SGEN_MAX_SMALL_OBJ_SIZE;
}

/*
 * This variant guarantees to return the exact size of the object
 * before alignment. Needed for canary support.
 */
static inline guint
sgen_safe_object_get_size_unaligned (GCObject *obj)
{
	GCObject *forwarded;

	if ((forwarded = SGEN_OBJECT_IS_FORWARDED (obj))) {
		obj = (GCObject*)forwarded;
	}

	return sgen_client_slow_object_get_size (SGEN_LOAD_VTABLE (obj), obj);
}

#ifdef SGEN_CLIENT_HEADER
#include SGEN_CLIENT_HEADER
#else
#include "metadata/sgen-client-mono.h"
#endif

gboolean sgen_object_is_live (GCObject *obj);

void  sgen_init_fin_weak_hash (void);

/* FIXME: move the toggleref stuff out of here */
void sgen_mark_togglerefs (char *start, char *end, ScanCopyContext ctx);
void sgen_clear_togglerefs (char *start, char *end, ScanCopyContext ctx);

void sgen_process_togglerefs (void);
void sgen_register_test_toggleref_callback (void);

void sgen_mark_bridge_object (GCObject *obj)
	MONO_PERMIT (need (sgen_gc_locked));
void sgen_collect_bridge_objects (int generation, ScanCopyContext ctx)
	MONO_PERMIT (need (sgen_gc_locked));

typedef gboolean (*SgenObjectPredicateFunc) (GCObject *obj, void *user_data);

void sgen_null_links_if (SgenObjectPredicateFunc predicate, void *data, int generation, gboolean track)
	MONO_PERMIT (need (sgen_gc_locked, sgen_world_stopped));

gboolean sgen_gc_is_object_ready_for_finalization (GCObject *object);
void sgen_gc_lock (void) MONO_PERMIT (use (sgen_lock_gc), grant (sgen_gc_locked), revoke (sgen_lock_gc));
void sgen_gc_unlock (void) MONO_PERMIT (use (sgen_gc_locked), revoke (sgen_gc_locked), grant (sgen_lock_gc));

void sgen_queue_finalization_entry (GCObject *obj);
const char* sgen_generation_name (int generation);

void sgen_finalize_in_range (int generation, ScanCopyContext ctx)
	MONO_PERMIT (need (sgen_gc_locked));
void sgen_null_link_in_range (int generation, ScanCopyContext ctx, gboolean track)
	MONO_PERMIT (need (sgen_gc_locked, sgen_world_stopped));
void sgen_process_fin_stage_entries (void)
	MONO_PERMIT (need (sgen_gc_locked));
gboolean sgen_have_pending_finalizers (void);
void sgen_object_register_for_finalization (GCObject *obj, void *user_data)
	MONO_PERMIT (need (sgen_lock_gc));

void sgen_finalize_if (SgenObjectPredicateFunc predicate, void *user_data)
	MONO_PERMIT (need (sgen_lock_gc));
void sgen_remove_finalizers_if (SgenObjectPredicateFunc predicate, void *user_data, int generation);
void sgen_set_suspend_finalizers (void);

void sgen_wbroots_iterate_live_block_ranges (sgen_cardtable_block_callback cb);
void sgen_wbroots_scan_card_table (ScanCopyContext ctx);

void sgen_register_disappearing_link (GCObject *obj, void **link, gboolean track, gboolean in_gc);

GCObject* sgen_weak_link_get (void **link_addr);

gboolean sgen_drain_gray_stack (ScanCopyContext ctx);

enum {
	SPACE_NURSERY,
	SPACE_MAJOR,
	SPACE_LOS
};

void sgen_pin_object (GCObject *object, SgenGrayQueue *queue);
void sgen_set_pinned_from_failed_allocation (mword objsize);

void sgen_ensure_free_space (size_t size, int generation)
	MONO_PERMIT (need (sgen_gc_locked, sgen_stop_world));
void sgen_gc_collect (int generation)
	MONO_PERMIT (need (sgen_lock_gc, sgen_stop_world));
void sgen_perform_collection (size_t requested_size, int generation_to_collect, const char *reason, gboolean wait_to_finish, gboolean stw)
	MONO_PERMIT (need (sgen_gc_locked, sgen_stop_world));

int sgen_gc_collection_count (int generation);
/* FIXME: what exactly does this return? */
size_t sgen_gc_get_used_size (void)
	MONO_PERMIT (need (sgen_lock_gc));
size_t sgen_gc_get_total_heap_allocation (void);

/* STW */

void sgen_stop_world (int generation)
	MONO_PERMIT (need (sgen_gc_locked), use (sgen_stop_world), grant (sgen_world_stopped), revoke (sgen_stop_world));
void sgen_restart_world (int generation)
	MONO_PERMIT (need (sgen_gc_locked), use (sgen_world_stopped), revoke (sgen_world_stopped), grant (sgen_stop_world));
gboolean sgen_is_world_stopped (void);

gboolean sgen_set_allow_synchronous_major (gboolean flag);

/* LOS */

typedef struct _LOSObject LOSObject;
struct _LOSObject {
	LOSObject *next;
	mword size; /* this is the object size, lowest bit used for pin/mark */
	guint8 * volatile cardtable_mod_union; /* only used by the concurrent collector */
#if SIZEOF_VOID_P < 8
	mword dummy;		/* to align object to sizeof (double) */
#endif
	GCObject data [MONO_ZERO_LEN_ARRAY];
};

extern LOSObject *los_object_list;
extern mword los_memory_usage;
extern mword los_memory_usage_total;

void sgen_los_free_object (LOSObject *obj);
void* sgen_los_alloc_large_inner (GCVTable vtable, size_t size)
	MONO_PERMIT (need (sgen_gc_locked, sgen_stop_world));
void sgen_los_sweep (void);
gboolean sgen_ptr_is_in_los (char *ptr, char **start);
void sgen_los_iterate_objects (IterateObjectCallbackFunc cb, void *user_data);
void sgen_los_iterate_live_block_ranges (sgen_cardtable_block_callback callback);
void sgen_los_scan_card_table (CardTableScanType scan_type, ScanCopyContext ctx, int job_index, int job_split_count);
void sgen_los_update_cardtable_mod_union (void);
void sgen_los_count_cards (long long *num_total_cards, long long *num_marked_cards);
gboolean sgen_los_is_valid_object (char *object);
gboolean mono_sgen_los_describe_pointer (char *ptr);
LOSObject* sgen_los_header_for_object (GCObject *data);
mword sgen_los_object_size (LOSObject *obj);
void sgen_los_pin_object (GCObject *obj);
gboolean sgen_los_pin_object_par (GCObject *obj);
gboolean sgen_los_object_is_pinned (GCObject *obj);
void sgen_los_mark_mod_union_card (GCObject *mono_obj, void **ptr);


/* nursery allocator */

void sgen_clear_nursery_fragments (void);
void sgen_nursery_allocator_prepare_for_pinning (void);
void sgen_nursery_allocator_set_nursery_bounds (char *nursery_start, size_t min_size, size_t max_size);
void sgen_resize_nursery (gboolean need_shrink);
mword sgen_build_nursery_fragments (GCMemSection *nursery_section, SgenGrayQueue *unpin_queue);
void sgen_init_nursery_allocator (void);
void sgen_nursery_allocator_init_heavy_stats (void);
void sgen_init_allocator (void);
void* sgen_nursery_alloc (size_t size);
void* sgen_nursery_alloc_range (size_t size, size_t min_size, size_t *out_alloc_size);
gboolean sgen_can_alloc_size (size_t size);
void sgen_nursery_retire_region (void *address, ptrdiff_t size);

void sgen_nursery_alloc_prepare_for_minor (void);
void sgen_nursery_alloc_prepare_for_major (void);

GCObject* sgen_alloc_for_promotion (GCObject *obj, size_t objsize, gboolean has_references);

GCObject* sgen_alloc_obj_nolock (GCVTable vtable, size_t size)
	MONO_PERMIT (need (sgen_gc_locked, sgen_stop_world));
GCObject* sgen_try_alloc_obj_nolock (GCVTable vtable, size_t size);

/* Threads */

void* sgen_thread_attach (SgenThreadInfo* info);
void sgen_thread_detach_with_lock (SgenThreadInfo *p);

/* Finalization/ephemeron support */

static inline gboolean
sgen_major_is_object_alive (GCObject *object)
{
	mword objsize;

	/* Oldgen objects can be pinned and forwarded too */
	if (SGEN_OBJECT_IS_PINNED (object) || SGEN_OBJECT_IS_FORWARDED (object))
		return TRUE;

	/*
	 * FIXME: major_collector.is_object_live() also calculates the
	 * size.  Avoid the double calculation.
	 */
	objsize = SGEN_ALIGN_UP (sgen_safe_object_get_size (object));
	if (objsize > SGEN_MAX_SMALL_OBJ_SIZE)
		return sgen_los_object_is_pinned (object);

	return major_collector.is_object_live (object);
}

/*
 * This function returns true if @object is either alive or it belongs to the old gen
 * and we're currently doing a minor collection.
 */
static inline int
sgen_is_object_alive_for_current_gen (GCObject *object)
{
	if (sgen_ptr_in_nursery (object))
		return sgen_nursery_is_object_alive (object);

	if (current_collection_generation == GENERATION_NURSERY)
		return TRUE;

	return sgen_major_is_object_alive (object);
}

int sgen_gc_invoke_finalizers (void)
	MONO_PERMIT (need (sgen_lock_gc));

/* GC handles */

void sgen_init_gchandles (void);

void sgen_null_links_if (SgenObjectPredicateFunc predicate, void *data, int generation, gboolean track)
	MONO_PERMIT (need (sgen_gc_locked));

typedef gpointer (*SgenGCHandleIterateCallback) (gpointer hidden, GCHandleType handle_type, int max_generation, gpointer user);

guint32 sgen_gchandle_new (GCObject *obj, gboolean pinned);
guint32 sgen_gchandle_new_weakref (GCObject *obj, gboolean track_resurrection);
void sgen_gchandle_iterate (GCHandleType handle_type, int max_generation, SgenGCHandleIterateCallback callback, gpointer user)
	MONO_PERMIT (need (sgen_world_stopped));
void sgen_gchandle_set_target (guint32 gchandle, GCObject *obj);
<<<<<<< HEAD
void sgen_mark_normal_gc_handles (void *addr, SgenUserMarkFunc mark_func, void *gc_data);
void sgen_gc_handles_report_roots (SgenUserReportRootFunc mark_func, void *gc_data);
=======
void sgen_mark_normal_gc_handles (void *addr, SgenUserMarkFunc mark_func, void *gc_data)
	MONO_PERMIT (need (sgen_world_stopped));
>>>>>>> 72c86fe6
gpointer sgen_gchandle_get_metadata (guint32 gchandle);
GCObject *sgen_gchandle_get_target (guint32 gchandle);
void sgen_gchandle_free (guint32 gchandle);

/* Other globals */

extern GCMemSection *nursery_section;
extern guint32 collect_before_allocs;
extern guint32 verify_before_allocs;
extern gboolean has_per_allocation_action;
extern size_t degraded_mode;
extern int default_nursery_size;
extern guint32 tlab_size;
extern NurseryClearPolicy nursery_clear_policy;
extern gboolean sgen_try_free_some_memory;
extern mword total_promoted_size;
extern mword total_allocated_major;
extern volatile gboolean sgen_suspend_finalizers;
extern MonoCoopMutex gc_mutex;
extern volatile gboolean concurrent_collection_in_progress;

/* Nursery helpers. */

static inline void
sgen_set_nursery_scan_start (char *p)
{
	size_t idx = (p - (char*)nursery_section->data) / SGEN_SCAN_START_SIZE;
	char *old = nursery_section->scan_starts [idx];
	if (!old || old > p)
		nursery_section->scan_starts [idx] = p;
}


/* Object Allocation */

typedef enum {
	ATYPE_NORMAL,
	ATYPE_VECTOR,
	ATYPE_SMALL,
	ATYPE_STRING,
	ATYPE_NUM
} SgenAllocatorType;

void sgen_clear_tlabs (void);

GCObject* sgen_alloc_obj (GCVTable vtable, size_t size)
	MONO_PERMIT (need (sgen_lock_gc, sgen_stop_world));
GCObject* sgen_alloc_obj_pinned (GCVTable vtable, size_t size)
	MONO_PERMIT (need (sgen_lock_gc, sgen_stop_world));
GCObject* sgen_alloc_obj_mature (GCVTable vtable, size_t size)
	MONO_PERMIT (need (sgen_lock_gc, sgen_stop_world));

/* Debug support */

void sgen_check_remset_consistency (void);
void sgen_check_mod_union_consistency (void);
void sgen_check_major_refs (void);
void sgen_check_whole_heap (gboolean allow_missing_pinning);
void sgen_check_whole_heap_stw (void)
	MONO_PERMIT (need (sgen_gc_locked, sgen_stop_world));
void sgen_check_objref (char *obj);
void sgen_check_heap_marked (gboolean nursery_must_be_pinned);
void sgen_check_nursery_objects_pinned (gboolean pinned);
void sgen_check_for_xdomain_refs (void);
GCObject* sgen_find_object_for_ptr (char *ptr);

void mono_gc_scan_for_specific_ref (GCObject *key, gboolean precise);

void sgen_debug_enable_heap_dump (const char *filename);
void sgen_debug_dump_heap (const char *type, int num, const char *reason);

void sgen_debug_verify_nursery (gboolean do_dump_nursery_content);
void sgen_debug_check_nursery_is_clean (void);

/* Environment variable parsing */

#define MONO_GC_PARAMS_NAME	"MONO_GC_PARAMS"
#define MONO_GC_DEBUG_NAME	"MONO_GC_DEBUG"

void sgen_env_var_error (const char *env_var, const char *fallback, const char *description_format, ...);

/* Utilities */

void sgen_qsort (void *array, size_t count, size_t element_size, int (*compare) (const void*, const void*));
gint64 sgen_timestamp (void);

/*
 * Canary (guard word) support
 * Notes:
 * - CANARY_SIZE must be multiple of word size in bytes
 * - Canary space is not included on checks against SGEN_MAX_SMALL_OBJ_SIZE
 */
 
gboolean nursery_canaries_enabled (void);

#define CANARY_SIZE 8
#define CANARY_STRING  "koupepia"

#define CANARIFY_SIZE(size) if (nursery_canaries_enabled ()) {	\
			size = size + CANARY_SIZE;	\
		}

#define CANARIFY_ALLOC(addr,size) if (nursery_canaries_enabled ()) {	\
				memcpy ((char*) (addr) + (size), CANARY_STRING, CANARY_SIZE);	\
			}

#define CANARY_VALID(addr) (strncmp ((char*) (addr), CANARY_STRING, CANARY_SIZE) == 0)

#define CHECK_CANARY_FOR_OBJECT(addr,fail) if (nursery_canaries_enabled ()) {	\
				guint size = sgen_safe_object_get_size_unaligned ((GCObject *) (addr)); \
				char* canary_ptr = (char*) (addr) + size;	\
				if (!CANARY_VALID(canary_ptr)) {	\
					char *window_start, *window_end; \
					window_start = (char*)(addr) - 128; \
					if (!sgen_ptr_in_nursery (window_start)) \
						window_start = sgen_get_nursery_start (); \
					window_end = (char*)(addr) + 128; \
					if (!sgen_ptr_in_nursery (window_end)) \
						window_end = sgen_get_nursery_end (); \
					fprintf (stderr, "\nCANARY ERROR - Type:%s Size:%d Address:%p Data:\n", sgen_client_vtable_get_name (SGEN_LOAD_VTABLE ((addr))), size,  (char*) addr); \
					fwrite (addr, sizeof (char), size, stderr); \
					fprintf (stderr, "\nCanary zone (next 12 chars):\n"); \
					fwrite (canary_ptr, sizeof (char), 12, stderr); \
					fprintf (stderr, "\nOriginal canary string:\n"); \
					fwrite (CANARY_STRING, sizeof (char), 8, stderr); \
					for (int x = -8; x <= 8; x++) { \
						if (canary_ptr + x < (char*) addr); \
							continue; \
						if (CANARY_VALID(canary_ptr +x)) \
							fprintf (stderr, "\nCANARY ERROR - canary found at offset %d\n", x); \
					} \
					fprintf (stderr, "\nSurrounding nursery (%p - %p):\n", window_start, window_end); \
					fwrite (window_start, sizeof (char), window_end - window_start, stderr); \
				} }

/*
 * This causes the compile to extend the liveness of 'v' till the call to dummy_use
 */
static inline void
sgen_dummy_use (gpointer v)
{
#if defined(__GNUC__)
	__asm__ volatile ("" : "=r"(v) : "r"(v));
#elif defined(_MSC_VER)
	static volatile gpointer ptr;
	ptr = v;
#else
#error "Implement sgen_dummy_use for your compiler"
#endif
}

#endif /* HAVE_SGEN_GC */

#endif /* __MONO_SGENGC_H__ */<|MERGE_RESOLUTION|>--- conflicted
+++ resolved
@@ -394,15 +394,10 @@
 
 extern SgenHashTable roots_hash [ROOT_TYPE_NUM];
 
-<<<<<<< HEAD
-int sgen_register_root (char *start, size_t size, SgenDescriptor descr, int root_type, int source, void *key, const char *msg);
-void sgen_deregister_root (char* addr);
-=======
-int sgen_register_root (char *start, size_t size, SgenDescriptor descr, int root_type, int source, const char *msg)
+int sgen_register_root (char *start, size_t size, SgenDescriptor descr, int root_type, int source, void *key, const char *msg)
 	MONO_PERMIT (need (sgen_lock_gc));
 void sgen_deregister_root (char* addr)
 	MONO_PERMIT (need (sgen_lock_gc));
->>>>>>> 72c86fe6
 
 typedef void (*IterateObjectCallbackFunc) (GCObject*, size_t, void*);
 
@@ -1000,13 +995,10 @@
 void sgen_gchandle_iterate (GCHandleType handle_type, int max_generation, SgenGCHandleIterateCallback callback, gpointer user)
 	MONO_PERMIT (need (sgen_world_stopped));
 void sgen_gchandle_set_target (guint32 gchandle, GCObject *obj);
-<<<<<<< HEAD
-void sgen_mark_normal_gc_handles (void *addr, SgenUserMarkFunc mark_func, void *gc_data);
-void sgen_gc_handles_report_roots (SgenUserReportRootFunc mark_func, void *gc_data);
-=======
 void sgen_mark_normal_gc_handles (void *addr, SgenUserMarkFunc mark_func, void *gc_data)
 	MONO_PERMIT (need (sgen_world_stopped));
->>>>>>> 72c86fe6
+void sgen_gc_handles_report_roots (SgenUserReportRootFunc mark_func, void *gc_data)
+	MONO_PERMIT (need (sgen_world_stopped));
 gpointer sgen_gchandle_get_metadata (guint32 gchandle);
 GCObject *sgen_gchandle_get_target (guint32 gchandle);
 void sgen_gchandle_free (guint32 gchandle);
