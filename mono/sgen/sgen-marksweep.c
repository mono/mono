/*
 * sgen-marksweep.c: The Mark & Sweep major collector.
 *
 * Author:
 * 	Mark Probst <mark.probst@gmail.com>
 *
 * Copyright 2009-2010 Novell, Inc.
 * Copyright (C) 2012 Xamarin Inc
 *
 * This library is free software; you can redistribute it and/or
 * modify it under the terms of the GNU Library General Public
 * License 2.0 as published by the Free Software Foundation;
 *
 * This library is distributed in the hope that it will be useful,
 * but WITHOUT ANY WARRANTY; without even the implied warranty of
 * MERCHANTABILITY or FITNESS FOR A PARTICULAR PURPOSE.  See the GNU
 * Library General Public License for more details.
 *
 * You should have received a copy of the GNU Library General Public
 * License 2.0 along with this library; if not, write to the Free
 * Software Foundation, Inc., 675 Mass Ave, Cambridge, MA 02139, USA.
 */

#include "config.h"

#ifdef HAVE_SGEN_GC

#include <math.h>
#include <errno.h>
#include <string.h>
#include <stdlib.h>

#include "mono/sgen/sgen-gc.h"
#include "mono/sgen/sgen-protocol.h"
#include "mono/sgen/sgen-cardtable.h"
#include "mono/sgen/sgen-memory-governor.h"
#include "mono/sgen/sgen-layout-stats.h"
#include "mono/sgen/sgen-pointer-queue.h"
#include "mono/sgen/sgen-pinning.h"
#include "mono/sgen/sgen-workers.h"
#include "mono/sgen/sgen-thread-pool.h"
#include "mono/sgen/sgen-client.h"
#include "mono/utils/mono-membar.h"

#if defined(ARCH_MIN_MS_BLOCK_SIZE) && defined(ARCH_MIN_MS_BLOCK_SIZE_SHIFT)
#define MS_BLOCK_SIZE	ARCH_MIN_MS_BLOCK_SIZE
#define MS_BLOCK_SIZE_SHIFT	ARCH_MIN_MS_BLOCK_SIZE_SHIFT
#else
#define MS_BLOCK_SIZE_SHIFT     14      /* INT FASTENABLE */
#define MS_BLOCK_SIZE           (1 << MS_BLOCK_SIZE_SHIFT)
#endif
#define MAJOR_SECTION_SIZE	MS_BLOCK_SIZE
#define CARDS_PER_BLOCK (MS_BLOCK_SIZE / CARD_SIZE_IN_BYTES)

/*
 * Don't allocate single blocks, but alloc a contingent of this many
 * blocks in one swoop.  This must be a power of two.
 */
#define MS_BLOCK_ALLOC_NUM	32

/*
 * Number of bytes before the first object in a block.  At the start
 * of a block is the MSBlockHeader, then opional padding, then come
 * the objects, so this must be >= sizeof (MSBlockHeader).
 */
#define MS_BLOCK_SKIP	((sizeof (MSBlockHeader) + 15) & ~15)

#define MS_BLOCK_FREE	(MS_BLOCK_SIZE - MS_BLOCK_SKIP)

#define MS_NUM_MARK_WORDS	((MS_BLOCK_SIZE / SGEN_ALLOC_ALIGN + sizeof (mword) * 8 - 1) / (sizeof (mword) * 8))

/*
 * Blocks progress from one state to the next:
 *
 * SWEPT           The block is fully swept.  It might or might not be in
 *                 a free list.
 *
 * MARKING         The block might or might not contain live objects.  If
 *                 we're in between an initial collection pause and the
 *                 finishing pause, the block might or might not be in a
 *                 free list.
 *
 * CHECKING        The sweep thread is investigating the block to determine
 *                 whether or not it contains live objects.  The block is
 *                 not in a free list.
 *
 * NEED_SWEEPING   The block contains live objects but has not yet been
 *                 swept.  It also contains free slots.  It is in a block
 *                 free list.
 *
 * SWEEPING        The block is being swept.  It might be in a free list.
 */

enum {
	BLOCK_STATE_SWEPT,
	BLOCK_STATE_MARKING,
	BLOCK_STATE_CHECKING,
	BLOCK_STATE_NEED_SWEEPING,
	BLOCK_STATE_SWEEPING
};

typedef struct _MSBlockInfo MSBlockInfo;
struct _MSBlockInfo {
	guint16 obj_size;
	/*
	 * FIXME: Do we even need this? It's only used during sweep and might be worth
	 * recalculating to save the space.
	 */
	guint16 obj_size_index;
	/* FIXME: Reduce this - it only needs a byte. */
	volatile gint32 state;
	unsigned int pinned : 1;
	unsigned int has_references : 1;
	unsigned int has_pinned : 1;	/* means cannot evacuate */
	unsigned int is_to_space : 1;
	void ** volatile free_list;
	MSBlockInfo * volatile next_free;
	guint8 * volatile cardtable_mod_union;
	mword mark_words [MS_NUM_MARK_WORDS];
};

#define MS_BLOCK_FOR_BLOCK_INFO(b)	((char*)(b))

#define MS_BLOCK_OBJ(b,i)		((void*)(MS_BLOCK_FOR_BLOCK_INFO(b) + MS_BLOCK_SKIP + (b)->obj_size * (i)))
#define MS_BLOCK_OBJ_FOR_SIZE(b,i,obj_size)		(MS_BLOCK_FOR_BLOCK_INFO(b) + MS_BLOCK_SKIP + (obj_size) * (i))
#define MS_BLOCK_DATA_FOR_OBJ(o)	((char*)((mword)(o) & ~(mword)(MS_BLOCK_SIZE - 1)))

typedef struct {
	MSBlockInfo info;
} MSBlockHeader;

#define MS_BLOCK_FOR_OBJ(o)		(&((MSBlockHeader*)MS_BLOCK_DATA_FOR_OBJ ((o)))->info)

/* object index will always be small */
#define MS_BLOCK_OBJ_INDEX(o,b)	((int)(((char*)(o) - (MS_BLOCK_FOR_BLOCK_INFO(b) + MS_BLOCK_SKIP)) / (b)->obj_size))

//casting to int is fine since blocks are 32k
#define MS_CALC_MARK_BIT(w,b,o) 	do {				\
		int i = ((int)((char*)(o) - MS_BLOCK_DATA_FOR_OBJ ((o)))) >> SGEN_ALLOC_ALIGN_BITS; \
		if (sizeof (mword) == 4) {				\
			(w) = i >> 5;					\
			(b) = i & 31;					\
		} else {						\
			(w) = i >> 6;					\
			(b) = i & 63;					\
		}							\
	} while (0)

#define MS_MARK_BIT(bl,w,b)	((bl)->mark_words [(w)] & (ONE_P << (b)))
#define MS_SET_MARK_BIT(bl,w,b)	((bl)->mark_words [(w)] |= (ONE_P << (b)))

#define MS_OBJ_ALLOCED(o,b)	(*(void**)(o) && (*(char**)(o) < MS_BLOCK_FOR_BLOCK_INFO (b) || *(char**)(o) >= MS_BLOCK_FOR_BLOCK_INFO (b) + MS_BLOCK_SIZE))

#define MS_BLOCK_OBJ_SIZE_FACTOR	(pow (2.0, 1.0 / 3))

/*
 * This way we can lookup block object size indexes for sizes up to
 * 256 bytes with a single load.
 */
#define MS_NUM_FAST_BLOCK_OBJ_SIZE_INDEXES	32

static int *block_obj_sizes;
static int num_block_obj_sizes;
static int fast_block_obj_size_indexes [MS_NUM_FAST_BLOCK_OBJ_SIZE_INDEXES];

#define MS_BLOCK_FLAG_PINNED	1
#define MS_BLOCK_FLAG_REFS	2

#define MS_BLOCK_TYPE_MAX	4

static gboolean *evacuate_block_obj_sizes;
static float evacuation_threshold = 0.666f;
static float concurrent_evacuation_threshold = 0.666f;
static gboolean want_evacuation = FALSE;

static gboolean lazy_sweep = FALSE;

enum {
	SWEEP_STATE_SWEPT,
	SWEEP_STATE_NEED_SWEEPING,
	SWEEP_STATE_SWEEPING,
	SWEEP_STATE_SWEEPING_AND_ITERATING,
	SWEEP_STATE_COMPACTING
};

static volatile int sweep_state = SWEEP_STATE_SWEPT;

static gboolean concurrent_mark;
static gboolean concurrent_sweep = TRUE;

#define BLOCK_IS_TAGGED_HAS_REFERENCES(bl)	SGEN_POINTER_IS_TAGGED_1 ((bl))
#define BLOCK_TAG_HAS_REFERENCES(bl)		SGEN_POINTER_TAG_1 ((bl))

#define BLOCK_IS_TAGGED_CHECKING(bl)		SGEN_POINTER_IS_TAGGED_2 ((bl))
#define BLOCK_TAG_CHECKING(bl)			SGEN_POINTER_TAG_2 ((bl))

#define BLOCK_UNTAG(bl)				SGEN_POINTER_UNTAG_12 ((bl))

#define BLOCK_TAG(bl)				((bl)->has_references ? BLOCK_TAG_HAS_REFERENCES ((bl)) : (bl))

/* all allocated blocks in the system */
static SgenPointerQueue allocated_blocks;

/* non-allocated block free-list */
static void *empty_blocks = NULL;
static size_t num_empty_blocks = 0;

#define FOREACH_BLOCK_NO_LOCK_CONDITION(cond,bl) {			\
	size_t __index;							\
	SGEN_ASSERT (0, (cond) && !sweep_in_progress (), "Can't iterate blocks while the world is running or sweep is in progress."); \
	for (__index = 0; __index < allocated_blocks.next_slot; ++__index) { \
		(bl) = BLOCK_UNTAG (allocated_blocks.data [__index]);
#define FOREACH_BLOCK_NO_LOCK(bl)					\
	FOREACH_BLOCK_NO_LOCK_CONDITION(sgen_is_world_stopped (), bl)
#define FOREACH_BLOCK_HAS_REFERENCES_NO_LOCK(bl,hr) {			\
	size_t __index;							\
	SGEN_ASSERT (0, sgen_is_world_stopped () && !sweep_in_progress (), "Can't iterate blocks while the world is running or sweep is in progress."); \
	for (__index = 0; __index < allocated_blocks.next_slot; ++__index) { \
		(bl) = allocated_blocks.data [__index];			\
		(hr) = BLOCK_IS_TAGGED_HAS_REFERENCES ((bl));		\
		(bl) = BLOCK_UNTAG ((bl));
#define END_FOREACH_BLOCK_NO_LOCK	} }

static volatile size_t num_major_sections = 0;
/*
 * One free block list for each block object size.  We add and remove blocks from these
 * lists lock-free via CAS.
 *
 * Blocks accessed/removed from `free_block_lists`:
 *   from the mutator (with GC lock held)
 *   in nursery collections
 *   in non-concurrent major collections
 *   in the finishing pause of concurrent major collections (whole list is cleared)
 *
 * Blocks added to `free_block_lists`:
 *   in the sweeping thread
 *   during nursery collections
 *   from domain clearing (with the world stopped and no sweeping happening)
 *
 * The only item of those that doesn't require the GC lock is the sweep thread.  The sweep
 * thread only ever adds blocks to the free list, so the ABA problem can't occur.
 */
static MSBlockInfo * volatile *free_block_lists [MS_BLOCK_TYPE_MAX];

static guint64 stat_major_blocks_alloced = 0;
static guint64 stat_major_blocks_freed = 0;
static guint64 stat_major_blocks_lazy_swept = 0;
static guint64 stat_major_objects_evacuated = 0;

#if SIZEOF_VOID_P != 8
static guint64 stat_major_blocks_freed_ideal = 0;
static guint64 stat_major_blocks_freed_less_ideal = 0;
static guint64 stat_major_blocks_freed_individual = 0;
static guint64 stat_major_blocks_alloced_less_ideal = 0;
#endif

#ifdef SGEN_COUNT_NUMBER_OF_MAJOR_OBJECTS_MARKED
static guint64 num_major_objects_marked = 0;
#define INC_NUM_MAJOR_OBJECTS_MARKED()	(++num_major_objects_marked)
#else
#define INC_NUM_MAJOR_OBJECTS_MARKED()
#endif

#ifdef SGEN_HEAVY_BINARY_PROTOCOL
static mono_mutex_t scanned_objects_list_lock;
static SgenPointerQueue scanned_objects_list;

static void
add_scanned_object (void *ptr)
{
	if (!binary_protocol_is_enabled ())
		return;

	mono_mutex_lock (&scanned_objects_list_lock);
	sgen_pointer_queue_add (&scanned_objects_list, ptr);
	mono_mutex_unlock (&scanned_objects_list_lock);
}
#endif

static gboolean sweep_block (MSBlockInfo *block);

static int
ms_find_block_obj_size_index (size_t size)
{
	int i;
	SGEN_ASSERT (9, size <= SGEN_MAX_SMALL_OBJ_SIZE, "size %zd is bigger than max small object size %d", size, SGEN_MAX_SMALL_OBJ_SIZE);
	for (i = 0; i < num_block_obj_sizes; ++i)
		if (block_obj_sizes [i] >= size)
			return i;
	g_error ("no object of size %zd\n", size);
	return -1;
}

#define FREE_BLOCKS_FROM(lists,p,r)	(lists [((p) ? MS_BLOCK_FLAG_PINNED : 0) | ((r) ? MS_BLOCK_FLAG_REFS : 0)])
#define FREE_BLOCKS(p,r)		(FREE_BLOCKS_FROM (free_block_lists, (p), (r)))

#define MS_BLOCK_OBJ_SIZE_INDEX(s)				\
	(((s)+7)>>3 < MS_NUM_FAST_BLOCK_OBJ_SIZE_INDEXES ?	\
	 fast_block_obj_size_indexes [((s)+7)>>3] :		\
	 ms_find_block_obj_size_index ((s)))

static void*
major_alloc_heap (mword nursery_size, mword nursery_align, int the_nursery_bits)
{
	char *start;
	if (nursery_align)
		start = sgen_alloc_os_memory_aligned (nursery_size, nursery_align, SGEN_ALLOC_HEAP | SGEN_ALLOC_ACTIVATE, "nursery");
	else
		start = sgen_alloc_os_memory (nursery_size, SGEN_ALLOC_HEAP | SGEN_ALLOC_ACTIVATE, "nursery");

	return start;
}

static void
update_heap_boundaries_for_block (MSBlockInfo *block)
{
	sgen_update_heap_boundaries ((mword)MS_BLOCK_FOR_BLOCK_INFO (block), (mword)MS_BLOCK_FOR_BLOCK_INFO (block) + MS_BLOCK_SIZE);
}

/*
 * Thread safe
 */
static void*
ms_get_empty_block (void)
{
	char *p;
	int i;
	void *block, *empty, *next;

 retry:
	if (!empty_blocks) {
		/*
		 * We try allocating MS_BLOCK_ALLOC_NUM blocks first.  If that's
		 * unsuccessful, we halve the number of blocks and try again, until we're at
		 * 1.  If that doesn't work, either, we assert.
		 */
		int alloc_num = MS_BLOCK_ALLOC_NUM;
		for (;;) {
			p = sgen_alloc_os_memory_aligned (MS_BLOCK_SIZE * alloc_num, MS_BLOCK_SIZE, SGEN_ALLOC_HEAP | SGEN_ALLOC_ACTIVATE,
					alloc_num == 1 ? "major heap section" : NULL);
			if (p)
				break;
			alloc_num >>= 1;
		}

		for (i = 0; i < alloc_num; ++i) {
			block = p;
			/*
			 * We do the free list update one after the
			 * other so that other threads can use the new
			 * blocks as quickly as possible.
			 */
			do {
				empty = empty_blocks;
				*(void**)block = empty;
			} while (SGEN_CAS_PTR ((gpointer*)&empty_blocks, block, empty) != empty);
			p += MS_BLOCK_SIZE;
		}

		SGEN_ATOMIC_ADD_P (num_empty_blocks, alloc_num);

		stat_major_blocks_alloced += alloc_num;
#if SIZEOF_VOID_P != 8
		if (alloc_num != MS_BLOCK_ALLOC_NUM)
			stat_major_blocks_alloced_less_ideal += alloc_num;
#endif
	}

	do {
		empty = empty_blocks;
		if (!empty)
			goto retry;
		block = empty;
		next = *(void**)block;
	} while (SGEN_CAS_PTR (&empty_blocks, next, empty) != empty);

	SGEN_ATOMIC_ADD_P (num_empty_blocks, -1);

	*(void**)block = NULL;

	g_assert (!((mword)block & (MS_BLOCK_SIZE - 1)));

	return block;
}

/*
 * This doesn't actually free a block immediately, but enqueues it into the `empty_blocks`
 * list, where it will either be freed later on, or reused in nursery collections.
 */
static void
ms_free_block (void *block)
{
	void *empty;

	sgen_memgov_release_space (MS_BLOCK_SIZE, SPACE_MAJOR);
	memset (block, 0, MS_BLOCK_SIZE);

	do {
		empty = empty_blocks;
		*(void**)block = empty;
	} while (SGEN_CAS_PTR (&empty_blocks, block, empty) != empty);

	SGEN_ATOMIC_ADD_P (num_empty_blocks, 1);

	binary_protocol_block_free (block, MS_BLOCK_SIZE);
}

static gboolean
sweep_in_progress (void)
{
	int state = sweep_state;
	return state == SWEEP_STATE_SWEEPING ||
		state == SWEEP_STATE_SWEEPING_AND_ITERATING ||
		state == SWEEP_STATE_COMPACTING;
}

static inline gboolean
block_is_swept_or_marking (MSBlockInfo *block)
{
	gint32 state = block->state;
	return state == BLOCK_STATE_SWEPT || state == BLOCK_STATE_MARKING;
}

//#define MARKSWEEP_CONSISTENCY_CHECK

#ifdef MARKSWEEP_CONSISTENCY_CHECK
static void
check_block_free_list (MSBlockInfo *block, int size, gboolean pinned)
{
	SGEN_ASSERT (0, !sweep_in_progress (), "Can't examine allocated blocks during sweep");
	for (; block; block = block->next_free) {
		SGEN_ASSERT (0, block->state != BLOCK_STATE_CHECKING, "Can't have a block we're checking in a free list.");
		g_assert (block->obj_size == size);
		g_assert ((pinned && block->pinned) || (!pinned && !block->pinned));

		/* blocks in the free lists must have at least
		   one free slot */
		g_assert (block->free_list);

		/* the block must be in the allocated_blocks array */
		g_assert (sgen_pointer_queue_find (&allocated_blocks, BLOCK_TAG (block)) != (size_t)-1);
	}
}

static void
check_empty_blocks (void)
{
	void *p;
	size_t i = 0;
	for (p = empty_blocks; p; p = *(void**)p)
		++i;
	g_assert (i == num_empty_blocks);
}

static void
consistency_check (void)
{
	MSBlockInfo *block;
	int i;

	/* check all blocks */
	FOREACH_BLOCK_NO_LOCK (block) {
		int count = MS_BLOCK_FREE / block->obj_size;
		int num_free = 0;
		void **free;

		/* count number of free slots */
		for (i = 0; i < count; ++i) {
			void **obj = (void**) MS_BLOCK_OBJ (block, i);
			if (!MS_OBJ_ALLOCED (obj, block))
				++num_free;
		}

		/* check free list */
		for (free = block->free_list; free; free = (void**)*free) {
			g_assert (MS_BLOCK_FOR_OBJ (free) == block);
			--num_free;
		}
		g_assert (num_free == 0);

		/* check all mark words are zero */
		if (!sgen_concurrent_collection_in_progress () && block_is_swept_or_marking (block)) {
			for (i = 0; i < MS_NUM_MARK_WORDS; ++i)
				g_assert (block->mark_words [i] == 0);
		}
	} END_FOREACH_BLOCK_NO_LOCK;

	/* check free blocks */
	for (i = 0; i < num_block_obj_sizes; ++i) {
		int j;
		for (j = 0; j < MS_BLOCK_TYPE_MAX; ++j)
			check_block_free_list (free_block_lists [j][i], block_obj_sizes [i], j & MS_BLOCK_FLAG_PINNED);
	}

	check_empty_blocks ();
}
#endif

static void
add_free_block (MSBlockInfo * volatile *free_blocks, int size_index, MSBlockInfo *block)
{
	MSBlockInfo *old;
	do {
		block->next_free = old = free_blocks [size_index];
	} while (SGEN_CAS_PTR ((gpointer)&free_blocks [size_index], block, old) != old);
}

static void major_finish_sweep_checking (void);

static gboolean
ms_alloc_block (int size_index, gboolean pinned, gboolean has_references)
{
	int size = block_obj_sizes [size_index];
	int count = MS_BLOCK_FREE / size;
	MSBlockInfo *info;
	MSBlockInfo * volatile * free_blocks = FREE_BLOCKS (pinned, has_references);
	char *obj_start;
	int i;

	if (!sgen_memgov_try_alloc_space (MS_BLOCK_SIZE, SPACE_MAJOR))
		return FALSE;

	info = (MSBlockInfo*)ms_get_empty_block ();

	SGEN_ASSERT (9, count >= 2, "block with %d objects, it must hold at least 2", count);

	info->obj_size = size;
	info->obj_size_index = size_index;
	info->pinned = pinned;
	info->has_references = has_references;
	info->has_pinned = pinned;
	/*
	 * Blocks that are to-space are not evacuated from.  During an major collection
	 * blocks are allocated for two reasons: evacuating objects from the nursery and
	 * evacuating them from major blocks marked for evacuation.  In both cases we don't
	 * want further evacuation.
	 */
	info->is_to_space = (sgen_get_current_collection_generation () == GENERATION_OLD);
	info->state = (info->is_to_space || sgen_concurrent_collection_in_progress ()) ? BLOCK_STATE_MARKING : BLOCK_STATE_SWEPT;
	SGEN_ASSERT (6, !sweep_in_progress () || info->state == BLOCK_STATE_SWEPT, "How do we add a new block to be swept while sweeping?");
	info->cardtable_mod_union = NULL;

	update_heap_boundaries_for_block (info);

	binary_protocol_block_alloc (info, MS_BLOCK_SIZE);

	/* build free list */
	obj_start = MS_BLOCK_FOR_BLOCK_INFO (info) + MS_BLOCK_SKIP;
	info->free_list = (void**)obj_start;
	/* we're skipping the last one - it must be nulled */
	for (i = 0; i < count - 1; ++i) {
		char *next_obj_start = obj_start + size;
		*(void**)obj_start = next_obj_start;
		obj_start = next_obj_start;
	}
	/* the last one */
	*(void**)obj_start = NULL;

	add_free_block (free_blocks, size_index, info);

	/*
<<<<<<< HEAD
	 * This is the only place where the `allocated_blocks` array can potentially grow.
	 * We need to make sure concurrent sweep isn't running when that happens, so in that
	 * specific case we just wait for sweep to finish.
=======
	 * Adding to the allocated_blocks array is racy with the removal of nulls when
	 * sweeping. We wait for sweep to finish to avoid that.
>>>>>>> 60cab700
	 *
	 * The memory barrier here and in `sweep_job_func()` are required because we need
	 * `allocated_blocks` synchronized between this and the sweep thread.
	 */
<<<<<<< HEAD
	if (sgen_pointer_queue_will_grow (&allocated_blocks)) {
		major_finish_sweep_checking ();
		mono_memory_barrier ();
	}
=======
	major_finish_sweep_checking ();
	mono_memory_barrier ();
>>>>>>> 60cab700

	sgen_pointer_queue_add (&allocated_blocks, BLOCK_TAG (info));

	SGEN_ATOMIC_ADD_P (num_major_sections, 1);
	return TRUE;
}

static gboolean
ptr_is_from_pinned_alloc (char *ptr)
{
	MSBlockInfo *block;

	FOREACH_BLOCK_NO_LOCK (block) {
		if (ptr >= MS_BLOCK_FOR_BLOCK_INFO (block) && ptr <= MS_BLOCK_FOR_BLOCK_INFO (block) + MS_BLOCK_SIZE)
			return block->pinned;
	} END_FOREACH_BLOCK_NO_LOCK;
	return FALSE;
}

static void
ensure_can_access_block_free_list (MSBlockInfo *block)
{
 retry:
	for (;;) {
		switch (block->state) {
		case BLOCK_STATE_SWEPT:
		case BLOCK_STATE_MARKING:
			return;
		case BLOCK_STATE_CHECKING:
			SGEN_ASSERT (0, FALSE, "How did we get a block that's being checked from a free list?");
			break;
		case BLOCK_STATE_NEED_SWEEPING:
			if (sweep_block (block))
				++stat_major_blocks_lazy_swept;
			break;
		case BLOCK_STATE_SWEEPING:
			/* FIXME: do this more elegantly */
			g_usleep (100);
			goto retry;
		default:
			SGEN_ASSERT (0, FALSE, "Illegal block state");
			break;
		}
	}
}

static void*
unlink_slot_from_free_list_uncontested (MSBlockInfo * volatile *free_blocks, int size_index)
{
	MSBlockInfo *block, *next_free_block;
	void *obj, *next_free_slot;

 retry:
	block = free_blocks [size_index];
	SGEN_ASSERT (9, block, "no free block to unlink from free_blocks %p size_index %d", free_blocks, size_index);

	ensure_can_access_block_free_list (block);

	obj = block->free_list;
	SGEN_ASSERT (6, obj, "block %p in free list had no available object to alloc from", block);

	next_free_slot = *(void**)obj;
	if (next_free_slot) {
		block->free_list = next_free_slot;
		return obj;
	}

	next_free_block = block->next_free;
	if (SGEN_CAS_PTR ((gpointer)&free_blocks [size_index], next_free_block, block) != block)
		goto retry;

	block->free_list = NULL;
	block->next_free = NULL;

	return obj;
}

static GCObject*
alloc_obj (GCVTable vtable, size_t size, gboolean pinned, gboolean has_references)
{
	int size_index = MS_BLOCK_OBJ_SIZE_INDEX (size);
	MSBlockInfo * volatile * free_blocks = FREE_BLOCKS (pinned, has_references);
	void *obj;

	if (!free_blocks [size_index]) {
		if (G_UNLIKELY (!ms_alloc_block (size_index, pinned, has_references)))
			return NULL;
	}

	obj = unlink_slot_from_free_list_uncontested (free_blocks, size_index);

	/* FIXME: assumes object layout */
	*(GCVTable*)obj = vtable;

	return obj;
}

static GCObject*
major_alloc_object (GCVTable vtable, size_t size, gboolean has_references)
{
	return alloc_obj (vtable, size, FALSE, has_references);
}

/*
 * We're not freeing the block if it's empty.  We leave that work for
 * the next major collection.
 *
 * This is just called from the domain clearing code, which runs in a
 * single thread and has the GC lock, so we don't need an extra lock.
 */
static void
free_object (GCObject *obj, size_t size, gboolean pinned)
{
	MSBlockInfo *block = MS_BLOCK_FOR_OBJ (obj);
	int word, bit;
	gboolean in_free_list;

	SGEN_ASSERT (9, sweep_state == SWEEP_STATE_SWEPT, "Should have waited for sweep to free objects.");

	ensure_can_access_block_free_list (block);
	SGEN_ASSERT (9, (pinned && block->pinned) || (!pinned && !block->pinned), "free-object pinning mixup object %p pinned %d block %p pinned %d", obj, pinned, block, block->pinned);
	SGEN_ASSERT (9, MS_OBJ_ALLOCED (obj, block), "object %p is already free", obj);
	MS_CALC_MARK_BIT (word, bit, obj);
	SGEN_ASSERT (9, !MS_MARK_BIT (block, word, bit), "object %p has mark bit set", obj);

	memset (obj, 0, size);

	in_free_list = !!block->free_list;
	*(void**)obj = block->free_list;
	block->free_list = (void**)obj;

	if (!in_free_list) {
		MSBlockInfo * volatile *free_blocks = FREE_BLOCKS (pinned, block->has_references);
		int size_index = MS_BLOCK_OBJ_SIZE_INDEX (size);
		SGEN_ASSERT (9, !block->next_free, "block %p doesn't have a free-list of object but belongs to a free-list of blocks", block);
		add_free_block (free_blocks, size_index, block);
	}
}

static void
major_free_non_pinned_object (GCObject *obj, size_t size)
{
	free_object (obj, size, FALSE);
}

/* size is a multiple of SGEN_ALLOC_ALIGN */
static GCObject*
major_alloc_small_pinned_obj (GCVTable vtable, size_t size, gboolean has_references)
{
	void *res;

	res = alloc_obj (vtable, size, TRUE, has_references);
	 /*If we failed to alloc memory, we better try releasing memory
	  *as pinned alloc is requested by the runtime.
	  */
	 if (!res) {
		sgen_perform_collection (0, GENERATION_OLD, "pinned alloc failure", TRUE);
		res = alloc_obj (vtable, size, TRUE, has_references);
	 }
	 return res;
}

static void
free_pinned_object (GCObject *obj, size_t size)
{
	free_object (obj, size, TRUE);
}

/*
 * size is already rounded up and we hold the GC lock.
 */
static GCObject*
major_alloc_degraded (GCVTable vtable, size_t size)
{
	GCObject *obj;

	obj = alloc_obj (vtable, size, FALSE, SGEN_VTABLE_HAS_REFERENCES (vtable));
	if (G_LIKELY (obj)) {
		HEAVY_STAT (++stat_objects_alloced_degraded);
		HEAVY_STAT (stat_bytes_alloced_degraded += size);
	}
	return obj;
}

/*
 * obj is some object.  If it's not in the major heap (i.e. if it's in
 * the nursery or LOS), return FALSE.  Otherwise return whether it's
 * been marked or copied.
 */
static gboolean
major_is_object_live (GCObject *obj)
{
	MSBlockInfo *block;
	int word, bit;
	mword objsize;

	if (sgen_ptr_in_nursery (obj))
		return FALSE;

	objsize = SGEN_ALIGN_UP (sgen_safe_object_get_size (obj));

	/* LOS */
	if (objsize > SGEN_MAX_SMALL_OBJ_SIZE)
		return FALSE;

	/* now we know it's in a major block */
	block = MS_BLOCK_FOR_OBJ (obj);
	SGEN_ASSERT (9, !block->pinned, "block %p is pinned, BTW why is this bad?", block);
	MS_CALC_MARK_BIT (word, bit, obj);
	return MS_MARK_BIT (block, word, bit) ? TRUE : FALSE;
}

static gboolean
major_ptr_is_in_non_pinned_space (char *ptr, char **start)
{
	MSBlockInfo *block;

	FOREACH_BLOCK_NO_LOCK (block) {
		if (ptr >= MS_BLOCK_FOR_BLOCK_INFO (block) && ptr <= MS_BLOCK_FOR_BLOCK_INFO (block) + MS_BLOCK_SIZE) {
			int count = MS_BLOCK_FREE / block->obj_size;
			int i;

			*start = NULL;
			for (i = 0; i <= count; ++i) {
				if (ptr >= (char*)MS_BLOCK_OBJ (block, i) && ptr < (char*)MS_BLOCK_OBJ (block, i + 1)) {
					*start = MS_BLOCK_OBJ (block, i);
					break;
				}
			}
			return !block->pinned;
		}
	} END_FOREACH_BLOCK_NO_LOCK;
	return FALSE;
}

static gboolean
try_set_sweep_state (int new, int expected)
{
	int old = SGEN_CAS (&sweep_state, new, expected);
	return old == expected;
}

static void
set_sweep_state (int new, int expected)
{
	gboolean success = try_set_sweep_state (new, expected);
	SGEN_ASSERT (0, success, "Could not set sweep state.");
}

static gboolean ensure_block_is_checked_for_sweeping (int block_index, gboolean wait, gboolean *have_checked);

static SgenThreadPoolJob * volatile sweep_job;

static void
major_finish_sweep_checking (void)
{
	int block_index;
	SgenThreadPoolJob *job;

 retry:
	switch (sweep_state) {
	case SWEEP_STATE_SWEPT:
	case SWEEP_STATE_NEED_SWEEPING:
		return;
	case SWEEP_STATE_SWEEPING:
		if (try_set_sweep_state (SWEEP_STATE_SWEEPING_AND_ITERATING, SWEEP_STATE_SWEEPING))
			break;
		goto retry;
	case SWEEP_STATE_SWEEPING_AND_ITERATING:
		SGEN_ASSERT (0, FALSE, "Is there another minor collection running?");
		goto retry;
	case SWEEP_STATE_COMPACTING:
		goto wait;
	default:
		SGEN_ASSERT (0, FALSE, "Invalid sweep state.");
		break;
	}

	/*
	 * We're running with the world stopped and the only other thread doing work is the
	 * sweep thread, which doesn't add blocks to the array, so we can safely access
	 * `next_slot`.
	 */
	for (block_index = 0; block_index < allocated_blocks.next_slot; ++block_index)
		ensure_block_is_checked_for_sweeping (block_index, FALSE, NULL);

	set_sweep_state (SWEEP_STATE_SWEEPING, SWEEP_STATE_SWEEPING_AND_ITERATING);

 wait:
	job = sweep_job;
	if (job)
		sgen_thread_pool_job_wait (job);
	SGEN_ASSERT (0, !sweep_job, "Why did the sweep job not null itself?");
	SGEN_ASSERT (0, sweep_state == SWEEP_STATE_SWEPT, "How is the sweep job done but we're not swept?");
}

static void
major_iterate_objects (IterateObjectsFlags flags, IterateObjectCallbackFunc callback, void *data)
{
	gboolean sweep = flags & ITERATE_OBJECTS_SWEEP;
	gboolean non_pinned = flags & ITERATE_OBJECTS_NON_PINNED;
	gboolean pinned = flags & ITERATE_OBJECTS_PINNED;
	MSBlockInfo *block;

	major_finish_sweep_checking ();
	FOREACH_BLOCK_NO_LOCK (block) {
		int count = MS_BLOCK_FREE / block->obj_size;
		int i;

		if (block->pinned && !pinned)
			continue;
		if (!block->pinned && !non_pinned)
			continue;
		if (sweep && lazy_sweep) {
			sweep_block (block);
			SGEN_ASSERT (6, block->state == BLOCK_STATE_SWEPT, "Block must be swept after sweeping");
		}

		for (i = 0; i < count; ++i) {
			void **obj = (void**) MS_BLOCK_OBJ (block, i);
			/*
			 * We've finished sweep checking, but if we're sweeping lazily and
			 * the flags don't require us to sweep, the block might still need
			 * sweeping.  In that case, we need to consult the mark bits to tell
			 * us whether an object slot is live.
			 */
			if (!block_is_swept_or_marking (block)) {
				int word, bit;
				SGEN_ASSERT (6, !sweep && block->state == BLOCK_STATE_NEED_SWEEPING, "Has sweeping not finished?");
				MS_CALC_MARK_BIT (word, bit, obj);
				if (!MS_MARK_BIT (block, word, bit))
					continue;
			}
			if (MS_OBJ_ALLOCED (obj, block))
				callback ((GCObject*)obj, block->obj_size, data);
		}
	} END_FOREACH_BLOCK_NO_LOCK;
}

static gboolean
major_is_valid_object (char *object)
{
	MSBlockInfo *block;

	FOREACH_BLOCK_NO_LOCK (block) {
		int idx;
		char *obj;

		if ((MS_BLOCK_FOR_BLOCK_INFO (block) > object) || ((MS_BLOCK_FOR_BLOCK_INFO (block) + MS_BLOCK_SIZE) <= object))
			continue;

		idx = MS_BLOCK_OBJ_INDEX (object, block);
		obj = (char*)MS_BLOCK_OBJ (block, idx);
		if (obj != object)
			return FALSE;
		return MS_OBJ_ALLOCED (obj, block);
	} END_FOREACH_BLOCK_NO_LOCK;

	return FALSE;
}


static GCVTable
major_describe_pointer (char *ptr)
{
	MSBlockInfo *block;

	FOREACH_BLOCK_NO_LOCK (block) {
		int idx;
		char *obj;
		gboolean live;
		GCVTable vtable;
		int w, b;
		gboolean marked;

		if ((MS_BLOCK_FOR_BLOCK_INFO (block) > ptr) || ((MS_BLOCK_FOR_BLOCK_INFO (block) + MS_BLOCK_SIZE) <= ptr))
			continue;

		SGEN_LOG (0, "major-ptr (block %p sz %d pin %d ref %d)\n",
			MS_BLOCK_FOR_BLOCK_INFO (block), block->obj_size, block->pinned, block->has_references);

		idx = MS_BLOCK_OBJ_INDEX (ptr, block);
		obj = (char*)MS_BLOCK_OBJ (block, idx);
		live = MS_OBJ_ALLOCED (obj, block);
		vtable = live ? SGEN_LOAD_VTABLE ((GCObject*)obj) : NULL;

		MS_CALC_MARK_BIT (w, b, obj);
		marked = MS_MARK_BIT (block, w, b);

		if (obj == ptr) {
			SGEN_LOG (0, "\t(");
			if (live)
				SGEN_LOG (0, "object");
			else
				SGEN_LOG (0, "dead-object");
		} else {
			if (live)
				SGEN_LOG (0, "interior-ptr offset %zd", ptr - obj);
			else
				SGEN_LOG (0, "dead-interior-ptr offset %zd", ptr - obj);
		}

		SGEN_LOG (0, " marked %d)\n", marked ? 1 : 0);

		return vtable;
	} END_FOREACH_BLOCK_NO_LOCK;

	return NULL;
}

static void
major_check_scan_starts (void)
{
}

static void
major_dump_heap (FILE *heap_dump_file)
{
	MSBlockInfo *block;
	int *slots_available = alloca (sizeof (int) * num_block_obj_sizes);
	int *slots_used = alloca (sizeof (int) * num_block_obj_sizes);
	int i;

	for (i = 0; i < num_block_obj_sizes; ++i)
		slots_available [i] = slots_used [i] = 0;

	FOREACH_BLOCK_NO_LOCK (block) {
		int index = ms_find_block_obj_size_index (block->obj_size);
		int count = MS_BLOCK_FREE / block->obj_size;

		slots_available [index] += count;
		for (i = 0; i < count; ++i) {
			if (MS_OBJ_ALLOCED (MS_BLOCK_OBJ (block, i), block))
				++slots_used [index];
		}
	} END_FOREACH_BLOCK_NO_LOCK;

	fprintf (heap_dump_file, "<occupancies>\n");
	for (i = 0; i < num_block_obj_sizes; ++i) {
		fprintf (heap_dump_file, "<occupancy size=\"%d\" available=\"%d\" used=\"%d\" />\n",
				block_obj_sizes [i], slots_available [i], slots_used [i]);
	}
	fprintf (heap_dump_file, "</occupancies>\n");

	FOREACH_BLOCK_NO_LOCK (block) {
		int count = MS_BLOCK_FREE / block->obj_size;
		int i;
		int start = -1;

		fprintf (heap_dump_file, "<section type=\"%s\" size=\"%zu\">\n", "old", (size_t)MS_BLOCK_FREE);

		for (i = 0; i <= count; ++i) {
			if ((i < count) && MS_OBJ_ALLOCED (MS_BLOCK_OBJ (block, i), block)) {
				if (start < 0)
					start = i;
			} else {
				if (start >= 0) {
					sgen_dump_occupied (MS_BLOCK_OBJ (block, start), MS_BLOCK_OBJ (block, i), MS_BLOCK_FOR_BLOCK_INFO (block));
					start = -1;
				}
			}
		}

		fprintf (heap_dump_file, "</section>\n");
	} END_FOREACH_BLOCK_NO_LOCK;
}

static guint8*
get_cardtable_mod_union_for_block (MSBlockInfo *block, gboolean allocate)
{
	guint8 *mod_union = block->cardtable_mod_union;
	guint8 *other;
	if (mod_union)
		return mod_union;
	else if (!allocate)
		return NULL;
	mod_union = sgen_card_table_alloc_mod_union (MS_BLOCK_FOR_BLOCK_INFO (block), MS_BLOCK_SIZE);
	other = SGEN_CAS_PTR ((gpointer*)&block->cardtable_mod_union, mod_union, NULL);
	if (!other) {
		SGEN_ASSERT (0, block->cardtable_mod_union == mod_union, "Why did CAS not replace?");
		return mod_union;
	}
	sgen_card_table_free_mod_union (mod_union, MS_BLOCK_FOR_BLOCK_INFO (block), MS_BLOCK_SIZE);
	return other;
}

static inline guint8*
major_get_cardtable_mod_union_for_reference (char *ptr)
{
	MSBlockInfo *block = MS_BLOCK_FOR_OBJ (ptr);
	size_t offset = sgen_card_table_get_card_offset (ptr, (char*)sgen_card_table_align_pointer (MS_BLOCK_FOR_BLOCK_INFO (block)));
	guint8 *mod_union = get_cardtable_mod_union_for_block (block, TRUE);
	SGEN_ASSERT (0, mod_union, "FIXME: optionally allocate the mod union if it's not here and CAS it in.");
	return &mod_union [offset];
}

/*
 * Mark the mod-union card for `ptr`, which must be a reference within the object `obj`.
 */
static void
mark_mod_union_card (GCObject *obj, void **ptr)
{
	int type = sgen_obj_get_descriptor (obj) & DESC_TYPE_MASK;
	if (sgen_safe_object_is_small (obj, type)) {
		guint8 *card_byte = major_get_cardtable_mod_union_for_reference ((char*)ptr);
		SGEN_ASSERT (0, MS_BLOCK_FOR_OBJ (obj) == MS_BLOCK_FOR_OBJ (ptr), "How can an object and a reference inside it not be in the same block?");
		*card_byte = 1;
	} else {
		sgen_los_mark_mod_union_card (obj, ptr);
	}
}

#define LOAD_VTABLE	SGEN_LOAD_VTABLE

#define MS_MARK_OBJECT_AND_ENQUEUE_CHECKED(obj,desc,block,queue) do {	\
		int __word, __bit;					\
		MS_CALC_MARK_BIT (__word, __bit, (obj));		\
		if (!MS_MARK_BIT ((block), __word, __bit) && MS_OBJ_ALLOCED ((obj), (block))) {	\
			MS_SET_MARK_BIT ((block), __word, __bit);	\
			if (sgen_gc_descr_has_references (desc))			\
				GRAY_OBJECT_ENQUEUE ((queue), (obj), (desc)); \
			binary_protocol_mark ((obj), (gpointer)LOAD_VTABLE ((obj)), sgen_safe_object_get_size ((obj))); \
			INC_NUM_MAJOR_OBJECTS_MARKED ();		\
		}							\
	} while (0)
#define MS_MARK_OBJECT_AND_ENQUEUE(obj,desc,block,queue) do {		\
		int __word, __bit;					\
		MS_CALC_MARK_BIT (__word, __bit, (obj));		\
		SGEN_ASSERT (9, MS_OBJ_ALLOCED ((obj), (block)), "object %p not allocated", obj); \
		if (!MS_MARK_BIT ((block), __word, __bit)) {		\
			MS_SET_MARK_BIT ((block), __word, __bit);	\
			if (sgen_gc_descr_has_references (desc))			\
				GRAY_OBJECT_ENQUEUE ((queue), (obj), (desc)); \
			binary_protocol_mark ((obj), (gpointer)LOAD_VTABLE ((obj)), sgen_safe_object_get_size ((obj))); \
			INC_NUM_MAJOR_OBJECTS_MARKED ();		\
		}							\
	} while (0)

static void
pin_major_object (GCObject *obj, SgenGrayQueue *queue)
{
	MSBlockInfo *block;

	if (concurrent_mark)
		g_assert_not_reached ();

	block = MS_BLOCK_FOR_OBJ (obj);
	block->has_pinned = TRUE;
	MS_MARK_OBJECT_AND_ENQUEUE (obj, sgen_obj_get_descriptor (obj), block, queue);
}

#include "sgen-major-copy-object.h"

static void
major_copy_or_mark_object_concurrent (GCObject **ptr, GCObject *obj, SgenGrayQueue *queue)
{
	SGEN_ASSERT (9, sgen_concurrent_collection_in_progress (), "Why are we scanning concurrently when there's no concurrent collection on?");
	SGEN_ASSERT (9, !sgen_workers_are_working () || sgen_thread_pool_is_thread_pool_thread (mono_native_thread_id_get ()), "We must not scan from two threads at the same time!");

	g_assert (!SGEN_OBJECT_IS_FORWARDED (obj));

	if (!sgen_ptr_in_nursery (obj)) {
		mword objsize;

		objsize = SGEN_ALIGN_UP (sgen_safe_object_get_size (obj));

		if (objsize <= SGEN_MAX_SMALL_OBJ_SIZE) {
			MSBlockInfo *block = MS_BLOCK_FOR_OBJ (obj);
			MS_MARK_OBJECT_AND_ENQUEUE (obj, sgen_obj_get_descriptor (obj), block, queue);
		} else {
			if (sgen_los_object_is_pinned (obj))
				return;

			binary_protocol_mark (obj, SGEN_LOAD_VTABLE (obj), sgen_safe_object_get_size (obj));

			sgen_los_pin_object (obj);
			if (SGEN_OBJECT_HAS_REFERENCES (obj))
				GRAY_OBJECT_ENQUEUE (queue, obj, sgen_obj_get_descriptor (obj));
			INC_NUM_MAJOR_OBJECTS_MARKED ();
		}
	}
}

static long long
major_get_and_reset_num_major_objects_marked (void)
{
#ifdef SGEN_COUNT_NUMBER_OF_MAJOR_OBJECTS_MARKED
	long long num = num_major_objects_marked;
	num_major_objects_marked = 0;
	return num;
#else
	return 0;
#endif
}

#define PREFETCH_CARDS		1	/* BOOL FASTENABLE */
#if !PREFETCH_CARDS
#undef PREFETCH_CARDS
#endif

/* gcc 4.2.1 from xcode4 crashes on sgen_card_table_get_card_address () when this is enabled */
#if defined(PLATFORM_MACOSX)
#define GCC_VERSION (__GNUC__ * 10000 \
                               + __GNUC_MINOR__ * 100 \
                               + __GNUC_PATCHLEVEL__)
#if GCC_VERSION <= 40300
#undef PREFETCH_CARDS
#endif
#endif

#ifdef HEAVY_STATISTICS
static guint64 stat_optimized_copy;
static guint64 stat_optimized_copy_nursery;
static guint64 stat_optimized_copy_nursery_forwarded;
static guint64 stat_optimized_copy_nursery_pinned;
static guint64 stat_optimized_copy_major;
static guint64 stat_optimized_copy_major_small_fast;
static guint64 stat_optimized_copy_major_small_slow;
static guint64 stat_optimized_copy_major_large;
static guint64 stat_optimized_copy_major_forwarded;
static guint64 stat_optimized_copy_major_small_evacuate;
static guint64 stat_optimized_major_scan;
static guint64 stat_optimized_major_scan_no_refs;

static guint64 stat_drain_prefetch_fills;
static guint64 stat_drain_prefetch_fill_failures;
static guint64 stat_drain_loops;
#endif

static void major_scan_object_with_evacuation (GCObject *start, mword desc, SgenGrayQueue *queue);

#define COPY_OR_MARK_FUNCTION_NAME	major_copy_or_mark_object_no_evacuation
#define SCAN_OBJECT_FUNCTION_NAME	major_scan_object_no_evacuation
#define DRAIN_GRAY_STACK_FUNCTION_NAME	drain_gray_stack_no_evacuation
#include "sgen-marksweep-drain-gray-stack.h"

#define COPY_OR_MARK_WITH_EVACUATION
#define COPY_OR_MARK_FUNCTION_NAME	major_copy_or_mark_object_with_evacuation
#define SCAN_OBJECT_FUNCTION_NAME	major_scan_object_with_evacuation
#define DRAIN_GRAY_STACK_FUNCTION_NAME	drain_gray_stack_with_evacuation
#include "sgen-marksweep-drain-gray-stack.h"

static gboolean
drain_gray_stack (ScanCopyContext ctx)
{
	gboolean evacuation = FALSE;
	int i;
	for (i = 0; i < num_block_obj_sizes; ++i) {
		if (evacuate_block_obj_sizes [i]) {
			evacuation = TRUE;
			break;
		}
	}

	if (evacuation)
		return drain_gray_stack_with_evacuation (ctx);
	else
		return drain_gray_stack_no_evacuation (ctx);
}

#include "sgen-marksweep-scan-object-concurrent.h"

static void
major_copy_or_mark_object_canonical (GCObject **ptr, SgenGrayQueue *queue)
{
	major_copy_or_mark_object_with_evacuation (ptr, *ptr, queue);
}

static void
major_copy_or_mark_object_concurrent_canonical (GCObject **ptr, SgenGrayQueue *queue)
{
	major_copy_or_mark_object_concurrent (ptr, *ptr, queue);
}

static void
major_copy_or_mark_object_concurrent_finish_canonical (GCObject **ptr, SgenGrayQueue *queue)
{
	major_copy_or_mark_object_no_evacuation (ptr, *ptr, queue);
}

static void
mark_pinned_objects_in_block (MSBlockInfo *block, size_t first_entry, size_t last_entry, SgenGrayQueue *queue)
{
	void **entry, **end;
	int last_index = -1;

	if (first_entry == last_entry)
		return;

	block->has_pinned = TRUE;

	entry = sgen_pinning_get_entry (first_entry);
	end = sgen_pinning_get_entry (last_entry);

	for (; entry < end; ++entry) {
		int index = MS_BLOCK_OBJ_INDEX (*entry, block);
		GCObject *obj;
		SGEN_ASSERT (9, index >= 0 && index < MS_BLOCK_FREE / block->obj_size, "invalid object %p index %d max-index %d", *entry, index, (int)(MS_BLOCK_FREE / block->obj_size));
		if (index == last_index)
			continue;
		obj = MS_BLOCK_OBJ (block, index);
		MS_MARK_OBJECT_AND_ENQUEUE_CHECKED (obj, sgen_obj_get_descriptor (obj), block, queue);
		last_index = index;
	}
}

static inline void
sweep_block_for_size (MSBlockInfo *block, int count, int obj_size)
{
	int obj_index;

	for (obj_index = 0; obj_index < count; ++obj_index) {
		int word, bit;
		void *obj = MS_BLOCK_OBJ_FOR_SIZE (block, obj_index, obj_size);

		MS_CALC_MARK_BIT (word, bit, obj);
		if (MS_MARK_BIT (block, word, bit)) {
			SGEN_ASSERT (9, MS_OBJ_ALLOCED (obj, block), "object %p not allocated", obj);
		} else {
			/* an unmarked object */
			if (MS_OBJ_ALLOCED (obj, block)) {
				/*
				 * FIXME: Merge consecutive
				 * slots for lower reporting
				 * overhead.  Maybe memset
				 * will also benefit?
				 */
				binary_protocol_empty (obj, obj_size);
				memset (obj, 0, obj_size);
			}
			*(void**)obj = block->free_list;
			block->free_list = obj;
		}
	}
}

static inline gboolean
try_set_block_state (MSBlockInfo *block, gint32 new_state, gint32 expected_state)
{
	gint32 old_state = SGEN_CAS (&block->state, new_state, expected_state);
	gboolean success = old_state == expected_state;
	if (success)
		binary_protocol_block_set_state (block, MS_BLOCK_SIZE, old_state, new_state);
	return success;
}

static inline void
set_block_state (MSBlockInfo *block, gint32 new_state, gint32 expected_state)
{
	SGEN_ASSERT (6, block->state == expected_state, "Block state incorrect before set");
	block->state = new_state;
}

/*
 * If `block` needs sweeping, sweep it and return TRUE.  Otherwise return FALSE.
 *
 * Sweeping means iterating through the block's slots and building the free-list from the
 * unmarked ones.  They will also be zeroed.  The mark bits will be reset.
 */
static gboolean
sweep_block (MSBlockInfo *block)
{
	int count;
	void *reversed = NULL;

 retry:
	switch (block->state) {
	case BLOCK_STATE_SWEPT:
		return FALSE;
	case BLOCK_STATE_MARKING:
	case BLOCK_STATE_CHECKING:
		SGEN_ASSERT (0, FALSE, "How did we get to sweep a block that's being marked or being checked?");
		goto retry;
	case BLOCK_STATE_SWEEPING:
		/* FIXME: Do this more elegantly */
		g_usleep (100);
		goto retry;
	case BLOCK_STATE_NEED_SWEEPING:
		if (!try_set_block_state (block, BLOCK_STATE_SWEEPING, BLOCK_STATE_NEED_SWEEPING))
			goto retry;
		break;
	default:
		SGEN_ASSERT (0, FALSE, "Illegal block state");
	}

	SGEN_ASSERT (6, block->state == BLOCK_STATE_SWEEPING, "How did we get here without setting state to sweeping?");

	count = MS_BLOCK_FREE / block->obj_size;

	block->free_list = NULL;

	/* Use inline instances specialized to constant sizes, this allows the compiler to replace the memset calls with inline code */
	// FIXME: Add more sizes
	switch (block->obj_size) {
	case 16:
		sweep_block_for_size (block, count, 16);
		break;
	default:
		sweep_block_for_size (block, count, block->obj_size);
		break;
	}

	/* reset mark bits */
	memset (block->mark_words, 0, sizeof (mword) * MS_NUM_MARK_WORDS);

	/* Reverse free list so that it's in address order */
	reversed = NULL;
	while (block->free_list) {
		void *next = *(void**)block->free_list;
		*(void**)block->free_list = reversed;
		reversed = block->free_list;
		block->free_list = next;
	}
	block->free_list = reversed;

	mono_memory_write_barrier ();

	set_block_state (block, BLOCK_STATE_SWEPT, BLOCK_STATE_SWEEPING);

	return TRUE;
}

static inline int
bitcount (mword d)
{
	int count = 0;

#ifdef __GNUC__
	if (sizeof (mword) == sizeof (unsigned long))
		count += __builtin_popcountl (d);
	else
		count += __builtin_popcount (d);
#else
	while (d) {
		count ++;
		d &= (d - 1);
	}
#endif
	return count;
}

/* statistics for evacuation */
static size_t *sweep_slots_available;
static size_t *sweep_slots_used;
static size_t *sweep_num_blocks;

static volatile size_t num_major_sections_before_sweep;
static volatile size_t num_major_sections_freed_in_sweep;

static void
sweep_start (void)
{
	int i;

	for (i = 0; i < num_block_obj_sizes; ++i)
		sweep_slots_available [i] = sweep_slots_used [i] = sweep_num_blocks [i] = 0;

	/* clear all the free lists */
	for (i = 0; i < MS_BLOCK_TYPE_MAX; ++i) {
		MSBlockInfo * volatile *free_blocks = free_block_lists [i];
		int j;
		for (j = 0; j < num_block_obj_sizes; ++j)
			free_blocks [j] = NULL;
	}
}

static void sweep_finish (void);

/*
 * If `wait` is TRUE and the block is currently being checked, this function will wait until
 * the checking has finished.
 *
 * Returns whether the block is still there.  If `wait` is FALSE, the return value will not
 * be correct, i.e. must not be used.
 */
static gboolean
ensure_block_is_checked_for_sweeping (int block_index, gboolean wait, gboolean *have_checked)
{
	int count;
	gboolean have_live = FALSE;
	gboolean have_free = FALSE;
	int nused = 0;
	int block_state;
	int i;
	void *tagged_block;
	MSBlockInfo *block;

	SGEN_ASSERT (6, sweep_in_progress (), "Why do we call this function if there's no sweep in progress?");

	if (have_checked)
		*have_checked = FALSE;

 retry:
	tagged_block = *(void * volatile *)&allocated_blocks.data [block_index];
	if (!tagged_block)
		return FALSE;

	if (BLOCK_IS_TAGGED_CHECKING (tagged_block)) {
		if (!wait)
			return FALSE;
		/* FIXME: do this more elegantly */
		g_usleep (100);
		goto retry;
	}

	if (SGEN_CAS_PTR (&allocated_blocks.data [block_index], BLOCK_TAG_CHECKING (tagged_block), tagged_block) != tagged_block)
		goto retry;

	block = BLOCK_UNTAG (tagged_block);
	block_state = block->state;

	if (!sweep_in_progress ()) {
		SGEN_ASSERT (6, block_state != BLOCK_STATE_SWEEPING && block_state != BLOCK_STATE_CHECKING, "Invalid block state.");
		if (!lazy_sweep)
			SGEN_ASSERT (6, block_state != BLOCK_STATE_NEED_SWEEPING, "Invalid block state.");
	}

	switch (block_state) {
	case BLOCK_STATE_SWEPT:
	case BLOCK_STATE_NEED_SWEEPING:
	case BLOCK_STATE_SWEEPING:
		goto done;
	case BLOCK_STATE_MARKING:
		break;
	case BLOCK_STATE_CHECKING:
		SGEN_ASSERT (0, FALSE, "We set the CHECKING bit - how can the stage be CHECKING?");
		goto done;
	default:
		SGEN_ASSERT (0, FALSE, "Illegal block state");
		break;
	}

	SGEN_ASSERT (6, block->state == BLOCK_STATE_MARKING, "When we sweep all blocks must start out marking.");
	set_block_state (block, BLOCK_STATE_CHECKING, BLOCK_STATE_MARKING);

	if (have_checked)
		*have_checked = TRUE;

	block->has_pinned = block->pinned;

	block->is_to_space = FALSE;

	count = MS_BLOCK_FREE / block->obj_size;

	if (block->cardtable_mod_union) {
		sgen_card_table_free_mod_union (block->cardtable_mod_union, MS_BLOCK_FOR_BLOCK_INFO (block), MS_BLOCK_SIZE);
		block->cardtable_mod_union = NULL;
	}

	/* Count marked objects in the block */
	for (i = 0; i < MS_NUM_MARK_WORDS; ++i)
		nused += bitcount (block->mark_words [i]);

	if (nused)
		have_live = TRUE;
	if (nused < count)
		have_free = TRUE;

	if (have_live) {
		int obj_size_index = block->obj_size_index;
		gboolean has_pinned = block->has_pinned;

		set_block_state (block, BLOCK_STATE_NEED_SWEEPING, BLOCK_STATE_CHECKING);

		/*
		 * FIXME: Go straight to SWEPT if there are no free slots.  We need
		 * to set the free slot list to NULL, though, and maybe update some
		 * statistics.
		 */
		if (!lazy_sweep)
			sweep_block (block);

		if (!has_pinned) {
			++sweep_num_blocks [obj_size_index];
			sweep_slots_used [obj_size_index] += nused;
			sweep_slots_available [obj_size_index] += count;
		}

		/*
		 * If there are free slots in the block, add
		 * the block to the corresponding free list.
		 */
		if (have_free) {
			MSBlockInfo * volatile *free_blocks = FREE_BLOCKS (block->pinned, block->has_references);

			if (!lazy_sweep)
				SGEN_ASSERT (6, block->free_list, "How do we not have a free list when there are free slots?");

			add_free_block (free_blocks, obj_size_index, block);
		}

		/* FIXME: Do we need the heap boundaries while we do nursery collections? */
		update_heap_boundaries_for_block (block);
	} else {
		/*
		 * Blocks without live objects are removed from the
		 * block list and freed.
		 */
		SGEN_ASSERT (6, block_index < allocated_blocks.next_slot, "How did the number of blocks shrink?");
		SGEN_ASSERT (6, allocated_blocks.data [block_index] == BLOCK_TAG_CHECKING (tagged_block), "How did the block move?");

		binary_protocol_empty (MS_BLOCK_OBJ (block, 0), (char*)MS_BLOCK_OBJ (block, count) - (char*)MS_BLOCK_OBJ (block, 0));
		ms_free_block (block);

		SGEN_ATOMIC_ADD_P (num_major_sections, -1);

		tagged_block = NULL;
	}

 done:
	allocated_blocks.data [block_index] = tagged_block;
	return !!tagged_block;
}

static void
sweep_job_func (void *thread_data_untyped, SgenThreadPoolJob *job)
{
	int block_index;
	int num_blocks = num_major_sections_before_sweep;

	SGEN_ASSERT (0, sweep_in_progress (), "Sweep thread called with wrong state");
	SGEN_ASSERT (0, num_blocks <= allocated_blocks.next_slot, "How did we lose blocks?");

	/*
	 * We traverse the block array from high to low.  Nursery collections will have to
	 * cooperate with the sweep thread to finish sweeping, and they will traverse from
	 * low to high, to avoid constantly colliding on the same blocks.
	 */
	for (block_index = num_blocks - 1; block_index >= 0; --block_index) {
		gboolean have_checked;

		/*
		 * The block might have been freed by another thread doing some checking
		 * work.
		 */
		if (!ensure_block_is_checked_for_sweeping (block_index, TRUE, &have_checked))
			++num_major_sections_freed_in_sweep;
	}

	while (!try_set_sweep_state (SWEEP_STATE_COMPACTING, SWEEP_STATE_SWEEPING)) {
		/*
		 * The main GC thread is currently iterating over the block array to help us
		 * finish the sweep.  We have already finished, but we don't want to mess up
		 * that iteration, so we just wait for it.
		 */
		g_usleep (100);
	}

	if (SGEN_MAX_ASSERT_LEVEL >= 6) {
		for (block_index = num_blocks; block_index < allocated_blocks.next_slot; ++block_index) {
			MSBlockInfo *block = BLOCK_UNTAG (allocated_blocks.data [block_index]);
			SGEN_ASSERT (6, block && block->state == BLOCK_STATE_SWEPT, "How did a new block to be swept get added while swept?");
		}
	}

	sgen_pointer_queue_remove_nulls (&allocated_blocks);
	mono_memory_barrier ();

	sweep_finish ();

	sweep_job = NULL;
}

static void
sweep_finish (void)
{
	mword total_evacuate_heap = 0;
	mword total_evacuate_saved = 0;
	int i;

	for (i = 0; i < num_block_obj_sizes; ++i) {
		float usage = (float)sweep_slots_used [i] / (float)sweep_slots_available [i];
		if (sweep_num_blocks [i] > 5 && usage < evacuation_threshold) {
			evacuate_block_obj_sizes [i] = TRUE;
			/*
			g_print ("slot size %d - %d of %d used\n",
					block_obj_sizes [i], slots_used [i], slots_available [i]);
			*/
		} else {
			evacuate_block_obj_sizes [i] = FALSE;
		}
		{
			mword total_bytes = block_obj_sizes [i] * sweep_slots_available [i];
			total_evacuate_heap += total_bytes;
			if (evacuate_block_obj_sizes [i])
				total_evacuate_saved += total_bytes - block_obj_sizes [i] * sweep_slots_used [i];
		}
	}

	want_evacuation = (float)total_evacuate_saved / (float)total_evacuate_heap > (1 - concurrent_evacuation_threshold);

	set_sweep_state (SWEEP_STATE_SWEPT, SWEEP_STATE_COMPACTING);
}

static void
major_sweep (void)
{
	set_sweep_state (SWEEP_STATE_SWEEPING, SWEEP_STATE_NEED_SWEEPING);

	sweep_start ();

	SGEN_ASSERT (0, num_major_sections == allocated_blocks.next_slot, "We don't know how many blocks we have?");

	num_major_sections_before_sweep = num_major_sections;
	num_major_sections_freed_in_sweep = 0;

	SGEN_ASSERT (0, !sweep_job, "We haven't finished the last sweep?");
	if (concurrent_sweep) {
		sweep_job = sgen_thread_pool_job_alloc ("sweep", sweep_job_func, sizeof (SgenThreadPoolJob));
		sgen_thread_pool_job_enqueue (sweep_job);
	} else {
		sweep_job_func (NULL, NULL);
	}
}

static gboolean
major_have_swept (void)
{
	return sweep_state == SWEEP_STATE_SWEPT;
}

static int count_pinned_ref;
static int count_pinned_nonref;
static int count_nonpinned_ref;
static int count_nonpinned_nonref;

static void
count_nonpinned_callback (GCObject *obj, size_t size, void *data)
{
	GCVTable vtable = LOAD_VTABLE (obj);

	if (SGEN_VTABLE_HAS_REFERENCES (vtable))
		++count_nonpinned_ref;
	else
		++count_nonpinned_nonref;
}

static void
count_pinned_callback (GCObject *obj, size_t size, void *data)
{
	GCVTable vtable = LOAD_VTABLE (obj);

	if (SGEN_VTABLE_HAS_REFERENCES (vtable))
		++count_pinned_ref;
	else
		++count_pinned_nonref;
}

static G_GNUC_UNUSED void
count_ref_nonref_objs (void)
{
	int total;

	count_pinned_ref = 0;
	count_pinned_nonref = 0;
	count_nonpinned_ref = 0;
	count_nonpinned_nonref = 0;

	major_iterate_objects (ITERATE_OBJECTS_SWEEP_NON_PINNED, count_nonpinned_callback, NULL);
	major_iterate_objects (ITERATE_OBJECTS_SWEEP_PINNED, count_pinned_callback, NULL);

	total = count_pinned_nonref + count_nonpinned_nonref + count_pinned_ref + count_nonpinned_ref;

	g_print ("ref: %d pinned %d non-pinned   non-ref: %d pinned %d non-pinned  --  %.1f\n",
			count_pinned_ref, count_nonpinned_ref,
			count_pinned_nonref, count_nonpinned_nonref,
			(count_pinned_nonref + count_nonpinned_nonref) * 100.0 / total);
}

static int
ms_calculate_block_obj_sizes (double factor, int *arr)
{
	double target_size;
	int num_sizes = 0;
	int last_size = 0;

	/*
	 * Have every possible slot size starting with the minimal
	 * object size up to and including four times that size.  Then
	 * proceed by increasing geometrically with the given factor.
	 */

	for (int size = SGEN_CLIENT_MINIMUM_OBJECT_SIZE; size <= 4 * SGEN_CLIENT_MINIMUM_OBJECT_SIZE; size += SGEN_ALLOC_ALIGN) {
		if (arr)
			arr [num_sizes] = size;
		++num_sizes;
		last_size = size;
	}
	target_size = (double)last_size;

	do {
		int target_count = (int)floor (MS_BLOCK_FREE / target_size);
		int size = MIN ((MS_BLOCK_FREE / target_count) & ~(SGEN_ALLOC_ALIGN - 1), SGEN_MAX_SMALL_OBJ_SIZE);

		if (size != last_size) {
			if (arr)
				arr [num_sizes] = size;
			++num_sizes;
			last_size = size;
		}

		target_size *= factor;
	} while (last_size < SGEN_MAX_SMALL_OBJ_SIZE);

	return num_sizes;
}

/* only valid during minor collections */
static mword old_num_major_sections;

static void
major_start_nursery_collection (void)
{
#ifdef MARKSWEEP_CONSISTENCY_CHECK
	consistency_check ();
#endif

	old_num_major_sections = num_major_sections;
}

static void
major_finish_nursery_collection (void)
{
#ifdef MARKSWEEP_CONSISTENCY_CHECK
	consistency_check ();
#endif
}

static void
major_start_major_collection (void)
{
	MSBlockInfo *block;
	int i;

	major_finish_sweep_checking ();

	/*
	 * Clear the free lists for block sizes where we do evacuation.  For those block
	 * sizes we will have to allocate new blocks.
	 */
	for (i = 0; i < num_block_obj_sizes; ++i) {
		if (!evacuate_block_obj_sizes [i])
			continue;

		free_block_lists [0][i] = NULL;
		free_block_lists [MS_BLOCK_FLAG_REFS][i] = NULL;
	}

	if (lazy_sweep)
		binary_protocol_sweep_begin (GENERATION_OLD, TRUE);

	/* Sweep all unswept blocks and set them to MARKING */
	FOREACH_BLOCK_NO_LOCK (block) {
		if (lazy_sweep)
			sweep_block (block);
		SGEN_ASSERT (0, block->state == BLOCK_STATE_SWEPT, "All blocks must be swept when we're pinning.");
		set_block_state (block, BLOCK_STATE_MARKING, BLOCK_STATE_SWEPT);
	} END_FOREACH_BLOCK_NO_LOCK;

	if (lazy_sweep)
		binary_protocol_sweep_end (GENERATION_OLD, TRUE);

	set_sweep_state (SWEEP_STATE_NEED_SWEEPING, SWEEP_STATE_SWEPT);
}

static void
major_finish_major_collection (ScannedObjectCounts *counts)
{
#ifdef SGEN_HEAVY_BINARY_PROTOCOL
	if (binary_protocol_is_enabled ()) {
		counts->num_scanned_objects = scanned_objects_list.next_slot;

		sgen_pointer_queue_sort_uniq (&scanned_objects_list);
		counts->num_unique_scanned_objects = scanned_objects_list.next_slot;

		sgen_pointer_queue_clear (&scanned_objects_list);
	}
#endif
}

#if SIZEOF_VOID_P != 8
static int
compare_pointers (const void *va, const void *vb) {
	char *a = *(char**)va, *b = *(char**)vb;
	if (a < b)
		return -1;
	if (a > b)
		return 1;
	return 0;
}
#endif

/*
 * This is called with sweep completed and the world stopped.
 */
static void
major_free_swept_blocks (size_t allowance)
{
	/* FIXME: This is probably too much.  It's assuming all objects are small. */
	size_t section_reserve = allowance / MS_BLOCK_SIZE;

	SGEN_ASSERT (0, sweep_state == SWEEP_STATE_SWEPT, "Sweeping must have finished before freeing blocks");

#if SIZEOF_VOID_P != 8
	{
		int i, num_empty_blocks_orig, num_blocks, arr_length;
		void *block;
		void **empty_block_arr;
		void **rebuild_next;

#ifdef TARGET_WIN32
		/*
		 * sgen_free_os_memory () asserts in mono_vfree () because windows doesn't like freeing the middle of
		 * a VirtualAlloc ()-ed block.
		 */
		return;
#endif

		if (num_empty_blocks <= section_reserve)
			return;
		SGEN_ASSERT (0, num_empty_blocks > 0, "section reserve can't be negative");

		num_empty_blocks_orig = num_empty_blocks;
		empty_block_arr = (void**)sgen_alloc_internal_dynamic (sizeof (void*) * num_empty_blocks_orig,
				INTERNAL_MEM_MS_BLOCK_INFO_SORT, FALSE);
		if (!empty_block_arr)
			goto fallback;

		i = 0;
		for (block = empty_blocks; block; block = *(void**)block)
			empty_block_arr [i++] = block;
		SGEN_ASSERT (0, i == num_empty_blocks, "empty block count wrong");

		sgen_qsort (empty_block_arr, num_empty_blocks, sizeof (void*), compare_pointers);

		/*
		 * We iterate over the free blocks, trying to find MS_BLOCK_ALLOC_NUM
		 * contiguous ones.  If we do, we free them.  If that's not enough to get to
		 * section_reserve, we halve the number of contiguous blocks we're looking
		 * for and have another go, until we're done with looking for pairs of
		 * blocks, at which point we give up and go to the fallback.
		 */
		arr_length = num_empty_blocks_orig;
		num_blocks = MS_BLOCK_ALLOC_NUM;
		while (num_empty_blocks > section_reserve && num_blocks > 1) {
			int first = -1;
			int dest = 0;

			dest = 0;
			for (i = 0; i < arr_length; ++i) {
				int d = dest;
				void *block = empty_block_arr [i];
				SGEN_ASSERT (6, block, "we're not shifting correctly");
				if (i != dest) {
					empty_block_arr [dest] = block;
					/*
					 * This is not strictly necessary, but we're
					 * cautious.
					 */
					empty_block_arr [i] = NULL;
				}
				++dest;

				if (first < 0) {
					first = d;
					continue;
				}

				SGEN_ASSERT (6, first >= 0 && d > first, "algorithm is wrong");

				if ((char*)block != ((char*)empty_block_arr [d-1]) + MS_BLOCK_SIZE) {
					first = d;
					continue;
				}

				if (d + 1 - first == num_blocks) {
					/*
					 * We found num_blocks contiguous blocks.  Free them
					 * and null their array entries.  As an optimization
					 * we could, instead of nulling the entries, shift
					 * the following entries over to the left, while
					 * we're iterating.
					 */
					int j;
					sgen_free_os_memory (empty_block_arr [first], MS_BLOCK_SIZE * num_blocks, SGEN_ALLOC_HEAP);
					for (j = first; j <= d; ++j)
						empty_block_arr [j] = NULL;
					dest = first;
					first = -1;

					num_empty_blocks -= num_blocks;

					stat_major_blocks_freed += num_blocks;
					if (num_blocks == MS_BLOCK_ALLOC_NUM)
						stat_major_blocks_freed_ideal += num_blocks;
					else
						stat_major_blocks_freed_less_ideal += num_blocks;

				}
			}

			SGEN_ASSERT (6, dest <= i && dest <= arr_length, "array length is off");
			arr_length = dest;
			SGEN_ASSERT (6, arr_length == num_empty_blocks, "array length is off");

			num_blocks >>= 1;
		}

		/* rebuild empty_blocks free list */
		rebuild_next = (void**)&empty_blocks;
		for (i = 0; i < arr_length; ++i) {
			void *block = empty_block_arr [i];
			SGEN_ASSERT (6, block, "we're missing blocks");
			*rebuild_next = block;
			rebuild_next = (void**)block;
		}
		*rebuild_next = NULL;

		/* free array */
		sgen_free_internal_dynamic (empty_block_arr, sizeof (void*) * num_empty_blocks_orig, INTERNAL_MEM_MS_BLOCK_INFO_SORT);
	}

	SGEN_ASSERT (0, num_empty_blocks >= 0, "we freed more blocks than we had in the first place?");

 fallback:
	/*
	 * This is our threshold.  If there's not more empty than used blocks, we won't
	 * release uncontiguous blocks, in fear of fragmenting the address space.
	 */
	if (num_empty_blocks <= num_major_sections)
		return;
#endif

	while (num_empty_blocks > section_reserve) {
		void *next = *(void**)empty_blocks;
		sgen_free_os_memory (empty_blocks, MS_BLOCK_SIZE, SGEN_ALLOC_HEAP);
		empty_blocks = next;
		/*
		 * Needs not be atomic because this is running
		 * single-threaded.
		 */
		--num_empty_blocks;

		++stat_major_blocks_freed;
#if SIZEOF_VOID_P != 8
		++stat_major_blocks_freed_individual;
#endif
	}
}

static void
major_pin_objects (SgenGrayQueue *queue)
{
	MSBlockInfo *block;

	FOREACH_BLOCK_NO_LOCK (block) {
		size_t first_entry, last_entry;
		SGEN_ASSERT (6, block_is_swept_or_marking (block), "All blocks must be swept when we're pinning.");
		sgen_find_optimized_pin_queue_area (MS_BLOCK_FOR_BLOCK_INFO (block) + MS_BLOCK_SKIP, MS_BLOCK_FOR_BLOCK_INFO (block) + MS_BLOCK_SIZE,
				&first_entry, &last_entry);
		mark_pinned_objects_in_block (block, first_entry, last_entry, queue);
	} END_FOREACH_BLOCK_NO_LOCK;
}

static void
major_init_to_space (void)
{
}

static void
major_report_pinned_memory_usage (void)
{
	g_assert_not_reached ();
}

static gint64
major_get_used_size (void)
{
	gint64 size = 0;
	MSBlockInfo *block;

	/*
	 * We're holding the GC lock, but the sweep thread might be running.  Make sure it's
	 * finished, then we can iterate over the block array.
	 */
	major_finish_sweep_checking ();

	FOREACH_BLOCK_NO_LOCK_CONDITION (TRUE, block) {
		int count = MS_BLOCK_FREE / block->obj_size;
		void **iter;
		size += count * block->obj_size;
		for (iter = block->free_list; iter; iter = (void**)*iter)
			size -= block->obj_size;
	} END_FOREACH_BLOCK_NO_LOCK;

	return size;
}

/* FIXME: return number of bytes, not of sections */
static size_t
get_num_major_sections (void)
{
	return num_major_sections;
}

/*
 * Returns the number of bytes in blocks that were present when the last sweep was
 * initiated, and were not freed during the sweep.  They are the basis for calculating the
 * allowance.
 */
static size_t
get_bytes_survived_last_sweep (void)
{
	SGEN_ASSERT (0, sweep_state == SWEEP_STATE_SWEPT, "Can only query unswept sections after sweep");
	return (num_major_sections_before_sweep - num_major_sections_freed_in_sweep) * MS_BLOCK_SIZE;
}

static gboolean
major_handle_gc_param (const char *opt)
{
	if (g_str_has_prefix (opt, "evacuation-threshold=")) {
		const char *arg = strchr (opt, '=') + 1;
		int percentage = atoi (arg);
		if (percentage < 0 || percentage > 100) {
			fprintf (stderr, "evacuation-threshold must be an integer in the range 0-100.\n");
			exit (1);
		}
		evacuation_threshold = (float)percentage / 100.0f;
		return TRUE;
	} else if (!strcmp (opt, "lazy-sweep")) {
		lazy_sweep = TRUE;
		return TRUE;
	} else if (!strcmp (opt, "no-lazy-sweep")) {
		lazy_sweep = FALSE;
		return TRUE;
	} else if (!strcmp (opt, "concurrent-sweep")) {
		concurrent_sweep = TRUE;
		return TRUE;
	} else if (!strcmp (opt, "no-concurrent-sweep")) {
		concurrent_sweep = FALSE;
		return TRUE;
	}

	return FALSE;
}

static void
major_print_gc_param_usage (void)
{
	fprintf (stderr,
			""
			"  evacuation-threshold=P (where P is a percentage, an integer in 0-100)\n"
			"  (no-)lazy-sweep\n"
			"  (no-)concurrent-sweep\n"
			);
}

/*
 * This callback is used to clear cards, move cards to the shadow table and do counting.
 */
static void
major_iterate_live_block_ranges (sgen_cardtable_block_callback callback)
{
	MSBlockInfo *block;
	gboolean has_references;

	major_finish_sweep_checking ();
	FOREACH_BLOCK_HAS_REFERENCES_NO_LOCK (block, has_references) {
		if (has_references)
			callback ((mword)MS_BLOCK_FOR_BLOCK_INFO (block), MS_BLOCK_SIZE);
	} END_FOREACH_BLOCK_NO_LOCK;
}

#ifdef HEAVY_STATISTICS
extern guint64 marked_cards;
extern guint64 scanned_cards;
extern guint64 scanned_objects;
extern guint64 remarked_cards;
#endif

#define CARD_WORDS_PER_BLOCK (CARDS_PER_BLOCK / SIZEOF_VOID_P)
/*
 * MS blocks are 16K aligned.
 * Cardtables are 4K aligned, at least.
 * This means that the cardtable of a given block is 32 bytes aligned.
 */
static guint8*
initial_skip_card (guint8 *card_data)
{
	mword *cards = (mword*)card_data;
	mword card;
	int i;
	for (i = 0; i < CARD_WORDS_PER_BLOCK; ++i) {
		card = cards [i];
		if (card)
			break;
	}

	if (i == CARD_WORDS_PER_BLOCK)
		return card_data + CARDS_PER_BLOCK;

#if defined(__i386__) && defined(__GNUC__)
	return card_data + i * 4 +  (__builtin_ffs (card) - 1) / 8;
#elif defined(__x86_64__) && defined(__GNUC__)
	return card_data + i * 8 +  (__builtin_ffsll (card) - 1) / 8;
#elif defined(__s390x__) && defined(__GNUC__)
	return card_data + i * 8 +  (__builtin_ffsll (GUINT64_TO_LE(card)) - 1) / 8;
#else
	for (i = i * SIZEOF_VOID_P; i < CARDS_PER_BLOCK; ++i) {
		if (card_data [i])
			return &card_data [i];
	}
	return card_data;
#endif
}

#define MS_BLOCK_OBJ_INDEX_FAST(o,b,os)	(((char*)(o) - ((b) + MS_BLOCK_SKIP)) / (os))
#define MS_BLOCK_OBJ_FAST(b,os,i)			((b) + MS_BLOCK_SKIP + (os) * (i))
#define MS_OBJ_ALLOCED_FAST(o,b)		(*(void**)(o) && (*(char**)(o) < (b) || *(char**)(o) >= (b) + MS_BLOCK_SIZE))

static void
scan_card_table_for_block (MSBlockInfo *block, gboolean mod_union, ScanCopyContext ctx)
{
	SgenGrayQueue *queue = ctx.queue;
	ScanObjectFunc scan_func = ctx.ops->scan_object;
#ifndef SGEN_HAVE_OVERLAPPING_CARDS
	guint8 cards_copy [CARDS_PER_BLOCK];
#endif
	gboolean small_objects;
	int block_obj_size;
	char *block_start;
	guint8 *card_data, *card_base;
	guint8 *card_data_end;
	char *scan_front = NULL;

	block_obj_size = block->obj_size;
	small_objects = block_obj_size < CARD_SIZE_IN_BYTES;

	block_start = MS_BLOCK_FOR_BLOCK_INFO (block);

	/*
	 * This is safe in face of card aliasing for the following reason:
	 *
	 * Major blocks are 16k aligned, or 32 cards aligned.
	 * Cards aliasing happens in powers of two, so as long as major blocks are aligned to their
	 * sizes, they won't overflow the cardtable overlap modulus.
	 */
	if (mod_union) {
		card_data = card_base = block->cardtable_mod_union;
		/*
		 * This happens when the nursery collection that precedes finishing
		 * the concurrent collection allocates new major blocks.
		 */
		if (!card_data)
			return;
	} else {
#ifdef SGEN_HAVE_OVERLAPPING_CARDS
		card_data = card_base = sgen_card_table_get_card_scan_address ((mword)block_start);
#else
		if (!sgen_card_table_get_card_data (cards_copy, (mword)block_start, CARDS_PER_BLOCK))
			return;
		card_data = card_base = cards_copy;
#endif
	}
	card_data_end = card_data + CARDS_PER_BLOCK;

	card_data += MS_BLOCK_SKIP >> CARD_BITS;

	card_data = initial_skip_card (card_data);
	while (card_data < card_data_end) {
		size_t card_index, first_object_index;
		char *start;
		char *end;
		char *first_obj, *obj;

		HEAVY_STAT (++scanned_cards);

		if (!*card_data) {
			++card_data;
			continue;
		}

		card_index = card_data - card_base;
		start = (char*)(block_start + card_index * CARD_SIZE_IN_BYTES);
		end = start + CARD_SIZE_IN_BYTES;

		if (!block_is_swept_or_marking (block))
			sweep_block (block);

		HEAVY_STAT (++marked_cards);

		if (small_objects)
			sgen_card_table_prepare_card_for_scanning (card_data);

		/*
		 * If the card we're looking at starts at or in the block header, we
		 * must start at the first object in the block, without calculating
		 * the index of the object we're hypothetically starting at, because
		 * it would be negative.
		 */
		if (card_index <= (MS_BLOCK_SKIP >> CARD_BITS))
			first_object_index = 0;
		else
			first_object_index = MS_BLOCK_OBJ_INDEX_FAST (start, block_start, block_obj_size);

		obj = first_obj = (char*)MS_BLOCK_OBJ_FAST (block_start, block_obj_size, first_object_index);

		binary_protocol_card_scan (first_obj, end - first_obj);

		while (obj < end) {
			if (obj < scan_front || !MS_OBJ_ALLOCED_FAST (obj, block_start))
				goto next_object;

			if (mod_union) {
				/* FIXME: do this more efficiently */
				int w, b;
				MS_CALC_MARK_BIT (w, b, obj);
				if (!MS_MARK_BIT (block, w, b))
					goto next_object;
			}

			GCObject *object = (GCObject*)obj;

			if (small_objects) {
				HEAVY_STAT (++scanned_objects);
				scan_func (object, sgen_obj_get_descriptor (object), queue);
			} else {
				size_t offset = sgen_card_table_get_card_offset (obj, block_start);
				sgen_cardtable_scan_object (object, block_obj_size, card_base + offset, mod_union, ctx);
			}
		next_object:
			obj += block_obj_size;
			g_assert (scan_front <= obj);
			scan_front = obj;
		}

		HEAVY_STAT (if (*card_data) ++remarked_cards);

		if (small_objects)
			++card_data;
		else
			card_data = card_base + sgen_card_table_get_card_offset (obj, block_start);
	}
}

static void
major_scan_card_table (gboolean mod_union, ScanCopyContext ctx)
{
	MSBlockInfo *block;
	gboolean has_references;

	if (!concurrent_mark)
		g_assert (!mod_union);

	major_finish_sweep_checking ();
	FOREACH_BLOCK_HAS_REFERENCES_NO_LOCK (block, has_references) {
#ifdef PREFETCH_CARDS
		int prefetch_index = __index + 6;
		if (prefetch_index < allocated_blocks.next_slot) {
			MSBlockInfo *prefetch_block = BLOCK_UNTAG (allocated_blocks.data [prefetch_index]);
			guint8 *prefetch_cards = sgen_card_table_get_card_scan_address ((mword)MS_BLOCK_FOR_BLOCK_INFO (prefetch_block));
			PREFETCH_READ (prefetch_block);
			PREFETCH_WRITE (prefetch_cards);
			PREFETCH_WRITE (prefetch_cards + 32);
                }
#endif

		if (!has_references)
			continue;

		scan_card_table_for_block (block, mod_union, ctx);
	} END_FOREACH_BLOCK_NO_LOCK;
}

static void
major_count_cards (long long *num_total_cards, long long *num_marked_cards)
{
	MSBlockInfo *block;
	gboolean has_references;
	long long total_cards = 0;
	long long marked_cards = 0;

	if (sweep_in_progress ()) {
		*num_total_cards = -1;
		*num_marked_cards = -1;
		return;
	}

	FOREACH_BLOCK_HAS_REFERENCES_NO_LOCK (block, has_references) {
		guint8 *cards = sgen_card_table_get_card_scan_address ((mword) MS_BLOCK_FOR_BLOCK_INFO (block));
		int i;

		if (!has_references)
			continue;

		total_cards += CARDS_PER_BLOCK;
		for (i = 0; i < CARDS_PER_BLOCK; ++i) {
			if (cards [i])
				++marked_cards;
		}
	} END_FOREACH_BLOCK_NO_LOCK;

	*num_total_cards = total_cards;
	*num_marked_cards = marked_cards;
}

static void
update_cardtable_mod_union (void)
{
	MSBlockInfo *block;

	FOREACH_BLOCK_NO_LOCK (block) {
		size_t num_cards;
		guint8 *mod_union = get_cardtable_mod_union_for_block (block, TRUE);
		sgen_card_table_update_mod_union (mod_union, MS_BLOCK_FOR_BLOCK_INFO (block), MS_BLOCK_SIZE, &num_cards);
		SGEN_ASSERT (6, num_cards == CARDS_PER_BLOCK, "Number of cards calculation is wrong");
	} END_FOREACH_BLOCK_NO_LOCK;
}

#undef pthread_create

static void
post_param_init (SgenMajorCollector *collector)
{
	collector->sweeps_lazily = lazy_sweep;
	collector->needs_thread_pool = concurrent_mark || concurrent_sweep;
}

static void
sgen_marksweep_init_internal (SgenMajorCollector *collector, gboolean is_concurrent)
{
	int i;

	sgen_register_fixed_internal_mem_type (INTERNAL_MEM_MS_BLOCK_INFO, sizeof (MSBlockInfo));

	num_block_obj_sizes = ms_calculate_block_obj_sizes (MS_BLOCK_OBJ_SIZE_FACTOR, NULL);
	block_obj_sizes = sgen_alloc_internal_dynamic (sizeof (int) * num_block_obj_sizes, INTERNAL_MEM_MS_TABLES, TRUE);
	ms_calculate_block_obj_sizes (MS_BLOCK_OBJ_SIZE_FACTOR, block_obj_sizes);

	evacuate_block_obj_sizes = sgen_alloc_internal_dynamic (sizeof (gboolean) * num_block_obj_sizes, INTERNAL_MEM_MS_TABLES, TRUE);
	for (i = 0; i < num_block_obj_sizes; ++i)
		evacuate_block_obj_sizes [i] = FALSE;

	sweep_slots_available = sgen_alloc_internal_dynamic (sizeof (size_t) * num_block_obj_sizes, INTERNAL_MEM_MS_TABLES, TRUE);
	sweep_slots_used = sgen_alloc_internal_dynamic (sizeof (size_t) * num_block_obj_sizes, INTERNAL_MEM_MS_TABLES, TRUE);
	sweep_num_blocks = sgen_alloc_internal_dynamic (sizeof (size_t) * num_block_obj_sizes, INTERNAL_MEM_MS_TABLES, TRUE);

	/*
	{
		int i;
		g_print ("block object sizes:\n");
		for (i = 0; i < num_block_obj_sizes; ++i)
			g_print ("%d\n", block_obj_sizes [i]);
	}
	*/

	for (i = 0; i < MS_BLOCK_TYPE_MAX; ++i)
		free_block_lists [i] = sgen_alloc_internal_dynamic (sizeof (MSBlockInfo*) * num_block_obj_sizes, INTERNAL_MEM_MS_TABLES, TRUE);

	for (i = 0; i < MS_NUM_FAST_BLOCK_OBJ_SIZE_INDEXES; ++i)
		fast_block_obj_size_indexes [i] = ms_find_block_obj_size_index (i * 8);
	for (i = 0; i < MS_NUM_FAST_BLOCK_OBJ_SIZE_INDEXES * 8; ++i)
		g_assert (MS_BLOCK_OBJ_SIZE_INDEX (i) == ms_find_block_obj_size_index (i));

	mono_counters_register ("# major blocks allocated", MONO_COUNTER_GC | MONO_COUNTER_ULONG, &stat_major_blocks_alloced);
	mono_counters_register ("# major blocks freed", MONO_COUNTER_GC | MONO_COUNTER_ULONG, &stat_major_blocks_freed);
	mono_counters_register ("# major blocks lazy swept", MONO_COUNTER_GC | MONO_COUNTER_ULONG, &stat_major_blocks_lazy_swept);
	mono_counters_register ("# major objects evacuated", MONO_COUNTER_GC | MONO_COUNTER_ULONG, &stat_major_objects_evacuated);
#if SIZEOF_VOID_P != 8
	mono_counters_register ("# major blocks freed ideally", MONO_COUNTER_GC | MONO_COUNTER_ULONG, &stat_major_blocks_freed_ideal);
	mono_counters_register ("# major blocks freed less ideally", MONO_COUNTER_GC | MONO_COUNTER_ULONG, &stat_major_blocks_freed_less_ideal);
	mono_counters_register ("# major blocks freed individually", MONO_COUNTER_GC | MONO_COUNTER_ULONG, &stat_major_blocks_freed_individual);
	mono_counters_register ("# major blocks allocated less ideally", MONO_COUNTER_GC | MONO_COUNTER_ULONG, &stat_major_blocks_alloced_less_ideal);
#endif

	collector->section_size = MAJOR_SECTION_SIZE;

	concurrent_mark = is_concurrent;
	collector->is_concurrent = is_concurrent;
	collector->needs_thread_pool = is_concurrent || concurrent_sweep;
	if (is_concurrent)
		collector->want_synchronous_collection = &want_evacuation;
	else
		collector->want_synchronous_collection = NULL;
	collector->get_and_reset_num_major_objects_marked = major_get_and_reset_num_major_objects_marked;
	collector->supports_cardtable = TRUE;

	collector->alloc_heap = major_alloc_heap;
	collector->is_object_live = major_is_object_live;
	collector->alloc_small_pinned_obj = major_alloc_small_pinned_obj;
	collector->alloc_degraded = major_alloc_degraded;

	collector->alloc_object = major_alloc_object;
	collector->free_pinned_object = free_pinned_object;
	collector->iterate_objects = major_iterate_objects;
	collector->free_non_pinned_object = major_free_non_pinned_object;
	collector->pin_objects = major_pin_objects;
	collector->pin_major_object = pin_major_object;
	collector->scan_card_table = major_scan_card_table;
	collector->iterate_live_block_ranges = major_iterate_live_block_ranges;
	if (is_concurrent) {
		collector->update_cardtable_mod_union = update_cardtable_mod_union;
		collector->get_cardtable_mod_union_for_reference = major_get_cardtable_mod_union_for_reference;
	}
	collector->init_to_space = major_init_to_space;
	collector->sweep = major_sweep;
	collector->have_swept = major_have_swept;
	collector->finish_sweeping = major_finish_sweep_checking;
	collector->free_swept_blocks = major_free_swept_blocks;
	collector->check_scan_starts = major_check_scan_starts;
	collector->dump_heap = major_dump_heap;
	collector->get_used_size = major_get_used_size;
	collector->start_nursery_collection = major_start_nursery_collection;
	collector->finish_nursery_collection = major_finish_nursery_collection;
	collector->start_major_collection = major_start_major_collection;
	collector->finish_major_collection = major_finish_major_collection;
	collector->ptr_is_in_non_pinned_space = major_ptr_is_in_non_pinned_space;
	collector->ptr_is_from_pinned_alloc = ptr_is_from_pinned_alloc;
	collector->report_pinned_memory_usage = major_report_pinned_memory_usage;
	collector->get_num_major_sections = get_num_major_sections;
	collector->get_bytes_survived_last_sweep = get_bytes_survived_last_sweep;
	collector->handle_gc_param = major_handle_gc_param;
	collector->print_gc_param_usage = major_print_gc_param_usage;
	collector->post_param_init = post_param_init;
	collector->is_valid_object = major_is_valid_object;
	collector->describe_pointer = major_describe_pointer;
	collector->count_cards = major_count_cards;

	collector->major_ops_serial.copy_or_mark_object = major_copy_or_mark_object_canonical;
	collector->major_ops_serial.scan_object = major_scan_object_with_evacuation;
	if (is_concurrent) {
		collector->major_ops_concurrent_start.copy_or_mark_object = major_copy_or_mark_object_concurrent_canonical;
		collector->major_ops_concurrent_start.scan_object = major_scan_object_no_mark_concurrent_start;

		collector->major_ops_concurrent.copy_or_mark_object = major_copy_or_mark_object_concurrent_canonical;
		collector->major_ops_concurrent.scan_object = major_scan_object_no_mark_concurrent;

		collector->major_ops_concurrent_finish.copy_or_mark_object = major_copy_or_mark_object_concurrent_finish_canonical;
		collector->major_ops_concurrent_finish.scan_object = major_scan_object_no_evacuation;
		collector->major_ops_concurrent_finish.scan_vtype = major_scan_vtype_concurrent_finish;
	}

#if !defined (FIXED_HEAP) && !defined (SGEN_PARALLEL_MARK)
	if (!is_concurrent)
		collector->drain_gray_stack = drain_gray_stack;

#ifdef HEAVY_STATISTICS
	mono_counters_register ("Optimized copy", MONO_COUNTER_GC | MONO_COUNTER_ULONG, &stat_optimized_copy);
	mono_counters_register ("Optimized copy nursery", MONO_COUNTER_GC | MONO_COUNTER_ULONG, &stat_optimized_copy_nursery);
	mono_counters_register ("Optimized copy nursery forwarded", MONO_COUNTER_GC | MONO_COUNTER_ULONG, &stat_optimized_copy_nursery_forwarded);
	mono_counters_register ("Optimized copy nursery pinned", MONO_COUNTER_GC | MONO_COUNTER_ULONG, &stat_optimized_copy_nursery_pinned);
	mono_counters_register ("Optimized copy major", MONO_COUNTER_GC | MONO_COUNTER_ULONG, &stat_optimized_copy_major);
	mono_counters_register ("Optimized copy major small fast", MONO_COUNTER_GC | MONO_COUNTER_ULONG, &stat_optimized_copy_major_small_fast);
	mono_counters_register ("Optimized copy major small slow", MONO_COUNTER_GC | MONO_COUNTER_ULONG, &stat_optimized_copy_major_small_slow);
	mono_counters_register ("Optimized copy major large", MONO_COUNTER_GC | MONO_COUNTER_ULONG, &stat_optimized_copy_major_large);
	mono_counters_register ("Optimized major scan", MONO_COUNTER_GC | MONO_COUNTER_ULONG, &stat_optimized_major_scan);
	mono_counters_register ("Optimized major scan no refs", MONO_COUNTER_GC | MONO_COUNTER_ULONG, &stat_optimized_major_scan_no_refs);

	mono_counters_register ("Gray stack drain loops", MONO_COUNTER_GC | MONO_COUNTER_ULONG, &stat_drain_loops);
	mono_counters_register ("Gray stack prefetch fills", MONO_COUNTER_GC | MONO_COUNTER_ULONG, &stat_drain_prefetch_fills);
	mono_counters_register ("Gray stack prefetch failures", MONO_COUNTER_GC | MONO_COUNTER_ULONG, &stat_drain_prefetch_fill_failures);
#endif
#endif

#ifdef SGEN_HEAVY_BINARY_PROTOCOL
	mono_mutex_init (&scanned_objects_list_lock);
#endif

	SGEN_ASSERT (0, SGEN_MAX_SMALL_OBJ_SIZE <= MS_BLOCK_FREE / 2, "MAX_SMALL_OBJ_SIZE must be at most MS_BLOCK_FREE / 2");

	/*cardtable requires major pages to be 8 cards aligned*/
	g_assert ((MS_BLOCK_SIZE % (8 * CARD_SIZE_IN_BYTES)) == 0);
}

void
sgen_marksweep_init (SgenMajorCollector *collector)
{
	sgen_marksweep_init_internal (collector, FALSE);
}

void
sgen_marksweep_conc_init (SgenMajorCollector *collector)
{
	sgen_marksweep_init_internal (collector, TRUE);
}

#endif<|MERGE_RESOLUTION|>--- conflicted
+++ resolved
@@ -559,27 +559,14 @@
 	add_free_block (free_blocks, size_index, info);
 
 	/*
-<<<<<<< HEAD
-	 * This is the only place where the `allocated_blocks` array can potentially grow.
-	 * We need to make sure concurrent sweep isn't running when that happens, so in that
-	 * specific case we just wait for sweep to finish.
-=======
 	 * Adding to the allocated_blocks array is racy with the removal of nulls when
 	 * sweeping. We wait for sweep to finish to avoid that.
->>>>>>> 60cab700
 	 *
 	 * The memory barrier here and in `sweep_job_func()` are required because we need
 	 * `allocated_blocks` synchronized between this and the sweep thread.
 	 */
-<<<<<<< HEAD
-	if (sgen_pointer_queue_will_grow (&allocated_blocks)) {
-		major_finish_sweep_checking ();
-		mono_memory_barrier ();
-	}
-=======
 	major_finish_sweep_checking ();
 	mono_memory_barrier ();
->>>>>>> 60cab700
 
 	sgen_pointer_queue_add (&allocated_blocks, BLOCK_TAG (info));
 
