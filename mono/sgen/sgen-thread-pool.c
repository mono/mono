--- conflicted
+++ resolved
@@ -136,14 +136,8 @@
 			 * Only the main GC thread will ever wait on the done condition, so we don't
 			 * have to broadcast.
 			 */
-<<<<<<< HEAD
-			mono_cond_signal (&done_cond);
+			mono_os_cond_signal (&done_cond);
 		} else if (do_idle) {
-=======
-			mono_os_cond_signal (&done_cond);
-		} else {
-			SGEN_ASSERT (0, do_idle, "Why did we unlock if we still have to wait for idle?");
->>>>>>> 44e2c53f
 			SGEN_ASSERT (0, idle_job_func, "Why do we have idle work when there's no idle job function?");
 			do {
 				idle_job_func (thread_data);
@@ -153,18 +147,14 @@
 			mono_os_mutex_lock (&lock);
 
 			if (!do_idle)
-<<<<<<< HEAD
-				mono_cond_signal (&done_cond);
+				mono_os_cond_signal (&done_cond);
 		} else {
 			SGEN_ASSERT (0, threadpool_shutdown, "Why did we unlock if no jobs and not shutting down?");
-			mono_mutex_lock (&lock);
+			mono_os_mutex_lock (&lock);
 			thread_finished = TRUE;
-			mono_cond_signal (&done_cond);
-			mono_mutex_unlock (&lock);
+			mono_os_cond_signal (&done_cond);
+			mono_os_mutex_unlock (&lock);
 			return 0;
-=======
-				mono_os_cond_signal (&done_cond);
->>>>>>> 44e2c53f
 		}
 	}
 
@@ -193,16 +183,16 @@
 	if (!thread)
 		return;
 
-	mono_mutex_lock (&lock);
+	mono_os_mutex_lock (&lock);
 	threadpool_shutdown = TRUE;
-	mono_cond_signal (&work_cond);
+	mono_os_cond_signal (&work_cond);
 	while (!thread_finished)
-		mono_cond_wait (&done_cond, &lock);
-	mono_mutex_unlock (&lock);
-
-	mono_mutex_destroy (&lock);
-	mono_cond_destroy (&work_cond);
-	mono_cond_destroy (&done_cond);
+		mono_os_cond_wait (&done_cond, &lock);
+	mono_os_mutex_unlock (&lock);
+
+	mono_os_mutex_destroy (&lock);
+	mono_os_cond_destroy (&work_cond);
+	mono_os_cond_destroy (&done_cond);
 }
 
 SgenThreadPoolJob*
