--- conflicted
+++ resolved
@@ -22,13 +22,8 @@
 
 test_cflags = $(AM_CFLAGS) $(SGEN_DEFINES)
 test_ldadd = libtestlib.la \
-<<<<<<< HEAD
-	$(LIBGC_LIBS) $(GLIB_LIBS) -lm
-if PLATFORM_DARWIN
-=======
-	$(LIBGC_LIBS) $(GLIB_LIBS) -lm $(LIBICONV) $(LLVMMONOF)
+	$(LIBGC_LIBS) $(GLIB_LIBS) -lm $(LLVMMONOF)
 if HOST_DARWIN
->>>>>>> 8c86a805
 test_ldflags = -framework CoreFoundation -framework Foundation
 endif
 
@@ -37,7 +32,7 @@
 	$(monodir)/mono/metadata/libmonoruntimesgen.la	\
 	$(monodir)/mono/sgen/libmonosgen.la	\
 	$(monodir)/mono/utils/libmonoutils.la \
-	$(GLIB_LIBS) $(LIBICONV)
+	$(GLIB_LIBS)
 
 mini_libs = \
 	$(monodir)/mono/mini/libmini.la
