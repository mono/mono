--- conflicted
+++ resolved
@@ -62,42 +62,20 @@
 char*
 ves_icall_System_Runtime_InteropServices_Marshal_StringToHGlobalAnsi (const gunichar2 *s, int length)
 {
-<<<<<<< HEAD
+	g_assert_not_netcore ();
+
+	ERROR_DECL (error);
 	size_t len = WideCharToMultiByte (CP_ACP, 0, s, length, NULL, 0, NULL, NULL);
-	char* res = mono_marshal_alloc_hglobal (len+1, error);
-	return_val_if_nok (error, NULL);
+	char* res = mono_marshal_alloc_hglobal_error (len+1, error);
 	if (!res)
+	{
+		mono_error_set_pending_exception (error);
 		return NULL;
+	}
 
 	WideCharToMultiByte (CP_ACP, 0, s, length, res, len, NULL, NULL);
 	res[len] = 0;
 	return res;
-=======
-	g_assert_not_netcore ();
-
-	// FIXME pass mono_utf16_to_utf8 an allocator to avoid double alloc/copy.
-
-	ERROR_DECL (error);
-	size_t len = 0;
-	char* ret = NULL;
-	char* tres = mono_utf16_to_utf8 (s, length, error);
-	if (!tres || !is_ok (error))
-		goto exit;
-
-	/*
-	 * mono_utf16_to_utf8() returns a memory area at least as large as length,
-	 * even if it contains NULL characters. The copy we allocate here has to be equally
-	 * large.
-	 */
-	len = MAX (strlen (tres) + 1, length);
-	ret = (char*)mono_marshal_alloc_hglobal_error (len, error);
-	if (ret)
-		memcpy (ret, tres, len);
-exit:
-	g_free (tres);
-	mono_error_set_pending_exception (error);
-	return ret;
->>>>>>> 6f248326
 }
 
 gpointer
