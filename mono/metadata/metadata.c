--- conflicted
+++ resolved
@@ -3054,22 +3054,8 @@
 		type = m_class_get_byval_arg (type->data.array->eklass);
 		goto retry;
 	case MONO_TYPE_FNPTR:
-<<<<<<< HEAD
-	{
-		gpointer iter = NULL;
-		MonoType *p;
-		MonoMethodSignature *sig = type->data.method;
-
-		while ((p = mono_signature_get_params_internal (sig, &iter)) != NULL)
-			collect_type_images (p, data);
-
-		type = sig->ret;
-		goto retry;
-	}
-=======
 		collect_signature_images (type->data.method, data);
 		break;
->>>>>>> 429d269d
 	case MONO_TYPE_VAR:
 	case MONO_TYPE_MVAR:
 	{
