/**
 * \file
 * Metadata verfication support
 *
 * Author:
 *	Mono Project (http://www.mono-project.com)
 *
 * Copyright (C) 2005-2008 Novell, Inc. (http://www.novell.com)
 * Licensed under the MIT license. See LICENSE file in the project root for full license information.
 */
#include <config.h>
#include <mono/metadata/exception-internals.h>
#include <mono/metadata/object-internals.h>
#include <mono/metadata/verify.h>
#include <mono/metadata/verify-internals.h>
#include <mono/metadata/opcodes.h>
#include <mono/metadata/tabledefs.h>
#include <mono/metadata/reflection.h>
#include <mono/metadata/reflection-internals.h>
#include <mono/metadata/debug-helpers.h>
#include <mono/metadata/mono-endian.h>
#include <mono/metadata/metadata.h>
#include <mono/metadata/metadata-internals.h>
#include <mono/metadata/class-internals.h>
#include <mono/metadata/class-init.h>
#include <mono/metadata/tokentype.h>
#include <mono/metadata/security-manager.h>
#include <mono/metadata/security-core-clr.h>
#include <mono/metadata/cil-coff.h>
#include <mono/metadata/attrdefs.h>
#include <mono/utils/strenc.h>
#include <mono/utils/mono-error-internals.h>
#include <mono/utils/bsearch.h>
#include <string.h>
#include <ctype.h>

#ifndef DISABLE_VERIFIER
/*
 TODO add fail fast mode
 TODO verify the entry point RVA and content.
 TODO add section relocation support
 TODO verify the relocation table, since we really don't use, no need so far.
 TODO do full PECOFF resources verification 
 TODO verify in the CLI header entry point and resources
 TODO implement null token typeref validation  
 TODO verify table wide invariants for typedef (sorting and uniqueness)
 TODO implement proper authenticode data directory validation
 TODO verify properties that require multiple tables to be valid 
 FIXME use subtraction based bounds checking to avoid overflows
 FIXME get rid of metadata_streams and other fields from VerifyContext
*/

#ifdef MONO_VERIFIER_DEBUG
#define VERIFIER_DEBUG(code) do { code; } while (0)
#else
#define VERIFIER_DEBUG(code)
#endif

#define INVALID_OFFSET ((guint32)-1)
#define INVALID_ADDRESS 0xffffffff

enum {
	STAGE_PE,
	STAGE_CLI,
	STAGE_TABLES
};

enum {
	IMPORT_TABLE_IDX = 1, 
	RESOURCE_TABLE_IDX = 2,
	CERTIFICATE_TABLE_IDX = 4,
	RELOCATION_TABLE_IDX = 5,
	IAT_IDX = 12,
	CLI_HEADER_IDX = 14,
};

enum {
	STRINGS_STREAM,
	USER_STRINGS_STREAM,
	BLOB_STREAM,
	GUID_STREAM,
	TILDE_STREAM
};


#define INVALID_TABLE (0xFF)
/*format: number of bits, number of tables, tables{n. tables} */
const static unsigned char coded_index_desc[] = {
#define TYPEDEF_OR_REF_DESC (0)
	2, /*bits*/
	3, /*tables*/
	MONO_TABLE_TYPEDEF,
	MONO_TABLE_TYPEREF,
	MONO_TABLE_TYPESPEC,

#define HAS_CONSTANT_DESC (TYPEDEF_OR_REF_DESC + 5)
	2, /*bits*/
	3, /*tables*/
	MONO_TABLE_FIELD,
	MONO_TABLE_PARAM,
	MONO_TABLE_PROPERTY,

#define HAS_CATTR_DESC (HAS_CONSTANT_DESC + 5)
	5, /*bits*/
	20, /*tables*/
	MONO_TABLE_METHOD,
	MONO_TABLE_FIELD,
	MONO_TABLE_TYPEREF,
	MONO_TABLE_TYPEDEF,
	MONO_TABLE_PARAM,
	MONO_TABLE_INTERFACEIMPL,
	MONO_TABLE_MEMBERREF,
	MONO_TABLE_MODULE,
	MONO_TABLE_DECLSECURITY,
	MONO_TABLE_PROPERTY, 
	MONO_TABLE_EVENT,
	MONO_TABLE_STANDALONESIG,
	MONO_TABLE_MODULEREF,
	MONO_TABLE_TYPESPEC,
	MONO_TABLE_ASSEMBLY,
	MONO_TABLE_ASSEMBLYREF,
	MONO_TABLE_FILE,
	MONO_TABLE_EXPORTEDTYPE,
	MONO_TABLE_MANIFESTRESOURCE,
	MONO_TABLE_GENERICPARAM,

#define HAS_FIELD_MARSHAL_DESC (HAS_CATTR_DESC + 22)
	1, /*bits*/
	2, /*tables*/
	MONO_TABLE_FIELD,
	MONO_TABLE_PARAM,

#define HAS_DECL_SECURITY_DESC (HAS_FIELD_MARSHAL_DESC + 4)
	2, /*bits*/
	3, /*tables*/
	MONO_TABLE_TYPEDEF,
	MONO_TABLE_METHOD,
	MONO_TABLE_ASSEMBLY,

#define MEMBERREF_PARENT_DESC (HAS_DECL_SECURITY_DESC + 5)
	3, /*bits*/
	5, /*tables*/
	MONO_TABLE_TYPEDEF,
	MONO_TABLE_TYPEREF,
	MONO_TABLE_MODULEREF,
	MONO_TABLE_METHOD,
	MONO_TABLE_TYPESPEC,

#define HAS_SEMANTICS_DESC (MEMBERREF_PARENT_DESC + 7)
	1, /*bits*/
	2, /*tables*/
	MONO_TABLE_EVENT,
	MONO_TABLE_PROPERTY,

#define METHODDEF_OR_REF_DESC (HAS_SEMANTICS_DESC + 4)
	1, /*bits*/
	2, /*tables*/
	MONO_TABLE_METHOD,
	MONO_TABLE_MEMBERREF,

#define MEMBER_FORWARDED_DESC (METHODDEF_OR_REF_DESC + 4)
	1, /*bits*/
	2, /*tables*/
	MONO_TABLE_FIELD,
	MONO_TABLE_METHOD,

#define IMPLEMENTATION_DESC (MEMBER_FORWARDED_DESC + 4)
	2, /*bits*/
	3, /*tables*/
	MONO_TABLE_FILE,
	MONO_TABLE_ASSEMBLYREF,
	MONO_TABLE_EXPORTEDTYPE,

#define CATTR_TYPE_DESC (IMPLEMENTATION_DESC + 5)
	3, /*bits*/
	5, /*tables*/
	INVALID_TABLE,
	INVALID_TABLE,
	MONO_TABLE_METHOD,
	MONO_TABLE_MEMBERREF,
	INVALID_TABLE,

#define RES_SCOPE_DESC (CATTR_TYPE_DESC + 7)
	2, /*bits*/
	4, /*tables*/
	MONO_TABLE_MODULE,
	MONO_TABLE_MODULEREF,
	MONO_TABLE_ASSEMBLYREF,
	MONO_TABLE_TYPEREF,

#define TYPE_OR_METHODDEF_DESC (RES_SCOPE_DESC + 6)
	1, /*bits*/
	2, /*tables*/
	MONO_TABLE_TYPEDEF,
	MONO_TABLE_METHOD
};

typedef struct {
	guint32 rva;
	guint32 size;
	guint32 translated_offset;
} DataDirectory;

typedef struct {
	guint32 offset;
	guint32 size;
} OffsetAndSize;

typedef struct {
	guint32 baseRVA;
	guint32 baseOffset;
	guint32 size;
	guint32 rellocationsRVA;
	guint16 numberOfRelocations;
} SectionHeader;

typedef struct {
	guint32 row_count;
	guint32 row_size;
	guint32 offset;
} TableInfo;

typedef struct {
	const char *data;
	guint32 size, token;
	GSList *errors;
	int valid;
	MonoImage *image;
	gboolean report_error;
	gboolean report_warning;
	int stage;

	// Mono really only requires 15 here, but verifies the extra is zeroed.
	DataDirectory data_directories [16];
	guint32 section_count;
	SectionHeader *sections;
	guint pe64; // short name for PE32+; actual PE64 proposal was rejected

	OffsetAndSize metadata_streams [5]; //offset from begin of the image
} VerifyContext;

#define ADD_VERIFY_INFO(__ctx, __msg, __status, __exception)	\
	do {	\
		MonoVerifyInfoExtended *vinfo = g_new (MonoVerifyInfoExtended, 1);	\
		vinfo->info.status = __status;	\
		vinfo->info.message = ( __msg);	\
		vinfo->exception_type = (__exception);	\
		(__ctx)->errors = g_slist_prepend ((__ctx)->errors, vinfo);	\
	} while (0)

#define ADD_WARNING(__ctx, __msg)	\
	do {	\
		if ((__ctx)->report_warning) { \
			ADD_VERIFY_INFO(__ctx, __msg, MONO_VERIFY_WARNING, MONO_EXCEPTION_INVALID_PROGRAM); \
			(__ctx)->valid = 0; \
			return; \
		} \
	} while (0)

#define ADD_ERROR_NO_RETURN(__ctx, __msg)	\
	do {	\
		if ((__ctx)->report_error) \
			ADD_VERIFY_INFO(__ctx, __msg, MONO_VERIFY_ERROR, MONO_EXCEPTION_INVALID_PROGRAM); \
		(__ctx)->valid = 0; \
	} while (0)

#define ADD_ERROR(__ctx, __msg)	\
	do {	\
		if ((__ctx)->report_error) \
			ADD_VERIFY_INFO(__ctx, __msg, MONO_VERIFY_ERROR, MONO_EXCEPTION_INVALID_PROGRAM); \
		(__ctx)->valid = 0; \
		return; \
	} while (0)

#define FAIL(__ctx, __msg)	\
	do {	\
		if ((__ctx)->report_error) \
			ADD_VERIFY_INFO(__ctx, __msg, MONO_VERIFY_ERROR, MONO_EXCEPTION_INVALID_PROGRAM); \
		(__ctx)->valid = 0; \
		return FALSE; \
	} while (0)

#define CHECK_STATE() do { if (!ctx.valid) goto cleanup; } while (0)

#define CHECK_ERROR() do { if (!ctx->valid) return; } while (0)

#define CHECK_ADD4_OVERFLOW_UN(a, b) ((guint32)(0xFFFFFFFFU) - (guint32)(b) < (guint32)(a))
#define CHECK_ADD8_OVERFLOW_UN(a, b) ((guint64)(0xFFFFFFFFFFFFFFFFUL) - (guint64)(b) < (guint64)(a))

#if SIZEOF_VOID_P == 4
#define CHECK_ADDP_OVERFLOW_UN(a,b) CHECK_ADD4_OVERFLOW_UN(a, b)
#else
#define CHECK_ADDP_OVERFLOW_UN(a,b) CHECK_ADD8_OVERFLOW_UN(a, b)
#endif

#define ADDP_IS_GREATER_OR_OVF(a, b, c) (((a) + (b) > (c)) || CHECK_ADDP_OVERFLOW_UN (a, b))
#define ADD_IS_GREATER_OR_OVF(a, b, c) (((a) + (b) > (c)) || CHECK_ADD4_OVERFLOW_UN (a, b))

static const char *
dword_align (const char *ptr)
{
#if SIZEOF_VOID_P == 8
	return (const char *) (((guint64) (ptr + 3)) & ~3);
#else
	return (const char *) (((guint32) (ptr + 3)) & ~3);
#endif
}

static void
add_from_mono_error (VerifyContext *ctx, MonoError *error)
{
	if (is_ok (error))
		return;

	ADD_ERROR (ctx, g_strdup (mono_error_get_message (error)));
	mono_error_cleanup (error);
}

static guint32
pe_signature_offset (VerifyContext *ctx)
{
	return read32 (ctx->data + 0x3c);
}

static guint32
pe_header_offset (VerifyContext *ctx)
{
	return read32 (ctx->data + 0x3c) + 4;
}

static gboolean
bounds_check_virtual_address (VerifyContext *ctx, guint32 rva, guint32 size)
{
	int i;

	if (rva + size < rva) //overflow
		return FALSE;

	if (ctx->stage > STAGE_PE) {
		MonoCLIImageInfo *iinfo = ctx->image->image_info;
		const int top = iinfo->cli_section_count;
		MonoSectionTable *tables = iinfo->cli_section_tables;
		int i;
		
		for (i = 0; i < top; i++) {
			guint32 base = tables->st_virtual_address;
			guint32 end = base + tables->st_raw_data_size;

			if (rva >= base && rva + size <= end)
				return TRUE;

			/*if ((addr >= tables->st_virtual_address) &&
			    (addr < tables->st_virtual_address + tables->st_raw_data_size)){

				return addr - tables->st_virtual_address + tables->st_raw_data_ptr;
			}*/
			tables++;
		}
		return FALSE;
	}

	if (!ctx->sections)
		return FALSE;

	for (i = 0; i < ctx->section_count; ++i) {
		guint32 base = ctx->sections [i].baseRVA;
		guint32 end = ctx->sections [i].baseRVA + ctx->sections [i].size;
		if (rva >= base && rva + size <= end)
			return TRUE;
	}
	return FALSE;
}

static gboolean
bounds_check_datadir (DataDirectory *dir, guint32 offset, guint32 size)
{
	if (dir->translated_offset > offset)
		return FALSE;
	if (dir->size < size)
		return FALSE;
	return offset + size <= dir->translated_offset + dir->size;
}

static gboolean
bounds_check_offset (OffsetAndSize *off, guint32 offset, guint32 size)
{
	if (off->offset > offset)
		return FALSE;
	
	if (off->size < size)
		return FALSE;

	return offset + size <= off->offset + off->size;
}

static guint32
translate_rva (VerifyContext *ctx, guint32 rva)
{
	int i;

	if (ctx->stage > STAGE_PE)
		return mono_cli_rva_image_map (ctx->image, rva);
		
	if (!ctx->sections)
		return FALSE;

	for (i = 0; i < ctx->section_count; ++i) {
		guint32 base = ctx->sections [i].baseRVA;
		guint32 end = ctx->sections [i].baseRVA + ctx->sections [i].size;
		if (rva >= base && rva <= end) {
			guint32 res = (rva - base) + ctx->sections [i].baseOffset;
			/* double check */
			return res >= ctx->size ? INVALID_OFFSET : res;
		}
	}

	return INVALID_OFFSET;
}

static void
verify_msdos_header (VerifyContext *ctx)
{
	guint32 lfanew;
	if (ctx->size < 128)
		ADD_ERROR (ctx, g_strdup ("Not enough space for the MS-DOS header"));
	if (ctx->data [0] != 0x4d || ctx->data [1] != 0x5a)
		ADD_ERROR (ctx,  g_strdup ("Invalid MS-DOS watermark"));
	lfanew = pe_signature_offset (ctx);
	if (lfanew > ctx->size - 4)
		ADD_ERROR (ctx, g_strdup ("MS-DOS lfanew offset points to outside of the file"));
}

static void
verify_pe_header (VerifyContext *ctx)
{
	guint32 offset = pe_signature_offset (ctx);
	const char *pe_header = ctx->data + offset;
	if (pe_header [0] != 'P' || pe_header [1] != 'E' ||pe_header [2] != 0 ||pe_header [3] != 0)
		ADD_ERROR (ctx,  g_strdup ("Invalid PE header watermark"));
	pe_header += 4;
	offset += 4;

	if (offset > ctx->size - 20)
		ADD_ERROR (ctx, g_strdup ("File with truncated pe header"));
}

static void
verify_pe_optional_header (VerifyContext *ctx)
{
	guint32 offset = pe_header_offset (ctx);
	guint32 header_size, section_alignment, file_alignment;
	const char *pe_header = ctx->data + offset;
	const char *pe_optional_header = pe_header + 20;

	header_size = read16 (pe_header + 16);
	offset += 20;

	if (header_size < 2) /*must be at least 2 or we won't be able to read magic*/
		ADD_ERROR (ctx, g_strdup ("Invalid PE optional header size"));

	if (offset > ctx->size - header_size || header_size > ctx->size)
		ADD_ERROR (ctx, g_strdup ("Invalid PE optional header size"));

	const guint16 magic = read16 (pe_optional_header);

	if (magic == 0x20B) {
		// Some fields are the same location for PE32 and PE32+.
		// A few are offset by 4, 8, or 12, but we do not use them.
		// Others are offset by 16.
		// Some are missing.
		ctx->pe64 = 16;
	} else if (magic != 0x10b)
		ADD_ERROR (ctx, g_strdup_printf ("Invalid optional header magic %d", magic));

	// Much of this is over-verification.
	//
	// File align and section align do not matter to Mono.
	//
	// Mono requires at least 15 data directories. More than that are ignored,
	// except to require zeros in the 16th.
	//
	// Mono requires at least 216 (or pe64:232) size.

	/* LAMESPEC MS plays around this value and ignore it during validation
	if (read32 (pe_optional_header + 28) != 0x400000)
	ADD_ERROR (ctx, g_strdup_printf ("Invalid Image base %x", read32 (pe_optional_header + 28)));*/
	section_alignment = read32(pe_optional_header + 32);
	file_alignment = read32 (pe_optional_header + 36);
	
	// a power of 2 between 512 and 64 K, inclusive
	if (file_alignment != 0x200 && file_alignment != 0x400 && file_alignment != 0x800 && file_alignment != 0x1000 &&
	    file_alignment != 0x2000 && file_alignment != 0x4000 && file_alignment != 0x8000 && file_alignment != 0x10000)
<<<<<<< HEAD
		ADD_ERROR (ctx, g_strdup_printf ("Invalid file Alignment %x", file_alignment));
=======
		ADD_ERROR (ctx, g_strdup_printf ("Invalid file Aligmnent %x", file_alignment));
>>>>>>> 03530446
	/* All the junk in the middle is irrelevant, specially for mono. */

	// must be greater than or equal to FileAlignment
	if (section_alignment < file_alignment)
<<<<<<< HEAD
		ADD_ERROR(ctx, g_strdup_printf("Invalid Section Alignment %x", read32(pe_optional_header + 32)));
=======
		ADD_ERROR(ctx, g_strdup_printf("Invalid Section Aligmnent %x", read32(pe_optional_header + 32)));
>>>>>>> 03530446

	if (header_size != 224 + ctx->pe64)
		ADD_ERROR (ctx, g_strdup_printf ("Invalid optional header size %d", header_size));

	const guint number_of_rvas_and_sizes = read32 (pe_optional_header + 92 + ctx->pe64);

	// Data directories beyond 15 do not matter to mono.
	if (number_of_rvas_and_sizes > 0x10)
		ADD_ERROR (ctx, g_strdup_printf ("Too many data directories %x", number_of_rvas_and_sizes));
}

static void
load_section_table (VerifyContext *ctx)
{
	int i;
	SectionHeader *sections;
	guint32 offset = pe_header_offset (ctx);
	const char *ptr = ctx->data + offset;
	guint16 num_sections = ctx->section_count = read16 (ptr + 2);

	const guint optional_header_size = read16 (ptr + 16);
	offset += optional_header_size + 20;
	ptr += optional_header_size + 20;

	if (num_sections * 40 > ctx->size - offset)
		ADD_ERROR (ctx, g_strdup ("Invalid PE optional header size"));

	sections = ctx->sections = g_new0 (SectionHeader, num_sections);
	for (i = 0; i < num_sections; ++i) {
		sections [i].size = read32 (ptr + 8);
		sections [i].baseRVA = read32 (ptr + 12);
		sections [i].baseOffset = read32 (ptr + 20);
		sections [i].rellocationsRVA = read32 (ptr + 24);
		sections [i].numberOfRelocations = read16 (ptr + 32);
		ptr += 40;
	}

	ptr = ctx->data + offset; /*reset it to the beggining*/
	for (i = 0; i < num_sections; ++i) {
		guint32 raw_size, flags;
		if (sections [i].baseOffset == 0)
			ADD_ERROR (ctx, g_strdup ("Metadata verifier doesn't handle sections with intialized data only"));
		if (sections [i].baseOffset >= ctx->size)
			ADD_ERROR (ctx, g_strdup_printf ("Invalid PointerToRawData %x points beyond EOF", sections [i].baseOffset));
		if (sections [i].size > ctx->size - sections [i].baseOffset)
			ADD_ERROR (ctx, g_strdup ("Invalid VirtualSize points beyond EOF"));

		raw_size = read32 (ptr + 16);
		if (raw_size < sections [i].size)
			ADD_ERROR (ctx, g_strdup ("Metadata verifier doesn't handle sections with SizeOfRawData < VirtualSize"));

		if (raw_size > ctx->size - sections [i].baseOffset)
			ADD_ERROR (ctx, g_strdup_printf ("Invalid SizeOfRawData %x points beyond EOF", raw_size));

		if (sections [i].rellocationsRVA || sections [i].numberOfRelocations)
			ADD_ERROR (ctx, g_strdup_printf ("Metadata verifier doesn't handle section relocation"));

		flags = read32 (ptr + 36);
		/*TODO 0xFE0000E0 is all flags from cil-coff.h OR'd. Make it a less magical number*/
		if (flags == 0 || (flags & ~0xFE0000E0) != 0)
			ADD_ERROR (ctx, g_strdup_printf ("Invalid section flags %x", flags));

		ptr += 40;
	}
}

static gboolean
is_valid_data_directory (int i)
{
	/*LAMESPEC 4 == certificate 6 == debug, MS uses both*/
	return i == 1 || i == 2 || i == 5 || i == 12 || i == 14 || i == 4 || i == 6; 
}

static void
load_data_directories (VerifyContext *ctx)
{
	guint32 offset = pe_header_offset (ctx) + 116 + ctx->pe64;
	const char *ptr = ctx->data + offset;
	int i;

	for (i = 0; i < 16; ++i, ptr += 8) {
		guint32 rva = read32 (ptr);
		guint32 size = read32 (ptr + 4);

		/*LAMESPEC the authenticode data directory format is different. We don't support CAS, so lets ignore for now.*/
		if (i == CERTIFICATE_TABLE_IDX)
			continue;

		if ((rva != 0 || size != 0) && !is_valid_data_directory (i))
			ADD_ERROR (ctx, g_strdup_printf ("Invalid data directory %d", i));

		if (rva != 0 && !bounds_check_virtual_address (ctx, rva, size))
			ADD_ERROR (ctx, g_strdup_printf ("Invalid data directory %d rva/size pair %x/%x", i, rva, size));

		ctx->data_directories [i].rva = rva;
		ctx->data_directories [i].size = size;
		ctx->data_directories [i].translated_offset = translate_rva (ctx, rva);
	}
}

#define SIZE_OF_MSCOREE (sizeof ("mscoree.dll"))

#define SIZE_OF_CORMAIN (sizeof ("_CorExeMain"))

static void
verify_hint_name_table (VerifyContext *ctx, guint32 import_rva, const char *table_name)
{
	const char *ptr;
	guint32 hint_table_rva;

	import_rva = translate_rva (ctx, import_rva);
	g_assert (import_rva != INVALID_OFFSET);

	hint_table_rva = read32 (ctx->data + import_rva);
	if (!bounds_check_virtual_address (ctx, hint_table_rva, SIZE_OF_CORMAIN + 2))
		ADD_ERROR (ctx, g_strdup_printf ("Invalid Hint/Name rva %d for %s", hint_table_rva, table_name));

	hint_table_rva = translate_rva (ctx, hint_table_rva);
	g_assert (hint_table_rva != INVALID_OFFSET);
	ptr = ctx->data + hint_table_rva + 2;

	if (memcmp ("_CorExeMain", ptr, SIZE_OF_CORMAIN) && memcmp ("_CorDllMain", ptr, SIZE_OF_CORMAIN))
		ADD_ERROR (ctx, g_strdup_printf ("Invalid Hint / Name: '%s'", ptr));
}

static void
verify_import_table (VerifyContext *ctx)
{
	DataDirectory it = ctx->data_directories [IMPORT_TABLE_IDX];
	guint32 offset = it.translated_offset;
	const char *ptr = ctx->data + offset;
	guint32 name_rva, ilt_rva, iat_rva;
	char mscoreeBuff[SIZE_OF_MSCOREE + 1];
<<<<<<< HEAD
=======

	// Having no import table is structurally valid
	if (it.rva == 0 && it.size == 0)
		return;
>>>>>>> 03530446

	g_assert (offset != INVALID_OFFSET);

	if (it.size < 40)
		ADD_ERROR (ctx, g_strdup_printf ("Import table size %d is smaller than 40", it.size));

	ilt_rva = read32 (ptr);
	if (ilt_rva && !bounds_check_virtual_address (ctx, ilt_rva, 8))
		ADD_ERROR (ctx, g_strdup_printf ("Invalid Import Lookup Table rva %x", ilt_rva));

	name_rva = read32 (ptr + 12);
	if (name_rva && !bounds_check_virtual_address (ctx, name_rva, SIZE_OF_MSCOREE))
		ADD_ERROR (ctx, g_strdup_printf ("Invalid Import Table Name rva %x", name_rva));

	iat_rva = read32 (ptr + 16);
	if (iat_rva) {
		if (!bounds_check_virtual_address (ctx, iat_rva, 8))
			ADD_ERROR (ctx, g_strdup_printf ("Invalid Import Address Table rva %x", iat_rva));

		if (iat_rva != ctx->data_directories [IAT_IDX].rva)
			ADD_ERROR (ctx, g_strdup_printf ("Import Address Table rva %x different from data directory entry %x", read32 (ptr + 16), ctx->data_directories [IAT_IDX].rva));
	}

	if (name_rva) {
		name_rva = translate_rva (ctx, name_rva);
		g_assert (name_rva != INVALID_OFFSET);
		ptr = ctx->data + name_rva;
	
		if (memcmp("mscoree.dll", ptr, SIZE_OF_MSCOREE)) {
			memcpy(mscoreeBuff, ptr, SIZE_OF_MSCOREE);
			mscoreeBuff[SIZE_OF_MSCOREE] = 0;
			if (g_strcasecmp ("mscoree.dll", mscoreeBuff))
				ADD_ERROR(ctx, g_strdup_printf("Invalid Import Table Name: '%s'", ptr));
		}
	}
	
	if (ilt_rva) {
		verify_hint_name_table (ctx, ilt_rva, "Import Lookup Table");
		CHECK_ERROR ();
	}

	if (iat_rva)
		verify_hint_name_table (ctx, iat_rva, "Import Address Table");
}

static void
verify_resources_table (VerifyContext *ctx)
{
	DataDirectory it = ctx->data_directories [RESOURCE_TABLE_IDX];
	guint32 offset;
	guint16 named_entries, id_entries;
	const char *ptr;

	if (it.rva == 0)
		return;

	if (it.size < 16)
		ADD_ERROR (ctx, g_strdup_printf ("Resource section is too small, must be at least 16 bytes long but it's %d long", it.size));

	offset = it.translated_offset;
	ptr = ctx->data + offset;

	g_assert (offset != INVALID_OFFSET);

	named_entries = read16 (ptr + 12);
	id_entries = read16 (ptr + 14);

	if ((named_entries + id_entries) * 8 + 16 > it.size)
		ADD_ERROR (ctx, g_strdup_printf ("Resource section is too small, the number of entries (%d) doesn't fit on it's size %d", named_entries + id_entries, it.size));

	/* XXX at least one unmanaged resource is added due to a call to AssemblyBuilder::DefineVersionInfoResource () 
	if (named_entries || id_entries)
		ADD_ERROR (ctx, g_strdup_printf ("The metadata verifier doesn't support full verification of PECOFF resources"));
	*/
}

/*----------nothing from here on can use data_directory---*/

static DataDirectory
get_data_dir (VerifyContext *ctx, int idx)
{
	MonoCLIImageInfo *iinfo = ctx->image->image_info;
	MonoPEDirEntry *entry= &iinfo->cli_header.datadir.pe_export_table;
	DataDirectory res;

	entry += idx;
	res.rva = entry->rva;
	res.size = entry->size;
	res.translated_offset = translate_rva (ctx, res.rva);
	return res;

}
static void
verify_cli_header (VerifyContext *ctx)
{
	DataDirectory it = get_data_dir (ctx, CLI_HEADER_IDX);
	guint32 offset;
	const char *ptr;
	int i;

	if (it.rva == 0)
		ADD_ERROR (ctx, g_strdup_printf ("CLI header missing"));

	if (it.size != 72)
		ADD_ERROR (ctx, g_strdup_printf ("Invalid cli header size in data directory %d must be 72", it.size));

	offset = it.translated_offset;
	ptr = ctx->data + offset;

	g_assert (offset != INVALID_OFFSET);

	if (read16 (ptr) != 72)
		ADD_ERROR (ctx, g_strdup_printf ("Invalid cli header size %d must be 72", read16 (ptr)));

	if (!bounds_check_virtual_address (ctx, read32 (ptr + 8), read32 (ptr + 12)))
		ADD_ERROR (ctx, g_strdup_printf ("Invalid medatata section rva/size pair %x/%x", read32 (ptr + 8), read32 (ptr + 12)));


	if (!read32 (ptr + 8) || !read32 (ptr + 12))
		ADD_ERROR (ctx, g_strdup_printf ("Missing medatata section in the CLI header"));

	if ((read32 (ptr + 16) & ~0x0003000B) != 0)
		ADD_ERROR (ctx, g_strdup_printf ("Invalid CLI header flags"));

	ptr += 24;
	for (i = 0; i < 6; ++i) {
		guint32 rva = read32 (ptr);
		guint32 size = read32 (ptr + 4);

		if (rva != 0 && !bounds_check_virtual_address (ctx, rva, size))
			ADD_ERROR (ctx, g_strdup_printf ("Invalid cli section %i rva/size pair %x/%x", i, rva, size));

		ptr += 8;

		if (rva && i > 1)
			ADD_ERROR (ctx, g_strdup_printf ("Metadata verifier doesn't support cli header section %d", i));
	}
}

static guint32
pad4 (guint32 offset)
{
	if (offset & 0x3) //pad to the next 4 byte boundary
		offset = (offset & ~0x3) + 4;
	return offset;
}

static void
verify_metadata_header (VerifyContext *ctx)
{
	int i;
	DataDirectory it = get_data_dir (ctx, CLI_HEADER_IDX);
	guint32 offset, section_count;
	const char *ptr;

	offset = it.translated_offset;
	ptr = ctx->data + offset;
	g_assert (offset != INVALID_OFFSET);

	//build a directory entry for the metadata root
	ptr += 8;
	it.rva = read32 (ptr);
	ptr += 4;
	it.size = read32 (ptr);
	it.translated_offset = offset = translate_rva (ctx, it.rva);

	ptr = ctx->data + offset;
	g_assert (offset != INVALID_OFFSET);

	if (it.size < 20)
		ADD_ERROR (ctx, g_strdup_printf ("Metadata root section is too small %d (at least 20 bytes required for initial decoding)", it.size));

	if (read32 (ptr) != 0x424A5342)
		ADD_ERROR (ctx, g_strdup_printf ("Invalid metadata signature, expected 0x424A5342 but got %08x", read32 (ptr)));

	offset = pad4 (offset + 16 + read32 (ptr + 12));

	if (!bounds_check_datadir (&it, offset, 4))
		ADD_ERROR (ctx, g_strdup_printf ("Metadata root section is too small %d (at least %d bytes required for flags decoding)", it.size, offset + 4 - it.translated_offset));

	ptr = ctx->data + offset; //move to streams header 

	section_count = read16 (ptr + 2);
	if (section_count < 2)
		ADD_ERROR (ctx, g_strdup_printf ("Metadata root section must have at least 2 streams (#~ and #GUID)"));

	ptr += 4;
	offset += 4;

	for (i = 0; i < section_count; ++i) {
		guint32 stream_off, stream_size;
		int string_size, stream_idx;

		if (!bounds_check_datadir (&it, offset, 8))
			ADD_ERROR (ctx, g_strdup_printf ("Metadata root section is too small for initial decode of stream header %d, missing %d bytes", i, offset + 9 - it.translated_offset));

		stream_off = it.translated_offset + read32 (ptr);
		stream_size = read32 (ptr + 4);

		if (!bounds_check_datadir (&it,  stream_off, stream_size))
			ADD_ERROR (ctx, g_strdup_printf ("Invalid stream header %d offset/size pair %x/%x", 0, stream_off, stream_size));

		ptr += 8;
		offset += 8;

		for (string_size = 0; string_size < 32; ++string_size) {
			if (!bounds_check_datadir (&it, offset++, 1))
				ADD_ERROR (ctx, g_strdup_printf ("Metadata root section is too small to decode stream header %d name", i));
			if (!ptr [string_size])
				break;
		}

		if (ptr [string_size])
			ADD_ERROR (ctx, g_strdup_printf ("Metadata stream header %d name larger than 32 bytes", i));

		if (!strncmp ("#Strings", ptr, 9))
			stream_idx = STRINGS_STREAM;
		else if (!strncmp ("#US", ptr, 4))
			stream_idx = USER_STRINGS_STREAM;
		else if (!strncmp ("#Blob", ptr, 6))
			stream_idx = BLOB_STREAM;
		else if (!strncmp ("#GUID", ptr, 6))
			stream_idx = GUID_STREAM;
		else if (!strncmp ("#~", ptr, 3))
			stream_idx = TILDE_STREAM;
		else {
			ADD_WARNING (ctx, g_strdup_printf ("Metadata stream header %d invalid name %s", i, ptr));
			offset = pad4 (offset);
			ptr = ctx->data + offset;
			continue;
		}

		if (ctx->metadata_streams [stream_idx].offset != 0)
			ADD_ERROR (ctx, g_strdup_printf ("Duplicated metadata stream header %s", ptr));

		ctx->metadata_streams [stream_idx].offset = stream_off;
		ctx->metadata_streams [stream_idx].size = stream_size;

		offset = pad4 (offset);
		ptr = ctx->data + offset;
	}

	if (!ctx->metadata_streams [TILDE_STREAM].size)
		ADD_ERROR (ctx, g_strdup_printf ("Metadata #~ stream missing"));
	if (!ctx->metadata_streams [GUID_STREAM].size)
		ADD_ERROR (ctx, g_strdup_printf ("Metadata guid stream missing"));
}

static void
verify_tables_schema (VerifyContext *ctx)
{
	OffsetAndSize tables_area = ctx->metadata_streams [TILDE_STREAM];
	unsigned offset = tables_area.offset;
	const char *ptr = ctx->data + offset;
	guint64 valid_tables;
	guint32 count;
	int i;

	if (tables_area.size < 24)
		ADD_ERROR (ctx, g_strdup_printf ("Table schemata size (%d) too small to for initial decoding (requires 24 bytes)", tables_area.size));

	if (ptr [4] != 2 && ptr [4] != 1)
		ADD_ERROR (ctx, g_strdup_printf ("Invalid table schemata major version %d, expected 2", ptr [4]));
	if (ptr [5] != 0)
		ADD_ERROR (ctx, g_strdup_printf ("Invalid table schemata minor version %d, expected 0", ptr [5]));

	if ((ptr [6] & ~0x7) != 0)
		ADD_ERROR (ctx, g_strdup_printf ("Invalid table schemata heap sizes 0x%02x, only bits 0, 1 and 2 can be set", ((unsigned char *) ptr) [6]));

	valid_tables = read64 (ptr + 8);
	count = 0;
	for (i = 0; i < 64; ++i) {
		if (!(valid_tables & ((guint64)1 << i)))
			continue;

		/*MS Extensions: 0x3 0x5 0x7 0x13 0x16
 		  Unused: 0x1E 0x1F 0x2D-0x3F
 		  We don't care about the MS extensions.*/
		if (i == 0x3 || i == 0x5 || i == 0x7 || i == 0x13 || i == 0x16)
			ADD_ERROR (ctx, g_strdup_printf ("The metadata verifier doesn't support MS specific table %x", i));
		if (i == 0x1E || i == 0x1F || i >= 0x2D)
			ADD_ERROR (ctx, g_strdup_printf ("Invalid table %x", i));
		++count;
	}

	if (tables_area.size < 24 + count * 4)
		ADD_ERROR (ctx, g_strdup_printf ("Table schemata size (%d) too small to for decoding row counts (requires %d bytes)", tables_area.size, 24 + count * 4));
	ptr += 24;

	for (i = 0; i < 64; ++i) {
		if (valid_tables & ((guint64)1 << i)) {
			guint32 row_count = read32 (ptr);
			if (row_count > (1 << 24) - 1)
				ADD_ERROR (ctx, g_strdup_printf ("Invalid Table %d row count: %d. Mono only supports 16777215 rows", i, row_count));
			ptr += 4;
		}
	}
}

/*----------nothing from here on can use data_directory or metadata_streams ---*/

static guint32
get_col_offset (VerifyContext *ctx, int table, int column)
{
	guint32 bitfield = ctx->image->tables [table].size_bitfield;
	guint32 offset = 0;

	while (column-- > 0)
		offset += mono_metadata_table_size (bitfield, column);

	return offset;
}

static guint32
get_col_size (VerifyContext *ctx, int table, int column)
{
	return mono_metadata_table_size (ctx->image->tables [table].size_bitfield, column);
}

static OffsetAndSize
get_metadata_stream (VerifyContext *ctx, MonoStreamHeader *header)
{
	OffsetAndSize res;
	res.offset = header->data - ctx->data;
	res.size = header->size;

	return res;
}

static gboolean
is_valid_string_full_with_image (MonoImage *image, guint32 offset, gboolean allow_empty)
{
	guint32 heap_offset = (char*)image->heap_strings.data - image->raw_data;
	guint32 heap_size = image->heap_strings.size;

	glong length;
	const char *data = image->raw_data + heap_offset;

	if (offset >= heap_size)
		return FALSE;
	if (CHECK_ADDP_OVERFLOW_UN (data, offset))
		return FALSE;

	if (!mono_utf8_validate_and_len_with_bounds (data + offset, heap_size - offset, &length, NULL))
		return FALSE;
	return allow_empty || length > 0;
}


static gboolean
is_valid_string_full (VerifyContext *ctx, guint32 offset, gboolean allow_empty)
{
	return is_valid_string_full_with_image (ctx->image, offset, allow_empty);
}

static gboolean
is_valid_string (VerifyContext *ctx, guint32 offset)
{
	return is_valid_string_full (ctx, offset, TRUE);
}

static gboolean
is_valid_non_empty_string (VerifyContext *ctx, guint32 offset)
{
	return is_valid_string_full (ctx, offset, FALSE);
}

static gboolean
is_valid_guid (VerifyContext *ctx, guint32 offset)
{
	OffsetAndSize guids = get_metadata_stream (ctx, &ctx->image->heap_guid);
	return guids.size >= 8 && guids.size - 8 >= offset;
}

static guint32
get_coded_index_token (int token_kind, guint32 coded_token)
{
	guint32 bits = coded_index_desc [token_kind];
	return coded_token >> bits;
}

static guint32
get_coded_index_table (int kind, guint32 coded_token)
{
	guint32 idx, bits = coded_index_desc [kind];
	kind += 2;
	idx = coded_token & ((1 << bits) - 1);
	return coded_index_desc [kind + idx];
}

static guint32
make_coded_token (int kind, guint32 table, guint32 table_idx)
{
	guint32 bits = coded_index_desc [kind++];
	guint32 tables = coded_index_desc [kind++];
	guint32 i;
	for (i = 0; i < tables; ++i) {
		if (coded_index_desc [kind++] == table)
			return ((table_idx + 1) << bits) | i; 
	}
	g_assert_not_reached ();
	return -1;
}

static gboolean
is_valid_coded_index_with_image (MonoImage *image, int token_kind, guint32 coded_token)
{
	guint32 bits = coded_index_desc [token_kind++];
	guint32 table_count = coded_index_desc [token_kind++];
	guint32 table = coded_token & ((1 << bits) - 1);
	guint32 token = coded_token >> bits;

	if (table >= table_count)
		return FALSE;

	/*token_kind points to the first table idx*/
	table = coded_index_desc [token_kind + table];

	if (table == INVALID_TABLE)
		return FALSE;
	return token <= image->tables [table].rows;
}

static gboolean
is_valid_coded_index (VerifyContext *ctx, int token_kind, guint32 coded_token)
{
	return is_valid_coded_index_with_image (ctx->image, token_kind, coded_token);
}

typedef struct {
	guint32 token;
	guint32 col_size;
	guint32 col_offset;
	MonoTableInfo *table;
} RowLocator;

static int
token_locator (const void *a, const void *b)
{
	RowLocator *loc = (RowLocator *)a;
	unsigned const char *row = (unsigned const char *)b;
	guint32 token = loc->col_size == 2 ? read16 (row + loc->col_offset) : read32 (row + loc->col_offset);

	VERIFIER_DEBUG ( printf ("\tfound token %x at idx %d\n", token, ((const char*)row - loc->table->base) / loc->table->row_size) );
	return (int)loc->token - (int)token;
}

static int
search_sorted_table (VerifyContext *ctx, int table, int column, guint32 coded_token)
{
	MonoTableInfo *tinfo = &ctx->image->tables [table];
	RowLocator locator;
	const char *res, *base;
	locator.token = coded_token;
	locator.col_offset = get_col_offset (ctx, table, column);
	locator.col_size = get_col_size (ctx, table, column);
	locator.table = tinfo;

	base = tinfo->base;

	VERIFIER_DEBUG ( printf ("looking token %x table %d col %d rsize %d roff %d\n", coded_token, table, column, locator.col_size, locator.col_offset) );
	res = (const char *)mono_binary_search (&locator, base, tinfo->rows, tinfo->row_size, token_locator);
	if (!res)
		return -1;

	return (res - base) / tinfo->row_size;
}

/*WARNING: This function doesn't verify if the strings @offset points to a valid string*/
static const char*
get_string_ptr (VerifyContext *ctx, guint offset)
{
	return ctx->image->heap_strings.data + offset;
}

/*WARNING: This function doesn't verify if the strings @offset points to a valid string*/
static int
string_cmp (VerifyContext *ctx, const char *str, guint offset)
{
	if (offset == 0)
		return strcmp (str, "");

	return strcmp (str, get_string_ptr (ctx, offset));
}

static gboolean
mono_verifier_is_corlib (MonoImage *image)
{
	gboolean trusted_location = !mono_security_core_clr_enabled () ?
			TRUE : mono_security_core_clr_is_platform_image (image);

	return trusted_location && image->module_name && !strcmp ("mscorlib.dll", image->module_name);
}

static gboolean
typedef_is_system_object (VerifyContext *ctx, guint32 *data)
{
	return mono_verifier_is_corlib (ctx->image) && !string_cmp (ctx, "System", data [MONO_TYPEDEF_NAMESPACE]) && !string_cmp (ctx, "Object", data [MONO_TYPEDEF_NAME]);
}

static gboolean
decode_value (const char *_ptr, unsigned available, unsigned *value, unsigned *size)
{
	unsigned char b;
	const unsigned char *ptr = (const unsigned char *)_ptr;

	if (!available)
		return FALSE;

	b = *ptr;
	*value = *size = 0;
	
	if ((b & 0x80) == 0) {
		*size = 1;
		*value = b;
	} else if ((b & 0x40) == 0) {
		if (available < 2)
			return FALSE;
		*size = 2;
		*value = ((b & 0x3f) << 8 | ptr [1]);
	} else {
		if (available < 4)
			return FALSE;
		*size = 4;
		*value  = ((b & 0x1f) << 24) |
			(ptr [1] << 16) |
			(ptr [2] << 8) |
			ptr [3];
	}

	return TRUE;
}

static gboolean
decode_signature_header (VerifyContext *ctx, guint32 offset, guint32 *size, const char **first_byte)
{
	MonoStreamHeader blob = ctx->image->heap_blob;
	guint32 value, enc_size;

	if (offset >= blob.size)
		return FALSE;

	if (!decode_value (blob.data + offset, blob.size - offset, &value, &enc_size))
		return FALSE;

	if (CHECK_ADD4_OVERFLOW_UN (offset, enc_size))
		return FALSE;

	offset += enc_size;

	if (ADD_IS_GREATER_OR_OVF (offset, value, blob.size))
		return FALSE;

	*size = value;
	*first_byte = blob.data + offset;
	return TRUE;
}

static gboolean
safe_read (const char **_ptr, const char *limit, unsigned *dest, int size)
{
	const char *ptr = *_ptr;
	if (ptr + size > limit)
		return FALSE;
	switch (size) {
	case 1:
		*dest = *((guint8*)ptr);
		++ptr;
		break;
	case 2:
		*dest = read16 (ptr);
		ptr += 2;
		break;
	case 4:
		*dest = read32 (ptr);
		ptr += 4;
		break;
	}
	*_ptr = ptr;
	return TRUE;
}

static gboolean
safe_read_compressed_int (const char **_ptr, const char *limit, unsigned *dest)
{
	unsigned size = 0;
	const char *ptr = *_ptr;
	gboolean res = decode_value (ptr, limit - ptr, dest, &size);
	*_ptr = ptr + size;
	return res;
}

#define safe_read8(VAR, PTR, LIMIT) safe_read (&PTR, LIMIT, &VAR, 1)
#define safe_read_cint(VAR, PTR, LIMIT) safe_read_compressed_int (&PTR, LIMIT, &VAR)
#define safe_read16(VAR, PTR, LIMIT) safe_read (&PTR, LIMIT, &VAR, 2)
#define safe_read32(VAR, PTR, LIMIT) safe_read (&PTR, LIMIT, &VAR, 4)

static gboolean
parse_type (VerifyContext *ctx, const char **_ptr, const char *end);

static gboolean
parse_method_signature (VerifyContext *ctx, const char **_ptr, const char *end, gboolean allow_sentinel, gboolean allow_unmanaged);

static gboolean
parse_custom_mods (VerifyContext *ctx, const char **_ptr, const char *end)
{
	const char *ptr = *_ptr;
	unsigned type = 0;
	unsigned token = 0;

	while (TRUE) {
		if (!safe_read8 (type, ptr, end))
			FAIL (ctx, g_strdup ("CustomMod: Not enough room for the type"));
	
		if (type != MONO_TYPE_CMOD_REQD && type != MONO_TYPE_CMOD_OPT) {
			--ptr;
			break;
		}
	
		if (!safe_read_cint (token, ptr, end))
			FAIL (ctx, g_strdup ("CustomMod: Not enough room for the token"));
	
		if (!is_valid_coded_index (ctx, TYPEDEF_OR_REF_DESC, token) || !get_coded_index_token (TYPEDEF_OR_REF_DESC, token))
			FAIL (ctx, g_strdup_printf ("CustomMod: invalid TypeDefOrRef token %x", token));
	}

	*_ptr = ptr;
	return TRUE;
}

static gboolean
parse_array_shape (VerifyContext *ctx, const char **_ptr, const char *end)
{
	const char *ptr = *_ptr;
	unsigned val = 0;
	unsigned size, num, i;

	if (!safe_read8 (val, ptr, end))
		FAIL (ctx, g_strdup ("ArrayShape: Not enough room for Rank"));

	if (val == 0)
		FAIL (ctx, g_strdup ("ArrayShape: Invalid shape with zero Rank"));

	if (!safe_read_cint (size, ptr, end))
		FAIL (ctx, g_strdup ("ArrayShape: Not enough room for NumSizes"));

	for (i = 0; i < size; ++i) {
		if (!safe_read_cint (num, ptr, end))
			FAIL (ctx, g_strdup_printf ("ArrayShape: Not enough room for Size of rank %d", i + 1));
	}

	if (!safe_read_cint (size, ptr, end))
		FAIL (ctx, g_strdup ("ArrayShape: Not enough room for NumLoBounds"));

	for (i = 0; i < size; ++i) {
		if (!safe_read_cint (num, ptr, end))
			FAIL (ctx, g_strdup_printf ("ArrayShape: Not enough room for LoBound of rank %d", i + 1));
	}

	*_ptr = ptr;
	return TRUE;
}

static gboolean
parse_generic_inst (VerifyContext *ctx, const char **_ptr, const char *end)
{
	const char *ptr = *_ptr;
	unsigned type;
	unsigned count, token, i;

	if (!safe_read8 (type, ptr, end))
		FAIL (ctx, g_strdup ("GenericInst: Not enough room for kind"));

	if (type != MONO_TYPE_CLASS && type != MONO_TYPE_VALUETYPE)
		FAIL (ctx, g_strdup_printf ("GenericInst: Invalid GenericInst kind %x\n", type));

	if (!safe_read_cint (token, ptr, end))
		FAIL (ctx, g_strdup ("GenericInst: Not enough room for type token"));

	if (!is_valid_coded_index (ctx, TYPEDEF_OR_REF_DESC, token) || !get_coded_index_token (TYPEDEF_OR_REF_DESC, token))
		FAIL (ctx, g_strdup_printf ("GenericInst: invalid TypeDefOrRef token %x", token));

	if (ctx->token) {
		if (mono_metadata_token_index (ctx->token) == get_coded_index_token (TYPEDEF_OR_REF_DESC, token) &&
			mono_metadata_token_table (ctx->token) == get_coded_index_table (TYPEDEF_OR_REF_DESC, token))
			FAIL (ctx, g_strdup_printf ("Type: Recurside generic instance specification (%x). A type signature can't reference itself", ctx->token));
	}

	if (!safe_read_cint (count, ptr, end))
		FAIL (ctx, g_strdup ("GenericInst: Not enough room for argument count"));

	if (count == 0)
		FAIL (ctx, g_strdup ("GenericInst: Zero arguments generic instance"));

	for (i = 0; i < count; ++i) {
		if (!parse_custom_mods (ctx, &ptr, end))
			FAIL (ctx, g_strdup ("Type: Failed to parse pointer custom attr"));

		if (!parse_type (ctx, &ptr, end))
			FAIL (ctx, g_strdup_printf ("GenericInst: invalid generic argument %d", i + 1));
	}
	*_ptr = ptr;
	return TRUE;
}

static gboolean
parse_type (VerifyContext *ctx, const char **_ptr, const char *end)
{
	const char *ptr = *_ptr;
	unsigned type;
	unsigned token = 0;

	if (!safe_read8 (type, ptr, end))
		FAIL (ctx, g_strdup ("Type: Not enough room for the type"));

	if (!((type >= MONO_TYPE_BOOLEAN && type <= MONO_TYPE_PTR) ||
		(type >= MONO_TYPE_VALUETYPE && type <= MONO_TYPE_GENERICINST) ||
		(type >= MONO_TYPE_I && type <= MONO_TYPE_U) ||
		(type >= MONO_TYPE_FNPTR && type <= MONO_TYPE_MVAR)))
		FAIL (ctx, g_strdup_printf ("Type: Invalid type kind %x\n", type));

	switch (type) {
	case MONO_TYPE_PTR:
		if (!parse_custom_mods (ctx, &ptr, end))
			FAIL (ctx, g_strdup ("Type: Failed to parse pointer custom attr"));

		if (!safe_read8 (type, ptr, end))
			FAIL (ctx, g_strdup ("Type: Not enough room to parse the pointer type"));

		if (type != MONO_TYPE_VOID) {
			--ptr;
			if (!parse_type (ctx, &ptr, end))
				FAIL (ctx, g_strdup ("Type: Could not parse pointer type"));
		}
		break;

	case MONO_TYPE_VALUETYPE:
	case MONO_TYPE_CLASS:
		if (!safe_read_cint (token, ptr, end))
			FAIL (ctx, g_strdup ("Type: Not enough room for the type token"));
	
		if (!is_valid_coded_index (ctx, TYPEDEF_OR_REF_DESC, token) || !get_coded_index_token (TYPEDEF_OR_REF_DESC, token))
			FAIL (ctx, g_strdup_printf ("Type: invalid TypeDefOrRef token %x", token));

		if (!get_coded_index_token (TYPEDEF_OR_REF_DESC, token))
			FAIL (ctx, g_strdup_printf ("Type: zero TypeDefOrRef token %x", token));
		if (ctx->token) {
			if (mono_metadata_token_index (ctx->token) == get_coded_index_token (TYPEDEF_OR_REF_DESC, token) &&
				mono_metadata_token_table (ctx->token) == get_coded_index_table (TYPEDEF_OR_REF_DESC, token))
				FAIL (ctx, g_strdup_printf ("Type: Recursive type specification (%x). A type signature can't reference itself", ctx->token));
		}
		break;

	case MONO_TYPE_VAR:
	case MONO_TYPE_MVAR:
		if (!safe_read_cint (token, ptr, end))
			FAIL (ctx, g_strdup ("Type: Not enough room for to decode generic argument number"));
		break;

	case MONO_TYPE_ARRAY:
		if (!parse_type (ctx, &ptr, end))
			FAIL (ctx, g_strdup ("Type: Could not parse array type"));
		if (!parse_array_shape (ctx, &ptr, end))
			FAIL (ctx, g_strdup ("Type: Could not parse array shape"));
		break;

	case MONO_TYPE_GENERICINST:
		if (!parse_generic_inst (ctx, &ptr, end))
			FAIL (ctx, g_strdup ("Type: Could not parse generic inst"));
		break;

	case MONO_TYPE_FNPTR:
		if (!parse_method_signature (ctx, &ptr, end, TRUE, TRUE))
			FAIL (ctx, g_strdup ("Type: Could not parse method pointer signature"));
		break;

	case MONO_TYPE_SZARRAY:
		if (!parse_custom_mods (ctx, &ptr, end))
			FAIL (ctx, g_strdup ("Type: Failed to parse array element custom attr"));
		if (!parse_type (ctx, &ptr, end))
			FAIL (ctx, g_strdup ("Type: Could not parse array type"));
		break;
	}
	*_ptr = ptr;
	return TRUE;
}

static gboolean
parse_return_type (VerifyContext *ctx, const char **_ptr, const char *end)
{
	const char *ptr;
	unsigned type = 0;

	if (!parse_custom_mods (ctx, _ptr, end))
		return FALSE;

	ptr = *_ptr;
	if (!safe_read8 (type, ptr, end))
		FAIL (ctx, g_strdup ("ReturnType: Not enough room for the type"));

	if (type == MONO_TYPE_VOID || type == MONO_TYPE_TYPEDBYREF) {
		*_ptr = ptr;
		return TRUE;
	}

	//it's a byref, update the cursor ptr
	if (type == MONO_TYPE_BYREF)
		*_ptr = ptr;

	return parse_type (ctx, _ptr, end);
}

static gboolean
parse_param (VerifyContext *ctx, const char **_ptr, const char *end)
{
	const char *ptr;
	unsigned type = 0;

	if (!parse_custom_mods (ctx, _ptr, end))
		return FALSE;

	ptr = *_ptr;
	if (!safe_read8 (type, ptr, end))
		FAIL (ctx, g_strdup ("Param: Not enough room for the type"));

	if (type == MONO_TYPE_TYPEDBYREF) {
		*_ptr = ptr;
		return TRUE;
	}

	//it's a byref, update the cursor ptr
	if (type == MONO_TYPE_BYREF) {
		*_ptr = ptr;
		if (!parse_custom_mods (ctx, _ptr, end))
			return FALSE;
	}

	return parse_type (ctx, _ptr, end);
}

static gboolean
parse_method_signature (VerifyContext *ctx, const char **_ptr, const char *end, gboolean allow_sentinel, gboolean allow_unmanaged)
{
	unsigned cconv = 0;
	unsigned param_count = 0, gparam_count = 0, type = 0, i;
	const char *ptr = *_ptr;
	gboolean saw_sentinel = FALSE;

	if (!safe_read8 (cconv, ptr, end))
		FAIL (ctx, g_strdup ("MethodSig: Not enough room for the call conv"));

	if (cconv & 0x80)
		FAIL (ctx, g_strdup ("MethodSig: CallConv has 0x80 set"));

	if (allow_unmanaged) {
		if ((cconv & 0x0F) > MONO_CALL_VARARG)
			FAIL (ctx, g_strdup_printf ("MethodSig: CallConv is not valid, it's %x", cconv & 0x0F));
	} else if ((cconv & 0x0F) != MONO_CALL_DEFAULT && (cconv & 0x0F) != MONO_CALL_VARARG)
		FAIL (ctx, g_strdup_printf ("MethodSig: CallConv is not Default or Vararg, it's %x", cconv & 0x0F));

	if ((cconv & 0x10) && !safe_read_cint (gparam_count, ptr, end))
		FAIL (ctx, g_strdup ("MethodSig: Not enough room for the generic param count"));

	if ((cconv & 0x10) && gparam_count == 0)
		FAIL (ctx, g_strdup ("MethodSig: Signature with generics but zero arity"));

	if (allow_unmanaged && (cconv & 0x10))
		FAIL (ctx, g_strdup ("MethodSig: Standalone signature with generic params"));

	if (!safe_read_cint (param_count, ptr, end))
		FAIL (ctx, g_strdup ("MethodSig: Not enough room for the param count"));

	if (!parse_return_type (ctx, &ptr, end))
		FAIL (ctx, g_strdup ("MethodSig: Error parsing return type"));

	for (i = 0; i < param_count; ++i) {
		if (allow_sentinel) {
			if (!safe_read8 (type, ptr, end))
				FAIL (ctx, g_strdup_printf ("MethodSig: Not enough room for param %d type", i));

			if (type == MONO_TYPE_SENTINEL) {
				if ((cconv & 0x0F) != MONO_CALL_VARARG)
					FAIL (ctx, g_strdup ("MethodSig: Found sentinel but signature is not vararg"));

				if (saw_sentinel)
					FAIL (ctx, g_strdup ("MethodSig: More than one sentinel type"));

				saw_sentinel = TRUE;
			} else {
				--ptr;
			}
		}

		if (!parse_param (ctx, &ptr, end))
			FAIL (ctx, g_strdup_printf ("MethodSig: Error parsing arg %d", i));
	}

	*_ptr = ptr;
	return TRUE;
}

static gboolean
parse_property_signature (VerifyContext *ctx, const char **_ptr, const char *end)
{
	unsigned type = 0;
	unsigned sig = 0;
	unsigned param_count = 0, i;
	const char *ptr = *_ptr;

	if (!safe_read8 (sig, ptr, end))
		FAIL (ctx, g_strdup ("PropertySig: Not enough room for signature"));

	if (sig != 0x08 && sig != 0x28)
		FAIL (ctx, g_strdup_printf ("PropertySig: Signature is not 0x28 or 0x08: %x", sig));

	if (!safe_read_cint (param_count, ptr, end))
		FAIL (ctx, g_strdup ("PropertySig: Not enough room for the param count"));

	if (!parse_custom_mods (ctx, &ptr, end))
		return FALSE;

	if (!safe_read8 (type, ptr, end))
		FAIL (ctx, g_strdup ("PropertySig: Not enough room for the type"));

	//check if it's a byref. safe_read8 did update ptr, so we rollback if it's not a byref
	if (type != MONO_TYPE_BYREF)
		--ptr;

	if (!parse_type (ctx, &ptr, end))
		FAIL (ctx, g_strdup ("PropertySig: Could not parse property type"));

	for (i = 0; i < param_count; ++i) {
		if (!parse_custom_mods (ctx, &ptr, end))
			FAIL (ctx, g_strdup ("Type: Failed to parse pointer custom attr"));
		if (!parse_type (ctx, &ptr, end))
			FAIL (ctx, g_strdup_printf ("PropertySig: Error parsing arg %d", i));
	}

	*_ptr = ptr;
	return TRUE;
}

static gboolean
parse_field (VerifyContext *ctx, const char **_ptr, const char *end)
{
	const char *ptr = *_ptr;
	unsigned signature = 0;

	if (!safe_read8 (signature, ptr, end))
		FAIL (ctx, g_strdup ("Field: Not enough room for field signature"));

	if (signature != 0x06)
		FAIL (ctx, g_strdup_printf ("Field: Invalid signature 0x%x, must be 6", signature));

	if (!parse_custom_mods (ctx, &ptr, end))
		return FALSE;

	if (safe_read8 (signature, ptr, end)) {
		if (signature != MONO_TYPE_BYREF)
			--ptr;
	}
	*_ptr = ptr;

	return parse_type (ctx, _ptr, end);
}

static gboolean
parse_locals_signature (VerifyContext *ctx, const char **_ptr, const char *end)
{
	unsigned sig = 0;
	unsigned locals_count = 0, i;
	const char *ptr = *_ptr;	

	if (!safe_read8 (sig, ptr, end))
		FAIL (ctx, g_strdup ("LocalsSig: Not enough room for signature"));

	if (sig != 0x07)
		FAIL (ctx, g_strdup_printf ("LocalsSig: Signature is not 0x28 or 0x08: %x", sig));

	if (!safe_read_cint (locals_count, ptr, end))
		FAIL (ctx, g_strdup ("LocalsSig: Not enough room for the param count"));

	/* LAMEIMPL: MS sometimes generates empty local signatures and its verifier is ok with.
	if (locals_count == 0)
		FAIL (ctx, g_strdup ("LocalsSig: Signature with zero locals"));
	*/

	for (i = 0; i < locals_count; ++i) {
		if (!safe_read8 (sig, ptr, end))
			FAIL (ctx, g_strdup ("LocalsSig: Not enough room for type"));

		while (sig == MONO_TYPE_CMOD_REQD || sig == MONO_TYPE_CMOD_OPT || sig == MONO_TYPE_PINNED) {
			if (sig != MONO_TYPE_PINNED && !parse_custom_mods (ctx, &ptr, end))
				FAIL (ctx, g_strdup_printf ("LocalsSig: Error parsing local %d", i));
			if (!safe_read8 (sig, ptr, end))
				FAIL (ctx, g_strdup ("LocalsSig: Not enough room for type"));
		}

		if (sig == MONO_TYPE_BYREF) {
			if (!safe_read8 (sig, ptr, end))
				FAIL (ctx, g_strdup_printf ("Type: Not enough room for byref type for local %d", i));
			if (sig == MONO_TYPE_TYPEDBYREF)
				FAIL (ctx, g_strdup_printf ("Type: Invalid type typedref& for local %d", i));
		}

		if (sig == MONO_TYPE_TYPEDBYREF)
			continue;

		--ptr;

		if (!parse_type (ctx, &ptr, end))
			FAIL (ctx, g_strdup_printf ("LocalsSig: Error parsing local %d", i));
	}

	*_ptr = ptr;
	return TRUE;
}

static gboolean
is_valid_field_signature (VerifyContext *ctx, guint32 offset)
{
	guint32 size = 0;
	unsigned signature = 0;
	const char *ptr = NULL, *end;

	if (!decode_signature_header (ctx, offset, &size, &ptr))
		FAIL (ctx, g_strdup ("FieldSig: Could not decode signature header"));
	end = ptr + size;

	if (!safe_read8 (signature, ptr, end))
		FAIL (ctx, g_strdup ("FieldSig: Not enough room for the signature"));

	if (signature != 6)
		FAIL (ctx, g_strdup_printf ("FieldSig: Invalid signature %x", signature));
	--ptr;

	return parse_field (ctx, &ptr, end);
}

static gboolean
is_valid_method_signature (VerifyContext *ctx, guint32 offset)
{
	guint32 size = 0;
	const char *ptr = NULL, *end;

	if (!decode_signature_header (ctx, offset, &size, &ptr))
		FAIL (ctx, g_strdup ("MethodSig: Could not decode signature header"));
	end = ptr + size;

	return parse_method_signature (ctx, &ptr, end, FALSE, FALSE);
}

static gboolean
is_valid_memberref_method_signature (VerifyContext *ctx, guint32 offset)
{
	guint32 size = 0;
	const char *ptr = NULL, *end;

	if (!decode_signature_header (ctx, offset, &size, &ptr))
		FAIL (ctx, g_strdup ("MemberRefSig: Could not decode signature header"));
	end = ptr + size;

	return parse_method_signature (ctx, &ptr, end, TRUE, FALSE);
}


static gboolean
is_valid_method_or_field_signature (VerifyContext *ctx, guint32 offset)
{
	guint32 size = 0;
	unsigned signature = 0;
	const char *ptr = NULL, *end;

	if (!decode_signature_header (ctx, offset, &size, &ptr))
		FAIL (ctx, g_strdup ("MemberRefSig: Could not decode signature header"));
	end = ptr + size;

	if (!safe_read8 (signature, ptr, end))
		FAIL (ctx, g_strdup ("MemberRefSig: Not enough room for the call conv"));
	--ptr;

	if (signature == 0x06)
		return parse_field (ctx, &ptr, end);

	return parse_method_signature (ctx, &ptr, end, TRUE, FALSE);
}

static gboolean
is_valid_cattr_blob (VerifyContext *ctx, guint32 offset)
{
	guint32 size = 0;
	unsigned prolog = 0;
	const char *ptr = NULL, *end;

	if (!offset)
		return TRUE;

	if (!decode_signature_header (ctx, offset, &size, &ptr))
		FAIL (ctx, g_strdup ("CustomAttribute: Could not decode signature header"));
	end = ptr + size;

	if (!safe_read16 (prolog, ptr, end))
		FAIL (ctx, g_strdup ("CustomAttribute: Not enough room for prolog"));

	if (prolog != 1)
		FAIL (ctx, g_strdup_printf ("CustomAttribute: Prolog is 0x%x, expected 0x1", prolog));

	return TRUE;
}

static gboolean
is_valid_cattr_type (MonoType *type)
{
	MonoClass *klass;

	if (type->type == MONO_TYPE_OBJECT || (type->type >= MONO_TYPE_BOOLEAN && type->type <= MONO_TYPE_STRING))
		return TRUE;

	if (type->type == MONO_TYPE_VALUETYPE) {
		klass = mono_class_from_mono_type_internal (type);
		return klass && m_class_is_enumtype (klass);
	}

	if (type->type == MONO_TYPE_CLASS)
		return mono_class_from_mono_type_internal (type) == mono_defaults.systemtype_class;

	return FALSE;
}

static gboolean
is_valid_ser_string_full (VerifyContext *ctx, const char **str_start, guint32 *str_len, const char **_ptr, const char *end)
{
	guint32 size = 0;
	const char *ptr = *_ptr;

	*str_start = NULL;
	*str_len = 0;

	if (ptr >= end)
		FAIL (ctx, g_strdup ("CustomAttribute: Not enough room for string size"));

MONO_DISABLE_WARNING (4310) // cast truncates constant value
	/*NULL string*/
	if (*ptr == (char)0xFF) {
		*_ptr = ptr + 1;
		return TRUE;
	}
MONO_RESTORE_WARNING

	if (!safe_read_cint (size, ptr, end))
		FAIL (ctx, g_strdup ("CustomAttribute: Not enough room for string size"));

	if (ADDP_IS_GREATER_OR_OVF (ptr, size, end))
		FAIL (ctx, g_strdup ("CustomAttribute: Not enough room for string"));

	*str_start = ptr;
	*str_len = size;

	*_ptr = ptr + size;
	return TRUE;
}

static gboolean
is_valid_ser_string (VerifyContext *ctx, const char **_ptr, const char *end)
{
	const char *dummy_str;
	guint32 dummy_int;
	return is_valid_ser_string_full (ctx, &dummy_str, &dummy_int, _ptr, end);
}

static MonoClass*
get_enum_by_encoded_name (VerifyContext *ctx, const char **_ptr, const char *end)
{
	ERROR_DECL (error);
	MonoType *type;
	MonoClass *klass;
	const char *str_start = NULL;
	const char *ptr = *_ptr;
	char *enum_name;
	guint32 str_len = 0;
	MonoAssemblyLoadContext *alc = mono_domain_ambient_alc (mono_domain_get ());

	if (!is_valid_ser_string_full (ctx, &str_start, &str_len, &ptr, end))
		return NULL;

	/*NULL or empty string*/
	if (str_start == NULL || str_len == 0) {
		ADD_ERROR_NO_RETURN (ctx, g_strdup ("CustomAttribute: Null or empty enum name"));
		return NULL;
	}

	enum_name = (char *)g_memdup (str_start, str_len + 1);
	enum_name [str_len] = 0;
	type = mono_reflection_type_from_name_checked (enum_name, alc, ctx->image, error);
	if (!type || !is_ok (error)) {
		ADD_ERROR_NO_RETURN (ctx, g_strdup_printf ("CustomAttribute: Invalid enum class %s, due to %s", enum_name, mono_error_get_message (error)));
		g_free (enum_name);
		mono_error_cleanup (error);
		return NULL;
	}
	g_free (enum_name);

	klass = mono_class_from_mono_type_internal (type);
	if (!klass || !m_class_is_enumtype (klass)) {
		ADD_ERROR_NO_RETURN (ctx, g_strdup_printf ("CustomAttribute:Class %s::%s is not an enum", m_class_get_name_space (klass), m_class_get_name (klass)));
		return NULL;
	}

	*_ptr = ptr;
	return klass;
}

static gboolean
is_valid_fixed_param (VerifyContext *ctx, MonoType *mono_type, const char **_ptr, const char *end)
{
	MonoClass *klass;
	const char *ptr = *_ptr;
	int elem_size = 0;
	guint32 element_count, i;
	int type;

	klass = mono_type->data.klass;
	type = mono_type->type;

handle_enum:
	switch (type) {
	case MONO_TYPE_BOOLEAN:
	case MONO_TYPE_I1:
	case MONO_TYPE_U1:
		elem_size = 1;
		break;
	case MONO_TYPE_I2:
	case MONO_TYPE_U2:
	case MONO_TYPE_CHAR:
		elem_size = 2;
		break;
	case MONO_TYPE_I4:
	case MONO_TYPE_U4:
	case MONO_TYPE_R4:
		elem_size = 4;
		break;
	case MONO_TYPE_I8:
	case MONO_TYPE_U8:
	case MONO_TYPE_R8:
		elem_size = 8;
		break;

	case MONO_TYPE_STRING:
		*_ptr = ptr;
		return is_valid_ser_string (ctx, _ptr, end);

	case MONO_TYPE_OBJECT: {
		unsigned sub_type = 0;
		if (!safe_read8 (sub_type, ptr, end))
			FAIL (ctx, g_strdup ("CustomAttribute: Not enough room for array type"));

		if (sub_type >= MONO_TYPE_BOOLEAN && sub_type <= MONO_TYPE_STRING) {
			type = sub_type;
			goto handle_enum;
		}
		if (sub_type == MONO_TYPE_ENUM) {
			klass = get_enum_by_encoded_name (ctx, &ptr, end);
			if (!klass)
				return FALSE;

			klass = m_class_get_element_class (klass);
			type = m_class_get_byval_arg (klass)->type;
			goto handle_enum;
		}
		if (sub_type == 0x50) { /*Type*/
			*_ptr = ptr;
			return is_valid_ser_string (ctx, _ptr, end);
		}
		if (sub_type == MONO_TYPE_SZARRAY) {
			MonoType simple_type = {{0}};
			unsigned etype = 0;
			if (!safe_read8 (etype, ptr, end))
				FAIL (ctx, g_strdup ("CustomAttribute: Not enough room for array element type"));

			if (etype == MONO_TYPE_ENUM) {
				klass = get_enum_by_encoded_name (ctx, &ptr, end);
				if (!klass)
					return FALSE;
			} else if (etype == 0x50 || etype == MONO_TYPE_CLASS) {
				klass = mono_defaults.systemtype_class;
			} else if ((etype >= MONO_TYPE_BOOLEAN && etype <= MONO_TYPE_STRING) || etype == 0x51) {
				simple_type.type = etype == 0x51 ? MONO_TYPE_OBJECT : (MonoTypeEnum)etype;
				klass = mono_class_from_mono_type_internal (&simple_type);
			} else
				FAIL (ctx, g_strdup_printf ("CustomAttribute: Invalid array element type %x", etype));

			type = MONO_TYPE_SZARRAY;
			goto handle_enum;
		}
		FAIL (ctx, g_strdup_printf ("CustomAttribute: Invalid boxed object type %x", sub_type));
	}

	case MONO_TYPE_CLASS:
		if (klass && m_class_is_enumtype (klass)) {
			klass = m_class_get_element_class (klass);
			type = m_class_get_byval_arg (klass)->type;
			goto handle_enum;
		}

		if (klass != mono_defaults.systemtype_class)
			FAIL (ctx, g_strdup_printf ("CustomAttribute: Invalid class parameter type %s:%s ",m_class_get_name_space (klass), m_class_get_name (klass)));
		*_ptr = ptr;
		return is_valid_ser_string (ctx, _ptr, end);

	case MONO_TYPE_VALUETYPE:
		if (!klass || !m_class_is_enumtype (klass))
			FAIL (ctx, g_strdup_printf ("CustomAttribute: Invalid valuetype parameter expected enum %s:%s ",m_class_get_name_space (klass), m_class_get_name (klass)));

		klass = m_class_get_element_class (klass);
		type = m_class_get_byval_arg (klass)->type;
		goto handle_enum;

	case MONO_TYPE_SZARRAY:
		mono_type = m_class_get_byval_arg (klass);
		if (!is_valid_cattr_type (mono_type))
			FAIL (ctx, g_strdup_printf ("CustomAttribute: Invalid array element type %s:%s ",m_class_get_name_space (klass), m_class_get_name (klass)));
		if (!safe_read32 (element_count, ptr, end))
			FAIL (ctx, g_strdup_printf ("CustomAttribute: Invalid class parameter type %s:%s ",m_class_get_name_space (klass), m_class_get_name (klass)));
		if (element_count == 0xFFFFFFFFu) {
			*_ptr = ptr;
			return TRUE;
		}
		for (i = 0; i < element_count; ++i) {
			if (!is_valid_fixed_param (ctx, mono_type, &ptr, end))
				return FALSE;
		}
		*_ptr = ptr;
		return TRUE;
	default:
		FAIL (ctx, g_strdup_printf ("CustomAttribute: Invalid parameter type %x ", type));
	}

	if (ADDP_IS_GREATER_OR_OVF (ptr, elem_size, end))
		FAIL (ctx, g_strdup ("CustomAttribute: Not enough space for element"));
	*_ptr = ptr + elem_size;
	return TRUE;
}

static gboolean
is_valid_cattr_content (VerifyContext *ctx, MonoMethod *ctor, const char *ptr, guint32 size)
{
	ERROR_DECL (error);
	unsigned prolog = 0;
	const char *end;
	MonoMethodSignature *sig;
	int args, i;
	unsigned num_named;

	if (!ctor)
		FAIL (ctx, g_strdup ("CustomAttribute: Invalid constructor"));

	sig = mono_method_signature_checked (ctor, error);
	if (!is_ok (error)) {
		ADD_ERROR_NO_RETURN (ctx, g_strdup_printf ("CustomAttribute: Invalid constructor signature %s", mono_error_get_message (error)));
		mono_error_cleanup (error);
		return FALSE;
	}

	if (sig->sentinelpos != -1 || sig->call_convention == MONO_CALL_VARARG)
		FAIL (ctx, g_strdup ("CustomAttribute: Constructor cannot have VARAG signature"));

	end = ptr + size;

	if (!safe_read16 (prolog, ptr, end))
		FAIL (ctx, g_strdup ("CustomAttribute: Not enough room for prolog"));

	if (prolog != 1)
		FAIL (ctx, g_strdup_printf ("CustomAttribute: Prolog is 0x%x, expected 0x1", prolog));

	args = sig->param_count;
	for (i = 0; i < args; ++i) {
		MonoType *arg_type = sig->params [i];
		if (!is_valid_fixed_param (ctx, arg_type, &ptr, end))
			return FALSE;
	}

	if (!safe_read16 (num_named, ptr, end))
		FAIL (ctx, g_strdup ("CustomAttribute: Not enough space for num_named field"));

	for (i = 0; i < num_named; ++i) {
		MonoType *type, simple_type = {{0}};
		unsigned kind;

		if (!safe_read8 (kind, ptr, end))
			FAIL (ctx, g_strdup_printf ("CustomAttribute: Not enough space for named parameter %d kind", i));
		if (kind != 0x53 && kind != 0x54)
			FAIL (ctx, g_strdup_printf ("CustomAttribute: Invalid named parameter %d kind %x", i, kind));
		if (!safe_read8 (kind, ptr, end))
			FAIL (ctx, g_strdup_printf ("CustomAttribute: Not enough space for named parameter %d type", i));

		if (kind >= MONO_TYPE_BOOLEAN && kind <= MONO_TYPE_STRING) {
			simple_type.type = (MonoTypeEnum)kind;
			type = &simple_type;
		} else if (kind == MONO_TYPE_ENUM) {
			MonoClass *klass = get_enum_by_encoded_name (ctx, &ptr, end);
			if (!klass)
				return FALSE;
			type = m_class_get_byval_arg (klass);
		} else if (kind == 0x50) {
			type = m_class_get_byval_arg (mono_defaults.systemtype_class);
		} else if (kind == 0x51) {
			type = mono_get_object_type ();
		} else if (kind == MONO_TYPE_SZARRAY) {
			MonoClass *klass;
			unsigned etype = 0;
			if (!safe_read8 (etype, ptr, end))
				FAIL (ctx, g_strdup ("CustomAttribute: Not enough room for array element type"));

			if (etype == MONO_TYPE_ENUM) {
				klass = get_enum_by_encoded_name (ctx, &ptr, end);
				if (!klass)
					return FALSE;
			} else if (etype == 0x50 || etype == MONO_TYPE_CLASS) {
				klass = mono_defaults.systemtype_class;
			} else if ((etype >= MONO_TYPE_BOOLEAN && etype <= MONO_TYPE_STRING) || etype == 0x51) {
				simple_type.type = etype == 0x51 ? MONO_TYPE_OBJECT : (MonoTypeEnum)etype;
				klass = mono_class_from_mono_type_internal (&simple_type);
			} else
				FAIL (ctx, g_strdup_printf ("CustomAttribute: Invalid array element type %x", etype));

			type = m_class_get_byval_arg (mono_class_create_array (klass, 1));
		} else {
			FAIL (ctx, g_strdup_printf ("CustomAttribute: Invalid named parameter type %x", kind));
		}

		if (!is_valid_ser_string (ctx, &ptr, end))
			return FALSE;

		if (!is_valid_fixed_param (ctx, type, &ptr, end))
			return FALSE;

	}

	return TRUE;
}

static gboolean
is_valid_marshal_spec (VerifyContext *ctx, guint32 offset)
{
	OffsetAndSize blob = get_metadata_stream (ctx, &ctx->image->heap_blob);
	//TODO do proper verification
	return blob.size >= 1 && blob.size - 1 >= offset;
}

static gboolean
is_valid_permission_set (VerifyContext *ctx, guint32 offset)
{
	OffsetAndSize blob = get_metadata_stream (ctx, &ctx->image->heap_blob);
	//TODO do proper verification
	return blob.size >= 1 && blob.size - 1 >= offset;
}

static gboolean
is_valid_standalonesig_blob (VerifyContext *ctx, guint32 offset)
{
	guint32 size = 0;
	unsigned signature = 0;
	const char *ptr = NULL, *end;

	if (!decode_signature_header (ctx, offset, &size, &ptr))
		FAIL (ctx, g_strdup ("StandAloneSig: Could not decode signature header"));
	end = ptr + size;

	if (!safe_read8 (signature, ptr, end))
		FAIL (ctx, g_strdup ("StandAloneSig: Not enough room for the call conv"));

	--ptr;
	if (signature == 0x07)
		return parse_locals_signature (ctx, &ptr, end);

	/*F# and managed C++ produce standalonesig for fields even thou the spec doesn't mention it.*/
	if (signature == 0x06)
		return parse_field (ctx, &ptr, end);

	return parse_method_signature (ctx, &ptr, end, TRUE, TRUE);
}

static gboolean
is_valid_property_sig_blob (VerifyContext *ctx, guint32 offset)
{
	guint32 size = 0;
	const char *ptr = NULL, *end;

	if (!decode_signature_header (ctx, offset, &size, &ptr))
		FAIL (ctx, g_strdup ("PropertySig: Could not decode signature header"));
	end = ptr + size;

	return parse_property_signature (ctx, &ptr, end);
}

static gboolean
is_valid_typespec_blob (VerifyContext *ctx, guint32 offset)
{
	guint32 size = 0;
	const char *ptr = NULL, *end;
	unsigned type = 0;
	
	if (!decode_signature_header (ctx, offset, &size, &ptr))
		FAIL (ctx, g_strdup ("TypeSpec: Could not decode signature header"));
	end = ptr + size;

	if (!parse_custom_mods (ctx, &ptr, end))
		return FALSE;

	if (!safe_read8 (type, ptr, end))
		FAIL (ctx, g_strdup ("TypeSpec: Not enough room for type"));

	if (type == MONO_TYPE_BYREF) {
		if (!safe_read8 (type, ptr, end)) 
			FAIL (ctx, g_strdup ("TypeSpec: Not enough room for byref type"));
		if (type == MONO_TYPE_TYPEDBYREF)
			FAIL (ctx, g_strdup ("TypeSpec: Invalid type typedref&"));
	}
	
	if (type == MONO_TYPE_TYPEDBYREF)
		return TRUE;

	--ptr;
	return parse_type (ctx, &ptr, end);
}

static gboolean
is_valid_methodspec_blob (VerifyContext *ctx, guint32 offset)
{
	guint32 size = 0;
	const char *ptr = NULL, *end;
	unsigned type = 0;
	unsigned count = 0, i;

	if (!decode_signature_header (ctx, offset, &size, &ptr))
		FAIL (ctx, g_strdup ("MethodSpec: Could not decode signature header"));
	end = ptr + size;

	if (!safe_read8 (type, ptr, end))
		FAIL (ctx, g_strdup ("MethodSpec: Not enough room for call convention"));

	if (type != 0x0A)
		FAIL (ctx, g_strdup_printf ("MethodSpec: Invalid call convention 0x%x, expected 0x0A", type));

	if (!safe_read_cint (count, ptr, end))
		FAIL (ctx, g_strdup ("MethodSpec: Not enough room for parameter count"));

	if (!count)
		FAIL (ctx, g_strdup ("MethodSpec: Zero generic argument count"));

	for (i = 0; i < count; ++i) {
		if (!parse_custom_mods (ctx, &ptr, end))
			return FALSE;
		if (!parse_type (ctx, &ptr, end))
			FAIL (ctx, g_strdup_printf ("MethodSpec: Could not parse parameter %d", i + 1));
	}
	return TRUE;
}

static gboolean
is_valid_blob_object (VerifyContext *ctx, guint32 offset, guint32 minsize)
{
	OffsetAndSize blob = get_metadata_stream (ctx, &ctx->image->heap_blob);
	guint32 entry_size, bytes;

	if (blob.size < offset)
		return FALSE;

	if (!decode_value (ctx->data + offset + blob.offset, blob.size - blob.offset, &entry_size, &bytes))
		return FALSE;

	if (entry_size < minsize)
		return FALSE;

	if (CHECK_ADD4_OVERFLOW_UN (entry_size, bytes))
		return FALSE;
	entry_size += bytes;

	return !ADD_IS_GREATER_OR_OVF (offset, entry_size, blob.size);
}

static gboolean
is_valid_constant (VerifyContext *ctx, guint32 type, guint32 offset)
{
	OffsetAndSize blob = get_metadata_stream (ctx, &ctx->image->heap_blob);
	guint32 size, entry_size, bytes;

	if (blob.size < offset)
		FAIL (ctx, g_strdup ("ContantValue: invalid offset"));
	
	if (!decode_value (ctx->data + offset + blob.offset, blob.size - blob.offset, &entry_size, &bytes))
		FAIL (ctx, g_strdup ("ContantValue: not enough space to decode size"));

	if (type == MONO_TYPE_STRING) {
		//String is encoded as: compressed_int:len len *bytes
		offset += bytes;

		if (ADD_IS_GREATER_OR_OVF (offset, entry_size, blob.size))
			FAIL (ctx, g_strdup_printf ("ContantValue: not enough space for string, required %d but got %d", entry_size * 2, blob.size - offset));	

		return TRUE;
	}

	switch (type) {
	case MONO_TYPE_BOOLEAN:
	case MONO_TYPE_I1:
	case MONO_TYPE_U1:
		size = 1;
		break;
	case MONO_TYPE_CHAR:
	case MONO_TYPE_I2:
	case MONO_TYPE_U2:
		size = 2;
		break;
	case MONO_TYPE_I4:
	case MONO_TYPE_U4:
	case MONO_TYPE_R4:
	case MONO_TYPE_CLASS:
		size = 4;
		break;

	case MONO_TYPE_I8:
	case MONO_TYPE_U8:
	case MONO_TYPE_R8:
		size = 8;
		break;
	default:
		g_assert_not_reached ();
	}

	if (size != entry_size)
		FAIL (ctx, g_strdup_printf ("ContantValue: Expected size %d but got %d", size, entry_size));

	offset += bytes;

	if (ADD_IS_GREATER_OR_OVF (offset, size, blob.size))
		FAIL (ctx, g_strdup_printf ("ContantValue: Not enough room for constant, required %d but have %d", size, blob.size - offset));

	if (type == MONO_TYPE_CLASS && read32 (ctx->data + blob.offset + offset))
		FAIL (ctx, g_strdup_printf ("ContantValue: Type is class but value is not null"));
	return TRUE;
}

#define FAT_HEADER_INVALID_FLAGS ~(0x3 | 0x8 | 0x10 | 0xF000)
//only 0x01, 0x40 and 0x80 are allowed
#define SECTION_HEADER_INVALID_FLAGS 0x3E

static gboolean
is_valid_method_header (VerifyContext *ctx, guint32 rva, guint32 *locals_token)
{
	unsigned local_vars_tok, code_size, offset = mono_cli_rva_image_map (ctx->image, rva);
	unsigned header = 0;
	unsigned fat_header = 0, size = 0, max_stack;
	const char *ptr = NULL, *end;

	*locals_token = 0;

	if (offset == INVALID_ADDRESS)
		FAIL (ctx, g_strdup ("MethodHeader: Invalid RVA"));

	ptr = ctx->data + offset;
	end = ctx->data + ctx->size; /*no worries if it spawns multiple sections*/

	if (!safe_read8 (header, ptr, end))
		FAIL (ctx, g_strdup ("MethodHeader: Not enough room for header"));

	switch (header & 0x3) {
	case 0:
	case 1:
		FAIL (ctx, g_strdup_printf ("MethodHeader: Invalid header type 0x%x", header & 0x3));
	case 2:
		header >>= 2;
		if (ADDP_IS_GREATER_OR_OVF (ptr, header, end)) 
			FAIL (ctx, g_strdup_printf ("MethodHeader: Not enough room for method body. Required %d, but only %d is available", header, (int)(end - ptr)));
		return TRUE;
	}
	//FAT HEADER
	--ptr;
	if (!safe_read16 (fat_header, ptr, end))
		FAIL (ctx, g_strdup ("MethodHeader: Not enough room for fat header"));

	size = (fat_header >> 12) & 0xF;
	if (size != 3)
		FAIL (ctx, g_strdup ("MethodHeader: header size must be 3"));

	if (!safe_read16 (max_stack, ptr, end))
		FAIL (ctx, g_strdup ("MethodHeader: Not enough room for max stack"));

	if (!safe_read32 (code_size, ptr, end))
		FAIL (ctx, g_strdup ("MethodHeader: Not enough room for code size"));

	if (!safe_read32 (local_vars_tok, ptr, end))
		FAIL (ctx, g_strdup ("MethodHeader: Not enough room for local vars tok"));

	if (local_vars_tok) {
		if (((local_vars_tok >> 24) & 0xFF) != 0x11)
			FAIL (ctx, g_strdup_printf ("MethodHeader: Invalid local vars signature table 0x%x", ((local_vars_tok >> 24) & 0xFF)));
		if ((local_vars_tok & 0xFFFFFF) > ctx->image->tables [MONO_TABLE_STANDALONESIG].rows)	
			FAIL (ctx, g_strdup_printf ("MethodHeader: Invalid local vars signature points to invalid row 0x%x", local_vars_tok & 0xFFFFFF));
		if (!(local_vars_tok & 0xFFFFFF))
			FAIL (ctx, g_strdup_printf ("MethodHeader: Invalid local vars signature with zero index"));
		*locals_token = local_vars_tok & 0xFFFFFF;
	}

	if (fat_header & FAT_HEADER_INVALID_FLAGS)
		FAIL (ctx, g_strdup_printf ("MethodHeader: Invalid fat signature flags %x", fat_header & FAT_HEADER_INVALID_FLAGS));

	if (ADDP_IS_GREATER_OR_OVF (ptr, code_size, end))
		FAIL (ctx, g_strdup_printf ("MethodHeader: Not enough room for code %d", code_size));

	if (!(fat_header & 0x08))
		return TRUE;

	ptr += code_size;

	do {
		unsigned section_header = 0, section_size = 0;
		gboolean is_fat;

		ptr = dword_align (ptr);
		if (!safe_read32 (section_header, ptr, end))
			FAIL (ctx, g_strdup ("MethodHeader: Not enough room for data section header"));

		if (section_header & SECTION_HEADER_INVALID_FLAGS)
			FAIL (ctx, g_strdup_printf ("MethodHeader: Invalid section header flags 0x%x", section_header & SECTION_HEADER_INVALID_FLAGS));
			
		is_fat = (section_header & METHOD_HEADER_SECTION_FAT_FORMAT) != 0;
		section_size = (section_header >> 8) & (is_fat ? 0xFFFFFF : 0xFF);

		if (section_size < 4)
			FAIL (ctx, g_strdup_printf ("MethodHeader: Section size too small"));

		if (ADDP_IS_GREATER_OR_OVF (ptr, section_size - 4, end)) /*must be section_size -4 as ptr was incremented by safe_read32*/
			FAIL (ctx, g_strdup_printf ("MethodHeader: Not enough room for section content %d", section_size));

		if (section_header & METHOD_HEADER_SECTION_EHTABLE) {
			guint32 i, clauses = section_size / (is_fat ? 24 : 12);
			/*
				LAMEIMPL: MS emits section_size without accounting for header size.
				Mono does as the spec says. section_size is header + section
				MS's peverify happily accepts both. 
			*/
			if ((clauses * (is_fat ? 24 : 12) != section_size) && (clauses * (is_fat ? 24 : 12) + 4 != section_size))
				FAIL (ctx, g_strdup_printf ("MethodHeader: Invalid EH section size %d, it's not of the expected size %d", section_size, clauses * (is_fat ? 24 : 12)));

			/* only verify the class token is verified as the rest is done by the IL verifier*/
			for (i = 0; i < clauses; ++i) {
				unsigned flags = *(unsigned char*)ptr;
				unsigned class_token = 0;
				ptr += (is_fat ? 20 : 8);
				if (!safe_read32 (class_token, ptr, end))
					FAIL (ctx, g_strdup_printf ("MethodHeader: Not enough room for section %d", i));
				if (flags == MONO_EXCEPTION_CLAUSE_NONE && class_token) {
					guint table = mono_metadata_token_table (class_token);
					if (table != MONO_TABLE_TYPEREF && table != MONO_TABLE_TYPEDEF && table != MONO_TABLE_TYPESPEC)
						FAIL (ctx, g_strdup_printf ("MethodHeader: Invalid section %d class token table %x", i, table));
					if (mono_metadata_token_index (class_token) > ctx->image->tables [table].rows)
						FAIL (ctx, g_strdup_printf ("MethodHeader: Invalid section %d class token index %x", i, mono_metadata_token_index (class_token)));
				}
			}
		}

		if (!(section_header & METHOD_HEADER_SECTION_MORE_SECTS))
			break;
	} while (1);
	return TRUE;
}

static void
verify_module_table (VerifyContext *ctx)
{
	MonoTableInfo *table = &ctx->image->tables [MONO_TABLE_MODULE];
	guint32 data [MONO_MODULE_SIZE];

	if (table->rows != 1)
		ADD_ERROR (ctx, g_strdup_printf ("Module table must have exactly one row, but have %d", table->rows));

	mono_metadata_decode_row (table, 0, data, MONO_MODULE_SIZE);

	if (!is_valid_non_empty_string (ctx, data [MONO_MODULE_NAME]))
		ADD_ERROR (ctx, g_strdup_printf ("Module has an invalid name, string index 0x%08x", data [MONO_MODULE_NAME]));

	if (!is_valid_guid (ctx, data [MONO_MODULE_MVID]))
		ADD_ERROR (ctx, g_strdup_printf ("Module has an invalid Mvid, guid index %x", data [MONO_MODULE_MVID]));

	if (data [MONO_MODULE_ENC] != 0)
		ADD_ERROR (ctx, g_strdup_printf ("Module has a non zero Enc field %x", data [MONO_MODULE_ENC]));

	if (data [MONO_MODULE_ENCBASE] != 0)
		ADD_ERROR (ctx, g_strdup_printf ("Module has a non zero EncBase field %x", data [MONO_MODULE_ENCBASE]));
}

static void
verify_typeref_table (VerifyContext *ctx)
{
	MonoTableInfo *table = &ctx->image->tables [MONO_TABLE_TYPEREF];
	ERROR_DECL (error);
	guint32 i;

	for (i = 0; i < table->rows; ++i) {
		mono_verifier_verify_typeref_row (ctx->image, i, error);
		add_from_mono_error (ctx, error);
	}
}

/*bits 9,11,14,15,19,21,24-31 */
#define INVALID_TYPEDEF_FLAG_BITS ((1 << 6) | (1 << 9) | (1 << 15) | (1 << 19) | (1 << 21) | 0xFF000000)
static void
verify_typedef_table (VerifyContext *ctx)
{
	MonoTableInfo *table = &ctx->image->tables [MONO_TABLE_TYPEDEF];
	guint32 data [MONO_TYPEDEF_SIZE];
	guint32 fieldlist = 1, methodlist = 1, visibility;
	int i;

	if (table->rows == 0)
		ADD_ERROR (ctx, g_strdup_printf ("Typedef table must have exactly at least one row"));

	for (i = 0; i < table->rows; ++i) {
		mono_metadata_decode_row (table, i, data, MONO_TYPEDEF_SIZE);
		if (data [MONO_TYPEDEF_FLAGS] & INVALID_TYPEDEF_FLAG_BITS)
			ADD_ERROR (ctx, g_strdup_printf ("Invalid typedef row %d invalid flags field 0x%08x rejected bits: 0x%08x", i, data [MONO_TYPEDEF_FLAGS], data [MONO_TYPEDEF_FLAGS] & INVALID_TYPEDEF_FLAG_BITS));

		if ((data [MONO_TYPEDEF_FLAGS] & TYPE_ATTRIBUTE_LAYOUT_MASK) == 0x18)
			ADD_ERROR (ctx, g_strdup_printf ("Invalid typedef row %d invalid class layout 0x18", i));

		if ((data [MONO_TYPEDEF_FLAGS] & TYPE_ATTRIBUTE_STRING_FORMAT_MASK) == 0x30000)
			ADD_ERROR (ctx, g_strdup_printf ("Invalid typedef row %d mono doesn't support custom string format", i));

		if ((data [MONO_TYPEDEF_FLAGS] & 0xC00000) != 0)
			ADD_ERROR (ctx, g_strdup_printf ("Invalid typedef row %d mono doesn't support custom string format", i));

		if ((data [MONO_TYPEDEF_FLAGS] & TYPE_ATTRIBUTE_INTERFACE) && (data [MONO_TYPEDEF_FLAGS] & TYPE_ATTRIBUTE_ABSTRACT) == 0)
			ADD_ERROR (ctx, g_strdup_printf ("Invalid typedef row %d for interface type must be abstract", i));

		if (!data [MONO_TYPEDEF_NAME] || !is_valid_non_empty_string (ctx, data [MONO_TYPEDEF_NAME]))
			ADD_ERROR (ctx, g_strdup_printf ("Invalid typedef row %d invalid name token %08x", i, data [MONO_TYPEDEF_NAME]));

		if (data [MONO_TYPEREF_NAMESPACE] && !is_valid_non_empty_string (ctx, data [MONO_TYPEREF_NAMESPACE]))
			ADD_ERROR (ctx, g_strdup_printf ("Invalid typedef row %d invalid namespace token %08x", i, data [MONO_TYPEREF_NAMESPACE]));

		if (data [MONO_TYPEDEF_EXTENDS] && !is_valid_coded_index (ctx, TYPEDEF_OR_REF_DESC, data [MONO_TYPEDEF_EXTENDS]))
			ADD_ERROR (ctx, g_strdup_printf ("Invalid typedef row %d extend field coded index 0x%08x", i, data [MONO_TYPEDEF_EXTENDS]));

		if (data [MONO_TYPEDEF_EXTENDS] && !get_coded_index_token (TYPEDEF_OR_REF_DESC, data [MONO_TYPEDEF_EXTENDS]))
			ADD_ERROR (ctx, g_strdup_printf ("Invalid typedef row %d zero coded extend field coded index 0x%08x", i, data [MONO_TYPEDEF_EXTENDS]));

		visibility = data [MONO_TYPEDEF_FLAGS] & TYPE_ATTRIBUTE_VISIBILITY_MASK;
		if ((visibility >= TYPE_ATTRIBUTE_NESTED_PUBLIC && visibility <= TYPE_ATTRIBUTE_NESTED_FAM_OR_ASSEM) &&
			search_sorted_table (ctx, MONO_TABLE_NESTEDCLASS, MONO_NESTED_CLASS_NESTED, i + 1) == -1)
			ADD_ERROR (ctx, g_strdup_printf ("Invalid typedef row %d has nested visibility but no rows in the NestedClass table", i));

		if (data [MONO_TYPEDEF_FIELD_LIST] == 0)
			ADD_ERROR (ctx, g_strdup_printf ("Invalid typedef row %d FieldList be be >= 1", i));

		if (data [MONO_TYPEDEF_FIELD_LIST] > ctx->image->tables [MONO_TABLE_FIELD].rows + 1)
			ADD_ERROR (ctx, g_strdup_printf ("Invalid typedef row %d FieldList rowid 0x%08x is out of range", i, data [MONO_TYPEDEF_FIELD_LIST]));

		if (data [MONO_TYPEDEF_FIELD_LIST] < fieldlist)
			ADD_ERROR (ctx, g_strdup_printf ("Invalid typedef row %d FieldList rowid 0x%08x can't be smaller than of previous row 0x%08x", i, data [MONO_TYPEDEF_FIELD_LIST], fieldlist));

		if (data [MONO_TYPEDEF_METHOD_LIST] == 0)
			ADD_ERROR (ctx, g_strdup_printf ("Invalid typedef row %d MethodList be be >= 1", i));

		if (data [MONO_TYPEDEF_METHOD_LIST] > ctx->image->tables [MONO_TABLE_METHOD].rows + 1)
			ADD_ERROR (ctx, g_strdup_printf ("Invalid typedef row %d MethodList rowid 0x%08x is out of range", i, data [MONO_TYPEDEF_METHOD_LIST]));

		if (data [MONO_TYPEDEF_METHOD_LIST] < methodlist)
			ADD_ERROR (ctx, g_strdup_printf ("Invalid typedef row %d MethodList rowid 0x%08x can't be smaller than of previous row 0x%08x", i, data [MONO_TYPEDEF_METHOD_LIST], methodlist));

		fieldlist = data [MONO_TYPEDEF_FIELD_LIST];
		methodlist = data [MONO_TYPEDEF_METHOD_LIST];
	}
}

static void
verify_typedef_table_full (VerifyContext *ctx)
{
	MonoTableInfo *table = &ctx->image->tables [MONO_TABLE_TYPEDEF];
	guint32 data [MONO_TYPEDEF_SIZE];
	int i;

	if (table->rows == 0)
		ADD_ERROR (ctx, g_strdup_printf ("Typedef table must have exactly at least one row"));

	for (i = 0; i < table->rows; ++i) {
		mono_metadata_decode_row (table, i, data, MONO_TYPEDEF_SIZE);

		if (i == 0) {
			/*XXX it's ok if <module> extends object, or anything at all, actually. */
			/*if (data [MONO_TYPEDEF_EXTENDS] != 0)
				ADD_ERROR (ctx, g_strdup_printf ("Invalid typedef row 0 for the special <module> type must have a null extend field"));
			*/
			continue;
		}

		if (data [MONO_TYPEDEF_FLAGS] & TYPE_ATTRIBUTE_INTERFACE) {
			if (data [MONO_TYPEDEF_EXTENDS])
				ADD_ERROR (ctx, g_strdup_printf ("Invalid typedef row %d for interface type must have a null extend field", i));
		} else {
			gboolean is_sys_obj = typedef_is_system_object (ctx, data);
			gboolean has_parent = get_coded_index_token (TYPEDEF_OR_REF_DESC, data [MONO_TYPEDEF_EXTENDS]) != 0;

			if (is_sys_obj) {
				if (has_parent)
					ADD_ERROR (ctx, g_strdup_printf ("Invalid typedef row %d for System.Object must have a null extend field", i));
			} else {
				if (!has_parent) {
					ADD_ERROR (ctx, g_strdup_printf ("Invalid typedef row %d for non-interface type must have a non-null extend field", i));
				}
			}
		}
	}
}

/*bits 3,11,14 */
#define INVALID_FIELD_FLAG_BITS ((1 << 3) | (1 << 11) | (1 << 14))
static void
verify_field_table (VerifyContext *ctx)
{
	MonoTableInfo *table = &ctx->image->tables [MONO_TABLE_FIELD];
	guint32 data [MONO_FIELD_SIZE], flags, module_field_list;
	int i;

	module_field_list = (guint32)-1;
	if (ctx->image->tables [MONO_TABLE_TYPEDEF].rows > 1) {
		MonoTableInfo *type = &ctx->image->tables [MONO_TABLE_TYPEDEF];
		module_field_list = mono_metadata_decode_row_col (type, 1, MONO_TYPEDEF_FIELD_LIST);
	}
	
	for (i = 0; i < table->rows; ++i) {
		mono_metadata_decode_row (table, i, data, MONO_FIELD_SIZE);
		flags = data [MONO_FIELD_FLAGS];

		if (flags & INVALID_FIELD_FLAG_BITS)
			ADD_ERROR (ctx, g_strdup_printf ("Invalid field row %d invalid flags field 0x%08x", i, flags));

		if ((flags & FIELD_ATTRIBUTE_FIELD_ACCESS_MASK) == 0x7)		
			ADD_ERROR (ctx, g_strdup_printf ("Invalid field row %d invalid field visibility 0x7", i));

		if ((flags & (FIELD_ATTRIBUTE_LITERAL | FIELD_ATTRIBUTE_INIT_ONLY)) == (FIELD_ATTRIBUTE_LITERAL | FIELD_ATTRIBUTE_INIT_ONLY))
			ADD_ERROR (ctx, g_strdup_printf ("Invalid field row %d cannot be InitOnly and Literal at the same time", i));

		if ((flags & FIELD_ATTRIBUTE_RT_SPECIAL_NAME) && !(flags & FIELD_ATTRIBUTE_SPECIAL_NAME))
			ADD_ERROR (ctx, g_strdup_printf ("Invalid field row %d is RTSpecialName but not SpecialName", i));

		if ((flags & FIELD_ATTRIBUTE_LITERAL) && !(flags & FIELD_ATTRIBUTE_STATIC))
			ADD_ERROR (ctx, g_strdup_printf ("Invalid field row %d is Literal but not Static", i));

		if ((flags & FIELD_ATTRIBUTE_HAS_FIELD_MARSHAL) &&
				search_sorted_table (ctx, MONO_TABLE_FIELDMARSHAL, MONO_FIELD_MARSHAL_PARENT, make_coded_token (HAS_FIELD_MARSHAL_DESC, MONO_TABLE_FIELD, i)) == -1)
			ADD_ERROR (ctx, g_strdup_printf ("Invalid field row %d has FieldMarshal but there is no corresponding row in the FieldMarshal table", i));

		if ((flags & FIELD_ATTRIBUTE_HAS_DEFAULT) &&
				search_sorted_table (ctx, MONO_TABLE_CONSTANT, MONO_CONSTANT_PARENT, make_coded_token (HAS_CONSTANT_DESC, MONO_TABLE_FIELD, i)) == -1)
			ADD_ERROR (ctx, g_strdup_printf ("Invalid field row %d has Default but there is no corresponding row in the Constant table", i));

		if ((flags & FIELD_ATTRIBUTE_LITERAL) &&
				search_sorted_table (ctx, MONO_TABLE_CONSTANT, MONO_CONSTANT_PARENT, make_coded_token (HAS_CONSTANT_DESC, MONO_TABLE_FIELD, i)) == -1)
			ADD_ERROR (ctx, g_strdup_printf ("Invalid field row %d is Literal but there is no corresponding row in the Constant table", i));

		if ((flags & FIELD_ATTRIBUTE_HAS_FIELD_RVA) &&
				search_sorted_table (ctx, MONO_TABLE_FIELDRVA, MONO_FIELD_RVA_FIELD, i + 1) == -1)
			ADD_ERROR (ctx, g_strdup_printf ("Invalid field row %d has Default but there is no corresponding row in the Constant table", i));

		if (!data [MONO_FIELD_NAME] || !is_valid_non_empty_string (ctx, data [MONO_FIELD_NAME]))
			ADD_ERROR (ctx, g_strdup_printf ("Invalid field row %d invalid name token %08x", i, data [MONO_FIELD_NAME]));

		if (data [MONO_FIELD_SIGNATURE] && !is_valid_blob_object (ctx, data [MONO_FIELD_SIGNATURE], 1))
			ADD_ERROR (ctx, g_strdup_printf ("Invalid field row %d invalid signature blob token 0x%x", i, data [MONO_FIELD_SIGNATURE]));

		//TODO verify contant flag

		if (i + 1 < module_field_list) {
			guint32 access = flags & FIELD_ATTRIBUTE_FIELD_ACCESS_MASK;
			if (!(flags & FIELD_ATTRIBUTE_STATIC))
				ADD_ERROR (ctx, g_strdup_printf ("Invalid field row %d is a global variable but is not static", i));
			if (access != FIELD_ATTRIBUTE_COMPILER_CONTROLLED && access != FIELD_ATTRIBUTE_PRIVATE && access != FIELD_ATTRIBUTE_PUBLIC)
				ADD_ERROR (ctx, g_strdup_printf ("Invalid field row %d is a global variable but have wrong visibility %x", i, access));
		}
	}
}

static void
verify_field_table_full (VerifyContext *ctx)
{
	MonoTableInfo *table = &ctx->image->tables [MONO_TABLE_FIELD];
	guint32 data [MONO_FIELD_SIZE];
	int i;
	
	for (i = 0; i < table->rows; ++i) {
		mono_metadata_decode_row (table, i, data, MONO_FIELD_SIZE);

		if (!data [MONO_FIELD_SIGNATURE] || !is_valid_field_signature (ctx, data [MONO_FIELD_SIGNATURE]))
			ADD_ERROR (ctx, g_strdup_printf ("Invalid field row %d invalid signature token %08x", i, data [MONO_FIELD_SIGNATURE]));
	}
}

/*bits 8,9,10,11,13,14,15*/
#define INVALID_METHOD_IMPLFLAG_BITS ((1 << 9) | (1 << 10) | (1 << 11) | (1 << 13) | (1 << 14) | (1 << 15))
static void
verify_method_table (VerifyContext *ctx)
{
	MonoTableInfo *table = &ctx->image->tables [MONO_TABLE_METHOD];
	guint32 data [MONO_METHOD_SIZE], flags, implflags, rva, module_method_list, access, code_type;
	guint32 paramlist = 1;
	gboolean is_ctor, is_cctor;
	const char *name;
	int i;

	module_method_list = (guint32)-1;
	if (ctx->image->tables [MONO_TABLE_TYPEDEF].rows > 1) {
		MonoTableInfo *type = &ctx->image->tables [MONO_TABLE_TYPEDEF];
		module_method_list = mono_metadata_decode_row_col (type, 1, MONO_TYPEDEF_METHOD_LIST);
	}

	for (i = 0; i < table->rows; ++i) {
		mono_metadata_decode_row (table, i, data, MONO_METHOD_SIZE);
		rva = data [MONO_METHOD_RVA];
		implflags = data [MONO_METHOD_IMPLFLAGS];
		flags = data [MONO_METHOD_FLAGS];
		access = flags & METHOD_ATTRIBUTE_MEMBER_ACCESS_MASK;
		code_type = implflags & METHOD_IMPL_ATTRIBUTE_CODE_TYPE_MASK;
		

		if (implflags & INVALID_METHOD_IMPLFLAG_BITS)
			ADD_ERROR (ctx, g_strdup_printf ("Invalid method row %d invalid implflags field 0x%08x", i, implflags));

		if (access == 0x7)
			ADD_ERROR (ctx, g_strdup_printf ("Invalid method row %d invalid MemberAccessMask 0x7", i));

		if (!data [MONO_METHOD_NAME] || !is_valid_non_empty_string (ctx, data [MONO_METHOD_NAME]))
			ADD_ERROR (ctx, g_strdup_printf ("Invalid method row %d invalid name field 0x%08x", i, data [MONO_METHOD_NAME]));

		name = get_string_ptr (ctx, data [MONO_METHOD_NAME]);
		is_ctor = !strcmp (".ctor", name);
		is_cctor = !strcmp (".cctor", name);

		if ((is_ctor || is_cctor) &&
			search_sorted_table (ctx, MONO_TABLE_GENERICPARAM, MONO_GENERICPARAM_OWNER, make_coded_token (TYPE_OR_METHODDEF_DESC, MONO_TABLE_METHOD, i)) != -1)
			ADD_ERROR (ctx, g_strdup_printf ("Invalid method row %d .ctor or .cctor has generic param", i));

		if ((flags & METHOD_ATTRIBUTE_STATIC) && (flags & (METHOD_ATTRIBUTE_FINAL | METHOD_ATTRIBUTE_VIRTUAL | METHOD_ATTRIBUTE_NEW_SLOT)))
			ADD_ERROR (ctx, g_strdup_printf ("Invalid method row %d is static and (final, virtual or new slot)", i));
		
		if (flags & METHOD_ATTRIBUTE_ABSTRACT) {
			if (flags & METHOD_ATTRIBUTE_PINVOKE_IMPL)
				ADD_ERROR (ctx, g_strdup_printf ("Invalid method row %d is Abstract and PinvokeImpl", i));
			if (flags & METHOD_ATTRIBUTE_FINAL)
				ADD_ERROR (ctx, g_strdup_printf ("Invalid method row %d is Abstract and Final", i));
			if (!(flags & METHOD_ATTRIBUTE_VIRTUAL))
				ADD_ERROR (ctx, g_strdup_printf ("Invalid method row %d is Abstract but not Virtual", i));
		}

		if (access == METHOD_ATTRIBUTE_COMPILER_CONTROLLED && (flags & (METHOD_ATTRIBUTE_RT_SPECIAL_NAME | METHOD_ATTRIBUTE_SPECIAL_NAME)))
			ADD_WARNING (ctx, g_strdup_printf ("Invalid method row %d is CompileControlled and SpecialName or RtSpecialName", i));

		if ((flags & METHOD_ATTRIBUTE_RT_SPECIAL_NAME) && !(flags & METHOD_ATTRIBUTE_SPECIAL_NAME))
			ADD_ERROR (ctx, g_strdup_printf ("Invalid method row %d is RTSpecialName but not SpecialName", i));

		//XXX no checks against cas stuff 10,11,12,13)

		//TODO check iface with .ctor (15,16)

		if (i + 1 < module_method_list) {
			if (!(flags & METHOD_ATTRIBUTE_STATIC))
				ADD_ERROR (ctx, g_strdup_printf ("Invalid method row %d is a global method but not Static", i));
			if (flags & (METHOD_ATTRIBUTE_ABSTRACT | METHOD_ATTRIBUTE_VIRTUAL))
				ADD_ERROR (ctx, g_strdup_printf ("Invalid method row %d is a global method but is Abstract or Virtual", i));
			if (access == METHOD_ATTRIBUTE_FAMILY || access == METHOD_ATTRIBUTE_FAM_AND_ASSEM || access == METHOD_ATTRIBUTE_FAM_OR_ASSEM)
				ADD_ERROR (ctx, g_strdup_printf ("Invalid method row %d is a global method but not CompilerControled, Public, Private or Assembly", i));
		}

		//TODO check valuetype for synchronized

		if ((flags & (METHOD_ATTRIBUTE_FINAL | METHOD_ATTRIBUTE_NEW_SLOT | METHOD_ATTRIBUTE_STRICT)) && !(flags & METHOD_ATTRIBUTE_VIRTUAL))
			ADD_ERROR (ctx, g_strdup_printf ("Invalid method row %d is (Final, NewSlot or Strict) but not Virtual", i));

		if (flags & METHOD_ATTRIBUTE_PINVOKE_IMPL) {
			if (flags & METHOD_ATTRIBUTE_VIRTUAL)
				ADD_ERROR (ctx, g_strdup_printf ("Invalid method row %d is PinvokeImpl and Virtual", i));
			if (!(flags & METHOD_ATTRIBUTE_STATIC))
				ADD_ERROR (ctx, g_strdup_printf ("Invalid method row %d is PinvokeImpl but not Static", i));
		}

		if (!(flags & METHOD_ATTRIBUTE_ABSTRACT) && !rva && !(flags & METHOD_ATTRIBUTE_PINVOKE_IMPL) && 
				!(implflags & METHOD_IMPL_ATTRIBUTE_INTERNAL_CALL) && code_type != METHOD_IMPL_ATTRIBUTE_RUNTIME)
			ADD_ERROR (ctx, g_strdup_printf ("Invalid method row %d is not Abstract and neither PinvokeImpl, Runtime, InternalCall or with RVA != 0", i));

		if (access == METHOD_ATTRIBUTE_COMPILER_CONTROLLED && !(rva || (flags & METHOD_ATTRIBUTE_PINVOKE_IMPL)))
			ADD_ERROR (ctx, g_strdup_printf ("Invalid method row %d is CompilerControlled but neither RVA != 0 or PinvokeImpl", i));

		//TODO check signature contents

		if (rva) {
			if ((flags & (METHOD_ATTRIBUTE_ABSTRACT | METHOD_ATTRIBUTE_PINVOKE_IMPL)) || (implflags & METHOD_IMPL_ATTRIBUTE_INTERNAL_CALL))
				ADD_ERROR (ctx, g_strdup_printf ("Invalid method row %d has RVA != 0 but is either Abstract, InternalCall or PinvokeImpl", i));
			if (code_type == METHOD_IMPL_ATTRIBUTE_OPTIL)
				ADD_ERROR (ctx, g_strdup_printf ("Invalid method row %d has RVA != 0 but is CodeTypeMask is neither Native, CIL or Runtime", i));
		} else {
			if (!(flags & (METHOD_ATTRIBUTE_ABSTRACT | METHOD_ATTRIBUTE_PINVOKE_IMPL)) && !(implflags & METHOD_IMPL_ATTRIBUTE_INTERNAL_CALL) && code_type != METHOD_IMPL_ATTRIBUTE_RUNTIME)
				ADD_ERROR (ctx, g_strdup_printf ("Invalid method row %d has RVA = 0 but neither Abstract, InternalCall, Runtime or PinvokeImpl", i));
		}

		if ((flags & METHOD_ATTRIBUTE_PINVOKE_IMPL)) {
			if (rva)
				ADD_ERROR (ctx, g_strdup_printf ("Invalid method row %d is PinvokeImpl but has RVA != 0", i));
			if (search_sorted_table (ctx, MONO_TABLE_IMPLMAP, MONO_IMPLMAP_MEMBER, make_coded_token (MEMBER_FORWARDED_DESC, MONO_TABLE_METHOD, i)) == -1)
				ADD_ERROR (ctx, g_strdup_printf ("Invalid method row %d is PinvokeImpl but has no row in the ImplMap table", i));
		}
		if (flags & METHOD_ATTRIBUTE_RT_SPECIAL_NAME && !is_ctor && !is_cctor)
			ADD_ERROR (ctx, g_strdup_printf ("Invalid method row %d is RtSpecialName but not named .ctor or .cctor", i));

		if ((is_ctor || is_cctor) && !(flags & METHOD_ATTRIBUTE_RT_SPECIAL_NAME))
			ADD_ERROR (ctx, g_strdup_printf ("Invalid method row %d is named .ctor or .cctor but is not RtSpecialName", i));

		if (data [MONO_METHOD_SIGNATURE] && !is_valid_blob_object (ctx, data [MONO_METHOD_SIGNATURE], 1))
			ADD_ERROR (ctx, g_strdup_printf ("Invalid method row %d invalid signature blob token 0x%x", i, data [MONO_METHOD_SIGNATURE]));

		if (data [MONO_METHOD_PARAMLIST] == 0)
			ADD_ERROR (ctx, g_strdup_printf ("Invalid method row %d ParamList be be >= 1", i));

		if (data [MONO_METHOD_PARAMLIST] < paramlist)
			ADD_ERROR (ctx, g_strdup_printf ("Invalid method row %d ParamList rowid 0x%08x can't be smaller than of previous row 0x%08x", i, data [MONO_METHOD_PARAMLIST], paramlist));

		if (data [MONO_METHOD_PARAMLIST] > ctx->image->tables [MONO_TABLE_PARAM].rows + 1)
			ADD_ERROR (ctx, g_strdup_printf ("Invalid method row %d ParamList rowid 0x%08x is out of range", i, data [MONO_METHOD_PARAMLIST]));

		paramlist = data [MONO_METHOD_PARAMLIST];

	}
}

static void
verify_method_table_full (VerifyContext *ctx)
{
	MonoTableInfo *table = &ctx->image->tables [MONO_TABLE_METHOD];
	guint32 data [MONO_METHOD_SIZE], rva, locals_token;
	int i;

	for (i = 0; i < table->rows; ++i) {
		mono_metadata_decode_row (table, i, data, MONO_METHOD_SIZE);
		rva = data [MONO_METHOD_RVA];

		if (!data [MONO_METHOD_SIGNATURE] || !is_valid_method_signature (ctx, data [MONO_METHOD_SIGNATURE]))
			ADD_ERROR (ctx, g_strdup_printf ("Invalid method row %d invalid signature token 0x%08x", i, data [MONO_METHOD_SIGNATURE]));

		if (rva && !is_valid_method_header (ctx, rva, &locals_token))
			ADD_ERROR (ctx, g_strdup_printf ("Invalid method row %d RVA points to an invalid method header", i));
	}
}

static guint32
get_next_param_count (VerifyContext *ctx, guint32 *current_method)
{
	MonoTableInfo *table = &ctx->image->tables [MONO_TABLE_METHOD];
	guint32 row = *current_method;
	guint32 paramlist, tmp;


	paramlist = mono_metadata_decode_row_col (table, row++, MONO_METHOD_PARAMLIST);
	while (row < table->rows) {
		tmp = mono_metadata_decode_row_col (table, row, MONO_METHOD_PARAMLIST);
		if (tmp > paramlist) {
			*current_method = row;
			return tmp - paramlist;
		}
		++row;
	}

	/*no more methods, all params apply to the last one*/
	*current_method = table->rows;
	return (guint32)-1;
}


#define INVALID_PARAM_FLAGS_BITS ((1 << 2) | (1 << 3) | (1 << 5) | (1 << 6) | (1 << 7) | (1 << 8) | (1 << 9) | (1 << 10) | (1 << 11) | (1 << 14) | (1 << 15))
static void
verify_param_table (VerifyContext *ctx)
{
	MonoTableInfo *table = &ctx->image->tables [MONO_TABLE_PARAM];
	guint32 data [MONO_PARAM_SIZE], flags, sequence = 0, remaining_params, current_method = 0;
	gboolean first_param = TRUE;
	int i;

	if (ctx->image->tables [MONO_TABLE_METHOD].rows == 0) {
		if (table->rows > 0)
			ADD_ERROR (ctx, g_strdup ("Param table has rows while the method table has zero"));
		return;
	}
	
	remaining_params = get_next_param_count (ctx, &current_method);

	for (i = 0; i < table->rows; ++i) {
		mono_metadata_decode_row (table, i, data, MONO_PARAM_SIZE);
		flags = data [MONO_PARAM_FLAGS];

		if (flags & INVALID_PARAM_FLAGS_BITS)
			ADD_ERROR (ctx, g_strdup_printf ("Invalid param row %d bad Flags value 0x%08x", i, flags));

		if (search_sorted_table (ctx, MONO_TABLE_CONSTANT, MONO_CONSTANT_PARENT, make_coded_token (HAS_CONSTANT_DESC, MONO_TABLE_PARAM, i)) == -1) {
			if (flags & PARAM_ATTRIBUTE_HAS_DEFAULT)
				ADD_ERROR (ctx, g_strdup_printf ("Invalid param row %d HasDefault = 1 but no owned row in Contant table", i));
		} else {
			if (!(flags & PARAM_ATTRIBUTE_HAS_DEFAULT))
				ADD_ERROR (ctx, g_strdup_printf ("Invalid param row %d HasDefault = 0 but has owned row in Contant table", i));
		}

		if ((flags & PARAM_ATTRIBUTE_HAS_FIELD_MARSHAL) && search_sorted_table (ctx, MONO_TABLE_FIELDMARSHAL, MONO_FIELD_MARSHAL_PARENT, make_coded_token (HAS_FIELD_MARSHAL_DESC, MONO_TABLE_PARAM, i)) == -1)
			ADD_ERROR (ctx, g_strdup_printf ("Invalid param row %d HasFieldMarshal = 1 but no owned row in FieldMarshal table", i));

		if (!is_valid_string (ctx, data [MONO_PARAM_NAME]))
			ADD_ERROR (ctx, g_strdup_printf ("Invalid param row %d Name = 1 bad token 0x%08x", i, data [MONO_PARAM_NAME]));

		if (!first_param && data [MONO_PARAM_SEQUENCE] <= sequence)
				ADD_ERROR (ctx, g_strdup_printf ("Invalid param row %d sequece = %d previus param has %d", i, data [MONO_PARAM_SEQUENCE], sequence));

		first_param = FALSE;
		sequence = data [MONO_PARAM_SEQUENCE];
		if (--remaining_params == 0) {
			remaining_params = get_next_param_count (ctx, &current_method);
			first_param = TRUE;
		}
	}
}

static void
verify_interfaceimpl_table (VerifyContext *ctx)
{
	MonoTableInfo *table = &ctx->image->tables [MONO_TABLE_INTERFACEIMPL];
	guint32 data [MONO_INTERFACEIMPL_SIZE];
	int i;

	for (i = 0; i < table->rows; ++i) {
		mono_metadata_decode_row (table, i, data, MONO_INTERFACEIMPL_SIZE);
		if (data [MONO_INTERFACEIMPL_CLASS] && data [MONO_INTERFACEIMPL_CLASS] > ctx->image->tables [MONO_TABLE_TYPEDEF].rows)
			ADD_ERROR (ctx, g_strdup_printf ("Invalid InterfaceImpl row %d Class field 0x%08x", i, data [MONO_INTERFACEIMPL_CLASS]));

		if (!is_valid_coded_index (ctx, TYPEDEF_OR_REF_DESC, data [MONO_INTERFACEIMPL_INTERFACE]))
			ADD_ERROR (ctx, g_strdup_printf ("Invalid InterfaceImpl row %d Inteface field coded index 0x%08x", i, data [MONO_INTERFACEIMPL_INTERFACE]));

		if (!get_coded_index_token (TYPEDEF_OR_REF_DESC, data [MONO_INTERFACEIMPL_INTERFACE]))
			ADD_ERROR (ctx, g_strdup_printf ("Invalid InterfaceImpl row %d Inteface field is null", i));
	}
}

static void
verify_memberref_table (VerifyContext *ctx)
{
	MonoTableInfo *table = &ctx->image->tables [MONO_TABLE_MEMBERREF];
	guint32 data [MONO_MEMBERREF_SIZE];
	int i;

	for (i = 0; i < table->rows; ++i) {
		mono_metadata_decode_row (table, i, data, MONO_MEMBERREF_SIZE);

		if (!is_valid_coded_index (ctx, MEMBERREF_PARENT_DESC, data [MONO_MEMBERREF_CLASS]))
			ADD_ERROR (ctx, g_strdup_printf ("Invalid MemberRef row %d Class field coded index 0x%08x", i, data [MONO_MEMBERREF_CLASS]));

		if (!get_coded_index_token (MEMBERREF_PARENT_DESC, data [MONO_MEMBERREF_CLASS]))
			ADD_ERROR (ctx, g_strdup_printf ("Invalid MemberRef row %d Class field coded is null", i));

		if (!is_valid_non_empty_string (ctx, data [MONO_MEMBERREF_NAME]))
			ADD_ERROR (ctx, g_strdup_printf ("Invalid MemberRef row %d Name field coded is invalid or empty 0x%08x", i, data [MONO_MEMBERREF_NAME]));

		if (data [MONO_MEMBERREF_SIGNATURE] && !is_valid_blob_object (ctx, data [MONO_MEMBERREF_SIGNATURE], 1))
			ADD_ERROR (ctx, g_strdup_printf ("Invalid MemberRef row %d invalid signature blob token 0x%x", i, data [MONO_MEMBERREF_SIGNATURE]));
	}
}


static void
verify_memberref_table_full (VerifyContext *ctx)
{
	MonoTableInfo *table = &ctx->image->tables [MONO_TABLE_MEMBERREF];
	guint32 data [MONO_MEMBERREF_SIZE];
	int i;

	for (i = 0; i < table->rows; ++i) {
		mono_metadata_decode_row (table, i, data, MONO_MEMBERREF_SIZE);

		if (!is_valid_method_or_field_signature (ctx, data [MONO_MEMBERREF_SIGNATURE]))
			ADD_ERROR (ctx, g_strdup_printf ("Invalid MemberRef row %d Signature field  0x%08x", i, data [MONO_MEMBERREF_SIGNATURE]));
	}
}

static void
verify_constant_table (VerifyContext *ctx)
{
	MonoTableInfo *table = &ctx->image->tables [MONO_TABLE_CONSTANT];
	guint32 data [MONO_CONSTANT_SIZE], type;
	int i;

	for (i = 0; i < table->rows; ++i) {
		mono_metadata_decode_row (table, i, data, MONO_CONSTANT_SIZE);
		type = data [MONO_CONSTANT_TYPE];

		if (!((type >= MONO_TYPE_BOOLEAN && type <= MONO_TYPE_STRING) || type == MONO_TYPE_CLASS))
			ADD_ERROR (ctx, g_strdup_printf ("Invalid Constant row %d Type field 0x%08x", i, type));

		if (!is_valid_coded_index (ctx, HAS_CONSTANT_DESC, data [MONO_CONSTANT_PARENT]))
			ADD_ERROR (ctx, g_strdup_printf ("Invalid Constant row %d Parent field coded index 0x%08x", i, data [MONO_CONSTANT_PARENT]));

		if (!get_coded_index_token (HAS_CONSTANT_DESC, data [MONO_CONSTANT_PARENT]))
			ADD_ERROR (ctx, g_strdup_printf ("Invalid Constant row %d Parent field coded is null", i));

		if (!is_valid_constant (ctx, type, data [MONO_CONSTANT_VALUE]))
			ADD_ERROR (ctx, g_strdup_printf ("Invalid Constant row %d Value field 0x%08x", i, data [MONO_CONSTANT_VALUE]));
	}
}

static void
verify_cattr_table (VerifyContext *ctx)
{
	MonoTableInfo *table = &ctx->image->tables [MONO_TABLE_CUSTOMATTRIBUTE];
	guint32 data [MONO_CUSTOM_ATTR_SIZE];
	int i;

	for (i = 0; i < table->rows; ++i) {
		mono_metadata_decode_row (table, i, data, MONO_CUSTOM_ATTR_SIZE);

		if (!is_valid_coded_index (ctx, HAS_CATTR_DESC, data [MONO_CUSTOM_ATTR_PARENT]))
			ADD_ERROR (ctx, g_strdup_printf ("Invalid CustomAttribute row %d Parent field 0x%08x", i, data [MONO_CUSTOM_ATTR_PARENT]));

		if (!is_valid_coded_index (ctx, CATTR_TYPE_DESC, data [MONO_CUSTOM_ATTR_TYPE]) || !get_coded_index_token (CATTR_TYPE_DESC, data [MONO_CUSTOM_ATTR_TYPE]))
			ADD_ERROR (ctx, g_strdup_printf ("Invalid CustomAttribute row %d Type field 0x%08x", i, data [MONO_CUSTOM_ATTR_TYPE]));

		if (data [MONO_CUSTOM_ATTR_VALUE] && !is_valid_blob_object (ctx, data [MONO_CUSTOM_ATTR_VALUE], 0))
			ADD_ERROR (ctx, g_strdup_printf ("Invalid CustomAttribute row %d invalid value blob 0x%x", i, data [MONO_CUSTOM_ATTR_VALUE]));
	}
}

static void
verify_cattr_table_full (VerifyContext *ctx)
{
	ERROR_DECL (error);
	MonoTableInfo *table = &ctx->image->tables [MONO_TABLE_CUSTOMATTRIBUTE];
	MonoMethod *ctor;
	const char *ptr;
	guint32 data [MONO_CUSTOM_ATTR_SIZE], mtoken, size;
	int i;

	for (i = 0; i < table->rows; ++i) {
		mono_metadata_decode_row (table, i, data, MONO_CUSTOM_ATTR_SIZE);

		if (!is_valid_cattr_blob (ctx, data [MONO_CUSTOM_ATTR_VALUE]))
			ADD_ERROR (ctx, g_strdup_printf ("Invalid CustomAttribute row %d Value field 0x%08x", i, data [MONO_CUSTOM_ATTR_VALUE]));

		mtoken = data [MONO_CUSTOM_ATTR_TYPE] >> MONO_CUSTOM_ATTR_TYPE_BITS;
		switch (data [MONO_CUSTOM_ATTR_TYPE] & MONO_CUSTOM_ATTR_TYPE_MASK) {
		case MONO_CUSTOM_ATTR_TYPE_METHODDEF:
			mtoken |= MONO_TOKEN_METHOD_DEF;
			break;
		case MONO_CUSTOM_ATTR_TYPE_MEMBERREF:
			mtoken |= MONO_TOKEN_MEMBER_REF;
			break;
		default:
			ADD_ERROR (ctx, g_strdup_printf ("Invalid CustomAttribute constructor row %d Token 0x%08x", i, data [MONO_CUSTOM_ATTR_TYPE]));
		}

		ctor = mono_get_method_checked (ctx->image, mtoken, NULL, NULL, error);

		if (!ctor) {
			ADD_ERROR (ctx, g_strdup_printf ("Invalid CustomAttribute content row %d Could not load ctor due to %s", i, mono_error_get_message (error)));
			mono_error_cleanup (error);
		}

		/*This can't fail since this is checked in is_valid_cattr_blob*/
		g_assert (decode_signature_header (ctx, data [MONO_CUSTOM_ATTR_VALUE], &size, &ptr));

		if (!is_valid_cattr_content (ctx, ctor, ptr, size)) {
			char *ctor_name =  mono_method_full_name (ctor, TRUE);
			ADD_ERROR (ctx, g_strdup_printf ("Invalid CustomAttribute content row %d Value field 0x%08x ctor: %s", i, data [MONO_CUSTOM_ATTR_VALUE], ctor_name));
			g_free (ctor_name);
		}
	}
}

static void
verify_field_marshal_table (VerifyContext *ctx)
{
	MonoTableInfo *table = &ctx->image->tables [MONO_TABLE_FIELDMARSHAL];
	guint32 data [MONO_FIELD_MARSHAL_SIZE];
	int i;

	for (i = 0; i < table->rows; ++i) {
		mono_metadata_decode_row (table, i, data, MONO_FIELD_MARSHAL_SIZE);

		if (!is_valid_coded_index (ctx, HAS_FIELD_MARSHAL_DESC, data [MONO_FIELD_MARSHAL_PARENT]))
			ADD_ERROR (ctx, g_strdup_printf ("Invalid FieldMarshal row %d Parent field 0x%08x", i, data [MONO_FIELD_MARSHAL_PARENT]));

		if (!get_coded_index_token (HAS_FIELD_MARSHAL_DESC, data [MONO_FIELD_MARSHAL_PARENT]))
			ADD_ERROR (ctx, g_strdup_printf ("Invalid FieldMarshal row %d Parent field is null", i));

		if (!data [MONO_FIELD_MARSHAL_NATIVE_TYPE])
			ADD_ERROR (ctx, g_strdup_printf ("Invalid FieldMarshal row %d NativeType field is null", i));

		if (!is_valid_blob_object (ctx, data [MONO_FIELD_MARSHAL_NATIVE_TYPE], 1))
			ADD_ERROR (ctx, g_strdup_printf ("Invalid FieldMarshal row %d invalid NativeType blob 0x%x", i, data [MONO_FIELD_MARSHAL_NATIVE_TYPE]));
	}
}

static void
verify_field_marshal_table_full (VerifyContext *ctx)
{
	MonoTableInfo *table = &ctx->image->tables [MONO_TABLE_FIELDMARSHAL];
	guint32 data [MONO_FIELD_MARSHAL_SIZE];
	int i;

	for (i = 0; i < table->rows; ++i) {
		mono_metadata_decode_row (table, i, data, MONO_FIELD_MARSHAL_SIZE);

		if (!is_valid_marshal_spec (ctx, data [MONO_FIELD_MARSHAL_NATIVE_TYPE]))
			ADD_ERROR (ctx, g_strdup_printf ("Invalid FieldMarshal row %d NativeType field 0x%08x", i, data [MONO_FIELD_MARSHAL_NATIVE_TYPE]));
	}
}

static void
verify_decl_security_table (VerifyContext *ctx)
{
	MonoTableInfo *table = &ctx->image->tables [MONO_TABLE_DECLSECURITY];
	guint32 data [MONO_DECL_SECURITY_SIZE];
	int i;

	for (i = 0; i < table->rows; ++i) {
		mono_metadata_decode_row (table, i, data, MONO_DECL_SECURITY_SIZE);

		if (!is_valid_coded_index (ctx, HAS_DECL_SECURITY_DESC, data [MONO_DECL_SECURITY_PARENT]))
			ADD_ERROR (ctx, g_strdup_printf ("Invalid DeclSecurity row %d Parent field 0x%08x", i, data [MONO_DECL_SECURITY_PARENT]));

		if (!get_coded_index_token (HAS_DECL_SECURITY_DESC, data [MONO_DECL_SECURITY_PARENT]))
			ADD_ERROR (ctx, g_strdup_printf ("Invalid DeclSecurity row %d Parent field is null", i));

		if (!data [MONO_DECL_SECURITY_PERMISSIONSET])
			ADD_ERROR (ctx, g_strdup_printf ("Invalid DeclSecurity row %d PermissionSet field is null", i));
	}
}

static void
verify_decl_security_table_full (VerifyContext *ctx)
{
	MonoTableInfo *table = &ctx->image->tables [MONO_TABLE_DECLSECURITY];
	guint32 data [MONO_DECL_SECURITY_SIZE];
	int i;

	for (i = 0; i < table->rows; ++i) {
		mono_metadata_decode_row (table, i, data, MONO_DECL_SECURITY_SIZE);

		if (!is_valid_permission_set (ctx, data [MONO_DECL_SECURITY_PERMISSIONSET]))
			ADD_ERROR (ctx, g_strdup_printf ("Invalid DeclSecurity row %d PermissionSet field 0x%08x", i, data [MONO_DECL_SECURITY_PERMISSIONSET]));
	}
}

static void
verify_class_layout_table (VerifyContext *ctx)
{
	MonoTableInfo *table = &ctx->image->tables [MONO_TABLE_CLASSLAYOUT];
	guint32 data [MONO_CLASS_LAYOUT_SIZE];
	int i;

	for (i = 0; i < table->rows; ++i) {
		mono_metadata_decode_row (table, i, data, MONO_CLASS_LAYOUT_SIZE);

		if (!data [MONO_CLASS_LAYOUT_PARENT] || data[MONO_CLASS_LAYOUT_PARENT] > ctx->image->tables [MONO_TABLE_TYPEDEF].rows + 1)
			ADD_ERROR (ctx, g_strdup_printf ("Invalid ClassLayout row %d Parent field 0x%08x", i, data [MONO_TABLE_TYPEDEF]));

		switch (data [MONO_CLASS_LAYOUT_PACKING_SIZE]) {
		case 0:
		case 1:
		case 2:
		case 4:
		case 8:
		case 16:
		case 32:
		case 64:
		case 128:
			break;
		default:
			ADD_ERROR (ctx, g_strdup_printf ("Invalid ClassLayout row %d Packing field %d", i, data [MONO_CLASS_LAYOUT_PACKING_SIZE]));
		}
	}
}

static void
verify_field_layout_table (VerifyContext *ctx)
{
	MonoTableInfo *table = &ctx->image->tables [MONO_TABLE_FIELDLAYOUT];
	guint32 data [MONO_FIELD_LAYOUT_SIZE];
	int i;

	for (i = 0; i < table->rows; ++i) {
		mono_metadata_decode_row (table, i, data, MONO_FIELD_LAYOUT_SIZE);

		if (!data [MONO_FIELD_LAYOUT_FIELD] || data[MONO_FIELD_LAYOUT_FIELD] > ctx->image->tables [MONO_TABLE_FIELD].rows + 1)
			ADD_ERROR (ctx, g_strdup_printf ("Invalid FieldLayout row %d Field field 0x%08x", i, data [MONO_FIELD_LAYOUT_FIELD]));
	}
}

static void
verify_standalonesig_table (VerifyContext *ctx)
{
	MonoTableInfo *table = &ctx->image->tables [MONO_TABLE_STANDALONESIG];
	guint32 data [MONO_STAND_ALONE_SIGNATURE_SIZE];
	int i;

	for (i = 0; i < table->rows; ++i) {
		mono_metadata_decode_row (table, i, data, MONO_STAND_ALONE_SIGNATURE_SIZE);

		if (data [MONO_STAND_ALONE_SIGNATURE] && !is_valid_blob_object (ctx, data [MONO_STAND_ALONE_SIGNATURE], 1))
			ADD_ERROR (ctx, g_strdup_printf ("Invalid StandAloneSig row %d invalid signature 0x%x", i, data [MONO_STAND_ALONE_SIGNATURE]));
	}
}

static void
verify_standalonesig_table_full (VerifyContext *ctx)
{
	MonoTableInfo *table = &ctx->image->tables [MONO_TABLE_STANDALONESIG];
	guint32 data [MONO_STAND_ALONE_SIGNATURE_SIZE];
	int i;

	for (i = 0; i < table->rows; ++i) {
		mono_metadata_decode_row (table, i, data, MONO_STAND_ALONE_SIGNATURE_SIZE);

		if (!is_valid_standalonesig_blob (ctx, data [MONO_STAND_ALONE_SIGNATURE]))
			ADD_ERROR (ctx, g_strdup_printf ("Invalid StandAloneSig row %d Signature field 0x%08x", i, data [MONO_STAND_ALONE_SIGNATURE]));
	}
}

static void
verify_eventmap_table (VerifyContext *ctx)
{
	MonoTableInfo *table = &ctx->image->tables [MONO_TABLE_EVENTMAP];
	guint32 data [MONO_EVENT_MAP_SIZE], eventlist = 0;
	int i;

	for (i = 0; i < table->rows; ++i) {
		mono_metadata_decode_row (table, i, data, MONO_EVENT_MAP_SIZE);

		if (!data [MONO_EVENT_MAP_PARENT] || data [MONO_EVENT_MAP_PARENT] > ctx->image->tables [MONO_TABLE_TYPEDEF].rows + 1)
			ADD_ERROR (ctx, g_strdup_printf ("Invalid EventMap row %d Parent field 0x%08x", i, data [MONO_EVENT_MAP_PARENT]));

		if (!data [MONO_EVENT_MAP_EVENTLIST] || data [MONO_EVENT_MAP_EVENTLIST] <= eventlist)
			ADD_ERROR (ctx, g_strdup_printf ("Invalid EventMap row %d EventList field %d", i, data [MONO_EVENT_MAP_EVENTLIST]));

		eventlist = data [MONO_EVENT_MAP_EVENTLIST];
	}
}

#define INVALID_EVENT_FLAGS_BITS ~((1 << 9) | (1 << 10))
static void
verify_event_table (VerifyContext *ctx)
{
	MonoTableInfo *table = &ctx->image->tables [MONO_TABLE_EVENT];
	guint32 data [MONO_EVENT_SIZE];
	int i;

	for (i = 0; i < table->rows; ++i) {
		mono_metadata_decode_row (table, i, data, MONO_EVENT_SIZE);

		if (data [MONO_EVENT_FLAGS] & INVALID_EVENT_FLAGS_BITS)
			ADD_ERROR (ctx, g_strdup_printf ("Invalid Event row %d EventFlags field %08x", i, data [MONO_EVENT_FLAGS]));

		if (!is_valid_non_empty_string (ctx, data [MONO_EVENT_NAME]))
			ADD_ERROR (ctx, g_strdup_printf ("Invalid Event row %d Name field %08x", i, data [MONO_EVENT_NAME]));

		if (!is_valid_coded_index (ctx, TYPEDEF_OR_REF_DESC, data [MONO_EVENT_TYPE]))
			ADD_ERROR (ctx, g_strdup_printf ("Invalid Event row %d EventType field %08x", i, data [MONO_EVENT_TYPE]));
	}
}

static void
verify_event_table_full (VerifyContext *ctx)
{
	MonoTableInfo *table = &ctx->image->tables [MONO_TABLE_EVENT];
	MonoTableInfo *sema_table = &ctx->image->tables [MONO_TABLE_METHODSEMANTICS];
	guint32 data [MONO_EVENT_SIZE], sema_data [MONO_METHOD_SEMA_SIZE], token;
	gboolean found_add, found_remove;
	int i, idx;

	for (i = 0; i < table->rows; ++i) {
		mono_metadata_decode_row (table, i, data, MONO_EVENT_SIZE);

		token = make_coded_token (HAS_SEMANTICS_DESC, MONO_TABLE_EVENT, i);
		idx = search_sorted_table (ctx, MONO_TABLE_METHODSEMANTICS, MONO_METHOD_SEMA_ASSOCIATION, token);
		if (idx == -1)
			ADD_ERROR (ctx, g_strdup_printf ("Invalid Event row %d has no AddOn or RemoveOn associated methods", i));

		//first we move to the first row for this event
		while (idx > 0) {
			if (mono_metadata_decode_row_col (sema_table, idx - 1, MONO_METHOD_SEMA_ASSOCIATION) != token)
				break;
			--idx;
		}
		//now move forward looking for AddOn and RemoveOn rows
		found_add = found_remove = FALSE;
		while (idx < sema_table->rows) {
			mono_metadata_decode_row (sema_table, idx, sema_data, MONO_METHOD_SEMA_SIZE);
			if (sema_data [MONO_METHOD_SEMA_ASSOCIATION] != token)
				break;
			if (sema_data [MONO_METHOD_SEMA_SEMANTICS] & METHOD_SEMANTIC_ADD_ON)
				found_add = TRUE;
			if (sema_data [MONO_METHOD_SEMA_SEMANTICS] & METHOD_SEMANTIC_REMOVE_ON)
				found_remove = TRUE;
			if (found_add && found_remove)
				break;
			++idx;
		}

		if (!found_add)
			ADD_ERROR (ctx, g_strdup_printf ("Invalid Event row %d has no AddOn associated method", i));
		if (!found_remove)
			ADD_ERROR (ctx, g_strdup_printf ("Invalid Event row %d has no RemoveOn associated method", i));
	}
}

static void
verify_propertymap_table (VerifyContext *ctx)
{
	MonoTableInfo *table = &ctx->image->tables [MONO_TABLE_PROPERTYMAP];
	guint32 data [MONO_PROPERTY_MAP_SIZE], propertylist = 0;
	int i;

	for (i = 0; i < table->rows; ++i) {
		mono_metadata_decode_row (table, i, data, MONO_PROPERTY_MAP_SIZE);

		if (!data [MONO_PROPERTY_MAP_PARENT] || data [MONO_PROPERTY_MAP_PARENT] > ctx->image->tables [MONO_TABLE_TYPEDEF].rows + 1)
			ADD_ERROR (ctx, g_strdup_printf ("Invalid PropertyMap row %d Parent field 0x%08x", i, data [MONO_PROPERTY_MAP_PARENT]));

		if (!data [MONO_PROPERTY_MAP_PROPERTY_LIST] || data [MONO_PROPERTY_MAP_PROPERTY_LIST] <= propertylist)
			ADD_ERROR (ctx, g_strdup_printf ("Invalid PropertyMap row %d PropertyList field %d", i, data [MONO_PROPERTY_MAP_PROPERTY_LIST]));

		propertylist = data [MONO_PROPERTY_MAP_PROPERTY_LIST];
	}
}

#define INVALID_PROPERTY_FLAGS_BITS ~((1 << 9) | (1 << 10) | (1 << 12))
static void
verify_property_table (VerifyContext *ctx)
{
	MonoTableInfo *table = &ctx->image->tables [MONO_TABLE_PROPERTY];
	guint32 data [MONO_PROPERTY_SIZE];
	int i;

	for (i = 0; i < table->rows; ++i) {
		mono_metadata_decode_row (table, i, data, MONO_PROPERTY_SIZE);

		if (data [MONO_PROPERTY_FLAGS] & INVALID_PROPERTY_FLAGS_BITS)
			ADD_ERROR (ctx, g_strdup_printf ("Invalid Property row %d PropertyFlags field %08x", i, data [MONO_PROPERTY_FLAGS]));

		if (!is_valid_non_empty_string (ctx, data [MONO_PROPERTY_NAME]))
			ADD_ERROR (ctx, g_strdup_printf ("Invalid Property row %d Name field %08x", i, data [MONO_PROPERTY_NAME]));

		if (!is_valid_property_sig_blob (ctx, data [MONO_PROPERTY_TYPE]))
			ADD_ERROR (ctx, g_strdup_printf ("Invalid Property row %d Type field %08x", i, data [MONO_PROPERTY_TYPE]));

		if ((data [MONO_PROPERTY_FLAGS] & PROPERTY_ATTRIBUTE_HAS_DEFAULT) &&
				search_sorted_table (ctx, MONO_TABLE_CONSTANT, MONO_CONSTANT_PARENT, make_coded_token (HAS_CONSTANT_DESC, MONO_TABLE_PROPERTY, i)) == -1)
			ADD_ERROR (ctx, g_strdup_printf ("Invalid Property row %d has HasDefault but there is no corresponding row in the Constant table", i));

	}
}

static void
verify_methodimpl_table (VerifyContext *ctx)
{
	MonoTableInfo *table = &ctx->image->tables [MONO_TABLE_METHODIMPL];
	guint32 data [MONO_METHODIMPL_SIZE];
	int i;

	for (i = 0; i < table->rows; ++i) {
		mono_metadata_decode_row (table, i, data, MONO_METHODIMPL_SIZE);

		if (!data [MONO_METHODIMPL_CLASS] || data [MONO_METHODIMPL_CLASS] > ctx->image->tables [MONO_TABLE_TYPEDEF].rows + 1)
			ADD_ERROR (ctx, g_strdup_printf ("Invalid MethodImpl row %d Class field %08x", i, data [MONO_TABLE_TYPEDEF]));
			
		if (!get_coded_index_token (METHODDEF_OR_REF_DESC, data [MONO_METHODIMPL_BODY]))
			ADD_ERROR (ctx, g_strdup_printf ("Invalid MethodImpl row %d MethodBody field %08x", i, data [MONO_METHODIMPL_BODY]));
		
		if (!is_valid_coded_index (ctx, METHODDEF_OR_REF_DESC, data [MONO_METHODIMPL_BODY]))
			ADD_ERROR (ctx, g_strdup_printf ("Invalid MethodImpl row %d MethodBody field %08x", i, data [MONO_METHODIMPL_BODY]));

		if (!get_coded_index_token (METHODDEF_OR_REF_DESC, data [MONO_METHODIMPL_DECLARATION]))
			ADD_ERROR (ctx, g_strdup_printf ("Invalid MethodImpl row %d MethodDeclaration field %08x", i, data [MONO_METHODIMPL_DECLARATION]));
		
		if (!is_valid_coded_index (ctx, METHODDEF_OR_REF_DESC, data [MONO_METHODIMPL_DECLARATION]))
			ADD_ERROR (ctx, g_strdup_printf ("Invalid MethodImpl row %d MethodDeclaration field %08x", i, data [MONO_METHODIMPL_DECLARATION]));
	}
}

static void
verify_moduleref_table (VerifyContext *ctx)
{
	MonoTableInfo *table = &ctx->image->tables [MONO_TABLE_MODULEREF];
	guint32 data [MONO_MODULEREF_SIZE];
	int i;

	for (i = 0; i < table->rows; ++i) {
		mono_metadata_decode_row (table, i, data, MONO_MODULEREF_SIZE);

		if (!is_valid_non_empty_string (ctx, data[MONO_MODULEREF_NAME]))
			ADD_ERROR (ctx, g_strdup_printf ("Invalid ModuleRef row %d name field %08x", i, data [MONO_MODULEREF_NAME]));
	}
}

static void
verify_typespec_table (VerifyContext *ctx)
{
	MonoTableInfo *table = &ctx->image->tables [MONO_TABLE_TYPESPEC];
	guint32 data [MONO_TYPESPEC_SIZE];
	int i;

	for (i = 0; i < table->rows; ++i) {
		mono_metadata_decode_row (table, i, data, MONO_TYPESPEC_SIZE);

		if (data [MONO_TYPESPEC_SIGNATURE] && !is_valid_blob_object (ctx, data [MONO_TYPESPEC_SIGNATURE], 1))
			ADD_ERROR (ctx, g_strdup_printf ("Invalid TypeSpec row %d Signature field %08x", i, data [MONO_TYPESPEC_SIGNATURE]));
	}
}

static void
verify_typespec_table_full (VerifyContext *ctx)
{
	MonoTableInfo *table = &ctx->image->tables [MONO_TABLE_TYPESPEC];
	guint32 data [MONO_TYPESPEC_SIZE];
	int i;

	for (i = 0; i < table->rows; ++i) {
		mono_metadata_decode_row (table, i, data, MONO_TYPESPEC_SIZE);
		ctx->token = (i + 1) | MONO_TOKEN_TYPE_SPEC;
		if (!is_valid_typespec_blob (ctx, data [MONO_TYPESPEC_SIGNATURE]))
			ADD_ERROR (ctx, g_strdup_printf ("Invalid TypeSpec row %d Signature field %08x", i, data [MONO_TYPESPEC_SIGNATURE]));
	}
	ctx->token = 0;
}

#define INVALID_IMPLMAP_FLAGS_BITS ~((1 << 0) | (1 << 1) | (1 << 2) | (1 << 4) | (1 << 5) | (1 << 6) | (1 << 8) | (1 << 9) | (1 << 10) | (1 << 12) | (1 << 13))
static void
verify_implmap_table (VerifyContext *ctx)
{
	MonoTableInfo *table = &ctx->image->tables [MONO_TABLE_IMPLMAP];
	guint32 data [MONO_IMPLMAP_SIZE], cconv;
	int i;

	for (i = 0; i < table->rows; ++i) {
		mono_metadata_decode_row (table, i, data, MONO_IMPLMAP_SIZE);

		if (data [MONO_IMPLMAP_FLAGS] & INVALID_IMPLMAP_FLAGS_BITS)
			ADD_ERROR (ctx, g_strdup_printf ("Invalid ImplMap row %d Flags field %08x", i, data [MONO_IMPLMAP_FLAGS]));

		cconv = data [MONO_IMPLMAP_FLAGS] & PINVOKE_ATTRIBUTE_CALL_CONV_MASK;
		if (cconv == 0 || cconv == 0x0600 || cconv == 0x0700)
			ADD_ERROR (ctx, g_strdup_printf ("Invalid ImplMap row %d Invalid call conv field %x", i, cconv));

		if (!is_valid_coded_index (ctx, MEMBER_FORWARDED_DESC, data [MONO_IMPLMAP_MEMBER]))
			ADD_ERROR (ctx, g_strdup_printf ("Invalid ImplMap row %d Invalid MemberForward token %x", i, data [MONO_IMPLMAP_MEMBER]));

		if (get_coded_index_table (MEMBER_FORWARDED_DESC, data [MONO_IMPLMAP_MEMBER]) != MONO_TABLE_METHOD)
			ADD_ERROR (ctx, g_strdup_printf ("Invalid ImplMap row %d only methods are supported token %x", i, data [MONO_IMPLMAP_MEMBER]));

		if (!get_coded_index_token (MEMBER_FORWARDED_DESC, data [MONO_IMPLMAP_MEMBER]))
			ADD_ERROR (ctx, g_strdup_printf ("Invalid ImplMap row %d null token", i));

		if (!is_valid_non_empty_string (ctx, data [MONO_IMPLMAP_NAME]))
			ADD_ERROR (ctx, g_strdup_printf ("Invalid ImplMap row %d ImportName Token %x", i, data [MONO_IMPLMAP_NAME]));

		if (!data [MONO_IMPLMAP_SCOPE] || data [MONO_IMPLMAP_SCOPE] > ctx->image->tables [MONO_TABLE_MODULEREF].rows)
			ADD_ERROR (ctx, g_strdup_printf ("Invalid ImplMap row %d Invalid ImportScope token %x", i, data [MONO_IMPLMAP_SCOPE]));
	}
}

static void
verify_fieldrva_table (VerifyContext *ctx)
{
	MonoTableInfo *table = &ctx->image->tables [MONO_TABLE_FIELDRVA];
	guint32 data [MONO_FIELD_RVA_SIZE];
	int i;

	for (i = 0; i < table->rows; ++i) {
		mono_metadata_decode_row (table, i, data, MONO_FIELD_RVA_SIZE);

		if (!data [MONO_FIELD_RVA_RVA] || mono_cli_rva_image_map (ctx->image, data [MONO_FIELD_RVA_RVA]) == INVALID_ADDRESS)
			ADD_ERROR (ctx, g_strdup_printf ("Invalid FieldRVA row %d RVA %08x", i, data [MONO_FIELD_RVA_RVA]));

		if (!data [MONO_FIELD_RVA_FIELD] || data [MONO_FIELD_RVA_FIELD] > ctx->image->tables [MONO_TABLE_FIELD].rows + 1)
			ADD_ERROR (ctx, g_strdup_printf ("Invalid FieldRVA row %d Field %08x", i, data [MONO_FIELD_RVA_FIELD]));
	}
}

#define INVALID_ASSEMBLY_FLAGS_BITS ~((1 << 0) | (1 << 4) | (1 << 5) | (1 << 6) | (1 << 7) | (1 << 8) | (1 << 14) | (1 << 15))
static void
verify_assembly_table (VerifyContext *ctx)
{
	MonoTableInfo *table = &ctx->image->tables [MONO_TABLE_ASSEMBLY];
	guint32 data [MONO_ASSEMBLY_SIZE], hash;
	int i;

	if (table->rows > 1)
		ADD_ERROR (ctx, g_strdup_printf ("Assembly table can have zero or one rows, but now %d", table->rows));

	for (i = 0; i < table->rows; ++i) {
		mono_metadata_decode_row (table, i, data, MONO_ASSEMBLY_SIZE);

		hash = data [MONO_ASSEMBLY_HASH_ALG];
		if (!(hash == 0 || hash == 0x8003 || hash == 0x8004))
			ADD_ERROR (ctx, g_strdup_printf ("Assembly table row %d has invalid HashAlgId %x", i, hash));

		if (data [MONO_ASSEMBLY_FLAGS] & INVALID_ASSEMBLY_FLAGS_BITS)
			ADD_ERROR (ctx, g_strdup_printf ("Assembly table row %d has invalid Flags %08x", i, data [MONO_ASSEMBLY_FLAGS]));

		if (data [MONO_ASSEMBLY_PUBLIC_KEY] && !is_valid_blob_object (ctx, data [MONO_ASSEMBLY_PUBLIC_KEY], 1))
			ADD_ERROR (ctx, g_strdup_printf ("Assembly table row %d has invalid PublicKey %08x", i, data [MONO_ASSEMBLY_FLAGS]));

		if (!is_valid_non_empty_string (ctx, data [MONO_ASSEMBLY_NAME]))
			ADD_ERROR (ctx, g_strdup_printf ("Assembly table row %d has invalid Name %08x", i, data [MONO_ASSEMBLY_NAME]));

		if (data [MONO_ASSEMBLY_CULTURE] && !is_valid_string (ctx, data [MONO_ASSEMBLY_CULTURE]))
			ADD_ERROR (ctx, g_strdup_printf ("Assembly table row %d has invalid Culture %08x", i, data [MONO_ASSEMBLY_CULTURE]));
	}
}

#define INVALID_ASSEMBLYREF_FLAGS_BITS ~((1 << 0) | (1 << 8) | (1 << 14) | (1 << 15))
static void
verify_assemblyref_table (VerifyContext *ctx)
{
	MonoTableInfo *table = &ctx->image->tables [MONO_TABLE_ASSEMBLYREF];
	guint32 data [MONO_ASSEMBLYREF_SIZE];
	int i;

	for (i = 0; i < table->rows; ++i) {
		mono_metadata_decode_row (table, i, data, MONO_ASSEMBLYREF_SIZE);

		if (data [MONO_ASSEMBLYREF_FLAGS] & INVALID_ASSEMBLYREF_FLAGS_BITS)
			ADD_ERROR (ctx, g_strdup_printf ("AssemblyRef table row %d has invalid Flags %08x", i, data [MONO_ASSEMBLYREF_FLAGS]));

		if (data [MONO_ASSEMBLYREF_PUBLIC_KEY] && !is_valid_blob_object (ctx, data [MONO_ASSEMBLYREF_PUBLIC_KEY], 1))
			ADD_ERROR (ctx, g_strdup_printf ("AssemblyRef table row %d has invalid PublicKeyOrToken %08x", i, data [MONO_ASSEMBLYREF_PUBLIC_KEY]));

		if (!is_valid_non_empty_string (ctx, data [MONO_ASSEMBLYREF_NAME]))
			ADD_ERROR (ctx, g_strdup_printf ("AssemblyRef table row %d has invalid Name %08x", i, data [MONO_ASSEMBLYREF_NAME]));

		if (data [MONO_ASSEMBLYREF_CULTURE] && !is_valid_string (ctx, data [MONO_ASSEMBLYREF_CULTURE]))
			ADD_ERROR (ctx, g_strdup_printf ("AssemblyRef table row %d has invalid Culture %08x", i, data [MONO_ASSEMBLYREF_CULTURE]));

		if (data [MONO_ASSEMBLYREF_HASH_VALUE] && !is_valid_blob_object (ctx, data [MONO_ASSEMBLYREF_HASH_VALUE], 1))
			ADD_ERROR (ctx, g_strdup_printf ("AssemblyRef table row %d has invalid HashValue %08x", i, data [MONO_ASSEMBLYREF_HASH_VALUE]));
	}
}

#define INVALID_FILE_FLAGS_BITS ~(1)
static void
verify_file_table (VerifyContext *ctx)
{
	MonoTableInfo *table = &ctx->image->tables [MONO_TABLE_FILE];
	guint32 data [MONO_FILE_SIZE];
	int i;

	for (i = 0; i < table->rows; ++i) {
		mono_metadata_decode_row (table, i, data, MONO_FILE_SIZE);
		
		if (data [MONO_FILE_FLAGS] & INVALID_FILE_FLAGS_BITS)
			ADD_ERROR (ctx, g_strdup_printf ("File table row %d has invalid Flags %08x", i, data [MONO_FILE_FLAGS]));

		if (!is_valid_non_empty_string (ctx, data [MONO_FILE_NAME]))
			ADD_ERROR (ctx, g_strdup_printf ("File table row %d has invalid Name %08x", i, data [MONO_FILE_NAME]));

		if (!data [MONO_FILE_HASH_VALUE] || !is_valid_blob_object (ctx, data [MONO_FILE_HASH_VALUE], 1))
			ADD_ERROR (ctx, g_strdup_printf ("File table row %d has invalid HashValue %08x", i, data [MONO_FILE_HASH_VALUE]));
	}
}

#define INVALID_EXPORTED_TYPE_FLAGS_BITS (INVALID_TYPEDEF_FLAG_BITS & ~TYPE_ATTRIBUTE_FORWARDER)
static void
verify_exportedtype_table (VerifyContext *ctx)
{
	MonoTableInfo *table = &ctx->image->tables [MONO_TABLE_EXPORTEDTYPE];
	guint32 data [MONO_EXP_TYPE_SIZE];
	int i;

	for (i = 0; i < table->rows; ++i) {
		mono_metadata_decode_row (table, i, data, MONO_EXP_TYPE_SIZE);
		
		if (data [MONO_EXP_TYPE_FLAGS] & INVALID_EXPORTED_TYPE_FLAGS_BITS)
			ADD_ERROR (ctx, g_strdup_printf ("ExportedType table row %d has invalid Flags %08x", i, data [MONO_EXP_TYPE_FLAGS]));

		if (!is_valid_non_empty_string (ctx, data [MONO_EXP_TYPE_NAME]))
			ADD_ERROR (ctx, g_strdup_printf ("ExportedType table row %d has invalid TypeName %08x", i, data [MONO_FILE_NAME]));

		if (data [MONO_EXP_TYPE_NAMESPACE] && !is_valid_string (ctx, data [MONO_EXP_TYPE_NAMESPACE]))
			ADD_ERROR (ctx, g_strdup_printf ("ExportedType table row %d has invalid TypeNamespace %08x", i, data [MONO_EXP_TYPE_NAMESPACE]));

		if (!is_valid_coded_index (ctx, IMPLEMENTATION_DESC, data [MONO_EXP_TYPE_IMPLEMENTATION]))
			ADD_ERROR (ctx, g_strdup_printf ("ExportedType table row %d has invalid Implementation token %08x", i, data [MONO_EXP_TYPE_IMPLEMENTATION]));

		if (!get_coded_index_token (IMPLEMENTATION_DESC, data [MONO_EXP_TYPE_IMPLEMENTATION]))
			ADD_ERROR (ctx, g_strdup_printf ("ExportedType table row %d has null Implementation token", i));

		/*nested type can't have a namespace*/
		if (get_coded_index_table (IMPLEMENTATION_DESC, data [MONO_EXP_TYPE_IMPLEMENTATION]) == MONO_TABLE_EXPORTEDTYPE && data [MONO_EXP_TYPE_NAMESPACE])
			ADD_ERROR (ctx, g_strdup_printf ("ExportedType table row %d has denotes a nested type but has a non null TypeNamespace", i));
	}
}

#define INVALID_MANIFEST_RESOURCE_FLAGS_BITS ~((1 << 0) | (1 << 1) | (1 << 2))
static void
verify_manifest_resource_table (VerifyContext *ctx)
{
	MonoCLIImageInfo *iinfo = ctx->image->image_info;
	MonoCLIHeader *ch = &iinfo->cli_cli_header;
	MonoTableInfo *table = &ctx->image->tables [MONO_TABLE_MANIFESTRESOURCE];
	guint32 data [MONO_MANIFEST_SIZE], impl_table, token, resources_size;
	int i;

	resources_size = ch->ch_resources.size;

	for (i = 0; i < table->rows; ++i) {
		mono_metadata_decode_row (table, i, data, MONO_MANIFEST_SIZE);

		if (data [MONO_MANIFEST_FLAGS] & INVALID_MANIFEST_RESOURCE_FLAGS_BITS)
			ADD_ERROR (ctx, g_strdup_printf ("ManifestResource table row %d has invalid Flags %08x", i, data [MONO_MANIFEST_FLAGS]));

		if (data [MONO_MANIFEST_FLAGS] != 1 && data [MONO_MANIFEST_FLAGS] != 2)
			ADD_ERROR (ctx, g_strdup_printf ("ManifestResource table row %d has invalid Flags VisibilityMask %08x", i, data [MONO_MANIFEST_FLAGS]));

		if (!is_valid_non_empty_string (ctx, data [MONO_MANIFEST_NAME]))
			ADD_ERROR (ctx, g_strdup_printf ("ManifestResource table row %d has invalid Name %08x", i, data [MONO_MANIFEST_NAME]));

		if (!is_valid_coded_index (ctx, IMPLEMENTATION_DESC, data [MONO_MANIFEST_IMPLEMENTATION]))
			ADD_ERROR (ctx, g_strdup_printf ("ManifestResource table row %d has invalid Implementation token %08x", i, data [MONO_MANIFEST_IMPLEMENTATION]));

		impl_table = get_coded_index_table (IMPLEMENTATION_DESC, data [MONO_MANIFEST_IMPLEMENTATION]);
		token = get_coded_index_token (IMPLEMENTATION_DESC, data [MONO_MANIFEST_IMPLEMENTATION]);

		if (impl_table == MONO_TABLE_EXPORTEDTYPE)
			ADD_ERROR (ctx, g_strdup_printf ("ManifestResource table row %d has invalid Implementation token table %08x", i, get_coded_index_table (IMPLEMENTATION_DESC, data [MONO_MANIFEST_IMPLEMENTATION])));

		if (impl_table == MONO_TABLE_FILE && token && data [MONO_MANIFEST_OFFSET])
			ADD_ERROR (ctx, g_strdup_printf ("ManifestResource table row %d points to a file but has non-zero offset", i));

		if (!token && data [MONO_MANIFEST_OFFSET] >= resources_size)
			ADD_ERROR (ctx, g_strdup_printf ("ManifestResource table row %d invalid Offset field %08x ", i, data [MONO_MANIFEST_OFFSET]));
	}
}

static void
verify_nested_class_table (VerifyContext *ctx)
{
	MonoTableInfo *table = &ctx->image->tables [MONO_TABLE_NESTEDCLASS];
	guint32 data [MONO_NESTED_CLASS_SIZE];
	int i;

	for (i = 0; i < table->rows; ++i) {
		mono_metadata_decode_row (table, i, data, MONO_NESTED_CLASS_SIZE);

		if (!data [MONO_NESTED_CLASS_NESTED] || data [MONO_NESTED_CLASS_NESTED] > ctx->image->tables [MONO_TABLE_TYPEDEF].rows)
			ADD_ERROR (ctx, g_strdup_printf ("NestedClass table row %d has invalid NestedClass token %08x", i, data [MONO_NESTED_CLASS_NESTED]));
		if (!data [MONO_NESTED_CLASS_ENCLOSING] || data [MONO_NESTED_CLASS_ENCLOSING] > ctx->image->tables [MONO_TABLE_TYPEDEF].rows)
			ADD_ERROR (ctx, g_strdup_printf ("NestedClass table row %d has invalid EnclosingClass token %08x", i, data [MONO_NESTED_CLASS_ENCLOSING]));
		if (data [MONO_NESTED_CLASS_ENCLOSING] == data [MONO_NESTED_CLASS_NESTED])
			ADD_ERROR (ctx, g_strdup_printf ("NestedClass table row %d has same token for NestedClass  and EnclosingClass %08x", i, data [MONO_NESTED_CLASS_ENCLOSING]));
	}
}

#define INVALID_GENERIC_PARAM_FLAGS_BITS ~((1 << 0) | (1 << 1) | (1 << 2) | (1 << 3) | (1 << 4))
static void
verify_generic_param_table (VerifyContext *ctx)
{
	MonoTableInfo *table = &ctx->image->tables [MONO_TABLE_GENERICPARAM];
	guint32 data [MONO_GENERICPARAM_SIZE], token, last_token = 0;
	int i, param_number = 0;

	for (i = 0; i < table->rows; ++i) {
		mono_metadata_decode_row (table, i, data, MONO_GENERICPARAM_SIZE);

		if (data [MONO_GENERICPARAM_FLAGS] & INVALID_GENERIC_PARAM_FLAGS_BITS)
			ADD_ERROR (ctx, g_strdup_printf ("GenericParam table row %d has invalid Flags token %08x", i, data [MONO_GENERICPARAM_FLAGS]));

		if ((data [MONO_GENERICPARAM_FLAGS] & MONO_GEN_PARAM_VARIANCE_MASK) == 0x3)
			ADD_ERROR (ctx, g_strdup_printf ("GenericParam table row %d has invalid VarianceMask 0x3", i));

		if (!is_valid_non_empty_string (ctx, data [MONO_GENERICPARAM_NAME]))
			ADD_ERROR (ctx, g_strdup_printf ("GenericParam table row %d has invalid Name token %08x", i, data [MONO_GENERICPARAM_NAME]));

		token = data [MONO_GENERICPARAM_OWNER];

		if (!is_valid_coded_index (ctx, TYPE_OR_METHODDEF_DESC, token))
			ADD_ERROR (ctx, g_strdup_printf ("GenericParam table row %d has invalid Owner token %08x", i, token));

		if (!get_coded_index_token (TYPE_OR_METHODDEF_DESC, token))
			ADD_ERROR (ctx, g_strdup_printf ("GenericParam table row %d has null Owner token", i));

		if (token != last_token) {
			param_number = 0;
			last_token = token;
		}

		if (data [MONO_GENERICPARAM_NUMBER] != param_number)
			ADD_ERROR (ctx, g_strdup_printf ("GenericParam table row %d Number is out of order %d expected %d", i, data [MONO_GENERICPARAM_NUMBER], param_number));

		++param_number;
	}
}

static void
verify_method_spec_table (VerifyContext *ctx)
{
	MonoTableInfo *table = &ctx->image->tables [MONO_TABLE_METHODSPEC];
	guint32 data [MONO_METHODSPEC_SIZE];
	int i;

	for (i = 0; i < table->rows; ++i) {
		mono_metadata_decode_row (table, i, data, MONO_METHODSPEC_SIZE);

		if (!is_valid_coded_index (ctx, METHODDEF_OR_REF_DESC, data [MONO_METHODSPEC_METHOD]))
			ADD_ERROR (ctx, g_strdup_printf ("MethodSpec table row %d has invalid Method token %08x", i, data [MONO_METHODSPEC_METHOD]));

		if (!get_coded_index_token (METHODDEF_OR_REF_DESC, data [MONO_METHODSPEC_METHOD]))
			ADD_ERROR (ctx, g_strdup_printf ("MethodSpec table row %d has null Method token", i));

		if (data [MONO_METHODSPEC_SIGNATURE] && !is_valid_blob_object (ctx, data [MONO_METHODSPEC_SIGNATURE], 1))
			ADD_ERROR (ctx, g_strdup_printf ("MethodSpec table row %d has invalid signature token %08x", i, data [MONO_METHODSPEC_SIGNATURE]));
	}
}

static void
verify_method_spec_table_full (VerifyContext *ctx)
{
	MonoTableInfo *table = &ctx->image->tables [MONO_TABLE_METHODSPEC];
	guint32 data [MONO_METHODSPEC_SIZE];
	int i;

	for (i = 0; i < table->rows; ++i) {
		mono_metadata_decode_row (table, i, data, MONO_METHODSPEC_SIZE);

		if (!is_valid_methodspec_blob (ctx, data [MONO_METHODSPEC_SIGNATURE]))
			ADD_ERROR (ctx, g_strdup_printf ("MethodSpec table row %d has invalid Instantiation token %08x", i, data [MONO_METHODSPEC_SIGNATURE]));
	}
}

static void
verify_generic_param_constraint_table (VerifyContext *ctx)
{
	MonoTableInfo *table = &ctx->image->tables [MONO_TABLE_GENERICPARAMCONSTRAINT];
	guint32 data [MONO_GENPARCONSTRAINT_SIZE];
	int i;
	guint32 last_owner = 0, last_constraint = 0;

	for (i = 0; i < table->rows; ++i) {
		mono_metadata_decode_row (table, i, data, MONO_GENPARCONSTRAINT_SIZE);

		if (!data [MONO_GENPARCONSTRAINT_GENERICPAR] || data [MONO_GENPARCONSTRAINT_GENERICPAR] > ctx->image->tables [MONO_TABLE_GENERICPARAM].rows)
			ADD_ERROR (ctx, g_strdup_printf ("GenericParamConstraint table row %d has invalid Owner token %08x", i, data [MONO_GENPARCONSTRAINT_GENERICPAR]));

		if (!is_valid_coded_index (ctx, TYPEDEF_OR_REF_DESC, data [MONO_GENPARCONSTRAINT_CONSTRAINT]))
			ADD_ERROR (ctx, g_strdup_printf ("GenericParamConstraint table row %d has invalid Constraint token %08x", i, data [MONO_GENPARCONSTRAINT_CONSTRAINT]));

		if (!get_coded_index_token (TYPEDEF_OR_REF_DESC, data [MONO_GENPARCONSTRAINT_CONSTRAINT]))
			ADD_ERROR (ctx, g_strdup_printf ("GenericParamConstraint table row %d has null Constraint token", i));

		if (last_owner > data [MONO_GENPARCONSTRAINT_GENERICPAR])
			ADD_ERROR (ctx, g_strdup_printf ("GenericParamConstraint table row %d is not properly sorted. Previous value of the owner column is 0x%08x current value is 0x%08x", i, last_owner, data [MONO_GENPARCONSTRAINT_GENERICPAR]));

		if (last_owner == data [MONO_GENPARCONSTRAINT_GENERICPAR]) {
			if (last_constraint == data [MONO_GENPARCONSTRAINT_CONSTRAINT])
				ADD_ERROR (ctx, g_strdup_printf ("GenericParamConstraint table row %d has duplicate constraint 0x%08x", i, last_constraint));
		} else {
			last_owner = data [MONO_GENPARCONSTRAINT_GENERICPAR];
		}
		last_constraint = data [MONO_GENPARCONSTRAINT_CONSTRAINT];
	}
}


typedef struct {
	const char *name;
	const char *name_space;
	guint32 resolution_scope;
} TypeDefUniqueId;

static guint
typedef_hash (gconstpointer _key)
{
	const TypeDefUniqueId *key = (const TypeDefUniqueId *)_key;
	return g_str_hash (key->name) ^ g_str_hash (key->name_space) ^ key->resolution_scope; /*XXX better salt the int key*/
}

static gboolean
typedef_equals (gconstpointer _a, gconstpointer _b)
{
	const TypeDefUniqueId *a = (const TypeDefUniqueId *)_a;
	const TypeDefUniqueId *b = (const TypeDefUniqueId *)_b;
	return !strcmp (a->name, b->name) && !strcmp (a->name_space, b->name_space) && a->resolution_scope == b->resolution_scope;
}

static void
verify_typedef_table_global_constraints (VerifyContext *ctx)
{
	int i;
	guint32 data [MONO_TYPEDEF_SIZE];
	guint32 nested_data [MONO_NESTED_CLASS_SIZE];
	MonoTableInfo *table = &ctx->image->tables [MONO_TABLE_TYPEDEF];
	MonoTableInfo *nested_table = &ctx->image->tables [MONO_TABLE_NESTEDCLASS];
	GHashTable *unique_types = g_hash_table_new_full (&typedef_hash, &typedef_equals, g_free, NULL);

	for (i = 0; i < table->rows; ++i) {
		guint visibility;
		TypeDefUniqueId *type = g_new (TypeDefUniqueId, 1);
		mono_metadata_decode_row (table, i, data, MONO_TYPEDEF_SIZE);

		type->name = mono_metadata_string_heap (ctx->image, data [MONO_TYPEDEF_NAME]);
		type->name_space = mono_metadata_string_heap (ctx->image, data [MONO_TYPEDEF_NAMESPACE]);
		type->resolution_scope = 0;

		visibility = data [MONO_TYPEDEF_FLAGS] & TYPE_ATTRIBUTE_VISIBILITY_MASK;
		if (visibility >= TYPE_ATTRIBUTE_NESTED_PUBLIC && visibility <= TYPE_ATTRIBUTE_NESTED_FAM_OR_ASSEM) {
			int res = search_sorted_table (ctx, MONO_TABLE_NESTEDCLASS, MONO_NESTED_CLASS_NESTED, i + 1);
			g_assert (res >= 0);

			mono_metadata_decode_row (nested_table, res, nested_data, MONO_NESTED_CLASS_SIZE);
			type->resolution_scope = nested_data [MONO_NESTED_CLASS_ENCLOSING];
		}

		if (g_hash_table_lookup (unique_types, type)) {
			ADD_ERROR_NO_RETURN (ctx, g_strdup_printf ("TypeDef table row %d has duplicate for tuple (%s,%s,%x)", i, type->name, type->name_space, type->resolution_scope));
			g_hash_table_destroy (unique_types);
			g_free (type);
			return;
		}
		g_hash_table_insert (unique_types, type, GUINT_TO_POINTER (1));
	}

	g_hash_table_destroy (unique_types);
}

static void
verify_typeref_table_global_constraints (VerifyContext *ctx)
{
	int i;
	guint32 data [MONO_TYPEREF_SIZE];
	MonoTableInfo *table = &ctx->image->tables [MONO_TABLE_TYPEREF];
	GHashTable *unique_types = g_hash_table_new_full (&typedef_hash, &typedef_equals, g_free, NULL);

	for (i = 0; i < table->rows; ++i) {
		TypeDefUniqueId *type = g_new (TypeDefUniqueId, 1);
		mono_metadata_decode_row (table, i, data, MONO_TYPEREF_SIZE);

		type->resolution_scope = data [MONO_TYPEREF_SCOPE];
		type->name = mono_metadata_string_heap (ctx->image, data [MONO_TYPEREF_NAME]);
		type->name_space = mono_metadata_string_heap (ctx->image, data [MONO_TYPEREF_NAMESPACE]);

		if (g_hash_table_lookup (unique_types, type)) {
			ADD_ERROR_NO_RETURN (ctx, g_strdup_printf ("TypeRef table row %d has duplicate for tuple (%s,%s,%x)", i, type->name, type->name_space, type->resolution_scope));
			g_hash_table_destroy (unique_types);
			g_free (type);
			return;
		}
		g_hash_table_insert (unique_types, type, GUINT_TO_POINTER (1));
	}

	g_hash_table_destroy (unique_types);
}

typedef struct {
	guint32 klass;
	guint32 method_declaration;
} MethodImplUniqueId;

static guint
methodimpl_hash (gconstpointer _key)
{
	const MethodImplUniqueId *key = (const MethodImplUniqueId *)_key;
	return key->klass ^ key->method_declaration;
}

static gboolean
methodimpl_equals (gconstpointer _a, gconstpointer _b)
{
	const MethodImplUniqueId *a = (const MethodImplUniqueId *)_a;
	const MethodImplUniqueId *b = (const MethodImplUniqueId *)_b;
	return a->klass == b->klass && a->method_declaration == b->method_declaration;
}

static void
verify_methodimpl_table_global_constraints (VerifyContext *ctx)
{
	int i;
	guint32 data [MONO_METHODIMPL_SIZE];
	MonoTableInfo *table = &ctx->image->tables [MONO_TABLE_METHODIMPL];
	GHashTable *unique_impls = g_hash_table_new_full (&methodimpl_hash, &methodimpl_equals, g_free, NULL);

	for (i = 0; i < table->rows; ++i) {
		MethodImplUniqueId *impl = g_new (MethodImplUniqueId, 1);
		mono_metadata_decode_row (table, i, data, MONO_METHODIMPL_SIZE);

		impl->klass = data [MONO_METHODIMPL_CLASS];
		impl->method_declaration = data [MONO_METHODIMPL_DECLARATION];

		if (g_hash_table_lookup (unique_impls, impl)) {
			ADD_ERROR_NO_RETURN (ctx, g_strdup_printf ("MethodImpl table row %d has duplicate for tuple (0x%x, 0x%x)", i, impl->klass, impl->method_declaration));
			g_hash_table_destroy (unique_impls);
			g_free (impl);
			return;
		}
		g_hash_table_insert (unique_impls, impl, GUINT_TO_POINTER (1));
	}

	g_hash_table_destroy (unique_impls);
}


static void
verify_tables_data_global_constraints (VerifyContext *ctx)
{
	verify_typedef_table_global_constraints (ctx);
}

static void
verify_tables_data_global_constraints_full (VerifyContext *ctx)
{
	verify_typeref_table (ctx);
	verify_typeref_table_global_constraints (ctx);
	verify_methodimpl_table_global_constraints (ctx);
}

static void
verify_tables_data (VerifyContext *ctx)
{
	OffsetAndSize tables_area = get_metadata_stream (ctx, &ctx->image->heap_tables);
	guint32 size = 0, tables_offset;
	int i;

	for (i = 0; i < 0x2D; ++i) {
		MonoTableInfo *table = &ctx->image->tables [i];
		guint32 tmp_size;
		tmp_size = size + (guint32)table->row_size * (guint32)table->rows;
		if (tmp_size < size) {
			size = 0;
			break;
		}
		size = tmp_size;			
	}

	if (size == 0)
		ADD_ERROR (ctx, g_strdup_printf ("table space is either empty or overflowed"));

	tables_offset = ctx->image->tables_base - ctx->data;
	if (!bounds_check_offset (&tables_area, tables_offset, size))
		ADD_ERROR (ctx, g_strdup_printf ("Tables data require %d bytes but the only %d are available in the #~ stream", size, tables_area.size - (tables_offset - tables_area.offset)));

	verify_module_table (ctx);
	CHECK_ERROR ();
	/*Obfuscators love to place broken stuff in the typeref table
	verify_typeref_table (ctx);
	CHECK_ERROR ();*/
	verify_typedef_table (ctx);
	CHECK_ERROR ();
	verify_field_table (ctx);
	CHECK_ERROR ();
	verify_method_table (ctx);
	CHECK_ERROR ();
	verify_param_table (ctx);
	CHECK_ERROR ();
	verify_interfaceimpl_table (ctx);
	CHECK_ERROR ();
	verify_memberref_table (ctx);
	CHECK_ERROR ();
	verify_constant_table (ctx);
	CHECK_ERROR ();
	verify_cattr_table (ctx);
	CHECK_ERROR ();
	verify_field_marshal_table (ctx);
	CHECK_ERROR ();
	verify_decl_security_table (ctx);
	CHECK_ERROR ();
	verify_class_layout_table (ctx);
	CHECK_ERROR ();
	verify_field_layout_table (ctx);
	CHECK_ERROR ();
	verify_standalonesig_table (ctx);
	CHECK_ERROR ();
	verify_eventmap_table (ctx);
	CHECK_ERROR ();
	verify_event_table (ctx);
	CHECK_ERROR ();
	verify_propertymap_table (ctx);
	CHECK_ERROR ();
	verify_property_table (ctx);
	CHECK_ERROR ();
	verify_methodimpl_table (ctx);
	CHECK_ERROR ();
	verify_moduleref_table (ctx);
	CHECK_ERROR ();
	verify_typespec_table (ctx);
	CHECK_ERROR ();
	verify_implmap_table (ctx);
	CHECK_ERROR ();
	verify_fieldrva_table (ctx);
	CHECK_ERROR ();
	verify_assembly_table (ctx);
	CHECK_ERROR ();
	verify_assemblyref_table (ctx);
	CHECK_ERROR ();
	verify_file_table (ctx);
	CHECK_ERROR ();
	verify_exportedtype_table (ctx);
	CHECK_ERROR ();
	verify_manifest_resource_table (ctx);
	CHECK_ERROR ();
	verify_nested_class_table (ctx);
	CHECK_ERROR ();
	verify_generic_param_table (ctx);
	CHECK_ERROR ();
	verify_method_spec_table (ctx);
	CHECK_ERROR ();
	verify_generic_param_constraint_table (ctx);
	CHECK_ERROR ();
	verify_tables_data_global_constraints (ctx);
}

static void
init_verify_context (VerifyContext *ctx, MonoImage *image)
{
	memset (ctx, 0, sizeof (VerifyContext));
	ctx->image = image;
	ctx->report_error = TRUE;
	ctx->report_warning = FALSE; //export this setting in the API
	ctx->valid = 1;
	ctx->size = image->raw_data_len;
	ctx->data = image->raw_data;
}

static gboolean
cleanup_context (VerifyContext *ctx, MonoError *error)
{
	g_free (ctx->sections);
	if (ctx->errors) {
		MonoVerifyInfo *info = (MonoVerifyInfo *)ctx->errors->data;
		mono_error_set_bad_image (error, ctx->image, "%s", info->message);
		mono_free_verify_list (ctx->errors);
	}
	return ctx->valid;
}

gboolean
mono_verifier_verify_pe_data (MonoImage *image, MonoError *error)
{
	VerifyContext ctx;

	error_init (error);

	if (!mono_verifier_is_enabled_for_image (image) && !mono_verifier_is_enabled_for_pe_only())
		return TRUE;

	init_verify_context (&ctx, image);
	ctx.stage = STAGE_PE;

	verify_msdos_header (&ctx);
	CHECK_STATE();
	verify_pe_header (&ctx);
	CHECK_STATE();
	verify_pe_optional_header (&ctx);
	CHECK_STATE();
	load_section_table (&ctx);
	CHECK_STATE();
	load_data_directories (&ctx);
	CHECK_STATE();
	verify_import_table (&ctx);
	CHECK_STATE();
	/*No need to check the IAT directory entry, it's content is indirectly verified by verify_import_table*/
	verify_resources_table (&ctx);

cleanup:
	return cleanup_context (&ctx, error);
}

gboolean
mono_verifier_verify_cli_data (MonoImage *image, MonoError *error)
{
	VerifyContext ctx;

	error_init (error);

	if (!mono_verifier_is_enabled_for_image (image))
		return TRUE;

	init_verify_context (&ctx, image);
	ctx.stage = STAGE_CLI;

	verify_cli_header (&ctx);
	CHECK_STATE();
	verify_metadata_header (&ctx);
	CHECK_STATE();
	verify_tables_schema (&ctx);

cleanup:
	return cleanup_context (&ctx, error);
}


/*
 * Verifies basic table constraints such as global table invariants (sorting, field monotonicity, etc).
 * Other verification checks are meant to be done lazily by the runtime. Those include:
 * 	blob items (signatures, method headers, custom attributes, etc)
 *  type semantics related
 *  vtable related
 *  stuff that should not block other pieces from running such as bad types/methods/fields/etc.
 * 
 * The whole idea is that if this succeed the runtime is free to play around safely but any complex
 * operation still need more checking.
 */
gboolean
mono_verifier_verify_table_data (MonoImage *image, MonoError *error)
{
	VerifyContext ctx;

	error_init (error);

	if (!mono_verifier_is_enabled_for_image (image))
		return TRUE;

	init_verify_context (&ctx, image);
	ctx.stage = STAGE_TABLES;

	verify_tables_data (&ctx);

	return cleanup_context (&ctx, error);
}


/*
 * Verifies all other constraints.
 */
gboolean
mono_verifier_verify_full_table_data (MonoImage *image, MonoError *error)
{
	VerifyContext ctx;

	error_init (error);

	if (!mono_verifier_is_enabled_for_image (image))
		return TRUE;

	init_verify_context (&ctx, image);
	ctx.stage = STAGE_TABLES;

	verify_typedef_table_full (&ctx);
	CHECK_STATE ();
	verify_field_table_full (&ctx);
	CHECK_STATE ();
	verify_method_table_full (&ctx);
	CHECK_STATE ();
	verify_memberref_table_full (&ctx);
	CHECK_STATE ();
	verify_cattr_table_full (&ctx);
	CHECK_STATE ();
	verify_field_marshal_table_full (&ctx);
	CHECK_STATE ();
	verify_decl_security_table_full (&ctx);
	CHECK_STATE ();
	verify_standalonesig_table_full (&ctx);
	CHECK_STATE ();
	verify_event_table_full (&ctx);
	CHECK_STATE ();
	verify_typespec_table_full (&ctx);
	CHECK_STATE ();
	verify_method_spec_table_full (&ctx);
	CHECK_STATE ();
	verify_tables_data_global_constraints_full (&ctx);

cleanup:
	return cleanup_context (&ctx, error);
}

gboolean
mono_verifier_verify_field_signature (MonoImage *image, guint32 offset, MonoError *error)
{
	VerifyContext ctx;

	error_init (error);

	if (!mono_verifier_is_enabled_for_image (image))
		return TRUE;

	init_verify_context (&ctx, image);
	ctx.stage = STAGE_TABLES;

	is_valid_field_signature (&ctx, offset);
	return cleanup_context (&ctx, error);
}

gboolean
mono_verifier_verify_method_header (MonoImage *image, guint32 offset, MonoError *error)
{
	VerifyContext ctx;
	guint32 locals_token;

	error_init (error);

	if (!mono_verifier_is_enabled_for_image (image))
		return TRUE;

	init_verify_context (&ctx, image);
	ctx.stage = STAGE_TABLES;

	is_valid_method_header (&ctx, offset, &locals_token);
	if (locals_token) {
		guint32 sig_offset = mono_metadata_decode_row_col (&image->tables [MONO_TABLE_STANDALONESIG], locals_token - 1, MONO_STAND_ALONE_SIGNATURE);
		is_valid_standalonesig_blob (&ctx, sig_offset);
	}

	return cleanup_context (&ctx, error);
}

gboolean
mono_verifier_verify_method_signature (MonoImage *image, guint32 offset, MonoError *error)
{
	VerifyContext ctx;

	error_init (error);

	if (!mono_verifier_is_enabled_for_image (image))
		return TRUE;

	init_verify_context (&ctx, image);
	ctx.stage = STAGE_TABLES;

	is_valid_method_signature (&ctx, offset);
	/*XXX This returns a bad image exception, it might be the case that the right exception is method load.*/
	return cleanup_context (&ctx, error);
}

gboolean
mono_verifier_verify_memberref_method_signature (MonoImage *image, guint32 offset, MonoError *error)
{
	VerifyContext ctx;

	error_init (error);

	if (!mono_verifier_is_enabled_for_image (image))
		return TRUE;

	init_verify_context (&ctx, image);
	ctx.stage = STAGE_TABLES;

	is_valid_memberref_method_signature (&ctx, offset);
	return cleanup_context (&ctx, error);
}

gboolean
mono_verifier_verify_memberref_field_signature (MonoImage *image, guint32 offset, MonoError *error)
{
	VerifyContext ctx;

	error_init (error);

	if (!mono_verifier_is_enabled_for_image (image))
		return TRUE;

	init_verify_context (&ctx, image);
	ctx.stage = STAGE_TABLES;

	is_valid_field_signature (&ctx, offset);
	return cleanup_context (&ctx, error);
}

gboolean
mono_verifier_verify_standalone_signature (MonoImage *image, guint32 offset, MonoError *error)
{
	VerifyContext ctx;

	error_init (error);

	if (!mono_verifier_is_enabled_for_image (image))
		return TRUE;

	init_verify_context (&ctx, image);
	ctx.stage = STAGE_TABLES;

	is_valid_standalonesig_blob (&ctx, offset);
	return cleanup_context (&ctx, error);
}

gboolean
mono_verifier_verify_typespec_signature (MonoImage *image, guint32 offset, guint32 token, MonoError *error)
{
	VerifyContext ctx;

	error_init (error);


	if (!mono_verifier_is_enabled_for_image (image))
		return TRUE;

	init_verify_context (&ctx, image);
	ctx.stage = STAGE_TABLES;
	ctx.token = token;

	is_valid_typespec_blob (&ctx, offset);
	return cleanup_context (&ctx, error);
}

gboolean
mono_verifier_verify_methodspec_signature (MonoImage *image, guint32 offset, MonoError *error)
{
	VerifyContext ctx;

	error_init (error);

	if (!mono_verifier_is_enabled_for_image (image))
		return TRUE;

	init_verify_context (&ctx, image);
	ctx.stage = STAGE_TABLES;

	is_valid_methodspec_blob (&ctx, offset);
	return cleanup_context (&ctx, error);
}

static void
verify_user_string (VerifyContext *ctx, guint32 offset)
{
	OffsetAndSize heap_us = get_metadata_stream (ctx, &ctx->image->heap_us);
	guint32 entry_size, bytes;

	if (heap_us.size < offset)
		ADD_ERROR (ctx, g_strdup ("User string offset beyond heap_us size"));

	if (!decode_value (ctx->data + offset + heap_us.offset, heap_us.size - heap_us.offset, &entry_size, &bytes))
		ADD_ERROR (ctx, g_strdup ("Could not decode user string blob size"));

	if (CHECK_ADD4_OVERFLOW_UN (entry_size, bytes))
		ADD_ERROR (ctx, g_strdup ("User string size overflow"));

	entry_size += bytes;

	if (ADD_IS_GREATER_OR_OVF (offset, entry_size, heap_us.size))
		ADD_ERROR (ctx, g_strdup ("User string oveflow heap_us"));
}

gboolean
mono_verifier_verify_string_signature (MonoImage *image, guint32 offset, MonoError *error)
{
	VerifyContext ctx;

	error_init (error);

	if (!mono_verifier_is_enabled_for_image (image))
		return TRUE;

	init_verify_context (&ctx, image);
	ctx.stage = STAGE_TABLES;

	verify_user_string (&ctx, offset);

	return cleanup_context (&ctx, error);
}

gboolean
mono_verifier_verify_cattr_blob (MonoImage *image, guint32 offset, MonoError *error)
{
	VerifyContext ctx;

	error_init (error);

	if (!mono_verifier_is_enabled_for_image (image))
		return TRUE;

	init_verify_context (&ctx, image);
	ctx.stage = STAGE_TABLES;

	is_valid_cattr_blob (&ctx, offset);

	return cleanup_context (&ctx, error);
}


//FIXME this should raise a System.Reflection.CustomAttributeFormatException
gboolean
mono_verifier_verify_cattr_content (MonoImage *image, MonoMethod *ctor, const guchar *data, guint32 size, MonoError *error)
{
	VerifyContext ctx;

	error_init (error);

	if (!mono_verifier_is_enabled_for_image (image))
		return TRUE;

	init_verify_context (&ctx, image);
	ctx.stage = STAGE_TABLES;

	is_valid_cattr_content (&ctx, ctor, (const char*)data, size);

	return cleanup_context (&ctx, error);
}

gboolean
mono_verifier_is_sig_compatible (MonoImage *image, MonoMethod *method, MonoMethodSignature *signature)
{
	MonoMethodSignature *original_sig;
	if (!mono_verifier_is_enabled_for_image (image))
		return TRUE;

	original_sig = mono_method_signature_internal (method);
	if (original_sig->call_convention == MONO_CALL_VARARG) {
		if (original_sig->hasthis != signature->hasthis)
			return FALSE;
		if (original_sig->call_convention != signature->call_convention)
			return FALSE;
		if (original_sig->explicit_this != signature->explicit_this)
			return FALSE;
		if (original_sig->pinvoke != signature->pinvoke)
			return FALSE;
		if (original_sig->sentinelpos != signature->sentinelpos)
			return FALSE;
	} else if (!mono_metadata_signature_equal (signature, original_sig)) {
		return FALSE;
	}

	return TRUE;
}

gboolean
mono_verifier_verify_typeref_row (MonoImage *image, guint32 row, MonoError *error)
{
	MonoTableInfo *table = &image->tables [MONO_TABLE_TYPEREF];
	guint32 data [MONO_TYPEREF_SIZE];

	error_init (error);

	if (!mono_verifier_is_enabled_for_image (image))
		return TRUE;

	if (row >= table->rows) {
		mono_error_set_bad_image (error, image, "Invalid typeref row %d - table has %d rows", row, table->rows);
		return FALSE;
	}

	mono_metadata_decode_row (table, row, data, MONO_TYPEREF_SIZE);
	if (!is_valid_coded_index_with_image (image, RES_SCOPE_DESC, data [MONO_TYPEREF_SCOPE])) {
		mono_error_set_bad_image (error, image, "Invalid typeref row %d coded index 0x%08x", row, data [MONO_TYPEREF_SCOPE]);
		return FALSE;
	}

	if (!get_coded_index_token (RES_SCOPE_DESC, data [MONO_TYPEREF_SCOPE])) {
		mono_error_set_bad_image (error, image, "The metadata verifier doesn't support null ResolutionScope tokens for typeref row %d", row);
		return FALSE;
	}

	if (!data [MONO_TYPEREF_NAME] || !is_valid_string_full_with_image (image, data [MONO_TYPEREF_NAME], FALSE)) {
		mono_error_set_bad_image (error, image, "Invalid typeref row %d name token 0x%08x", row, data [MONO_TYPEREF_NAME]);
		return FALSE;
	}

	if (data [MONO_TYPEREF_NAMESPACE] && !is_valid_string_full_with_image (image, data [MONO_TYPEREF_NAMESPACE], FALSE)) {
		mono_error_set_bad_image (error, image, "Invalid typeref row %d namespace token 0x%08x", row, data [MONO_TYPEREF_NAMESPACE]);
		return FALSE;
	}

	return TRUE;
}

/*Perform additional verification including metadata ones*/
gboolean
mono_verifier_verify_methodimpl_row (MonoImage *image, guint32 row, MonoError *error)
{
	MonoMethod *declaration, *body;
	MonoMethodSignature *body_sig, *decl_sig;
	MonoTableInfo *table = &image->tables [MONO_TABLE_METHODIMPL];
	guint32 data [MONO_METHODIMPL_SIZE];

	error_init (error);

	if (!mono_verifier_is_enabled_for_image (image))
		return TRUE;

	if (row >= table->rows) {
		mono_error_set_bad_image (error, image, "Invalid methodimpl row %d - table has %d rows", row, table->rows);
		return FALSE;
	}

	mono_metadata_decode_row (table, row, data, MONO_METHODIMPL_SIZE);

	body = mono_method_from_method_def_or_ref (image, data [MONO_METHODIMPL_BODY], NULL, error);
	if (!body)
		return FALSE;

	declaration = mono_method_from_method_def_or_ref (image, data [MONO_METHODIMPL_DECLARATION], NULL, error);
	if (!declaration)
		return FALSE;

	/* FIXME
	mono_class_setup_supertypes (class);
	if (!mono_class_has_parent (class, body->klass)) {
		mono_error_set_bad_image (error, image, "Invalid methodimpl body doesn't belong to parent for row %x", row);
		return FALSE;
	}*/

	if (!(body_sig = mono_method_signature_checked (body, error))) {
		return FALSE;
	}

	if (!(decl_sig = mono_method_signature_checked (declaration, error))) {
		return FALSE;
	}

	if (!mono_verifier_is_signature_compatible (decl_sig, body_sig)) {
		mono_error_set_bad_image (error, image, "Invalid methodimpl body signature not compatible with declaration row %x", row);
		return FALSE;
	}

	return TRUE;
}

#else
gboolean
mono_verifier_verify_table_data (MonoImage *image, MonoError *error)
{
	error_init (error);
	return TRUE;
}

gboolean
mono_verifier_verify_cli_data (MonoImage *image, MonoError *error)
{
	error_init (error);
	return TRUE;
}

gboolean
mono_verifier_verify_pe_data (MonoImage *image, MonoError *error)
{
	error_init (error);
	return TRUE;
}

gboolean
mono_verifier_verify_full_table_data (MonoImage *image, MonoError *error)
{
	error_init (error);
	return TRUE;
}

gboolean
mono_verifier_verify_field_signature (MonoImage *image, guint32 offset, MonoError *error)
{
	error_init (error);
	return TRUE;
}

gboolean
mono_verifier_verify_method_header (MonoImage *image, guint32 offset, MonoError *error)
{
	error_init (error);
	return TRUE;
}

gboolean
mono_verifier_verify_method_signature (MonoImage *image, guint32 offset, MonoError *error)
{
	error_init (error);
	return TRUE;
}

gboolean
mono_verifier_verify_standalone_signature (MonoImage *image, guint32 offset, MonoError *error)
{
	error_init (error);
	return TRUE;
}

gboolean
mono_verifier_verify_typespec_signature (MonoImage *image, guint32 offset, guint32 token, MonoError *error)
{
	error_init (error);
	return TRUE;
}

gboolean
mono_verifier_verify_methodspec_signature (MonoImage *image, guint32 offset, MonoError *error)
{
	error_init (error);
	return TRUE;
}

gboolean
mono_verifier_verify_string_signature (MonoImage *image, guint32 offset, MonoError *error)
{
	error_init (error);
	return TRUE;
}

gboolean
mono_verifier_verify_cattr_blob (MonoImage *image, guint32 offset, MonoError *error)
{
	error_init (error);
	return TRUE;
}

gboolean
mono_verifier_verify_cattr_content (MonoImage *image, MonoMethod *ctor, const guchar *data, guint32 size, MonoError *error)
{
	error_init (error);
	return TRUE;
}

gboolean
mono_verifier_is_sig_compatible (MonoImage *image, MonoMethod *method, MonoMethodSignature *signature)
{
	return TRUE;
}


gboolean
mono_verifier_verify_typeref_row (MonoImage *image, guint32 row, MonoError *error)
{
	error_init (error);
	return TRUE;
}

gboolean
mono_verifier_verify_methodimpl_row (MonoImage *image, guint32 row, MonoError *error)
{
	error_init (error);
	return TRUE;
}

gboolean
mono_verifier_verify_memberref_method_signature (MonoImage *image, guint32 offset, MonoError *error)
{
	error_init (error);
	return TRUE;
}

gboolean
mono_verifier_verify_memberref_field_signature (MonoImage *image, guint32 offset, MonoError *error)
{
	error_init (error);
	return TRUE;
}

#endif /* DISABLE_VERIFIER */<|MERGE_RESOLUTION|>--- conflicted
+++ resolved
@@ -490,20 +490,12 @@
 	// a power of 2 between 512 and 64 K, inclusive
 	if (file_alignment != 0x200 && file_alignment != 0x400 && file_alignment != 0x800 && file_alignment != 0x1000 &&
 	    file_alignment != 0x2000 && file_alignment != 0x4000 && file_alignment != 0x8000 && file_alignment != 0x10000)
-<<<<<<< HEAD
 		ADD_ERROR (ctx, g_strdup_printf ("Invalid file Alignment %x", file_alignment));
-=======
-		ADD_ERROR (ctx, g_strdup_printf ("Invalid file Aligmnent %x", file_alignment));
->>>>>>> 03530446
 	/* All the junk in the middle is irrelevant, specially for mono. */
 
 	// must be greater than or equal to FileAlignment
 	if (section_alignment < file_alignment)
-<<<<<<< HEAD
 		ADD_ERROR(ctx, g_strdup_printf("Invalid Section Alignment %x", read32(pe_optional_header + 32)));
-=======
-		ADD_ERROR(ctx, g_strdup_printf("Invalid Section Aligmnent %x", read32(pe_optional_header + 32)));
->>>>>>> 03530446
 
 	if (header_size != 224 + ctx->pe64)
 		ADD_ERROR (ctx, g_strdup_printf ("Invalid optional header size %d", header_size));
@@ -637,13 +629,10 @@
 	const char *ptr = ctx->data + offset;
 	guint32 name_rva, ilt_rva, iat_rva;
 	char mscoreeBuff[SIZE_OF_MSCOREE + 1];
-<<<<<<< HEAD
-=======
 
 	// Having no import table is structurally valid
 	if (it.rva == 0 && it.size == 0)
 		return;
->>>>>>> 03530446
 
 	g_assert (offset != INVALID_OFFSET);
 
