/*
 * image.c: Routines for manipulating an image stored in an
 * extended PE/COFF file.
 * 
 * Authors:
 *   Miguel de Icaza (miguel@ximian.com)
 *   Paolo Molaro (lupus@ximian.com)
 *
 * Copyright 2001-2003 Ximian, Inc (http://www.ximian.com)
 * Copyright 2004-2009 Novell, Inc (http://www.novell.com)
 *
 */
#include <config.h>
#include <stdio.h>
#include <glib.h>
#include <errno.h>
#include <time.h>
#include <string.h>
#include "image.h"
#include "cil-coff.h"
#include "mono-endian.h"
#include "tabledefs.h"
#include "tokentype.h"
#include "metadata-internals.h"
#include "profiler-private.h"
#include "loader.h"
#include "marshal.h"
#include "coree.h"
#include <mono/io-layer/io-layer.h>
#include <mono/utils/mono-logger-internal.h>
#include <mono/utils/mono-path.h>
#include <mono/utils/mono-mmap.h>
#include <mono/utils/mono-io-portability.h>
#include <mono/utils/atomic.h>
#include <mono/metadata/class-internals.h>
#include <mono/metadata/assembly.h>
#include <mono/metadata/object-internals.h>
#include <mono/metadata/security-core-clr.h>
#include <mono/metadata/verify-internals.h>
#include <mono/metadata/verify.h>
#include <mono/metadata/image-internals.h>
#include <sys/types.h>
#include <sys/stat.h>
#ifdef HAVE_UNISTD_H
#include <unistd.h>
#endif

#define INVALID_ADDRESS 0xffffffff

// Amount initially reserved in each image's mempool.
// FIXME: This number is arbitrary, a more practical number should be found
#define INITIAL_IMAGE_SIZE    512

/*
 * The "loaded images" hashes keep track of the various assemblies and netmodules loaded
 * There are four, for all combinations of [look up by path or assembly name?]
 * and [normal or reflection-only load?, as in Assembly.ReflectionOnlyLoad]
 */
enum {
	IMAGES_HASH_PATH = 0,
	IMAGES_HASH_PATH_REFONLY = 1,
	IMAGES_HASH_NAME = 2,
	IMAGES_HASH_NAME_REFONLY = 3,
	IMAGES_HASH_COUNT = 4
};
static GHashTable *loaded_images_hashes [4] = {NULL, NULL, NULL, NULL};

static GHashTable *get_loaded_images_hash (gboolean refonly)
{
	int idx = refonly ? IMAGES_HASH_PATH_REFONLY : IMAGES_HASH_PATH;
	return loaded_images_hashes [idx];
}

static GHashTable *get_loaded_images_by_name_hash (gboolean refonly)
{
	int idx = refonly ? IMAGES_HASH_NAME_REFONLY : IMAGES_HASH_NAME;
	return loaded_images_hashes [idx];
}

static gboolean debug_assembly_unload = FALSE;

#define mono_images_lock() if (mutex_inited) mono_mutex_lock (&images_mutex)
#define mono_images_unlock() if (mutex_inited) mono_mutex_unlock (&images_mutex)
static gboolean mutex_inited;
static mono_mutex_t images_mutex;

static void install_pe_loader (void);

typedef struct ImageUnloadHook ImageUnloadHook;
struct ImageUnloadHook {
	MonoImageUnloadFunc func;
	gpointer user_data;
};

static GSList *image_unload_hooks;

void
mono_install_image_unload_hook (MonoImageUnloadFunc func, gpointer user_data)
{
	ImageUnloadHook *hook;
	
	g_return_if_fail (func != NULL);

	hook = g_new0 (ImageUnloadHook, 1);
	hook->func = func;
	hook->user_data = user_data;
	image_unload_hooks = g_slist_prepend (image_unload_hooks, hook);
}

void
mono_remove_image_unload_hook (MonoImageUnloadFunc func, gpointer user_data)
{
	GSList *l;
	ImageUnloadHook *hook;

	for (l = image_unload_hooks; l; l = l->next) {
		hook = l->data;

		if (hook->func == func && hook->user_data == user_data) {
			g_free (hook);
			image_unload_hooks = g_slist_delete_link (image_unload_hooks, l);
			break;
		}
	}
}

static void
mono_image_invoke_unload_hook (MonoImage *image)
{
	GSList *l;
	ImageUnloadHook *hook;

	for (l = image_unload_hooks; l; l = l->next) {
		hook = l->data;

		hook->func (image, hook->user_data);
	}
}

static GSList *image_loaders;

void
mono_install_image_loader (const MonoImageLoader *loader)
{
	image_loaders = g_slist_prepend (image_loaders, (MonoImageLoader*)loader);
}

/* returns offset relative to image->raw_data */
guint32
mono_cli_rva_image_map (MonoImage *image, guint32 addr)
{
	MonoCLIImageInfo *iinfo = image->image_info;
	const int top = iinfo->cli_section_count;
	MonoSectionTable *tables = iinfo->cli_section_tables;
	int i;

	if (image->metadata_only)
		return addr;

	for (i = 0; i < top; i++){
		if ((addr >= tables->st_virtual_address) &&
		    (addr < tables->st_virtual_address + tables->st_raw_data_size)){
#ifdef HOST_WIN32
			if (image->is_module_handle)
				return addr;
#endif
			return addr - tables->st_virtual_address + tables->st_raw_data_ptr;
		}
		tables++;
	}
	return INVALID_ADDRESS;
}

/**
 * mono_images_rva_map:
 * @image: a MonoImage
 * @addr: relative virtual address (RVA)
 *
 * This is a low-level routine used by the runtime to map relative
 * virtual address (RVA) into their location in memory. 
 *
 * Returns: the address in memory for the given RVA, or NULL if the
 * RVA is not valid for this image. 
 */
char *
mono_image_rva_map (MonoImage *image, guint32 addr)
{
	MonoCLIImageInfo *iinfo = image->image_info;
	const int top = iinfo->cli_section_count;
	MonoSectionTable *tables = iinfo->cli_section_tables;
	int i;

#ifdef HOST_WIN32
	if (image->is_module_handle) {
		if (addr && addr < image->raw_data_len)
			return image->raw_data + addr;
		else
			return NULL;
	}
#endif

	for (i = 0; i < top; i++){
		if ((addr >= tables->st_virtual_address) &&
		    (addr < tables->st_virtual_address + tables->st_raw_data_size)){
			if (!iinfo->cli_sections [i]) {
				if (!mono_image_ensure_section_idx (image, i))
					return NULL;
			}
			return (char*)iinfo->cli_sections [i] +
				(addr - tables->st_virtual_address);
		}
		tables++;
	}
	return NULL;
}

/**
 * mono_images_init:
 *
 *  Initialize the global variables used by this module.
 */
void
mono_images_init (void)
{
	mono_mutex_init_recursive (&images_mutex);

	int hash_idx;
	for(hash_idx = 0; hash_idx < IMAGES_HASH_COUNT; hash_idx++)
		loaded_images_hashes [hash_idx] = g_hash_table_new (g_str_hash, g_str_equal);

	debug_assembly_unload = g_getenv ("MONO_DEBUG_ASSEMBLY_UNLOAD") != NULL;

	install_pe_loader ();

	mutex_inited = TRUE;
}

/**
 * mono_images_cleanup:
 *
 *  Free all resources used by this module.
 */
void
mono_images_cleanup (void)
{
	GHashTableIter iter;
	MonoImage *image;

	mono_mutex_destroy (&images_mutex);

	// If an assembly image is still loaded at shutdown, this could indicate managed code is still running.
	// Reflection-only images being still loaded doesn't indicate anything as harmful, so we don't check for it.
	g_hash_table_iter_init (&iter, get_loaded_images_hash (FALSE));
	while (g_hash_table_iter_next (&iter, NULL, (void**)&image))
		mono_trace (G_LOG_LEVEL_INFO, MONO_TRACE_ASSEMBLY, "Assembly image '%s' still loaded at shutdown.", image->name);

	int hash_idx;
	for(hash_idx = 0; hash_idx < IMAGES_HASH_COUNT; hash_idx++)
		g_hash_table_destroy (loaded_images_hashes [hash_idx]);

	mutex_inited = FALSE;
}

/**
 * mono_image_ensure_section_idx:
 * @image: The image we are operating on
 * @section: section number that we will load/map into memory
 *
 * This routine makes sure that we have an in-memory copy of
 * an image section (.text, .rsrc, .data).
 *
 * Returns: TRUE on success
 */
int
mono_image_ensure_section_idx (MonoImage *image, int section)
{
	MonoCLIImageInfo *iinfo = image->image_info;
	MonoSectionTable *sect;
	
	g_return_val_if_fail (section < iinfo->cli_section_count, FALSE);

	if (iinfo->cli_sections [section] != NULL)
		return TRUE;

	sect = &iinfo->cli_section_tables [section];
	
	if (sect->st_raw_data_ptr + sect->st_raw_data_size > image->raw_data_len)
		return FALSE;
#ifdef HOST_WIN32
	if (image->is_module_handle)
		iinfo->cli_sections [section] = image->raw_data + sect->st_virtual_address;
	else
#endif
	/* FIXME: we ignore the writable flag since we don't patch the binary */
	iinfo->cli_sections [section] = image->raw_data + sect->st_raw_data_ptr;
	return TRUE;
}

/**
 * mono_image_ensure_section:
 * @image: The image we are operating on
 * @section: section name that we will load/map into memory
 *
 * This routine makes sure that we have an in-memory copy of
 * an image section (.text, .rsrc, .data).
 *
 * Returns: TRUE on success
 */
int
mono_image_ensure_section (MonoImage *image, const char *section)
{
	MonoCLIImageInfo *ii = image->image_info;
	int i;
	
	for (i = 0; i < ii->cli_section_count; i++){
		if (strncmp (ii->cli_section_tables [i].st_name, section, 8) != 0)
			continue;
		
		return mono_image_ensure_section_idx (image, i);
	}
	return FALSE;
}

static int
load_section_tables (MonoImage *image, MonoCLIImageInfo *iinfo, guint32 offset)
{
	const int top = iinfo->cli_header.coff.coff_sections;
	int i;

	iinfo->cli_section_count = top;
	iinfo->cli_section_tables = g_new0 (MonoSectionTable, top);
	iinfo->cli_sections = g_new0 (void *, top);
	
	for (i = 0; i < top; i++){
		MonoSectionTable *t = &iinfo->cli_section_tables [i];

		if (offset + sizeof (MonoSectionTable) > image->raw_data_len)
			return FALSE;
		memcpy (t, image->raw_data + offset, sizeof (MonoSectionTable));
		offset += sizeof (MonoSectionTable);

#if G_BYTE_ORDER != G_LITTLE_ENDIAN
		t->st_virtual_size = GUINT32_FROM_LE (t->st_virtual_size);
		t->st_virtual_address = GUINT32_FROM_LE (t->st_virtual_address);
		t->st_raw_data_size = GUINT32_FROM_LE (t->st_raw_data_size);
		t->st_raw_data_ptr = GUINT32_FROM_LE (t->st_raw_data_ptr);
		t->st_reloc_ptr = GUINT32_FROM_LE (t->st_reloc_ptr);
		t->st_lineno_ptr = GUINT32_FROM_LE (t->st_lineno_ptr);
		t->st_reloc_count = GUINT16_FROM_LE (t->st_reloc_count);
		t->st_line_count = GUINT16_FROM_LE (t->st_line_count);
		t->st_flags = GUINT32_FROM_LE (t->st_flags);
#endif
		/* consistency checks here */
	}

	return TRUE;
}

gboolean
mono_image_load_cli_header (MonoImage *image, MonoCLIImageInfo *iinfo)
{
	guint32 offset;
	
	offset = mono_cli_rva_image_map (image, iinfo->cli_header.datadir.pe_cli_header.rva);
	if (offset == INVALID_ADDRESS)
		return FALSE;

	if (offset + sizeof (MonoCLIHeader) > image->raw_data_len)
		return FALSE;
	memcpy (&iinfo->cli_cli_header, image->raw_data + offset, sizeof (MonoCLIHeader));

#if G_BYTE_ORDER != G_LITTLE_ENDIAN
#define SWAP32(x) (x) = GUINT32_FROM_LE ((x))
#define SWAP16(x) (x) = GUINT16_FROM_LE ((x))
#define SWAPPDE(x) do { (x).rva = GUINT32_FROM_LE ((x).rva); (x).size = GUINT32_FROM_LE ((x).size);} while (0)
	SWAP32 (iinfo->cli_cli_header.ch_size);
	SWAP32 (iinfo->cli_cli_header.ch_flags);
	SWAP32 (iinfo->cli_cli_header.ch_entry_point);
	SWAP16 (iinfo->cli_cli_header.ch_runtime_major);
	SWAP16 (iinfo->cli_cli_header.ch_runtime_minor);
	SWAPPDE (iinfo->cli_cli_header.ch_metadata);
	SWAPPDE (iinfo->cli_cli_header.ch_resources);
	SWAPPDE (iinfo->cli_cli_header.ch_strong_name);
	SWAPPDE (iinfo->cli_cli_header.ch_code_manager_table);
	SWAPPDE (iinfo->cli_cli_header.ch_vtable_fixups);
	SWAPPDE (iinfo->cli_cli_header.ch_export_address_table_jumps);
	SWAPPDE (iinfo->cli_cli_header.ch_eeinfo_table);
	SWAPPDE (iinfo->cli_cli_header.ch_helper_table);
	SWAPPDE (iinfo->cli_cli_header.ch_dynamic_info);
	SWAPPDE (iinfo->cli_cli_header.ch_delay_load_info);
	SWAPPDE (iinfo->cli_cli_header.ch_module_image);
	SWAPPDE (iinfo->cli_cli_header.ch_external_fixups);
	SWAPPDE (iinfo->cli_cli_header.ch_ridmap);
	SWAPPDE (iinfo->cli_cli_header.ch_debug_map);
	SWAPPDE (iinfo->cli_cli_header.ch_ip_map);
#undef SWAP32
#undef SWAP16
#undef SWAPPDE
#endif
	/* Catch new uses of the fields that are supposed to be zero */

	if ((iinfo->cli_cli_header.ch_eeinfo_table.rva != 0) ||
	    (iinfo->cli_cli_header.ch_helper_table.rva != 0) ||
	    (iinfo->cli_cli_header.ch_dynamic_info.rva != 0) ||
	    (iinfo->cli_cli_header.ch_delay_load_info.rva != 0) ||
	    (iinfo->cli_cli_header.ch_module_image.rva != 0) ||
	    (iinfo->cli_cli_header.ch_external_fixups.rva != 0) ||
	    (iinfo->cli_cli_header.ch_ridmap.rva != 0) ||
	    (iinfo->cli_cli_header.ch_debug_map.rva != 0) ||
	    (iinfo->cli_cli_header.ch_ip_map.rva != 0)){

		/*
		 * No need to scare people who are testing this, I am just
		 * labelling this as a LAMESPEC
		 */
		/* g_warning ("Some fields in the CLI header which should have been zero are not zero"); */

	}
	    
	return TRUE;
}

static gboolean
load_metadata_ptrs (MonoImage *image, MonoCLIImageInfo *iinfo)
{
	guint32 offset, size;
	guint16 streams;
	int i;
	guint32 pad;
	char *ptr;
	
	offset = mono_cli_rva_image_map (image, iinfo->cli_cli_header.ch_metadata.rva);
	if (offset == INVALID_ADDRESS)
		return FALSE;

	size = iinfo->cli_cli_header.ch_metadata.size;

	if (offset + size > image->raw_data_len)
		return FALSE;
	image->raw_metadata = image->raw_data + offset;

	/* 24.2.1: Metadata root starts here */
	ptr = image->raw_metadata;

	if (strncmp (ptr, "BSJB", 4) == 0){
		guint32 version_string_len;

		ptr += 4;
		image->md_version_major = read16 (ptr);
		ptr += 2;
		image->md_version_minor = read16 (ptr);
		ptr += 6;

		version_string_len = read32 (ptr);
		ptr += 4;
		image->version = g_strndup (ptr, version_string_len);
		ptr += version_string_len;
		pad = ptr - image->raw_metadata;
		if (pad % 4)
			ptr += 4 - (pad % 4);
	} else
		return FALSE;

	/* skip over flags */
	ptr += 2;
	
	streams = read16 (ptr);
	ptr += 2;

	for (i = 0; i < streams; i++){
		if (strncmp (ptr + 8, "#~", 3) == 0){
			image->heap_tables.data = image->raw_metadata + read32 (ptr);
			image->heap_tables.size = read32 (ptr + 4);
			ptr += 8 + 3;
		} else if (strncmp (ptr + 8, "#Strings", 9) == 0){
			image->heap_strings.data = image->raw_metadata + read32 (ptr);
			image->heap_strings.size = read32 (ptr + 4);
			ptr += 8 + 9;
		} else if (strncmp (ptr + 8, "#US", 4) == 0){
			image->heap_us.data = image->raw_metadata + read32 (ptr);
			image->heap_us.size = read32 (ptr + 4);
			ptr += 8 + 4;
		} else if (strncmp (ptr + 8, "#Blob", 6) == 0){
			image->heap_blob.data = image->raw_metadata + read32 (ptr);
			image->heap_blob.size = read32 (ptr + 4);
			ptr += 8 + 6;
		} else if (strncmp (ptr + 8, "#GUID", 6) == 0){
			image->heap_guid.data = image->raw_metadata + read32 (ptr);
			image->heap_guid.size = read32 (ptr + 4);
			ptr += 8 + 6;
		} else if (strncmp (ptr + 8, "#-", 3) == 0) {
			image->heap_tables.data = image->raw_metadata + read32 (ptr);
			image->heap_tables.size = read32 (ptr + 4);
			ptr += 8 + 3;
			image->uncompressed_metadata = TRUE;
			mono_trace (G_LOG_LEVEL_INFO, MONO_TRACE_ASSEMBLY, "Assembly '%s' has the non-standard metadata heap #-.\nRecompile it correctly (without the /incremental switch or in Release mode).\n", image->name);
		} else if (strncmp (ptr + 8, "#Pdb", 5) == 0) {
			image->heap_pdb.data = image->raw_metadata + read32 (ptr);
			image->heap_pdb.size = read32 (ptr + 4);
			ptr += 8 + 5;
		} else {
			g_message ("Unknown heap type: %s\n", ptr + 8);
			ptr += 8 + strlen (ptr + 8) + 1;
		}
		pad = ptr - image->raw_metadata;
		if (pad % 4)
			ptr += 4 - (pad % 4);
	}

	i = ((MonoImageLoader*)image->loader)->load_tables (image);
	g_assert (image->heap_guid.data);
	g_assert (image->heap_guid.size >= 16);

	image->guid = mono_guid_to_string ((guint8*)image->heap_guid.data);

	return i;
}

/*
 * Load representation of logical metadata tables, from the "#~" stream
 */
static gboolean
load_tables (MonoImage *image)
{
	const char *heap_tables = image->heap_tables.data;
	const guint32 *rows;
	guint64 valid_mask;
	int valid = 0, table;
	int heap_sizes;
	
	heap_sizes = heap_tables [6];
	image->idx_string_wide = ((heap_sizes & 0x01) == 1);
	image->idx_guid_wide   = ((heap_sizes & 0x02) == 2);
	image->idx_blob_wide   = ((heap_sizes & 0x04) == 4);
	
	valid_mask = read64 (heap_tables + 8);
	rows = (const guint32 *) (heap_tables + 24);
	
	for (table = 0; table < 64; table++){
		if ((valid_mask & ((guint64) 1 << table)) == 0){
			if (table > MONO_TABLE_LAST)
				continue;
			image->tables [table].rows = 0;
			continue;
		}
		if (table > MONO_TABLE_LAST) {
			g_warning("bits in valid must be zero above 0x37 (II - 23.1.6)");
		} else {
			image->tables [table].rows = read32 (rows);
		}
		rows++;
		valid++;
	}

	image->tables_base = (heap_tables + 24) + (4 * valid);

	/* They must be the same */
	g_assert ((const void *) image->tables_base == (const void *) rows);

	mono_metadata_compute_table_bases (image);
	return TRUE;
}

gboolean
mono_image_load_metadata (MonoImage *image, MonoCLIImageInfo *iinfo)
{
	if (!load_metadata_ptrs (image, iinfo))
		return FALSE;

	return load_tables (image);
}

void
mono_image_check_for_module_cctor (MonoImage *image)
{
	MonoTableInfo *t, *mt;
	t = &image->tables [MONO_TABLE_TYPEDEF];
	mt = &image->tables [MONO_TABLE_METHOD];
	if (image_is_dynamic (image)) {
		/* FIXME: */
		image->checked_module_cctor = TRUE;
		return;
	}
	if (t->rows >= 1) {
		guint32 nameidx = mono_metadata_decode_row_col (t, 0, MONO_TYPEDEF_NAME);
		const char *name = mono_metadata_string_heap (image, nameidx);
		if (strcmp (name, "<Module>") == 0) {
			guint32 first_method = mono_metadata_decode_row_col (t, 0, MONO_TYPEDEF_METHOD_LIST) - 1;
			guint32 last_method;
			if (t->rows > 1)
				last_method = mono_metadata_decode_row_col (t, 1, MONO_TYPEDEF_METHOD_LIST) - 1;
			else 
				last_method = mt->rows;
			for (; first_method < last_method; first_method++) {
				nameidx = mono_metadata_decode_row_col (mt, first_method, MONO_METHOD_NAME);
				name = mono_metadata_string_heap (image, nameidx);
				if (strcmp (name, ".cctor") == 0) {
					image->has_module_cctor = TRUE;
					image->checked_module_cctor = TRUE;
					return;
				}
			}
		}
	}
	image->has_module_cctor = FALSE;
	image->checked_module_cctor = TRUE;
}

static void
load_modules (MonoImage *image)
{
	MonoTableInfo *t;

	if (image->modules)
		return;

	t = &image->tables [MONO_TABLE_MODULEREF];
	image->modules = g_new0 (MonoImage *, t->rows);
	image->modules_loaded = g_new0 (gboolean, t->rows);
	image->module_count = t->rows;
}

/**
 * mono_image_load_module:
 *
 *   Load the module with the one-based index IDX from IMAGE and return it. Return NULL if
 * it cannot be loaded.
 */
MonoImage*
mono_image_load_module (MonoImage *image, int idx)
{
	MonoTableInfo *t;
	MonoTableInfo *file_table;
	int i;
	char *base_dir;
	gboolean refonly = image->ref_only;
	GList *list_iter, *valid_modules = NULL;
	MonoImageOpenStatus status;

	if ((image->module_count == 0) || (idx > image->module_count || idx <= 0))
		return NULL;
	if (image->modules_loaded [idx - 1])
		return image->modules [idx - 1];

	file_table = &image->tables [MONO_TABLE_FILE];
	for (i = 0; i < file_table->rows; i++) {
		guint32 cols [MONO_FILE_SIZE];
		mono_metadata_decode_row (file_table, i, cols, MONO_FILE_SIZE);
		if (cols [MONO_FILE_FLAGS] == FILE_CONTAINS_NO_METADATA)
			continue;
		valid_modules = g_list_prepend (valid_modules, (char*)mono_metadata_string_heap (image, cols [MONO_FILE_NAME]));
	}

	t = &image->tables [MONO_TABLE_MODULEREF];
	base_dir = g_path_get_dirname (image->name);

	{
		char *module_ref;
		const char *name;
		guint32 cols [MONO_MODULEREF_SIZE];
		/* if there is no file table, we try to load the module... */
		int valid = file_table->rows == 0;

		mono_metadata_decode_row (t, idx - 1, cols, MONO_MODULEREF_SIZE);
		name = mono_metadata_string_heap (image, cols [MONO_MODULEREF_NAME]);
		for (list_iter = valid_modules; list_iter; list_iter = list_iter->next) {
			/* be safe with string dups, but we could just compare string indexes  */
			if (strcmp (list_iter->data, name) == 0) {
				valid = TRUE;
				break;
			}
		}
		if (valid) {
			module_ref = g_build_filename (base_dir, name, NULL);
			image->modules [idx - 1] = mono_image_open_full (module_ref, &status, refonly);
			if (image->modules [idx - 1]) {
				mono_image_addref (image->modules [idx - 1]);
				image->modules [idx - 1]->assembly = image->assembly;
#ifdef HOST_WIN32
				if (image->modules [idx - 1]->is_module_handle)
					mono_image_fixup_vtable (image->modules [idx - 1]);
#endif
				/* g_print ("loaded module %s from %s (%p)\n", module_ref, image->name, image->assembly); */
			}
			g_free (module_ref);
		}
	}

	image->modules_loaded [idx - 1] = TRUE;

	g_free (base_dir);
	g_list_free (valid_modules);

	return image->modules [idx - 1];
}

static gpointer
class_key_extract (gpointer value)
{
	MonoClass *klass = value;

	return GUINT_TO_POINTER (klass->type_token);
}

static gpointer*
class_next_value (gpointer value)
{
	MonoClass *klass = value;

	return (gpointer*)&klass->next_class_cache;
}

void
mono_image_init (MonoImage *image)
{
	mono_mutex_init_recursive (&image->lock);
	mono_mutex_init_recursive (&image->szarray_cache_lock);

	image->mempool = mono_mempool_new_size (INITIAL_IMAGE_SIZE);
	mono_internal_hash_table_init (&image->class_cache,
				       g_direct_hash,
				       class_key_extract,
				       class_next_value);
	image->field_cache = mono_conc_hashtable_new (NULL, NULL);

	image->typespec_cache = g_hash_table_new (NULL, NULL);
	image->memberref_signatures = g_hash_table_new (NULL, NULL);
	image->helper_signatures = g_hash_table_new (g_str_hash, g_str_equal);
	image->method_signatures = g_hash_table_new (NULL, NULL);

	image->property_hash = mono_property_hash_new ();
}

#if G_BYTE_ORDER != G_LITTLE_ENDIAN
#define SWAP64(x) (x) = GUINT64_FROM_LE ((x))
#define SWAP32(x) (x) = GUINT32_FROM_LE ((x))
#define SWAP16(x) (x) = GUINT16_FROM_LE ((x))
#define SWAPPDE(x) do { (x).rva = GUINT32_FROM_LE ((x).rva); (x).size = GUINT32_FROM_LE ((x).size);} while (0)
#else
#define SWAP64(x)
#define SWAP32(x)
#define SWAP16(x)
#define SWAPPDE(x)
#endif

/*
 * Returns < 0 to indicate an error.
 */
static int
do_load_header (MonoImage *image, MonoDotNetHeader *header, int offset)
{
	MonoDotNetHeader64 header64;

#ifdef HOST_WIN32
	if (!image->is_module_handle)
#endif
	if (offset + sizeof (MonoDotNetHeader32) > image->raw_data_len)
		return -1;

	memcpy (header, image->raw_data + offset, sizeof (MonoDotNetHeader));

	if (header->pesig [0] != 'P' || header->pesig [1] != 'E')
		return -1;

	/* endian swap the fields common between PE and PE+ */
	SWAP32 (header->coff.coff_time);
	SWAP32 (header->coff.coff_symptr);
	SWAP32 (header->coff.coff_symcount);
	SWAP16 (header->coff.coff_machine);
	SWAP16 (header->coff.coff_sections);
	SWAP16 (header->coff.coff_opt_header_size);
	SWAP16 (header->coff.coff_attributes);
	/* MonoPEHeader */
	SWAP32 (header->pe.pe_code_size);
	SWAP32 (header->pe.pe_uninit_data_size);
	SWAP32 (header->pe.pe_rva_entry_point);
	SWAP32 (header->pe.pe_rva_code_base);
	SWAP32 (header->pe.pe_rva_data_base);
	SWAP16 (header->pe.pe_magic);

	/* now we are ready for the basic tests */

	if (header->pe.pe_magic == 0x10B) {
		offset += sizeof (MonoDotNetHeader);
		SWAP32 (header->pe.pe_data_size);
		if (header->coff.coff_opt_header_size != (sizeof (MonoDotNetHeader) - sizeof (MonoCOFFHeader) - 4))
			return -1;

		SWAP32	(header->nt.pe_image_base); 	/* must be 0x400000 */
		SWAP32	(header->nt.pe_stack_reserve);
		SWAP32	(header->nt.pe_stack_commit);
		SWAP32	(header->nt.pe_heap_reserve);
		SWAP32	(header->nt.pe_heap_commit);
	} else if (header->pe.pe_magic == 0x20B) {
		/* PE32+ file format */
		if (header->coff.coff_opt_header_size != (sizeof (MonoDotNetHeader64) - sizeof (MonoCOFFHeader) - 4))
			return -1;
		memcpy (&header64, image->raw_data + offset, sizeof (MonoDotNetHeader64));
		offset += sizeof (MonoDotNetHeader64);
		/* copy the fields already swapped. the last field, pe_data_size, is missing */
		memcpy (&header64, header, sizeof (MonoDotNetHeader) - 4);
		/* FIXME: we lose bits here, but we don't use this stuff internally, so we don't care much.
		 * will be fixed when we change MonoDotNetHeader to not match the 32 bit variant
		 */
		SWAP64	(header64.nt.pe_image_base);
		header->nt.pe_image_base = header64.nt.pe_image_base;
		SWAP64	(header64.nt.pe_stack_reserve);
		header->nt.pe_stack_reserve = header64.nt.pe_stack_reserve;
		SWAP64	(header64.nt.pe_stack_commit);
		header->nt.pe_stack_commit = header64.nt.pe_stack_commit;
		SWAP64	(header64.nt.pe_heap_reserve);
		header->nt.pe_heap_reserve = header64.nt.pe_heap_reserve;
		SWAP64	(header64.nt.pe_heap_commit);
		header->nt.pe_heap_commit = header64.nt.pe_heap_commit;

		header->nt.pe_section_align = header64.nt.pe_section_align;
		header->nt.pe_file_alignment = header64.nt.pe_file_alignment;
		header->nt.pe_os_major = header64.nt.pe_os_major;
		header->nt.pe_os_minor = header64.nt.pe_os_minor;
		header->nt.pe_user_major = header64.nt.pe_user_major;
		header->nt.pe_user_minor = header64.nt.pe_user_minor;
		header->nt.pe_subsys_major = header64.nt.pe_subsys_major;
		header->nt.pe_subsys_minor = header64.nt.pe_subsys_minor;
		header->nt.pe_reserved_1 = header64.nt.pe_reserved_1;
		header->nt.pe_image_size = header64.nt.pe_image_size;
		header->nt.pe_header_size = header64.nt.pe_header_size;
		header->nt.pe_checksum = header64.nt.pe_checksum;
		header->nt.pe_subsys_required = header64.nt.pe_subsys_required;
		header->nt.pe_dll_flags = header64.nt.pe_dll_flags;
		header->nt.pe_loader_flags = header64.nt.pe_loader_flags;
		header->nt.pe_data_dir_count = header64.nt.pe_data_dir_count;

		/* copy the datadir */
		memcpy (&header->datadir, &header64.datadir, sizeof (MonoPEDatadir));
	} else {
		return -1;
	}

	/* MonoPEHeaderNT: not used yet */
	SWAP32	(header->nt.pe_section_align);       /* must be 8192 */
	SWAP32	(header->nt.pe_file_alignment);      /* must be 512 or 4096 */
	SWAP16	(header->nt.pe_os_major);            /* must be 4 */
	SWAP16	(header->nt.pe_os_minor);            /* must be 0 */
	SWAP16	(header->nt.pe_user_major);
	SWAP16	(header->nt.pe_user_minor);
	SWAP16	(header->nt.pe_subsys_major);
	SWAP16	(header->nt.pe_subsys_minor);
	SWAP32	(header->nt.pe_reserved_1);
	SWAP32	(header->nt.pe_image_size);
	SWAP32	(header->nt.pe_header_size);
	SWAP32	(header->nt.pe_checksum);
	SWAP16	(header->nt.pe_subsys_required);
	SWAP16	(header->nt.pe_dll_flags);
	SWAP32	(header->nt.pe_loader_flags);
	SWAP32	(header->nt.pe_data_dir_count);

	/* MonoDotNetHeader: mostly unused */
	SWAPPDE (header->datadir.pe_export_table);
	SWAPPDE (header->datadir.pe_import_table);
	SWAPPDE (header->datadir.pe_resource_table);
	SWAPPDE (header->datadir.pe_exception_table);
	SWAPPDE (header->datadir.pe_certificate_table);
	SWAPPDE (header->datadir.pe_reloc_table);
	SWAPPDE (header->datadir.pe_debug);
	SWAPPDE (header->datadir.pe_copyright);
	SWAPPDE (header->datadir.pe_global_ptr);
	SWAPPDE (header->datadir.pe_tls_table);
	SWAPPDE (header->datadir.pe_load_config_table);
	SWAPPDE (header->datadir.pe_bound_import);
	SWAPPDE (header->datadir.pe_iat);
	SWAPPDE (header->datadir.pe_delay_import_desc);
 	SWAPPDE (header->datadir.pe_cli_header);
	SWAPPDE (header->datadir.pe_reserved);

#ifdef HOST_WIN32
	if (image->is_module_handle)
		image->raw_data_len = header->nt.pe_image_size;
#endif

	return offset;
}

gboolean
mono_image_load_pe_data (MonoImage *image)
{
	return ((MonoImageLoader*)image->loader)->load_pe_data (image);
}

static gboolean
pe_image_load_pe_data (MonoImage *image)
{
	MonoCLIImageInfo *iinfo;
	MonoDotNetHeader *header;
	MonoMSDOSHeader msdos;
	gint32 offset = 0;

	iinfo = image->image_info;
	header = &iinfo->cli_header;

#ifdef HOST_WIN32
	if (!image->is_module_handle)
#endif
	if (offset + sizeof (msdos) > image->raw_data_len)
		goto invalid_image;
	memcpy (&msdos, image->raw_data + offset, sizeof (msdos));
	
	if (!(msdos.msdos_sig [0] == 'M' && msdos.msdos_sig [1] == 'Z'))
		goto invalid_image;
	
	msdos.pe_offset = GUINT32_FROM_LE (msdos.pe_offset);

	offset = msdos.pe_offset;

	offset = do_load_header (image, header, offset);
	if (offset < 0)
		goto invalid_image;

	/*
	 * this tests for a x86 machine type, but itanium, amd64 and others could be used, too.
	 * we skip this test.
	if (header->coff.coff_machine != 0x14c)
		goto invalid_image;
	*/

#if 0
	/*
	 * The spec says that this field should contain 6.0, but Visual Studio includes a new compiler,
	 * which produces binaries with 7.0.  From Sergey:
	 *
	 * The reason is that MSVC7 uses traditional compile/link
	 * sequence for CIL executables, and VS.NET (and Framework
	 * SDK) includes linker version 7, that puts 7.0 in this
	 * field.  That's why it's currently not possible to load VC
	 * binaries with Mono.  This field is pretty much meaningless
	 * anyway (what linker?).
	 */
	if (header->pe.pe_major != 6 || header->pe.pe_minor != 0)
		goto invalid_image;
#endif

	/*
	 * FIXME: byte swap all addresses here for header.
	 */
	
	if (!load_section_tables (image, iinfo, offset))
		goto invalid_image;

	return TRUE;

invalid_image:
	return FALSE;
}

gboolean
mono_image_load_cli_data (MonoImage *image)
{
	return ((MonoImageLoader*)image->loader)->load_cli_data (image);
}

static gboolean
pe_image_load_cli_data (MonoImage *image)
{
	MonoCLIImageInfo *iinfo;
	MonoDotNetHeader *header;

	iinfo = image->image_info;
	header = &iinfo->cli_header;

	/* Load the CLI header */
	if (!mono_image_load_cli_header (image, iinfo))
		return FALSE;

	if (!mono_image_load_metadata (image, iinfo))
		return FALSE;

	return TRUE;
}

void
mono_image_load_names (MonoImage *image)
{
	/* modules don't have an assembly table row */
	if (image->tables [MONO_TABLE_ASSEMBLY].rows) {
		image->assembly_name = mono_metadata_string_heap (image, 
			mono_metadata_decode_row_col (&image->tables [MONO_TABLE_ASSEMBLY],
					0, MONO_ASSEMBLY_NAME));
	}

	/* Portable pdb images don't have a MODULE row */
	if (image->tables [MONO_TABLE_MODULE].rows) {
		image->module_name = mono_metadata_string_heap (image,
			mono_metadata_decode_row_col (&image->tables [MONO_TABLE_MODULE],
					0, MONO_MODULE_NAME));
	}
}

static gboolean
pe_image_load_tables (MonoImage *image)
{
	return TRUE;
}

static gboolean
pe_image_match (MonoImage *image)
{
	if (image->raw_data [0] == 'M' && image->raw_data [1] == 'Z')
		return TRUE;
	return FALSE;
}

static const MonoImageLoader pe_loader = {
	pe_image_match,
	pe_image_load_pe_data,
	pe_image_load_cli_data,
	pe_image_load_tables,
};

static void
install_pe_loader (void)
{
	mono_install_image_loader (&pe_loader);
}

static MonoImage *
do_mono_image_load (MonoImage *image, MonoImageOpenStatus *status,
		    gboolean care_about_cli, gboolean care_about_pecoff)
{
	MonoCLIImageInfo *iinfo;
	MonoDotNetHeader *header;
	GSList *errors = NULL;
	GSList *l;

	mono_profiler_module_event (image, MONO_PROFILE_START_LOAD);

	mono_image_init (image);

	iinfo = image->image_info;
	header = &iinfo->cli_header;

	for (l = image_loaders; l; l = l->next) {
		MonoImageLoader *loader = l->data;
		if (loader->match (image)) {
			image->loader = loader;
			break;
		}
	}
	if (!image->loader) {
		*status = MONO_IMAGE_IMAGE_INVALID;
		goto invalid_image;
	}

	if (status)
		*status = MONO_IMAGE_IMAGE_INVALID;

	if (care_about_pecoff == FALSE)
		goto done;

	if (!image->metadata_only) {
		if (image->loader == &pe_loader && !mono_verifier_verify_pe_data (image, &errors))
			goto invalid_image;

		if (!mono_image_load_pe_data (image))
			goto invalid_image;
	}

	if (care_about_cli == FALSE) {
		goto done;
	}

	if (image->loader == &pe_loader && !mono_verifier_verify_cli_data (image, &errors))
		goto invalid_image;

	if (!mono_image_load_cli_data (image))
		goto invalid_image;

	if (image->loader == &pe_loader && !mono_verifier_verify_table_data (image, &errors))
		goto invalid_image;

	mono_image_load_names (image);

	load_modules (image);

done:
	mono_profiler_module_loaded (image, MONO_PROFILE_OK);
	if (status)
		*status = MONO_IMAGE_OK;

	return image;

invalid_image:
	if (errors) {
		MonoVerifyInfo *info = errors->data;
		g_warning ("Could not load image %s due to %s", image->name, info->message);
		mono_free_verify_list (errors);
	}
	mono_profiler_module_loaded (image, MONO_PROFILE_FAILED);
	mono_image_close (image);
	return NULL;
}

static MonoImage *
do_mono_image_open (const char *fname, MonoImageOpenStatus *status,
					gboolean care_about_cli, gboolean care_about_pecoff, gboolean refonly, gboolean metadata_only)
{
	MonoCLIImageInfo *iinfo;
	MonoImage *image;
	MonoFileMap *filed;

	if ((filed = mono_file_map_open (fname)) == NULL){
		if (IS_PORTABILITY_SET) {
			gchar *ffname = mono_portability_find_file (fname, TRUE);
			if (ffname) {
				filed = mono_file_map_open (ffname);
				g_free (ffname);
			}
		}

		if (filed == NULL) {
			if (status)
				*status = MONO_IMAGE_ERROR_ERRNO;
			return NULL;
		}
	}

	image = g_new0 (MonoImage, 1);
	image->raw_buffer_used = TRUE;
	image->raw_data_len = mono_file_map_size (filed);
	image->raw_data = mono_file_map (image->raw_data_len, MONO_MMAP_READ|MONO_MMAP_PRIVATE, mono_file_map_fd (filed), 0, &image->raw_data_handle);
#if defined(HAVE_MMAP) && !defined (HOST_WIN32)
	if (!image->raw_data) {
		image->fileio_used = TRUE;
		image->raw_data = mono_file_map_fileio (image->raw_data_len, MONO_MMAP_READ|MONO_MMAP_PRIVATE, mono_file_map_fd (filed), 0, &image->raw_data_handle);
	}
#endif
	if (!image->raw_data) {
		mono_file_map_close (filed);
		g_free (image);
		if (status)
			*status = MONO_IMAGE_IMAGE_INVALID;
		return NULL;
	}
	iinfo = g_new0 (MonoCLIImageInfo, 1);
	image->image_info = iinfo;
	image->name = mono_path_resolve_symlinks (fname);
	image->ref_only = refonly;
	image->metadata_only = metadata_only;
	image->ref_count = 1;
	/* if MONO_SECURITY_MODE_CORE_CLR is set then determine if this image is platform code */
	image->core_clr_platform_code = mono_security_core_clr_determine_platform_image (image);

	mono_file_map_close (filed);
	return do_mono_image_load (image, status, care_about_cli, care_about_pecoff);
}

/**
 * mono_image_loaded:
 * @name: path or assembly name of the image to load
 * @refonly: Check with respect to reflection-only loads?
 *
 * This routine verifies that the given image is loaded.
 * It checks either reflection-only loads only, or normal loads only, as specified by parameter.
 *
 * Returns: the loaded MonoImage, or NULL on failure.
 */
MonoImage *
mono_image_loaded_full (const char *name, gboolean refonly)
{
	MonoImage *res;

	mono_images_lock ();
	res = g_hash_table_lookup (get_loaded_images_hash (refonly), name);
	if (!res)
		res = g_hash_table_lookup (get_loaded_images_by_name_hash (refonly), name);
	mono_images_unlock ();

	return res;
}

/**
 * mono_image_loaded:
 * @name: path or assembly name of the image to load
 *
 * This routine verifies that the given image is loaded. Reflection-only loads do not count.
 *
 * Returns: the loaded MonoImage, or NULL on failure.
 */
MonoImage *
mono_image_loaded (const char *name)
{
	return mono_image_loaded_full (name, FALSE);
}

typedef struct {
	MonoImage *res;
	const char* guid;
} GuidData;

static void
find_by_guid (gpointer key, gpointer val, gpointer user_data)
{
	GuidData *data = user_data;
	MonoImage *image;

	if (data->res)
		return;
	image = val;
	if (strcmp (data->guid, mono_image_get_guid (image)) == 0)
		data->res = image;
}

MonoImage *
mono_image_loaded_by_guid_full (const char *guid, gboolean refonly)
{
	GuidData data;
	GHashTable *loaded_images = get_loaded_images_hash (refonly);
	data.res = NULL;
	data.guid = guid;

	mono_images_lock ();
	g_hash_table_foreach (loaded_images, find_by_guid, &data);
	mono_images_unlock ();
	return data.res;
}

MonoImage *
mono_image_loaded_by_guid (const char *guid)
{
	return mono_image_loaded_by_guid_full (guid, FALSE);
}

static MonoImage *
register_image (MonoImage *image)
{
	MonoImage *image2;
	GHashTable *loaded_images = get_loaded_images_hash (image->ref_only);

	mono_images_lock ();
	image2 = g_hash_table_lookup (loaded_images, image->name);

	if (image2) {
		/* Somebody else beat us to it */
		mono_image_addref (image2);
		mono_images_unlock ();
		mono_image_close (image);
		return image2;
	}

	GHashTable *loaded_images_by_name = get_loaded_images_by_name_hash (image->ref_only);
	g_hash_table_insert (loaded_images, image->name, image);
	if (image->assembly_name && (g_hash_table_lookup (loaded_images_by_name, image->assembly_name) == NULL))
		g_hash_table_insert (loaded_images_by_name, (char *) image->assembly_name, image);
	mono_images_unlock ();

	return image;
}

MonoImage *
mono_image_open_from_data_internal (char *data, guint32 data_len, gboolean need_copy, MonoImageOpenStatus *status, gboolean refonly, gboolean metadata_only, const char *name)
{
	MonoCLIImageInfo *iinfo;
	MonoImage *image;
	char *datac;

	if (!data || !data_len) {
		if (status)
			*status = MONO_IMAGE_IMAGE_INVALID;
		return NULL;
	}
	datac = data;
	if (need_copy) {
		datac = g_try_malloc (data_len);
		if (!datac) {
			if (status)
				*status = MONO_IMAGE_ERROR_ERRNO;
			return NULL;
		}
		memcpy (datac, data, data_len);
	}

	image = g_new0 (MonoImage, 1);
	image->raw_data = datac;
	image->raw_data_len = data_len;
	image->raw_data_allocated = need_copy;
	image->name = (name == NULL) ? g_strdup_printf ("data-%p", datac) : g_strdup(name);
	iinfo = g_new0 (MonoCLIImageInfo, 1);
	image->image_info = iinfo;
	image->ref_only = refonly;
	image->metadata_only = metadata_only;

	image = do_mono_image_load (image, status, TRUE, TRUE);
	if (image == NULL)
		return NULL;

	return register_image (image);
}

MonoImage *
mono_image_open_from_data_with_name (char *data, guint32 data_len, gboolean need_copy, MonoImageOpenStatus *status, gboolean refonly, const char *name)
{
	return mono_image_open_from_data_internal (data, data_len, need_copy, status, refonly, FALSE, name);
}

MonoImage *
mono_image_open_from_data_full (char *data, guint32 data_len, gboolean need_copy, MonoImageOpenStatus *status, gboolean refonly)
{
  return mono_image_open_from_data_with_name (data, data_len, need_copy, status, refonly, NULL);
}

MonoImage *
mono_image_open_from_data (char *data, guint32 data_len, gboolean need_copy, MonoImageOpenStatus *status)
{
	return mono_image_open_from_data_full (data, data_len, need_copy, status, FALSE);
}

#ifdef HOST_WIN32
/* fname is not duplicated. */
MonoImage*
mono_image_open_from_module_handle (HMODULE module_handle, char* fname, gboolean has_entry_point, MonoImageOpenStatus* status)
{
	MonoImage* image;
	MonoCLIImageInfo* iinfo;

	image = g_new0 (MonoImage, 1);
	image->raw_data = (char*) module_handle;
	image->is_module_handle = TRUE;
	iinfo = g_new0 (MonoCLIImageInfo, 1);
	image->image_info = iinfo;
	image->name = fname;
	image->ref_count = has_entry_point ? 0 : 1;
	image->has_entry_point = has_entry_point;

	image = do_mono_image_load (image, status, TRUE, TRUE);
	if (image == NULL)
		return NULL;

	return register_image (image);
}
#endif

MonoImage *
mono_image_open_full (const char *fname, MonoImageOpenStatus *status, gboolean refonly)
{
	MonoImage *image;
	GHashTable *loaded_images = get_loaded_images_hash (refonly);
	char *absfname;
	
	g_return_val_if_fail (fname != NULL, NULL);
	
#ifdef HOST_WIN32
<<<<<<< HEAD
	/* Load modules using LoadLibrary. */
	if (!refonly) {
=======
	// Win32 path: If we are running with mixed-mode assemblies enabled (ie have loaded mscoree.dll),
	// then assemblies need to be loaded with LoadLibrary:
	if (!refonly && coree_module_handle) {
>>>>>>> 3bc22b19
		HMODULE module_handle;
		guint16 *fname_utf16;
		DWORD last_error;

		absfname = mono_path_resolve_symlinks (fname);
		fname_utf16 = NULL;

		/* There is little overhead because the OS loader lock is held by LoadLibrary. */
		mono_images_lock ();
		image = g_hash_table_lookup (loaded_images, absfname);
		if (image) { // Image already loaded
			g_assert (image->is_module_handle);
			if (image->has_entry_point && image->ref_count == 0) {
				/* Increment reference count on images loaded outside of the runtime. */
				fname_utf16 = g_utf8_to_utf16 (absfname, -1, NULL, NULL, NULL);
				/* The image is already loaded because _CorDllMain removes images from the hash. */
				module_handle = LoadLibrary (fname_utf16);
				g_assert (module_handle == (HMODULE) image->raw_data);
			}
			mono_image_addref (image);
			mono_images_unlock ();
			if (fname_utf16)
				g_free (fname_utf16);
			g_free (absfname);
			return image;
		}

		// Image not loaded, load it now
		fname_utf16 = g_utf8_to_utf16 (absfname, -1, NULL, NULL, NULL);
		module_handle = MonoLoadImage (fname_utf16);
		if (status && module_handle == NULL)
			last_error = GetLastError ();

		/* mono_image_open_from_module_handle is called by _CorDllMain. */
		image = g_hash_table_lookup (loaded_images, absfname);
		if (image)
			mono_image_addref (image);
		mono_images_unlock ();

		g_free (fname_utf16);

		if (module_handle == NULL) {
			g_assert (!image);
			g_free (absfname);
			if (status) {
				if (last_error == ERROR_BAD_EXE_FORMAT || last_error == STATUS_INVALID_IMAGE_FORMAT)
					*status = MONO_IMAGE_IMAGE_INVALID;
				else {
					if (last_error == ERROR_FILE_NOT_FOUND || last_error == ERROR_PATH_NOT_FOUND)
						errno = ENOENT;
					else
						errno = 0;
				}
			}
			return NULL;
		}

		if (image) {
			g_assert (image->is_module_handle);
			g_assert (image->has_entry_point);
			g_free (absfname);
			return image;
		}

		return mono_image_open_from_module_handle (module_handle, absfname, FALSE, status);
	}
#endif

	absfname = mono_path_canonicalize (fname);

	/*
	 * The easiest solution would be to do all the loading inside the mutex,
	 * but that would lead to scalability problems. So we let the loading
	 * happen outside the mutex, and if multiple threads happen to load
	 * the same image, we discard all but the first copy.
	 */
	mono_images_lock ();
	image = g_hash_table_lookup (loaded_images, absfname);
	g_free (absfname);

	if (image) { // Image already loaded
		mono_image_addref (image);
		mono_images_unlock ();
		return image;
	}
	mono_images_unlock ();

	// Image not loaded, load it now
	image = do_mono_image_open (fname, status, TRUE, TRUE, refonly, FALSE);
	if (image == NULL)
		return NULL;

	return register_image (image);
}

/**
 * mono_image_open:
 * @fname: filename that points to the module we want to open
 * @status: An error condition is returned in this field
 *
 * Returns: An open image of type %MonoImage or NULL on error. 
 * The caller holds a temporary reference to the returned image which should be cleared 
 * when no longer needed by calling mono_image_close ().
 * if NULL, then check the value of @status for details on the error
 */
MonoImage *
mono_image_open (const char *fname, MonoImageOpenStatus *status)
{
	return mono_image_open_full (fname, status, FALSE);
}

/**
 * mono_pe_file_open:
 * @fname: filename that points to the module we want to open
 * @status: An error condition is returned in this field
 *
 * Returns: An open image of type %MonoImage or NULL on error.  if
 * NULL, then check the value of @status for details on the error.
 * This variant for mono_image_open DOES NOT SET UP CLI METADATA.
 * It's just a PE file loader, used for FileVersionInfo.  It also does
 * not use the image cache.
 */
MonoImage *
mono_pe_file_open (const char *fname, MonoImageOpenStatus *status)
{
	g_return_val_if_fail (fname != NULL, NULL);
	
	return do_mono_image_open (fname, status, FALSE, TRUE, FALSE, FALSE);
}

/**
 * mono_image_open_raw
 * @fname: filename that points to the module we want to open
 * @status: An error condition is returned in this field
 * 
 * Returns an image without loading neither pe or cli data.
 * 
 * Use mono_image_load_pe_data and mono_image_load_cli_data to load them.  
 */
MonoImage *
mono_image_open_raw (const char *fname, MonoImageOpenStatus *status)
{
	g_return_val_if_fail (fname != NULL, NULL);
	
	return do_mono_image_open (fname, status, FALSE, FALSE, FALSE, FALSE);
}

/*
 * mono_image_open_metadata_only:
 *
 *   Open an image which contains metadata only without a PE header.
 */
MonoImage *
mono_image_open_metadata_only (const char *fname, MonoImageOpenStatus *status)
{
	return do_mono_image_open (fname, status, TRUE, TRUE, FALSE, TRUE);
}

void
mono_image_fixup_vtable (MonoImage *image)
{
#ifdef HOST_WIN32
	MonoCLIImageInfo *iinfo;
	MonoPEDirEntry *de;
	MonoVTableFixup *vtfixup;
	int count;
	gpointer slot;
	guint16 slot_type;
	int slot_count;

    return; /* We don't need help with this in Wine thank you. */

	g_assert (image->is_module_handle);

	iinfo = image->image_info;
	de = &iinfo->cli_cli_header.ch_vtable_fixups;
	if (!de->rva || !de->size)
		return;
	vtfixup = (MonoVTableFixup*) mono_image_rva_map (image, de->rva);
	if (!vtfixup)
		return;
	
	count = de->size / sizeof (MonoVTableFixup);
	while (count--) {
		if (!vtfixup->rva || !vtfixup->count)
			continue;

		slot = mono_image_rva_map (image, vtfixup->rva);
		g_assert (slot);
		slot_type = vtfixup->type;
		slot_count = vtfixup->count;
		if (slot_type & VTFIXUP_TYPE_32BIT)
			while (slot_count--) {
				*((guint32*) slot) = (guint32) mono_marshal_get_vtfixup_ftnptr (image, *((guint32*) slot), slot_type);
				slot = ((guint32*) slot) + 1;
			}
		else if (slot_type & VTFIXUP_TYPE_64BIT)
			while (slot_count--) {
				*((guint64*) slot) = (guint64) mono_marshal_get_vtfixup_ftnptr (image, *((guint64*) slot), slot_type);
				slot = ((guint32*) slot) + 1;
			}
		else
			g_assert_not_reached();

		vtfixup++;
	}
#else
	g_assert_not_reached();
#endif
}

static void
free_hash_table (gpointer key, gpointer val, gpointer user_data)
{
	g_hash_table_destroy ((GHashTable*)val);
}

/*
static void
free_mr_signatures (gpointer key, gpointer val, gpointer user_data)
{
	mono_metadata_free_method_signature ((MonoMethodSignature*)val);
}
*/

static void
free_array_cache_entry (gpointer key, gpointer val, gpointer user_data)
{
	g_slist_free ((GSList*)val);
}

/**
 * mono_image_addref:
 * @image: The image file we wish to add a reference to
 *
 *  Increases the reference count of an image.
 */
void
mono_image_addref (MonoImage *image)
{
	InterlockedIncrement (&image->ref_count);
}	

void
mono_dynamic_stream_reset (MonoDynamicStream* stream)
{
	stream->alloc_size = stream->index = stream->offset = 0;
	g_free (stream->data);
	stream->data = NULL;
	if (stream->hash) {
		g_hash_table_destroy (stream->hash);
		stream->hash = NULL;
	}
}

static inline void
free_hash (GHashTable *hash)
{
	if (hash)
		g_hash_table_destroy (hash);
}

void
mono_wrapper_caches_free (MonoWrapperCaches *cache)
{
	free_hash (cache->delegate_invoke_cache);
	free_hash (cache->delegate_begin_invoke_cache);
	free_hash (cache->delegate_end_invoke_cache);
	free_hash (cache->runtime_invoke_cache);
	free_hash (cache->runtime_invoke_vtype_cache);
	
	free_hash (cache->delegate_abstract_invoke_cache);

	free_hash (cache->runtime_invoke_direct_cache);
	free_hash (cache->managed_wrapper_cache);

	free_hash (cache->native_wrapper_cache);
	free_hash (cache->native_wrapper_aot_cache);
	free_hash (cache->native_wrapper_check_cache);
	free_hash (cache->native_wrapper_aot_check_cache);

	free_hash (cache->native_func_wrapper_aot_cache);
	free_hash (cache->remoting_invoke_cache);
	free_hash (cache->synchronized_cache);
	free_hash (cache->unbox_wrapper_cache);
	free_hash (cache->cominterop_invoke_cache);
	free_hash (cache->cominterop_wrapper_cache);
	free_hash (cache->thunk_invoke_cache);
}

/*
 * Returns whether mono_image_close_finish() must be called as well.
 * We must unload images in two steps because clearing the domain in
 * SGen requires the class metadata to be intact, but we need to free
 * the mono_g_hash_tables in case a collection occurs during domain
 * unloading and the roots would trip up the GC.
 */
gboolean
mono_image_close_except_pools (MonoImage *image)
{
	MonoImage *image2;
	GHashTable *loaded_images, *loaded_images_by_name;
	int i;

	g_return_val_if_fail (image != NULL, FALSE);

	/*
	 * Atomically decrement the refcount and remove ourselves from the hash tables, so
	 * register_image () can't grab an image which is being closed.
	 */
	mono_images_lock ();

	if (InterlockedDecrement (&image->ref_count) > 0) {
		mono_images_unlock ();
		return FALSE;
	}

	loaded_images         = get_loaded_images_hash (image->ref_only);
	loaded_images_by_name = get_loaded_images_by_name_hash (image->ref_only);
	image2 = g_hash_table_lookup (loaded_images, image->name);
	if (image == image2) {
		/* This is not true if we are called from mono_image_open () */
		g_hash_table_remove (loaded_images, image->name);
	}
	if (image->assembly_name && (g_hash_table_lookup (loaded_images_by_name, image->assembly_name) == image))
		g_hash_table_remove (loaded_images_by_name, (char *) image->assembly_name);	

	mono_images_unlock ();

#ifdef HOST_WIN32
	if (image->is_module_handle && image->has_entry_point) {
		mono_images_lock ();
		if (image->ref_count == 0) {
			/* Image will be closed by _CorDllMain. */
			FreeLibrary ((HMODULE) image->raw_data);
			mono_images_unlock ();
			return FALSE;
		}
		mono_images_unlock ();
	}
#endif

	mono_profiler_module_event (image, MONO_PROFILE_START_UNLOAD);

	mono_trace (G_LOG_LEVEL_INFO, MONO_TRACE_ASSEMBLY, "Unloading image %s [%p].", image->name, image);

	mono_image_invoke_unload_hook (image);

	mono_metadata_clean_for_image (image);

	/*
	 * The caches inside a MonoImage might refer to metadata which is stored in referenced 
	 * assemblies, so we can't release these references in mono_assembly_close () since the
	 * MonoImage might outlive its associated MonoAssembly.
	 */
	if (image->references && !image_is_dynamic (image)) {
		for (i = 0; i < image->nreferences; i++) {
			if (image->references [i] && image->references [i] != REFERENCE_MISSING) {
				if (!mono_assembly_close_except_image_pools (image->references [i]))
					image->references [i] = NULL;
			}
		}
	} else {
		if (image->references) {
			g_free (image->references);
			image->references = NULL;
		}
	}

#ifdef HOST_WIN32
	mono_images_lock ();
	if (image->is_module_handle && !image->has_entry_point)
		FreeLibrary ((HMODULE) image->raw_data);
	mono_images_unlock ();
#endif

	if (image->raw_buffer_used) {
		if (image->raw_data != NULL) {
#ifndef HOST_WIN32
			if (image->fileio_used)
				mono_file_unmap_fileio (image->raw_data, image->raw_data_handle);
			else
#endif
				mono_file_unmap (image->raw_data, image->raw_data_handle);
		}
	}
	
	if (image->raw_data_allocated) {
		/* FIXME: do we need this? (image is disposed anyway) */
		/* image->raw_metadata and cli_sections might lie inside image->raw_data */
		MonoCLIImageInfo *ii = image->image_info;

		if ((image->raw_metadata > image->raw_data) &&
			(image->raw_metadata <= (image->raw_data + image->raw_data_len)))
			image->raw_metadata = NULL;

		for (i = 0; i < ii->cli_section_count; i++)
			if (((char*)(ii->cli_sections [i]) > image->raw_data) &&
				((char*)(ii->cli_sections [i]) <= ((char*)image->raw_data + image->raw_data_len)))
				ii->cli_sections [i] = NULL;

		g_free (image->raw_data);
	}

	if (debug_assembly_unload) {
		image->name = g_strdup_printf ("%s - UNLOADED", image->name);
	} else {
		g_free (image->name);
		g_free (image->guid);
		g_free (image->version);
		g_free (image->files);
	}

	if (image->method_cache)
		g_hash_table_destroy (image->method_cache);
	if (image->methodref_cache)
		g_hash_table_destroy (image->methodref_cache);
	mono_internal_hash_table_destroy (&image->class_cache);
	mono_conc_hashtable_destroy (image->field_cache);
	if (image->array_cache) {
		g_hash_table_foreach (image->array_cache, free_array_cache_entry, NULL);
		g_hash_table_destroy (image->array_cache);
	}
	if (image->szarray_cache)
		g_hash_table_destroy (image->szarray_cache);
	if (image->ptr_cache)
		g_hash_table_destroy (image->ptr_cache);
	if (image->name_cache) {
		g_hash_table_foreach (image->name_cache, free_hash_table, NULL);
		g_hash_table_destroy (image->name_cache);
	}

	free_hash (image->delegate_bound_static_invoke_cache);
	free_hash (image->runtime_invoke_vcall_cache);
	free_hash (image->ldfld_wrapper_cache);
	free_hash (image->ldflda_wrapper_cache);
	free_hash (image->stfld_wrapper_cache);
	free_hash (image->isinst_cache);
	free_hash (image->castclass_cache);
	free_hash (image->proxy_isinst_cache);
	free_hash (image->var_cache_slow);
	free_hash (image->mvar_cache_slow);
	free_hash (image->var_cache_constrained);
	free_hash (image->mvar_cache_constrained);
	free_hash (image->wrapper_param_names);
	free_hash (image->pinvoke_scopes);
	free_hash (image->pinvoke_scope_filenames);
	free_hash (image->native_func_wrapper_cache);
	free_hash (image->typespec_cache);

	mono_wrapper_caches_free (&image->wrapper_caches);

	for (i = 0; i < image->gshared_types_len; ++i)
		free_hash (image->gshared_types [i]);
	g_free (image->gshared_types);

	/* The ownership of signatures is not well defined */
	g_hash_table_destroy (image->memberref_signatures);
	g_hash_table_destroy (image->helper_signatures);
	g_hash_table_destroy (image->method_signatures);

	if (image->rgctx_template_hash)
		g_hash_table_destroy (image->rgctx_template_hash);

	if (image->property_hash)
		mono_property_hash_destroy (image->property_hash);

	/*
	reflection_info_unregister_classes is only required by dynamic images, which will not be properly
	cleared during shutdown as we don't perform regular appdomain unload for the root one.
	*/
	g_assert (!image->reflection_info_unregister_classes || mono_runtime_is_shutting_down ());
	image->reflection_info_unregister_classes = NULL;

	if (image->interface_bitset) {
		mono_unload_interface_ids (image->interface_bitset);
		mono_bitset_free (image->interface_bitset);
	}
	if (image->image_info){
		MonoCLIImageInfo *ii = image->image_info;

		if (ii->cli_section_tables)
			g_free (ii->cli_section_tables);
		if (ii->cli_sections)
			g_free (ii->cli_sections);
		g_free (image->image_info);
	}

	for (i = 0; i < image->module_count; ++i) {
		if (image->modules [i]) {
			if (!mono_image_close_except_pools (image->modules [i]))
				image->modules [i] = NULL;
		}
	}
	if (image->modules_loaded)
		g_free (image->modules_loaded);

	mono_mutex_destroy (&image->szarray_cache_lock);
	mono_mutex_destroy (&image->lock);

	/*g_print ("destroy image %p (dynamic: %d)\n", image, image->dynamic);*/
	if (image_is_dynamic (image)) {
		/* Dynamic images are GC_MALLOCed */
		g_free ((char*)image->module_name);
		mono_dynamic_image_free ((MonoDynamicImage*)image);
	}

	mono_profiler_module_event (image, MONO_PROFILE_END_UNLOAD);

	return TRUE;
}

void
mono_image_close_finish (MonoImage *image)
{
	int i;

	if (image->references && !image_is_dynamic (image)) {
		for (i = 0; i < image->nreferences; i++) {
			if (image->references [i] && image->references [i] != REFERENCE_MISSING)
				mono_assembly_close_finish (image->references [i]);
		}

		g_free (image->references);
		image->references = NULL;
	}

	for (i = 0; i < image->module_count; ++i) {
		if (image->modules [i])
			mono_image_close_finish (image->modules [i]);
	}
	if (image->modules)
		g_free (image->modules);

#ifndef DISABLE_PERFCOUNTERS
	mono_perfcounters->loader_bytes -= mono_mempool_get_allocated (image->mempool);
#endif

	if (!image_is_dynamic (image)) {
		if (debug_assembly_unload)
			mono_mempool_invalidate (image->mempool);
		else {
			mono_mempool_destroy (image->mempool);
			g_free (image);
		}
	} else {
		if (debug_assembly_unload)
			mono_mempool_invalidate (image->mempool);
		else {
			mono_mempool_destroy (image->mempool);
			mono_dynamic_image_free_image ((MonoDynamicImage*)image);
		}
	}
}

/**
 * mono_image_close:
 * @image: The image file we wish to close
 *
 * Closes an image file, deallocates all memory consumed and
 * unmaps all possible sections of the file
 */
void
mono_image_close (MonoImage *image)
{
	if (mono_image_close_except_pools (image))
		mono_image_close_finish (image);
}

/** 
 * mono_image_strerror:
 * @status: an code indicating the result from a recent operation
 *
 * Returns: a string describing the error
 */
const char *
mono_image_strerror (MonoImageOpenStatus status)
{
	switch (status){
	case MONO_IMAGE_OK:
		return "success";
	case MONO_IMAGE_ERROR_ERRNO:
		return strerror (errno);
	case MONO_IMAGE_IMAGE_INVALID:
		return "File does not contain a valid CIL image";
	case MONO_IMAGE_MISSING_ASSEMBLYREF:
		return "An assembly was referenced, but could not be found";
	}
	return "Internal error";
}

static gpointer
mono_image_walk_resource_tree (MonoCLIImageInfo *info, guint32 res_id,
			       guint32 lang_id, gunichar2 *name,
			       MonoPEResourceDirEntry *entry,
			       MonoPEResourceDir *root, guint32 level)
{
	gboolean is_string, is_dir;
	guint32 name_offset, dir_offset;

	/* Level 0 holds a directory entry for each type of resource
	 * (identified by ID or name).
	 *
	 * Level 1 holds a directory entry for each named resource
	 * item, and each "anonymous" item of a particular type of
	 * resource.
	 *
	 * Level 2 holds a directory entry for each language pointing to
	 * the actual data.
	 */
	is_string = MONO_PE_RES_DIR_ENTRY_NAME_IS_STRING (*entry);
	name_offset = MONO_PE_RES_DIR_ENTRY_NAME_OFFSET (*entry);

	is_dir = MONO_PE_RES_DIR_ENTRY_IS_DIR (*entry);
	dir_offset = MONO_PE_RES_DIR_ENTRY_DIR_OFFSET (*entry);

	if(level==0) {
		if (is_string)
			return NULL;
	} else if (level==1) {
		if (res_id != name_offset)
			return NULL;
#if 0
		if(name!=NULL &&
		   is_string==TRUE && name!=lookup (name_offset)) {
			return(NULL);
		}
#endif
	} else if (level==2) {
		if (is_string == TRUE || (is_string == FALSE && lang_id != 0 && name_offset != lang_id))
			return NULL;
	} else {
		g_assert_not_reached ();
	}

	if(is_dir==TRUE) {
		MonoPEResourceDir *res_dir=(MonoPEResourceDir *)(((char *)root)+dir_offset);
		MonoPEResourceDirEntry *sub_entries=(MonoPEResourceDirEntry *)(res_dir+1);
		guint32 entries, i;

		entries = GUINT16_FROM_LE (res_dir->res_named_entries) + GUINT16_FROM_LE (res_dir->res_id_entries);

		for(i=0; i<entries; i++) {
			MonoPEResourceDirEntry *sub_entry=&sub_entries[i];
			gpointer ret;
			
			ret=mono_image_walk_resource_tree (info, res_id,
							   lang_id, name,
							   sub_entry, root,
							   level+1);
			if(ret!=NULL) {
				return(ret);
			}
		}

		return(NULL);
	} else {
		MonoPEResourceDataEntry *data_entry=(MonoPEResourceDataEntry *)((char *)(root)+dir_offset);
		MonoPEResourceDataEntry *res;

		res = g_new0 (MonoPEResourceDataEntry, 1);

		res->rde_data_offset = GUINT32_TO_LE (data_entry->rde_data_offset);
		res->rde_size = GUINT32_TO_LE (data_entry->rde_size);
		res->rde_codepage = GUINT32_TO_LE (data_entry->rde_codepage);
		res->rde_reserved = GUINT32_TO_LE (data_entry->rde_reserved);

		return (res);
	}
}

/**
 * mono_image_lookup_resource:
 * @image: the image to look up the resource in
 * @res_id: A MONO_PE_RESOURCE_ID_ that represents the resource ID to lookup.
 * @lang_id: The language id.
 * @name: the resource name to lookup.
 *
 * Returns: NULL if not found, otherwise a pointer to the in-memory representation
 * of the given resource. The caller should free it using g_free () when no longer
 * needed.
 */
gpointer
mono_image_lookup_resource (MonoImage *image, guint32 res_id, guint32 lang_id, gunichar2 *name)
{
	MonoCLIImageInfo *info;
	MonoDotNetHeader *header;
	MonoPEDatadir *datadir;
	MonoPEDirEntry *rsrc;
	MonoPEResourceDir *resource_dir;
	MonoPEResourceDirEntry *res_entries;
	guint32 entries, i;

	if(image==NULL) {
		return(NULL);
	}

	mono_image_ensure_section_idx (image, MONO_SECTION_RSRC);

	info=image->image_info;
	if(info==NULL) {
		return(NULL);
	}

	header=&info->cli_header;
	if(header==NULL) {
		return(NULL);
	}

	datadir=&header->datadir;
	if(datadir==NULL) {
		return(NULL);
	}

	rsrc=&datadir->pe_resource_table;
	if(rsrc==NULL) {
		return(NULL);
	}

	resource_dir=(MonoPEResourceDir *)mono_image_rva_map (image, rsrc->rva);
	if(resource_dir==NULL) {
		return(NULL);
	}

	entries = GUINT16_FROM_LE (resource_dir->res_named_entries) + GUINT16_FROM_LE (resource_dir->res_id_entries);
	res_entries=(MonoPEResourceDirEntry *)(resource_dir+1);
	
	for(i=0; i<entries; i++) {
		MonoPEResourceDirEntry *entry=&res_entries[i];
		gpointer ret;
		
		ret=mono_image_walk_resource_tree (info, res_id, lang_id,
						   name, entry, resource_dir,
						   0);
		if(ret!=NULL) {
			return(ret);
		}
	}

	return(NULL);
}

/** 
 * mono_image_get_entry_point:
 * @image: the image where the entry point will be looked up.
 *
 * Use this routine to determine the metadata token for method that
 * has been flagged as the entry point.
 *
 * Returns: the token for the entry point method in the image
 */
guint32
mono_image_get_entry_point (MonoImage *image)
{
	return ((MonoCLIImageInfo*)image->image_info)->cli_cli_header.ch_entry_point;
}

/**
 * mono_image_get_resource:
 * @image: the image where the resource will be looked up.
 * @offset: The offset to add to the resource
 * @size: a pointer to an int where the size of the resource will be stored
 *
 * This is a low-level routine that fetches a resource from the
 * metadata that starts at a given @offset.  The @size parameter is
 * filled with the data field as encoded in the metadata.
 *
 * Returns: the pointer to the resource whose offset is @offset.
 */
const char*
mono_image_get_resource (MonoImage *image, guint32 offset, guint32 *size)
{
	MonoCLIImageInfo *iinfo = image->image_info;
	MonoCLIHeader *ch = &iinfo->cli_cli_header;
	const char* data;

	if (!ch->ch_resources.rva || offset + 4 > ch->ch_resources.size)
		return NULL;
	
	data = mono_image_rva_map (image, ch->ch_resources.rva);
	if (!data)
		return NULL;
	data += offset;
	if (size)
		*size = read32 (data);
	data += 4;
	return data;
}

MonoImage*
mono_image_load_file_for_image (MonoImage *image, int fileidx)
{
	char *base_dir, *name;
	MonoImage *res;
	MonoTableInfo  *t = &image->tables [MONO_TABLE_FILE];
	const char *fname;
	guint32 fname_id;

	if (fileidx < 1 || fileidx > t->rows)
		return NULL;

	mono_image_lock (image);
	if (image->files && image->files [fileidx - 1]) {
		mono_image_unlock (image);
		return image->files [fileidx - 1];
	}
	mono_image_unlock (image);

	fname_id = mono_metadata_decode_row_col (t, fileidx - 1, MONO_FILE_NAME);
	fname = mono_metadata_string_heap (image, fname_id);
	base_dir = g_path_get_dirname (image->name);
	name = g_build_filename (base_dir, fname, NULL);
	res = mono_image_open (name, NULL);
	if (!res)
		goto done;

	mono_image_lock (image);
	if (image->files && image->files [fileidx - 1]) {
		MonoImage *old = res;
		res = image->files [fileidx - 1];
		mono_image_unlock (image);
		mono_image_close (old);
	} else {
		int i;
		/* g_print ("loaded file %s from %s (%p)\n", name, image->name, image->assembly); */
		res->assembly = image->assembly;
		for (i = 0; i < res->module_count; ++i) {
			if (res->modules [i] && !res->modules [i]->assembly)
				res->modules [i]->assembly = image->assembly;
		}

		if (!image->files)
			image->files = g_new0 (MonoImage*, t->rows);
		image->files [fileidx - 1] = res;
		mono_image_unlock (image);
		/* vtable fixup can't happen with the image lock held */
#ifdef HOST_WIN32
		if (res->is_module_handle)
			mono_image_fixup_vtable (res);
#endif
	}

done:
	g_free (name);
	g_free (base_dir);
	return res;
}

/**
 * mono_image_get_strong_name:
 * @image: a MonoImage
 * @size: a guint32 pointer, or NULL.
 *
 * If the image has a strong name, and @size is not NULL, the value
 * pointed to by size will have the size of the strong name.
 *
 * Returns: NULL if the image does not have a strong name, or a
 * pointer to the public key.
 */
const char*
mono_image_get_strong_name (MonoImage *image, guint32 *size)
{
	MonoCLIImageInfo *iinfo = image->image_info;
	MonoPEDirEntry *de = &iinfo->cli_cli_header.ch_strong_name;
	const char* data;

	if (!de->size || !de->rva)
		return NULL;
	data = mono_image_rva_map (image, de->rva);
	if (!data)
		return NULL;
	if (size)
		*size = de->size;
	return data;
}

/**
 * mono_image_strong_name_position:
 * @image: a MonoImage
 * @size: a guint32 pointer, or NULL.
 *
 * If the image has a strong name, and @size is not NULL, the value
 * pointed to by size will have the size of the strong name.
 *
 * Returns: the position within the image file where the strong name
 * is stored.
 */
guint32
mono_image_strong_name_position (MonoImage *image, guint32 *size)
{
	MonoCLIImageInfo *iinfo = image->image_info;
	MonoPEDirEntry *de = &iinfo->cli_cli_header.ch_strong_name;
	guint32 pos;

	if (size)
		*size = de->size;
	if (!de->size || !de->rva)
		return 0;
	pos = mono_cli_rva_image_map (image, de->rva);
	return pos == INVALID_ADDRESS ? 0 : pos;
}

/**
 * mono_image_get_public_key:
 * @image: a MonoImage
 * @size: a guint32 pointer, or NULL.
 *
 * This is used to obtain the public key in the @image.
 * 
 * If the image has a public key, and @size is not NULL, the value
 * pointed to by size will have the size of the public key.
 * 
 * Returns: NULL if the image does not have a public key, or a pointer
 * to the public key.
 */
const char*
mono_image_get_public_key (MonoImage *image, guint32 *size)
{
	const char *pubkey;
	guint32 len, tok;

	if (image_is_dynamic (image)) {
		if (size)
			*size = ((MonoDynamicImage*)image)->public_key_len;
		return (char*)((MonoDynamicImage*)image)->public_key;
	}
	if (image->tables [MONO_TABLE_ASSEMBLY].rows != 1)
		return NULL;
	tok = mono_metadata_decode_row_col (&image->tables [MONO_TABLE_ASSEMBLY], 0, MONO_ASSEMBLY_PUBLIC_KEY);
	if (!tok)
		return NULL;
	pubkey = mono_metadata_blob_heap (image, tok);
	len = mono_metadata_decode_blob_size (pubkey, &pubkey);
	if (size)
		*size = len;
	return pubkey;
}

/**
 * mono_image_get_name:
 * @name: a MonoImage
 *
 * Returns: the name of the assembly.
 */
const char*
mono_image_get_name (MonoImage *image)
{
	return image->assembly_name;
}

/**
 * mono_image_get_filename:
 * @image: a MonoImage
 *
 * Used to get the filename that hold the actual MonoImage
 *
 * Returns: the filename.
 */
const char*
mono_image_get_filename (MonoImage *image)
{
	return image->name;
}

const char*
mono_image_get_guid (MonoImage *image)
{
	return image->guid;
}

const MonoTableInfo*
mono_image_get_table_info (MonoImage *image, int table_id)
{
	if (table_id < 0 || table_id >= MONO_TABLE_NUM)
		return NULL;
	return &image->tables [table_id];
}

int
mono_image_get_table_rows (MonoImage *image, int table_id)
{
	if (table_id < 0 || table_id >= MONO_TABLE_NUM)
		return 0;
	return image->tables [table_id].rows;
}

int
mono_table_info_get_rows (const MonoTableInfo *table)
{
	return table->rows;
}

/**
 * mono_image_get_assembly:
 * @image: the MonoImage.
 *
 * Use this routine to get the assembly that owns this image.
 *
 * Returns: the assembly that holds this image.
 */
MonoAssembly* 
mono_image_get_assembly (MonoImage *image)
{
	return image->assembly;
}

/**
 * mono_image_is_dynamic:
 * @image: the MonoImage
 *
 * Determines if the given image was created dynamically through the
 * System.Reflection.Emit API
 *
 * Returns: TRUE if the image was created dynamically, FALSE if not.
 */
gboolean
mono_image_is_dynamic (MonoImage *image)
{
	return image_is_dynamic (image);
}

/**
 * mono_image_has_authenticode_entry:
 * @image: the MonoImage
 *
 * Use this routine to determine if the image has a Authenticode
 * Certificate Table.
 *
 * Returns: TRUE if the image contains an authenticode entry in the PE
 * directory.
 */
gboolean
mono_image_has_authenticode_entry (MonoImage *image)
{
	MonoCLIImageInfo *iinfo = image->image_info;
	MonoDotNetHeader *header = &iinfo->cli_header;
	MonoPEDirEntry *de = &header->datadir.pe_certificate_table;
	// the Authenticode "pre" (non ASN.1) header is 8 bytes long
	return ((de->rva != 0) && (de->size > 8));
}

gpointer
mono_image_alloc (MonoImage *image, guint size)
{
	gpointer res;

#ifndef DISABLE_PERFCOUNTERS
	mono_perfcounters->loader_bytes += size;
#endif
	mono_image_lock (image);
	res = mono_mempool_alloc (image->mempool, size);
	mono_image_unlock (image);

	return res;
}

gpointer
mono_image_alloc0 (MonoImage *image, guint size)
{
	gpointer res;

#ifndef DISABLE_PERFCOUNTERS
	mono_perfcounters->loader_bytes += size;
#endif
	mono_image_lock (image);
	res = mono_mempool_alloc0 (image->mempool, size);
	mono_image_unlock (image);

	return res;
}

char*
mono_image_strdup (MonoImage *image, const char *s)
{
	char *res;

#ifndef DISABLE_PERFCOUNTERS
	mono_perfcounters->loader_bytes += strlen (s);
#endif
	mono_image_lock (image);
	res = mono_mempool_strdup (image->mempool, s);
	mono_image_unlock (image);

	return res;
}

GList*
g_list_prepend_image (MonoImage *image, GList *list, gpointer data)
{
	GList *new_list;
	
	new_list = mono_image_alloc (image, sizeof (GList));
	new_list->data = data;
	new_list->prev = list ? list->prev : NULL;
    new_list->next = list;

    if (new_list->prev)
            new_list->prev->next = new_list;
    if (list)
            list->prev = new_list;

	return new_list;
}

GSList*
g_slist_append_image (MonoImage *image, GSList *list, gpointer data)
{
	GSList *new_list;

	new_list = mono_image_alloc (image, sizeof (GSList));
	new_list->data = data;
	new_list->next = NULL;

	return g_slist_concat (list, new_list);
}

void
mono_image_lock (MonoImage *image)
{
	mono_locks_acquire (&image->lock, ImageDataLock);
}

void
mono_image_unlock (MonoImage *image)
{
	mono_locks_release (&image->lock, ImageDataLock);
}


/**
 * mono_image_property_lookup:
 *
 * Lookup a property on @image. Used to store very rare fields of MonoClass and MonoMethod.
 *
 * LOCKING: Takes the image lock
 */
gpointer 
mono_image_property_lookup (MonoImage *image, gpointer subject, guint32 property)
{
	gpointer res;

	mono_image_lock (image);
	res = mono_property_hash_lookup (image->property_hash, subject, property);
 	mono_image_unlock (image);

	return res;
}

/**
 * mono_image_property_insert:
 *
 * Insert a new property @property with value @value on @subject in @image. Used to store very rare fields of MonoClass and MonoMethod.
 *
 * LOCKING: Takes the image lock
 */
void
mono_image_property_insert (MonoImage *image, gpointer subject, guint32 property, gpointer value)
{
	mono_image_lock (image);
	mono_property_hash_insert (image->property_hash, subject, property, value);
 	mono_image_unlock (image);
}

/**
 * mono_image_property_remove:
 *
 * Remove all properties associated with @subject in @image. Used to store very rare fields of MonoClass and MonoMethod.
 *
 * LOCKING: Takes the image lock
 */
void
mono_image_property_remove (MonoImage *image, gpointer subject)
{
	mono_image_lock (image);
	mono_property_hash_remove_object (image->property_hash, subject);
 	mono_image_unlock (image);
}

void
mono_image_append_class_to_reflection_info_set (MonoClass *klass)
{
	MonoImage *image = klass->image;
	g_assert (image_is_dynamic (image));
	mono_image_lock (image);
	image->reflection_info_unregister_classes = g_slist_prepend_mempool (image->mempool, image->reflection_info_unregister_classes, klass);
	mono_image_unlock (image);
}

#if CHECKED_BUILD

// These are support for the mempool reference tracking feature in checked-build, but live in image.c due to use of static variables of this file.

// Given an image and a pointer, return the mempool owner if it is either this image or one of its imagesets.
static MonoMemPoolOwner
check_for_mempool_owner (void *ptr, MonoImage *image)
{
	if (mono_mempool_contains_addr (image->mempool, ptr))
	{
		MonoMemPoolOwner owner = {image, NULL};
		return owner;
	}

	GSList *l;
	for (l = image->image_sets; l; l = l->next) {
		MonoImageSet *set = l->data;

		if (mono_mempool_contains_addr (set->mempool, ptr))
		{
			MonoMemPoolOwner owner = {NULL, set};
			return owner;
		}
	}

	return mono_mempool_no_owner;
}

/**
 * mono_find_mempool_owner:
 *
 * Find the image or imageset, if any, which a given pointer is located in the memory of.
 */
MonoMemPoolOwner
mono_find_mempool_owner (void *ptr)
{
	mono_images_lock ();

	MonoMemPoolOwner owner = mono_mempool_no_owner;
	gboolean searching = TRUE;

	// Iterate over both by-path image hashes
	const int hash_candidates[] = {IMAGES_HASH_PATH, IMAGES_HASH_PATH_REFONLY};
	int hash_idx;
	for (hash_idx = 0; searching && hash_idx < G_N_ELEMENTS (hash_candidates); hash_idx++)
	{
		GHashTable *target = loaded_images_hashes [hash_candidates [hash_idx]];
		GHashTableIter iter;
		MonoImage *image;

		// Iterate over images within a hash
		g_hash_table_iter_init (&iter, target);
		while (searching && g_hash_table_iter_next(&iter, NULL, (gpointer *)&image))
		{
			mono_image_lock (image);
			owner = check_for_mempool_owner (ptr, image);
			mono_image_unlock (image);

			// Continue searching if null owner returned
			searching = check_mempool_owner_eq (owner, mono_mempool_no_owner);
		}
	}

	mono_images_unlock ();

	return owner;
}

#endif<|MERGE_RESOLUTION|>--- conflicted
+++ resolved
@@ -1347,14 +1347,8 @@
 	g_return_val_if_fail (fname != NULL, NULL);
 	
 #ifdef HOST_WIN32
-<<<<<<< HEAD
 	/* Load modules using LoadLibrary. */
 	if (!refonly) {
-=======
-	// Win32 path: If we are running with mixed-mode assemblies enabled (ie have loaded mscoree.dll),
-	// then assemblies need to be loaded with LoadLibrary:
-	if (!refonly && coree_module_handle) {
->>>>>>> 3bc22b19
 		HMODULE module_handle;
 		guint16 *fname_utf16;
 		DWORD last_error;
