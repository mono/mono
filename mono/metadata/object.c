/*
 * object.c: Object creation for the Mono runtime
 *
 * Author:
 *   Miguel de Icaza (miguel@ximian.com)
 *   Paolo Molaro (lupus@ximian.com)
 *
 * Copyright 2001-2003 Ximian, Inc (http://www.ximian.com)
 * Copyright 2004-2011 Novell, Inc (http://www.novell.com)
 * Copyright 2001 Xamarin Inc (http://www.xamarin.com)
 */
#include <config.h>
#ifdef HAVE_ALLOCA_H
#include <alloca.h>
#endif
#include <stdlib.h>
#include <stdio.h>
#include <string.h>
#include <mono/metadata/mono-endian.h>
#include <mono/metadata/tabledefs.h>
#include <mono/metadata/tokentype.h>
#include <mono/metadata/loader.h>
#include <mono/metadata/object.h>
#include <mono/metadata/gc-internal.h>
#include <mono/metadata/exception.h>
#include <mono/metadata/domain-internals.h>
#include "mono/metadata/metadata-internals.h"
#include "mono/metadata/class-internals.h"
#include <mono/metadata/assembly.h>
#include <mono/metadata/marshal.h>
#include "mono/metadata/debug-helpers.h"
#include "mono/metadata/marshal.h"
#include <mono/metadata/threads.h>
#include <mono/metadata/threads-types.h>
#include <mono/metadata/environment.h>
#include "mono/metadata/profiler-private.h"
#include "mono/metadata/security-manager.h"
#include "mono/metadata/mono-debug-debugger.h"
#include <mono/metadata/gc-internal.h>
#include <mono/metadata/verify-internals.h>
#include <mono/utils/strenc.h>
#include <mono/utils/mono-counters.h>
#include <mono/utils/mono-error-internals.h>
#include <mono/utils/mono-memory-model.h>
#include <mono/utils/checked-build.h>
#include <mono/utils/mono-threads.h>
#include "cominterop.h"

static void
get_default_field_value (MonoDomain* domain, MonoClassField *field, void *value);

static MonoString*
mono_ldstr_metadata_sig (MonoDomain *domain, const char* sig);

static void
free_main_args (void);

static char *
mono_string_to_utf8_internal (MonoMemPool *mp, MonoImage *image, MonoString *s, gboolean ignore_error, MonoError *error);


#define ldstr_lock() mono_mutex_lock (&ldstr_section)
#define ldstr_unlock() mono_mutex_unlock (&ldstr_section)
static mono_mutex_t ldstr_section;

void
mono_runtime_object_init (MonoObject *this_obj)
{
	MONO_REQ_GC_UNSAFE_MODE;

	MonoMethod *method = NULL;
	MonoClass *klass = this_obj->vtable->klass;

	method = mono_class_get_method_from_name (klass, ".ctor", 0);
	if (!method)
		g_error ("Could not lookup zero argument constructor for class %s", mono_type_get_full_name (klass));

	if (method->klass->valuetype)
		this_obj = mono_object_unbox (this_obj);
	mono_runtime_invoke (method, this_obj, NULL, NULL);
}

/* The pseudo algorithm for type initialization from the spec
Note it doesn't say anything about domains - only threads.

2. If the type is initialized you are done.
2.1. If the type is not yet initialized, try to take an 
     initialization lock.  
2.2. If successful, record this thread as responsible for 
     initializing the type and proceed to step 2.3.
2.2.1. If not, see whether this thread or any thread 
     waiting for this thread to complete already holds the lock.
2.2.2. If so, return since blocking would create a deadlock.  This thread 
     will now see an incompletely initialized state for the type, 
     but no deadlock will arise.
2.2.3  If not, block until the type is initialized then return.
2.3 Initialize the parent type and then all interfaces implemented 
    by this type.
2.4 Execute the type initialization code for this type.
2.5 Mark the type as initialized, release the initialization lock, 
    awaken any threads waiting for this type to be initialized, 
    and return.

*/

typedef struct
{
	MonoNativeThreadId initializing_tid;
	guint32 waiting_count;
	gboolean done;
	mono_mutex_t initialization_section;
} TypeInitializationLock;

/* for locking access to type_initialization_hash and blocked_thread_hash */
static mono_mutex_t type_initialization_section;

static inline void
mono_type_initialization_lock (void)
{
	/* The critical sections protected by this lock in mono_runtime_class_init_full () can block */
	MONO_PREPARE_BLOCKING;
	mono_mutex_lock (&type_initialization_section);
	MONO_FINISH_BLOCKING;
}

static inline void
mono_type_initialization_unlock (void)
{
	mono_mutex_unlock (&type_initialization_section);
}

static void
mono_type_init_lock (TypeInitializationLock *lock)
{
	MONO_REQ_GC_NEUTRAL_MODE;

	MONO_TRY_BLOCKING;
	mono_mutex_lock (&lock->initialization_section);
	MONO_FINISH_TRY_BLOCKING;
}

static void
mono_type_init_unlock (TypeInitializationLock *lock)
{
	mono_mutex_unlock (&lock->initialization_section);
}

/* from vtable to lock */
static GHashTable *type_initialization_hash;

/* from thread id to thread id being waited on */
static GHashTable *blocked_thread_hash;

/* Main thread */
static MonoThread *main_thread;

/* Functions supplied by the runtime */
static MonoRuntimeCallbacks callbacks;

/**
 * mono_thread_set_main:
 * @thread: thread to set as the main thread
 *
 * This function can be used to instruct the runtime to treat @thread
 * as the main thread, ie, the thread that would normally execute the Main()
 * method. This basically means that at the end of @thread, the runtime will
 * wait for the existing foreground threads to quit and other such details.
 */
void
mono_thread_set_main (MonoThread *thread)
{
	MONO_REQ_GC_UNSAFE_MODE;

	static gboolean registered = FALSE;

	if (!registered) {
		MONO_GC_REGISTER_ROOT_SINGLE (main_thread, MONO_ROOT_SOURCE_THREADING, "main thread object");
		registered = TRUE;
	}

	main_thread = thread;
}

MonoThread*
mono_thread_get_main (void)
{
	MONO_REQ_GC_UNSAFE_MODE;

	return main_thread;
}

void
mono_type_initialization_init (void)
{
	mono_mutex_init_recursive (&type_initialization_section);
	type_initialization_hash = g_hash_table_new (NULL, NULL);
	blocked_thread_hash = g_hash_table_new (NULL, NULL);
	mono_mutex_init_recursive (&ldstr_section);
}

void
mono_type_initialization_cleanup (void)
{
#if 0
	/* This is causing race conditions with
	 * mono_release_type_locks
	 */
	mono_mutex_destroy (&type_initialization_section);
	g_hash_table_destroy (type_initialization_hash);
	type_initialization_hash = NULL;
#endif
	mono_mutex_destroy (&ldstr_section);
	g_hash_table_destroy (blocked_thread_hash);
	blocked_thread_hash = NULL;

	free_main_args ();
}

/**
 * get_type_init_exception_for_vtable:
 *
 *   Return the stored type initialization exception for VTABLE.
 */
static MonoException*
get_type_init_exception_for_vtable (MonoVTable *vtable)
{
	MONO_REQ_GC_UNSAFE_MODE;

	MonoDomain *domain = vtable->domain;
	MonoClass *klass = vtable->klass;
	MonoException *ex;
	gchar *full_name;

	if (!vtable->init_failed)
		g_error ("Trying to get the init exception for a non-failed vtable of class %s", mono_type_get_full_name (klass));
	
	/* 
	 * If the initializing thread was rudely aborted, the exception is not stored
	 * in the hash.
	 */
	ex = NULL;
	mono_domain_lock (domain);
	if (domain->type_init_exception_hash)
		ex = mono_g_hash_table_lookup (domain->type_init_exception_hash, klass);
	mono_domain_unlock (domain);

	if (!ex) {
		if (klass->name_space && *klass->name_space)
			full_name = g_strdup_printf ("%s.%s", klass->name_space, klass->name);
		else
			full_name = g_strdup (klass->name);
		ex = mono_get_exception_type_initialization (full_name, NULL);
		g_free (full_name);
	}

	return ex;
}
/*
 * mono_runtime_class_init:
 * @vtable: vtable that needs to be initialized
 *
 * This routine calls the class constructor for @vtable.
 */
void
mono_runtime_class_init (MonoVTable *vtable)
{
	MONO_REQ_GC_UNSAFE_MODE;

	mono_runtime_class_init_full (vtable, TRUE);
}

/*
 * mono_runtime_class_init_full:
 * @vtable that neeeds to be initialized
 * @raise_exception is TRUE, exceptions are raised intead of returned 
 * 
 */
MonoException *
mono_runtime_class_init_full (MonoVTable *vtable, gboolean raise_exception)
{
	MONO_REQ_GC_UNSAFE_MODE;

	MonoException *exc;
	MonoException *exc_to_throw;
	MonoMethod *method = NULL;
	MonoClass *klass;
	gchar *full_name;
	MonoDomain *domain = vtable->domain;
	TypeInitializationLock *lock;
	MonoNativeThreadId tid;
	int do_initialization = 0;
	MonoDomain *last_domain = NULL;

	if (vtable->initialized)
		return NULL;

	exc = NULL;
	klass = vtable->klass;

	if (!klass->image->checked_module_cctor) {
		mono_image_check_for_module_cctor (klass->image);
		if (klass->image->has_module_cctor) {
			MonoError error;
			MonoClass *module_klass;
			MonoVTable *module_vtable;

			module_klass = mono_class_get_checked (klass->image, MONO_TOKEN_TYPE_DEF | 1, &error);
			if (!module_klass) {
				exc = mono_error_convert_to_exception (&error);
				if (raise_exception)
					mono_raise_exception (exc);
				return exc; 
			}
				
			module_vtable = mono_class_vtable_full (vtable->domain, module_klass, raise_exception);
			if (!module_vtable)
				return NULL;
			exc = mono_runtime_class_init_full (module_vtable, raise_exception);
			if (exc)
				return exc;
		}
	}
	method = mono_class_get_cctor (klass);
	if (!method) {
		vtable->initialized = 1;
		return NULL;
	}

	tid = mono_native_thread_id_get ();

	mono_type_initialization_lock ();
	/* double check... */
	if (vtable->initialized) {
		mono_type_initialization_unlock ();
		return NULL;
	}
	if (vtable->init_failed) {
		mono_type_initialization_unlock ();

		/* The type initialization already failed once, rethrow the same exception */
		if (raise_exception)
			mono_raise_exception (get_type_init_exception_for_vtable (vtable));
		return get_type_init_exception_for_vtable (vtable);
	}
	lock = g_hash_table_lookup (type_initialization_hash, vtable);
	if (lock == NULL) {
		/* This thread will get to do the initialization */
		if (mono_domain_get () != domain) {
			/* Transfer into the target domain */
			last_domain = mono_domain_get ();
			if (!mono_domain_set (domain, FALSE)) {
				vtable->initialized = 1;
				mono_type_initialization_unlock ();
				if (raise_exception)
					mono_raise_exception (mono_get_exception_appdomain_unloaded ());
				return mono_get_exception_appdomain_unloaded ();
			}
		}
		lock = g_malloc (sizeof(TypeInitializationLock));
		mono_mutex_init_recursive (&lock->initialization_section);
		lock->initializing_tid = tid;
		lock->waiting_count = 1;
		lock->done = FALSE;
		/* grab the vtable lock while this thread still owns type_initialization_section */
		/* This is why type_initialization_lock needs to enter blocking mode */
		mono_type_init_lock (lock);
		g_hash_table_insert (type_initialization_hash, vtable, lock);
		do_initialization = 1;
	} else {
		gpointer blocked;
		TypeInitializationLock *pending_lock;

		if (mono_native_thread_id_equals (lock->initializing_tid, tid) || lock->done) {
			mono_type_initialization_unlock ();
			return NULL;
		}
		/* see if the thread doing the initialization is already blocked on this thread */
		blocked = GUINT_TO_POINTER (MONO_NATIVE_THREAD_ID_TO_UINT (lock->initializing_tid));
		while ((pending_lock = (TypeInitializationLock*) g_hash_table_lookup (blocked_thread_hash, blocked))) {
			if (mono_native_thread_id_equals (pending_lock->initializing_tid, tid)) {
				if (!pending_lock->done) {
					mono_type_initialization_unlock ();
					return NULL;
				} else {
					/* the thread doing the initialization is blocked on this thread,
					   but on a lock that has already been freed. It just hasn't got
					   time to awake */
					break;
				}
			}
			blocked = GUINT_TO_POINTER (MONO_NATIVE_THREAD_ID_TO_UINT (pending_lock->initializing_tid));
		}
		++lock->waiting_count;
		/* record the fact that we are waiting on the initializing thread */
		g_hash_table_insert (blocked_thread_hash, GUINT_TO_POINTER (tid), lock);
	}
	mono_type_initialization_unlock ();

	if (do_initialization) {
		mono_runtime_invoke (method, NULL, NULL, (MonoObject **) &exc);

		/* If the initialization failed, mark the class as unusable. */
		/* Avoid infinite loops */
		if (!(exc == NULL ||
			  (klass->image == mono_defaults.corlib &&
			   !strcmp (klass->name_space, "System") &&
			   !strcmp (klass->name, "TypeInitializationException")))) {
			vtable->init_failed = 1;

			if (klass->name_space && *klass->name_space)
				full_name = g_strdup_printf ("%s.%s", klass->name_space, klass->name);
			else
				full_name = g_strdup (klass->name);
			exc_to_throw = mono_get_exception_type_initialization (full_name, exc);
			g_free (full_name);

			/*
			 * Store the exception object so it could be thrown on subsequent
			 * accesses.
			 */
			mono_domain_lock (domain);
			if (!domain->type_init_exception_hash)
				domain->type_init_exception_hash = mono_g_hash_table_new_type (mono_aligned_addr_hash, NULL, MONO_HASH_VALUE_GC, MONO_ROOT_SOURCE_DOMAIN, "type initialization exceptions table");
			mono_g_hash_table_insert (domain->type_init_exception_hash, klass, exc_to_throw);
			mono_domain_unlock (domain);
		}

		if (last_domain)
			mono_domain_set (last_domain, TRUE);
		lock->done = TRUE;
		mono_type_init_unlock (lock);
	} else {
		/* this just blocks until the initializing thread is done */
		mono_type_init_lock (lock);
		mono_type_init_unlock (lock);
	}

	mono_type_initialization_lock ();
	if (!mono_native_thread_id_equals (lock->initializing_tid, tid))
		g_hash_table_remove (blocked_thread_hash, GUINT_TO_POINTER (tid));
	--lock->waiting_count;
	if (lock->waiting_count == 0) {
		mono_mutex_destroy (&lock->initialization_section);
		g_hash_table_remove (type_initialization_hash, vtable);
		g_free (lock);
	}
	mono_memory_barrier ();
	if (!vtable->init_failed)
		vtable->initialized = 1;
	mono_type_initialization_unlock ();

	if (vtable->init_failed) {
		/* Either we were the initializing thread or we waited for the initialization */
		if (raise_exception)
			mono_raise_exception (get_type_init_exception_for_vtable (vtable));
		return get_type_init_exception_for_vtable (vtable);
	}
	return NULL;
}

static
gboolean release_type_locks (gpointer key, gpointer value, gpointer user)
{
	MONO_REQ_GC_NEUTRAL_MODE;

	MonoVTable *vtable = (MonoVTable*)key;

	TypeInitializationLock *lock = (TypeInitializationLock*) value;
	if (mono_native_thread_id_equals (lock->initializing_tid, MONO_UINT_TO_NATIVE_THREAD_ID (GPOINTER_TO_UINT (user))) && !lock->done) {
		lock->done = TRUE;
		/* 
		 * Have to set this since it cannot be set by the normal code in 
		 * mono_runtime_class_init (). In this case, the exception object is not stored,
		 * and get_type_init_exception_for_class () needs to be aware of this.
		 */
		vtable->init_failed = 1;
		mono_type_init_unlock (lock);
		--lock->waiting_count;
		if (lock->waiting_count == 0) {
			mono_mutex_destroy (&lock->initialization_section);
			g_free (lock);
			return TRUE;
		}
	}
	return FALSE;
}

void
mono_release_type_locks (MonoInternalThread *thread)
{
	MONO_REQ_GC_UNSAFE_MODE;

	mono_type_initialization_lock ();
	g_hash_table_foreach_remove (type_initialization_hash, release_type_locks, GUINT_TO_POINTER (thread->tid));
	mono_type_initialization_unlock ();
}

static gpointer
default_trampoline (MonoMethod *method)
{
	return method;
}

static gpointer
default_jump_trampoline (MonoDomain *domain, MonoMethod *method, gboolean add_sync_wrapper)
{
	g_assert_not_reached ();

	return NULL;
}

#ifndef DISABLE_REMOTING

static gpointer
default_remoting_trampoline (MonoDomain *domain, MonoMethod *method, MonoRemotingTarget target)
{
	g_error ("remoting not installed");
	return NULL;
}

static MonoRemotingTrampoline arch_create_remoting_trampoline = default_remoting_trampoline;
#endif

static gpointer
default_delegate_trampoline (MonoDomain *domain, MonoClass *klass)
{
	g_assert_not_reached ();
	return NULL;
}

static MonoTrampoline arch_create_jit_trampoline = default_trampoline;
static MonoJumpTrampoline arch_create_jump_trampoline = default_jump_trampoline;
static MonoDelegateTrampoline arch_create_delegate_trampoline = default_delegate_trampoline;
static MonoImtThunkBuilder imt_thunk_builder;
#if (MONO_IMT_SIZE > 32)
#error "MONO_IMT_SIZE cannot be larger than 32"
#endif

void
mono_install_callbacks (MonoRuntimeCallbacks *cbs)
{
	memcpy (&callbacks, cbs, sizeof (*cbs));
}

MonoRuntimeCallbacks*
mono_get_runtime_callbacks (void)
{
	return &callbacks;
}

void
mono_install_trampoline (MonoTrampoline func) 
{
	arch_create_jit_trampoline = func? func: default_trampoline;
}

void
mono_install_jump_trampoline (MonoJumpTrampoline func) 
{
	arch_create_jump_trampoline = func? func: default_jump_trampoline;
}

#ifndef DISABLE_REMOTING
void
mono_install_remoting_trampoline (MonoRemotingTrampoline func) 
{
	arch_create_remoting_trampoline = func? func: default_remoting_trampoline;
}
#endif

void
mono_install_delegate_trampoline (MonoDelegateTrampoline func) 
{
	arch_create_delegate_trampoline = func? func: default_delegate_trampoline;
}

void
mono_install_imt_thunk_builder (MonoImtThunkBuilder func) {
	imt_thunk_builder = func;
}

static MonoCompileFunc default_mono_compile_method = NULL;

/**
 * mono_install_compile_method:
 * @func: function to install
 *
 * This is a VM internal routine
 */
void        
mono_install_compile_method (MonoCompileFunc func)
{
	default_mono_compile_method = func;
}

/**
 * mono_compile_method:
 * @method: The method to compile.
 *
 * This JIT-compiles the method, and returns the pointer to the native code
 * produced.
 */
gpointer 
mono_compile_method (MonoMethod *method)
{
	MONO_REQ_GC_NEUTRAL_MODE

	if (!default_mono_compile_method) {
		g_error ("compile method called on uninitialized runtime");
		return NULL;
	}
	return default_mono_compile_method (method);
}

gpointer
mono_runtime_create_jump_trampoline (MonoDomain *domain, MonoMethod *method, gboolean add_sync_wrapper)
{
	MONO_REQ_GC_NEUTRAL_MODE

	return arch_create_jump_trampoline (domain, method, add_sync_wrapper);
}

gpointer
mono_runtime_create_delegate_trampoline (MonoClass *klass)
{
	MONO_REQ_GC_NEUTRAL_MODE

	return arch_create_delegate_trampoline (mono_domain_get (), klass);
}

static MonoFreeMethodFunc default_mono_free_method = NULL;

/**
 * mono_install_free_method:
 * @func: pointer to the MonoFreeMethodFunc used to release a method
 *
 * This is an internal VM routine, it is used for the engines to
 * register a handler to release the resources associated with a method.
 *
 * Methods are freed when no more references to the delegate that holds
 * them are left.
 */
void
mono_install_free_method (MonoFreeMethodFunc func)
{
	default_mono_free_method = func;
}

/**
 * mono_runtime_free_method:
 * @domain; domain where the method is hosted
 * @method: method to release
 *
 * This routine is invoked to free the resources associated with
 * a method that has been JIT compiled.  This is used to discard
 * methods that were used only temporarily (for example, used in marshalling)
 *
 */
void
mono_runtime_free_method (MonoDomain *domain, MonoMethod *method)
{
	MONO_REQ_GC_NEUTRAL_MODE

	if (default_mono_free_method != NULL)
		default_mono_free_method (domain, method);

	mono_method_clear_object (domain, method);

	mono_free_method (method);
}

/*
 * The vtables in the root appdomain are assumed to be reachable by other 
 * roots, and we don't use typed allocation in the other domains.
 */

/* The sync block is no longer a GC pointer */
#define GC_HEADER_BITMAP (0)

#define BITMAP_EL_SIZE (sizeof (gsize) * 8)

static gsize*
compute_class_bitmap (MonoClass *klass, gsize *bitmap, int size, int offset, int *max_set, gboolean static_fields)
{
	MONO_REQ_GC_NEUTRAL_MODE;

	MonoClassField *field;
	MonoClass *p;
	guint32 pos;
	int max_size;

	if (static_fields)
		max_size = mono_class_data_size (klass) / sizeof (gpointer);
	else
		max_size = klass->instance_size / sizeof (gpointer);
	if (max_size > size) {
		g_assert (offset <= 0);
		bitmap = g_malloc0 ((max_size + BITMAP_EL_SIZE - 1) / BITMAP_EL_SIZE * sizeof (gsize));
		size = max_size;
	}

#ifdef HAVE_SGEN_GC
	/*An Ephemeron cannot be marked by sgen*/
	if (!static_fields && klass->image == mono_defaults.corlib && !strcmp ("Ephemeron", klass->name)) {
		*max_set = 0;
		memset (bitmap, 0, size / 8);
		return bitmap;
	}
#endif

	for (p = klass; p != NULL; p = p->parent) {
		gpointer iter = NULL;
		while ((field = mono_class_get_fields (p, &iter))) {
			MonoType *type;

			if (static_fields) {
				if (!(field->type->attrs & (FIELD_ATTRIBUTE_STATIC | FIELD_ATTRIBUTE_HAS_FIELD_RVA)))
					continue;
				if (field->type->attrs & FIELD_ATTRIBUTE_LITERAL)
					continue;
			} else {
				if (field->type->attrs & (FIELD_ATTRIBUTE_STATIC | FIELD_ATTRIBUTE_HAS_FIELD_RVA))
					continue;
			}
			/* FIXME: should not happen, flag as type load error */
			if (field->type->byref)
				break;

<<<<<<< HEAD
			// Special static fields do not have a domain-level static slot
			if (static_fields && (mono_class_field_is_special_static (field) || field->offset == -2))
				/* special static or RVA */
=======
			if (static_fields && field->offset == -1)
				/* special static */
>>>>>>> 3bc22b19
				continue;

			pos = field->offset / sizeof (gpointer);
			pos += offset;

			type = mono_type_get_underlying_type (field->type);
			switch (type->type) {
			case MONO_TYPE_I:
			case MONO_TYPE_PTR:
			case MONO_TYPE_FNPTR:
				break;
			/* only UIntPtr is allowed to be GC-tracked and only in mscorlib */
			case MONO_TYPE_U:
#ifdef HAVE_SGEN_GC
				break;
#else
				if (klass->image != mono_defaults.corlib)
					break;
#endif
			case MONO_TYPE_STRING:
			case MONO_TYPE_SZARRAY:
			case MONO_TYPE_CLASS:
			case MONO_TYPE_OBJECT:
			case MONO_TYPE_ARRAY:
				g_assert ((field->offset % sizeof(gpointer)) == 0);

				g_assert (pos < size || pos <= max_size);
				bitmap [pos / BITMAP_EL_SIZE] |= ((gsize)1) << (pos % BITMAP_EL_SIZE);
				*max_set = MAX (*max_set, pos);
				break;
			case MONO_TYPE_GENERICINST:
				if (!mono_type_generic_inst_is_valuetype (type)) {
					g_assert ((field->offset % sizeof(gpointer)) == 0);

					bitmap [pos / BITMAP_EL_SIZE] |= ((gsize)1) << (pos % BITMAP_EL_SIZE);
					*max_set = MAX (*max_set, pos);
					break;
				} else {
					/* fall through */
				}
			case MONO_TYPE_VALUETYPE: {
				MonoClass *fclass = mono_class_from_mono_type (field->type);
				if (fclass->has_references) {
					/* remove the object header */
					compute_class_bitmap (fclass, bitmap, size, pos - (sizeof (MonoObject) / sizeof (gpointer)), max_set, FALSE);
				}
				break;
			}
			case MONO_TYPE_I1:
			case MONO_TYPE_U1:
			case MONO_TYPE_I2:
			case MONO_TYPE_U2:
			case MONO_TYPE_I4:
			case MONO_TYPE_U4:
			case MONO_TYPE_I8:
			case MONO_TYPE_U8:
			case MONO_TYPE_R4:
			case MONO_TYPE_R8:
			case MONO_TYPE_BOOLEAN:
			case MONO_TYPE_CHAR:
				break;
			default:
				g_error ("compute_class_bitmap: Invalid type %x for field %s:%s\n", type->type, mono_type_get_full_name (field->parent), field->name);
				break;
			}
		}
		if (static_fields)
			break;
	}
	return bitmap;
}

/**
 * mono_class_compute_bitmap:
 *
 * Mono internal function to compute a bitmap of reference fields in a class.
 */
gsize*
mono_class_compute_bitmap (MonoClass *klass, gsize *bitmap, int size, int offset, int *max_set, gboolean static_fields)
{
	MONO_REQ_GC_NEUTRAL_MODE;

	return compute_class_bitmap (klass, bitmap, size, offset, max_set, static_fields);
}

#if 0
/* 
 * similar to the above, but sets the bits in the bitmap for any non-ref field
 * and ignores static fields
 */
static gsize*
compute_class_non_ref_bitmap (MonoClass *klass, gsize *bitmap, int size, int offset)
{
	MonoClassField *field;
	MonoClass *p;
	guint32 pos, pos2;
	int max_size;

	max_size = class->instance_size / sizeof (gpointer);
	if (max_size >= size) {
		bitmap = g_malloc0 (sizeof (gsize) * ((max_size) + 1));
	}

	for (p = class; p != NULL; p = p->parent) {
		gpointer iter = NULL;
		while ((field = mono_class_get_fields (p, &iter))) {
			MonoType *type;

			if (field->type->attrs & (FIELD_ATTRIBUTE_STATIC | FIELD_ATTRIBUTE_HAS_FIELD_RVA))
				continue;
			/* FIXME: should not happen, flag as type load error */
			if (field->type->byref)
				break;

			pos = field->offset / sizeof (gpointer);
			pos += offset;

			type = mono_type_get_underlying_type (field->type);
			switch (type->type) {
#if SIZEOF_VOID_P == 8
			case MONO_TYPE_I:
			case MONO_TYPE_U:
			case MONO_TYPE_PTR:
			case MONO_TYPE_FNPTR:
#endif
			case MONO_TYPE_I8:
			case MONO_TYPE_U8:
			case MONO_TYPE_R8:
				if ((((field->offset + 7) / sizeof (gpointer)) + offset) != pos) {
					pos2 = ((field->offset + 7) / sizeof (gpointer)) + offset;
					bitmap [pos2 / BITMAP_EL_SIZE] |= ((gsize)1) << (pos2 % BITMAP_EL_SIZE);
				}
				/* fall through */
#if SIZEOF_VOID_P == 4
			case MONO_TYPE_I:
			case MONO_TYPE_U:
			case MONO_TYPE_PTR:
			case MONO_TYPE_FNPTR:
#endif
			case MONO_TYPE_I4:
			case MONO_TYPE_U4:
			case MONO_TYPE_R4:
				if ((((field->offset + 3) / sizeof (gpointer)) + offset) != pos) {
					pos2 = ((field->offset + 3) / sizeof (gpointer)) + offset;
					bitmap [pos2 / BITMAP_EL_SIZE] |= ((gsize)1) << (pos2 % BITMAP_EL_SIZE);
				}
				/* fall through */
			case MONO_TYPE_CHAR:
			case MONO_TYPE_I2:
			case MONO_TYPE_U2:
				if ((((field->offset + 1) / sizeof (gpointer)) + offset) != pos) {
					pos2 = ((field->offset + 1) / sizeof (gpointer)) + offset;
					bitmap [pos2 / BITMAP_EL_SIZE] |= ((gsize)1) << (pos2 % BITMAP_EL_SIZE);
				}
				/* fall through */
			case MONO_TYPE_BOOLEAN:
			case MONO_TYPE_I1:
			case MONO_TYPE_U1:
				bitmap [pos / BITMAP_EL_SIZE] |= ((gsize)1) << (pos % BITMAP_EL_SIZE);
				break;
			case MONO_TYPE_STRING:
			case MONO_TYPE_SZARRAY:
			case MONO_TYPE_CLASS:
			case MONO_TYPE_OBJECT:
			case MONO_TYPE_ARRAY:
				break;
			case MONO_TYPE_GENERICINST:
				if (!mono_type_generic_inst_is_valuetype (type)) {
					break;
				} else {
					/* fall through */
				}
			case MONO_TYPE_VALUETYPE: {
				MonoClass *fclass = mono_class_from_mono_type (field->type);
				/* remove the object header */
				compute_class_non_ref_bitmap (fclass, bitmap, size, pos - (sizeof (MonoObject) / sizeof (gpointer)));
				break;
			}
			default:
				g_assert_not_reached ();
				break;
			}
		}
	}
	return bitmap;
}

/**
 * mono_class_insecure_overlapping:
 * check if a class with explicit layout has references and non-references
 * fields overlapping.
 *
 * Returns: TRUE if it is insecure to load the type.
 */
gboolean
mono_class_insecure_overlapping (MonoClass *klass)
{
	int max_set = 0;
	gsize *bitmap;
	gsize default_bitmap [4] = {0};
	gsize *nrbitmap;
	gsize default_nrbitmap [4] = {0};
	int i, insecure = FALSE;
		return FALSE;

	bitmap = compute_class_bitmap (klass, default_bitmap, sizeof (default_bitmap) * 8, 0, &max_set, FALSE);
	nrbitmap = compute_class_non_ref_bitmap (klass, default_nrbitmap, sizeof (default_nrbitmap) * 8, 0);

	for (i = 0; i <= max_set; i += sizeof (bitmap [0]) * 8) {
		int idx = i % (sizeof (bitmap [0]) * 8);
		if (bitmap [idx] & nrbitmap [idx]) {
			insecure = TRUE;
			break;
		}
	}
	if (bitmap != default_bitmap)
		g_free (bitmap);
	if (nrbitmap != default_nrbitmap)
		g_free (nrbitmap);
	if (insecure) {
		g_print ("class %s.%s in assembly %s has overlapping references\n", klass->name_space, klass->name, klass->image->name);
		return FALSE;
	}
	return insecure;
}
#endif

MonoString*
mono_string_alloc (int length)
{
	MONO_REQ_GC_UNSAFE_MODE;
	return mono_string_new_size (mono_domain_get (), length);
}

void
mono_class_compute_gc_descriptor (MonoClass *klass)
{
	MONO_REQ_GC_NEUTRAL_MODE;

	int max_set = 0;
	gsize *bitmap;
	gsize default_bitmap [4] = {0};
	static gboolean gcj_inited = FALSE;

	if (!gcj_inited) {
		mono_loader_lock ();

		mono_register_jit_icall (mono_object_new_fast, "mono_object_new_fast", mono_create_icall_signature ("object ptr"), FALSE);
		mono_register_jit_icall (mono_string_alloc, "mono_string_alloc", mono_create_icall_signature ("object int"), FALSE);

		gcj_inited = TRUE;
		mono_loader_unlock ();
	}

	if (!klass->inited)
		mono_class_init (klass);

	if (klass->gc_descr_inited)
		return;

	klass->gc_descr_inited = TRUE;
	klass->gc_descr = MONO_GC_DESCRIPTOR_NULL;

	bitmap = default_bitmap;
	if (klass == mono_defaults.string_class) {
		klass->gc_descr = mono_gc_make_descr_for_string (bitmap, 2);
	} else if (klass->rank) {
		mono_class_compute_gc_descriptor (klass->element_class);
		if (MONO_TYPE_IS_REFERENCE (&klass->element_class->byval_arg)) {
			gsize abm = 1;
			klass->gc_descr = mono_gc_make_descr_for_array (klass->byval_arg.type == MONO_TYPE_SZARRAY, &abm, 1, sizeof (gpointer));
			/*printf ("new array descriptor: 0x%x for %s.%s\n", class->gc_descr,
				class->name_space, class->name);*/
		} else {
			/* remove the object header */
			bitmap = compute_class_bitmap (klass->element_class, default_bitmap, sizeof (default_bitmap) * 8, - (int)(sizeof (MonoObject) / sizeof (gpointer)), &max_set, FALSE);
			klass->gc_descr = mono_gc_make_descr_for_array (klass->byval_arg.type == MONO_TYPE_SZARRAY, bitmap, mono_array_element_size (klass) / sizeof (gpointer), mono_array_element_size (klass));
			/*printf ("new vt array descriptor: 0x%x for %s.%s\n", class->gc_descr,
				class->name_space, class->name);*/
			if (bitmap != default_bitmap)
				g_free (bitmap);
		}
	} else {
		/*static int count = 0;
		if (count++ > 58)
			return;*/
		bitmap = compute_class_bitmap (klass, default_bitmap, sizeof (default_bitmap) * 8, 0, &max_set, FALSE);
		klass->gc_descr = mono_gc_make_descr_for_object (bitmap, max_set + 1, klass->instance_size);
		/*
		if (class->gc_descr == MONO_GC_DESCRIPTOR_NULL)
			g_print ("disabling typed alloc (%d) for %s.%s\n", max_set, class->name_space, class->name);
		*/
		/*printf ("new descriptor: %p 0x%x for %s.%s\n", class->gc_descr, bitmap [0], class->name_space, class->name);*/
		if (bitmap != default_bitmap)
			g_free (bitmap);
	}
}

/**
 * field_is_special_static:
 * @fklass: The MonoClass to look up.
 * @field: The MonoClassField describing the field.
 *
 * Returns: SPECIAL_STATIC_THREAD if the field is thread static, SPECIAL_STATIC_CONTEXT if it is context static,
 * SPECIAL_STATIC_NONE otherwise.
 */
static gint32
field_is_special_static (MonoClass *fklass, MonoClassField *field)
{
	MONO_REQ_GC_NEUTRAL_MODE;

	MonoCustomAttrInfo *ainfo;
	int i;
	ainfo = mono_custom_attrs_from_field (fklass, field);
	if (!ainfo)
		return FALSE;
	for (i = 0; i < ainfo->num_attrs; ++i) {
		MonoClass *klass = ainfo->attrs [i].ctor->klass;
		if (klass->image == mono_defaults.corlib) {
			if (strcmp (klass->name, "ThreadStaticAttribute") == 0) {
				mono_custom_attrs_free (ainfo);
				return SPECIAL_STATIC_THREAD;
			}
			else if (strcmp (klass->name, "ContextStaticAttribute") == 0) {
				mono_custom_attrs_free (ainfo);
				return SPECIAL_STATIC_CONTEXT;
			}
		}
	}
	mono_custom_attrs_free (ainfo);
	return SPECIAL_STATIC_NONE;
}

#define rot(x,k) (((x)<<(k)) | ((x)>>(32-(k))))
#define mix(a,b,c) { \
	a -= c;  a ^= rot(c, 4);  c += b; \
	b -= a;  b ^= rot(a, 6);  a += c; \
	c -= b;  c ^= rot(b, 8);  b += a; \
	a -= c;  a ^= rot(c,16);  c += b; \
	b -= a;  b ^= rot(a,19);  a += c; \
	c -= b;  c ^= rot(b, 4);  b += a; \
}
#define final(a,b,c) { \
	c ^= b; c -= rot(b,14); \
	a ^= c; a -= rot(c,11); \
	b ^= a; b -= rot(a,25); \
	c ^= b; c -= rot(b,16); \
	a ^= c; a -= rot(c,4);  \
	b ^= a; b -= rot(a,14); \
	c ^= b; c -= rot(b,24); \
}

/*
 * mono_method_get_imt_slot:
 *
 *   The IMT slot is embedded into AOTed code, so this must return the same value
 * for the same method across all executions. This means:
 * - pointers shouldn't be used as hash values.
 * - mono_metadata_str_hash () should be used for hashing strings.
 */
guint32
mono_method_get_imt_slot (MonoMethod *method)
{
	MONO_REQ_GC_NEUTRAL_MODE;

	MonoMethodSignature *sig;
	int hashes_count;
	guint32 *hashes_start, *hashes;
	guint32 a, b, c;
	int i;

	/* This can be used to stress tests the collision code */
	//return 0;

	/*
	 * We do this to simplify generic sharing.  It will hurt
	 * performance in cases where a class implements two different
	 * instantiations of the same generic interface.
	 * The code in build_imt_slots () depends on this.
	 */
	if (method->is_inflated)
		method = ((MonoMethodInflated*)method)->declaring;

	sig = mono_method_signature (method);
	hashes_count = sig->param_count + 4;
	hashes_start = malloc (hashes_count * sizeof (guint32));
	hashes = hashes_start;

	if (! MONO_CLASS_IS_INTERFACE (method->klass)) {
		g_error ("mono_method_get_imt_slot: %s.%s.%s is not an interface MonoMethod",
				method->klass->name_space, method->klass->name, method->name);
	}
	
	/* Initialize hashes */
	hashes [0] = mono_metadata_str_hash (method->klass->name);
	hashes [1] = mono_metadata_str_hash (method->klass->name_space);
	hashes [2] = mono_metadata_str_hash (method->name);
	hashes [3] = mono_metadata_type_hash (sig->ret);
	for (i = 0; i < sig->param_count; i++) {
		hashes [4 + i] = mono_metadata_type_hash (sig->params [i]);
	}

	/* Setup internal state */
	a = b = c = 0xdeadbeef + (((guint32)hashes_count)<<2);

	/* Handle most of the hashes */
	while (hashes_count > 3) {
		a += hashes [0];
		b += hashes [1];
		c += hashes [2];
		mix (a,b,c);
		hashes_count -= 3;
		hashes += 3;
	}

	/* Handle the last 3 hashes (all the case statements fall through) */
	switch (hashes_count) { 
	case 3 : c += hashes [2];
	case 2 : b += hashes [1];
	case 1 : a += hashes [0];
		final (a,b,c);
	case 0: /* nothing left to add */
		break;
	}
	
	free (hashes_start);
	/* Report the result */
	return c % MONO_IMT_SIZE;
}
#undef rot
#undef mix
#undef final

#define DEBUG_IMT 0

static void
add_imt_builder_entry (MonoImtBuilderEntry **imt_builder, MonoMethod *method, guint32 *imt_collisions_bitmap, int vtable_slot, int slot_num) {
	MONO_REQ_GC_NEUTRAL_MODE;

	guint32 imt_slot = mono_method_get_imt_slot (method);
	MonoImtBuilderEntry *entry;

	if (slot_num >= 0 && imt_slot != slot_num) {
		/* we build just a single imt slot and this is not it */
		return;
	}

	entry = g_malloc0 (sizeof (MonoImtBuilderEntry));
	entry->key = method;
	entry->value.vtable_slot = vtable_slot;
	entry->next = imt_builder [imt_slot];
	if (imt_builder [imt_slot] != NULL) {
		entry->children = imt_builder [imt_slot]->children + 1;
		if (entry->children == 1) {
			mono_stats.imt_slots_with_collisions++;
			*imt_collisions_bitmap |= (1 << imt_slot);
		}
	} else {
		entry->children = 0;
		mono_stats.imt_used_slots++;
	}
	imt_builder [imt_slot] = entry;
#if DEBUG_IMT
	{
	char *method_name = mono_method_full_name (method, TRUE);
	printf ("Added IMT slot for method (%p) %s: imt_slot = %d, vtable_slot = %d, colliding with other %d entries\n",
			method, method_name, imt_slot, vtable_slot, entry->children);
	g_free (method_name);
	}
#endif
}

#if DEBUG_IMT
static void
print_imt_entry (const char* message, MonoImtBuilderEntry *e, int num) {
	if (e != NULL) {
		MonoMethod *method = e->key;
		printf ("  * %s [%d]: (%p) '%s.%s.%s'\n",
				message,
				num,
				method,
				method->klass->name_space,
				method->klass->name,
				method->name);
	} else {
		printf ("  * %s: NULL\n", message);
	}
}
#endif

static int
compare_imt_builder_entries (const void *p1, const void *p2) {
	MonoImtBuilderEntry *e1 = *(MonoImtBuilderEntry**) p1;
	MonoImtBuilderEntry *e2 = *(MonoImtBuilderEntry**) p2;
	
	return (e1->key < e2->key) ? -1 : ((e1->key > e2->key) ? 1 : 0);
}

static int
imt_emit_ir (MonoImtBuilderEntry **sorted_array, int start, int end, GPtrArray *out_array)
{
	MONO_REQ_GC_NEUTRAL_MODE;

	int count = end - start;
	int chunk_start = out_array->len;
	if (count < 4) {
		int i;
		for (i = start; i < end; ++i) {
			MonoIMTCheckItem *item = g_new0 (MonoIMTCheckItem, 1);
			item->key = sorted_array [i]->key;
			item->value = sorted_array [i]->value;
			item->has_target_code = sorted_array [i]->has_target_code;
			item->is_equals = TRUE;
			if (i < end - 1)
				item->check_target_idx = out_array->len + 1;
			else
				item->check_target_idx = 0;
			g_ptr_array_add (out_array, item);
		}
	} else {
		int middle = start + count / 2;
		MonoIMTCheckItem *item = g_new0 (MonoIMTCheckItem, 1);

		item->key = sorted_array [middle]->key;
		item->is_equals = FALSE;
		g_ptr_array_add (out_array, item);
		imt_emit_ir (sorted_array, start, middle, out_array);
		item->check_target_idx = imt_emit_ir (sorted_array, middle, end, out_array);
	}
	return chunk_start;
}

static GPtrArray*
imt_sort_slot_entries (MonoImtBuilderEntry *entries) {
	MONO_REQ_GC_NEUTRAL_MODE;

	int number_of_entries = entries->children + 1;
	MonoImtBuilderEntry **sorted_array = malloc (sizeof (MonoImtBuilderEntry*) * number_of_entries);
	GPtrArray *result = g_ptr_array_new ();
	MonoImtBuilderEntry *current_entry;
	int i;
	
	for (current_entry = entries, i = 0; current_entry != NULL; current_entry = current_entry->next, i++) {
		sorted_array [i] = current_entry;
	}
	qsort (sorted_array, number_of_entries, sizeof (MonoImtBuilderEntry*), compare_imt_builder_entries);

	/*for (i = 0; i < number_of_entries; i++) {
		print_imt_entry (" sorted array:", sorted_array [i], i);
	}*/

	imt_emit_ir (sorted_array, 0, number_of_entries, result);

	free (sorted_array);
	return result;
}

static gpointer
initialize_imt_slot (MonoVTable *vtable, MonoDomain *domain, MonoImtBuilderEntry *imt_builder_entry, gpointer fail_tramp)
{
	MONO_REQ_GC_NEUTRAL_MODE;

	if (imt_builder_entry != NULL) {
		if (imt_builder_entry->children == 0 && !fail_tramp) {
			/* No collision, return the vtable slot contents */
			return vtable->vtable [imt_builder_entry->value.vtable_slot];
		} else {
			/* Collision, build the thunk */
			GPtrArray *imt_ir = imt_sort_slot_entries (imt_builder_entry);
			gpointer result;
			int i;
			result = imt_thunk_builder (vtable, domain,
				(MonoIMTCheckItem**)imt_ir->pdata, imt_ir->len, fail_tramp);
			for (i = 0; i < imt_ir->len; ++i)
				g_free (g_ptr_array_index (imt_ir, i));
			g_ptr_array_free (imt_ir, TRUE);
			return result;
		}
	} else {
		if (fail_tramp)
			return fail_tramp;
		else
			/* Empty slot */
			return NULL;
	}
}

static MonoImtBuilderEntry*
get_generic_virtual_entries (MonoDomain *domain, gpointer *vtable_slot);

/*
 * LOCKING: requires the loader and domain locks.
 *
*/
static void
build_imt_slots (MonoClass *klass, MonoVTable *vt, MonoDomain *domain, gpointer* imt, GSList *extra_interfaces, int slot_num)
{
	MONO_REQ_GC_NEUTRAL_MODE;

	int i;
	GSList *list_item;
	guint32 imt_collisions_bitmap = 0;
	MonoImtBuilderEntry **imt_builder = calloc (MONO_IMT_SIZE, sizeof (MonoImtBuilderEntry*));
	int method_count = 0;
	gboolean record_method_count_for_max_collisions = FALSE;
	gboolean has_generic_virtual = FALSE, has_variant_iface = FALSE;

#if DEBUG_IMT
	printf ("Building IMT for class %s.%s slot %d\n", klass->name_space, klass->name, slot_num);
#endif
	for (i = 0; i < klass->interface_offsets_count; ++i) {
		MonoClass *iface = klass->interfaces_packed [i];
		int interface_offset = klass->interface_offsets_packed [i];
		int method_slot_in_interface, vt_slot;

		if (mono_class_has_variant_generic_params (iface))
			has_variant_iface = TRUE;

		mono_class_setup_methods (iface);
		vt_slot = interface_offset;
		for (method_slot_in_interface = 0; method_slot_in_interface < iface->method.count; method_slot_in_interface++) {
			MonoMethod *method;

			if (slot_num >= 0 && iface->is_inflated) {
				/*
				 * The imt slot of the method is the same as for its declaring method,
				 * see the comment in mono_method_get_imt_slot (), so we can
				 * avoid inflating methods which will be discarded by 
				 * add_imt_builder_entry anyway.
				 */
				method = mono_class_get_method_by_index (iface->generic_class->container_class, method_slot_in_interface);
				if (mono_method_get_imt_slot (method) != slot_num) {
					vt_slot ++;
					continue;
				}
			}
			method = mono_class_get_method_by_index (iface, method_slot_in_interface);
			if (method->is_generic) {
				has_generic_virtual = TRUE;
				vt_slot ++;
				continue;
			}

			if (!(method->flags & METHOD_ATTRIBUTE_STATIC)) {
				add_imt_builder_entry (imt_builder, method, &imt_collisions_bitmap, vt_slot, slot_num);
				vt_slot ++;
			}
		}
	}
	if (extra_interfaces) {
		int interface_offset = klass->vtable_size;

		for (list_item = extra_interfaces; list_item != NULL; list_item=list_item->next) {
			MonoClass* iface = list_item->data;
			int method_slot_in_interface;
			for (method_slot_in_interface = 0; method_slot_in_interface < iface->method.count; method_slot_in_interface++) {
				MonoMethod *method = mono_class_get_method_by_index (iface, method_slot_in_interface);

				if (method->is_generic)
					has_generic_virtual = TRUE;
				add_imt_builder_entry (imt_builder, method, &imt_collisions_bitmap, interface_offset + method_slot_in_interface, slot_num);
			}
			interface_offset += iface->method.count;
		}
	}
	for (i = 0; i < MONO_IMT_SIZE; ++i) {
		/* overwrite the imt slot only if we're building all the entries or if 
		 * we're building this specific one
		 */
		if (slot_num < 0 || i == slot_num) {
			MonoImtBuilderEntry *entries = get_generic_virtual_entries (domain, &imt [i]);

			if (entries) {
				if (imt_builder [i]) {
					MonoImtBuilderEntry *entry;

					/* Link entries with imt_builder [i] */
					for (entry = entries; entry->next; entry = entry->next) {
#if DEBUG_IMT
						MonoMethod *method = (MonoMethod*)entry->key;
						char *method_name = mono_method_full_name (method, TRUE);
						printf ("Added extra entry for method (%p) %s: imt_slot = %d\n", method, method_name, i);
						g_free (method_name);
#endif
					}
					entry->next = imt_builder [i];
					entries->children += imt_builder [i]->children + 1;
				}
				imt_builder [i] = entries;
			}

			if (has_generic_virtual || has_variant_iface) {
				/*
				 * There might be collisions later when the the thunk is expanded.
				 */
				imt_collisions_bitmap |= (1 << i);

				/* 
				 * The IMT thunk might be called with an instance of one of the 
				 * generic virtual methods, so has to fallback to the IMT trampoline.
				 */
				imt [i] = initialize_imt_slot (vt, domain, imt_builder [i], callbacks.get_imt_trampoline (i));
			} else {
				imt [i] = initialize_imt_slot (vt, domain, imt_builder [i], NULL);
			}
#if DEBUG_IMT
			printf ("initialize_imt_slot[%d]: %p methods %d\n", i, imt [i], imt_builder [i]->children + 1);
#endif
		}

		if (imt_builder [i] != NULL) {
			int methods_in_slot = imt_builder [i]->children + 1;
			if (methods_in_slot > mono_stats.imt_max_collisions_in_slot) {
				mono_stats.imt_max_collisions_in_slot = methods_in_slot;
				record_method_count_for_max_collisions = TRUE;
			}
			method_count += methods_in_slot;
		}
	}
	
	mono_stats.imt_number_of_methods += method_count;
	if (record_method_count_for_max_collisions) {
		mono_stats.imt_method_count_when_max_collisions = method_count;
	}
	
	for (i = 0; i < MONO_IMT_SIZE; i++) {
		MonoImtBuilderEntry* entry = imt_builder [i];
		while (entry != NULL) {
			MonoImtBuilderEntry* next = entry->next;
			g_free (entry);
			entry = next;
		}
	}
	free (imt_builder);
	/* we OR the bitmap since we may build just a single imt slot at a time */
	vt->imt_collisions_bitmap |= imt_collisions_bitmap;
}

static void
build_imt (MonoClass *klass, MonoVTable *vt, MonoDomain *domain, gpointer* imt, GSList *extra_interfaces) {
	MONO_REQ_GC_NEUTRAL_MODE;

	build_imt_slots (klass, vt, domain, imt, extra_interfaces, -1);
}

/**
 * mono_vtable_build_imt_slot:
 * @vtable: virtual object table struct
 * @imt_slot: slot in the IMT table
 *
 * Fill the given @imt_slot in the IMT table of @vtable with
 * a trampoline or a thunk for the case of collisions.
 * This is part of the internal mono API.
 *
 * LOCKING: Take the domain lock.
 */
void
mono_vtable_build_imt_slot (MonoVTable* vtable, int imt_slot)
{
	MONO_REQ_GC_NEUTRAL_MODE;

	gpointer *imt = (gpointer*)vtable;
	imt -= MONO_IMT_SIZE;
	g_assert (imt_slot >= 0 && imt_slot < MONO_IMT_SIZE);

	/* no support for extra interfaces: the proxy objects will need
	 * to build the complete IMT
	 * Update and heck needs to ahppen inside the proper domain lock, as all
	 * the changes made to a MonoVTable.
	 */
	mono_loader_lock (); /*FIXME build_imt_slots requires the loader lock.*/
	mono_domain_lock (vtable->domain);
	/* we change the slot only if it wasn't changed from the generic imt trampoline already */
	if (imt [imt_slot] == callbacks.get_imt_trampoline (imt_slot))
		build_imt_slots (vtable->klass, vtable, vtable->domain, imt, NULL, imt_slot);
	mono_domain_unlock (vtable->domain);
	mono_loader_unlock ();
}


/*
 * The first two free list entries both belong to the wait list: The
 * first entry is the pointer to the head of the list and the second
 * entry points to the last element.  That way appending and removing
 * the first element are both O(1) operations.
 */
#ifdef MONO_SMALL_CONFIG
#define NUM_FREE_LISTS		6
#else
#define NUM_FREE_LISTS		12
#endif
#define FIRST_FREE_LIST_SIZE	64
#define MAX_WAIT_LENGTH 	50
#define THUNK_THRESHOLD		10

/*
 * LOCKING: The domain lock must be held.
 */
static void
init_thunk_free_lists (MonoDomain *domain)
{
	MONO_REQ_GC_NEUTRAL_MODE;

	if (domain->thunk_free_lists)
		return;
	domain->thunk_free_lists = mono_domain_alloc0 (domain, sizeof (gpointer) * NUM_FREE_LISTS);
}

static int
list_index_for_size (int item_size)
{
	int i = 2;
	int size = FIRST_FREE_LIST_SIZE;

	while (item_size > size && i < NUM_FREE_LISTS - 1) {
		i++;
		size <<= 1;
	}

	return i;
}

/**
 * mono_method_alloc_generic_virtual_thunk:
 * @domain: a domain
 * @size: size in bytes
 *
 * Allocs size bytes to be used for the code of a generic virtual
 * thunk.  It's either allocated from the domain's code manager or
 * reused from a previously invalidated piece.
 *
 * LOCKING: The domain lock must be held.
 */
gpointer
mono_method_alloc_generic_virtual_thunk (MonoDomain *domain, int size)
{
	MONO_REQ_GC_NEUTRAL_MODE;

	static gboolean inited = FALSE;
	static int generic_virtual_thunks_size = 0;

	guint32 *p;
	int i;
	MonoThunkFreeList **l;

	init_thunk_free_lists (domain);

	size += sizeof (guint32);
	if (size < sizeof (MonoThunkFreeList))
		size = sizeof (MonoThunkFreeList);

	i = list_index_for_size (size);
	for (l = &domain->thunk_free_lists [i]; *l; l = &(*l)->next) {
		if ((*l)->size >= size) {
			MonoThunkFreeList *item = *l;
			*l = item->next;
			return ((guint32*)item) + 1;
		}
	}

	/* no suitable item found - search lists of larger sizes */
	while (++i < NUM_FREE_LISTS) {
		MonoThunkFreeList *item = domain->thunk_free_lists [i];
		if (!item)
			continue;
		g_assert (item->size > size);
		domain->thunk_free_lists [i] = item->next;
		return ((guint32*)item) + 1;
	}

	/* still nothing found - allocate it */
	if (!inited) {
		mono_counters_register ("Generic virtual thunk bytes",
				MONO_COUNTER_GENERICS | MONO_COUNTER_INT, &generic_virtual_thunks_size);
		inited = TRUE;
	}
	generic_virtual_thunks_size += size;

	p = mono_domain_code_reserve (domain, size);
	*p = size;

	mono_domain_lock (domain);
	if (!domain->generic_virtual_thunks)
		domain->generic_virtual_thunks = g_hash_table_new (NULL, NULL);
	g_hash_table_insert (domain->generic_virtual_thunks, p, p);
	mono_domain_unlock (domain);

	return p + 1;
}

/*
 * LOCKING: The domain lock must be held.
 */
static void
invalidate_generic_virtual_thunk (MonoDomain *domain, gpointer code)
{
	MONO_REQ_GC_NEUTRAL_MODE;

	guint32 *p = code;
	MonoThunkFreeList *l = (MonoThunkFreeList*)(p - 1);
	gboolean found = FALSE;

	mono_domain_lock (domain);
	if (!domain->generic_virtual_thunks)
		domain->generic_virtual_thunks = g_hash_table_new (NULL, NULL);
	if (g_hash_table_lookup (domain->generic_virtual_thunks, l))
		found = TRUE;
	mono_domain_unlock (domain);

	if (!found)
		/* Not allocated by mono_method_alloc_generic_virtual_thunk (), i.e. AOT */
		return;
	init_thunk_free_lists (domain);

	while (domain->thunk_free_lists [0] && domain->thunk_free_lists [0]->length >= MAX_WAIT_LENGTH) {
		MonoThunkFreeList *item = domain->thunk_free_lists [0];
		int length = item->length;
		int i;

		/* unlink the first item from the wait list */
		domain->thunk_free_lists [0] = item->next;
		domain->thunk_free_lists [0]->length = length - 1;

		i = list_index_for_size (item->size);

		/* put it in the free list */
		item->next = domain->thunk_free_lists [i];
		domain->thunk_free_lists [i] = item;
	}

	l->next = NULL;
	if (domain->thunk_free_lists [1]) {
		domain->thunk_free_lists [1] = domain->thunk_free_lists [1]->next = l;
		domain->thunk_free_lists [0]->length++;
	} else {
		g_assert (!domain->thunk_free_lists [0]);

		domain->thunk_free_lists [0] = domain->thunk_free_lists [1] = l;
		domain->thunk_free_lists [0]->length = 1;
	}
}

typedef struct _GenericVirtualCase {
	MonoMethod *method;
	gpointer code;
	int count;
	struct _GenericVirtualCase *next;
} GenericVirtualCase;

/*
 * get_generic_virtual_entries:
 *
 *   Return IMT entries for the generic virtual method instances and
 *   variant interface methods for vtable slot
 * VTABLE_SLOT.
 */ 
static MonoImtBuilderEntry*
get_generic_virtual_entries (MonoDomain *domain, gpointer *vtable_slot)
{
	MONO_REQ_GC_NEUTRAL_MODE;

  	GenericVirtualCase *list;
 	MonoImtBuilderEntry *entries;
  
 	mono_domain_lock (domain);
 	if (!domain->generic_virtual_cases)
 		domain->generic_virtual_cases = g_hash_table_new (mono_aligned_addr_hash, NULL);
 
 	list = g_hash_table_lookup (domain->generic_virtual_cases, vtable_slot);
 
 	entries = NULL;
 	for (; list; list = list->next) {
 		MonoImtBuilderEntry *entry;
 
 		if (list->count < THUNK_THRESHOLD)
 			continue;
 
 		entry = g_new0 (MonoImtBuilderEntry, 1);
 		entry->key = list->method;
 		entry->value.target_code = mono_get_addr_from_ftnptr (list->code);
 		entry->has_target_code = 1;
 		if (entries)
 			entry->children = entries->children + 1;
 		entry->next = entries;
 		entries = entry;
 	}
 
 	mono_domain_unlock (domain);
 
 	/* FIXME: Leaking memory ? */
 	return entries;
}

/**
 * mono_method_add_generic_virtual_invocation:
 * @domain: a domain
 * @vtable_slot: pointer to the vtable slot
 * @method: the inflated generic virtual method
 * @code: the method's code
 *
 * Registers a call via unmanaged code to a generic virtual method
 * instantiation or variant interface method.  If the number of calls reaches a threshold
 * (THUNK_THRESHOLD), the method is added to the vtable slot's generic
 * virtual method thunk.
 */
void
mono_method_add_generic_virtual_invocation (MonoDomain *domain, MonoVTable *vtable,
											gpointer *vtable_slot,
											MonoMethod *method, gpointer code)
{
	MONO_REQ_GC_NEUTRAL_MODE;

	static gboolean inited = FALSE;
	static int num_added = 0;

	GenericVirtualCase *gvc, *list;
	MonoImtBuilderEntry *entries;
	int i;
	GPtrArray *sorted;

	mono_domain_lock (domain);
	if (!domain->generic_virtual_cases)
		domain->generic_virtual_cases = g_hash_table_new (mono_aligned_addr_hash, NULL);

	/* Check whether the case was already added */
	list = g_hash_table_lookup (domain->generic_virtual_cases, vtable_slot);
	gvc = list;
	while (gvc) {
		if (gvc->method == method)
			break;
		gvc = gvc->next;
	}

	/* If not found, make a new one */
	if (!gvc) {
		gvc = mono_domain_alloc (domain, sizeof (GenericVirtualCase));
		gvc->method = method;
		gvc->code = code;
		gvc->count = 0;
		gvc->next = g_hash_table_lookup (domain->generic_virtual_cases, vtable_slot);

		g_hash_table_insert (domain->generic_virtual_cases, vtable_slot, gvc);

		if (!inited) {
			mono_counters_register ("Generic virtual cases", MONO_COUNTER_GENERICS | MONO_COUNTER_INT, &num_added);
			inited = TRUE;
		}
		num_added++;
	}

	if (++gvc->count == THUNK_THRESHOLD) {
		gpointer *old_thunk = *vtable_slot;
		gpointer vtable_trampoline = NULL;
		gpointer imt_trampoline = NULL;

		if ((gpointer)vtable_slot < (gpointer)vtable) {
			int displacement = (gpointer*)vtable_slot - (gpointer*)vtable;
			int imt_slot = MONO_IMT_SIZE + displacement;

			/* Force the rebuild of the thunk at the next call */
			imt_trampoline = callbacks.get_imt_trampoline (imt_slot);
			*vtable_slot = imt_trampoline;
		} else {
			vtable_trampoline = callbacks.get_vtable_trampoline ? callbacks.get_vtable_trampoline ((gpointer*)vtable_slot - (gpointer*)vtable->vtable) : NULL;

			entries = get_generic_virtual_entries (domain, vtable_slot);

			sorted = imt_sort_slot_entries (entries);

			*vtable_slot = imt_thunk_builder (NULL, domain, (MonoIMTCheckItem**)sorted->pdata, sorted->len,
											  vtable_trampoline);

			while (entries) {
				MonoImtBuilderEntry *next = entries->next;
				g_free (entries);
				entries = next;
			}

			for (i = 0; i < sorted->len; ++i)
				g_free (g_ptr_array_index (sorted, i));
			g_ptr_array_free (sorted, TRUE);
		}

#ifndef __native_client__
		/* We don't re-use any thunks as there is a lot of overhead */
		/* to deleting and re-using code in Native Client.          */
		if (old_thunk != vtable_trampoline && old_thunk != imt_trampoline)
			invalidate_generic_virtual_thunk (domain, old_thunk);
#endif
	}

	mono_domain_unlock (domain);
}

static MonoVTable *mono_class_create_runtime_vtable (MonoDomain *domain, MonoClass *klass, gboolean raise_on_error);

/**
 * mono_class_vtable:
 * @domain: the application domain
 * @class: the class to initialize
 *
 * VTables are domain specific because we create domain specific code, and 
 * they contain the domain specific static class data.
 * On failure, NULL is returned, and class->exception_type is set.
 */
MonoVTable *
mono_class_vtable (MonoDomain *domain, MonoClass *klass)
{
	return mono_class_vtable_full (domain, klass, FALSE);
}

/**
 * mono_class_vtable_full:
 * @domain: the application domain
 * @class: the class to initialize
 * @raise_on_error if an exception should be raised on failure or not
 *
 * VTables are domain specific because we create domain specific code, and 
 * they contain the domain specific static class data.
 */
MonoVTable *
mono_class_vtable_full (MonoDomain *domain, MonoClass *klass, gboolean raise_on_error)
{
	MONO_REQ_GC_UNSAFE_MODE;

	MonoClassRuntimeInfo *runtime_info;

	g_assert (klass);

	if (klass->exception_type) {
		if (raise_on_error)
			mono_raise_exception (mono_class_get_exception_for_failure (klass));
		return NULL;
	}

	/* this check can be inlined in jitted code, too */
	runtime_info = klass->runtime_info;
	if (runtime_info && runtime_info->max_domain >= domain->domain_id && runtime_info->domain_vtables [domain->domain_id])
		return runtime_info->domain_vtables [domain->domain_id];
	return mono_class_create_runtime_vtable (domain, klass, raise_on_error);
}

/**
 * mono_class_try_get_vtable:
 * @domain: the application domain
 * @class: the class to initialize
 *
 * This function tries to get the associated vtable from @class if
 * it was already created.
 */
MonoVTable *
mono_class_try_get_vtable (MonoDomain *domain, MonoClass *klass)
{
	MONO_REQ_GC_NEUTRAL_MODE;

	MonoClassRuntimeInfo *runtime_info;

	g_assert (klass);

	runtime_info = klass->runtime_info;
	if (runtime_info && runtime_info->max_domain >= domain->domain_id && runtime_info->domain_vtables [domain->domain_id])
		return runtime_info->domain_vtables [domain->domain_id];
	return NULL;
}

static gpointer*
alloc_vtable (MonoDomain *domain, size_t vtable_size, size_t imt_table_bytes)
{
	MONO_REQ_GC_NEUTRAL_MODE;

	size_t alloc_offset;

	/*
	 * We want the pointer to the MonoVTable aligned to 8 bytes because SGen uses three
	 * address bits.  The IMT has an odd number of entries, however, so on 32 bits the
	 * alignment will be off.  In that case we allocate 4 more bytes and skip over them.
	 */
	if (sizeof (gpointer) == 4 && (imt_table_bytes & 7)) {
		g_assert ((imt_table_bytes & 7) == 4);
		vtable_size += 4;
		alloc_offset = 4;
	} else {
		alloc_offset = 0;
	}

	return (gpointer*) ((char*)mono_domain_alloc0 (domain, vtable_size) + alloc_offset);
}

static MonoVTable *
mono_class_create_runtime_vtable (MonoDomain *domain, MonoClass *klass, gboolean raise_on_error)
{
	MONO_REQ_GC_UNSAFE_MODE;

	MonoVTable *vt;
	MonoClassRuntimeInfo *runtime_info, *old_info;
	MonoClassField *field;
	char *t;
	int i, vtable_slots;
	size_t imt_table_bytes;
	int gc_bits;
	guint32 vtable_size, class_size;
	gpointer iter;
	gpointer *interface_offsets;

	mono_loader_lock (); /*FIXME mono_class_init acquires it*/
	mono_domain_lock (domain);
	runtime_info = klass->runtime_info;
	if (runtime_info && runtime_info->max_domain >= domain->domain_id && runtime_info->domain_vtables [domain->domain_id]) {
		mono_domain_unlock (domain);
		mono_loader_unlock ();
		return runtime_info->domain_vtables [domain->domain_id];
	}
	if (!klass->inited || klass->exception_type) {
		if (!mono_class_init (klass) || klass->exception_type) {
			mono_domain_unlock (domain);
			mono_loader_unlock ();
			if (raise_on_error)
				mono_raise_exception (mono_class_get_exception_for_failure (klass));
			return NULL;
		}
	}

	/* Array types require that their element type be valid*/
	if (klass->byval_arg.type == MONO_TYPE_ARRAY || klass->byval_arg.type == MONO_TYPE_SZARRAY) {
		MonoClass *element_class = klass->element_class;
		if (!element_class->inited)
			mono_class_init (element_class);

		/*mono_class_init can leave the vtable layout to be lazily done and we can't afford this here*/
		if (element_class->exception_type == MONO_EXCEPTION_NONE && !element_class->vtable_size)
			mono_class_setup_vtable (element_class);
		
		if (element_class->exception_type != MONO_EXCEPTION_NONE) {
			/*Can happen if element_class only got bad after mono_class_setup_vtable*/
			if (klass->exception_type == MONO_EXCEPTION_NONE)
				mono_class_set_failure (klass, MONO_EXCEPTION_TYPE_LOAD, NULL);
			mono_domain_unlock (domain);
			mono_loader_unlock ();
			if (raise_on_error)
				mono_raise_exception (mono_class_get_exception_for_failure (klass));
			return NULL;
		}
	}

	/* 
	 * For some classes, mono_class_init () already computed klass->vtable_size, and 
	 * that is all that is needed because of the vtable trampolines.
	 */
	if (!klass->vtable_size)
		mono_class_setup_vtable (klass);

	if (klass->generic_class && !klass->vtable)
		mono_class_check_vtable_constraints (klass, NULL);

	/* Initialize klass->has_finalize */
	mono_class_has_finalizer (klass);

	if (klass->exception_type) {
		mono_domain_unlock (domain);
		mono_loader_unlock ();
		if (raise_on_error)
			mono_raise_exception (mono_class_get_exception_for_failure (klass));
		return NULL;
	}

	vtable_slots = klass->vtable_size;
	/* we add an additional vtable slot to store the pointer to static field data only when needed */
	class_size = mono_class_data_size (klass);
	if (class_size)
		vtable_slots++;

	if (klass->interface_offsets_count) {
		imt_table_bytes = sizeof (gpointer) * (MONO_IMT_SIZE);
		mono_stats.imt_number_of_tables++;
		mono_stats.imt_tables_size += imt_table_bytes;
	} else {
		imt_table_bytes = 0;
	}

	vtable_size = imt_table_bytes + MONO_SIZEOF_VTABLE + vtable_slots * sizeof (gpointer);

	mono_stats.used_class_count++;
	mono_stats.class_vtable_size += vtable_size;

	interface_offsets = alloc_vtable (domain, vtable_size, imt_table_bytes);
	vt = (MonoVTable*) ((char*)interface_offsets + imt_table_bytes);
	g_assert (!((gsize)vt & 7));

	vt->klass = klass;
	vt->rank = klass->rank;
	vt->domain = domain;

	mono_class_compute_gc_descriptor (klass);
		/*
		 * We can't use typed allocation in the non-root domains, since the
		 * collector needs the GC descriptor stored in the vtable even after
		 * the mempool containing the vtable is destroyed when the domain is
		 * unloaded. An alternative might be to allocate vtables in the GC
		 * heap, but this does not seem to work (it leads to crashes inside
		 * libgc). If that approach is tried, two gc descriptors need to be
		 * allocated for each class: one for the root domain, and one for all
		 * other domains. The second descriptor should contain a bit for the
		 * vtable field in MonoObject, since we can no longer assume the 
		 * vtable is reachable by other roots after the appdomain is unloaded.
		 */
#ifdef HAVE_BOEHM_GC
	if (domain != mono_get_root_domain () && !mono_dont_free_domains)
		vt->gc_descr = MONO_GC_DESCRIPTOR_NULL;
	else
#endif
		vt->gc_descr = klass->gc_descr;

	gc_bits = mono_gc_get_vtable_bits (klass);
	g_assert (!(gc_bits & ~((1 << MONO_VTABLE_AVAILABLE_GC_BITS) - 1)));

	vt->gc_bits = gc_bits;

	if (class_size) {
		/* we store the static field pointer at the end of the vtable: vt->vtable [class->vtable_size] */
		if (klass->has_static_refs) {
			MonoGCDescriptor statics_gc_descr;
			int max_set = 0;
			gsize default_bitmap [4] = {0};
			gsize *bitmap;

			bitmap = compute_class_bitmap (klass, default_bitmap, sizeof (default_bitmap) * 8, 0, &max_set, TRUE);
			/*g_print ("bitmap 0x%x for %s.%s (size: %d)\n", bitmap [0], klass->name_space, klass->name, class_size);*/
			statics_gc_descr = mono_gc_make_descr_from_bitmap (bitmap, max_set + 1);
			vt->vtable [klass->vtable_size] = mono_gc_alloc_fixed (class_size, statics_gc_descr, MONO_ROOT_SOURCE_STATIC, "managed static variables");
			mono_domain_add_class_static_data (domain, klass, vt->vtable [klass->vtable_size], NULL);
			if (bitmap != default_bitmap)
				g_free (bitmap);
		} else {
			vt->vtable [klass->vtable_size] = mono_domain_alloc0 (domain, class_size);
		}
		vt->has_static_fields = TRUE;
		mono_stats.class_static_data_size += class_size;
	}

	iter = NULL;
	while ((field = mono_class_get_fields (klass, &iter))) {
		if (!(field->type->attrs & FIELD_ATTRIBUTE_STATIC))
			continue;
		if (mono_field_is_deleted (field))
			continue;
#ifdef HOST_WIN32
		if ((field->type->attrs & FIELD_ATTRIBUTE_HAS_FIELD_RVA) && field->parent->image->is_module_handle) {
			const char *data = mono_field_get_data (field);

			g_assert (!(field->type->attrs & FIELD_ATTRIBUTE_HAS_DEFAULT));
			/* some fields don't really have rva, they are just zeroed (bss? bug #343083) */
			if (data)
			{
			    field->offset = -2;
			    continue;
			}
		}
#endif
		if (!(field->type->attrs & FIELD_ATTRIBUTE_LITERAL)) {
			gint32 special_static = klass->no_special_static_fields ? SPECIAL_STATIC_NONE : field_is_special_static (klass, field);
			if (special_static != SPECIAL_STATIC_NONE) {
				guint32 size, offset;
				gint32 align;
				gsize default_bitmap [4] = {0};
				gsize *bitmap;
				int max_set = 0;
				int numbits;
				MonoClass *fclass;
				if (mono_type_is_reference (field->type)) {
					default_bitmap [0] = 1;
					numbits = 1;
					bitmap = default_bitmap;
				} else if (mono_type_is_struct (field->type)) {
					fclass = mono_class_from_mono_type (field->type);
					bitmap = compute_class_bitmap (fclass, default_bitmap, sizeof (default_bitmap) * 8, - (int)(sizeof (MonoObject) / sizeof (gpointer)), &max_set, FALSE);
					numbits = max_set + 1;
				} else {
					default_bitmap [0] = 0;
					numbits = 0;
					bitmap = default_bitmap;
				}
				size = mono_type_size (field->type, &align);
				offset = mono_alloc_special_static_data (special_static, size, align, (uintptr_t*)bitmap, numbits);
				if (!domain->special_static_fields)
					domain->special_static_fields = g_hash_table_new (NULL, NULL);
				g_hash_table_insert (domain->special_static_fields, field, GUINT_TO_POINTER (offset));
				if (bitmap != default_bitmap)
					g_free (bitmap);
				/* 
				 * This marks the field as special static to speed up the
				 * checks in mono_field_static_get/set_value ().
				 */
				field->offset = -1;
				continue;
			}
		}
		if ((field->type->attrs & FIELD_ATTRIBUTE_HAS_FIELD_RVA)) {
			MonoClass *fklass = mono_class_from_mono_type (field->type);
			const char *data = mono_field_get_data (field);

			g_assert (!(field->type->attrs & FIELD_ATTRIBUTE_HAS_DEFAULT));
			t = (char*)mono_vtable_get_static_field_data (vt) + field->offset;
			/* some fields don't really have rva, they are just zeroed (bss? bug #343083) */
			if (!data)
				continue;
			if (fklass->valuetype) {
				memcpy (t, data, mono_class_value_size (fklass, NULL));
			} else {
				/* it's a pointer type: add check */
				g_assert ((fklass->byval_arg.type == MONO_TYPE_PTR) || (fklass->byval_arg.type == MONO_TYPE_FNPTR));
				*t = *(char *)data;
			}
			continue;
		}		
	}

	vt->max_interface_id = klass->max_interface_id;
	vt->interface_bitmap = klass->interface_bitmap;
	
	//printf ("Initializing VT for class %s (interface_offsets_count = %d)\n",
	//		class->name, klass->interface_offsets_count);

	/* Initialize vtable */
	if (callbacks.get_vtable_trampoline) {
		// This also covers the AOT case
		for (i = 0; i < klass->vtable_size; ++i) {
			vt->vtable [i] = callbacks.get_vtable_trampoline (i);
		}
	} else {
		mono_class_setup_vtable (klass);

		for (i = 0; i < klass->vtable_size; ++i) {
			MonoMethod *cm;

			if ((cm = klass->vtable [i]))
				vt->vtable [i] = arch_create_jit_trampoline (cm);
		}
	}

	if (imt_table_bytes) {
		/* Now that the vtable is full, we can actually fill up the IMT */
			for (i = 0; i < MONO_IMT_SIZE; ++i)
				interface_offsets [i] = callbacks.get_imt_trampoline (i);
	}

	/*
	 * FIXME: Is it ok to allocate while holding the domain/loader locks ? If not, we can release them, allocate, then
	 * re-acquire them and check if another thread has created the vtable in the meantime.
	 */
	/* Special case System.MonoType to avoid infinite recursion */
	if (klass != mono_defaults.monotype_class) {
		/*FIXME check for OOM*/
		vt->type = mono_type_get_object (domain, &klass->byval_arg);
		if (mono_object_get_class (vt->type) != mono_defaults.monotype_class)
			/* This is unregistered in
			   unregister_vtable_reflection_type() in
			   domain.c. */
			MONO_GC_REGISTER_ROOT_IF_MOVING(vt->type, MONO_ROOT_SOURCE_REFLECTION, "vtable reflection type");
	}

	mono_vtable_set_is_remote (vt, mono_class_is_contextbound (klass));

	/*  class_vtable_array keeps an array of created vtables
	 */
	g_ptr_array_add (domain->class_vtable_array, vt);
	/* klass->runtime_info is protected by the loader lock, both when
	 * it it enlarged and when it is stored info.
	 */

	/*
	 * Store the vtable in klass->runtime_info.
	 * klass->runtime_info is accessed without locking, so this do this last after the vtable has been constructed.
	 */
	mono_memory_barrier ();

	old_info = klass->runtime_info;
	if (old_info && old_info->max_domain >= domain->domain_id) {
		/* someone already created a large enough runtime info */
		old_info->domain_vtables [domain->domain_id] = vt;
	} else {
		int new_size = domain->domain_id;
		if (old_info)
			new_size = MAX (new_size, old_info->max_domain);
		new_size++;
		/* make the new size a power of two */
		i = 2;
		while (new_size > i)
			i <<= 1;
		new_size = i;
		/* this is a bounded memory retention issue: may want to 
		 * handle it differently when we'll have a rcu-like system.
		 */
		runtime_info = mono_image_alloc0 (klass->image, MONO_SIZEOF_CLASS_RUNTIME_INFO + new_size * sizeof (gpointer));
		runtime_info->max_domain = new_size - 1;
		/* copy the stuff from the older info */
		if (old_info) {
			memcpy (runtime_info->domain_vtables, old_info->domain_vtables, (old_info->max_domain + 1) * sizeof (gpointer));
		}
		runtime_info->domain_vtables [domain->domain_id] = vt;
		/* keep this last*/
		mono_memory_barrier ();
		klass->runtime_info = runtime_info;
	}

	if (klass == mono_defaults.monotype_class) {
		/*FIXME check for OOM*/
		vt->type = mono_type_get_object (domain, &klass->byval_arg);
		if (mono_object_get_class (vt->type) != mono_defaults.monotype_class)
			/* This is unregistered in
			   unregister_vtable_reflection_type() in
			   domain.c. */
			MONO_GC_REGISTER_ROOT_IF_MOVING(vt->type, MONO_ROOT_SOURCE_REFLECTION, "vtable reflection type");
	}

	mono_domain_unlock (domain);
	mono_loader_unlock ();

	/* make sure the parent is initialized */
	/*FIXME shouldn't this fail the current type?*/
	if (klass->parent)
		mono_class_vtable_full (domain, klass->parent, raise_on_error);

	return vt;
}

#ifndef DISABLE_REMOTING
/**
 * mono_class_proxy_vtable:
 * @domain: the application domain
 * @remove_class: the remote class
 *
 * Creates a vtable for transparent proxies. It is basically
 * a copy of the real vtable of the class wrapped in @remote_class,
 * but all function pointers invoke the remoting functions, and
 * vtable->klass points to the transparent proxy class, and not to @class.
 */
static MonoVTable *
mono_class_proxy_vtable (MonoDomain *domain, MonoRemoteClass *remote_class, MonoRemotingTarget target_type)
{
	MONO_REQ_GC_UNSAFE_MODE;

	MonoError error;
	MonoVTable *vt, *pvt;
	int i, j, vtsize, max_interface_id, extra_interface_vtsize = 0;
	MonoClass *k;
	GSList *extra_interfaces = NULL;
	MonoClass *klass = remote_class->proxy_class;
	gpointer *interface_offsets;
	uint8_t *bitmap;
	int bsize;
	size_t imt_table_bytes;
	
#ifdef COMPRESSED_INTERFACE_BITMAP
	int bcsize;
#endif

	vt = mono_class_vtable (domain, klass);
	g_assert (vt); /*FIXME property handle failure*/
	max_interface_id = vt->max_interface_id;
	
	/* Calculate vtable space for extra interfaces */
	for (j = 0; j < remote_class->interface_count; j++) {
		MonoClass* iclass = remote_class->interfaces[j];
		GPtrArray *ifaces;
		int method_count;

		/*FIXME test for interfaces with variant generic arguments*/
		if (MONO_CLASS_IMPLEMENTS_INTERFACE (klass, iclass->interface_id))
			continue;	/* interface implemented by the class */
		if (g_slist_find (extra_interfaces, iclass))
			continue;
			
		extra_interfaces = g_slist_prepend (extra_interfaces, iclass);
		
		method_count = mono_class_num_methods (iclass);
	
		ifaces = mono_class_get_implemented_interfaces (iclass, &error);
		g_assert (mono_error_ok (&error)); /*FIXME do proper error handling*/
		if (ifaces) {
			for (i = 0; i < ifaces->len; ++i) {
				MonoClass *ic = g_ptr_array_index (ifaces, i);
				/*FIXME test for interfaces with variant generic arguments*/
				if (MONO_CLASS_IMPLEMENTS_INTERFACE (klass, ic->interface_id))
					continue;	/* interface implemented by the class */
				if (g_slist_find (extra_interfaces, ic))
					continue;
				extra_interfaces = g_slist_prepend (extra_interfaces, ic);
				method_count += mono_class_num_methods (ic);
			}
			g_ptr_array_free (ifaces, TRUE);
		}

		extra_interface_vtsize += method_count * sizeof (gpointer);
		if (iclass->max_interface_id > max_interface_id) max_interface_id = iclass->max_interface_id;
	}

	imt_table_bytes = sizeof (gpointer) * MONO_IMT_SIZE;
	mono_stats.imt_number_of_tables++;
	mono_stats.imt_tables_size += imt_table_bytes;

	vtsize = imt_table_bytes + MONO_SIZEOF_VTABLE + klass->vtable_size * sizeof (gpointer);

	mono_stats.class_vtable_size += vtsize + extra_interface_vtsize;

	interface_offsets = alloc_vtable (domain, vtsize + extra_interface_vtsize, imt_table_bytes);
	pvt = (MonoVTable*) ((char*)interface_offsets + imt_table_bytes);
	g_assert (!((gsize)pvt & 7));

	memcpy (pvt, vt, MONO_SIZEOF_VTABLE + klass->vtable_size * sizeof (gpointer));

	pvt->klass = mono_defaults.transparent_proxy_class;
	/* we need to keep the GC descriptor for a transparent proxy or we confuse the precise GC */
	pvt->gc_descr = mono_defaults.transparent_proxy_class->gc_descr;

	/* initialize vtable */
	mono_class_setup_vtable (klass);
	for (i = 0; i < klass->vtable_size; ++i) {
		MonoMethod *cm;
		    
		if ((cm = klass->vtable [i]))
			pvt->vtable [i] = arch_create_remoting_trampoline (domain, cm, target_type);
		else
			pvt->vtable [i] = NULL;
	}

	if (klass->flags & TYPE_ATTRIBUTE_ABSTRACT) {
		/* create trampolines for abstract methods */
		for (k = klass; k; k = k->parent) {
			MonoMethod* m;
			gpointer iter = NULL;
			while ((m = mono_class_get_methods (k, &iter)))
				if (!pvt->vtable [m->slot])
					pvt->vtable [m->slot] = arch_create_remoting_trampoline (domain, m, target_type);
		}
	}

	pvt->max_interface_id = max_interface_id;
	bsize = sizeof (guint8) * (max_interface_id/8 + 1 );
#ifdef COMPRESSED_INTERFACE_BITMAP
	bitmap = g_malloc0 (bsize);
#else
	bitmap = mono_domain_alloc0 (domain, bsize);
#endif

	for (i = 0; i < klass->interface_offsets_count; ++i) {
		int interface_id = klass->interfaces_packed [i]->interface_id;
		bitmap [interface_id >> 3] |= (1 << (interface_id & 7));
	}

	if (extra_interfaces) {
		int slot = klass->vtable_size;
		MonoClass* interf;
		gpointer iter;
		MonoMethod* cm;
		GSList *list_item;

		/* Create trampolines for the methods of the interfaces */
		for (list_item = extra_interfaces; list_item != NULL; list_item=list_item->next) {
			interf = list_item->data;
			
			bitmap [interf->interface_id >> 3] |= (1 << (interf->interface_id & 7));

			iter = NULL;
			j = 0;
			while ((cm = mono_class_get_methods (interf, &iter)))
				pvt->vtable [slot + j++] = arch_create_remoting_trampoline (domain, cm, target_type);
			
			slot += mono_class_num_methods (interf);
		}
	}

	/* Now that the vtable is full, we can actually fill up the IMT */
	build_imt (klass, pvt, domain, interface_offsets, extra_interfaces);
	if (extra_interfaces) {
		g_slist_free (extra_interfaces);
	}

#ifdef COMPRESSED_INTERFACE_BITMAP
	bcsize = mono_compress_bitmap (NULL, bitmap, bsize);
	pvt->interface_bitmap = mono_domain_alloc0 (domain, bcsize);
	mono_compress_bitmap (pvt->interface_bitmap, bitmap, bsize);
	g_free (bitmap);
#else
	pvt->interface_bitmap = bitmap;
#endif
	return pvt;
}

#endif /* DISABLE_REMOTING */

/**
 * mono_class_field_is_special_static:
 *
 *   Returns whether @field is a thread/context static field.
 */
gboolean
mono_class_field_is_special_static (MonoClassField *field)
{
	MONO_REQ_GC_NEUTRAL_MODE

	if (!(field->type->attrs & FIELD_ATTRIBUTE_STATIC))
		return FALSE;
	if (mono_field_is_deleted (field))
		return FALSE;
	if (!(field->type->attrs & FIELD_ATTRIBUTE_LITERAL)) {
		if (field_is_special_static (field->parent, field) != SPECIAL_STATIC_NONE)
			return TRUE;
	}
	return FALSE;
}

/**
 * mono_class_field_get_special_static_type:
 * @field: The MonoClassField describing the field.
 *
 * Returns: SPECIAL_STATIC_THREAD if the field is thread static, SPECIAL_STATIC_CONTEXT if it is context static,
 * SPECIAL_STATIC_NONE otherwise.
 */
guint32
mono_class_field_get_special_static_type (MonoClassField *field)
{
	MONO_REQ_GC_NEUTRAL_MODE

	if (!(field->type->attrs & FIELD_ATTRIBUTE_STATIC))
		return SPECIAL_STATIC_NONE;
	if (mono_field_is_deleted (field))
		return SPECIAL_STATIC_NONE;
	if (!(field->type->attrs & FIELD_ATTRIBUTE_LITERAL))
		return field_is_special_static (field->parent, field);
	return SPECIAL_STATIC_NONE;
}

/**
 * mono_class_has_special_static_fields:
 * 
 *   Returns whenever @klass has any thread/context static fields.
 */
gboolean
mono_class_has_special_static_fields (MonoClass *klass)
{
	MONO_REQ_GC_NEUTRAL_MODE

	MonoClassField *field;
	gpointer iter;

	iter = NULL;
	while ((field = mono_class_get_fields (klass, &iter))) {
		g_assert (field->parent == klass);
		if (mono_class_field_is_special_static (field))
			return TRUE;
	}

	return FALSE;
}

#ifndef DISABLE_REMOTING
/**
 * create_remote_class_key:
 * Creates an array of pointers that can be used as a hash key for a remote class.
 * The first element of the array is the number of pointers.
 */
static gpointer*
create_remote_class_key (MonoRemoteClass *remote_class, MonoClass *extra_class)
{
	MONO_REQ_GC_NEUTRAL_MODE;

	gpointer *key;
	int i, j;
	
	if (remote_class == NULL) {
		if (extra_class->flags & TYPE_ATTRIBUTE_INTERFACE) {
			key = g_malloc (sizeof(gpointer) * 3);
			key [0] = GINT_TO_POINTER (2);
			key [1] = mono_defaults.marshalbyrefobject_class;
			key [2] = extra_class;
		} else {
			key = g_malloc (sizeof(gpointer) * 2);
			key [0] = GINT_TO_POINTER (1);
			key [1] = extra_class;
		}
	} else {
		if (extra_class != NULL && (extra_class->flags & TYPE_ATTRIBUTE_INTERFACE)) {
			key = g_malloc (sizeof(gpointer) * (remote_class->interface_count + 3));
			key [0] = GINT_TO_POINTER (remote_class->interface_count + 2);
			key [1] = remote_class->proxy_class;

			// Keep the list of interfaces sorted
			for (i = 0, j = 2; i < remote_class->interface_count; i++, j++) {
				if (extra_class && remote_class->interfaces [i] > extra_class) {
					key [j++] = extra_class;
					extra_class = NULL;
				}
				key [j] = remote_class->interfaces [i];
			}
			if (extra_class)
				key [j] = extra_class;
		} else {
			// Replace the old class. The interface list is the same
			key = g_malloc (sizeof(gpointer) * (remote_class->interface_count + 2));
			key [0] = GINT_TO_POINTER (remote_class->interface_count + 1);
			key [1] = extra_class != NULL ? extra_class : remote_class->proxy_class;
			for (i = 0; i < remote_class->interface_count; i++)
				key [2 + i] = remote_class->interfaces [i];
		}
	}
	
	return key;
}

/**
 * copy_remote_class_key:
 *
 *   Make a copy of KEY in the domain and return the copy.
 */
static gpointer*
copy_remote_class_key (MonoDomain *domain, gpointer *key)
{
	MONO_REQ_GC_NEUTRAL_MODE

	int key_size = (GPOINTER_TO_UINT (key [0]) + 1) * sizeof (gpointer);
	gpointer *mp_key = mono_domain_alloc (domain, key_size);

	memcpy (mp_key, key, key_size);

	return mp_key;
}

/**
 * mono_remote_class:
 * @domain: the application domain
 * @class_name: name of the remote class
 *
 * Creates and initializes a MonoRemoteClass object for a remote type. 
 *
 * Can raise an exception on failure. 
 */
MonoRemoteClass*
mono_remote_class (MonoDomain *domain, MonoString *class_name, MonoClass *proxy_class)
{
	MONO_REQ_GC_UNSAFE_MODE;

	MonoError error;
	MonoRemoteClass *rc;
	gpointer* key, *mp_key;
	char *name;
	
	key = create_remote_class_key (NULL, proxy_class);
	
	mono_domain_lock (domain);
	rc = g_hash_table_lookup (domain->proxy_vtable_hash, key);

	if (rc) {
		g_free (key);
		mono_domain_unlock (domain);
		return rc;
	}

	name = mono_string_to_utf8_mp (domain->mp, class_name, &error);
	if (!mono_error_ok (&error)) {
		g_free (key);
		mono_domain_unlock (domain);
		mono_error_raise_exception (&error);
	}

	mp_key = copy_remote_class_key (domain, key);
	g_free (key);
	key = mp_key;

	if (proxy_class->flags & TYPE_ATTRIBUTE_INTERFACE) {
		rc = mono_domain_alloc (domain, MONO_SIZEOF_REMOTE_CLASS + sizeof(MonoClass*));
		rc->interface_count = 1;
		rc->interfaces [0] = proxy_class;
		rc->proxy_class = mono_defaults.marshalbyrefobject_class;
	} else {
		rc = mono_domain_alloc (domain, MONO_SIZEOF_REMOTE_CLASS);
		rc->interface_count = 0;
		rc->proxy_class = proxy_class;
	}
	
	rc->default_vtable = NULL;
	rc->xdomain_vtable = NULL;
	rc->proxy_class_name = name;
#ifndef DISABLE_PERFCOUNTERS
	mono_perfcounters->loader_bytes += mono_string_length (class_name) + 1;
#endif

	g_hash_table_insert (domain->proxy_vtable_hash, key, rc);

	mono_domain_unlock (domain);
	return rc;
}

/**
 * clone_remote_class:
 * Creates a copy of the remote_class, adding the provided class or interface
 */
static MonoRemoteClass*
clone_remote_class (MonoDomain *domain, MonoRemoteClass* remote_class, MonoClass *extra_class)
{
	MONO_REQ_GC_NEUTRAL_MODE;

	MonoRemoteClass *rc;
	gpointer* key, *mp_key;
	
	key = create_remote_class_key (remote_class, extra_class);
	rc = g_hash_table_lookup (domain->proxy_vtable_hash, key);
	if (rc != NULL) {
		g_free (key);
		return rc;
	}

	mp_key = copy_remote_class_key (domain, key);
	g_free (key);
	key = mp_key;

	if (extra_class->flags & TYPE_ATTRIBUTE_INTERFACE) {
		int i,j;
		rc = mono_domain_alloc (domain, MONO_SIZEOF_REMOTE_CLASS + sizeof(MonoClass*) * (remote_class->interface_count + 1));
		rc->proxy_class = remote_class->proxy_class;
		rc->interface_count = remote_class->interface_count + 1;
		
		// Keep the list of interfaces sorted, since the hash key of
		// the remote class depends on this
		for (i = 0, j = 0; i < remote_class->interface_count; i++, j++) {
			if (remote_class->interfaces [i] > extra_class && i == j)
				rc->interfaces [j++] = extra_class;
			rc->interfaces [j] = remote_class->interfaces [i];
		}
		if (i == j)
			rc->interfaces [j] = extra_class;
	} else {
		// Replace the old class. The interface array is the same
		rc = mono_domain_alloc (domain, MONO_SIZEOF_REMOTE_CLASS + sizeof(MonoClass*) * remote_class->interface_count);
		rc->proxy_class = extra_class;
		rc->interface_count = remote_class->interface_count;
		if (rc->interface_count > 0)
			memcpy (rc->interfaces, remote_class->interfaces, rc->interface_count * sizeof (MonoClass*));
	}
	
	rc->default_vtable = NULL;
	rc->xdomain_vtable = NULL;
	rc->proxy_class_name = remote_class->proxy_class_name;

	g_hash_table_insert (domain->proxy_vtable_hash, key, rc);

	return rc;
}

gpointer
mono_remote_class_vtable (MonoDomain *domain, MonoRemoteClass *remote_class, MonoRealProxy *rp)
{
	MONO_REQ_GC_UNSAFE_MODE;

	mono_loader_lock (); /*FIXME mono_class_from_mono_type and mono_class_proxy_vtable take it*/
	mono_domain_lock (domain);
	if (rp->target_domain_id != -1) {
		if (remote_class->xdomain_vtable == NULL)
			remote_class->xdomain_vtable = mono_class_proxy_vtable (domain, remote_class, MONO_REMOTING_TARGET_APPDOMAIN);
		mono_domain_unlock (domain);
		mono_loader_unlock ();
		return remote_class->xdomain_vtable;
	}
	if (remote_class->default_vtable == NULL) {
		MonoType *type;
		MonoClass *klass;
		type = ((MonoReflectionType *)rp->class_to_proxy)->type;
		klass = mono_class_from_mono_type (type);
#ifndef DISABLE_COM
		if ((mono_class_is_com_object (klass) || (mono_class_get_com_object_class () && klass == mono_class_get_com_object_class ())) && !mono_vtable_is_remote (mono_class_vtable (mono_domain_get (), klass)))
			remote_class->default_vtable = mono_class_proxy_vtable (domain, remote_class, MONO_REMOTING_TARGET_COMINTEROP);
		else
#endif
			remote_class->default_vtable = mono_class_proxy_vtable (domain, remote_class, MONO_REMOTING_TARGET_UNKNOWN);
	}
	
	mono_domain_unlock (domain);
	mono_loader_unlock ();
	return remote_class->default_vtable;
}

/**
 * mono_upgrade_remote_class:
 * @domain: the application domain
 * @tproxy: the proxy whose remote class has to be upgraded.
 * @klass: class to which the remote class can be casted.
 *
 * Updates the vtable of the remote class by adding the necessary method slots
 * and interface offsets so it can be safely casted to klass. klass can be a
 * class or an interface.
 */
void
mono_upgrade_remote_class (MonoDomain *domain, MonoObject *proxy_object, MonoClass *klass)
{
	MONO_REQ_GC_UNSAFE_MODE;

	MonoTransparentProxy *tproxy;
	MonoRemoteClass *remote_class;
	gboolean redo_vtable;

	mono_loader_lock (); /*FIXME mono_remote_class_vtable requires it.*/
	mono_domain_lock (domain);

	tproxy = (MonoTransparentProxy*) proxy_object;
	remote_class = tproxy->remote_class;
	
	if (klass->flags & TYPE_ATTRIBUTE_INTERFACE) {
		int i;
		redo_vtable = TRUE;
		for (i = 0; i < remote_class->interface_count && redo_vtable; i++)
			if (remote_class->interfaces [i] == klass)
				redo_vtable = FALSE;
	}
	else {
		redo_vtable = (remote_class->proxy_class != klass);
	}

	if (redo_vtable) {
		tproxy->remote_class = clone_remote_class (domain, remote_class, klass);
		proxy_object->vtable = mono_remote_class_vtable (domain, tproxy->remote_class, tproxy->rp);
	}
	
	mono_domain_unlock (domain);
	mono_loader_unlock ();
}
#endif /* DISABLE_REMOTING */


/**
 * mono_object_get_virtual_method:
 * @obj: object to operate on.
 * @method: method 
 *
 * Retrieves the MonoMethod that would be called on obj if obj is passed as
 * the instance of a callvirt of method.
 */
MonoMethod*
mono_object_get_virtual_method (MonoObject *obj, MonoMethod *method)
{
	MONO_REQ_GC_UNSAFE_MODE;

	MonoClass *klass;
	MonoMethod **vtable;
	gboolean is_proxy = FALSE;
	MonoMethod *res = NULL;

	klass = mono_object_class (obj);
#ifndef DISABLE_REMOTING
	if (klass == mono_defaults.transparent_proxy_class) {
		klass = ((MonoTransparentProxy *)obj)->remote_class->proxy_class;
		is_proxy = TRUE;
	}
#endif

	if (!is_proxy && ((method->flags & METHOD_ATTRIBUTE_FINAL) || !(method->flags & METHOD_ATTRIBUTE_VIRTUAL)))
			return method;

	mono_class_setup_vtable (klass);
	vtable = klass->vtable;

	if (method->slot == -1) {
		/* method->slot might not be set for instances of generic methods */
		if (method->is_inflated) {
			g_assert (((MonoMethodInflated*)method)->declaring->slot != -1);
			method->slot = ((MonoMethodInflated*)method)->declaring->slot; 
		} else {
			if (!is_proxy)
				g_assert_not_reached ();
		}
	}

	/* check method->slot is a valid index: perform isinstance? */
	if (method->slot != -1) {
		if (method->klass->flags & TYPE_ATTRIBUTE_INTERFACE) {
			if (!is_proxy) {
				gboolean variance_used = FALSE;
				int iface_offset = mono_class_interface_offset_with_variance (klass, method->klass, &variance_used);
				g_assert (iface_offset > 0);
				res = vtable [iface_offset + method->slot];
			}
		} else {
			res = vtable [method->slot];
		}
    }

#ifndef DISABLE_REMOTING
	if (is_proxy) {
		/* It may be an interface, abstract class method or generic method */
		if (!res || mono_method_signature (res)->generic_param_count)
			res = method;

		/* generic methods demand invoke_with_check */
		if (mono_method_signature (res)->generic_param_count)
			res = mono_marshal_get_remoting_invoke_with_check (res);
		else {
#ifndef DISABLE_COM
			if (klass == mono_class_get_com_object_class () || mono_class_is_com_object (klass))
				res = mono_cominterop_get_invoke (res);
			else
#endif
				res = mono_marshal_get_remoting_invoke (res);
		}
	} else
#endif
	{
		if (method->is_inflated) {
			MonoError error;
			/* Have to inflate the result */
			res = mono_class_inflate_generic_method_checked (res, &((MonoMethodInflated*)method)->context, &error);
			g_assert (mono_error_ok (&error)); /* FIXME don't swallow the error */
		}
	}

	g_assert (res);
	
	return res;
}

static MonoObject*
dummy_mono_runtime_invoke (MonoMethod *method, void *obj, void **params, MonoObject **exc)
{
	g_error ("runtime invoke called on uninitialized runtime");
	return NULL;
}

static MonoInvokeFunc default_mono_runtime_invoke = dummy_mono_runtime_invoke;

/**
 * mono_runtime_invoke:
 * @method: method to invoke
 * @obJ: object instance
 * @params: arguments to the method
 * @exc: exception information.
 *
 * Invokes the method represented by @method on the object @obj.
 *
 * obj is the 'this' pointer, it should be NULL for static
 * methods, a MonoObject* for object instances and a pointer to
 * the value type for value types.
 *
 * The params array contains the arguments to the method with the
 * same convention: MonoObject* pointers for object instances and
 * pointers to the value type otherwise. 
 * 
 * From unmanaged code you'll usually use the
 * mono_runtime_invoke() variant.
 *
 * Note that this function doesn't handle virtual methods for
 * you, it will exec the exact method you pass: we still need to
 * expose a function to lookup the derived class implementation
 * of a virtual method (there are examples of this in the code,
 * though).
 * 
 * You can pass NULL as the exc argument if you don't want to
 * catch exceptions, otherwise, *exc will be set to the exception
 * thrown, if any.  if an exception is thrown, you can't use the
 * MonoObject* result from the function.
 * 
 * If the method returns a value type, it is boxed in an object
 * reference.
 */
MonoObject*
mono_runtime_invoke (MonoMethod *method, void *obj, void **params, MonoObject **exc)
{
	MONO_REQ_GC_UNSAFE_MODE;

	MonoObject *result;

	if (mono_runtime_get_no_exec ())
		g_warning ("Invoking method '%s' when running in no-exec mode.\n", mono_method_full_name (method, TRUE));

	if (mono_profiler_get_events () & MONO_PROFILE_METHOD_EVENTS)
		mono_profiler_method_start_invoke (method);

	result = default_mono_runtime_invoke (method, obj, params, exc);

	if (mono_profiler_get_events () & MONO_PROFILE_METHOD_EVENTS)
		mono_profiler_method_end_invoke (method);

	return result;
}

/**
 * mono_method_get_unmanaged_thunk:
 * @method: method to generate a thunk for.
 *
 * Returns an unmanaged->managed thunk that can be used to call
 * a managed method directly from C.
 *
 * The thunk's C signature closely matches the managed signature:
 *
 * C#: public bool Equals (object obj);
 * C:  typedef MonoBoolean (*Equals)(MonoObject*,
 *             MonoObject*, MonoException**);
 *
 * The 1st ("this") parameter must not be used with static methods:
 *
 * C#: public static bool ReferenceEquals (object a, object b);
 * C:  typedef MonoBoolean (*ReferenceEquals)(MonoObject*, MonoObject*,
 *             MonoException**);
 *
 * The last argument must be a non-null pointer of a MonoException* pointer.
 * It has "out" semantics. After invoking the thunk, *ex will be NULL if no
 * exception has been thrown in managed code. Otherwise it will point
 * to the MonoException* caught by the thunk. In this case, the result of
 * the thunk is undefined:
 *
 * MonoMethod *method = ... // MonoMethod* of System.Object.Equals
 * MonoException *ex = NULL;
 * Equals func = mono_method_get_unmanaged_thunk (method);
 * MonoBoolean res = func (thisObj, objToCompare, &ex);
 * if (ex) {
 *    // handle exception
 * }
 *
 * The calling convention of the thunk matches the platform's default
 * convention. This means that under Windows, C declarations must
 * contain the __stdcall attribute:
 *
 * C:  typedef MonoBoolean (__stdcall *Equals)(MonoObject*,
 *             MonoObject*, MonoException**);
 *
 * LIMITATIONS
 *
 * Value type arguments and return values are treated as they were objects:
 *
 * C#: public static Rectangle Intersect (Rectangle a, Rectangle b);
 * C:  typedef MonoObject* (*Intersect)(MonoObject*, MonoObject*, MonoException**);
 *
 * Arguments must be properly boxed upon trunk's invocation, while return
 * values must be unboxed.
 */
gpointer
mono_method_get_unmanaged_thunk (MonoMethod *method)
{
	MONO_REQ_GC_NEUTRAL_MODE;
	MONO_REQ_API_ENTRYPOINT;

	gpointer res;

	MONO_PREPARE_RESET_BLOCKING
	method = mono_marshal_get_thunk_invoke_wrapper (method);
	res = mono_compile_method (method);
	MONO_FINISH_RESET_BLOCKING

	return res;
}

void
mono_copy_value (MonoType *type, void *dest, void *value, int deref_pointer)
{
	MONO_REQ_GC_UNSAFE_MODE;

	int t;
	if (type->byref) {
		/* object fields cannot be byref, so we don't need a
		   wbarrier here */
		gpointer *p = (gpointer*)dest;
		*p = value;
		return;
	}
	t = type->type;
handle_enum:
	switch (t) {
	case MONO_TYPE_BOOLEAN:
	case MONO_TYPE_I1:
	case MONO_TYPE_U1: {
		guint8 *p = (guint8*)dest;
		*p = value ? *(guint8*)value : 0;
		return;
	}
	case MONO_TYPE_I2:
	case MONO_TYPE_U2:
	case MONO_TYPE_CHAR: {
		guint16 *p = (guint16*)dest;
		*p = value ? *(guint16*)value : 0;
		return;
	}
#if SIZEOF_VOID_P == 4
	case MONO_TYPE_I:
	case MONO_TYPE_U:
#endif
	case MONO_TYPE_I4:
	case MONO_TYPE_U4: {
		gint32 *p = (gint32*)dest;
		*p = value ? *(gint32*)value : 0;
		return;
	}
#if SIZEOF_VOID_P == 8
	case MONO_TYPE_I:
	case MONO_TYPE_U:
#endif
	case MONO_TYPE_I8:
	case MONO_TYPE_U8: {
		gint64 *p = (gint64*)dest;
		*p = value ? *(gint64*)value : 0;
		return;
	}
	case MONO_TYPE_R4: {
		float *p = (float*)dest;
		*p = value ? *(float*)value : 0;
		return;
	}
	case MONO_TYPE_R8: {
		double *p = (double*)dest;
		*p = value ? *(double*)value : 0;
		return;
	}
	case MONO_TYPE_STRING:
	case MONO_TYPE_SZARRAY:
	case MONO_TYPE_CLASS:
	case MONO_TYPE_OBJECT:
	case MONO_TYPE_ARRAY:
		mono_gc_wbarrier_generic_store (dest, deref_pointer? *(gpointer*)value: value);
		return;
	case MONO_TYPE_FNPTR:
	case MONO_TYPE_PTR: {
		gpointer *p = (gpointer*)dest;
		*p = deref_pointer? *(gpointer*)value: value;
		return;
	}
	case MONO_TYPE_VALUETYPE:
		/* note that 't' and 'type->type' can be different */
		if (type->type == MONO_TYPE_VALUETYPE && type->data.klass->enumtype) {
			t = mono_class_enum_basetype (type->data.klass)->type;
			goto handle_enum;
		} else {
			MonoClass *klass = mono_class_from_mono_type (type);
			int size = mono_class_value_size (klass, NULL);
			if (value == NULL)
				mono_gc_bzero_atomic (dest, size);
			else
				mono_gc_wbarrier_value_copy (dest, value, 1, klass);
		}
		return;
	case MONO_TYPE_GENERICINST:
		t = type->data.generic_class->container_class->byval_arg.type;
		goto handle_enum;
	default:
		g_error ("got type %x", type->type);
	}
}

/**
 * mono_field_set_value:
 * @obj: Instance object
 * @field: MonoClassField describing the field to set
 * @value: The value to be set
 *
 * Sets the value of the field described by @field in the object instance @obj
 * to the value passed in @value.   This method should only be used for instance
 * fields.   For static fields, use mono_field_static_set_value.
 *
 * The value must be on the native format of the field type. 
 */
void
mono_field_set_value (MonoObject *obj, MonoClassField *field, void *value)
{
	MONO_REQ_GC_UNSAFE_MODE;

	void *dest;

	g_return_if_fail (!(field->type->attrs & FIELD_ATTRIBUTE_STATIC));

	dest = (char*)obj + field->offset;
	mono_copy_value (field->type, dest, value, FALSE);
}

/**
 * mono_field_static_set_value:
 * @field: MonoClassField describing the field to set
 * @value: The value to be set
 *
 * Sets the value of the static field described by @field
 * to the value passed in @value.
 *
 * The value must be on the native format of the field type. 
 */
void
mono_field_static_set_value (MonoVTable *vt, MonoClassField *field, void *value)
{
	MONO_REQ_GC_UNSAFE_MODE;

	void *dest;

	g_return_if_fail (field->type->attrs & FIELD_ATTRIBUTE_STATIC);
	/* you cant set a constant! */
	g_return_if_fail (!(field->type->attrs & FIELD_ATTRIBUTE_LITERAL));

	if (field->offset == -1) {
		/* Special static */
		gpointer addr;

		mono_domain_lock (vt->domain);
		addr = g_hash_table_lookup (vt->domain->special_static_fields, field);
		mono_domain_unlock (vt->domain);
		dest = mono_get_special_static_data (GPOINTER_TO_UINT (addr));
    } else if (field->offset == -2) {
        dest = mono_field_get_data (field);
	} else {
		dest = (char*)mono_vtable_get_static_field_data (vt) + field->offset;
	}
	mono_copy_value (field->type, dest, value, FALSE);
}

/**
 * mono_vtable_get_static_field_data:
 *
 * Internal use function: return a pointer to the memory holding the static fields
 * for a class or NULL if there are no static fields.
 * This is exported only for use by the debugger.
 */
void *
mono_vtable_get_static_field_data (MonoVTable *vt)
{
	MONO_REQ_GC_NEUTRAL_MODE

	if (!vt->has_static_fields)
		return NULL;
	return vt->vtable [vt->klass->vtable_size];
}

static guint8*
mono_field_get_addr (MonoObject *obj, MonoVTable *vt, MonoClassField *field)
{
	MONO_REQ_GC_UNSAFE_MODE;

	guint8 *src;

	if (field->type->attrs & FIELD_ATTRIBUTE_STATIC) {
		if (field->offset == -1) {
			/* Special static */
			gpointer addr;

			mono_domain_lock (vt->domain);
			addr = g_hash_table_lookup (vt->domain->special_static_fields, field);
			mono_domain_unlock (vt->domain);
			src = mono_get_special_static_data (GPOINTER_TO_UINT (addr));
		} else if (field->offset == -2) {
		    src = mono_field_get_data (field);
		} else {
			src = (guint8*)mono_vtable_get_static_field_data (vt) + field->offset;
		}
	} else {
		src = (guint8*)obj + field->offset;
	}

	return src;
}

/**
 * mono_field_get_value:
 * @obj: Object instance
 * @field: MonoClassField describing the field to fetch information from
 * @value: pointer to the location where the value will be stored
 *
 * Use this routine to get the value of the field @field in the object
 * passed.
 *
 * The pointer provided by value must be of the field type, for reference
 * types this is a MonoObject*, for value types its the actual pointer to
 * the value type.
 *
 * For example:
 *     int i;
 *     mono_field_get_value (obj, int_field, &i);
 */
void
mono_field_get_value (MonoObject *obj, MonoClassField *field, void *value)
{
	MONO_REQ_GC_UNSAFE_MODE;

	void *src;

	g_assert (obj);

	g_return_if_fail (!(field->type->attrs & FIELD_ATTRIBUTE_STATIC));

	src = (char*)obj + field->offset;
	mono_copy_value (field->type, value, src, TRUE);
}

/**
 * mono_field_get_value_object:
 * @domain: domain where the object will be created (if boxing)
 * @field: MonoClassField describing the field to fetch information from
 * @obj: The object instance for the field.
 *
 * Returns: a new MonoObject with the value from the given field.  If the
 * field represents a value type, the value is boxed.
 *
 */
MonoObject *
mono_field_get_value_object (MonoDomain *domain, MonoClassField *field, MonoObject *obj)
{	
	MONO_REQ_GC_UNSAFE_MODE;

	MonoObject *o;
	MonoClass *klass;
	MonoVTable *vtable = NULL;
	gchar *v;
	gboolean is_static = FALSE;
	gboolean is_ref = FALSE;
	gboolean is_literal = FALSE;
	gboolean is_ptr = FALSE;
	MonoError error;
	MonoType *type = mono_field_get_type_checked (field, &error);

	if (!mono_error_ok (&error))
		mono_error_raise_exception (&error);

	switch (type->type) {
	case MONO_TYPE_STRING:
	case MONO_TYPE_OBJECT:
	case MONO_TYPE_CLASS:
	case MONO_TYPE_ARRAY:
	case MONO_TYPE_SZARRAY:
		is_ref = TRUE;
		break;
	case MONO_TYPE_U1:
	case MONO_TYPE_I1:
	case MONO_TYPE_BOOLEAN:
	case MONO_TYPE_U2:
	case MONO_TYPE_I2:
	case MONO_TYPE_CHAR:
	case MONO_TYPE_U:
	case MONO_TYPE_I:
	case MONO_TYPE_U4:
	case MONO_TYPE_I4:
	case MONO_TYPE_R4:
	case MONO_TYPE_U8:
	case MONO_TYPE_I8:
	case MONO_TYPE_R8:
	case MONO_TYPE_VALUETYPE:
		is_ref = type->byref;
		break;
	case MONO_TYPE_GENERICINST:
		is_ref = !mono_type_generic_inst_is_valuetype (type);
		break;
	case MONO_TYPE_PTR:
		is_ptr = TRUE;
		break;
	default:
		g_error ("type 0x%x not handled in "
			 "mono_field_get_value_object", type->type);
		return NULL;
	}

	if (type->attrs & FIELD_ATTRIBUTE_LITERAL)
		is_literal = TRUE;

	if (type->attrs & FIELD_ATTRIBUTE_STATIC) {
		is_static = TRUE;

		if (!is_literal) {
			vtable = mono_class_vtable_full (domain, field->parent, TRUE);
			if (!vtable->initialized)
				mono_runtime_class_init (vtable);
		}
	} else {
		g_assert (obj);
	}
	
	if (is_ref) {
		if (is_literal) {
			get_default_field_value (domain, field, &o);
		} else if (is_static) {
			mono_field_static_get_value (vtable, field, &o);
		} else {
			mono_field_get_value (obj, field, &o);
		}
		return o;
	}

	if (is_ptr) {
		static MonoMethod *m;
		gpointer args [2];
		gpointer *ptr;
		gpointer v;

		if (!m) {
			MonoClass *ptr_klass = mono_class_from_name_cached (mono_defaults.corlib, "System.Reflection", "Pointer");
			m = mono_class_get_method_from_name_flags (ptr_klass, "Box", 2, METHOD_ATTRIBUTE_STATIC);
			g_assert (m);
		}

		v = &ptr;
		if (is_literal) {
			get_default_field_value (domain, field, v);
		} else if (is_static) {
			mono_field_static_get_value (vtable, field, v);
		} else {
			mono_field_get_value (obj, field, v);
		}

		/* MONO_TYPE_PTR is passed by value to runtime_invoke () */
		args [0] = ptr ? *ptr : NULL;
		args [1] = mono_type_get_object (mono_domain_get (), type);

		return mono_runtime_invoke (m, NULL, args, NULL);
	}

	/* boxed value type */
	klass = mono_class_from_mono_type (type);

	if (mono_class_is_nullable (klass))
		return mono_nullable_box (mono_field_get_addr (obj, vtable, field), klass);

	o = mono_object_new (domain, klass);
	v = ((gchar *) o) + sizeof (MonoObject);

	if (is_literal) {
		get_default_field_value (domain, field, v);
	} else if (is_static) {
		mono_field_static_get_value (vtable, field, v);
	} else {
		mono_field_get_value (obj, field, v);
	}

	return o;
}

int
mono_get_constant_value_from_blob (MonoDomain* domain, MonoTypeEnum type, const char *blob, void *value)
{
	MONO_REQ_GC_UNSAFE_MODE;

	int retval = 0;
	const char *p = blob;
	mono_metadata_decode_blob_size (p, &p);

	switch (type) {
	case MONO_TYPE_BOOLEAN:
	case MONO_TYPE_U1:
	case MONO_TYPE_I1:
		*(guint8 *) value = *p;
		break;
	case MONO_TYPE_CHAR:
	case MONO_TYPE_U2:
	case MONO_TYPE_I2:
		*(guint16*) value = read16 (p);
		break;
	case MONO_TYPE_U4:
	case MONO_TYPE_I4:
		*(guint32*) value = read32 (p);
		break;
	case MONO_TYPE_U8:
	case MONO_TYPE_I8:
		*(guint64*) value = read64 (p);
		break;
	case MONO_TYPE_R4:
		readr4 (p, (float*) value);
		break;
	case MONO_TYPE_R8:
		readr8 (p, (double*) value);
		break;
	case MONO_TYPE_STRING:
		*(gpointer*) value = mono_ldstr_metadata_sig (domain, blob);
		break;
	case MONO_TYPE_CLASS:
		*(gpointer*) value = NULL;
		break;
	default:
		retval = -1;
		g_warning ("type 0x%02x should not be in constant table", type);
	}
	return retval;
}

static void
get_default_field_value (MonoDomain* domain, MonoClassField *field, void *value)
{
	MONO_REQ_GC_NEUTRAL_MODE;

	MonoTypeEnum def_type;
	const char* data;
	
	data = mono_class_get_field_default_value (field, &def_type);
	mono_get_constant_value_from_blob (domain, def_type, data, value);
}

void
mono_field_static_get_value_for_thread (MonoInternalThread *thread, MonoVTable *vt, MonoClassField *field, void *value)
{
	MONO_REQ_GC_UNSAFE_MODE;

	void *src;

	g_return_if_fail (field->type->attrs & FIELD_ATTRIBUTE_STATIC);
	
	if (field->type->attrs & FIELD_ATTRIBUTE_LITERAL) {
		get_default_field_value (vt->domain, field, value);
		return;
	}

	if (field->offset == -1) {
		/* Special static */
		gpointer addr = g_hash_table_lookup (vt->domain->special_static_fields, field);
		src = mono_get_special_static_data_for_thread (thread, GPOINTER_TO_UINT (addr));
	} else if (field->offset == -2) {
	    src = mono_field_get_data (field);
	} else {
		src = (char*)mono_vtable_get_static_field_data (vt) + field->offset;
	}
	mono_copy_value (field->type, value, src, TRUE);
}

/**
 * mono_field_static_get_value:
 * @vt: vtable to the object
 * @field: MonoClassField describing the field to fetch information from
 * @value: where the value is returned
 *
 * Use this routine to get the value of the static field @field value.
 *
 * The pointer provided by value must be of the field type, for reference
 * types this is a MonoObject*, for value types its the actual pointer to
 * the value type.
 *
 * For example:
 *     int i;
 *     mono_field_static_get_value (vt, int_field, &i);
 */
void
mono_field_static_get_value (MonoVTable *vt, MonoClassField *field, void *value)
{
	MONO_REQ_GC_NEUTRAL_MODE;

	mono_field_static_get_value_for_thread (mono_thread_internal_current (), vt, field, value);
}

/**
 * mono_property_set_value:
 * @prop: MonoProperty to set
 * @obj: instance object on which to act
 * @params: parameters to pass to the propery
 * @exc: optional exception
 *
 * Invokes the property's set method with the given arguments on the
 * object instance obj (or NULL for static properties). 
 * 
 * You can pass NULL as the exc argument if you don't want to
 * catch exceptions, otherwise, *exc will be set to the exception
 * thrown, if any.  if an exception is thrown, you can't use the
 * MonoObject* result from the function.
 */
void
mono_property_set_value (MonoProperty *prop, void *obj, void **params, MonoObject **exc)
{
	MONO_REQ_GC_UNSAFE_MODE;

	default_mono_runtime_invoke (prop->set, obj, params, exc);
}

/**
 * mono_property_get_value:
 * @prop: MonoProperty to fetch
 * @obj: instance object on which to act
 * @params: parameters to pass to the propery
 * @exc: optional exception
 *
 * Invokes the property's get method with the given arguments on the
 * object instance obj (or NULL for static properties). 
 * 
 * You can pass NULL as the exc argument if you don't want to
 * catch exceptions, otherwise, *exc will be set to the exception
 * thrown, if any.  if an exception is thrown, you can't use the
 * MonoObject* result from the function.
 *
 * Returns: the value from invoking the get method on the property.
 */
MonoObject*
mono_property_get_value (MonoProperty *prop, void *obj, void **params, MonoObject **exc)
{
	MONO_REQ_GC_UNSAFE_MODE;

	return default_mono_runtime_invoke (prop->get, obj, params, exc);
}

/*
 * mono_nullable_init:
 * @buf: The nullable structure to initialize.
 * @value: the value to initialize from
 * @klass: the type for the object
 *
 * Initialize the nullable structure pointed to by @buf from @value which
 * should be a boxed value type.   The size of @buf should be able to hold
 * as much data as the @klass->instance_size (which is the number of bytes
 * that will be copies).
 *
 * Since Nullables have variable structure, we can not define a C
 * structure for them.
 */
void
mono_nullable_init (guint8 *buf, MonoObject *value, MonoClass *klass)
{
	MONO_REQ_GC_UNSAFE_MODE;

	MonoClass *param_class = klass->cast_class;

	mono_class_setup_fields_locking (klass);
	g_assert (klass->fields_inited);
				
	g_assert (mono_class_from_mono_type (klass->fields [0].type) == param_class);
	g_assert (mono_class_from_mono_type (klass->fields [1].type) == mono_defaults.boolean_class);

	*(guint8*)(buf + klass->fields [1].offset - sizeof (MonoObject)) = value ? 1 : 0;
	if (value) {
		if (param_class->has_references)
			mono_gc_wbarrier_value_copy (buf + klass->fields [0].offset - sizeof (MonoObject), mono_object_unbox (value), 1, param_class);
		else
			mono_gc_memmove_atomic (buf + klass->fields [0].offset - sizeof (MonoObject), mono_object_unbox (value), mono_class_value_size (param_class, NULL));
	} else {
		mono_gc_bzero_atomic (buf + klass->fields [0].offset - sizeof (MonoObject), mono_class_value_size (param_class, NULL));
	}
}

/**
 * mono_nullable_box:
 * @buf: The buffer representing the data to be boxed
 * @klass: the type to box it as.
 *
 * Creates a boxed vtype or NULL from the Nullable structure pointed to by
 * @buf.
 */
MonoObject*
mono_nullable_box (guint8 *buf, MonoClass *klass)
{
	MONO_REQ_GC_UNSAFE_MODE;

	MonoClass *param_class = klass->cast_class;

	mono_class_setup_fields_locking (klass);
	g_assert (klass->fields_inited);

	g_assert (mono_class_from_mono_type (klass->fields [0].type) == param_class);
	g_assert (mono_class_from_mono_type (klass->fields [1].type) == mono_defaults.boolean_class);

	if (*(guint8*)(buf + klass->fields [1].offset - sizeof (MonoObject))) {
		MonoObject *o = mono_object_new (mono_domain_get (), param_class);
		if (param_class->has_references)
			mono_gc_wbarrier_value_copy (mono_object_unbox (o), buf + klass->fields [0].offset - sizeof (MonoObject), 1, param_class);
		else
			mono_gc_memmove_atomic (mono_object_unbox (o), buf + klass->fields [0].offset - sizeof (MonoObject), mono_class_value_size (param_class, NULL));
		return o;
	}
	else
		return NULL;
}

/**
 * mono_get_delegate_invoke:
 * @klass: The delegate class
 *
 * Returns: the MonoMethod for the "Invoke" method in the delegate klass or NULL if @klass is a broken delegate type
 */
MonoMethod *
mono_get_delegate_invoke (MonoClass *klass)
{
	MONO_REQ_GC_NEUTRAL_MODE;

	MonoMethod *im;

	/* This is called at runtime, so avoid the slower search in metadata */
	mono_class_setup_methods (klass);
	if (klass->exception_type)
		return NULL;
	im = mono_class_get_method_from_name (klass, "Invoke", -1);
	return im;
}

/**
 * mono_get_delegate_begin_invoke:
 * @klass: The delegate class
 *
 * Returns: the MonoMethod for the "BeginInvoke" method in the delegate klass or NULL if @klass is a broken delegate type
 */
MonoMethod *
mono_get_delegate_begin_invoke (MonoClass *klass)
{
	MONO_REQ_GC_NEUTRAL_MODE;

	MonoMethod *im;

	/* This is called at runtime, so avoid the slower search in metadata */
	mono_class_setup_methods (klass);
	if (klass->exception_type)
		return NULL;
	im = mono_class_get_method_from_name (klass, "BeginInvoke", -1);
	return im;
}

/**
 * mono_get_delegate_end_invoke:
 * @klass: The delegate class
 *
 * Returns: the MonoMethod for the "EndInvoke" method in the delegate klass or NULL if @klass is a broken delegate type
 */
MonoMethod *
mono_get_delegate_end_invoke (MonoClass *klass)
{
	MONO_REQ_GC_NEUTRAL_MODE;

	MonoMethod *im;

	/* This is called at runtime, so avoid the slower search in metadata */
	mono_class_setup_methods (klass);
	if (klass->exception_type)
		return NULL;
	im = mono_class_get_method_from_name (klass, "EndInvoke", -1);
	return im;
}

/**
 * mono_runtime_delegate_invoke:
 * @delegate: pointer to a delegate object.
 * @params: parameters for the delegate.
 * @exc: Pointer to the exception result.
 *
 * Invokes the delegate method @delegate with the parameters provided.
 *
 * You can pass NULL as the exc argument if you don't want to
 * catch exceptions, otherwise, *exc will be set to the exception
 * thrown, if any.  if an exception is thrown, you can't use the
 * MonoObject* result from the function.
 */
MonoObject*
mono_runtime_delegate_invoke (MonoObject *delegate, void **params, MonoObject **exc)
{
	MONO_REQ_GC_UNSAFE_MODE;

	MonoMethod *im;
	MonoClass *klass = delegate->vtable->klass;

	im = mono_get_delegate_invoke (klass);
	if (!im)
		g_error ("Could not lookup delegate invoke method for delegate %s", mono_type_get_full_name (klass));

	return mono_runtime_invoke (im, delegate, params, exc);
}

static char **main_args = NULL;
static int num_main_args = 0;

/**
 * mono_runtime_get_main_args:
 *
 * Returns: a MonoArray with the arguments passed to the main program
 */
MonoArray*
mono_runtime_get_main_args (void)
{
	MONO_REQ_GC_UNSAFE_MODE;

	MonoArray *res;
	int i;
	MonoDomain *domain = mono_domain_get ();

	res = (MonoArray*)mono_array_new (domain, mono_defaults.string_class, num_main_args);

	for (i = 0; i < num_main_args; ++i)
		mono_array_setref (res, i, mono_string_new (domain, main_args [i]));

	return res;
}

static void
free_main_args (void)
{
	MONO_REQ_GC_NEUTRAL_MODE;

	int i;

	for (i = 0; i < num_main_args; ++i)
		g_free (main_args [i]);
	g_free (main_args);
	num_main_args = 0;
	main_args = NULL;
}

/**
 * mono_runtime_set_main_args:
 * @argc: number of arguments from the command line
 * @argv: array of strings from the command line
 *
 * Set the command line arguments from an embedding application that doesn't otherwise call
 * mono_runtime_run_main ().
 */
int
mono_runtime_set_main_args (int argc, char* argv[])
{
	MONO_REQ_GC_NEUTRAL_MODE;

	int i;

	free_main_args ();
	main_args = g_new0 (char*, argc);
	num_main_args = argc;

	for (i = 0; i < argc; ++i) {
		gchar *utf8_arg;

		utf8_arg = mono_utf8_from_external (argv[i]);
		if (utf8_arg == NULL) {
			g_print ("\nCannot determine the text encoding for argument %d (%s).\n", i, argv [i]);
			g_print ("Please add the correct encoding to MONO_EXTERNAL_ENCODINGS and try again.\n");
			exit (-1);
		}

		main_args [i] = utf8_arg;
	}

	return 0;
}

/**
 * mono_runtime_run_main:
 * @method: the method to start the application with (usually Main)
 * @argc: number of arguments from the command line
 * @argv: array of strings from the command line
 * @exc: excetption results
 *
 * Execute a standard Main() method (argc/argv contains the
 * executable name). This method also sets the command line argument value
 * needed by System.Environment.
 *
 * 
 */
int
mono_runtime_run_main (MonoMethod *method, int argc, char* argv[],
		       MonoObject **exc)
{
	MONO_REQ_GC_UNSAFE_MODE;

	int i;
	MonoArray *args = NULL;
	MonoDomain *domain = mono_domain_get ();
	gchar *utf8_fullpath;
	MonoMethodSignature *sig;

	g_assert (method != NULL);
	
	mono_thread_set_main (mono_thread_current ());

	main_args = g_new0 (char*, argc);
	num_main_args = argc;

	if (!g_path_is_absolute (argv [0])) {
		gchar *basename = g_path_get_basename (argv [0]);
		gchar *fullpath = g_build_filename (method->klass->image->assembly->basedir,
						    basename,
						    NULL);

		utf8_fullpath = mono_utf8_from_external (fullpath);
		if(utf8_fullpath == NULL) {
			/* Printing the arg text will cause glib to
			 * whinge about "Invalid UTF-8", but at least
			 * its relevant, and shows the problem text
			 * string.
			 */
			g_print ("\nCannot determine the text encoding for the assembly location: %s\n", fullpath);
			g_print ("Please add the correct encoding to MONO_EXTERNAL_ENCODINGS and try again.\n");
			exit (-1);
		}

		g_free (fullpath);
		g_free (basename);
	} else {
		utf8_fullpath = mono_utf8_from_external (argv[0]);
		if(utf8_fullpath == NULL) {
			g_print ("\nCannot determine the text encoding for the assembly location: %s\n", argv[0]);
			g_print ("Please add the correct encoding to MONO_EXTERNAL_ENCODINGS and try again.\n");
			exit (-1);
		}
	}

	main_args [0] = utf8_fullpath;

	for (i = 1; i < argc; ++i) {
		gchar *utf8_arg;

		utf8_arg=mono_utf8_from_external (argv[i]);
		if(utf8_arg==NULL) {
			/* Ditto the comment about Invalid UTF-8 here */
			g_print ("\nCannot determine the text encoding for argument %d (%s).\n", i, argv[i]);
			g_print ("Please add the correct encoding to MONO_EXTERNAL_ENCODINGS and try again.\n");
			exit (-1);
		}

		main_args [i] = utf8_arg;
	}
	argc--;
	argv++;

	sig = mono_method_signature (method);
	if (!sig) {
		g_print ("Unable to load Main method.\n");
		exit (-1);
	}

	if (sig->param_count) {
		args = (MonoArray*)mono_array_new (domain, mono_defaults.string_class, argc);
		for (i = 0; i < argc; ++i) {
			/* The encodings should all work, given that
			 * we've checked all these args for the
			 * main_args array.
			 */
			gchar *str = mono_utf8_from_external (argv [i]);
			MonoString *arg = mono_string_new (domain, str);
			mono_array_setref (args, i, arg);
			g_free (str);
		}
	} else {
		args = (MonoArray*)mono_array_new (domain, mono_defaults.string_class, 0);
	}
	
	mono_assembly_set_main (method->klass->image->assembly);

	return mono_runtime_exec_main (method, args, exc);
}

static MonoObject*
serialize_object (MonoObject *obj, gboolean *failure, MonoObject **exc)
{
	static MonoMethod *serialize_method;

	void *params [1];
	MonoObject *array;

	if (!serialize_method) {
		MonoClass *klass = mono_class_from_name (mono_defaults.corlib, "System.Runtime.Remoting", "RemotingServices");
		serialize_method = mono_class_get_method_from_name (klass, "SerializeCallData", -1);
	}

	if (!serialize_method) {
		*failure = TRUE;
		return NULL;
	}

	g_assert (!mono_class_is_marshalbyref (mono_object_class (obj)));

	params [0] = obj;
	*exc = NULL;
	array = mono_runtime_invoke (serialize_method, NULL, params, exc);
	if (*exc)
		*failure = TRUE;

	return array;
}

static MonoObject*
deserialize_object (MonoObject *obj, gboolean *failure, MonoObject **exc)
{
	MONO_REQ_GC_UNSAFE_MODE;

	static MonoMethod *deserialize_method;

	void *params [1];
	MonoObject *result;

	if (!deserialize_method) {
		MonoClass *klass = mono_class_from_name (mono_defaults.corlib, "System.Runtime.Remoting", "RemotingServices");
		deserialize_method = mono_class_get_method_from_name (klass, "DeserializeCallData", -1);
	}
	if (!deserialize_method) {
		*failure = TRUE;
		return NULL;
	}

	params [0] = obj;
	*exc = NULL;
	result = mono_runtime_invoke (deserialize_method, NULL, params, exc);
	if (*exc)
		*failure = TRUE;

	return result;
}

#ifndef DISABLE_REMOTING
static MonoObject*
make_transparent_proxy (MonoObject *obj, gboolean *failure, MonoObject **exc)
{
	MONO_REQ_GC_UNSAFE_MODE;

	static MonoMethod *get_proxy_method;

	MonoDomain *domain = mono_domain_get ();
	MonoRealProxy *real_proxy;
	MonoReflectionType *reflection_type;
	MonoTransparentProxy *transparent_proxy;

	if (!get_proxy_method)
		get_proxy_method = mono_class_get_method_from_name (mono_defaults.real_proxy_class, "GetTransparentProxy", 0);

	g_assert (mono_class_is_marshalbyref (obj->vtable->klass));

	real_proxy = (MonoRealProxy*) mono_object_new (domain, mono_defaults.real_proxy_class);
	reflection_type = mono_type_get_object (domain, &obj->vtable->klass->byval_arg);

	MONO_OBJECT_SETREF (real_proxy, class_to_proxy, reflection_type);
	MONO_OBJECT_SETREF (real_proxy, unwrapped_server, obj);

	*exc = NULL;
	transparent_proxy = (MonoTransparentProxy*) mono_runtime_invoke (get_proxy_method, real_proxy, NULL, exc);
	if (*exc)
		*failure = TRUE;

	return (MonoObject*) transparent_proxy;
}
#endif /* DISABLE_REMOTING */

/**
 * mono_object_xdomain_representation
 * @obj: an object
 * @target_domain: a domain
 * @exc: pointer to a MonoObject*
 *
 * Creates a representation of obj in the domain target_domain.  This
 * is either a copy of obj arrived through via serialization and
 * deserialization or a proxy, depending on whether the object is
 * serializable or marshal by ref.  obj must not be in target_domain.
 *
 * If the object cannot be represented in target_domain, NULL is
 * returned and *exc is set to an appropriate exception.
 */
MonoObject*
mono_object_xdomain_representation (MonoObject *obj, MonoDomain *target_domain, MonoObject **exc)
{
	MONO_REQ_GC_UNSAFE_MODE;

	MonoObject *deserialized = NULL;
	gboolean failure = FALSE;

	*exc = NULL;

#ifndef DISABLE_REMOTING
	if (mono_class_is_marshalbyref (mono_object_class (obj))) {
		deserialized = make_transparent_proxy (obj, &failure, exc);
	} 
	else
#endif
	{
		MonoDomain *domain = mono_domain_get ();
		MonoObject *serialized;

		mono_domain_set_internal_with_options (mono_object_domain (obj), FALSE);
		serialized = serialize_object (obj, &failure, exc);
		mono_domain_set_internal_with_options (target_domain, FALSE);
		if (!failure)
			deserialized = deserialize_object (serialized, &failure, exc);
		if (domain != target_domain)
			mono_domain_set_internal_with_options (domain, FALSE);
	}

	return deserialized;
}

/* Used in call_unhandled_exception_delegate */
static MonoObject *
create_unhandled_exception_eventargs (MonoObject *exc)
{
	MONO_REQ_GC_UNSAFE_MODE;

	MonoClass *klass;
	gpointer args [2];
	MonoMethod *method = NULL;
	MonoBoolean is_terminating = TRUE;
	MonoObject *obj;

	klass = mono_class_from_name (mono_defaults.corlib, "System", "UnhandledExceptionEventArgs");
	g_assert (klass);

	mono_class_init (klass);

	/* UnhandledExceptionEventArgs only has 1 public ctor with 2 args */
	method = mono_class_get_method_from_name_flags (klass, ".ctor", 2, METHOD_ATTRIBUTE_PUBLIC);
	g_assert (method);

	args [0] = exc;
	args [1] = &is_terminating;

	obj = mono_object_new (mono_domain_get (), klass);
	mono_runtime_invoke (method, obj, args, NULL);

	return obj;
}

/* Used in mono_unhandled_exception */
static void
call_unhandled_exception_delegate (MonoDomain *domain, MonoObject *delegate, MonoObject *exc) {
	MONO_REQ_GC_UNSAFE_MODE;

	MonoObject *e = NULL;
	gpointer pa [2];
	MonoDomain *current_domain = mono_domain_get ();

	if (domain != current_domain)
		mono_domain_set_internal_with_options (domain, FALSE);

	g_assert (domain == mono_object_domain (domain->domain));

	if (mono_object_domain (exc) != domain) {
		MonoObject *serialization_exc;

		exc = mono_object_xdomain_representation (exc, domain, &serialization_exc);
		if (!exc) {
			if (serialization_exc) {
				MonoObject *dummy;
				exc = mono_object_xdomain_representation (serialization_exc, domain, &dummy);
				g_assert (exc);
			} else {
				exc = (MonoObject*) mono_exception_from_name_msg (mono_get_corlib (),
						"System.Runtime.Serialization", "SerializationException",
						"Could not serialize unhandled exception.");
			}
		}
	}
	g_assert (mono_object_domain (exc) == domain);

	pa [0] = domain->domain;
	pa [1] = create_unhandled_exception_eventargs (exc);
	mono_runtime_delegate_invoke (delegate, pa, &e);

	if (domain != current_domain)
		mono_domain_set_internal_with_options (current_domain, FALSE);

	if (e) {
		MonoError error;
		gchar *msg = mono_string_to_utf8_checked (((MonoException *) e)->message, &error);
		if (!mono_error_ok (&error)) {
			g_warning ("Exception inside UnhandledException handler with invalid message (Invalid characters)\n");
			mono_error_cleanup (&error);
		} else {
			g_warning ("exception inside UnhandledException handler: %s\n", msg);
			g_free (msg);
		}
	}
}

static MonoRuntimeUnhandledExceptionPolicy runtime_unhandled_exception_policy = MONO_UNHANDLED_POLICY_CURRENT;

/**
 * mono_runtime_unhandled_exception_policy_set:
 * @policy: the new policy
 * 
 * This is a VM internal routine.
 *
 * Sets the runtime policy for handling unhandled exceptions.
 */
void
mono_runtime_unhandled_exception_policy_set (MonoRuntimeUnhandledExceptionPolicy policy) {
	runtime_unhandled_exception_policy = policy;
}

/**
 * mono_runtime_unhandled_exception_policy_get:
 *
 * This is a VM internal routine.
 *
 * Gets the runtime policy for handling unhandled exceptions.
 */
MonoRuntimeUnhandledExceptionPolicy
mono_runtime_unhandled_exception_policy_get (void) {
	return runtime_unhandled_exception_policy;
}

/**
 * mono_unhandled_exception:
 * @exc: exception thrown
 *
 * This is a VM internal routine.
 *
 * We call this function when we detect an unhandled exception
 * in the default domain.
 *
 * It invokes the * UnhandledException event in AppDomain or prints
 * a warning to the console 
 */
void
mono_unhandled_exception (MonoObject *exc)
{
	MONO_REQ_GC_UNSAFE_MODE;

	MonoClassField *field;
	MonoDomain *current_domain, *root_domain;
	MonoObject *current_appdomain_delegate = NULL, *root_appdomain_delegate = NULL;

	if (mono_class_has_parent (exc->vtable->klass, mono_defaults.threadabortexception_class))
		return;

	field = mono_class_get_field_from_name (mono_defaults.appdomain_class, "UnhandledException");
	g_assert (field);

	current_domain = mono_domain_get ();
	root_domain = mono_get_root_domain ();

	root_appdomain_delegate = mono_field_get_value_object (root_domain, field, (MonoObject*) root_domain->domain);
	if (current_domain != root_domain)
		current_appdomain_delegate = mono_field_get_value_object (current_domain, field, (MonoObject*) current_domain->domain);

	/* set exitcode only if we will abort the process */
	if (!current_appdomain_delegate && !root_appdomain_delegate) {
		if ((main_thread && mono_thread_internal_current () == main_thread->internal_thread)
		     || mono_runtime_unhandled_exception_policy_get () == MONO_UNHANDLED_POLICY_CURRENT)
		{
			mono_environment_exitcode_set (1);
		}

		mono_print_unhandled_exception (exc);
	} else {
		if (root_appdomain_delegate)
			call_unhandled_exception_delegate (root_domain, root_appdomain_delegate, exc);
		if (current_appdomain_delegate)
			call_unhandled_exception_delegate (current_domain, current_appdomain_delegate, exc);
	}
}

/**
 * mono_runtime_exec_managed_code:
 * @domain: Application domain
 * @main_func: function to invoke from the execution thread
 * @main_args: parameter to the main_func
 *
 * Launch a new thread to execute a function
 *
 * main_func is called back from the thread with main_args as the
 * parameter.  The callback function is expected to start Main()
 * eventually.  This function then waits for all managed threads to
 * finish.
 * It is not necesseray anymore to execute managed code in a subthread,
 * so this function should not be used anymore by default: just
 * execute the code and then call mono_thread_manage ().
 */
void
mono_runtime_exec_managed_code (MonoDomain *domain,
				MonoMainThreadFunc main_func,
				gpointer main_args)
{
	mono_thread_create (domain, main_func, main_args);

	mono_thread_manage ();
}

/*
 * Execute a standard Main() method (args doesn't contain the
 * executable name).
 */
int
mono_runtime_exec_main (MonoMethod *method, MonoArray *args, MonoObject **exc)
{
	MONO_REQ_GC_UNSAFE_MODE;

	MonoDomain *domain;
	gpointer pa [1];
	int rval;
	MonoCustomAttrInfo* cinfo;
	gboolean has_stathread_attribute;
	MonoInternalThread* thread = mono_thread_internal_current ();

	g_assert (args);

	pa [0] = args;

	domain = mono_object_domain (args);
	if (!domain->entry_assembly) {
		gchar *str;
		MonoAssembly *assembly;

		assembly = method->klass->image->assembly;
		domain->entry_assembly = assembly;
		/* Domains created from another domain already have application_base and configuration_file set */
		if (domain->setup->application_base == NULL) {
			MONO_OBJECT_SETREF (domain->setup, application_base, mono_string_new (domain, assembly->basedir));
		}

		if (domain->setup->configuration_file == NULL) {
			str = g_strconcat (assembly->image->name, ".config", NULL);
			MONO_OBJECT_SETREF (domain->setup, configuration_file, mono_string_new (domain, str));
			g_free (str);
			mono_set_private_bin_path_from_config (domain);
		}
	}

	cinfo = mono_custom_attrs_from_method (method);
	if (cinfo) {
		static MonoClass *stathread_attribute = NULL;
		if (!stathread_attribute)
			stathread_attribute = mono_class_from_name (mono_defaults.corlib, "System", "STAThreadAttribute");
		has_stathread_attribute = mono_custom_attrs_has_attr (cinfo, stathread_attribute);
		if (!cinfo->cached)
			mono_custom_attrs_free (cinfo);
	} else {
		has_stathread_attribute = FALSE;
 	}
	if (has_stathread_attribute) {
		thread->apartment_state = ThreadApartmentState_STA;
	} else {
		thread->apartment_state = ThreadApartmentState_MTA;
	}
	mono_thread_init_apartment_state ();

	/* FIXME: check signature of method */
	if (mono_method_signature (method)->ret->type == MONO_TYPE_I4) {
		MonoObject *res;
		res = mono_runtime_invoke (method, NULL, pa, exc);
		if (!exc || !*exc)
			rval = *(guint32 *)((char *)res + sizeof (MonoObject));
		else
			rval = -1;

		mono_environment_exitcode_set (rval);
	} else {
		mono_runtime_invoke (method, NULL, pa, exc);
		if (!exc || !*exc)
			rval = 0;
		else {
			/* If the return type of Main is void, only
			 * set the exitcode if an exception was thrown
			 * (we don't want to blow away an
			 * explicitly-set exit code)
			 */
			rval = -1;
			mono_environment_exitcode_set (rval);
		}
	}

	return rval;
}

/**
 * mono_install_runtime_invoke:
 * @func: Function to install
 *
 * This is a VM internal routine
 */
void
mono_install_runtime_invoke (MonoInvokeFunc func)
{
	default_mono_runtime_invoke = func ? func: dummy_mono_runtime_invoke;
}


/**
 * mono_runtime_invoke_array:
 * @method: method to invoke
 * @obJ: object instance
 * @params: arguments to the method
 * @exc: exception information.
 *
 * Invokes the method represented by @method on the object @obj.
 *
 * obj is the 'this' pointer, it should be NULL for static
 * methods, a MonoObject* for object instances and a pointer to
 * the value type for value types.
 *
 * The params array contains the arguments to the method with the
 * same convention: MonoObject* pointers for object instances and
 * pointers to the value type otherwise. The _invoke_array
 * variant takes a C# object[] as the params argument (MonoArray
 * *params): in this case the value types are boxed inside the
 * respective reference representation.
 * 
 * From unmanaged code you'll usually use the
 * mono_runtime_invoke() variant.
 *
 * Note that this function doesn't handle virtual methods for
 * you, it will exec the exact method you pass: we still need to
 * expose a function to lookup the derived class implementation
 * of a virtual method (there are examples of this in the code,
 * though).
 * 
 * You can pass NULL as the exc argument if you don't want to
 * catch exceptions, otherwise, *exc will be set to the exception
 * thrown, if any.  if an exception is thrown, you can't use the
 * MonoObject* result from the function.
 * 
 * If the method returns a value type, it is boxed in an object
 * reference.
 */
MonoObject*
mono_runtime_invoke_array (MonoMethod *method, void *obj, MonoArray *params,
			   MonoObject **exc)
{
	MONO_REQ_GC_UNSAFE_MODE;

	MonoMethodSignature *sig = mono_method_signature (method);
	gpointer *pa = NULL;
	MonoObject *res;
	int i;
	gboolean has_byref_nullables = FALSE;

	if (NULL != params) {
		pa = alloca (sizeof (gpointer) * mono_array_length (params));
		for (i = 0; i < mono_array_length (params); i++) {
			MonoType *t = sig->params [i];

		again:
			switch (t->type) {
			case MONO_TYPE_U1:
			case MONO_TYPE_I1:
			case MONO_TYPE_BOOLEAN:
			case MONO_TYPE_U2:
			case MONO_TYPE_I2:
			case MONO_TYPE_CHAR:
			case MONO_TYPE_U:
			case MONO_TYPE_I:
			case MONO_TYPE_U4:
			case MONO_TYPE_I4:
			case MONO_TYPE_U8:
			case MONO_TYPE_I8:
			case MONO_TYPE_R4:
			case MONO_TYPE_R8:
			case MONO_TYPE_VALUETYPE:
				if (t->type == MONO_TYPE_VALUETYPE && mono_class_is_nullable (mono_class_from_mono_type (sig->params [i]))) {
					/* The runtime invoke wrapper needs the original boxed vtype, it does handle byref values as well. */
					pa [i] = mono_array_get (params, MonoObject*, i);
					if (t->byref)
						has_byref_nullables = TRUE;
				} else {
					/* MS seems to create the objects if a null is passed in */
					if (!mono_array_get (params, MonoObject*, i))
						mono_array_setref (params, i, mono_object_new (mono_domain_get (), mono_class_from_mono_type (sig->params [i]))); 

					if (t->byref) {
						/*
						 * We can't pass the unboxed vtype byref to the callee, since
						 * that would mean the callee would be able to modify boxed
						 * primitive types. So we (and MS) make a copy of the boxed
						 * object, pass that to the callee, and replace the original
						 * boxed object in the arg array with the copy.
						 */
						MonoObject *orig = mono_array_get (params, MonoObject*, i);
						MonoObject *copy = mono_value_box (mono_domain_get (), orig->vtable->klass, mono_object_unbox (orig));
						mono_array_setref (params, i, copy);
					}
						
					pa [i] = mono_object_unbox (mono_array_get (params, MonoObject*, i));
				}
				break;
			case MONO_TYPE_STRING:
			case MONO_TYPE_OBJECT:
			case MONO_TYPE_CLASS:
			case MONO_TYPE_ARRAY:
			case MONO_TYPE_SZARRAY:
				if (t->byref)
					pa [i] = mono_array_addr (params, MonoObject*, i);
					// FIXME: I need to check this code path
				else
					pa [i] = mono_array_get (params, MonoObject*, i);
				break;
			case MONO_TYPE_GENERICINST:
				if (t->byref)
					t = &t->data.generic_class->container_class->this_arg;
				else
					t = &t->data.generic_class->container_class->byval_arg;
				goto again;
			case MONO_TYPE_PTR: {
				MonoObject *arg;

				/* The argument should be an IntPtr */
				arg = mono_array_get (params, MonoObject*, i);
				if (arg == NULL) {
					pa [i] = NULL;
				} else {
					g_assert (arg->vtable->klass == mono_defaults.int_class);
					pa [i] = ((MonoIntPtr*)arg)->m_value;
				}
				break;
			}
			default:
				g_error ("type 0x%x not handled in mono_runtime_invoke_array", sig->params [i]->type);
			}
		}
	}

	if (!strcmp (method->name, ".ctor") && method->klass != mono_defaults.string_class) {
		void *o = obj;

		if (mono_class_is_nullable (method->klass)) {
			/* Need to create a boxed vtype instead */
			g_assert (!obj);

			if (!params)
				return NULL;
			else
				return mono_value_box (mono_domain_get (), method->klass->cast_class, pa [0]);
		}

		if (!obj) {
			obj = mono_object_new (mono_domain_get (), method->klass);
			g_assert (obj); /*maybe we should raise a TLE instead?*/
#ifndef DISABLE_REMOTING
			if (mono_object_class(obj) == mono_defaults.transparent_proxy_class) {
				method = mono_marshal_get_remoting_invoke (method->slot == -1 ? method : method->klass->vtable [method->slot]);
			}
#endif
			if (method->klass->valuetype)
				o = mono_object_unbox (obj);
			else
				o = obj;
		} else if (method->klass->valuetype) {
			obj = mono_value_box (mono_domain_get (), method->klass, obj);
		}

		mono_runtime_invoke (method, o, pa, exc);
		return obj;
	} else {
		if (mono_class_is_nullable (method->klass)) {
			MonoObject *nullable;

			/* Convert the unboxed vtype into a Nullable structure */
			nullable = mono_object_new (mono_domain_get (), method->klass);

			mono_nullable_init (mono_object_unbox (nullable), mono_value_box (mono_domain_get (), method->klass->cast_class, obj), method->klass);
			obj = mono_object_unbox (nullable);
		}

		/* obj must be already unboxed if needed */
		res = mono_runtime_invoke (method, obj, pa, exc);

		if (sig->ret->type == MONO_TYPE_PTR) {
			MonoClass *pointer_class;
			static MonoMethod *box_method;
			void *box_args [2];
			MonoObject *box_exc;

			/* 
			 * The runtime-invoke wrapper returns a boxed IntPtr, need to 
			 * convert it to a Pointer object.
			 */
			pointer_class = mono_class_from_name_cached (mono_defaults.corlib, "System.Reflection", "Pointer");
			if (!box_method)
				box_method = mono_class_get_method_from_name (pointer_class, "Box", -1);

			g_assert (res->vtable->klass == mono_defaults.int_class);
			box_args [0] = ((MonoIntPtr*)res)->m_value;
			box_args [1] = mono_type_get_object (mono_domain_get (), sig->ret);
			res = mono_runtime_invoke (box_method, NULL, box_args, &box_exc);
			g_assert (!box_exc);
		}

		if (has_byref_nullables) {
			/* 
			 * The runtime invoke wrapper already converted byref nullables back,
			 * and stored them in pa, we just need to copy them back to the
			 * managed array.
			 */
			for (i = 0; i < mono_array_length (params); i++) {
				MonoType *t = sig->params [i];

				if (t->byref && t->type == MONO_TYPE_GENERICINST && mono_class_is_nullable (mono_class_from_mono_type (t)))
					mono_array_setref (params, i, pa [i]);
			}
		}

		return res;
	}
}

static void
arith_overflow (void)
{
	MONO_REQ_GC_UNSAFE_MODE;

	mono_raise_exception (mono_get_exception_overflow ());
}

/**
 * mono_object_new:
 * @klass: the class of the object that we want to create
 *
 * Returns: a newly created object whose definition is
 * looked up using @klass.   This will not invoke any constructors, 
 * so the consumer of this routine has to invoke any constructors on
 * its own to initialize the object.
 * 
 * It returns NULL on failure.
 */
MonoObject *
mono_object_new (MonoDomain *domain, MonoClass *klass)
{
	MONO_REQ_GC_UNSAFE_MODE;

	MonoVTable *vtable;

	vtable = mono_class_vtable (domain, klass);
	if (!vtable)
		return NULL;
	return mono_object_new_specific (vtable);
}

/**
 * mono_object_new_pinned:
 *
 *   Same as mono_object_new, but the returned object will be pinned.
 * For SGEN, these objects will only be freed at appdomain unload.
 */
MonoObject *
mono_object_new_pinned (MonoDomain *domain, MonoClass *klass)
{
	MONO_REQ_GC_UNSAFE_MODE;

	MonoVTable *vtable;

	vtable = mono_class_vtable (domain, klass);
	if (!vtable)
		return NULL;

#ifdef HAVE_SGEN_GC
	return mono_gc_alloc_pinned_obj (vtable, mono_class_instance_size (klass));
#else
	return mono_object_new_specific (vtable);
#endif
}

/**
 * mono_object_new_specific:
 * @vtable: the vtable of the object that we want to create
 *
 * Returns: A newly created object with class and domain specified
 * by @vtable
 */
MonoObject *
mono_object_new_specific (MonoVTable *vtable)
{
	MONO_REQ_GC_UNSAFE_MODE;

	MonoObject *o;

	/* check for is_com_object for COM Interop */
	if (mono_vtable_is_remote (vtable) || mono_class_is_com_object (vtable->klass))
	{
		gpointer pa [1];
		MonoMethod *im = vtable->domain->create_proxy_for_type_method;

		if (im == NULL) {
			MonoClass *klass = mono_class_from_name (mono_defaults.corlib, "System.Runtime.Remoting.Activation", "ActivationServices");

			if (!klass->inited)
				mono_class_init (klass);

			im = mono_class_get_method_from_name (klass, "CreateProxyForType", 1);
			if (!im)
				mono_raise_exception (mono_get_exception_not_supported ("Linked away."));
			vtable->domain->create_proxy_for_type_method = im;
		}
	
		pa [0] = mono_type_get_object (mono_domain_get (), &vtable->klass->byval_arg);

		o = mono_runtime_invoke (im, NULL, pa, NULL);		
		if (o != NULL) return o;
	}

	return mono_object_new_alloc_specific (vtable);
}

MonoObject *
mono_object_new_alloc_specific (MonoVTable *vtable)
{
	MONO_REQ_GC_UNSAFE_MODE;

	MonoObject *o = mono_gc_alloc_obj (vtable, vtable->klass->instance_size);

	if (G_UNLIKELY (vtable->klass->has_finalize))
		mono_object_register_finalizer (o);

	return o;
}

MonoObject*
mono_object_new_fast (MonoVTable *vtable)
{
	MONO_REQ_GC_UNSAFE_MODE;

	return mono_gc_alloc_obj (vtable, vtable->klass->instance_size);
}

/**
 * mono_class_get_allocation_ftn:
 * @vtable: vtable
 * @for_box: the object will be used for boxing
 * @pass_size_in_words: 
 *
 * Return the allocation function appropriate for the given class.
 */

void*
mono_class_get_allocation_ftn (MonoVTable *vtable, gboolean for_box, gboolean *pass_size_in_words)
{
	MONO_REQ_GC_NEUTRAL_MODE;

	*pass_size_in_words = FALSE;

	if (mono_class_has_finalizer (vtable->klass) || mono_class_is_marshalbyref (vtable->klass) || (mono_profiler_get_events () & MONO_PROFILE_ALLOCATIONS))
		return mono_object_new_specific;

	if (vtable->gc_descr != MONO_GC_DESCRIPTOR_NULL) {

		return mono_object_new_fast;

		/* 
		 * FIXME: This is actually slower than mono_object_new_fast, because
		 * of the overhead of parameter passing.
		 */
		/*
		*pass_size_in_words = TRUE;
#ifdef GC_REDIRECT_TO_LOCAL
		return GC_local_gcj_fast_malloc;
#else
		return GC_gcj_fast_malloc;
#endif
		*/
	}

	return mono_object_new_specific;
}

/**
 * mono_object_new_from_token:
 * @image: Context where the type_token is hosted
 * @token: a token of the type that we want to create
 *
 * Returns: A newly created object whose definition is
 * looked up using @token in the @image image
 */
MonoObject *
mono_object_new_from_token  (MonoDomain *domain, MonoImage *image, guint32 token)
{
	MONO_REQ_GC_UNSAFE_MODE;

	MonoError error;
	MonoClass *klass;

	klass = mono_class_get_checked (image, token, &error);
	g_assert (mono_error_ok (&error)); /* FIXME don't swallow the error */

	return mono_object_new (domain, klass);
}


/**
 * mono_object_clone:
 * @obj: the object to clone
 *
 * Returns: A newly created object who is a shallow copy of @obj
 */
MonoObject *
mono_object_clone (MonoObject *obj)
{
	MONO_REQ_GC_UNSAFE_MODE;

	MonoObject *o;
	int size = obj->vtable->klass->instance_size;

	if (obj->vtable->klass->rank)
		return (MonoObject*)mono_array_clone ((MonoArray*)obj);

	o = mono_gc_alloc_obj (obj->vtable, size);

	/* If the object doesn't contain references this will do a simple memmove. */
	mono_gc_wbarrier_object_copy (o, obj);

	if (obj->vtable->klass->has_finalize)
		mono_object_register_finalizer (o);
	return o;
}

/**
 * mono_array_full_copy:
 * @src: source array to copy
 * @dest: destination array
 *
 * Copies the content of one array to another with exactly the same type and size.
 */
void
mono_array_full_copy (MonoArray *src, MonoArray *dest)
{
	MONO_REQ_GC_UNSAFE_MODE;

	uintptr_t size;
	MonoClass *klass = src->obj.vtable->klass;

	g_assert (klass == dest->obj.vtable->klass);

	size = mono_array_length (src);
	g_assert (size == mono_array_length (dest));
	size *= mono_array_element_size (klass);
#ifdef HAVE_SGEN_GC
	if (klass->element_class->valuetype) {
		if (klass->element_class->has_references)
			mono_value_copy_array (dest, 0, mono_array_addr_with_size_fast (src, 0, 0), mono_array_length (src));
		else
			mono_gc_memmove_atomic (&dest->vector, &src->vector, size);
	} else {
		mono_array_memcpy_refs (dest, 0, src, 0, mono_array_length (src));
	}
#else
	mono_gc_memmove_atomic (&dest->vector, &src->vector, size);
#endif
}

/**
 * mono_array_clone_in_domain:
 * @domain: the domain in which the array will be cloned into
 * @array: the array to clone
 *
 * This routine returns a copy of the array that is hosted on the
 * specified MonoDomain.
 */
MonoArray*
mono_array_clone_in_domain (MonoDomain *domain, MonoArray *array)
{
	MONO_REQ_GC_UNSAFE_MODE;

	MonoArray *o;
	uintptr_t size, i;
	uintptr_t *sizes;
	MonoClass *klass = array->obj.vtable->klass;

	if (array->bounds == NULL) {
		size = mono_array_length (array);
		o = mono_array_new_full (domain, klass, &size, NULL);

		size *= mono_array_element_size (klass);
#ifdef HAVE_SGEN_GC
		if (klass->element_class->valuetype) {
			if (klass->element_class->has_references)
				mono_value_copy_array (o, 0, mono_array_addr_with_size_fast (array, 0, 0), mono_array_length (array));
			else
				mono_gc_memmove_atomic (&o->vector, &array->vector, size);
		} else {
			mono_array_memcpy_refs (o, 0, array, 0, mono_array_length (array));
		}
#else
		mono_gc_memmove_atomic (&o->vector, &array->vector, size);
#endif
		return o;
	}
	
	sizes = alloca (klass->rank * sizeof(intptr_t) * 2);
	size = mono_array_element_size (klass);
	for (i = 0; i < klass->rank; ++i) {
		sizes [i] = array->bounds [i].length;
		size *= array->bounds [i].length;
		sizes [i + klass->rank] = array->bounds [i].lower_bound;
	}
	o = mono_array_new_full (domain, klass, sizes, (intptr_t*)sizes + klass->rank);
#ifdef HAVE_SGEN_GC
	if (klass->element_class->valuetype) {
		if (klass->element_class->has_references)
			mono_value_copy_array (o, 0, mono_array_addr_with_size_fast (array, 0, 0), mono_array_length (array));
		else
			mono_gc_memmove_atomic (&o->vector, &array->vector, size);
	} else {
		mono_array_memcpy_refs (o, 0, array, 0, mono_array_length (array));
	}
#else
	mono_gc_memmove_atomic (&o->vector, &array->vector, size);
#endif

	return o;
}

/**
 * mono_array_clone:
 * @array: the array to clone
 *
 * Returns: A newly created array who is a shallow copy of @array
 */
MonoArray*
mono_array_clone (MonoArray *array)
{
	MONO_REQ_GC_UNSAFE_MODE;

	return mono_array_clone_in_domain (((MonoObject *)array)->vtable->domain, array);
}

/* helper macros to check for overflow when calculating the size of arrays */
#ifdef MONO_BIG_ARRAYS
#define MYGUINT64_MAX 0x0000FFFFFFFFFFFFUL
#define MYGUINT_MAX MYGUINT64_MAX
#define CHECK_ADD_OVERFLOW_UN(a,b) \
	    (G_UNLIKELY ((guint64)(MYGUINT64_MAX) - (guint64)(b) < (guint64)(a)))
#define CHECK_MUL_OVERFLOW_UN(a,b) \
	    (G_UNLIKELY (((guint64)(a) > 0) && ((guint64)(b) > 0) &&	\
					 ((guint64)(b) > ((MYGUINT64_MAX) / (guint64)(a)))))
#else
#define MYGUINT32_MAX 4294967295U
#define MYGUINT_MAX MYGUINT32_MAX
#define CHECK_ADD_OVERFLOW_UN(a,b) \
	    (G_UNLIKELY ((guint32)(MYGUINT32_MAX) - (guint32)(b) < (guint32)(a)))
#define CHECK_MUL_OVERFLOW_UN(a,b) \
	    (G_UNLIKELY (((guint32)(a) > 0) && ((guint32)(b) > 0) &&			\
					 ((guint32)(b) > ((MYGUINT32_MAX) / (guint32)(a)))))
#endif

gboolean
mono_array_calc_byte_len (MonoClass *klass, uintptr_t len, uintptr_t *res)
{
	MONO_REQ_GC_NEUTRAL_MODE;

	uintptr_t byte_len;

	byte_len = mono_array_element_size (klass);
	if (CHECK_MUL_OVERFLOW_UN (byte_len, len))
		return FALSE;
	byte_len *= len;
	if (CHECK_ADD_OVERFLOW_UN (byte_len, sizeof (MonoArray)))
		return FALSE;
	byte_len += sizeof (MonoArray);

	*res = byte_len;

	return TRUE;
}

/**
 * mono_array_new_full:
 * @domain: domain where the object is created
 * @array_class: array class
 * @lengths: lengths for each dimension in the array
 * @lower_bounds: lower bounds for each dimension in the array (may be NULL)
 *
 * This routine creates a new array objects with the given dimensions,
 * lower bounds and type.
 */
MonoArray*
mono_array_new_full (MonoDomain *domain, MonoClass *array_class, uintptr_t *lengths, intptr_t *lower_bounds)
{
	MONO_REQ_GC_UNSAFE_MODE;

	uintptr_t byte_len = 0, len, bounds_size;
	MonoObject *o;
	MonoArray *array;
	MonoArrayBounds *bounds;
	MonoVTable *vtable;
	int i;

	if (!array_class->inited)
		mono_class_init (array_class);

	len = 1;

	/* A single dimensional array with a 0 lower bound is the same as an szarray */
	if (array_class->rank == 1 && ((array_class->byval_arg.type == MONO_TYPE_SZARRAY) || (lower_bounds && lower_bounds [0] == 0))) {
		len = lengths [0];
		if (len > MONO_ARRAY_MAX_INDEX)//MONO_ARRAY_MAX_INDEX
			arith_overflow ();
		bounds_size = 0;
	} else {
		bounds_size = sizeof (MonoArrayBounds) * array_class->rank;

		for (i = 0; i < array_class->rank; ++i) {
			if (lengths [i] > MONO_ARRAY_MAX_INDEX) //MONO_ARRAY_MAX_INDEX
				arith_overflow ();
			if (CHECK_MUL_OVERFLOW_UN (len, lengths [i]))
				mono_gc_out_of_memory (MONO_ARRAY_MAX_SIZE);
			len *= lengths [i];
		}
	}

	if (!mono_array_calc_byte_len (array_class, len, &byte_len))
		mono_gc_out_of_memory (MONO_ARRAY_MAX_SIZE);

	if (bounds_size) {
		/* align */
		if (CHECK_ADD_OVERFLOW_UN (byte_len, 3))
			mono_gc_out_of_memory (MONO_ARRAY_MAX_SIZE);
		byte_len = (byte_len + 3) & ~3;
		if (CHECK_ADD_OVERFLOW_UN (byte_len, bounds_size))
			mono_gc_out_of_memory (MONO_ARRAY_MAX_SIZE);
		byte_len += bounds_size;
	}
	/* 
	 * Following three lines almost taken from mono_object_new ():
	 * they need to be kept in sync.
	 */
	vtable = mono_class_vtable_full (domain, array_class, TRUE);
	if (bounds_size)
		o = mono_gc_alloc_array (vtable, byte_len, len, bounds_size);
	else
		o = mono_gc_alloc_vector (vtable, byte_len, len);
	array = (MonoArray*)o;

	bounds = array->bounds;

	if (bounds_size) {
		for (i = 0; i < array_class->rank; ++i) {
			bounds [i].length = lengths [i];
			if (lower_bounds)
				bounds [i].lower_bound = lower_bounds [i];
		}
	}

	return array;
}

/**
 * mono_array_new:
 * @domain: domain where the object is created
 * @eclass: element class
 * @n: number of array elements
 *
 * This routine creates a new szarray with @n elements of type @eclass.
 */
MonoArray *
mono_array_new (MonoDomain *domain, MonoClass *eclass, uintptr_t n)
{
	MONO_REQ_GC_UNSAFE_MODE;

	MonoClass *ac;

	ac = mono_array_class_get (eclass, 1);
	g_assert (ac);

	return mono_array_new_specific (mono_class_vtable_full (domain, ac, TRUE), n);
}

/**
 * mono_array_new_specific:
 * @vtable: a vtable in the appropriate domain for an initialized class
 * @n: number of array elements
 *
 * This routine is a fast alternative to mono_array_new() for code which
 * can be sure about the domain it operates in.
 */
MonoArray *
mono_array_new_specific (MonoVTable *vtable, uintptr_t n)
{
	MONO_REQ_GC_UNSAFE_MODE;

	MonoObject *o;
	MonoArray *ao;
	uintptr_t byte_len;

	if (G_UNLIKELY (n > MONO_ARRAY_MAX_INDEX)) {
		arith_overflow ();
		return NULL;
	}

	if (!mono_array_calc_byte_len (vtable->klass, n, &byte_len)) {
		mono_gc_out_of_memory (MONO_ARRAY_MAX_SIZE);
		return NULL;
	}
	o = mono_gc_alloc_vector (vtable, byte_len, n);
	ao = (MonoArray*)o;

	return ao;
}

/**
 * mono_string_new_utf16:
 * @text: a pointer to an utf16 string
 * @len: the length of the string
 *
 * Returns: A newly created string object which contains @text.
 */
MonoString *
mono_string_new_utf16 (MonoDomain *domain, const guint16 *text, gint32 len)
{
	MONO_REQ_GC_UNSAFE_MODE;

	MonoString *s;
	
	s = mono_string_new_size (domain, len);
	g_assert (s != NULL);

	memcpy (mono_string_chars (s), text, len * 2);

	return s;
}

/**
 * mono_string_new_utf32:
 * @text: a pointer to an utf32 string
 * @len: the length of the string
 *
 * Returns: A newly created string object which contains @text.
 */
MonoString *
mono_string_new_utf32 (MonoDomain *domain, const mono_unichar4 *text, gint32 len)
{
	MONO_REQ_GC_UNSAFE_MODE;

	MonoString *s;
	mono_unichar2 *utf16_output = NULL;
	gint32 utf16_len = 0;
	GError *error = NULL;
	glong items_written;
	
	utf16_output = g_ucs4_to_utf16 (text, len, NULL, &items_written, &error);
	
	if (error)
		g_error_free (error);

	while (utf16_output [utf16_len]) utf16_len++;
	
	s = mono_string_new_size (domain, utf16_len);
	g_assert (s != NULL);

	memcpy (mono_string_chars (s), utf16_output, utf16_len * 2);

	g_free (utf16_output);
	
	return s;
}

/**
 * mono_string_new_size:
 * @text: a pointer to an utf16 string
 * @len: the length of the string
 *
 * Returns: A newly created string object of @len
 */
MonoString *
mono_string_new_size (MonoDomain *domain, gint32 len)
{
	MONO_REQ_GC_UNSAFE_MODE;

	MonoString *s;
	MonoVTable *vtable;
	size_t size;

	/* check for overflow */
	if (len < 0 || len > ((SIZE_MAX - G_STRUCT_OFFSET (MonoString, chars) - 8) / 2))
		mono_gc_out_of_memory (-1);

	size = (G_STRUCT_OFFSET (MonoString, chars) + (((size_t)len + 1) * 2));
	g_assert (size > 0);

	vtable = mono_class_vtable (domain, mono_defaults.string_class);
	g_assert (vtable);

	s = mono_gc_alloc_string (vtable, size, len);

	return s;
}

/**
 * mono_string_new_len:
 * @text: a pointer to an utf8 string
 * @length: number of bytes in @text to consider
 *
 * Returns: A newly created string object which contains @text.
 */
MonoString*
mono_string_new_len (MonoDomain *domain, const char *text, guint length)
{
	MONO_REQ_GC_UNSAFE_MODE;

	GError *error = NULL;
	MonoString *o = NULL;
	guint16 *ut;
	glong items_written;

	ut = eg_utf8_to_utf16_with_nuls (text, length, NULL, &items_written, &error);

	if (!error)
		o = mono_string_new_utf16 (domain, ut, items_written);
	else 
		g_error_free (error);

	g_free (ut);

	return o;
}

/**
 * mono_string_new:
 * @text: a pointer to an utf8 string
 *
 * Returns: A newly created string object which contains @text.
 */
MonoString*
mono_string_new (MonoDomain *domain, const char *text)
{
	MONO_REQ_GC_UNSAFE_MODE;

    GError *error = NULL;
    MonoString *o = NULL;
    guint16 *ut;
    glong items_written;
    int l;

    l = strlen (text);
   
    ut = g_utf8_to_utf16 (text, l, NULL, &items_written, &error);

    if (!error)
        o = mono_string_new_utf16 (domain, ut, items_written);
    else
        g_error_free (error);

    g_free (ut);
/*FIXME g_utf8_get_char, g_utf8_next_char and g_utf8_validate are not part of eglib.*/
#if 0
	gunichar2 *str;
	const gchar *end;
	int len;
	MonoString *o = NULL;

	if (!g_utf8_validate (text, -1, &end))
		return NULL;

	len = g_utf8_strlen (text, -1);
	o = mono_string_new_size (domain, len);
	str = mono_string_chars (o);

	while (text < end) {
		*str++ = g_utf8_get_char (text);
		text = g_utf8_next_char (text);
	}
#endif
	return o;
}

/**
 * mono_string_new_wrapper:
 * @text: pointer to utf8 characters.
 *
 * Helper function to create a string object from @text in the current domain.
 */
MonoString*
mono_string_new_wrapper (const char *text)
{
	MONO_REQ_GC_UNSAFE_MODE;

	MonoDomain *domain = mono_domain_get ();

	if (text)
		return mono_string_new (domain, text);

	return NULL;
}

/**
 * mono_value_box:
 * @class: the class of the value
 * @value: a pointer to the unboxed data
 *
 * Returns: A newly created object which contains @value.
 */
MonoObject *
mono_value_box (MonoDomain *domain, MonoClass *klass, gpointer value)
{
	MONO_REQ_GC_UNSAFE_MODE;

	MonoObject *res;
	int size;
	MonoVTable *vtable;

	g_assert (klass->valuetype);
	if (mono_class_is_nullable (klass))
		return mono_nullable_box (value, klass);

	vtable = mono_class_vtable (domain, klass);
	if (!vtable)
		return NULL;
	size = mono_class_instance_size (klass);
	res = mono_object_new_alloc_specific (vtable);

	size = size - sizeof (MonoObject);

#ifdef HAVE_SGEN_GC
	g_assert (size == mono_class_value_size (klass, NULL));
	mono_gc_wbarrier_value_copy ((char *)res + sizeof (MonoObject), value, 1, klass);
#else
#if NO_UNALIGNED_ACCESS
	mono_gc_memmove_atomic ((char *)res + sizeof (MonoObject), value, size);
#else
	switch (size) {
	case 1:
		*((guint8 *) res + sizeof (MonoObject)) = *(guint8 *) value;
		break;
	case 2:
		*(guint16 *)((guint8 *) res + sizeof (MonoObject)) = *(guint16 *) value;
		break;
	case 4:
		*(guint32 *)((guint8 *) res + sizeof (MonoObject)) = *(guint32 *) value;
		break;
	case 8:
		*(guint64 *)((guint8 *) res + sizeof (MonoObject)) = *(guint64 *) value;
		break;
	default:
		mono_gc_memmove_atomic ((char *)res + sizeof (MonoObject), value, size);
	}
#endif
#endif
	if (klass->has_finalize)
		mono_object_register_finalizer (res);
	return res;
}

/*
 * mono_value_copy:
 * @dest: destination pointer
 * @src: source pointer
 * @klass: a valuetype class
 *
 * Copy a valuetype from @src to @dest. This function must be used
 * when @klass contains references fields.
 */
void
mono_value_copy (gpointer dest, gpointer src, MonoClass *klass)
{
	MONO_REQ_GC_UNSAFE_MODE;

	mono_gc_wbarrier_value_copy (dest, src, 1, klass);
}

/*
 * mono_value_copy_array:
 * @dest: destination array
 * @dest_idx: index in the @dest array
 * @src: source pointer
 * @count: number of items
 *
 * Copy @count valuetype items from @src to the array @dest at index @dest_idx. 
 * This function must be used when @klass contains references fields.
 * Overlap is handled.
 */
void
mono_value_copy_array (MonoArray *dest, int dest_idx, gpointer src, int count)
{
	MONO_REQ_GC_UNSAFE_MODE;

	int size = mono_array_element_size (dest->obj.vtable->klass);
	char *d = mono_array_addr_with_size_fast (dest, size, dest_idx);
	g_assert (size == mono_class_value_size (mono_object_class (dest)->element_class, NULL));
	mono_gc_wbarrier_value_copy (d, src, count, mono_object_class (dest)->element_class);
}

/**
 * mono_object_get_domain:
 * @obj: object to query
 * 
 * Returns: the MonoDomain where the object is hosted
 */
MonoDomain*
mono_object_get_domain (MonoObject *obj)
{
	MONO_REQ_GC_UNSAFE_MODE;

	return mono_object_domain (obj);
}

/**
 * mono_object_get_class:
 * @obj: object to query
 * 
 * Returns: the MonOClass of the object.
 */
MonoClass*
mono_object_get_class (MonoObject *obj)
{
	MONO_REQ_GC_UNSAFE_MODE;

	return mono_object_class (obj);
}
/**
 * mono_object_get_size:
 * @o: object to query
 * 
 * Returns: the size, in bytes, of @o
 */
guint
mono_object_get_size (MonoObject* o)
{
	MONO_REQ_GC_UNSAFE_MODE;

	MonoClass* klass = mono_object_class (o);
	if (klass == mono_defaults.string_class) {
		return sizeof (MonoString) + 2 * mono_string_length ((MonoString*) o) + 2;
	} else if (o->vtable->rank) {
		MonoArray *array = (MonoArray*)o;
		size_t size = sizeof (MonoArray) + mono_array_element_size (klass) * mono_array_length (array);
		if (array->bounds) {
			size += 3;
			size &= ~3;
			size += sizeof (MonoArrayBounds) * o->vtable->rank;
		}
		return size;
	} else {
		return mono_class_instance_size (klass);
	}
}

/**
 * mono_object_unbox:
 * @obj: object to unbox
 * 
 * Returns: a pointer to the start of the valuetype boxed in this
 * object.
 *
 * This method will assert if the object passed is not a valuetype.
 */
gpointer
mono_object_unbox (MonoObject *obj)
{
	MONO_REQ_GC_UNSAFE_MODE;

	/* add assert for valuetypes? */
	g_assert (obj->vtable->klass->valuetype);
	return ((char*)obj) + sizeof (MonoObject);
}

/**
 * mono_object_isinst:
 * @obj: an object
 * @klass: a pointer to a class 
 *
 * Returns: @obj if @obj is derived from @klass
 */
MonoObject *
mono_object_isinst (MonoObject *obj, MonoClass *klass)
{
	MONO_REQ_GC_UNSAFE_MODE;

	if (!klass->inited)
		mono_class_init (klass);

	if (mono_class_is_marshalbyref (klass) || (klass->flags & TYPE_ATTRIBUTE_INTERFACE))
		return mono_object_isinst_mbyref (obj, klass);

	if (!obj)
		return NULL;

	return mono_class_is_assignable_from (klass, obj->vtable->klass) ? obj : NULL;
}

MonoObject *
mono_object_isinst_mbyref (MonoObject *obj, MonoClass *klass)
{
	MONO_REQ_GC_UNSAFE_MODE;

	MonoVTable *vt;

	if (!obj)
		return NULL;

	vt = obj->vtable;
	
	if (klass->flags & TYPE_ATTRIBUTE_INTERFACE) {
		if (MONO_VTABLE_IMPLEMENTS_INTERFACE (vt, klass->interface_id)) {
			return obj;
		}

		/*If the above check fails we are in the slow path of possibly raising an exception. So it's ok to it this way.*/
		if (mono_class_has_variant_generic_params (klass) && mono_class_is_assignable_from (klass, obj->vtable->klass))
			return obj;
	} else {
		MonoClass *oklass = vt->klass;
		if (mono_class_is_transparent_proxy (oklass))
			oklass = ((MonoTransparentProxy *)obj)->remote_class->proxy_class;

		mono_class_setup_supertypes (klass);	
		if ((oklass->idepth >= klass->idepth) && (oklass->supertypes [klass->idepth - 1] == klass))
			return obj;
	}
#ifndef DISABLE_REMOTING
	if (vt->klass == mono_defaults.transparent_proxy_class && ((MonoTransparentProxy *)obj)->custom_type_info) 
	{
		MonoDomain *domain = mono_domain_get ();
		MonoObject *res;
		MonoObject *rp = (MonoObject *)((MonoTransparentProxy *)obj)->rp;
		MonoClass *rpklass = mono_defaults.iremotingtypeinfo_class;
		MonoMethod *im = NULL;
		gpointer pa [2];

		im = mono_class_get_method_from_name (rpklass, "CanCastTo", -1);
		if (!im)
			mono_raise_exception (mono_get_exception_not_supported ("Linked away."));
		im = mono_object_get_virtual_method (rp, im);
		g_assert (im);
	
		pa [0] = mono_type_get_object (domain, &klass->byval_arg);
		pa [1] = obj;

		res = mono_runtime_invoke (im, rp, pa, NULL);
	
		if (*(MonoBoolean *) mono_object_unbox(res)) {
			/* Update the vtable of the remote type, so it can safely cast to this new type */
			mono_upgrade_remote_class (domain, obj, klass);
			return obj;
		}
	}
#endif /* DISABLE_REMOTING */
	return NULL;
}

/**
 * mono_object_castclass_mbyref:
 * @obj: an object
 * @klass: a pointer to a class 
 *
 * Returns: @obj if @obj is derived from @klass, throws an exception otherwise
 */
MonoObject *
mono_object_castclass_mbyref (MonoObject *obj, MonoClass *klass)
{
	MONO_REQ_GC_UNSAFE_MODE;

	if (!obj) return NULL;
	if (mono_object_isinst_mbyref (obj, klass)) return obj;
		
	mono_raise_exception (mono_exception_from_name (mono_defaults.corlib,
							"System",
							"InvalidCastException"));
	return NULL;
}

typedef struct {
	MonoDomain *orig_domain;
	MonoString *ins;
	MonoString *res;
} LDStrInfo;

static void
str_lookup (MonoDomain *domain, gpointer user_data)
{
	MONO_REQ_GC_UNSAFE_MODE;

	LDStrInfo *info = user_data;
	if (info->res || domain == info->orig_domain)
		return;
	info->res = mono_g_hash_table_lookup (domain->ldstr_table, info->ins);
}

#ifdef HAVE_SGEN_GC

static MonoString*
mono_string_get_pinned (MonoString *str)
{
	MONO_REQ_GC_UNSAFE_MODE;

	int size;
	MonoString *news;
	size = sizeof (MonoString) + 2 * (mono_string_length (str) + 1);
	news = mono_gc_alloc_pinned_obj (((MonoObject*)str)->vtable, size);
	if (news) {
		memcpy (mono_string_chars (news), mono_string_chars (str), mono_string_length (str) * 2);
		news->length = mono_string_length (str);
	}
	return news;
}

#else
#define mono_string_get_pinned(str) (str)
#endif

static MonoString*
mono_string_is_interned_lookup (MonoString *str, int insert)
{
	MONO_REQ_GC_UNSAFE_MODE;

	MonoGHashTable *ldstr_table;
	MonoString *s, *res;
	MonoDomain *domain;
	
	domain = ((MonoObject *)str)->vtable->domain;
	ldstr_table = domain->ldstr_table;
	ldstr_lock ();
	res = mono_g_hash_table_lookup (ldstr_table, str);
	if (res) {
		ldstr_unlock ();
		return res;
	}
	if (insert) {
		/* Allocate outside the lock */
		ldstr_unlock ();
		s = mono_string_get_pinned (str);
		if (s) {
			ldstr_lock ();
			res = mono_g_hash_table_lookup (ldstr_table, str);
			if (res) {
				ldstr_unlock ();
				return res;
			}
			mono_g_hash_table_insert (ldstr_table, s, s);
			ldstr_unlock ();
		}
		return s;
	} else {
		LDStrInfo ldstr_info;
		ldstr_info.orig_domain = domain;
		ldstr_info.ins = str;
		ldstr_info.res = NULL;

		mono_domain_foreach (str_lookup, &ldstr_info);
		if (ldstr_info.res) {
			/* 
			 * the string was already interned in some other domain:
			 * intern it in the current one as well.
			 */
			mono_g_hash_table_insert (ldstr_table, str, str);
			ldstr_unlock ();
			return str;
		}
	}
	ldstr_unlock ();
	return NULL;
}

/**
 * mono_string_is_interned:
 * @o: String to probe
 *
 * Returns whether the string has been interned.
 */
MonoString*
mono_string_is_interned (MonoString *o)
{
	MONO_REQ_GC_UNSAFE_MODE;

	return mono_string_is_interned_lookup (o, FALSE);
}

/**
 * mono_string_intern:
 * @o: String to intern
 *
 * Interns the string passed.  
 * Returns: The interned string.
 */
MonoString*
mono_string_intern (MonoString *str)
{
	MONO_REQ_GC_UNSAFE_MODE;

	return mono_string_is_interned_lookup (str, TRUE);
}

/**
 * mono_ldstr:
 * @domain: the domain where the string will be used.
 * @image: a metadata context
 * @idx: index into the user string table.
 * 
 * Implementation for the ldstr opcode.
 * Returns: a loaded string from the @image/@idx combination.
 */
MonoString*
mono_ldstr (MonoDomain *domain, MonoImage *image, guint32 idx)
{
	MONO_REQ_GC_UNSAFE_MODE;

	if (image->dynamic) {
		MonoString *str = mono_lookup_dynamic_token (image, MONO_TOKEN_STRING | idx, NULL);
		return str;
	} else {
		if (!mono_verifier_verify_string_signature (image, idx, NULL))
			return NULL; /*FIXME we should probably be raising an exception here*/
		return mono_ldstr_metadata_sig (domain, mono_metadata_user_string (image, idx));
	}
}

/**
 * mono_ldstr_metadata_sig
 * @domain: the domain for the string
 * @sig: the signature of a metadata string
 *
 * Returns: a MonoString for a string stored in the metadata
 */
static MonoString*
mono_ldstr_metadata_sig (MonoDomain *domain, const char* sig)
{
	MONO_REQ_GC_UNSAFE_MODE;

	const char *str = sig;
	MonoString *o, *interned;
	size_t len2;

	len2 = mono_metadata_decode_blob_size (str, &str);
	len2 >>= 1;

	o = mono_string_new_utf16 (domain, (guint16*)str, len2);
#if G_BYTE_ORDER != G_LITTLE_ENDIAN
	{
		int i;
		guint16 *p2 = (guint16*)mono_string_chars (o);
		for (i = 0; i < len2; ++i) {
			*p2 = GUINT16_FROM_LE (*p2);
			++p2;
		}
	}
#endif
	ldstr_lock ();
	interned = mono_g_hash_table_lookup (domain->ldstr_table, o);
	ldstr_unlock ();
	if (interned)
		return interned; /* o will get garbage collected */

	o = mono_string_get_pinned (o);
	if (o) {
		ldstr_lock ();
		interned = mono_g_hash_table_lookup (domain->ldstr_table, o);
		if (!interned) {
			mono_g_hash_table_insert (domain->ldstr_table, o, o);
			interned = o;
		}
		ldstr_unlock ();
	}

	return interned;
}

/**
 * mono_string_to_utf8:
 * @s: a System.String
 *
 * Returns the UTF8 representation for @s.
 * The resulting buffer needs to be freed with mono_free().
 *
 * @deprecated Use mono_string_to_utf8_checked to avoid having an exception arbritraly raised.
 */
char *
mono_string_to_utf8 (MonoString *s)
{
	MONO_REQ_GC_UNSAFE_MODE;

	MonoError error;
	char *result = mono_string_to_utf8_checked (s, &error);
	
	if (!mono_error_ok (&error))
		mono_error_raise_exception (&error);
	return result;
}

/**
 * mono_string_to_utf8_checked:
 * @s: a System.String
 * @error: a MonoError.
 * 
 * Converts a MonoString to its UTF8 representation. May fail; check 
 * @error to determine whether the conversion was successful.
 * The resulting buffer should be freed with mono_free().
 */
char *
mono_string_to_utf8_checked (MonoString *s, MonoError *error)
{
	MONO_REQ_GC_UNSAFE_MODE;

	long written = 0;
	char *as;
	GError *gerror = NULL;

	mono_error_init (error);

	if (s == NULL)
		return NULL;

	if (!s->length)
		return g_strdup ("");

	as = g_utf16_to_utf8 (mono_string_chars (s), s->length, NULL, &written, &gerror);
	if (gerror) {
		mono_error_set_argument (error, "string", "%s", gerror->message);
		g_error_free (gerror);
		return NULL;
	}
	/* g_utf16_to_utf8  may not be able to complete the convertion (e.g. NULL values were found, #335488) */
	if (s->length > written) {
		/* allocate the total length and copy the part of the string that has been converted */
		char *as2 = g_malloc0 (s->length);
		memcpy (as2, as, written);
		g_free (as);
		as = as2;
	}

	return as;
}

/**
 * mono_string_to_utf8_ignore:
 * @s: a MonoString
 *
 * Converts a MonoString to its UTF8 representation. Will ignore
 * invalid surrogate pairs.
 * The resulting buffer should be freed with mono_free().
 * 
 */
char *
mono_string_to_utf8_ignore (MonoString *s)
{
	MONO_REQ_GC_UNSAFE_MODE;

	long written = 0;
	char *as;

	if (s == NULL)
		return NULL;

	if (!s->length)
		return g_strdup ("");

	as = g_utf16_to_utf8 (mono_string_chars (s), s->length, NULL, &written, NULL);

	/* g_utf16_to_utf8  may not be able to complete the convertion (e.g. NULL values were found, #335488) */
	if (s->length > written) {
		/* allocate the total length and copy the part of the string that has been converted */
		char *as2 = g_malloc0 (s->length);
		memcpy (as2, as, written);
		g_free (as);
		as = as2;
	}

	return as;
}

/**
 * mono_string_to_utf8_image_ignore:
 * @s: a System.String
 *
 * Same as mono_string_to_utf8_ignore, but allocate the string from the image mempool.
 */
char *
mono_string_to_utf8_image_ignore (MonoImage *image, MonoString *s)
{
	MONO_REQ_GC_UNSAFE_MODE;

	return mono_string_to_utf8_internal (NULL, image, s, TRUE, NULL);
}

/**
 * mono_string_to_utf8_mp_ignore:
 * @s: a System.String
 *
 * Same as mono_string_to_utf8_ignore, but allocate the string from a mempool.
 */
char *
mono_string_to_utf8_mp_ignore (MonoMemPool *mp, MonoString *s)
{
	MONO_REQ_GC_UNSAFE_MODE;

	return mono_string_to_utf8_internal (mp, NULL, s, TRUE, NULL);
}


/**
 * mono_string_to_utf16:
 * @s: a MonoString
 *
 * Return an null-terminated array of the utf-16 chars
 * contained in @s. The result must be freed with g_free().
 * This is a temporary helper until our string implementation
 * is reworked to always include the null terminating char.
 */
mono_unichar2*
mono_string_to_utf16 (MonoString *s)
{
	MONO_REQ_GC_UNSAFE_MODE;

	char *as;

	if (s == NULL)
		return NULL;

	as = g_malloc ((s->length * 2) + 2);
	as [(s->length * 2)] = '\0';
	as [(s->length * 2) + 1] = '\0';

	if (!s->length) {
		return (gunichar2 *)(as);
	}
	
	memcpy (as, mono_string_chars(s), s->length * 2);
	return (gunichar2 *)(as);
}

/**
 * mono_string_to_utf32:
 * @s: a MonoString
 *
 * Return an null-terminated array of the UTF-32 (UCS-4) chars
 * contained in @s. The result must be freed with g_free().
 */
mono_unichar4*
mono_string_to_utf32 (MonoString *s)
{
	MONO_REQ_GC_UNSAFE_MODE;

	mono_unichar4 *utf32_output = NULL; 
	GError *error = NULL;
	glong items_written;
	
	if (s == NULL)
		return NULL;
		
	utf32_output = g_utf16_to_ucs4 (s->chars, s->length, NULL, &items_written, &error);
	
	if (error)
		g_error_free (error);

	return utf32_output;
}

/**
 * mono_string_from_utf16:
 * @data: the UTF16 string (LPWSTR) to convert
 *
 * Converts a NULL terminated UTF16 string (LPWSTR) to a MonoString.
 *
 * Returns: a MonoString.
 */
MonoString *
mono_string_from_utf16 (gunichar2 *data)
{
	MONO_REQ_GC_UNSAFE_MODE;

	MonoDomain *domain = mono_domain_get ();
	int len = 0;

	if (!data)
		return NULL;

	while (data [len]) len++;

	return mono_string_new_utf16 (domain, data, len);
}

/**
 * mono_string_from_utf32:
 * @data: the UTF32 string (LPWSTR) to convert
 *
 * Converts a UTF32 (UCS-4)to a MonoString.
 *
 * Returns: a MonoString.
 */
MonoString *
mono_string_from_utf32 (mono_unichar4 *data)
{
	MONO_REQ_GC_UNSAFE_MODE;

	MonoString* result = NULL;
	mono_unichar2 *utf16_output = NULL;
	GError *error = NULL;
	glong items_written;
	int len = 0;

	if (!data)
		return NULL;

	while (data [len]) len++;

	utf16_output = g_ucs4_to_utf16 (data, len, NULL, &items_written, &error);

	if (error)
		g_error_free (error);

	result = mono_string_from_utf16 (utf16_output);
	g_free (utf16_output);
	return result;
}

static char *
mono_string_to_utf8_internal (MonoMemPool *mp, MonoImage *image, MonoString *s, gboolean ignore_error, MonoError *error)
{
	MONO_REQ_GC_UNSAFE_MODE;

	char *r;
	char *mp_s;
	int len;

	if (ignore_error) {
		r = mono_string_to_utf8_ignore (s);
	} else {
		r = mono_string_to_utf8_checked (s, error);
		if (!mono_error_ok (error))
			return NULL;
	}

	if (!mp && !image)
		return r;

	len = strlen (r) + 1;
	if (mp)
		mp_s = mono_mempool_alloc (mp, len);
	else
		mp_s = mono_image_alloc (image, len);

	memcpy (mp_s, r, len);

	g_free (r);

	return mp_s;
}

/**
 * mono_string_to_utf8_image:
 * @s: a System.String
 *
 * Same as mono_string_to_utf8, but allocate the string from the image mempool.
 */
char *
mono_string_to_utf8_image (MonoImage *image, MonoString *s, MonoError *error)
{
	MONO_REQ_GC_UNSAFE_MODE;

	return mono_string_to_utf8_internal (NULL, image, s, FALSE, error);
}

/**
 * mono_string_to_utf8_mp:
 * @s: a System.String
 *
 * Same as mono_string_to_utf8, but allocate the string from a mempool.
 */
char *
mono_string_to_utf8_mp (MonoMemPool *mp, MonoString *s, MonoError *error)
{
	MONO_REQ_GC_UNSAFE_MODE;

	return mono_string_to_utf8_internal (mp, NULL, s, FALSE, error);
}


static MonoRuntimeExceptionHandlingCallbacks eh_callbacks;

void
mono_install_eh_callbacks (MonoRuntimeExceptionHandlingCallbacks *cbs)
{
	eh_callbacks = *cbs;
}

MonoRuntimeExceptionHandlingCallbacks *
mono_get_eh_callbacks (void)
{
	return &eh_callbacks;
}

/**
 * mono_raise_exception:
 * @ex: exception object
 *
 * Signal the runtime that the exception @ex has been raised in unmanaged code.
 */
void
mono_raise_exception (MonoException *ex) 
{
	MONO_REQ_GC_UNSAFE_MODE;

	/*
	 * NOTE: Do NOT annotate this function with G_GNUC_NORETURN, since
	 * that will cause gcc to omit the function epilog, causing problems when
	 * the JIT tries to walk the stack, since the return address on the stack
	 * will point into the next function in the executable, not this one.
	 */	
	eh_callbacks.mono_raise_exception (ex);
}

void
mono_raise_exception_with_context (MonoException *ex, MonoContext *ctx) 
{
	MONO_REQ_GC_UNSAFE_MODE;

	eh_callbacks.mono_raise_exception_with_ctx (ex, ctx);
}

/**
 * mono_wait_handle_new:
 * @domain: Domain where the object will be created
 * @handle: Handle for the wait handle
 *
 * Returns: A new MonoWaitHandle created in the given domain for the given handle
 */
MonoWaitHandle *
mono_wait_handle_new (MonoDomain *domain, HANDLE handle)
{
	MONO_REQ_GC_UNSAFE_MODE;

	MonoWaitHandle *res;
	gpointer params [1];
	static MonoMethod *handle_set;

	res = (MonoWaitHandle *)mono_object_new (domain, mono_defaults.manualresetevent_class);

	/* Even though this method is virtual, it's safe to invoke directly, since the object type matches.  */
	if (!handle_set)
		handle_set = mono_class_get_property_from_name (mono_defaults.manualresetevent_class, "Handle")->set;

	params [0] = &handle;
	mono_runtime_invoke (handle_set, res, params, NULL);

	return res;
}

HANDLE
mono_wait_handle_get_handle (MonoWaitHandle *handle)
{
	MONO_REQ_GC_UNSAFE_MODE;

	static MonoClassField *f_os_handle;
	static MonoClassField *f_safe_handle;

	if (!f_os_handle && !f_safe_handle) {
		f_os_handle = mono_class_get_field_from_name (mono_defaults.manualresetevent_class, "os_handle");
		f_safe_handle = mono_class_get_field_from_name (mono_defaults.manualresetevent_class, "safe_wait_handle");
	}

	if (f_os_handle) {
		HANDLE retval;
		mono_field_get_value ((MonoObject*)handle, f_os_handle, &retval);
		return retval;
	} else {
		MonoSafeHandle *sh;
		mono_field_get_value ((MonoObject*)handle, f_safe_handle, &sh);
		return sh->handle;
	}
}


static MonoObject*
mono_runtime_capture_context (MonoDomain *domain)
{
	MONO_REQ_GC_UNSAFE_MODE;

	RuntimeInvokeFunction runtime_invoke;

	if (!domain->capture_context_runtime_invoke || !domain->capture_context_method) {
		MonoMethod *method = mono_get_context_capture_method ();
		MonoMethod *wrapper;
		if (!method)
			return NULL;
		wrapper = mono_marshal_get_runtime_invoke (method, FALSE, FALSE);
		domain->capture_context_runtime_invoke = mono_compile_method (wrapper);
		domain->capture_context_method = mono_compile_method (method);
	}

	runtime_invoke = domain->capture_context_runtime_invoke;

	return runtime_invoke (NULL, NULL, NULL, domain->capture_context_method);
}
/**
 * mono_async_result_new:
 * @domain:domain where the object will be created.
 * @handle: wait handle.
 * @state: state to pass to AsyncResult
 * @data: C closure data.
 *
 * Creates a new MonoAsyncResult (AsyncResult C# class) in the given domain.
 * If the handle is not null, the handle is initialized to a MonOWaitHandle.
 *
 */
MonoAsyncResult *
mono_async_result_new (MonoDomain *domain, HANDLE handle, MonoObject *state, gpointer data, MonoObject *object_data)
{
	MONO_REQ_GC_UNSAFE_MODE;

	MonoAsyncResult *res = (MonoAsyncResult *)mono_object_new (domain, mono_defaults.asyncresult_class);
	MonoObject *context = mono_runtime_capture_context (domain);
	/* we must capture the execution context from the original thread */
	if (context) {
		MONO_OBJECT_SETREF (res, execution_context, context);
		/* note: result may be null if the flow is suppressed */
	}

	res->data = data;
	MONO_OBJECT_SETREF (res, object_data, object_data);
	MONO_OBJECT_SETREF (res, async_state, state);
	if (handle != NULL)
		MONO_OBJECT_SETREF (res, handle, (MonoObject *) mono_wait_handle_new (domain, handle));

	res->sync_completed = FALSE;
	res->completed = FALSE;

	return res;
}

MonoObject *
ves_icall_System_Runtime_Remoting_Messaging_AsyncResult_Invoke (MonoAsyncResult *ares)
{
	MONO_REQ_GC_UNSAFE_MODE;

	MonoAsyncCall *ac;
	MonoObject *res;

	g_assert (ares);
	g_assert (ares->async_delegate);

	ac = (MonoAsyncCall*) ares->object_data;
	if (!ac) {
		res = mono_runtime_delegate_invoke (ares->async_delegate, (void**) &ares->async_state, NULL);
	} else {
		gpointer wait_event = NULL;

		ac->msg->exc = NULL;
		res = mono_message_invoke (ares->async_delegate, ac->msg, &ac->msg->exc, &ac->out_args);
		MONO_OBJECT_SETREF (ac, res, res);

		mono_monitor_enter ((MonoObject*) ares);
		ares->completed = 1;
		if (ares->handle)
			wait_event = mono_wait_handle_get_handle ((MonoWaitHandle*) ares->handle);
		mono_monitor_exit ((MonoObject*) ares);

		if (wait_event != NULL)
			SetEvent (wait_event);

		if (ac->cb_method) {
			/* we swallow the excepton as it is the behavior on .NET */
			MonoObject *exc = NULL;
			mono_runtime_invoke (ac->cb_method, ac->cb_target, (gpointer*) &ares, &exc);
			if (exc)
				mono_unhandled_exception (exc);
		}
	}

	return res;
}

void
mono_message_init (MonoDomain *domain,
		   MonoMethodMessage *this_obj, 
		   MonoReflectionMethod *method,
		   MonoArray *out_args)
{
	MONO_REQ_GC_UNSAFE_MODE;

	static MonoClass *object_array_klass;
	static MonoClass *byte_array_klass;
	static MonoClass *string_array_klass;
	MonoMethodSignature *sig = mono_method_signature (method->method);
	MonoString *name;
	int i, j;
	char **names;
	guint8 arg_type;

	if (!object_array_klass) {
		MonoClass *klass;

		klass = mono_array_class_get (mono_defaults.byte_class, 1);
		g_assert (klass);
		byte_array_klass = klass;

		klass = mono_array_class_get (mono_defaults.string_class, 1);
		g_assert (klass);
		string_array_klass = klass;

		klass = mono_array_class_get (mono_defaults.object_class, 1);
		g_assert (klass);

		mono_atomic_store_release (&object_array_klass, klass);
	}

	MONO_OBJECT_SETREF (this_obj, method, method);

	MONO_OBJECT_SETREF (this_obj, args, mono_array_new_specific (mono_class_vtable (domain, object_array_klass), sig->param_count));
	MONO_OBJECT_SETREF (this_obj, arg_types, mono_array_new_specific (mono_class_vtable (domain, byte_array_klass), sig->param_count));
	this_obj->async_result = NULL;
	this_obj->call_type = CallType_Sync;

	names = g_new (char *, sig->param_count);
	mono_method_get_param_names (method->method, (const char **) names);
	MONO_OBJECT_SETREF (this_obj, names, mono_array_new_specific (mono_class_vtable (domain, string_array_klass), sig->param_count));
	
	for (i = 0; i < sig->param_count; i++) {
		name = mono_string_new (domain, names [i]);
		mono_array_setref (this_obj->names, i, name);	
	}

	g_free (names);
	for (i = 0, j = 0; i < sig->param_count; i++) {
		if (sig->params [i]->byref) {
			if (out_args) {
				MonoObject* arg = mono_array_get (out_args, gpointer, j);
				mono_array_setref (this_obj->args, i, arg);
				j++;
			}
			arg_type = 2;
			if (!(sig->params [i]->attrs & PARAM_ATTRIBUTE_OUT))
				arg_type |= 1;
		} else {
			arg_type = 1;
			if (sig->params [i]->attrs & PARAM_ATTRIBUTE_OUT)
				arg_type |= 4;
		}
		mono_array_set (this_obj->arg_types, guint8, i, arg_type);
	}
}

#ifndef DISABLE_REMOTING
/**
 * mono_remoting_invoke:
 * @real_proxy: pointer to a RealProxy object
 * @msg: The MonoMethodMessage to execute
 * @exc: used to store exceptions
 * @out_args: used to store output arguments
 *
 * This is used to call RealProxy::Invoke(). RealProxy::Invoke() returns an
 * IMessage interface and it is not trivial to extract results from there. So
 * we call an helper method PrivateInvoke instead of calling
 * RealProxy::Invoke() directly.
 *
 * Returns: the result object.
 */
MonoObject *
mono_remoting_invoke (MonoObject *real_proxy, MonoMethodMessage *msg, 
		      MonoObject **exc, MonoArray **out_args)
{
	MONO_REQ_GC_UNSAFE_MODE;

	MonoMethod *im = real_proxy->vtable->domain->private_invoke_method;
	gpointer pa [4];

	/*static MonoObject *(*invoke) (gpointer, gpointer, MonoObject **, MonoArray **) = NULL;*/

	if (!im) {
		im = mono_class_get_method_from_name (mono_defaults.real_proxy_class, "PrivateInvoke", 4);
		if (!im)
			mono_raise_exception (mono_get_exception_not_supported ("Linked away."));
		real_proxy->vtable->domain->private_invoke_method = im;
	}

	pa [0] = real_proxy;
	pa [1] = msg;
	pa [2] = exc;
	pa [3] = out_args;

	return mono_runtime_invoke (im, NULL, pa, exc);
}
#endif

MonoObject *
mono_message_invoke (MonoObject *target, MonoMethodMessage *msg, 
		     MonoObject **exc, MonoArray **out_args) 
{
	MONO_REQ_GC_UNSAFE_MODE;

	static MonoClass *object_array_klass;
	MonoDomain *domain; 
	MonoMethod *method;
	MonoMethodSignature *sig;
	MonoObject *ret;
	int i, j, outarg_count = 0;

#ifndef DISABLE_REMOTING
	if (target && mono_object_is_transparent_proxy (target)) {
		MonoTransparentProxy* tp = (MonoTransparentProxy *)target;
		if (mono_class_is_contextbound (tp->remote_class->proxy_class) && tp->rp->context == (MonoObject *) mono_context_get ()) {
			target = tp->rp->unwrapped_server;
		} else {
			return mono_remoting_invoke ((MonoObject *)tp->rp, msg, exc, out_args);
		}
	}
#endif

	domain = mono_domain_get (); 
	method = msg->method->method;
	sig = mono_method_signature (method);

	for (i = 0; i < sig->param_count; i++) {
		if (sig->params [i]->byref) 
			outarg_count++;
	}

	if (!object_array_klass) {
		MonoClass *klass;

		klass = mono_array_class_get (mono_defaults.object_class, 1);
		g_assert (klass);

		mono_memory_barrier ();
		object_array_klass = klass;
	}

	mono_gc_wbarrier_generic_store (out_args, (MonoObject*) mono_array_new_specific (mono_class_vtable (domain, object_array_klass), outarg_count));
	*exc = NULL;

	ret = mono_runtime_invoke_array (method, method->klass->valuetype? mono_object_unbox (target): target, msg->args, exc);

	for (i = 0, j = 0; i < sig->param_count; i++) {
		if (sig->params [i]->byref) {
			MonoObject* arg;
			arg = mono_array_get (msg->args, gpointer, i);
			mono_array_setref (*out_args, j, arg);
			j++;
		}
	}

	return ret;
}

/**
 * mono_object_to_string:
 * @obj: The object
 * @exc: Any exception thrown by ToString (). May be NULL.
 *
 * Returns: the result of calling ToString () on an object.
 */
MonoString *
mono_object_to_string (MonoObject *obj, MonoObject **exc)
{
	MONO_REQ_GC_UNSAFE_MODE;

	static MonoMethod *to_string = NULL;
	MonoMethod *method;
	void *target = obj;

	g_assert (obj);

	if (!to_string)
		to_string = mono_class_get_method_from_name_flags (mono_get_object_class (), "ToString", 0, METHOD_ATTRIBUTE_VIRTUAL | METHOD_ATTRIBUTE_PUBLIC);

	method = mono_object_get_virtual_method (obj, to_string);

	// Unbox value type if needed
	if (mono_class_is_valuetype (mono_method_get_class (method))) {
		target = mono_object_unbox (obj);
	}

	return (MonoString *) mono_runtime_invoke (method, target, NULL, exc);
}

/**
 * mono_print_unhandled_exception:
 * @exc: The exception
 *
 * Prints the unhandled exception.
 */
void
mono_print_unhandled_exception (MonoObject *exc)
{
	MONO_REQ_GC_UNSAFE_MODE;

	MonoString * str;
	char *message = (char*)"";
	gboolean free_message = FALSE;
	MonoError error;

	if (exc == (MonoObject*)mono_object_domain (exc)->out_of_memory_ex) {
		message = g_strdup ("OutOfMemoryException");
		free_message = TRUE;
	} else if (exc == (MonoObject*)mono_object_domain (exc)->stack_overflow_ex) {
		message = g_strdup ("StackOverflowException"); //if we OVF, we can't expect to have stack space to JIT Exception::ToString.
		free_message = TRUE;
	} else {
		
		if (((MonoException*)exc)->native_trace_ips) {
			message = mono_exception_get_native_backtrace ((MonoException*)exc);
			free_message = TRUE;
		} else {
			MonoObject *other_exc = NULL;
			str = mono_object_to_string (exc, &other_exc);
			if (other_exc) {
				char *original_backtrace = mono_exception_get_managed_backtrace ((MonoException*)exc);
				char *nested_backtrace = mono_exception_get_managed_backtrace ((MonoException*)other_exc);
				
				message = g_strdup_printf ("Nested exception detected.\nOriginal Exception: %s\nNested exception:%s\n",
					original_backtrace, nested_backtrace);

				g_free (original_backtrace);
				g_free (nested_backtrace);
				free_message = TRUE;
			} else if (str) {
				message = mono_string_to_utf8_checked (str, &error);
				if (!mono_error_ok (&error)) {
					mono_error_cleanup (&error);
					message = (char *) "";
				} else {
					free_message = TRUE;
				}
			}
		}
	}

	/*
	 * g_printerr ("\nUnhandled Exception: %s.%s: %s\n", exc->vtable->klass->name_space, 
	 *	   exc->vtable->klass->name, message);
	 */
	g_printerr ("\nUnhandled Exception:\n%s\n", message);
	
	if (free_message)
		g_free (message);
}

/**
 * mono_delegate_ctor:
 * @this: pointer to an uninitialized delegate object
 * @target: target object
 * @addr: pointer to native code
 * @method: method
 *
 * Initialize a delegate and sets a specific method, not the one
 * associated with addr.  This is useful when sharing generic code.
 * In that case addr will most probably not be associated with the
 * correct instantiation of the method.
 */
void
mono_delegate_ctor_with_method (MonoObject *this_obj, MonoObject *target, gpointer addr, MonoMethod *method)
{
	MONO_REQ_GC_UNSAFE_MODE;

	MonoDelegate *delegate = (MonoDelegate *)this_obj;

	g_assert (this_obj);
	g_assert (addr);

	g_assert (mono_class_has_parent (mono_object_class (this_obj), mono_defaults.multicastdelegate_class));

	if (method)
		delegate->method = method;

	mono_stats.delegate_creations++;

#ifndef DISABLE_REMOTING
	if (target && target->vtable->klass == mono_defaults.transparent_proxy_class) {
		g_assert (method);
		method = mono_marshal_get_remoting_invoke (method);
		delegate->method_ptr = mono_compile_method (method);
		MONO_OBJECT_SETREF (delegate, target, target);
	} else
#endif
	{
		delegate->method_ptr = addr;
		MONO_OBJECT_SETREF (delegate, target, target);
	}

	delegate->invoke_impl = arch_create_delegate_trampoline (delegate->object.vtable->domain, delegate->object.vtable->klass);
}

/**
 * mono_delegate_ctor:
 * @this: pointer to an uninitialized delegate object
 * @target: target object
 * @addr: pointer to native code
 *
 * This is used to initialize a delegate.
 */
void
mono_delegate_ctor (MonoObject *this_obj, MonoObject *target, gpointer addr)
{
	MONO_REQ_GC_UNSAFE_MODE;

	MonoDomain *domain = mono_domain_get ();
	MonoJitInfo *ji;
	MonoMethod *method = NULL;

	g_assert (addr);

	ji = mono_jit_info_table_find (domain, mono_get_addr_from_ftnptr (addr));
	/* Shared code */
	if (!ji && domain != mono_get_root_domain ())
		ji = mono_jit_info_table_find (mono_get_root_domain (), mono_get_addr_from_ftnptr (addr));
	if (ji) {
		method = mono_jit_info_get_method (ji);
		g_assert (!method->klass->generic_container);
	}

	mono_delegate_ctor_with_method (this_obj, target, addr, method);
}

/**
 * mono_method_call_message_new:
 * @method: method to encapsulate
 * @params: parameters to the method
 * @invoke: optional, delegate invoke.
 * @cb: async callback delegate.
 * @state: state passed to the async callback.
 *
 * Translates arguments pointers into a MonoMethodMessage.
 */
MonoMethodMessage *
mono_method_call_message_new (MonoMethod *method, gpointer *params, MonoMethod *invoke, 
			      MonoDelegate **cb, MonoObject **state)
{
	MONO_REQ_GC_UNSAFE_MODE;

	MonoDomain *domain = mono_domain_get ();
	MonoMethodSignature *sig = mono_method_signature (method);
	MonoMethodMessage *msg;
	int i, count;

	msg = (MonoMethodMessage *)mono_object_new (domain, mono_defaults.mono_method_message_class); 
	
	if (invoke) {
		mono_message_init (domain, msg, mono_method_get_object (domain, invoke, NULL), NULL);
		count =  sig->param_count - 2;
	} else {
		mono_message_init (domain, msg, mono_method_get_object (domain, method, NULL), NULL);
		count =  sig->param_count;
	}

	for (i = 0; i < count; i++) {
		gpointer vpos;
		MonoClass *klass;
		MonoObject *arg;

		if (sig->params [i]->byref)
			vpos = *((gpointer *)params [i]);
		else 
			vpos = params [i];

		klass = mono_class_from_mono_type (sig->params [i]);

		if (klass->valuetype)
			arg = mono_value_box (domain, klass, vpos);
		else 
			arg = *((MonoObject **)vpos);
		      
		mono_array_setref (msg->args, i, arg);
	}

	if (cb != NULL && state != NULL) {
		*cb = *((MonoDelegate **)params [i]);
		i++;
		*state = *((MonoObject **)params [i]);
	}

	return msg;
}

/**
 * mono_method_return_message_restore:
 *
 * Restore results from message based processing back to arguments pointers
 */
void
mono_method_return_message_restore (MonoMethod *method, gpointer *params, MonoArray *out_args)
{
	MONO_REQ_GC_UNSAFE_MODE;

	MonoMethodSignature *sig = mono_method_signature (method);
	int i, j, type, size, out_len;
	
	if (out_args == NULL)
		return;
	out_len = mono_array_length (out_args);
	if (out_len == 0)
		return;

	for (i = 0, j = 0; i < sig->param_count; i++) {
		MonoType *pt = sig->params [i];

		if (pt->byref) {
			char *arg;
			if (j >= out_len)
				mono_raise_exception (mono_get_exception_execution_engine ("The proxy call returned an incorrect number of output arguments"));

			arg = mono_array_get (out_args, gpointer, j);
			type = pt->type;

			g_assert (type != MONO_TYPE_VOID);

			if (MONO_TYPE_IS_REFERENCE (pt)) {
				mono_gc_wbarrier_generic_store (*((MonoObject ***)params [i]), (MonoObject *)arg);
			} else {
				if (arg) {
					MonoClass *klass = ((MonoObject*)arg)->vtable->klass;
					size = mono_class_value_size (klass, NULL);
					if (klass->has_references)
						mono_gc_wbarrier_value_copy (*((gpointer *)params [i]), arg + sizeof (MonoObject), 1, klass);
					else
						mono_gc_memmove_atomic (*((gpointer *)params [i]), arg + sizeof (MonoObject), size);
				} else {
					size = mono_class_value_size (mono_class_from_mono_type (pt), NULL);
					mono_gc_bzero_atomic (*((gpointer *)params [i]), size);
				}
			}

			j++;
		}
	}
}

#ifndef DISABLE_REMOTING

/**
 * mono_load_remote_field:
 * @this: pointer to an object
 * @klass: klass of the object containing @field
 * @field: the field to load
 * @res: a storage to store the result
 *
 * This method is called by the runtime on attempts to load fields of
 * transparent proxy objects. @this points to such TP, @klass is the class of
 * the object containing @field. @res is a storage location which can be
 * used to store the result.
 *
 * Returns: an address pointing to the value of field.
 */
gpointer
mono_load_remote_field (MonoObject *this_obj, MonoClass *klass, MonoClassField *field, gpointer *res)
{
	MONO_REQ_GC_UNSAFE_MODE;

	static MonoMethod *getter = NULL;
	MonoDomain *domain = mono_domain_get ();
	MonoTransparentProxy *tp = (MonoTransparentProxy *) this_obj;
	MonoClass *field_class;
	MonoMethodMessage *msg;
	MonoArray *out_args;
	MonoObject *exc;
	char* full_name;

	g_assert (mono_object_is_transparent_proxy (this_obj));
	g_assert (res != NULL);

	if (mono_class_is_contextbound (tp->remote_class->proxy_class) && tp->rp->context == (MonoObject *) mono_context_get ()) {
		mono_field_get_value (tp->rp->unwrapped_server, field, res);
		return res;
	}
	
	if (!getter) {
		getter = mono_class_get_method_from_name (mono_defaults.object_class, "FieldGetter", -1);
		if (!getter)
			mono_raise_exception (mono_get_exception_not_supported ("Linked away."));
	}
	
	field_class = mono_class_from_mono_type (field->type);

	msg = (MonoMethodMessage *)mono_object_new (domain, mono_defaults.mono_method_message_class);
	out_args = mono_array_new (domain, mono_defaults.object_class, 1);
	mono_message_init (domain, msg, mono_method_get_object (domain, getter, NULL), out_args);

	full_name = mono_type_get_full_name (klass);
	mono_array_setref (msg->args, 0, mono_string_new (domain, full_name));
	mono_array_setref (msg->args, 1, mono_string_new (domain, mono_field_get_name (field)));
	g_free (full_name);

	mono_remoting_invoke ((MonoObject *)(tp->rp), msg, &exc, &out_args);

	if (exc) mono_raise_exception ((MonoException *)exc);

	if (mono_array_length (out_args) == 0)
		return NULL;

	*res = mono_array_get (out_args, MonoObject *, 0); /* FIXME: GC write abrrier for res */

	if (field_class->valuetype) {
		return ((char *)*res) + sizeof (MonoObject);
	} else
		return res;
}

/**
 * mono_load_remote_field_new:
 * @this: 
 * @klass: 
 * @field:
 *
 * Missing documentation.
 */
MonoObject *
mono_load_remote_field_new (MonoObject *this_obj, MonoClass *klass, MonoClassField *field)
{
	MONO_REQ_GC_UNSAFE_MODE;

	static MonoMethod *getter = NULL;
	MonoDomain *domain = mono_domain_get ();
	MonoTransparentProxy *tp = (MonoTransparentProxy *) this_obj;
	MonoClass *field_class;
	MonoMethodMessage *msg;
	MonoArray *out_args;
	MonoObject *exc, *res;
	char* full_name;

	g_assert (mono_object_is_transparent_proxy (this_obj));

	field_class = mono_class_from_mono_type (field->type);

	if (mono_class_is_contextbound (tp->remote_class->proxy_class) && tp->rp->context == (MonoObject *) mono_context_get ()) {
		gpointer val;
		if (field_class->valuetype) {
			res = mono_object_new (domain, field_class);
			val = ((gchar *) res) + sizeof (MonoObject);
		} else {
			val = &res;
		}
		mono_field_get_value (tp->rp->unwrapped_server, field, val);
		return res;
	}

	if (!getter) {
		getter = mono_class_get_method_from_name (mono_defaults.object_class, "FieldGetter", -1);
		if (!getter)
			mono_raise_exception (mono_get_exception_not_supported ("Linked away."));
	}
	
	msg = (MonoMethodMessage *)mono_object_new (domain, mono_defaults.mono_method_message_class);
	out_args = mono_array_new (domain, mono_defaults.object_class, 1);

	mono_message_init (domain, msg, mono_method_get_object (domain, getter, NULL), out_args);

	full_name = mono_type_get_full_name (klass);
	mono_array_setref (msg->args, 0, mono_string_new (domain, full_name));
	mono_array_setref (msg->args, 1, mono_string_new (domain, mono_field_get_name (field)));
	g_free (full_name);

	mono_remoting_invoke ((MonoObject *)(tp->rp), msg, &exc, &out_args);

	if (exc) mono_raise_exception ((MonoException *)exc);

	if (mono_array_length (out_args) == 0)
		res = NULL;
	else
		res = mono_array_get (out_args, MonoObject *, 0);

	return res;
}

/**
 * mono_store_remote_field:
 * @this_obj: pointer to an object
 * @klass: klass of the object containing @field
 * @field: the field to load
 * @val: the value/object to store
 *
 * This method is called by the runtime on attempts to store fields of
 * transparent proxy objects. @this_obj points to such TP, @klass is the class of
 * the object containing @field. @val is the new value to store in @field.
 */
void
mono_store_remote_field (MonoObject *this_obj, MonoClass *klass, MonoClassField *field, gpointer val)
{
	MONO_REQ_GC_UNSAFE_MODE;

	static MonoMethod *setter = NULL;
	MonoDomain *domain = mono_domain_get ();
	MonoTransparentProxy *tp = (MonoTransparentProxy *) this_obj;
	MonoClass *field_class;
	MonoMethodMessage *msg;
	MonoArray *out_args;
	MonoObject *exc;
	MonoObject *arg;
	char* full_name;

	g_assert (mono_object_is_transparent_proxy (this_obj));

	field_class = mono_class_from_mono_type (field->type);

	if (mono_class_is_contextbound (tp->remote_class->proxy_class) && tp->rp->context == (MonoObject *) mono_context_get ()) {
		if (field_class->valuetype) mono_field_set_value (tp->rp->unwrapped_server, field, val);
		else mono_field_set_value (tp->rp->unwrapped_server, field, *((MonoObject **)val));
		return;
	}

	if (!setter) {
		setter = mono_class_get_method_from_name (mono_defaults.object_class, "FieldSetter", -1);
		if (!setter)
			mono_raise_exception (mono_get_exception_not_supported ("Linked away."));
	}

	if (field_class->valuetype)
		arg = mono_value_box (domain, field_class, val);
	else 
		arg = *((MonoObject **)val);
		

	msg = (MonoMethodMessage *)mono_object_new (domain, mono_defaults.mono_method_message_class);
	mono_message_init (domain, msg, mono_method_get_object (domain, setter, NULL), NULL);

	full_name = mono_type_get_full_name (klass);
	mono_array_setref (msg->args, 0, mono_string_new (domain, full_name));
	mono_array_setref (msg->args, 1, mono_string_new (domain, mono_field_get_name (field)));
	mono_array_setref (msg->args, 2, arg);
	g_free (full_name);

	mono_remoting_invoke ((MonoObject *)(tp->rp), msg, &exc, &out_args);

	if (exc) mono_raise_exception ((MonoException *)exc);
}

/**
 * mono_store_remote_field_new:
 * @this_obj:
 * @klass:
 * @field:
 * @arg:
 *
 * Missing documentation
 */
void
mono_store_remote_field_new (MonoObject *this_obj, MonoClass *klass, MonoClassField *field, MonoObject *arg)
{
	MONO_REQ_GC_UNSAFE_MODE;

	static MonoMethod *setter = NULL;
	MonoDomain *domain = mono_domain_get ();
	MonoTransparentProxy *tp = (MonoTransparentProxy *) this_obj;
	MonoClass *field_class;
	MonoMethodMessage *msg;
	MonoArray *out_args;
	MonoObject *exc;
	char* full_name;

	g_assert (mono_object_is_transparent_proxy (this_obj));

	field_class = mono_class_from_mono_type (field->type);

	if (mono_class_is_contextbound (tp->remote_class->proxy_class) && tp->rp->context == (MonoObject *) mono_context_get ()) {
		if (field_class->valuetype) mono_field_set_value (tp->rp->unwrapped_server, field, ((gchar *) arg) + sizeof (MonoObject));
		else mono_field_set_value (tp->rp->unwrapped_server, field, arg);
		return;
	}

	if (!setter) {
		setter = mono_class_get_method_from_name (mono_defaults.object_class, "FieldSetter", -1);
		if (!setter)
			mono_raise_exception (mono_get_exception_not_supported ("Linked away."));
	}

	msg = (MonoMethodMessage *)mono_object_new (domain, mono_defaults.mono_method_message_class);
	mono_message_init (domain, msg, mono_method_get_object (domain, setter, NULL), NULL);

	full_name = mono_type_get_full_name (klass);
	mono_array_setref (msg->args, 0, mono_string_new (domain, full_name));
	mono_array_setref (msg->args, 1, mono_string_new (domain, mono_field_get_name (field)));
	mono_array_setref (msg->args, 2, arg);
	g_free (full_name);

	mono_remoting_invoke ((MonoObject *)(tp->rp), msg, &exc, &out_args);

	if (exc) mono_raise_exception ((MonoException *)exc);
}
#endif

/*
 * mono_create_ftnptr:
 *
 *   Given a function address, create a function descriptor for it.
 * This is only needed on some platforms.
 */
gpointer
mono_create_ftnptr (MonoDomain *domain, gpointer addr)
{
	return callbacks.create_ftnptr (domain, addr);
}

/*
 * mono_get_addr_from_ftnptr:
 *
 *   Given a pointer to a function descriptor, return the function address.
 * This is only needed on some platforms.
 */
gpointer
mono_get_addr_from_ftnptr (gpointer descr)
{
	return callbacks.get_addr_from_ftnptr (descr);
}	

/**
 * mono_string_chars:
 * @s: a MonoString
 *
 * Returns a pointer to the UCS16 characters stored in the MonoString
 */
gunichar2 *
mono_string_chars (MonoString *s)
{
	// MONO_REQ_GC_UNSAFE_MODE; //FIXME too much trouble for now

	return s->chars;
}

/**
 * mono_string_length:
 * @s: MonoString
 *
 * Returns the lenght in characters of the string
 */
int
mono_string_length (MonoString *s)
{
	MONO_REQ_GC_UNSAFE_MODE;

	return s->length;
}

/**
 * mono_array_length:
 * @array: a MonoArray*
 *
 * Returns the total number of elements in the array. This works for
 * both vectors and multidimensional arrays.
 */
uintptr_t
mono_array_length (MonoArray *array)
{
	MONO_REQ_GC_UNSAFE_MODE;

	return array->max_length;
}

/**
 * mono_array_addr_with_size:
 * @array: a MonoArray*
 * @size: size of the array elements
 * @idx: index into the array
 *
 * Returns the address of the @idx element in the array.
 */
char*
mono_array_addr_with_size (MonoArray *array, int size, uintptr_t idx)
{
	MONO_REQ_GC_UNSAFE_MODE;

	return ((char*)(array)->vector) + size * idx;
}


MonoArray *
mono_glist_to_array (GList *list, MonoClass *eclass) 
{
	MonoDomain *domain = mono_domain_get ();
	MonoArray *res;
	int len, i;

	if (!list)
		return NULL;

	len = g_list_length (list);
	res = mono_array_new (domain, eclass, len);

	for (i = 0; list; list = list->next, i++)
		mono_array_set (res, gpointer, i, list->data);

	return res;
}
<|MERGE_RESOLUTION|>--- conflicted
+++ resolved
@@ -726,14 +726,9 @@
 			if (field->type->byref)
 				break;
 
-<<<<<<< HEAD
 			// Special static fields do not have a domain-level static slot
-			if (static_fields && (mono_class_field_is_special_static (field) || field->offset == -2))
+			if (static_fields && (field->offset == -1 || field->offset == -2))
 				/* special static or RVA */
-=======
-			if (static_fields && field->offset == -1)
-				/* special static */
->>>>>>> 3bc22b19
 				continue;
 
 			pos = field->offset / sizeof (gpointer);
