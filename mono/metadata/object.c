--- conflicted
+++ resolved
@@ -3169,13 +3169,9 @@
 			mono_domain_lock (vt->domain);
 			addr = g_hash_table_lookup (vt->domain->special_static_fields, field);
 			mono_domain_unlock (vt->domain);
-<<<<<<< HEAD
-			src = mono_get_special_static_data (GPOINTER_TO_UINT (addr));
+			src = (guint8 *)mono_get_special_static_data (GPOINTER_TO_UINT (addr));
 		} else if (field->offset == -2) {
-		    src = mono_field_get_data (field);
-=======
-			src = (guint8 *)mono_get_special_static_data (GPOINTER_TO_UINT (addr));
->>>>>>> 44e2c53f
+		    src = (guint8*)mono_field_get_data (field);
 		} else {
 			src = (guint8*)mono_vtable_get_static_field_data (vt) + field->offset;
 		}
