/**
 * \file
 * Thread support internal calls
 *
 * Author:
 *	Dick Porter (dick@ximian.com)
 *	Paolo Molaro (lupus@ximian.com)
 *	Patrik Torstensson (patrik.torstensson@labs2.com)
 *
 * Copyright 2001-2003 Ximian, Inc (http://www.ximian.com)
 * Copyright 2004-2009 Novell, Inc (http://www.novell.com)
 * Copyright 2011 Xamarin, Inc (http://www.xamarin.com)
 * Licensed under the MIT license. See LICENSE file in the project root for full license information.
 */

#include <config.h>

#include <glib.h>
#include <string.h>

#include <mono/metadata/object.h>
#include <mono/metadata/domain-internals.h>
#include <mono/metadata/profiler-private.h>
#include <mono/metadata/threads.h>
#include <mono/metadata/threads-types.h>
#include <mono/metadata/exception.h>
#include <mono/metadata/environment.h>
#include <mono/metadata/monitor.h>
#include <mono/metadata/gc-internals.h>
#include <mono/metadata/marshal.h>
#include <mono/metadata/runtime.h>
#include <mono/metadata/object-internals.h>
#include <mono/metadata/debug-internals.h>
#include <mono/utils/monobitset.h>
#include <mono/utils/mono-compiler.h>
#include <mono/utils/mono-mmap.h>
#include <mono/utils/mono-membar.h>
#include <mono/utils/mono-time.h>
#include <mono/utils/mono-threads.h>
#include <mono/utils/mono-threads-coop.h>
#include <mono/utils/hazard-pointer.h>
#include <mono/utils/mono-tls.h>
#include <mono/utils/atomic.h>
#include <mono/utils/mono-memory-model.h>
#include <mono/utils/mono-error-internals.h>
#include <mono/utils/os-event.h>
#include <mono/utils/mono-threads-debug.h>
#include <mono/utils/unlocked.h>
#include <mono/metadata/w32handle.h>
#include <mono/metadata/w32event.h>
#include <mono/metadata/w32mutex.h>

#include <mono/metadata/reflection-internals.h>
#include <mono/metadata/abi-details.h>
#include <mono/metadata/w32error.h>
#include <mono/utils/w32api.h>
#include <mono/utils/mono-os-wait.h>

#ifdef HAVE_SIGNAL_H
#include <signal.h>
#endif

#if defined(HOST_WIN32)
#include <objbase.h>

extern gboolean
mono_native_thread_join_handle (HANDLE thread_handle, gboolean close_handle);
#endif

#if defined(HOST_ANDROID) && !defined(TARGET_ARM64) && !defined(TARGET_AMD64)
#define USE_TKILL_ON_ANDROID 1
#endif

#ifdef HOST_ANDROID
#include <errno.h>

#ifdef USE_TKILL_ON_ANDROID
extern int tkill (pid_t tid, int signal);
#endif
#endif

/*#define THREAD_DEBUG(a) do { a; } while (0)*/
#define THREAD_DEBUG(a)
/*#define THREAD_WAIT_DEBUG(a) do { a; } while (0)*/
#define THREAD_WAIT_DEBUG(a)
/*#define LIBGC_DEBUG(a) do { a; } while (0)*/
#define LIBGC_DEBUG(a)

#define SPIN_TRYLOCK(i) (InterlockedCompareExchange (&(i), 1, 0) == 0)
#define SPIN_LOCK(i) do { \
				if (SPIN_TRYLOCK (i)) \
					break; \
			} while (1)

#define SPIN_UNLOCK(i) i = 0

#define LOCK_THREAD(thread) lock_thread((thread))
#define UNLOCK_THREAD(thread) unlock_thread((thread))

typedef union {
	gint32 ival;
	gfloat fval;
} IntFloatUnion;

typedef union {
	gint64 ival;
	gdouble fval;
} LongDoubleUnion;
 
typedef struct _StaticDataFreeList StaticDataFreeList;
struct _StaticDataFreeList {
	StaticDataFreeList *next;
	guint32 offset;
	guint32 size;
};

typedef struct {
	int idx;
	int offset;
	StaticDataFreeList *freelist;
} StaticDataInfo;

/* Controls access to the 'threads' hash table */
static void mono_threads_lock (void);
static void mono_threads_unlock (void);
static MonoCoopMutex threads_mutex;

/* Controls access to the 'joinable_threads' hash table */
#define joinable_threads_lock() mono_os_mutex_lock (&joinable_threads_mutex)
#define joinable_threads_unlock() mono_os_mutex_unlock (&joinable_threads_mutex)
static mono_mutex_t joinable_threads_mutex;

/* Holds current status of static data heap */
static StaticDataInfo thread_static_info;
static StaticDataInfo context_static_info;

/* The hash of existing threads (key is thread ID, value is
 * MonoInternalThread*) that need joining before exit
 */
static MonoGHashTable *threads=NULL;

/* List of app context GC handles.
 * Added to from mono_threads_register_app_context ().
 */
static GHashTable *contexts = NULL;

/* Cleanup queue for contexts. */
static MonoReferenceQueue *context_queue;

/*
 * Threads which are starting up and they are not in the 'threads' hash yet.
 * When mono_thread_attach_internal is called for a thread, it will be removed from this hash table.
 * Protected by mono_threads_lock ().
 */
static MonoGHashTable *threads_starting_up = NULL;

/* Contains tids */
/* Protected by the threads lock */
static GHashTable *joinable_threads;
static gint32 joinable_thread_count;

#define SET_CURRENT_OBJECT(x) mono_tls_set_thread (x)
#define GET_CURRENT_OBJECT() (MonoInternalThread*) mono_tls_get_thread ()

/* function called at thread start */
static MonoThreadStartCB mono_thread_start_cb = NULL;

/* function called at thread attach */
static MonoThreadAttachCB mono_thread_attach_cb = NULL;

/* function called at thread cleanup */
static MonoThreadCleanupFunc mono_thread_cleanup_fn = NULL;

/* The default stack size for each thread */
static guint32 default_stacksize = 0;
#define default_stacksize_for_thread(thread) ((thread)->stack_size? (thread)->stack_size: default_stacksize)

static void context_adjust_static_data (MonoAppContext *ctx);
static void mono_free_static_data (gpointer* static_data);
static void mono_init_static_data_info (StaticDataInfo *static_data);
static guint32 mono_alloc_static_data_slot (StaticDataInfo *static_data, guint32 size, guint32 align);
static gboolean mono_thread_resume (MonoInternalThread* thread);
static void async_abort_internal (MonoInternalThread *thread, gboolean install_async_abort);
static void self_abort_internal (MonoError *error);
static void async_suspend_internal (MonoInternalThread *thread, gboolean interrupt);
static void self_suspend_internal (void);

static MonoException* mono_thread_execute_interruption (void);
static void ref_stack_destroy (gpointer rs);

/* Spin lock for InterlockedXXX 64 bit functions */
#define mono_interlocked_lock() mono_os_mutex_lock (&interlocked_mutex)
#define mono_interlocked_unlock() mono_os_mutex_unlock (&interlocked_mutex)
static mono_mutex_t interlocked_mutex;

/* global count of thread interruptions requested */
static gint32 thread_interruption_requested = 0;

/* Event signaled when a thread changes its background mode */
static MonoOSEvent background_change_event;

static gboolean shutting_down = FALSE;

static gint32 managed_thread_id_counter = 0;

static void
mono_threads_lock (void)
{
	mono_locks_coop_acquire (&threads_mutex, ThreadsLock);
}

static void
mono_threads_unlock (void)
{
	mono_locks_coop_release (&threads_mutex, ThreadsLock);
}


static guint32
get_next_managed_thread_id (void)
{
	return InterlockedIncrement (&managed_thread_id_counter);
}

/*
 * We separate interruptions/exceptions into either sync (they can be processed anytime,
 * normally as soon as they are set, and are set by the same thread) and async (they can't
 * be processed inside abort protected blocks and are normally set by other threads). We
 * can have both a pending sync and async interruption. In this case, the sync exception is
 * processed first. Since we clean sync flag first, mono_thread_execute_interruption must
 * also handle all sync type exceptions before the async type exceptions.
 */
enum {
	INTERRUPT_SYNC_REQUESTED_BIT = 0x1,
	INTERRUPT_ASYNC_REQUESTED_BIT = 0x2,
	INTERRUPT_REQUESTED_MASK = 0x3,
	ABORT_PROT_BLOCK_SHIFT = 2,
	ABORT_PROT_BLOCK_BITS = 8,
	ABORT_PROT_BLOCK_MASK = (((1 << ABORT_PROT_BLOCK_BITS) - 1) << ABORT_PROT_BLOCK_SHIFT)
};

static int
mono_thread_get_abort_prot_block_count (MonoInternalThread *thread)
{
	gsize state = thread->thread_state;
	return (state & ABORT_PROT_BLOCK_MASK) >> ABORT_PROT_BLOCK_SHIFT;
}

void
mono_threads_begin_abort_protected_block (void)
{
	MonoInternalThread *thread = mono_thread_internal_current ();
	gsize old_state, new_state;
	int new_val;
	do {
		old_state = thread->thread_state;

		new_val = ((old_state & ABORT_PROT_BLOCK_MASK) >> ABORT_PROT_BLOCK_SHIFT) + 1;
		//bounds check abort_prot_count
		g_assert (new_val > 0);
		g_assert (new_val < (1 << ABORT_PROT_BLOCK_BITS));

		new_state = old_state + (1 << ABORT_PROT_BLOCK_SHIFT);
	} while (InterlockedCompareExchangePointer ((volatile gpointer)&thread->thread_state, (gpointer)new_state, (gpointer)old_state) != (gpointer)old_state);

	/* Defer async request since we won't be able to process until exiting the block */
	if (new_val == 1 && (new_state & INTERRUPT_ASYNC_REQUESTED_BIT)) {
		InterlockedDecrement (&thread_interruption_requested);
		THREADS_INTERRUPT_DEBUG ("[%d] begin abort protected block old_state %ld new_state %ld, defer tir %d\n", thread->small_id, old_state, new_state, thread_interruption_requested);
		if (thread_interruption_requested < 0)
			g_warning ("bad thread_interruption_requested state");
	} else {
		THREADS_INTERRUPT_DEBUG ("[%d] begin abort protected block old_state %ld new_state %ld, tir %d\n", thread->small_id, old_state, new_state, thread_interruption_requested);
	}
}

static gboolean
mono_thread_state_has_interruption (gsize state)
{
	/* pending exception, self abort */
	if (state & INTERRUPT_SYNC_REQUESTED_BIT)
		return TRUE;

	/* abort, interruption, suspend */
	if ((state & INTERRUPT_ASYNC_REQUESTED_BIT) && !(state & ABORT_PROT_BLOCK_MASK))
		return TRUE;

	return FALSE;
}

gboolean
mono_threads_end_abort_protected_block (void)
{
	MonoInternalThread *thread = mono_thread_internal_current ();
	gsize old_state, new_state;
	int new_val;
	do {
		old_state = thread->thread_state;

		//bounds check abort_prot_count
		new_val = ((old_state & ABORT_PROT_BLOCK_MASK) >> ABORT_PROT_BLOCK_SHIFT) - 1;
		g_assert (new_val >= 0);
		g_assert (new_val < (1 << ABORT_PROT_BLOCK_BITS));

		new_state = old_state - (1 << ABORT_PROT_BLOCK_SHIFT);
	} while (InterlockedCompareExchangePointer ((volatile gpointer)&thread->thread_state, (gpointer)new_state, (gpointer)old_state) != (gpointer)old_state);

	if (new_val == 0 && (new_state & INTERRUPT_ASYNC_REQUESTED_BIT)) {
		InterlockedIncrement (&thread_interruption_requested);
		THREADS_INTERRUPT_DEBUG ("[%d] end abort protected block old_state %ld new_state %ld, restore tir %d\n", thread->small_id, old_state, new_state, thread_interruption_requested);
	} else {
		THREADS_INTERRUPT_DEBUG ("[%d] end abort protected block old_state %ld new_state %ld, tir %d\n", thread->small_id, old_state, new_state, thread_interruption_requested);
	}

	return mono_thread_state_has_interruption (new_state);
}

static gboolean
mono_thread_get_interruption_requested (MonoInternalThread *thread)
{
	gsize state = thread->thread_state;

	return mono_thread_state_has_interruption (state);
}

/*
 * Returns TRUE is there was a state change
 * We clear a single interruption request, sync has priority.
 */
static gboolean
mono_thread_clear_interruption_requested (MonoInternalThread *thread)
{
	gsize old_state, new_state;
	do {
		old_state = thread->thread_state;

		// no interruption to process
		if (!(old_state & INTERRUPT_SYNC_REQUESTED_BIT) &&
				(!(old_state & INTERRUPT_ASYNC_REQUESTED_BIT) || (old_state & ABORT_PROT_BLOCK_MASK)))
			return FALSE;

		if (old_state & INTERRUPT_SYNC_REQUESTED_BIT)
			new_state = old_state & ~INTERRUPT_SYNC_REQUESTED_BIT;
		else
			new_state = old_state & ~INTERRUPT_ASYNC_REQUESTED_BIT;
	} while (InterlockedCompareExchangePointer ((volatile gpointer)&thread->thread_state, (gpointer)new_state, (gpointer)old_state) != (gpointer)old_state);

	InterlockedDecrement (&thread_interruption_requested);
	THREADS_INTERRUPT_DEBUG ("[%d] clear interruption old_state %ld new_state %ld, tir %d\n", thread->small_id, old_state, new_state, thread_interruption_requested);
	if (thread_interruption_requested < 0)
		g_warning ("bad thread_interruption_requested state");
	return TRUE;
}

/* Returns TRUE is there was a state change and the interruption can be processed */
static gboolean
mono_thread_set_interruption_requested (MonoInternalThread *thread)
{
	//always force when the current thread is doing it to itself.
	gboolean sync = thread == mono_thread_internal_current ();
	gsize old_state, new_state;
	do {
		old_state = thread->thread_state;

		//Already set
		if ((sync && (old_state & INTERRUPT_SYNC_REQUESTED_BIT)) ||
				(!sync && (old_state & INTERRUPT_ASYNC_REQUESTED_BIT)))
			return FALSE;

		if (sync)
			new_state = old_state | INTERRUPT_SYNC_REQUESTED_BIT;
		else
			new_state = old_state | INTERRUPT_ASYNC_REQUESTED_BIT;
	} while (InterlockedCompareExchangePointer ((volatile gpointer)&thread->thread_state, (gpointer)new_state, (gpointer)old_state) != (gpointer)old_state);

	if (sync || !(new_state & ABORT_PROT_BLOCK_MASK)) {
		InterlockedIncrement (&thread_interruption_requested);
		THREADS_INTERRUPT_DEBUG ("[%d] set interruption on [%d] old_state %ld new_state %ld, tir %d\n", mono_thread_internal_current ()->small_id, thread->small_id, old_state, new_state, thread_interruption_requested);
	} else {
		THREADS_INTERRUPT_DEBUG ("[%d] set interruption on [%d] old_state %ld new_state %ld, tir deferred %d\n", mono_thread_internal_current ()->small_id, thread->small_id, old_state, new_state, thread_interruption_requested);
	}

	return sync || !(new_state & ABORT_PROT_BLOCK_MASK);
}

static inline MonoNativeThreadId
thread_get_tid (MonoInternalThread *thread)
{
	/* We store the tid as a guint64 to keep the object layout constant between platforms */
	return MONO_UINT_TO_NATIVE_THREAD_ID (thread->tid);
}

static void ensure_synch_cs_set (MonoInternalThread *thread)
{
	MonoCoopMutex *synch_cs;

	if (thread->synch_cs != NULL) {
		return;
	}

	synch_cs = g_new0 (MonoCoopMutex, 1);
	mono_coop_mutex_init_recursive (synch_cs);

	if (InterlockedCompareExchangePointer ((gpointer *)&thread->synch_cs,
					       synch_cs, NULL) != NULL) {
		/* Another thread must have installed this CS */
		mono_coop_mutex_destroy (synch_cs);
		g_free (synch_cs);
	}
}

static inline void
lock_thread (MonoInternalThread *thread)
{
	if (!thread->synch_cs)
		ensure_synch_cs_set (thread);

	g_assert (thread->synch_cs);

	mono_coop_mutex_lock (thread->synch_cs);
}

static inline void
unlock_thread (MonoInternalThread *thread)
{
	mono_coop_mutex_unlock (thread->synch_cs);
}

static inline gboolean
is_appdomainunloaded_exception (MonoClass *klass)
{
	return klass == mono_class_get_appdomain_unloaded_exception_class ();
}

static inline gboolean
is_threadabort_exception (MonoClass *klass)
{
	return klass == mono_defaults.threadabortexception_class;
}

/*
 * A special static data offset (guint32) consists of 3 parts:
 *
 * [0]   6-bit index into the array of chunks.
 * [6]   25-bit offset into the array.
 * [31]  Bit indicating thread or context static.
 */

typedef union {
	struct {
#if G_BYTE_ORDER != G_LITTLE_ENDIAN
		guint32 type : 1;
		guint32 offset : 25;
		guint32 index : 6;
#else
		guint32 index : 6;
		guint32 offset : 25;
		guint32 type : 1;
#endif
	} fields;
	guint32 raw;
} SpecialStaticOffset;

#define SPECIAL_STATIC_OFFSET_TYPE_THREAD 0
#define SPECIAL_STATIC_OFFSET_TYPE_CONTEXT 1

#define MAKE_SPECIAL_STATIC_OFFSET(idx, off, ty) \
	((SpecialStaticOffset) { .fields = { .index = (idx), .offset = (off), .type = (ty) } }.raw)
#define ACCESS_SPECIAL_STATIC_OFFSET(x,f) \
	(((SpecialStaticOffset *) &(x))->fields.f)

static gpointer
get_thread_static_data (MonoInternalThread *thread, guint32 offset)
{
	g_assert (ACCESS_SPECIAL_STATIC_OFFSET (offset, type) == SPECIAL_STATIC_OFFSET_TYPE_THREAD);

	int idx = ACCESS_SPECIAL_STATIC_OFFSET (offset, index);
	int off = ACCESS_SPECIAL_STATIC_OFFSET (offset, offset);

	return ((char *) thread->static_data [idx]) + off;
}

static gpointer
get_context_static_data (MonoAppContext *ctx, guint32 offset)
{
	g_assert (ACCESS_SPECIAL_STATIC_OFFSET (offset, type) == SPECIAL_STATIC_OFFSET_TYPE_CONTEXT);

	int idx = ACCESS_SPECIAL_STATIC_OFFSET (offset, index);
	int off = ACCESS_SPECIAL_STATIC_OFFSET (offset, offset);

	return ((char *) ctx->static_data [idx]) + off;
}

static MonoThread**
get_current_thread_ptr_for_domain (MonoDomain *domain, MonoInternalThread *thread)
{
	static MonoClassField *current_thread_field = NULL;

	guint32 offset;

	if (!current_thread_field) {
		current_thread_field = mono_class_get_field_from_name (mono_defaults.thread_class, "current_thread");
		g_assert (current_thread_field);
	}

	mono_class_vtable (domain, mono_defaults.thread_class);
	mono_domain_lock (domain);
	offset = GPOINTER_TO_UINT (g_hash_table_lookup (domain->special_static_fields, current_thread_field));
	mono_domain_unlock (domain);
	g_assert (offset);

	return (MonoThread **)get_thread_static_data (thread, offset);
}

static void
set_current_thread_for_domain (MonoDomain *domain, MonoInternalThread *thread, MonoThread *current)
{
	MonoThread **current_thread_ptr = get_current_thread_ptr_for_domain (domain, thread);

	g_assert (current->obj.vtable->domain == domain);

	g_assert (!*current_thread_ptr);
	*current_thread_ptr = current;
}

static MonoThread*
create_thread_object (MonoDomain *domain, MonoInternalThread *internal)
{
	MonoThread *thread;
	MonoVTable *vtable;
	MonoError error;

	vtable = mono_class_vtable (domain, mono_defaults.thread_class);
	g_assert (vtable);

	thread = (MonoThread*)mono_object_new_mature (vtable, &error);
	/* only possible failure mode is OOM, from which we don't expect to recover. */
	mono_error_assert_ok (&error);

	MONO_OBJECT_SETREF (thread, internal_thread, internal);

	return thread;
}

static MonoInternalThread*
create_internal_thread_object (void)
{
	MonoError error;
	MonoInternalThread *thread;
	MonoVTable *vt;

	vt = mono_class_vtable (mono_get_root_domain (), mono_defaults.internal_thread_class);
	thread = (MonoInternalThread*) mono_object_new_mature (vt, &error);
	/* only possible failure mode is OOM, from which we don't exect to recover */
	mono_error_assert_ok (&error);

	thread->synch_cs = g_new0 (MonoCoopMutex, 1);
	mono_coop_mutex_init_recursive (thread->synch_cs);

	thread->apartment_state = ThreadApartmentState_Unknown;
	thread->managed_id = get_next_managed_thread_id ();
	if (mono_gc_is_moving ()) {
		thread->thread_pinning_ref = thread;
		MONO_GC_REGISTER_ROOT_PINNING (thread->thread_pinning_ref, MONO_ROOT_SOURCE_THREADING, 0, "thread pinning reference");
	}

	thread->priority = MONO_THREAD_PRIORITY_NORMAL;

	thread->suspended = g_new0 (MonoOSEvent, 1);
	mono_os_event_init (thread->suspended, TRUE);

	return thread;
}

static void
mono_thread_internal_set_priority (MonoInternalThread *internal, MonoThreadPriority priority)
{
	g_assert (internal);

	g_assert (priority >= MONO_THREAD_PRIORITY_LOWEST);
	g_assert (priority <= MONO_THREAD_PRIORITY_HIGHEST);
	g_assert (MONO_THREAD_PRIORITY_LOWEST < MONO_THREAD_PRIORITY_HIGHEST);

#ifdef HOST_WIN32
	BOOL res;

	g_assert (internal->native_handle);

	res = SetThreadPriority (internal->native_handle, priority - 2);
	if (!res)
		g_error ("%s: SetThreadPriority failed, error %d", __func__, GetLastError ());
#else /* HOST_WIN32 */
	pthread_t tid;
	int policy;
	struct sched_param param;
	gint res;

	tid = thread_get_tid (internal);

	res = pthread_getschedparam (tid, &policy, &param);
	if (res != 0)
		g_error ("%s: pthread_getschedparam failed, error: \"%s\" (%d)", __func__, g_strerror (res), res);

#ifdef _POSIX_PRIORITY_SCHEDULING
	int max, min;

	/* Necessary to get valid priority range */

	min = sched_get_priority_min (policy);
	max = sched_get_priority_max (policy);

	if (max > 0 && min >= 0 && max > min) {
		double srange, drange, sposition, dposition;
		srange = MONO_THREAD_PRIORITY_HIGHEST - MONO_THREAD_PRIORITY_LOWEST;
		drange = max - min;
		sposition = priority - MONO_THREAD_PRIORITY_LOWEST;
		dposition = (sposition / srange) * drange;
		param.sched_priority = (int)(dposition + min);
	} else
#endif
	{
		switch (policy) {
		case SCHED_FIFO:
		case SCHED_RR:
			param.sched_priority = 50;
			break;
#ifdef SCHED_BATCH
		case SCHED_BATCH:
#endif
		case SCHED_OTHER:
			param.sched_priority = 0;
			break;
		default:
			g_warning ("%s: unknown policy %d", __func__, policy);
			return;
		}
	}

	res = pthread_setschedparam (tid, policy, &param);
	if (res != 0) {
		if (res == EPERM) {
			g_warning ("%s: pthread_setschedparam failed, error: \"%s\" (%d)", __func__, g_strerror (res), res);
			return;
		}
		g_error ("%s: pthread_setschedparam failed, error: \"%s\" (%d)", __func__, g_strerror (res), res);
	}
#endif /* HOST_WIN32 */
}

static void 
mono_alloc_static_data (gpointer **static_data_ptr, guint32 offset, void *alloc_key, gboolean threadlocal);

static gboolean
mono_thread_attach_internal (MonoThread *thread, gboolean force_attach, gboolean force_domain)
{
	MonoThreadInfo *info;
	MonoInternalThread *internal;
	MonoDomain *domain, *root_domain;

	g_assert (thread);

	info = mono_thread_info_current ();
	g_assert (info);

	internal = thread->internal_thread;
	g_assert (internal);

	/* It is needed to store the MonoInternalThread on the MonoThreadInfo, because of the following case:
	 *  - the MonoInternalThread TLS key is destroyed: set it to NULL
	 *  - the MonoThreadInfo TLS key is destroyed: calls mono_thread_info_detach
	 *    - it calls MonoThreadInfoCallbacks.thread_detach
	 *      - mono_thread_internal_current returns NULL -> fails to detach the MonoInternalThread. */
	mono_thread_info_set_internal_thread_gchandle (info, mono_gchandle_new ((MonoObject*) internal, FALSE));

	internal->handle = mono_threads_open_thread_handle (info->handle);
#ifdef HOST_WIN32
	internal->native_handle = OpenThread (THREAD_ALL_ACCESS, FALSE, GetCurrentThreadId ());
#endif
	internal->tid = MONO_NATIVE_THREAD_ID_TO_UINT (mono_native_thread_id_get ());
	internal->thread_info = info;
	internal->small_id = info->small_id;

	THREAD_DEBUG (g_message ("%s: (%"G_GSIZE_FORMAT") Setting current_object_key to %p", __func__, mono_native_thread_id_get (), internal));

	SET_CURRENT_OBJECT (internal);

	domain = mono_object_domain (thread);

	mono_thread_push_appdomain_ref (domain);
	if (!mono_domain_set (domain, force_domain)) {
		mono_thread_pop_appdomain_ref ();
		return FALSE;
	}

	mono_threads_lock ();

	if (threads_starting_up)
		mono_g_hash_table_remove (threads_starting_up, thread);

	if (shutting_down && !force_attach) {
		mono_threads_unlock ();
		mono_thread_pop_appdomain_ref ();
		return FALSE;
	}

	if (!threads) {
		threads = mono_g_hash_table_new_type (NULL, NULL, MONO_HASH_VALUE_GC, MONO_ROOT_SOURCE_THREADING, "threads table");
	}

	/* We don't need to duplicate thread->handle, because it is
	 * only closed when the thread object is finalized by the GC. */
	mono_g_hash_table_insert (threads, (gpointer)(gsize)(internal->tid), internal);

	/* We have to do this here because mono_thread_start_cb
	 * requires that root_domain_thread is set up. */
	if (thread_static_info.offset || thread_static_info.idx > 0) {
		/* get the current allocated size */
		guint32 offset = MAKE_SPECIAL_STATIC_OFFSET (thread_static_info.idx, thread_static_info.offset, 0);
		mono_alloc_static_data (&internal->static_data, offset, MONO_UINT_TO_NATIVE_THREAD_ID (internal->tid), TRUE);
	}

	mono_threads_unlock ();

	root_domain = mono_get_root_domain ();

	g_assert (!internal->root_domain_thread);
	if (domain != root_domain)
		MONO_OBJECT_SETREF (internal, root_domain_thread, create_thread_object (root_domain, internal));
	else
		MONO_OBJECT_SETREF (internal, root_domain_thread, thread);

	if (domain != root_domain)
		set_current_thread_for_domain (root_domain, internal, internal->root_domain_thread);

	set_current_thread_for_domain (domain, internal, thread);

	THREAD_DEBUG (g_message ("%s: Attached thread ID %"G_GSIZE_FORMAT" (handle %p)", __func__, internal->tid, internal->handle));

	return TRUE;
}

static void
mono_thread_detach_internal (MonoInternalThread *thread)
{
	gboolean removed;

	g_assert (thread != NULL);
	SET_CURRENT_OBJECT (thread);

	THREAD_DEBUG (g_message ("%s: mono_thread_detach for %p (%"G_GSIZE_FORMAT")", __func__, thread, (gsize)thread->tid));

#ifndef HOST_WIN32
	mono_w32mutex_abandon ();
#endif

	if (thread->abort_state_handle) {
		mono_gchandle_free (thread->abort_state_handle);
		thread->abort_state_handle = 0;
	}

	thread->abort_exc = NULL;
	thread->current_appcontext = NULL;

	/*
	* Prevent race condition between execution of this method and runtime shutdown.
	* Adding runtime thread to the joinable threads list will make sure runtime shutdown
	* won't complete until added runtime thread have exited. Owner of threads attached to the
	* runtime but not identified as runtime threads needs to make sure thread detach calls won't
	* race with runtime shutdown.
	*/
	mono_threads_add_joinable_runtime_thread (thread->thread_info);

	/*
	 * thread->synch_cs can be NULL if this was called after
	 * ves_icall_System_Threading_InternalThread_Thread_free_internal.
	 * This can happen only during shutdown.
	 * The shutting_down flag is not always set, so we can't assert on it.
	 */
	if (thread->synch_cs)
		LOCK_THREAD (thread);

	thread->state |= ThreadState_Stopped;
	thread->state &= ~ThreadState_Background;

	if (thread->synch_cs)
		UNLOCK_THREAD (thread);

	/*
	An interruption request has leaked to cleanup. Adjust the global counter.

	This can happen is the abort source thread finds the abortee (this) thread
	in unmanaged code. If this thread never trips back to managed code or check
	the local flag it will be left set and positively unbalance the global counter.

	Leaving the counter unbalanced will cause a performance degradation since all threads
	will now keep checking their local flags all the time.
	*/
	mono_thread_clear_interruption_requested (thread);

	mono_threads_lock ();

	if (!threads) {
		removed = FALSE;
	} else if (mono_g_hash_table_lookup (threads, (gpointer)thread->tid) != thread) {
		/* We have to check whether the thread object for the
		 * tid is still the same in the table because the
		 * thread might have been destroyed and the tid reused
		 * in the meantime, in which case the tid would be in
		 * the table, but with another thread object.
		 */
		removed = FALSE;
	} else {
		mono_g_hash_table_remove (threads, (gpointer)thread->tid);
		removed = TRUE;
	}

	mono_threads_unlock ();

	/* Don't close the handle here, wait for the object finalizer
	 * to do it. Otherwise, the following race condition applies:
	 *
	 * 1) Thread exits (and mono_thread_detach_internal() closes the handle)
	 *
	 * 2) Some other handle is reassigned the same slot
	 *
	 * 3) Another thread tries to join the first thread, and
	 * blocks waiting for the reassigned handle to be signalled
	 * (which might never happen).  This is possible, because the
	 * thread calling Join() still has a reference to the first
	 * thread's object.
	 */

	/* if the thread is not in the hash it has been removed already */
	if (!removed) {
		mono_domain_unset ();
		mono_memory_barrier ();

		if (mono_thread_cleanup_fn)
			mono_thread_cleanup_fn (thread_get_tid (thread));

		goto done;
	}

	mono_release_type_locks (thread);

	/* Can happen when we attach the profiler helper thread in order to heapshot. */
	if (!mono_thread_info_lookup (MONO_UINT_TO_NATIVE_THREAD_ID (thread->tid))->tools_thread)
		MONO_PROFILER_RAISE (thread_stopped, (thread->tid));

	mono_hazard_pointer_clear (mono_hazard_pointer_get (), 1);

	/*
	 * This will signal async signal handlers that the thread has exited.
	 * The profiler callback needs this to be set, so it cannot be done earlier.
	 */
	mono_domain_unset ();
	mono_memory_barrier ();

	if (thread == mono_thread_internal_current ())
		mono_thread_pop_appdomain_ref ();

	mono_free_static_data (thread->static_data);
	thread->static_data = NULL;
	ref_stack_destroy (thread->appdomain_refs);
	thread->appdomain_refs = NULL;

	g_assert (thread->suspended);
	mono_os_event_destroy (thread->suspended);
	g_free (thread->suspended);
	thread->suspended = NULL;

	if (mono_thread_cleanup_fn)
		mono_thread_cleanup_fn (thread_get_tid (thread));

	mono_memory_barrier ();

	if (mono_gc_is_moving ()) {
		MONO_GC_UNREGISTER_ROOT (thread->thread_pinning_ref);
		thread->thread_pinning_ref = NULL;
	}

done:
	SET_CURRENT_OBJECT (NULL);
	mono_domain_unset ();

	mono_thread_info_unset_internal_thread_gchandle ((MonoThreadInfo*) thread->thread_info);

	/* Don't need to close the handle to this thread, even though we took a
	 * reference in mono_thread_attach (), because the GC will do it
	 * when the Thread object is finalised.
	 */
}

typedef struct {
	gint32 ref;
	MonoThread *thread;
	MonoObject *start_delegate;
	MonoObject *start_delegate_arg;
	MonoThreadStart start_func;
	gpointer start_func_arg;
	gboolean force_attach;
	gboolean failed;
	MonoCoopSem registered;
} StartInfo;

static void
fire_attach_profiler_events (MonoNativeThreadId tid)
{
	MONO_PROFILER_RAISE (thread_started, ((uintptr_t)tid));

	MonoThreadInfo *info = mono_thread_info_current ();
	MONO_PROFILER_RAISE (gc_root_register, (
		info->stack_start_limit,
		(char*)info->stack_end - (char*)info->stack_start_limit,
		MONO_ROOT_SOURCE_STACK,
		(void*)tid,
		"thread stack"));
}

static guint32 WINAPI start_wrapper_internal(StartInfo *start_info, gsize *stack_ptr)
{
	MonoError error;
	MonoThreadStart start_func;
	void *start_func_arg;
	gsize tid;
	/* 
	 * We don't create a local to hold start_info->thread, so hopefully it won't get pinned during a
	 * GC stack walk.
	 */
	MonoThread *thread;
	MonoInternalThread *internal;
	MonoObject *start_delegate;
	MonoObject *start_delegate_arg;
	MonoDomain *domain;

	thread = start_info->thread;
	internal = thread->internal_thread;
	domain = mono_object_domain (start_info->thread);

	THREAD_DEBUG (g_message ("%s: (%"G_GSIZE_FORMAT") Start wrapper", __func__, mono_native_thread_id_get ()));

	if (!mono_thread_attach_internal (thread, start_info->force_attach, FALSE)) {
		start_info->failed = TRUE;

		mono_coop_sem_post (&start_info->registered);

		if (InterlockedDecrement (&start_info->ref) == 0) {
			mono_coop_sem_destroy (&start_info->registered);
			g_free (start_info);
		}

		return 0;
	}

	mono_thread_internal_set_priority (internal, internal->priority);

	tid = internal->tid;

	start_delegate = start_info->start_delegate;
	start_delegate_arg = start_info->start_delegate_arg;
	start_func = start_info->start_func;
	start_func_arg = start_info->start_func_arg;

	/* This MUST be called before any managed code can be
	 * executed, as it calls the callback function that (for the
	 * jit) sets the lmf marker.
	 */

	if (mono_thread_start_cb)
		mono_thread_start_cb (tid, stack_ptr, start_func);

	/* On 2.0 profile (and higher), set explicitly since state might have been
	   Unknown */
	if (internal->apartment_state == ThreadApartmentState_Unknown)
		internal->apartment_state = ThreadApartmentState_MTA;

	mono_thread_init_apartment_state ();

	/* Let the thread that called Start() know we're ready */
	mono_coop_sem_post (&start_info->registered);

	if (InterlockedDecrement (&start_info->ref) == 0) {
		mono_coop_sem_destroy (&start_info->registered);
		g_free (start_info);
	}

	/* start_info is not valid anymore */
	start_info = NULL;

	/* 
	 * Call this after calling start_notify, since the profiler callback might want
	 * to lock the thread, and the lock is held by thread_start () which waits for
	 * start_notify.
	 */
	fire_attach_profiler_events ((MonoNativeThreadId)tid);

	/* if the name was set before starting, we didn't invoke the profiler callback */
	if (internal->name) {
		char *tname = g_utf16_to_utf8 (internal->name, internal->name_len, NULL, NULL, NULL);
		MONO_PROFILER_RAISE (thread_name, (internal->tid, tname));
		mono_native_thread_set_name (MONO_UINT_TO_NATIVE_THREAD_ID (internal->tid), tname);
		g_free (tname);
	}

	/* start_func is set only for unmanaged start functions */
	if (start_func) {
		start_func (start_func_arg);
	} else {
		void *args [1];

		g_assert (start_delegate != NULL);

		/* we may want to handle the exception here. See comment below on unhandled exceptions */
		args [0] = (gpointer) start_delegate_arg;
		mono_runtime_delegate_invoke_checked (start_delegate, args, &error);

		if (!mono_error_ok (&error)) {
			MonoException *ex = mono_error_convert_to_exception (&error);

			g_assert (ex != NULL);
			MonoClass *klass = mono_object_get_class (&ex->object);
			if ((mono_runtime_unhandled_exception_policy_get () != MONO_UNHANDLED_POLICY_LEGACY) &&
			    !is_threadabort_exception (klass)) {
				mono_unhandled_exception (&ex->object);
				mono_invoke_unhandled_exception_hook (&ex->object);
				g_assert_not_reached ();
			}
		} else {
			mono_error_cleanup (&error);
		}
	}

	/* If the thread calls ExitThread at all, this remaining code
	 * will not be executed, but the main thread will eventually
	 * call mono_thread_detach_internal() on this thread's behalf.
	 */

	THREAD_DEBUG (g_message ("%s: (%"G_GSIZE_FORMAT") Start wrapper terminating", __func__, mono_native_thread_id_get ()));

	/* Do any cleanup needed for apartment state. This
	 * cannot be done in mono_thread_detach_internal since
	 * mono_thread_detach_internal could be  called for a
	 * thread other than the current thread.
	 * mono_thread_cleanup_apartment_state cleans up apartment
	 * for the current thead */
	mono_thread_cleanup_apartment_state ();

	mono_thread_detach_internal (internal);

	return 0;
}

static gsize WINAPI
start_wrapper (gpointer data)
{
	StartInfo *start_info;
	MonoThreadInfo *info;
	gsize res;

	start_info = (StartInfo*) data;
	g_assert (start_info);

	info = mono_thread_info_attach ();
	info->runtime_thread = TRUE;

	/* Run the actual main function of the thread */
	res = start_wrapper_internal (start_info, info->stack_end);

	mono_thread_info_exit (res);

	g_assert_not_reached ();
}

/*
 * create_thread:
 *
 *   Common thread creation code.
 * LOCKING: Acquires the threads lock.
 */
static gboolean
create_thread (MonoThread *thread, MonoInternalThread *internal, MonoObject *start_delegate, MonoThreadStart start_func, gpointer start_func_arg,
	MonoThreadCreateFlags flags, MonoError *error)
{
	StartInfo *start_info = NULL;
	MonoNativeThreadId tid;
	gboolean ret;
	gsize stack_set_size;

	if (start_delegate)
		g_assert (!start_func && !start_func_arg);
	if (start_func)
		g_assert (!start_delegate);

	if (flags & MONO_THREAD_CREATE_FLAGS_THREADPOOL) {
		g_assert (!(flags & MONO_THREAD_CREATE_FLAGS_DEBUGGER));
		g_assert (!(flags & MONO_THREAD_CREATE_FLAGS_FORCE_CREATE));
	}
	if (flags & MONO_THREAD_CREATE_FLAGS_DEBUGGER) {
		g_assert (!(flags & MONO_THREAD_CREATE_FLAGS_THREADPOOL));
		g_assert (!(flags & MONO_THREAD_CREATE_FLAGS_FORCE_CREATE));
	}

	/*
	 * Join joinable threads to prevent running out of threads since the finalizer
	 * thread might be blocked/backlogged.
	 */
	mono_threads_join_threads ();

	error_init (error);

	mono_threads_lock ();
	if (shutting_down && !(flags & MONO_THREAD_CREATE_FLAGS_FORCE_CREATE)) {
		mono_threads_unlock ();
		return FALSE;
	}
	if (threads_starting_up == NULL) {
		threads_starting_up = mono_g_hash_table_new_type (NULL, NULL, MONO_HASH_KEY_VALUE_GC, MONO_ROOT_SOURCE_THREADING, "starting threads table");
	}
	mono_g_hash_table_insert (threads_starting_up, thread, thread);
	mono_threads_unlock ();

	internal->threadpool_thread = flags & MONO_THREAD_CREATE_FLAGS_THREADPOOL;
	if (internal->threadpool_thread)
		mono_thread_set_state (internal, ThreadState_Background);

	internal->debugger_thread = flags & MONO_THREAD_CREATE_FLAGS_DEBUGGER;

	start_info = g_new0 (StartInfo, 1);
	start_info->ref = 2;
	start_info->thread = thread;
	start_info->start_delegate = start_delegate;
	start_info->start_delegate_arg = thread->start_obj;
	start_info->start_func = start_func;
	start_info->start_func_arg = start_func_arg;
	start_info->force_attach = flags & MONO_THREAD_CREATE_FLAGS_FORCE_CREATE;
	start_info->failed = FALSE;
	mono_coop_sem_init (&start_info->registered, 0);

	if (flags != MONO_THREAD_CREATE_FLAGS_SMALL_STACK)
		stack_set_size = default_stacksize_for_thread (internal);
	else
		stack_set_size = 0;

	if (!mono_thread_platform_create_thread ((MonoThreadStart)start_wrapper, start_info, &stack_set_size, &tid)) {
		/* The thread couldn't be created, so set an exception */
		mono_threads_lock ();
		mono_g_hash_table_remove (threads_starting_up, thread);
		mono_threads_unlock ();
		mono_error_set_execution_engine (error, "Couldn't create thread. Error 0x%x", mono_w32error_get_last());
		/* ref is not going to be decremented in start_wrapper_internal */
		InterlockedDecrement (&start_info->ref);
		ret = FALSE;
		goto done;
	}

	internal->stack_size = (int) stack_set_size;

	THREAD_DEBUG (g_message ("%s: (%"G_GSIZE_FORMAT") Launching thread %p (%"G_GSIZE_FORMAT")", __func__, mono_native_thread_id_get (), internal, (gsize)internal->tid));

	/*
	 * Wait for the thread to set up its TLS data etc, so
	 * theres no potential race condition if someone tries
	 * to look up the data believing the thread has
	 * started
	 */

	mono_coop_sem_wait (&start_info->registered, MONO_SEM_FLAGS_NONE);

	THREAD_DEBUG (g_message ("%s: (%"G_GSIZE_FORMAT") Done launching thread %p (%"G_GSIZE_FORMAT")", __func__, mono_native_thread_id_get (), internal, (gsize)internal->tid));

	ret = !start_info->failed;

done:
	if (InterlockedDecrement (&start_info->ref) == 0) {
		mono_coop_sem_destroy (&start_info->registered);
		g_free (start_info);
	}

	return ret;
}

/**
 * mono_thread_new_init:
 */
void
mono_thread_new_init (intptr_t tid, gpointer stack_start, gpointer func)
{
	if (mono_thread_start_cb) {
		mono_thread_start_cb (tid, stack_start, func);
	}
}

/**
 * mono_threads_set_default_stacksize:
 */
void
mono_threads_set_default_stacksize (guint32 stacksize)
{
	default_stacksize = stacksize;
}

/**
 * mono_threads_get_default_stacksize:
 */
guint32
mono_threads_get_default_stacksize (void)
{
	return default_stacksize;
}

/*
 * mono_thread_create_internal:
 *
 *   ARG should not be a GC reference.
 */
MonoInternalThread*
mono_thread_create_internal (MonoDomain *domain, gpointer func, gpointer arg, MonoThreadCreateFlags flags, MonoError *error)
{
	MonoThread *thread;
	MonoInternalThread *internal;
	gboolean res;

	error_init (error);

	internal = create_internal_thread_object ();

	thread = create_thread_object (domain, internal);

	LOCK_THREAD (internal);

	res = create_thread (thread, internal, NULL, (MonoThreadStart) func, arg, flags, error);

	UNLOCK_THREAD (internal);

	return_val_if_nok (error, NULL);
	return internal;
}

/**
 * mono_thread_create:
 */
void
mono_thread_create (MonoDomain *domain, gpointer func, gpointer arg)
{
	MonoError error;
	if (!mono_thread_create_checked (domain, func, arg, &error))
		mono_error_cleanup (&error);
}

gboolean
mono_thread_create_checked (MonoDomain *domain, gpointer func, gpointer arg, MonoError *error)
{
	return (NULL != mono_thread_create_internal (domain, func, arg, MONO_THREAD_CREATE_FLAGS_NONE, error));
}

static MonoThread *
mono_thread_attach_full (MonoDomain *domain, gboolean force_attach)
{
	MonoInternalThread *internal;
	MonoThread *thread;
	MonoThreadInfo *info;
	MonoNativeThreadId tid;

	if (mono_thread_internal_current_is_attached ()) {
		if (domain != mono_domain_get ())
			mono_domain_set (domain, TRUE);
		/* Already attached */
		return mono_thread_current ();
	}

	info = mono_thread_info_attach ();
	g_assert (info);

	tid=mono_native_thread_id_get ();

	internal = create_internal_thread_object ();

	thread = create_thread_object (domain, internal);

	if (!mono_thread_attach_internal (thread, force_attach, TRUE)) {
		/* Mono is shutting down, so just wait for the end */
		for (;;)
			mono_thread_info_sleep (10000, NULL);
	}

	THREAD_DEBUG (g_message ("%s: Attached thread ID %"G_GSIZE_FORMAT" (handle %p)", __func__, tid, internal->handle));

	if (mono_thread_attach_cb)
		mono_thread_attach_cb (MONO_NATIVE_THREAD_ID_TO_UINT (tid), info->stack_end);

	/* Can happen when we attach the profiler helper thread in order to heapshot. */
	if (!mono_thread_info_current ()->tools_thread)
		fire_attach_profiler_events (tid);

	return thread;
}

/**
 * mono_thread_attach:
 */
MonoThread *
mono_thread_attach (MonoDomain *domain)
{
	return mono_thread_attach_full (domain, FALSE);
}

<<<<<<< HEAD
void
mono_thread_detach_internal (MonoInternalThread *thread)
{
	gboolean removed;

	g_assert (thread != NULL);
	SET_CURRENT_OBJECT (thread);

	THREAD_DEBUG (g_message ("%s: mono_thread_detach for %p (%"G_GSIZE_FORMAT")", __func__, thread, (gsize)thread->tid));

#ifndef HOST_WIN32
	mono_w32mutex_abandon ();
#endif

	if (thread->abort_state_handle) {
		mono_gchandle_free (thread->abort_state_handle);
		thread->abort_state_handle = 0;
	}

	thread->abort_exc = NULL;
	thread->current_appcontext = NULL;

	/*
	 * thread->synch_cs can be NULL if this was called after
	 * ves_icall_System_Threading_InternalThread_Thread_free_internal.
	 * This can happen only during shutdown.
	 * The shutting_down flag is not always set, so we can't assert on it.
	 */
	if (thread->synch_cs)
		LOCK_THREAD (thread);

	thread->state |= ThreadState_Stopped;
	thread->state &= ~ThreadState_Background;

	if (thread->synch_cs)
		UNLOCK_THREAD (thread);

	/*
	An interruption request has leaked to cleanup. Adjust the global counter.

	This can happen is the abort source thread finds the abortee (this) thread
	in unmanaged code. If this thread never trips back to managed code or check
	the local flag it will be left set and positively unbalance the global counter.
	
	Leaving the counter unbalanced will cause a performance degradation since all threads
	will now keep checking their local flags all the time.
	*/
	mono_thread_clear_interruption_requested (thread);

	mono_threads_lock ();

	if (!threads) {
		removed = FALSE;
	} else if (mono_g_hash_table_lookup (threads, (gpointer)thread->tid) != thread) {
		/* We have to check whether the thread object for the
		 * tid is still the same in the table because the
		 * thread might have been destroyed and the tid reused
		 * in the meantime, in which case the tid would be in
		 * the table, but with another thread object.
		 */
		removed = FALSE;
	} else {
		mono_g_hash_table_remove (threads, (gpointer)thread->tid);
		removed = TRUE;
	}

	mono_threads_unlock ();

	/* Don't close the handle here, wait for the object finalizer
	 * to do it. Otherwise, the following race condition applies:
	 *
	 * 1) Thread exits (and mono_thread_detach_internal() closes the handle)
	 *
	 * 2) Some other handle is reassigned the same slot
	 *
	 * 3) Another thread tries to join the first thread, and
	 * blocks waiting for the reassigned handle to be signalled
	 * (which might never happen).  This is possible, because the
	 * thread calling Join() still has a reference to the first
	 * thread's object.
	 */

	/* if the thread is not in the hash it has been removed already */
	if (!removed) {
		mono_domain_unset ();
		mono_memory_barrier ();

		if (mono_thread_cleanup_fn)
			mono_thread_cleanup_fn (thread_get_tid (thread));

		goto done;
	}

	mono_release_type_locks (thread);

	/* Can happen when we attach the profiler helper thread in order to heapshot. */
	if (!mono_thread_info_lookup (MONO_UINT_TO_NATIVE_THREAD_ID (thread->tid))->tools_thread) {
		MONO_PROFILER_RAISE (thread_stopped, (thread->tid));
		MONO_PROFILER_RAISE (gc_root_unregister, (((MonoThreadInfo*)thread->thread_info)->stack_start_limit));
	}

	mono_hazard_pointer_clear (mono_hazard_pointer_get (), 1);

	/*
	 * This will signal async signal handlers that the thread has exited.
	 * The profiler callback needs this to be set, so it cannot be done earlier.
	 */
	mono_domain_unset ();
	mono_memory_barrier ();

	if (thread == mono_thread_internal_current ())
		mono_thread_pop_appdomain_ref ();

	mono_free_static_data (thread->static_data);
	thread->static_data = NULL;
	ref_stack_destroy (thread->appdomain_refs);
	thread->appdomain_refs = NULL;

	g_assert (thread->suspended);
	mono_os_event_destroy (thread->suspended);
	g_free (thread->suspended);
	thread->suspended = NULL;

	if (mono_thread_cleanup_fn)
		mono_thread_cleanup_fn (thread_get_tid (thread));

	mono_memory_barrier ();

	if (mono_gc_is_moving ()) {
		MONO_GC_UNREGISTER_ROOT (thread->thread_pinning_ref);
		thread->thread_pinning_ref = NULL;
	}

done:
	SET_CURRENT_OBJECT (NULL);
	mono_domain_unset ();

	mono_thread_info_unset_internal_thread_gchandle ((MonoThreadInfo*) thread->thread_info);

	/* Don't need to close the handle to this thread, even though we took a
	 * reference in mono_thread_attach (), because the GC will do it
	 * when the Thread object is finalised.
	 */
}

=======
>>>>>>> 012f8610
/**
 * mono_thread_detach:
 */
void
mono_thread_detach (MonoThread *thread)
{
	if (thread)
		mono_thread_detach_internal (thread->internal_thread);
}

/**
 * mono_thread_detach_if_exiting:
 *
 * Detach the current thread from the runtime if it is exiting, i.e. it is running pthread dtors.
 * This should be used at the end of embedding code which calls into managed code, and which
 * can be called from pthread dtors, like <code>dealloc:</code> implementations in Objective-C.
 */
mono_bool
mono_thread_detach_if_exiting (void)
{
	if (mono_thread_info_is_exiting ()) {
		MonoInternalThread *thread;

		thread = mono_thread_internal_current ();
		if (thread) {
			mono_thread_detach_internal (thread);
			mono_thread_info_detach ();
			return TRUE;
		}
	}
	return FALSE;
}

gboolean
mono_thread_internal_current_is_attached (void)
{
	MonoInternalThread *internal;

	internal = GET_CURRENT_OBJECT ();
	if (!internal)
		return FALSE;

	return TRUE;
}

/**
 * mono_thread_exit:
 */
void
mono_thread_exit (void)
{
	MonoInternalThread *thread = mono_thread_internal_current ();

	THREAD_DEBUG (g_message ("%s: mono_thread_exit for %p (%"G_GSIZE_FORMAT")", __func__, thread, (gsize)thread->tid));

	mono_thread_detach_internal (thread);

	/* we could add a callback here for embedders to use. */
	if (mono_thread_get_main () && (thread == mono_thread_get_main ()->internal_thread))
		exit (mono_environment_exitcode_get ());

	mono_thread_info_exit (0);
}

void
ves_icall_System_Threading_Thread_ConstructInternalThread (MonoThread *this_obj)
{
	MonoInternalThread *internal;

	internal = create_internal_thread_object ();

	internal->state = ThreadState_Unstarted;

	InterlockedCompareExchangePointer ((volatile gpointer *)&this_obj->internal_thread, internal, NULL);
}

MonoThread *
ves_icall_System_Threading_Thread_GetCurrentThread (void)
{
	return mono_thread_current ();
}

HANDLE
ves_icall_System_Threading_Thread_Thread_internal (MonoThread *this_obj,
												   MonoObject *start)
{
	MonoError error;
	MonoInternalThread *internal;
	gboolean res;

	THREAD_DEBUG (g_message("%s: Trying to start a new thread: this (%p) start (%p)", __func__, this_obj, start));

	if (!this_obj->internal_thread)
		ves_icall_System_Threading_Thread_ConstructInternalThread (this_obj);
	internal = this_obj->internal_thread;

	LOCK_THREAD (internal);

	if ((internal->state & ThreadState_Unstarted) == 0) {
		UNLOCK_THREAD (internal);
		mono_set_pending_exception (mono_get_exception_thread_state ("Thread has already been started."));
		return NULL;
	}

	if ((internal->state & ThreadState_Aborted) != 0) {
		UNLOCK_THREAD (internal);
		return this_obj;
	}

	res = create_thread (this_obj, internal, start, NULL, NULL, MONO_THREAD_CREATE_FLAGS_NONE, &error);
	if (!res) {
		mono_error_cleanup (&error);
		UNLOCK_THREAD (internal);
		return NULL;
	}

	internal->state &= ~ThreadState_Unstarted;

	THREAD_DEBUG (g_message ("%s: Started thread ID %"G_GSIZE_FORMAT" (handle %p)", __func__, tid, thread));

	UNLOCK_THREAD (internal);
	return internal->handle;
}

/*
 * This is called from the finalizer of the internal thread object.
 */
void
ves_icall_System_Threading_InternalThread_Thread_free_internal (MonoInternalThread *this_obj)
{
	THREAD_DEBUG (g_message ("%s: Closing thread %p, handle %p", __func__, this, this_obj->handle));

	/*
	 * Since threads keep a reference to their thread object while running, by
	 * the time this function is called, the thread has already exited/detached,
	 * i.e. mono_thread_detach_internal () has ran. The exception is during
	 * shutdown, when mono_thread_detach_internal () can be called after this.
	 */
	if (this_obj->handle) {
		mono_threads_close_thread_handle (this_obj->handle);
		this_obj->handle = NULL;
	}

#if HOST_WIN32
	CloseHandle (this_obj->native_handle);
#endif

	if (this_obj->synch_cs) {
		MonoCoopMutex *synch_cs = this_obj->synch_cs;
		this_obj->synch_cs = NULL;
		mono_coop_mutex_destroy (synch_cs);
		g_free (synch_cs);
	}

	if (this_obj->name) {
		void *name = this_obj->name;
		this_obj->name = NULL;
		g_free (name);
	}
}

void
ves_icall_System_Threading_Thread_Sleep_internal(gint32 ms)
{
	guint32 res;
	MonoInternalThread *thread = mono_thread_internal_current ();

	THREAD_DEBUG (g_message ("%s: Sleeping for %d ms", __func__, ms));

	if (mono_thread_current_check_pending_interrupt ())
		return;

	while (TRUE) {
		gboolean alerted = FALSE;

		mono_thread_set_state (thread, ThreadState_WaitSleepJoin);

		res = mono_thread_info_sleep (ms, &alerted);

		mono_thread_clr_state (thread, ThreadState_WaitSleepJoin);

		if (alerted) {
			MonoException* exc = mono_thread_execute_interruption ();
			if (exc) {
				mono_raise_exception (exc);
			} else {
				// FIXME: !MONO_INFINITE_WAIT
				if (ms != MONO_INFINITE_WAIT)
					break;
			}
		} else {
			break;
		}
	}
}

void ves_icall_System_Threading_Thread_SpinWait_nop (void)
{
}

gint32
ves_icall_System_Threading_Thread_GetDomainID (void) 
{
	return mono_domain_get()->domain_id;
}

gboolean 
ves_icall_System_Threading_Thread_Yield (void)
{
	return mono_thread_info_yield ();
}

/*
 * mono_thread_get_name:
 *
 *   Return the name of the thread. NAME_LEN is set to the length of the name.
 * Return NULL if the thread has no name. The returned memory is owned by the
 * caller.
 */
gunichar2*
mono_thread_get_name (MonoInternalThread *this_obj, guint32 *name_len)
{
	gunichar2 *res;

	LOCK_THREAD (this_obj);
	
	if (!this_obj->name) {
		*name_len = 0;
		res = NULL;
	} else {
		*name_len = this_obj->name_len;
		res = g_new (gunichar2, this_obj->name_len);
		memcpy (res, this_obj->name, sizeof (gunichar2) * this_obj->name_len);
	}
	
	UNLOCK_THREAD (this_obj);

	return res;
}

/**
 * mono_thread_get_name_utf8:
 * \returns the name of the thread in UTF-8.
 * Return NULL if the thread has no name.
 * The returned memory is owned by the caller.
 */
char *
mono_thread_get_name_utf8 (MonoThread *thread)
{
	if (thread == NULL)
		return NULL;

	MonoInternalThread *internal = thread->internal_thread;
	if (internal == NULL)
		return NULL;

	LOCK_THREAD (internal);

	char *tname = g_utf16_to_utf8 (internal->name, internal->name_len, NULL, NULL, NULL);

	UNLOCK_THREAD (internal);

	return tname;
}

/**
 * mono_thread_get_managed_id:
 * \returns the \c Thread.ManagedThreadId value of \p thread.
 * Returns \c -1 if \p thread is NULL.
 */
int32_t
mono_thread_get_managed_id (MonoThread *thread)
{
	if (thread == NULL)
		return -1;

	MonoInternalThread *internal = thread->internal_thread;
	if (internal == NULL)
		return -1;

	int32_t id = internal->managed_id;

	return id;
}

MonoString* 
ves_icall_System_Threading_Thread_GetName_internal (MonoInternalThread *this_obj)
{
	MonoError error;
	MonoString* str;

	error_init (&error);

	LOCK_THREAD (this_obj);
	
	if (!this_obj->name)
		str = NULL;
	else
		str = mono_string_new_utf16_checked (mono_domain_get (), this_obj->name, this_obj->name_len, &error);
	
	UNLOCK_THREAD (this_obj);

	if (mono_error_set_pending_exception (&error))
		return NULL;
	
	return str;
}

void 
mono_thread_set_name_internal (MonoInternalThread *this_obj, MonoString *name, gboolean permanent, gboolean reset, MonoError *error)
{
	MonoNativeThreadId tid = 0;

	LOCK_THREAD (this_obj);

	error_init (error);

	if (reset) {
		this_obj->flags &= ~MONO_THREAD_FLAG_NAME_SET;
	} else if (this_obj->flags & MONO_THREAD_FLAG_NAME_SET) {
		UNLOCK_THREAD (this_obj);
		
		mono_error_set_invalid_operation (error, "Thread.Name can only be set once.");
		return;
	}
	if (this_obj->name) {
		g_free (this_obj->name);
		this_obj->name_len = 0;
	}
	if (name) {
		this_obj->name = g_memdup (mono_string_chars (name), mono_string_length (name) * sizeof (gunichar2));
		this_obj->name_len = mono_string_length (name);

		if (permanent)
			this_obj->flags |= MONO_THREAD_FLAG_NAME_SET;
	}
	else
		this_obj->name = NULL;

	if (!(this_obj->state & ThreadState_Stopped))
		tid = thread_get_tid (this_obj);

	UNLOCK_THREAD (this_obj);

	if (this_obj->name && tid) {
		char *tname = mono_string_to_utf8_checked (name, error);
		return_if_nok (error);
		MONO_PROFILER_RAISE (thread_name, ((uintptr_t)tid, tname));
		mono_native_thread_set_name (tid, tname);
		mono_free (tname);
	}
}

void 
ves_icall_System_Threading_Thread_SetName_internal (MonoInternalThread *this_obj, MonoString *name)
{
	MonoError error;
	mono_thread_set_name_internal (this_obj, name, TRUE, FALSE, &error);
	mono_error_set_pending_exception (&error);
}

/*
 * ves_icall_System_Threading_Thread_GetPriority_internal:
 * @param this_obj: The MonoInternalThread on which to operate.
 *
 * Gets the priority of the given thread.
 * @return: The priority of the given thread.
 */
int
ves_icall_System_Threading_Thread_GetPriority (MonoThread *this_obj)
{
	gint32 priority;
	MonoInternalThread *internal = this_obj->internal_thread;

	LOCK_THREAD (internal);
	priority = internal->priority;
	UNLOCK_THREAD (internal);

	return priority;
}

/* 
 * ves_icall_System_Threading_Thread_SetPriority_internal:
 * @param this_obj: The MonoInternalThread on which to operate.
 * @param priority: The priority to set.
 *
 * Sets the priority of the given thread.
 */
void
ves_icall_System_Threading_Thread_SetPriority (MonoThread *this_obj, int priority)
{
	MonoInternalThread *internal = this_obj->internal_thread;

	LOCK_THREAD (internal);
	internal->priority = priority;
	if (internal->thread_info != NULL)
		mono_thread_internal_set_priority (internal, priority);
	UNLOCK_THREAD (internal);
}

/* If the array is already in the requested domain, we just return it,
   otherwise we return a copy in that domain. */
static MonoArray*
byte_array_to_domain (MonoArray *arr, MonoDomain *domain, MonoError *error)
{
	MonoArray *copy;

	error_init (error);
	if (!arr)
		return NULL;

	if (mono_object_domain (arr) == domain)
		return arr;

	copy = mono_array_new_checked (domain, mono_defaults.byte_class, arr->max_length, error);
	memmove (mono_array_addr (copy, guint8, 0), mono_array_addr (arr, guint8, 0), arr->max_length);
	return copy;
}

MonoArray*
ves_icall_System_Threading_Thread_ByteArrayToRootDomain (MonoArray *arr)
{
	MonoError error;
	MonoArray *result = byte_array_to_domain (arr, mono_get_root_domain (), &error);
	mono_error_set_pending_exception (&error);
	return result;
}

MonoArray*
ves_icall_System_Threading_Thread_ByteArrayToCurrentDomain (MonoArray *arr)
{
	MonoError error;
	MonoArray *result = byte_array_to_domain (arr, mono_domain_get (), &error);
	mono_error_set_pending_exception (&error);
	return result;
}

/**
 * mono_thread_current:
 */
MonoThread *
mono_thread_current (void)
{
	MonoDomain *domain = mono_domain_get ();
	MonoInternalThread *internal = mono_thread_internal_current ();
	MonoThread **current_thread_ptr;

	g_assert (internal);
	current_thread_ptr = get_current_thread_ptr_for_domain (domain, internal);

	if (!*current_thread_ptr) {
		g_assert (domain != mono_get_root_domain ());
		*current_thread_ptr = create_thread_object (domain, internal);
	}
	return *current_thread_ptr;
}

/* Return the thread object belonging to INTERNAL in the current domain */
static MonoThread *
mono_thread_current_for_thread (MonoInternalThread *internal)
{
	MonoDomain *domain = mono_domain_get ();
	MonoThread **current_thread_ptr;

	g_assert (internal);
	current_thread_ptr = get_current_thread_ptr_for_domain (domain, internal);

	if (!*current_thread_ptr) {
		g_assert (domain != mono_get_root_domain ());
		*current_thread_ptr = create_thread_object (domain, internal);
	}
	return *current_thread_ptr;
}

MonoInternalThread*
mono_thread_internal_current (void)
{
	MonoInternalThread *res = GET_CURRENT_OBJECT ();
	THREAD_DEBUG (g_message ("%s: returning %p", __func__, res));
	return res;
}

static MonoThreadInfoWaitRet
mono_join_uninterrupted (MonoThreadHandle* thread_to_join, gint32 ms, MonoError *error)
{
	MonoException *exc;
	MonoThreadInfoWaitRet ret;
	gint64 start;
	gint32 diff_ms;
	gint32 wait = ms;

	error_init (error);

	start = (ms == -1) ? 0 : mono_msec_ticks ();
	for (;;) {
		MONO_ENTER_GC_SAFE;
		ret = mono_thread_info_wait_one_handle (thread_to_join, ms, TRUE);
		MONO_EXIT_GC_SAFE;

		if (ret != MONO_THREAD_INFO_WAIT_RET_ALERTED)
			return ret;

		exc = mono_thread_execute_interruption ();
		if (exc) {
			mono_error_set_exception_instance (error, exc);
			return ret;
		}

		if (ms == -1)
			continue;

		/* Re-calculate ms according to the time passed */
		diff_ms = (gint32)(mono_msec_ticks () - start);
		if (diff_ms >= ms) {
			ret = MONO_THREAD_INFO_WAIT_RET_TIMEOUT;
			return ret;
		}
		wait = ms - diff_ms;
	}

	return ret;
}

gboolean
ves_icall_System_Threading_Thread_Join_internal (MonoThread *this_obj, int ms)
{
	MonoInternalThread *thread = this_obj->internal_thread;
	MonoThreadHandle *handle = thread->handle;
	MonoInternalThread *cur_thread = mono_thread_internal_current ();
	gboolean ret;
	MonoError error;

	if (mono_thread_current_check_pending_interrupt ())
		return FALSE;

	LOCK_THREAD (thread);
	
	if ((thread->state & ThreadState_Unstarted) != 0) {
		UNLOCK_THREAD (thread);
		
		mono_set_pending_exception (mono_get_exception_thread_state ("Thread has not been started."));
		return FALSE;
	}

	UNLOCK_THREAD (thread);

	if (ms == -1)
		ms = MONO_INFINITE_WAIT;
	THREAD_DEBUG (g_message ("%s: joining thread handle %p, %d ms", __func__, handle, ms));

	mono_thread_set_state (cur_thread, ThreadState_WaitSleepJoin);

	ret = mono_join_uninterrupted (handle, ms, &error);

	mono_thread_clr_state (cur_thread, ThreadState_WaitSleepJoin);

	mono_error_set_pending_exception (&error);

	if (ret == MONO_THREAD_INFO_WAIT_RET_SUCCESS_0) {
		THREAD_DEBUG (g_message ("%s: join successful", __func__));

		/* Wait for the thread to really exit */
		MonoNativeThreadId tid = thread_get_tid (thread);
		mono_thread_join (tid);

		return TRUE;
	}
	
	THREAD_DEBUG (g_message ("%s: join failed", __func__));

	return FALSE;
}

#define MANAGED_WAIT_FAILED 0x7fffffff

static gint32
map_native_wait_result_to_managed (MonoW32HandleWaitRet val, gsize numobjects)
{
	if (val >= MONO_W32HANDLE_WAIT_RET_SUCCESS_0 && val < MONO_W32HANDLE_WAIT_RET_SUCCESS_0 + numobjects) {
		return WAIT_OBJECT_0 + (val - MONO_W32HANDLE_WAIT_RET_SUCCESS_0);
	} else if (val >= MONO_W32HANDLE_WAIT_RET_ABANDONED_0 && val < MONO_W32HANDLE_WAIT_RET_ABANDONED_0 + numobjects) {
		return WAIT_ABANDONED_0 + (val - MONO_W32HANDLE_WAIT_RET_ABANDONED_0);
	} else if (val == MONO_W32HANDLE_WAIT_RET_ALERTED) {
		return WAIT_IO_COMPLETION;
	} else if (val == MONO_W32HANDLE_WAIT_RET_TIMEOUT) {
		return WAIT_TIMEOUT;
	} else if (val == MONO_W32HANDLE_WAIT_RET_FAILED) {
		/* WAIT_FAILED in waithandle.cs is different from WAIT_FAILED in Win32 API */
		return MANAGED_WAIT_FAILED;
	} else {
		g_error ("%s: unknown val value %d", __func__, val);
	}
}

gint32
ves_icall_System_Threading_WaitHandle_Wait_internal (gpointer *handles, gint32 numhandles, MonoBoolean waitall, gint32 timeout, MonoError *error)
{
	MonoW32HandleWaitRet ret;
	MonoInternalThread *thread;
	MonoException *exc;
	gint64 start;
	guint32 timeoutLeft;

	/* Do this WaitSleepJoin check before creating objects */
	if (mono_thread_current_check_pending_interrupt ())
		return map_native_wait_result_to_managed (MONO_W32HANDLE_WAIT_RET_FAILED, 0);

	thread = mono_thread_internal_current ();

	mono_thread_set_state (thread, ThreadState_WaitSleepJoin);

	if (timeout == -1)
		timeout = MONO_INFINITE_WAIT;
	if (timeout != MONO_INFINITE_WAIT)
		start = mono_msec_ticks ();

	timeoutLeft = timeout;

	for (;;) {
		MONO_ENTER_GC_SAFE;
#ifdef HOST_WIN32
		if (numhandles != 1)
			ret = mono_w32handle_convert_wait_ret (mono_win32_wait_for_multiple_objects_ex(numhandles, handles, waitall, timeoutLeft, TRUE), numhandles);
		else
			ret = mono_w32handle_convert_wait_ret (mono_win32_wait_for_single_object_ex (handles [0], timeoutLeft, TRUE), 1);
#else
		/* mono_w32handle_wait_multiple optimizes the case for numhandles == 1 */
		ret = mono_w32handle_wait_multiple (handles, numhandles, waitall, timeoutLeft, TRUE);
#endif /* HOST_WIN32 */
		MONO_EXIT_GC_SAFE;

		if (ret != MONO_W32HANDLE_WAIT_RET_ALERTED)
			break;

		exc = mono_thread_execute_interruption ();
		if (exc) {
			mono_error_set_exception_instance (error, exc);
			break;
		}

		if (timeout != MONO_INFINITE_WAIT) {
			gint64 elapsed;

			elapsed = mono_msec_ticks () - start;
			if (elapsed >= timeout) {
				ret = MONO_W32HANDLE_WAIT_RET_TIMEOUT;
				break;
			}

			timeoutLeft = timeout - elapsed;
		}
	}

	mono_thread_clr_state (thread, ThreadState_WaitSleepJoin);

	return map_native_wait_result_to_managed (ret, numhandles);
}

gint32
ves_icall_System_Threading_WaitHandle_SignalAndWait_Internal (gpointer toSignal, gpointer toWait, gint32 ms, MonoError *error)
{
	MonoW32HandleWaitRet ret;
	MonoInternalThread *thread = mono_thread_internal_current ();

	if (ms == -1)
		ms = MONO_INFINITE_WAIT;

	if (mono_thread_current_check_pending_interrupt ())
		return map_native_wait_result_to_managed (MONO_W32HANDLE_WAIT_RET_FAILED, 0);

	mono_thread_set_state (thread, ThreadState_WaitSleepJoin);
	
	MONO_ENTER_GC_SAFE;
#ifdef HOST_WIN32
	ret = mono_w32handle_convert_wait_ret (mono_win32_signal_object_and_wait (toSignal, toWait, ms, TRUE), 1);
#else
	ret = mono_w32handle_signal_and_wait (toSignal, toWait, ms, TRUE);
#endif
	MONO_EXIT_GC_SAFE;
	
	mono_thread_clr_state (thread, ThreadState_WaitSleepJoin);

	return map_native_wait_result_to_managed (ret, 1);
}

gint32 ves_icall_System_Threading_Interlocked_Increment_Int (gint32 *location)
{
	return InterlockedIncrement (location);
}

gint64 ves_icall_System_Threading_Interlocked_Increment_Long (gint64 *location)
{
#if SIZEOF_VOID_P == 4
	if (G_UNLIKELY ((size_t)location & 0x7)) {
		gint64 ret;
		mono_interlocked_lock ();
		(*location)++;
		ret = *location;
		mono_interlocked_unlock ();
		return ret;
	}
#endif
	return InterlockedIncrement64 (location);
}

gint32 ves_icall_System_Threading_Interlocked_Decrement_Int (gint32 *location)
{
	return InterlockedDecrement(location);
}

gint64 ves_icall_System_Threading_Interlocked_Decrement_Long (gint64 * location)
{
#if SIZEOF_VOID_P == 4
	if (G_UNLIKELY ((size_t)location & 0x7)) {
		gint64 ret;
		mono_interlocked_lock ();
		(*location)--;
		ret = *location;
		mono_interlocked_unlock ();
		return ret;
	}
#endif
	return InterlockedDecrement64 (location);
}

gint32 ves_icall_System_Threading_Interlocked_Exchange_Int (gint32 *location, gint32 value)
{
	return InterlockedExchange(location, value);
}

MonoObject * ves_icall_System_Threading_Interlocked_Exchange_Object (MonoObject **location, MonoObject *value)
{
	MonoObject *res;
	res = (MonoObject *) InterlockedExchangePointer((gpointer *) location, value);
	mono_gc_wbarrier_generic_nostore (location);
	return res;
}

gpointer ves_icall_System_Threading_Interlocked_Exchange_IntPtr (gpointer *location, gpointer value)
{
	return InterlockedExchangePointer(location, value);
}

gfloat ves_icall_System_Threading_Interlocked_Exchange_Single (gfloat *location, gfloat value)
{
	IntFloatUnion val, ret;

	val.fval = value;
	ret.ival = InterlockedExchange((gint32 *) location, val.ival);

	return ret.fval;
}

gint64 
ves_icall_System_Threading_Interlocked_Exchange_Long (gint64 *location, gint64 value)
{
#if SIZEOF_VOID_P == 4
	if (G_UNLIKELY ((size_t)location & 0x7)) {
		gint64 ret;
		mono_interlocked_lock ();
		ret = *location;
		*location = value;
		mono_interlocked_unlock ();
		return ret;
	}
#endif
	return InterlockedExchange64 (location, value);
}

gdouble 
ves_icall_System_Threading_Interlocked_Exchange_Double (gdouble *location, gdouble value)
{
	LongDoubleUnion val, ret;

	val.fval = value;
	ret.ival = (gint64)InterlockedExchange64((gint64 *) location, val.ival);

	return ret.fval;
}

gint32 ves_icall_System_Threading_Interlocked_CompareExchange_Int(gint32 *location, gint32 value, gint32 comparand)
{
	return InterlockedCompareExchange(location, value, comparand);
}

gint32 ves_icall_System_Threading_Interlocked_CompareExchange_Int_Success(gint32 *location, gint32 value, gint32 comparand, MonoBoolean *success)
{
	gint32 r = InterlockedCompareExchange(location, value, comparand);
	*success = r == comparand;
	return r;
}

MonoObject * ves_icall_System_Threading_Interlocked_CompareExchange_Object (MonoObject **location, MonoObject *value, MonoObject *comparand)
{
	MonoObject *res;
	res = (MonoObject *) InterlockedCompareExchangePointer((gpointer *) location, value, comparand);
	mono_gc_wbarrier_generic_nostore (location);
	return res;
}

gpointer ves_icall_System_Threading_Interlocked_CompareExchange_IntPtr(gpointer *location, gpointer value, gpointer comparand)
{
	return InterlockedCompareExchangePointer(location, value, comparand);
}

gfloat ves_icall_System_Threading_Interlocked_CompareExchange_Single (gfloat *location, gfloat value, gfloat comparand)
{
	IntFloatUnion val, ret, cmp;

	val.fval = value;
	cmp.fval = comparand;
	ret.ival = InterlockedCompareExchange((gint32 *) location, val.ival, cmp.ival);

	return ret.fval;
}

gdouble
ves_icall_System_Threading_Interlocked_CompareExchange_Double (gdouble *location, gdouble value, gdouble comparand)
{
#if SIZEOF_VOID_P == 8
	LongDoubleUnion val, comp, ret;

	val.fval = value;
	comp.fval = comparand;
	ret.ival = (gint64)InterlockedCompareExchangePointer((gpointer *) location, (gpointer)val.ival, (gpointer)comp.ival);

	return ret.fval;
#else
	gdouble old;

	mono_interlocked_lock ();
	old = *location;
	if (old == comparand)
		*location = value;
	mono_interlocked_unlock ();

	return old;
#endif
}

gint64 
ves_icall_System_Threading_Interlocked_CompareExchange_Long (gint64 *location, gint64 value, gint64 comparand)
{
#if SIZEOF_VOID_P == 4
	if (G_UNLIKELY ((size_t)location & 0x7)) {
		gint64 old;
		mono_interlocked_lock ();
		old = *location;
		if (old == comparand)
			*location = value;
		mono_interlocked_unlock ();
		return old;
	}
#endif
	return InterlockedCompareExchange64 (location, value, comparand);
}

MonoObject*
ves_icall_System_Threading_Interlocked_CompareExchange_T (MonoObject **location, MonoObject *value, MonoObject *comparand)
{
	MonoObject *res;
	res = (MonoObject *)InterlockedCompareExchangePointer ((volatile gpointer *)location, value, comparand);
	mono_gc_wbarrier_generic_nostore (location);
	return res;
}

MonoObject*
ves_icall_System_Threading_Interlocked_Exchange_T (MonoObject **location, MonoObject *value)
{
	MonoObject *res;
	MONO_CHECK_NULL (location, NULL);
	res = (MonoObject *)InterlockedExchangePointer ((volatile gpointer *)location, value);
	mono_gc_wbarrier_generic_nostore (location);
	return res;
}

gint32 
ves_icall_System_Threading_Interlocked_Add_Int (gint32 *location, gint32 value)
{
	return InterlockedAdd (location, value);
}

gint64 
ves_icall_System_Threading_Interlocked_Add_Long (gint64 *location, gint64 value)
{
#if SIZEOF_VOID_P == 4
	if (G_UNLIKELY ((size_t)location & 0x7)) {
		gint64 ret;
		mono_interlocked_lock ();
		*location += value;
		ret = *location;
		mono_interlocked_unlock ();
		return ret;
	}
#endif
	return InterlockedAdd64 (location, value);
}

gint64 
ves_icall_System_Threading_Interlocked_Read_Long (gint64 *location)
{
#if SIZEOF_VOID_P == 4
	if (G_UNLIKELY ((size_t)location & 0x7)) {
		gint64 ret;
		mono_interlocked_lock ();
		ret = *location;
		mono_interlocked_unlock ();
		return ret;
	}
#endif
	return InterlockedRead64 (location);
}

void
ves_icall_System_Threading_Thread_MemoryBarrier (void)
{
	mono_memory_barrier ();
}

void
ves_icall_System_Threading_Thread_ClrState (MonoInternalThread* this_obj, guint32 state)
{
	mono_thread_clr_state (this_obj, (MonoThreadState)state);

	if (state & ThreadState_Background) {
		/* If the thread changes the background mode, the main thread has to
		 * be notified, since it has to rebuild the list of threads to
		 * wait for.
		 */
		mono_os_event_set (&background_change_event);
	}
}

void
ves_icall_System_Threading_Thread_SetState (MonoInternalThread* this_obj, guint32 state)
{
	mono_thread_set_state (this_obj, (MonoThreadState)state);
	
	if (state & ThreadState_Background) {
		/* If the thread changes the background mode, the main thread has to
		 * be notified, since it has to rebuild the list of threads to
		 * wait for.
		 */
		mono_os_event_set (&background_change_event);
	}
}

guint32
ves_icall_System_Threading_Thread_GetState (MonoInternalThread* this_obj)
{
	guint32 state;

	LOCK_THREAD (this_obj);
	
	state = this_obj->state;

	UNLOCK_THREAD (this_obj);
	
	return state;
}

void ves_icall_System_Threading_Thread_Interrupt_internal (MonoThread *this_obj)
{
	MonoInternalThread *current;
	gboolean throw_;
	MonoInternalThread *thread = this_obj->internal_thread;

	LOCK_THREAD (thread);

	current = mono_thread_internal_current ();

	thread->thread_interrupt_requested = TRUE;
	throw_ = current != thread && (thread->state & ThreadState_WaitSleepJoin);

	UNLOCK_THREAD (thread);

	if (throw_) {
		async_abort_internal (thread, FALSE);
	}
}

/**
 * mono_thread_current_check_pending_interrupt:
 * Checks if there's a interruption request and set the pending exception if so.
 * \returns true if a pending exception was set
 */
gboolean
mono_thread_current_check_pending_interrupt (void)
{
	MonoInternalThread *thread = mono_thread_internal_current ();
	gboolean throw_ = FALSE;

	LOCK_THREAD (thread);
	
	if (thread->thread_interrupt_requested) {
		throw_ = TRUE;
		thread->thread_interrupt_requested = FALSE;
	}
	
	UNLOCK_THREAD (thread);

	if (throw_)
		mono_set_pending_exception (mono_get_exception_thread_interrupted ());
	return throw_;
}

static gboolean
request_thread_abort (MonoInternalThread *thread, MonoObject *state, gboolean appdomain_unload)
{
	LOCK_THREAD (thread);
	
	if (thread->state & (ThreadState_AbortRequested | ThreadState_Stopped))
	{
		UNLOCK_THREAD (thread);
		return FALSE;
	}

	if ((thread->state & ThreadState_Unstarted) != 0) {
		thread->state |= ThreadState_Aborted;
		UNLOCK_THREAD (thread);
		return FALSE;
	}

	thread->state |= ThreadState_AbortRequested;
	if (appdomain_unload)
		thread->flags |= MONO_THREAD_FLAG_APPDOMAIN_ABORT;
	else
		thread->flags &= ~MONO_THREAD_FLAG_APPDOMAIN_ABORT;

	if (thread->abort_state_handle)
		mono_gchandle_free (thread->abort_state_handle);
	if (state) {
		thread->abort_state_handle = mono_gchandle_new (state, FALSE);
		g_assert (thread->abort_state_handle);
	} else {
		thread->abort_state_handle = 0;
	}
	thread->abort_exc = NULL;

	THREAD_DEBUG (g_message ("%s: (%"G_GSIZE_FORMAT") Abort requested for %p (%"G_GSIZE_FORMAT")", __func__, mono_native_thread_id_get (), thread, (gsize)thread->tid));

	/* During shutdown, we can't wait for other threads */
	if (!shutting_down)
		/* Make sure the thread is awake */
		mono_thread_resume (thread);

	UNLOCK_THREAD (thread);
	return TRUE;
}

void
ves_icall_System_Threading_Thread_Abort (MonoInternalThread *thread, MonoObject *state)
{
	if (!request_thread_abort (thread, state, FALSE))
		return;

	if (thread == mono_thread_internal_current ()) {
		MonoError error;
		self_abort_internal (&error);
		mono_error_set_pending_exception (&error);
	} else {
		async_abort_internal (thread, TRUE);
	}
}

/**
 * mono_thread_internal_abort:
 * Request thread \p thread to be aborted.
 * \p thread MUST NOT be the current thread.
 */
void
mono_thread_internal_abort (MonoInternalThread *thread, gboolean appdomain_unload)
{
	g_assert (thread != mono_thread_internal_current ());

	if (!request_thread_abort (thread, NULL, appdomain_unload))
		return;
	async_abort_internal (thread, TRUE);
}

void
ves_icall_System_Threading_Thread_ResetAbort (MonoThread *this_obj)
{
	MonoInternalThread *thread = mono_thread_internal_current ();
	gboolean was_aborting, is_domain_abort;

	LOCK_THREAD (thread);
	was_aborting = thread->state & ThreadState_AbortRequested;
	is_domain_abort = thread->flags & MONO_THREAD_FLAG_APPDOMAIN_ABORT; 

	if (was_aborting && !is_domain_abort)
		thread->state &= ~ThreadState_AbortRequested;
	UNLOCK_THREAD (thread);

	if (!was_aborting) {
		const char *msg = "Unable to reset abort because no abort was requested";
		mono_set_pending_exception (mono_get_exception_thread_state (msg));
		return;
	} else if (is_domain_abort) {
		/* Silently ignore abort resets in unloading appdomains */
		return;
	}

	mono_get_eh_callbacks ()->mono_clear_abort_threshold ();
	thread->abort_exc = NULL;
	if (thread->abort_state_handle) {
		mono_gchandle_free (thread->abort_state_handle);
		/* This is actually not necessary - the handle
		   only counts if the exception is set */
		thread->abort_state_handle = 0;
	}
}

void
mono_thread_internal_reset_abort (MonoInternalThread *thread)
{
	LOCK_THREAD (thread);

	thread->state &= ~ThreadState_AbortRequested;

	if (thread->abort_exc) {
		mono_get_eh_callbacks ()->mono_clear_abort_threshold ();
		thread->abort_exc = NULL;
		if (thread->abort_state_handle) {
			mono_gchandle_free (thread->abort_state_handle);
			/* This is actually not necessary - the handle
			   only counts if the exception is set */
			thread->abort_state_handle = 0;
		}
	}

	UNLOCK_THREAD (thread);
}

MonoObject*
ves_icall_System_Threading_Thread_GetAbortExceptionState (MonoThread *this_obj)
{
	MonoError error;
	MonoInternalThread *thread = this_obj->internal_thread;
	MonoObject *state, *deserialized = NULL;
	MonoDomain *domain;

	if (!thread->abort_state_handle)
		return NULL;

	state = mono_gchandle_get_target (thread->abort_state_handle);
	g_assert (state);

	domain = mono_domain_get ();
	if (mono_object_domain (state) == domain)
		return state;

	deserialized = mono_object_xdomain_representation (state, domain, &error);

	if (!deserialized) {
		MonoException *invalid_op_exc = mono_get_exception_invalid_operation ("Thread.ExceptionState cannot access an ExceptionState from a different AppDomain");
		if (!is_ok (&error)) {
			MonoObject *exc = (MonoObject*)mono_error_convert_to_exception (&error);
			MONO_OBJECT_SETREF (invalid_op_exc, inner_ex, exc);
		}
		mono_set_pending_exception (invalid_op_exc);
		return NULL;
	}

	return deserialized;
}

static gboolean
mono_thread_suspend (MonoInternalThread *thread)
{
	LOCK_THREAD (thread);

	if (thread->state & (ThreadState_Unstarted | ThreadState_Aborted | ThreadState_Stopped))
	{
		UNLOCK_THREAD (thread);
		return FALSE;
	}

	if (thread->state & (ThreadState_Suspended | ThreadState_SuspendRequested | ThreadState_AbortRequested))
	{
		UNLOCK_THREAD (thread);
		return TRUE;
	}
	
	thread->state |= ThreadState_SuspendRequested;
	mono_os_event_reset (thread->suspended);

	if (thread == mono_thread_internal_current ()) {
		/* calls UNLOCK_THREAD (thread) */
		self_suspend_internal ();
	} else {
		/* calls UNLOCK_THREAD (thread) */
		async_suspend_internal (thread, FALSE);
	}

	return TRUE;
}

void
ves_icall_System_Threading_Thread_Suspend (MonoThread *this_obj)
{
	if (!mono_thread_suspend (this_obj->internal_thread)) {
		mono_set_pending_exception (mono_get_exception_thread_state ("Thread has not been started, or is dead."));
		return;
	}
}

/* LOCKING: LOCK_THREAD(thread) must be held */
static gboolean
mono_thread_resume (MonoInternalThread *thread)
{
	if ((thread->state & ThreadState_SuspendRequested) != 0) {
		// MOSTLY_ASYNC_SAFE_PRINTF ("RESUME (1) thread %p\n", thread_get_tid (thread));
		thread->state &= ~ThreadState_SuspendRequested;
		mono_os_event_set (thread->suspended);
		return TRUE;
	}

	if ((thread->state & ThreadState_Suspended) == 0 ||
		(thread->state & ThreadState_Unstarted) != 0 || 
		(thread->state & ThreadState_Aborted) != 0 || 
		(thread->state & ThreadState_Stopped) != 0)
	{
		// MOSTLY_ASYNC_SAFE_PRINTF ("RESUME (2) thread %p\n", thread_get_tid (thread));
		return FALSE;
	}

	// MOSTLY_ASYNC_SAFE_PRINTF ("RESUME (3) thread %p\n", thread_get_tid (thread));

	mono_os_event_set (thread->suspended);

	if (!thread->self_suspended) {
		UNLOCK_THREAD (thread);

		/* Awake the thread */
		if (!mono_thread_info_resume (thread_get_tid (thread)))
			return FALSE;

		LOCK_THREAD (thread);
	}

	thread->state &= ~ThreadState_Suspended;

	return TRUE;
}

void
ves_icall_System_Threading_Thread_Resume (MonoThread *thread)
{
	if (!thread->internal_thread) {
		mono_set_pending_exception (mono_get_exception_thread_state ("Thread has not been started, or is dead."));
	} else {
		LOCK_THREAD (thread->internal_thread);
		if (!mono_thread_resume (thread->internal_thread))
			mono_set_pending_exception (mono_get_exception_thread_state ("Thread has not been started, or is dead."));
		UNLOCK_THREAD (thread->internal_thread);
	}
}

static gboolean
mono_threads_is_critical_method (MonoMethod *method)
{
	switch (method->wrapper_type) {
	case MONO_WRAPPER_RUNTIME_INVOKE:
	case MONO_WRAPPER_XDOMAIN_INVOKE:
	case MONO_WRAPPER_XDOMAIN_DISPATCH:	
		return TRUE;
	}
	return FALSE;
}

static gboolean
find_wrapper (MonoMethod *m, gint no, gint ilo, gboolean managed, gpointer data)
{
	if (managed)
		return TRUE;

	if (mono_threads_is_critical_method (m)) {
		*((gboolean*)data) = TRUE;
		return TRUE;
	}
	return FALSE;
}

static gboolean 
is_running_protected_wrapper (void)
{
	gboolean found = FALSE;
	mono_stack_walk (find_wrapper, &found);
	return found;
}

/**
 * mono_thread_stop:
 */
void
mono_thread_stop (MonoThread *thread)
{
	MonoInternalThread *internal = thread->internal_thread;

	if (!request_thread_abort (internal, NULL, FALSE))
		return;

	if (internal == mono_thread_internal_current ()) {
		MonoError error;
		self_abort_internal (&error);
		/*
		This function is part of the embeding API and has no way to return the exception
		to be thrown. So what we do is keep the old behavior and raise the exception.
		*/
		mono_error_raise_exception (&error); /* OK to throw, see note */
	} else {
		async_abort_internal (internal, TRUE);
	}
}

gint8
ves_icall_System_Threading_Thread_VolatileRead1 (void *ptr)
{
	gint8 tmp = *(volatile gint8 *)ptr;
	mono_memory_barrier ();
	return tmp;
}

gint16
ves_icall_System_Threading_Thread_VolatileRead2 (void *ptr)
{
	gint16 tmp = *(volatile gint16 *)ptr;
	mono_memory_barrier ();
	return tmp;
}

gint32
ves_icall_System_Threading_Thread_VolatileRead4 (void *ptr)
{
	gint32 tmp = *(volatile gint32 *)ptr;
	mono_memory_barrier ();
	return tmp;
}

gint64
ves_icall_System_Threading_Thread_VolatileRead8 (void *ptr)
{
	gint64 tmp = *(volatile gint64 *)ptr;
	mono_memory_barrier ();
	return tmp;
}

void *
ves_icall_System_Threading_Thread_VolatileReadIntPtr (void *ptr)
{
	volatile void *tmp = *(volatile void **)ptr;
	mono_memory_barrier ();
	return (void *) tmp;
}

void *
ves_icall_System_Threading_Thread_VolatileReadObject (void *ptr)
{
	volatile MonoObject *tmp = *(volatile MonoObject **)ptr;
	mono_memory_barrier ();
	return (MonoObject *) tmp;
}

double
ves_icall_System_Threading_Thread_VolatileReadDouble (void *ptr)
{
	double tmp = *(volatile double *)ptr;
	mono_memory_barrier ();
	return tmp;
}

float
ves_icall_System_Threading_Thread_VolatileReadFloat (void *ptr)
{
	float tmp = *(volatile float *)ptr;
	mono_memory_barrier ();
	return tmp;
}

gint8
ves_icall_System_Threading_Volatile_Read1 (void *ptr)
{
	return InterlockedRead8 ((volatile gint8 *)ptr);
}

gint16
ves_icall_System_Threading_Volatile_Read2 (void *ptr)
{
	return InterlockedRead16 ((volatile gint16 *)ptr);
}

gint32
ves_icall_System_Threading_Volatile_Read4 (void *ptr)
{
	return InterlockedRead ((volatile gint32 *)ptr);
}

gint64
ves_icall_System_Threading_Volatile_Read8 (void *ptr)
{
#if SIZEOF_VOID_P == 4
	if (G_UNLIKELY ((size_t)ptr & 0x7)) {
		gint64 val;
		mono_interlocked_lock ();
		val = *(gint64*)ptr;
		mono_interlocked_unlock ();
		return val;
	}
#endif
	return InterlockedRead64 ((volatile gint64 *)ptr);
}

void *
ves_icall_System_Threading_Volatile_ReadIntPtr (void *ptr)
{
	return InterlockedReadPointer ((volatile gpointer *)ptr);
}

double
ves_icall_System_Threading_Volatile_ReadDouble (void *ptr)
{
	LongDoubleUnion u;

#if SIZEOF_VOID_P == 4
	if (G_UNLIKELY ((size_t)ptr & 0x7)) {
		double val;
		mono_interlocked_lock ();
		val = *(double*)ptr;
		mono_interlocked_unlock ();
		return val;
	}
#endif

	u.ival = InterlockedRead64 ((volatile gint64 *)ptr);

	return u.fval;
}

float
ves_icall_System_Threading_Volatile_ReadFloat (void *ptr)
{
	IntFloatUnion u;

	u.ival = InterlockedRead ((volatile gint32 *)ptr);

	return u.fval;
}

MonoObject*
ves_icall_System_Threading_Volatile_Read_T (void *ptr)
{
	return (MonoObject *)InterlockedReadPointer ((volatile gpointer *)ptr);
}

void
ves_icall_System_Threading_Thread_VolatileWrite1 (void *ptr, gint8 value)
{
	mono_memory_barrier ();
	*(volatile gint8 *)ptr = value;
}

void
ves_icall_System_Threading_Thread_VolatileWrite2 (void *ptr, gint16 value)
{
	mono_memory_barrier ();
	*(volatile gint16 *)ptr = value;
}

void
ves_icall_System_Threading_Thread_VolatileWrite4 (void *ptr, gint32 value)
{
	mono_memory_barrier ();
	*(volatile gint32 *)ptr = value;
}

void
ves_icall_System_Threading_Thread_VolatileWrite8 (void *ptr, gint64 value)
{
	mono_memory_barrier ();
	*(volatile gint64 *)ptr = value;
}

void
ves_icall_System_Threading_Thread_VolatileWriteIntPtr (void *ptr, void *value)
{
	mono_memory_barrier ();
	*(volatile void **)ptr = value;
}

void
ves_icall_System_Threading_Thread_VolatileWriteObject (void *ptr, MonoObject *value)
{
	mono_memory_barrier ();
	mono_gc_wbarrier_generic_store (ptr, value);
}

void
ves_icall_System_Threading_Thread_VolatileWriteDouble (void *ptr, double value)
{
	mono_memory_barrier ();
	*(volatile double *)ptr = value;
}

void
ves_icall_System_Threading_Thread_VolatileWriteFloat (void *ptr, float value)
{
	mono_memory_barrier ();
	*(volatile float *)ptr = value;
}

void
ves_icall_System_Threading_Volatile_Write1 (void *ptr, gint8 value)
{
	InterlockedWrite8 ((volatile gint8 *)ptr, value);
}

void
ves_icall_System_Threading_Volatile_Write2 (void *ptr, gint16 value)
{
	InterlockedWrite16 ((volatile gint16 *)ptr, value);
}

void
ves_icall_System_Threading_Volatile_Write4 (void *ptr, gint32 value)
{
	InterlockedWrite ((volatile gint32 *)ptr, value);
}

void
ves_icall_System_Threading_Volatile_Write8 (void *ptr, gint64 value)
{
#if SIZEOF_VOID_P == 4
	if (G_UNLIKELY ((size_t)ptr & 0x7)) {
		mono_interlocked_lock ();
		*(gint64*)ptr = value;
		mono_interlocked_unlock ();
		return;
	}
#endif

	InterlockedWrite64 ((volatile gint64 *)ptr, value);
}

void
ves_icall_System_Threading_Volatile_WriteIntPtr (void *ptr, void *value)
{
	InterlockedWritePointer ((volatile gpointer *)ptr, value);
}

void
ves_icall_System_Threading_Volatile_WriteDouble (void *ptr, double value)
{
	LongDoubleUnion u;

#if SIZEOF_VOID_P == 4
	if (G_UNLIKELY ((size_t)ptr & 0x7)) {
		mono_interlocked_lock ();
		*(double*)ptr = value;
		mono_interlocked_unlock ();
		return;
	}
#endif

	u.fval = value;

	InterlockedWrite64 ((volatile gint64 *)ptr, u.ival);
}

void
ves_icall_System_Threading_Volatile_WriteFloat (void *ptr, float value)
{
	IntFloatUnion u;

	u.fval = value;

	InterlockedWrite ((volatile gint32 *)ptr, u.ival);
}

void
ves_icall_System_Threading_Volatile_Write_T (void *ptr, MonoObject *value)
{
	mono_gc_wbarrier_generic_store_atomic (ptr, value);
}

static void
free_context (void *user_data)
{
	ContextStaticData *data = user_data;

	mono_threads_lock ();

	/*
	 * There is no guarantee that, by the point this reference queue callback
	 * has been invoked, the GC handle associated with the object will fail to
	 * resolve as one might expect. So if we don't free and remove the GC
	 * handle here, free_context_static_data_helper () could end up resolving
	 * a GC handle to an actually-dead context which would contain a pointer
	 * to an already-freed static data segment, resulting in a crash when
	 * accessing it.
	 */
	g_hash_table_remove (contexts, GUINT_TO_POINTER (data->gc_handle));

	mono_threads_unlock ();

	mono_gchandle_free (data->gc_handle);
	mono_free_static_data (data->static_data);
	g_free (data);
}

void
mono_threads_register_app_context (MonoAppContext *ctx, MonoError *error)
{
	error_init (error);
	mono_threads_lock ();

	//g_print ("Registering context %d in domain %d\n", ctx->context_id, ctx->domain_id);

	if (!contexts)
		contexts = g_hash_table_new (NULL, NULL);

	if (!context_queue)
		context_queue = mono_gc_reference_queue_new (free_context);

	gpointer gch = GUINT_TO_POINTER (mono_gchandle_new_weakref (&ctx->obj, FALSE));
	g_hash_table_insert (contexts, gch, gch);

	/*
	 * We use this intermediate structure to contain a duplicate pointer to
	 * the static data because we can't rely on being able to resolve the GC
	 * handle in the reference queue callback.
	 */
	ContextStaticData *data = g_new0 (ContextStaticData, 1);
	data->gc_handle = GPOINTER_TO_UINT (gch);
	ctx->data = data;

	context_adjust_static_data (ctx);
	mono_gc_reference_queue_add (context_queue, &ctx->obj, data);

	mono_threads_unlock ();

	MONO_PROFILER_RAISE (context_loaded, (ctx));
}

void
ves_icall_System_Runtime_Remoting_Contexts_Context_RegisterContext (MonoAppContextHandle ctx, MonoError *error)
{
	error_init (error);
	mono_threads_register_app_context (MONO_HANDLE_RAW (ctx), error); /* FIXME use handles in mono_threads_register_app_context */
}

void
mono_threads_release_app_context (MonoAppContext* ctx, MonoError *error)
{
	/*
	 * NOTE: Since finalizers are unreliable for the purposes of ensuring
	 * cleanup in exceptional circumstances, we don't actually do any
	 * cleanup work here. We instead do this via a reference queue.
	 */

	//g_print ("Releasing context %d in domain %d\n", ctx->context_id, ctx->domain_id);

	MONO_PROFILER_RAISE (context_unloaded, (ctx));
}

void
ves_icall_System_Runtime_Remoting_Contexts_Context_ReleaseContext (MonoAppContextHandle ctx, MonoError *error)
{
	error_init (error);
	mono_threads_release_app_context (MONO_HANDLE_RAW (ctx), error); /* FIXME use handles in mono_threads_release_app_context */
}

void mono_thread_init (MonoThreadStartCB start_cb,
		       MonoThreadAttachCB attach_cb)
{
	mono_coop_mutex_init_recursive (&threads_mutex);

	mono_os_mutex_init_recursive(&interlocked_mutex);
	mono_os_mutex_init_recursive(&joinable_threads_mutex);
	
	mono_os_event_init (&background_change_event, FALSE);
	
	mono_init_static_data_info (&thread_static_info);
	mono_init_static_data_info (&context_static_info);

	mono_thread_start_cb = start_cb;
	mono_thread_attach_cb = attach_cb;
}

static gpointer
thread_attach (MonoThreadInfo *info)
{
	return mono_gc_thread_attach (info);
}

static void
thread_detach (MonoThreadInfo *info)
{
	MonoInternalThread *internal;
	guint32 gchandle;

	/* If a delegate is passed to native code and invoked on a thread we dont
	 * know about, marshal will register it with mono_threads_attach_coop, but
	 * we have no way of knowing when that thread goes away.  SGen has a TSD
	 * so we assume that if the domain is still registered, we can detach
	 * the thread */

	g_assert (info);

	if (!mono_thread_info_try_get_internal_thread_gchandle (info, &gchandle))
		return;

	internal = (MonoInternalThread*) mono_gchandle_get_target (gchandle);
	g_assert (internal);

	mono_gchandle_free (gchandle);

	mono_thread_detach_internal (internal);
}

static void
thread_detach_with_lock (MonoThreadInfo *info)
{
	mono_gc_thread_detach_with_lock (info);
}

static gboolean
thread_in_critical_region (MonoThreadInfo *info)
{
	return mono_gc_thread_in_critical_region (info);
}

static gboolean
ip_in_critical_region (MonoDomain *domain, gpointer ip)
{
	MonoJitInfo *ji;
	MonoMethod *method;

	/*
	 * We pass false for 'try_aot' so this becomes async safe.
	 * It won't find aot methods whose jit info is not yet loaded,
	 * so we preload their jit info in the JIT.
	 */
	ji = mono_jit_info_table_find_internal (domain, ip, FALSE, FALSE);
	if (!ji)
		return FALSE;

	method = mono_jit_info_get_method (ji);
	g_assert (method);

	return mono_gc_is_critical_method (method);
}

void
mono_thread_callbacks_init (void)
{
	MonoThreadInfoCallbacks cb;

	memset (&cb, 0, sizeof(cb));
	cb.thread_attach = thread_attach;
	cb.thread_detach = thread_detach;
	cb.thread_detach_with_lock = thread_detach_with_lock;
	cb.ip_in_critical_region = ip_in_critical_region;
	cb.thread_in_critical_region = thread_in_critical_region;
	mono_thread_info_callbacks_init (&cb);
}

/**
 * mono_thread_cleanup:
 */
void
mono_thread_cleanup (void)
{
	mono_threads_join_threads ();

#if !defined(RUN_IN_SUBTHREAD) && !defined(HOST_WIN32)
	/* The main thread must abandon any held mutexes (particularly
	 * important for named mutexes as they are shared across
	 * processes, see bug 74680.)  This will happen when the
	 * thread exits, but if it's not running in a subthread it
	 * won't exit in time.
	 */
	mono_w32mutex_abandon ();
#endif

#if 0
	/* This stuff needs more testing, it seems one of these
	 * critical sections can be locked when mono_thread_cleanup is
	 * called.
	 */
	mono_coop_mutex_destroy (&threads_mutex);
	mono_os_mutex_destroy (&interlocked_mutex);
	mono_os_mutex_destroy (&delayed_free_table_mutex);
	mono_os_mutex_destroy (&small_id_mutex);
	mono_os_event_destroy (&background_change_event);
#endif
}

void
mono_threads_install_cleanup (MonoThreadCleanupFunc func)
{
	mono_thread_cleanup_fn = func;
}

/**
 * mono_thread_set_manage_callback:
 */
void
mono_thread_set_manage_callback (MonoThread *thread, MonoThreadManageCallback func)
{
	thread->internal_thread->manage_callback = func;
}

G_GNUC_UNUSED
static void print_tids (gpointer key, gpointer value, gpointer user)
{
	/* GPOINTER_TO_UINT breaks horribly if sizeof(void *) >
	 * sizeof(uint) and a cast to uint would overflow
	 */
	/* Older versions of glib don't have G_GSIZE_FORMAT, so just
	 * print this as a pointer.
	 */
	g_message ("Waiting for: %p", key);
}

struct wait_data 
{
	MonoThreadHandle *handles[MONO_W32HANDLE_MAXIMUM_WAIT_OBJECTS];
	MonoInternalThread *threads[MONO_W32HANDLE_MAXIMUM_WAIT_OBJECTS];
	guint32 num;
};

static void
wait_for_tids (struct wait_data *wait, guint32 timeout, gboolean check_state_change)
{
	guint32 i;
	MonoThreadInfoWaitRet ret;
	
	THREAD_DEBUG (g_message("%s: %d threads to wait for in this batch", __func__, wait->num));

	/* Add the thread state change event, so it wakes
	 * up if a thread changes to background mode. */

	MONO_ENTER_GC_SAFE;
	if (check_state_change)
		ret = mono_thread_info_wait_multiple_handle (wait->handles, wait->num, &background_change_event, FALSE, timeout, TRUE);
	else
		ret = mono_thread_info_wait_multiple_handle (wait->handles, wait->num, NULL, TRUE, timeout, TRUE);
	MONO_EXIT_GC_SAFE;

	if (ret == MONO_THREAD_INFO_WAIT_RET_FAILED) {
		/* See the comment in build_wait_tids() */
		THREAD_DEBUG (g_message ("%s: Wait failed", __func__));
		return;
	}
	
	for( i = 0; i < wait->num; i++)
		mono_threads_close_thread_handle (wait->handles [i]);

	if (ret == MONO_THREAD_INFO_WAIT_RET_TIMEOUT)
		return;
	
	if (ret < wait->num) {
		MonoInternalThread *internal;

		internal = wait->threads [ret];

		mono_threads_lock ();
		if (mono_g_hash_table_lookup (threads, (gpointer) internal->tid) == internal)
			g_error ("%s: failed to call mono_thread_detach_internal on thread %p, InternalThread: %p", __func__, internal->tid, internal);
		mono_threads_unlock ();
	}
}

static void build_wait_tids (gpointer key, gpointer value, gpointer user)
{
	struct wait_data *wait=(struct wait_data *)user;

	if(wait->num<MONO_W32HANDLE_MAXIMUM_WAIT_OBJECTS - 1) {
		MonoInternalThread *thread=(MonoInternalThread *)value;

		/* Ignore background threads, we abort them later */
		/* Do not lock here since it is not needed and the caller holds threads_lock */
		if (thread->state & ThreadState_Background) {
			THREAD_DEBUG (g_message ("%s: ignoring background thread %"G_GSIZE_FORMAT, __func__, (gsize)thread->tid));
			return; /* just leave, ignore */
		}
		
		if (mono_gc_is_finalizer_internal_thread (thread)) {
			THREAD_DEBUG (g_message ("%s: ignoring finalizer thread %"G_GSIZE_FORMAT, __func__, (gsize)thread->tid));
			return;
		}

		if (thread == mono_thread_internal_current ()) {
			THREAD_DEBUG (g_message ("%s: ignoring current thread %"G_GSIZE_FORMAT, __func__, (gsize)thread->tid));
			return;
		}

		if (mono_thread_get_main () && (thread == mono_thread_get_main ()->internal_thread)) {
			THREAD_DEBUG (g_message ("%s: ignoring main thread %"G_GSIZE_FORMAT, __func__, (gsize)thread->tid));
			return;
		}

		if (thread->flags & MONO_THREAD_FLAG_DONT_MANAGE) {
			THREAD_DEBUG (g_message ("%s: ignoring thread %" G_GSIZE_FORMAT "with DONT_MANAGE flag set.", __func__, (gsize)thread->tid));
			return;
		}

		THREAD_DEBUG (g_message ("%s: Invoking mono_thread_manage callback on thread %p", __func__, thread));
		if ((thread->manage_callback == NULL) || (thread->manage_callback (thread->root_domain_thread) == TRUE)) {
			wait->handles[wait->num]=mono_threads_open_thread_handle (thread->handle);
			wait->threads[wait->num]=thread;
			wait->num++;

			THREAD_DEBUG (g_message ("%s: adding thread %"G_GSIZE_FORMAT, __func__, (gsize)thread->tid));
		} else {
			THREAD_DEBUG (g_message ("%s: ignoring (because of callback) thread %"G_GSIZE_FORMAT, __func__, (gsize)thread->tid));
		}
		
		
	} else {
		/* Just ignore the rest, we can't do anything with
		 * them yet
		 */
	}
}

static gboolean
remove_and_abort_threads (gpointer key, gpointer value, gpointer user)
{
	struct wait_data *wait=(struct wait_data *)user;
	MonoNativeThreadId self = mono_native_thread_id_get ();
	MonoInternalThread *thread = (MonoInternalThread *)value;

	if (wait->num >= MONO_W32HANDLE_MAXIMUM_WAIT_OBJECTS)
		return FALSE;

	if (mono_native_thread_id_equals (thread_get_tid (thread), self))
		return FALSE;
	if (mono_gc_is_finalizer_internal_thread (thread))
		return FALSE;

	if ((thread->state & ThreadState_Background) && !(thread->flags & MONO_THREAD_FLAG_DONT_MANAGE)) {
		wait->handles[wait->num] = mono_threads_open_thread_handle (thread->handle);
		wait->threads[wait->num] = thread;
		wait->num++;

		THREAD_DEBUG (g_print ("%s: Aborting id: %"G_GSIZE_FORMAT"\n", __func__, (gsize)thread->tid));
		mono_thread_internal_abort (thread, FALSE);
	}

	return TRUE;
}

/** 
 * mono_threads_set_shutting_down:
 *
 * Is called by a thread that wants to shut down Mono. If the runtime is already
 * shutting down, the calling thread is suspended/stopped, and this function never
 * returns.
 */
void
mono_threads_set_shutting_down (void)
{
	MonoInternalThread *current_thread = mono_thread_internal_current ();

	mono_threads_lock ();

	if (shutting_down) {
		mono_threads_unlock ();

		/* Make sure we're properly suspended/stopped */

		LOCK_THREAD (current_thread);

		if (current_thread->state & (ThreadState_SuspendRequested | ThreadState_AbortRequested)) {
			UNLOCK_THREAD (current_thread);
			mono_thread_execute_interruption ();
		} else {
			UNLOCK_THREAD (current_thread);
		}

		/*since we're killing the thread, detach it.*/
		mono_thread_detach_internal (current_thread);

		/* Wake up other threads potentially waiting for us */
		mono_thread_info_exit (0);
	} else {
		shutting_down = TRUE;

		/* Not really a background state change, but this will
		 * interrupt the main thread if it is waiting for all
		 * the other threads.
		 */
		mono_os_event_set (&background_change_event);
		
		mono_threads_unlock ();
	}
}

/**
 * mono_thread_manage:
 */
void
mono_thread_manage (void)
{
	struct wait_data wait_data;
	struct wait_data *wait = &wait_data;

	memset (wait, 0, sizeof (struct wait_data));
	/* join each thread that's still running */
	THREAD_DEBUG (g_message ("%s: Joining each running thread...", __func__));
	
	mono_threads_lock ();
	if(threads==NULL) {
		THREAD_DEBUG (g_message("%s: No threads", __func__));
		mono_threads_unlock ();
		return;
	}
	mono_threads_unlock ();
	
	do {
		mono_threads_lock ();
		if (shutting_down) {
			/* somebody else is shutting down */
			mono_threads_unlock ();
			break;
		}
		THREAD_DEBUG (g_message ("%s: There are %d threads to join", __func__, mono_g_hash_table_size (threads));
			mono_g_hash_table_foreach (threads, print_tids, NULL));
	
		mono_os_event_reset (&background_change_event);
		wait->num=0;
		/* We must zero all InternalThread pointers to avoid making the GC unhappy. */
		memset (wait->threads, 0, MONO_W32HANDLE_MAXIMUM_WAIT_OBJECTS * SIZEOF_VOID_P);
		mono_g_hash_table_foreach (threads, build_wait_tids, wait);
		mono_threads_unlock ();
		if (wait->num > 0)
			/* Something to wait for */
			wait_for_tids (wait, MONO_INFINITE_WAIT, TRUE);
		THREAD_DEBUG (g_message ("%s: I have %d threads after waiting.", __func__, wait->num));
	} while(wait->num>0);

	/* Mono is shutting down, so just wait for the end */
	if (!mono_runtime_try_shutdown ()) {
		/*FIXME mono_thread_suspend probably should call mono_thread_execute_interruption when self interrupting. */
		mono_thread_suspend (mono_thread_internal_current ());
		mono_thread_execute_interruption ();
	}

	/* 
	 * Remove everything but the finalizer thread and self.
	 * Also abort all the background threads
	 * */
	do {
		mono_threads_lock ();

		wait->num = 0;
		/*We must zero all InternalThread pointers to avoid making the GC unhappy.*/
		memset (wait->threads, 0, MONO_W32HANDLE_MAXIMUM_WAIT_OBJECTS * SIZEOF_VOID_P);
		mono_g_hash_table_foreach_remove (threads, remove_and_abort_threads, wait);

		mono_threads_unlock ();

		THREAD_DEBUG (g_message ("%s: wait->num is now %d", __func__, wait->num));
		if (wait->num > 0) {
			/* Something to wait for */
			wait_for_tids (wait, MONO_INFINITE_WAIT, FALSE);
		}
	} while (wait->num > 0);
	
	/* 
	 * give the subthreads a chance to really quit (this is mainly needed
	 * to get correct user and system times from getrusage/wait/time(1)).
	 * This could be removed if we avoid pthread_detach() and use pthread_join().
	 */
	mono_thread_info_yield ();
}

static void
collect_threads_for_suspend (gpointer key, gpointer value, gpointer user_data)
{
	MonoInternalThread *thread = (MonoInternalThread*)value;
	struct wait_data *wait = (struct wait_data*)user_data;

	/* 
	 * We try to exclude threads early, to avoid running into the MONO_W32HANDLE_MAXIMUM_WAIT_OBJECTS
	 * limitation.
	 * This needs no locking.
	 */
	if ((thread->state & ThreadState_Suspended) != 0 || 
		(thread->state & ThreadState_Stopped) != 0)
		return;

	if (wait->num<MONO_W32HANDLE_MAXIMUM_WAIT_OBJECTS) {
		wait->handles [wait->num] = mono_threads_open_thread_handle (thread->handle);
		wait->threads [wait->num] = thread;
		wait->num++;
	}
}

/*
 * mono_thread_suspend_all_other_threads:
 *
 *  Suspend all managed threads except the finalizer thread and this thread. It is
 * not possible to resume them later.
 */
void mono_thread_suspend_all_other_threads (void)
{
	struct wait_data wait_data;
	struct wait_data *wait = &wait_data;
	int i;
	MonoNativeThreadId self = mono_native_thread_id_get ();
	guint32 eventidx = 0;
	gboolean starting, finished;

	memset (wait, 0, sizeof (struct wait_data));
	/*
	 * The other threads could be in an arbitrary state at this point, i.e.
	 * they could be starting up, shutting down etc. This means that there could be
	 * threads which are not even in the threads hash table yet.
	 */

	/* 
	 * First we set a barrier which will be checked by all threads before they
	 * are added to the threads hash table, and they will exit if the flag is set.
	 * This ensures that no threads could be added to the hash later.
	 * We will use shutting_down as the barrier for now.
	 */
	g_assert (shutting_down);

	/*
	 * We make multiple calls to WaitForMultipleObjects since:
	 * - we can only wait for MONO_W32HANDLE_MAXIMUM_WAIT_OBJECTS threads
	 * - some threads could exit without becoming suspended
	 */
	finished = FALSE;
	while (!finished) {
		/*
		 * Make a copy of the hashtable since we can't do anything with
		 * threads while threads_mutex is held.
		 */
		wait->num = 0;
		/*We must zero all InternalThread pointers to avoid making the GC unhappy.*/
		memset (wait->threads, 0, MONO_W32HANDLE_MAXIMUM_WAIT_OBJECTS * SIZEOF_VOID_P);
		mono_threads_lock ();
		mono_g_hash_table_foreach (threads, collect_threads_for_suspend, wait);
		mono_threads_unlock ();

		eventidx = 0;
		/* Get the suspended events that we'll be waiting for */
		for (i = 0; i < wait->num; ++i) {
			MonoInternalThread *thread = wait->threads [i];

			if (mono_native_thread_id_equals (thread_get_tid (thread), self)
			     || mono_gc_is_finalizer_internal_thread (thread)
			     || (thread->flags & MONO_THREAD_FLAG_DONT_MANAGE)
			) {
				mono_threads_close_thread_handle (wait->handles [i]);
				wait->threads [i] = NULL;
				continue;
			}

			LOCK_THREAD (thread);

			if (thread->state & (ThreadState_Suspended | ThreadState_Stopped)) {
				UNLOCK_THREAD (thread);
				mono_threads_close_thread_handle (wait->handles [i]);
				wait->threads [i] = NULL;
				continue;
			}

			++eventidx;

			/* Convert abort requests into suspend requests */
			if ((thread->state & ThreadState_AbortRequested) != 0)
				thread->state &= ~ThreadState_AbortRequested;
			
			thread->state |= ThreadState_SuspendRequested;
			mono_os_event_reset (thread->suspended);

			/* Signal the thread to suspend + calls UNLOCK_THREAD (thread) */
			async_suspend_internal (thread, TRUE);

			mono_threads_close_thread_handle (wait->handles [i]);
			wait->threads [i] = NULL;
		}
		if (eventidx <= 0) {
			/* 
			 * If there are threads which are starting up, we wait until they
			 * are suspended when they try to register in the threads hash.
			 * This is guaranteed to finish, since the threads which can create new
			 * threads get suspended after a while.
			 * FIXME: The finalizer thread can still create new threads.
			 */
			mono_threads_lock ();
			if (threads_starting_up)
				starting = mono_g_hash_table_size (threads_starting_up) > 0;
			else
				starting = FALSE;
			mono_threads_unlock ();
			if (starting)
				mono_thread_info_sleep (100, NULL);
			else
				finished = TRUE;
		}
	}
}

typedef struct {
	MonoInternalThread *thread;
	MonoStackFrameInfo *frames;
	int nframes, max_frames;
	int nthreads, max_threads;
	MonoInternalThread **threads;
} ThreadDumpUserData;

static gboolean thread_dump_requested;

/* This needs to be async safe */
static gboolean
collect_frame (MonoStackFrameInfo *frame, MonoContext *ctx, gpointer data)
{
	ThreadDumpUserData *ud = (ThreadDumpUserData *)data;

	if (ud->nframes < ud->max_frames) {
		memcpy (&ud->frames [ud->nframes], frame, sizeof (MonoStackFrameInfo));
		ud->nframes ++;
	}

	return FALSE;
}

/* This needs to be async safe */
static SuspendThreadResult
get_thread_dump (MonoThreadInfo *info, gpointer ud)
{
	ThreadDumpUserData *user_data = (ThreadDumpUserData *)ud;
	MonoInternalThread *thread = user_data->thread;

#if 0
/* This no longer works with remote unwinding */
	g_string_append_printf (text, " tid=0x%p this=0x%p ", (gpointer)(gsize)thread->tid, thread);
	mono_thread_internal_describe (thread, text);
	g_string_append (text, "\n");
#endif

	if (thread == mono_thread_internal_current ())
		mono_get_eh_callbacks ()->mono_walk_stack_with_ctx (collect_frame, NULL, MONO_UNWIND_SIGNAL_SAFE, ud);
	else
		mono_get_eh_callbacks ()->mono_walk_stack_with_state (collect_frame, mono_thread_info_get_suspend_state (info), MONO_UNWIND_SIGNAL_SAFE, ud);

	return MonoResumeThread;
}

typedef struct {
	int nthreads, max_threads;
	MonoInternalThread **threads;
} CollectThreadsUserData;

static void
collect_thread (gpointer key, gpointer value, gpointer user)
{
	CollectThreadsUserData *ud = (CollectThreadsUserData *)user;
	MonoInternalThread *thread = (MonoInternalThread *)value;

	if (ud->nthreads < ud->max_threads)
		ud->threads [ud->nthreads ++] = thread;
}

/*
 * Collect running threads into the THREADS array.
 * THREADS should be an array allocated on the stack.
 */
static int
collect_threads (MonoInternalThread **thread_array, int max_threads)
{
	CollectThreadsUserData ud;

	memset (&ud, 0, sizeof (ud));
	/* This array contains refs, but its on the stack, so its ok */
	ud.threads = thread_array;
	ud.max_threads = max_threads;

	mono_threads_lock ();
	mono_g_hash_table_foreach (threads, collect_thread, &ud);
	mono_threads_unlock ();

	return ud.nthreads;
}

static void
dump_thread (MonoInternalThread *thread, ThreadDumpUserData *ud)
{
	GString* text = g_string_new (0);
	char *name;
	GError *error = NULL;
	int i;

	ud->thread = thread;
	ud->nframes = 0;

	/* Collect frames for the thread */
	if (thread == mono_thread_internal_current ()) {
		get_thread_dump (mono_thread_info_current (), ud);
	} else {
		mono_thread_info_safe_suspend_and_run (thread_get_tid (thread), FALSE, get_thread_dump, ud);
	}

	/*
	 * Do all the non async-safe work outside of get_thread_dump.
	 */
	if (thread->name) {
		name = g_utf16_to_utf8 (thread->name, thread->name_len, NULL, NULL, &error);
		g_assert (!error);
		g_string_append_printf (text, "\n\"%s\"", name);
		g_free (name);
	}
	else if (thread->threadpool_thread) {
		g_string_append (text, "\n\"<threadpool thread>\"");
	} else {
		g_string_append (text, "\n\"<unnamed thread>\"");
	}

	for (i = 0; i < ud->nframes; ++i) {
		MonoStackFrameInfo *frame = &ud->frames [i];
		MonoMethod *method = NULL;

		if (frame->type == FRAME_TYPE_MANAGED)
			method = mono_jit_info_get_method (frame->ji);

		if (method) {
			gchar *location = mono_debug_print_stack_frame (method, frame->native_offset, frame->domain);
			g_string_append_printf (text, "  %s\n", location);
			g_free (location);
		} else {
			g_string_append_printf (text, "  at <unknown> <0x%05x>\n", frame->native_offset);
		}
	}

	fprintf (stdout, "%s", text->str);

#if PLATFORM_WIN32 && TARGET_WIN32 && _DEBUG
	OutputDebugStringA(text->str);
#endif

	g_string_free (text, TRUE);
	fflush (stdout);
}

void
mono_threads_perform_thread_dump (void)
{
	ThreadDumpUserData ud;
	MonoInternalThread *thread_array [128];
	int tindex, nthreads;

	if (!thread_dump_requested)
		return;

	printf ("Full thread dump:\n");

	/* Make a copy of the threads hash to avoid doing work inside threads_lock () */
	nthreads = collect_threads (thread_array, 128);

	memset (&ud, 0, sizeof (ud));
	ud.frames = g_new0 (MonoStackFrameInfo, 256);
	ud.max_frames = 256;

	for (tindex = 0; tindex < nthreads; ++tindex)
		dump_thread (thread_array [tindex], &ud);

	g_free (ud.frames);

	thread_dump_requested = FALSE;
}

/* Obtain the thread dump of all threads */
static gboolean
mono_threads_get_thread_dump (MonoArray **out_threads, MonoArray **out_stack_frames, MonoError *error)
{

	ThreadDumpUserData ud;
	MonoInternalThread *thread_array [128];
	MonoDomain *domain = mono_domain_get ();
	MonoDebugSourceLocation *location;
	int tindex, nthreads;

	error_init (error);
	
	*out_threads = NULL;
	*out_stack_frames = NULL;

	/* Make a copy of the threads hash to avoid doing work inside threads_lock () */
	nthreads = collect_threads (thread_array, 128);

	memset (&ud, 0, sizeof (ud));
	ud.frames = g_new0 (MonoStackFrameInfo, 256);
	ud.max_frames = 256;

	*out_threads = mono_array_new_checked (domain, mono_defaults.thread_class, nthreads, error);
	if (!is_ok (error))
		goto leave;
	*out_stack_frames = mono_array_new_checked (domain, mono_defaults.array_class, nthreads, error);
	if (!is_ok (error))
		goto leave;

	for (tindex = 0; tindex < nthreads; ++tindex) {
		MonoInternalThread *thread = thread_array [tindex];
		MonoArray *thread_frames;
		int i;

		ud.thread = thread;
		ud.nframes = 0;

		/* Collect frames for the thread */
		if (thread == mono_thread_internal_current ()) {
			get_thread_dump (mono_thread_info_current (), &ud);
		} else {
			mono_thread_info_safe_suspend_and_run (thread_get_tid (thread), FALSE, get_thread_dump, &ud);
		}

		mono_array_setref_fast (*out_threads, tindex, mono_thread_current_for_thread (thread));

		thread_frames = mono_array_new_checked (domain, mono_defaults.stack_frame_class, ud.nframes, error);
		if (!is_ok (error))
			goto leave;
		mono_array_setref_fast (*out_stack_frames, tindex, thread_frames);

		for (i = 0; i < ud.nframes; ++i) {
			MonoStackFrameInfo *frame = &ud.frames [i];
			MonoMethod *method = NULL;
			MonoStackFrame *sf = (MonoStackFrame *)mono_object_new_checked (domain, mono_defaults.stack_frame_class, error);
			if (!is_ok (error))
				goto leave;

			sf->native_offset = frame->native_offset;

			if (frame->type == FRAME_TYPE_MANAGED)
				method = mono_jit_info_get_method (frame->ji);

			if (method) {
				sf->method_address = (gsize) frame->ji->code_start;

				MonoReflectionMethod *rm = mono_method_get_object_checked (domain, method, NULL, error);
				if (!is_ok (error))
					goto leave;
				MONO_OBJECT_SETREF (sf, method, rm);

				location = mono_debug_lookup_source_location (method, frame->native_offset, domain);
				if (location) {
					sf->il_offset = location->il_offset;

					if (location && location->source_file) {
						MonoString *filename = mono_string_new_checked (domain, location->source_file, error);
						if (!is_ok (error))
							goto leave;
						MONO_OBJECT_SETREF (sf, filename, filename);
						sf->line = location->row;
						sf->column = location->column;
					}
					mono_debug_free_source_location (location);
				} else {
					sf->il_offset = -1;
				}
			}
			mono_array_setref (thread_frames, i, sf);
		}
	}

leave:
	g_free (ud.frames);
	return is_ok (error);
}

/**
 * mono_threads_request_thread_dump:
 *
 *   Ask all threads except the current to print their stacktrace to stdout.
 */
void
mono_threads_request_thread_dump (void)
{
	/*The new thread dump code runs out of the finalizer thread. */
	thread_dump_requested = TRUE;
	mono_gc_finalize_notify ();
}

struct ref_stack {
	gpointer *refs;
	gint allocated; /* +1 so that refs [allocated] == NULL */
	gint bottom;
};

typedef struct ref_stack RefStack;

static RefStack *
ref_stack_new (gint initial_size)
{
	RefStack *rs;

	initial_size = MAX (initial_size, 16) + 1;
	rs = g_new0 (RefStack, 1);
	rs->refs = g_new0 (gpointer, initial_size);
	rs->allocated = initial_size;
	return rs;
}

static void
ref_stack_destroy (gpointer ptr)
{
	RefStack *rs = (RefStack *)ptr;

	if (rs != NULL) {
		g_free (rs->refs);
		g_free (rs);
	}
}

static void
ref_stack_push (RefStack *rs, gpointer ptr)
{
	g_assert (rs != NULL);

	if (rs->bottom >= rs->allocated) {
		rs->refs = (void **)g_realloc (rs->refs, rs->allocated * 2 * sizeof (gpointer) + 1);
		rs->allocated <<= 1;
		rs->refs [rs->allocated] = NULL;
	}
	rs->refs [rs->bottom++] = ptr;
}

static void
ref_stack_pop (RefStack *rs)
{
	if (rs == NULL || rs->bottom == 0)
		return;

	rs->bottom--;
	rs->refs [rs->bottom] = NULL;
}

static gboolean
ref_stack_find (RefStack *rs, gpointer ptr)
{
	gpointer *refs;

	if (rs == NULL)
		return FALSE;

	for (refs = rs->refs; refs && *refs; refs++) {
		if (*refs == ptr)
			return TRUE;
	}
	return FALSE;
}

/*
 * mono_thread_push_appdomain_ref:
 *
 *   Register that the current thread may have references to objects in domain 
 * @domain on its stack. Each call to this function should be paired with a 
 * call to pop_appdomain_ref.
 */
void 
mono_thread_push_appdomain_ref (MonoDomain *domain)
{
	MonoInternalThread *thread = mono_thread_internal_current ();

	if (thread) {
		/* printf ("PUSH REF: %"G_GSIZE_FORMAT" -> %s.\n", (gsize)thread->tid, domain->friendly_name); */
		SPIN_LOCK (thread->lock_thread_id);
		if (thread->appdomain_refs == NULL)
			thread->appdomain_refs = ref_stack_new (16);
		ref_stack_push ((RefStack *)thread->appdomain_refs, domain);
		SPIN_UNLOCK (thread->lock_thread_id);
	}
}

void
mono_thread_pop_appdomain_ref (void)
{
	MonoInternalThread *thread = mono_thread_internal_current ();

	if (thread) {
		/* printf ("POP REF: %"G_GSIZE_FORMAT" -> %s.\n", (gsize)thread->tid, ((MonoDomain*)(thread->appdomain_refs->data))->friendly_name); */
		SPIN_LOCK (thread->lock_thread_id);
		ref_stack_pop ((RefStack *)thread->appdomain_refs);
		SPIN_UNLOCK (thread->lock_thread_id);
	}
}

gboolean
mono_thread_internal_has_appdomain_ref (MonoInternalThread *thread, MonoDomain *domain)
{
	gboolean res;
	SPIN_LOCK (thread->lock_thread_id);
	res = ref_stack_find ((RefStack *)thread->appdomain_refs, domain);
	SPIN_UNLOCK (thread->lock_thread_id);
	return res;
}

gboolean
mono_thread_has_appdomain_ref (MonoThread *thread, MonoDomain *domain)
{
	return mono_thread_internal_has_appdomain_ref (thread->internal_thread, domain);
}

typedef struct abort_appdomain_data {
	struct wait_data wait;
	MonoDomain *domain;
} abort_appdomain_data;

static void
collect_appdomain_thread (gpointer key, gpointer value, gpointer user_data)
{
	MonoInternalThread *thread = (MonoInternalThread*)value;
	abort_appdomain_data *data = (abort_appdomain_data*)user_data;
	MonoDomain *domain = data->domain;

	if (mono_thread_internal_has_appdomain_ref (thread, domain)) {
		/* printf ("ABORTING THREAD %p BECAUSE IT REFERENCES DOMAIN %s.\n", thread->tid, domain->friendly_name); */

		if(data->wait.num<MONO_W32HANDLE_MAXIMUM_WAIT_OBJECTS) {
			data->wait.handles [data->wait.num] = mono_threads_open_thread_handle (thread->handle);
			data->wait.threads [data->wait.num] = thread;
			data->wait.num++;
		} else {
			/* Just ignore the rest, we can't do anything with
			 * them yet
			 */
		}
	}
}

/*
 * mono_threads_abort_appdomain_threads:
 *
 *   Abort threads which has references to the given appdomain.
 */
gboolean
mono_threads_abort_appdomain_threads (MonoDomain *domain, int timeout)
{
	abort_appdomain_data user_data;
	gint64 start_time;
	int orig_timeout = timeout;
	int i;

	THREAD_DEBUG (g_message ("%s: starting abort", __func__));

	start_time = mono_msec_ticks ();
	do {
		mono_threads_lock ();

		user_data.domain = domain;
		user_data.wait.num = 0;
		/* This shouldn't take any locks */
		mono_g_hash_table_foreach (threads, collect_appdomain_thread, &user_data);
		mono_threads_unlock ();

		if (user_data.wait.num > 0) {
			/* Abort the threads outside the threads lock */
			for (i = 0; i < user_data.wait.num; ++i)
				mono_thread_internal_abort (user_data.wait.threads [i], TRUE);

			/*
			 * We should wait for the threads either to abort, or to leave the
			 * domain. We can't do the latter, so we wait with a timeout.
			 */
			wait_for_tids (&user_data.wait, 100, FALSE);
		}

		/* Update remaining time */
		timeout -= mono_msec_ticks () - start_time;
		start_time = mono_msec_ticks ();

		if (orig_timeout != -1 && timeout < 0)
			return FALSE;
	}
	while (user_data.wait.num > 0);

	THREAD_DEBUG (g_message ("%s: abort done", __func__));

	return TRUE;
}

void
mono_thread_self_abort (void)
{
	MonoError error;
	self_abort_internal (&error);
	mono_error_set_pending_exception (&error);
}

/*
 * mono_thread_get_undeniable_exception:
 *
 *   Return an exception which needs to be raised when leaving a catch clause.
 * This is used for undeniable exception propagation.
 */
MonoException*
mono_thread_get_undeniable_exception (void)
{
	MonoInternalThread *thread = mono_thread_internal_current ();

	if (!(thread && thread->abort_exc && !is_running_protected_wrapper ()))
		return NULL;

	// We don't want to have our exception effect calls made by
	// the catching block

	if (!mono_get_eh_callbacks ()->mono_above_abort_threshold ())
		return NULL;

	/*
	 * FIXME: Clear the abort exception and return an AppDomainUnloaded 
	 * exception if the thread no longer references a dying appdomain.
	 */ 
	thread->abort_exc->trace_ips = NULL;
	thread->abort_exc->stack_trace = NULL;
	return thread->abort_exc;
}

#if MONO_SMALL_CONFIG
#define NUM_STATIC_DATA_IDX 4
static const int static_data_size [NUM_STATIC_DATA_IDX] = {
	64, 256, 1024, 4096
};
#else
#define NUM_STATIC_DATA_IDX 8
static const int static_data_size [NUM_STATIC_DATA_IDX] = {
	1024, 4096, 16384, 65536, 262144, 1048576, 4194304, 16777216
};
#endif

static MonoBitSet *thread_reference_bitmaps [NUM_STATIC_DATA_IDX];
static MonoBitSet *context_reference_bitmaps [NUM_STATIC_DATA_IDX];

static void
mark_slots (void *addr, MonoBitSet **bitmaps, MonoGCMarkFunc mark_func, void *gc_data)
{
	gpointer *static_data = (gpointer *)addr;

	for (int i = 0; i < NUM_STATIC_DATA_IDX; ++i) {
		void **ptr = (void **)static_data [i];

		if (!ptr)
			continue;

		MONO_BITSET_FOREACH (bitmaps [i], idx, {
			void **p = ptr + idx;

			if (*p)
				mark_func ((MonoObject**)p, gc_data);
		});
	}
}

static void
mark_tls_slots (void *addr, MonoGCMarkFunc mark_func, void *gc_data)
{
	mark_slots (addr, thread_reference_bitmaps, mark_func, gc_data);
}

static void
mark_ctx_slots (void *addr, MonoGCMarkFunc mark_func, void *gc_data)
{
	mark_slots (addr, context_reference_bitmaps, mark_func, gc_data);
}

/*
 *  mono_alloc_static_data
 *
 *   Allocate memory blocks for storing threads or context static data
 */
static void 
mono_alloc_static_data (gpointer **static_data_ptr, guint32 offset, void *alloc_key, gboolean threadlocal)
{
	guint idx = ACCESS_SPECIAL_STATIC_OFFSET (offset, index);
	int i;

	gpointer* static_data = *static_data_ptr;
	if (!static_data) {
		static MonoGCDescriptor tls_desc = MONO_GC_DESCRIPTOR_NULL;
		static MonoGCDescriptor ctx_desc = MONO_GC_DESCRIPTOR_NULL;

		if (mono_gc_user_markers_supported ()) {
			if (tls_desc == MONO_GC_DESCRIPTOR_NULL)
				tls_desc = mono_gc_make_root_descr_user (mark_tls_slots);

			if (ctx_desc == MONO_GC_DESCRIPTOR_NULL)
				ctx_desc = mono_gc_make_root_descr_user (mark_ctx_slots);
		}

		static_data = (void **)mono_gc_alloc_fixed (static_data_size [0], threadlocal ? tls_desc : ctx_desc,
			threadlocal ? MONO_ROOT_SOURCE_THREAD_STATIC : MONO_ROOT_SOURCE_CONTEXT_STATIC,
			alloc_key,
			threadlocal ? "managed thread-static variables" : "managed context-static variables");
		*static_data_ptr = static_data;
		static_data [0] = static_data;
	}

	for (i = 1; i <= idx; ++i) {
		if (static_data [i])
			continue;

		if (mono_gc_user_markers_supported ())
			static_data [i] = g_malloc0 (static_data_size [i]);
		else
			static_data [i] = mono_gc_alloc_fixed (static_data_size [i], MONO_GC_DESCRIPTOR_NULL,
				threadlocal ? MONO_ROOT_SOURCE_THREAD_STATIC : MONO_ROOT_SOURCE_CONTEXT_STATIC,
				alloc_key,
				threadlocal ? "managed thread-static variables" : "managed context-static variables");
	}
}

static void 
mono_free_static_data (gpointer* static_data)
{
	int i;
	for (i = 1; i < NUM_STATIC_DATA_IDX; ++i) {
		gpointer p = static_data [i];
		if (!p)
			continue;
		/*
		 * At this point, the static data pointer array is still registered with the
		 * GC, so must ensure that mark_tls_slots() will not encounter any invalid
		 * data.  Freeing the individual arrays without first nulling their slots
		 * would make it possible for mark_tls/ctx_slots() to encounter a pointer to
		 * such an already freed array.  See bug #13813.
		 */
		static_data [i] = NULL;
		mono_memory_write_barrier ();
		if (mono_gc_user_markers_supported ())
			g_free (p);
		else
			mono_gc_free_fixed (p);
	}
	mono_gc_free_fixed (static_data);
}

/*
 *  mono_init_static_data_info
 *
 *   Initializes static data counters
 */
static void mono_init_static_data_info (StaticDataInfo *static_data)
{
	static_data->idx = 0;
	static_data->offset = 0;
	static_data->freelist = NULL;
}

/*
 *  mono_alloc_static_data_slot
 *
 *   Generates an offset for static data. static_data contains the counters
 *  used to generate it.
 */
static guint32
mono_alloc_static_data_slot (StaticDataInfo *static_data, guint32 size, guint32 align)
{
	if (!static_data->idx && !static_data->offset) {
		/* 
		 * we use the first chunk of the first allocation also as
		 * an array for the rest of the data 
		 */
		static_data->offset = sizeof (gpointer) * NUM_STATIC_DATA_IDX;
	}
	static_data->offset += align - 1;
	static_data->offset &= ~(align - 1);
	if (static_data->offset + size >= static_data_size [static_data->idx]) {
		static_data->idx ++;
		g_assert (size <= static_data_size [static_data->idx]);
		g_assert (static_data->idx < NUM_STATIC_DATA_IDX);
		static_data->offset = 0;
	}
	guint32 offset = MAKE_SPECIAL_STATIC_OFFSET (static_data->idx, static_data->offset, 0);
	static_data->offset += size;
	return offset;
}

/*
 * LOCKING: requires that threads_mutex is held
 */
static void
context_adjust_static_data (MonoAppContext *ctx)
{
	if (context_static_info.offset || context_static_info.idx > 0) {
		guint32 offset = MAKE_SPECIAL_STATIC_OFFSET (context_static_info.idx, context_static_info.offset, 0);
		mono_alloc_static_data (&ctx->static_data, offset, ctx, FALSE);
		ctx->data->static_data = ctx->static_data;
	}
}

/*
 * LOCKING: requires that threads_mutex is held
 */
static void 
alloc_thread_static_data_helper (gpointer key, gpointer value, gpointer user)
{
	MonoInternalThread *thread = (MonoInternalThread *)value;
	guint32 offset = GPOINTER_TO_UINT (user);

	mono_alloc_static_data (&(thread->static_data), offset, MONO_UINT_TO_NATIVE_THREAD_ID (thread->tid), TRUE);
}

/*
 * LOCKING: requires that threads_mutex is held
 */
static void
alloc_context_static_data_helper (gpointer key, gpointer value, gpointer user)
{
	MonoAppContext *ctx = (MonoAppContext *) mono_gchandle_get_target (GPOINTER_TO_INT (key));

	if (!ctx)
		return;

	guint32 offset = GPOINTER_TO_UINT (user);
	mono_alloc_static_data (&ctx->static_data, offset, ctx, FALSE);
	ctx->data->static_data = ctx->static_data;
}

static StaticDataFreeList*
search_slot_in_freelist (StaticDataInfo *static_data, guint32 size, guint32 align)
{
	StaticDataFreeList* prev = NULL;
	StaticDataFreeList* tmp = static_data->freelist;
	while (tmp) {
		if (tmp->size == size) {
			if (prev)
				prev->next = tmp->next;
			else
				static_data->freelist = tmp->next;
			return tmp;
		}
		prev = tmp;
		tmp = tmp->next;
	}
	return NULL;
}

#if SIZEOF_VOID_P == 4
#define ONE_P 1
#else
#define ONE_P 1ll
#endif

static void
update_reference_bitmap (MonoBitSet **sets, guint32 offset, uintptr_t *bitmap, int numbits)
{
	int idx = ACCESS_SPECIAL_STATIC_OFFSET (offset, index);
	if (!sets [idx])
		sets [idx] = mono_bitset_new (static_data_size [idx] / sizeof (uintptr_t), 0);
	MonoBitSet *rb = sets [idx];
	offset = ACCESS_SPECIAL_STATIC_OFFSET (offset, offset);
	offset /= sizeof (uintptr_t);
	/* offset is now the bitmap offset */
	for (int i = 0; i < numbits; ++i) {
		if (bitmap [i / sizeof (uintptr_t)] & (ONE_P << (i & (sizeof (uintptr_t) * 8 -1))))
			mono_bitset_set_fast (rb, offset + i);
	}
}

static void
clear_reference_bitmap (MonoBitSet **sets, guint32 offset, guint32 size)
{
	int idx = ACCESS_SPECIAL_STATIC_OFFSET (offset, index);
	MonoBitSet *rb = sets [idx];
	offset = ACCESS_SPECIAL_STATIC_OFFSET (offset, offset);
	offset /= sizeof (uintptr_t);
	/* offset is now the bitmap offset */
	for (int i = 0; i < size / sizeof (uintptr_t); i++)
		mono_bitset_clear_fast (rb, offset + i);
}

guint32
mono_alloc_special_static_data (guint32 static_type, guint32 size, guint32 align, uintptr_t *bitmap, int numbits)
{
	g_assert (static_type == SPECIAL_STATIC_THREAD || static_type == SPECIAL_STATIC_CONTEXT);

	StaticDataInfo *info;
	MonoBitSet **sets;

	if (static_type == SPECIAL_STATIC_THREAD) {
		info = &thread_static_info;
		sets = thread_reference_bitmaps;
	} else {
		info = &context_static_info;
		sets = context_reference_bitmaps;
	}

	mono_threads_lock ();

	StaticDataFreeList *item = search_slot_in_freelist (info, size, align);
	guint32 offset;

	if (item) {
		offset = item->offset;
		g_free (item);
	} else {
		offset = mono_alloc_static_data_slot (info, size, align);
	}

	update_reference_bitmap (sets, offset, bitmap, numbits);

	if (static_type == SPECIAL_STATIC_THREAD) {
		/* This can be called during startup */
		if (threads != NULL)
			mono_g_hash_table_foreach (threads, alloc_thread_static_data_helper, GUINT_TO_POINTER (offset));
	} else {
		if (contexts != NULL)
			g_hash_table_foreach (contexts, alloc_context_static_data_helper, GUINT_TO_POINTER (offset));

		ACCESS_SPECIAL_STATIC_OFFSET (offset, type) = SPECIAL_STATIC_OFFSET_TYPE_CONTEXT;
	}

	mono_threads_unlock ();

	return offset;
}

gpointer
mono_get_special_static_data_for_thread (MonoInternalThread *thread, guint32 offset)
{
	guint32 static_type = ACCESS_SPECIAL_STATIC_OFFSET (offset, type);

	if (static_type == SPECIAL_STATIC_OFFSET_TYPE_THREAD) {
		return get_thread_static_data (thread, offset);
	} else {
		return get_context_static_data (thread->current_appcontext, offset);
	}
}

gpointer
mono_get_special_static_data (guint32 offset)
{
	return mono_get_special_static_data_for_thread (mono_thread_internal_current (), offset);
}

typedef struct {
	guint32 offset;
	guint32 size;
} OffsetSize;

/*
 * LOCKING: requires that threads_mutex is held
 */
static void 
free_thread_static_data_helper (gpointer key, gpointer value, gpointer user)
{
	MonoInternalThread *thread = (MonoInternalThread *)value;
	OffsetSize *data = (OffsetSize *)user;
	int idx = ACCESS_SPECIAL_STATIC_OFFSET (data->offset, index);
	int off = ACCESS_SPECIAL_STATIC_OFFSET (data->offset, offset);
	char *ptr;

	if (!thread->static_data || !thread->static_data [idx])
		return;
	ptr = ((char*) thread->static_data [idx]) + off;
	mono_gc_bzero_atomic (ptr, data->size);
}

/*
 * LOCKING: requires that threads_mutex is held
 */
static void
free_context_static_data_helper (gpointer key, gpointer value, gpointer user)
{
	MonoAppContext *ctx = (MonoAppContext *) mono_gchandle_get_target (GPOINTER_TO_INT (key));

	if (!ctx)
		return;

	OffsetSize *data = (OffsetSize *)user;
	int idx = ACCESS_SPECIAL_STATIC_OFFSET (data->offset, index);
	int off = ACCESS_SPECIAL_STATIC_OFFSET (data->offset, offset);
	char *ptr;

	if (!ctx->static_data || !ctx->static_data [idx])
		return;

	ptr = ((char*) ctx->static_data [idx]) + off;
	mono_gc_bzero_atomic (ptr, data->size);
}

static void
do_free_special_slot (guint32 offset, guint32 size)
{
	guint32 static_type = ACCESS_SPECIAL_STATIC_OFFSET (offset, type);
	MonoBitSet **sets;
	StaticDataInfo *info;

	if (static_type == SPECIAL_STATIC_OFFSET_TYPE_THREAD) {
		info = &thread_static_info;
		sets = thread_reference_bitmaps;
	} else {
		info = &context_static_info;
		sets = context_reference_bitmaps;
	}

	guint32 data_offset = offset;
	ACCESS_SPECIAL_STATIC_OFFSET (data_offset, type) = 0;
	OffsetSize data = { data_offset, size };

	clear_reference_bitmap (sets, data.offset, data.size);

	if (static_type == SPECIAL_STATIC_OFFSET_TYPE_THREAD) {
		if (threads != NULL)
			mono_g_hash_table_foreach (threads, free_thread_static_data_helper, &data);
	} else {
		if (contexts != NULL)
			g_hash_table_foreach (contexts, free_context_static_data_helper, &data);
	}

	if (!mono_runtime_is_shutting_down ()) {
		StaticDataFreeList *item = g_new0 (StaticDataFreeList, 1);

		item->offset = offset;
		item->size = size;

		item->next = info->freelist;
		info->freelist = item;
	}
}

static void
do_free_special (gpointer key, gpointer value, gpointer data)
{
	MonoClassField *field = (MonoClassField *)key;
	guint32 offset = GPOINTER_TO_UINT (value);
	gint32 align;
	guint32 size;
	size = mono_type_size (field->type, &align);
	do_free_special_slot (offset, size);
}

void
mono_alloc_special_static_data_free (GHashTable *special_static_fields)
{
	mono_threads_lock ();

	g_hash_table_foreach (special_static_fields, do_free_special, NULL);

	mono_threads_unlock ();
}

#ifdef HOST_WIN32
static void CALLBACK dummy_apc (ULONG_PTR param)
{
}
#endif

/*
 * mono_thread_execute_interruption
 * 
 * Performs the operation that the requested thread state requires (abort,
 * suspend or stop)
 */
static MonoException*
mono_thread_execute_interruption (void)
{
	MonoInternalThread *thread = mono_thread_internal_current ();
	MonoThread *sys_thread = mono_thread_current ();

	LOCK_THREAD (thread);

	/* MonoThread::interruption_requested can only be changed with atomics */
	if (!mono_thread_clear_interruption_requested (thread)) {
		UNLOCK_THREAD (thread);
		return NULL;
	}

	/* this will consume pending APC calls */
#ifdef HOST_WIN32
	mono_win32_wait_for_single_object_ex (GetCurrentThread (), 0, TRUE);
#endif

	/* Clear the interrupted flag of the thread so it can wait again */
	mono_thread_info_clear_self_interrupt ();

	/* If there's a pending exception and an AbortRequested, the pending exception takes precedence */
	if (sys_thread->pending_exception) {
		MonoException *exc;

		exc = sys_thread->pending_exception;
		sys_thread->pending_exception = NULL;

		UNLOCK_THREAD (thread);
		return exc;
	} else if (thread->state & (ThreadState_AbortRequested)) {
		UNLOCK_THREAD (thread);
		g_assert (sys_thread->pending_exception == NULL);
		if (thread->abort_exc == NULL) {
			/* 
			 * This might be racy, but it has to be called outside the lock
			 * since it calls managed code.
			 */
			MONO_OBJECT_SETREF (thread, abort_exc, mono_get_exception_thread_abort ());
		}
		return thread->abort_exc;
	} else if (thread->state & (ThreadState_SuspendRequested)) {
		/* calls UNLOCK_THREAD (thread) */
		self_suspend_internal ();
		return NULL;
	} else if (thread->thread_interrupt_requested) {

		thread->thread_interrupt_requested = FALSE;
		UNLOCK_THREAD (thread);
		
		return(mono_get_exception_thread_interrupted ());
	}
	
	UNLOCK_THREAD (thread);
	
	return NULL;
}

/*
 * mono_thread_request_interruption
 *
 * A signal handler can call this method to request the interruption of a
 * thread. The result of the interruption will depend on the current state of
 * the thread. If the result is an exception that needs to be throw, it is 
 * provided as return value.
 */
MonoException*
mono_thread_request_interruption (gboolean running_managed)
{
	MonoInternalThread *thread = mono_thread_internal_current ();

	/* The thread may already be stopping */
	if (thread == NULL) 
		return NULL;

	if (!mono_thread_set_interruption_requested (thread))
		return NULL;

	if (!running_managed || is_running_protected_wrapper ()) {
		/* Can't stop while in unmanaged code. Increase the global interruption
		   request count. When exiting the unmanaged method the count will be
		   checked and the thread will be interrupted. */

		/* this will awake the thread if it is in WaitForSingleObject 
		   or similar */
#ifdef HOST_WIN32
		mono_win32_interrupt_wait (thread->thread_info, thread->native_handle, (DWORD)thread->tid);
#else
		mono_thread_info_self_interrupt ();
#endif
		return NULL;
	}
	else {
		return mono_thread_execute_interruption ();
	}
}

/*This function should be called by a thread after it has exited all of
 * its handle blocks at interruption time.*/
MonoException*
mono_thread_resume_interruption (gboolean exec)
{
	MonoInternalThread *thread = mono_thread_internal_current ();
	gboolean still_aborting;

	/* The thread may already be stopping */
	if (thread == NULL)
		return NULL;

	LOCK_THREAD (thread);
	still_aborting = (thread->state & (ThreadState_AbortRequested)) != 0;
	UNLOCK_THREAD (thread);

	/*This can happen if the protected block called Thread::ResetAbort*/
	if (!still_aborting)
		return NULL;

	if (!mono_thread_set_interruption_requested (thread))
		return NULL;

	mono_thread_info_self_interrupt ();

	if (exec)
		return mono_thread_execute_interruption ();
	else
		return NULL;
}

gboolean mono_thread_interruption_requested ()
{
	if (thread_interruption_requested) {
		MonoInternalThread *thread = mono_thread_internal_current ();
		/* The thread may already be stopping */
		if (thread != NULL) 
			return mono_thread_get_interruption_requested (thread);
	}
	return FALSE;
}

static MonoException*
mono_thread_interruption_checkpoint_request (gboolean bypass_abort_protection)
{
	MonoInternalThread *thread = mono_thread_internal_current ();

	/* The thread may already be stopping */
	if (!thread)
		return NULL;
	if (!mono_thread_get_interruption_requested (thread))
		return NULL;
	if (!bypass_abort_protection && is_running_protected_wrapper ())
		return NULL;

	return mono_thread_execute_interruption ();
}

/*
 * Performs the interruption of the current thread, if one has been requested,
 * and the thread is not running a protected wrapper.
 * Return the exception which needs to be thrown, if any.
 */
MonoException*
mono_thread_interruption_checkpoint (void)
{
	return mono_thread_interruption_checkpoint_request (FALSE);
}

/*
 * Performs the interruption of the current thread, if one has been requested.
 * Return the exception which needs to be thrown, if any.
 */
MonoException*
mono_thread_force_interruption_checkpoint_noraise (void)
{
	return mono_thread_interruption_checkpoint_request (TRUE);
}

/*
 * mono_set_pending_exception:
 *
 *   Set the pending exception of the current thread to EXC.
 * The exception will be thrown when execution returns to managed code.
 */
void
mono_set_pending_exception (MonoException *exc)
{
	MonoThread *thread = mono_thread_current ();

	/* The thread may already be stopping */
	if (thread == NULL)
		return;

	MONO_OBJECT_SETREF (thread, pending_exception, exc);

    mono_thread_request_interruption (FALSE);
}

/**
 * mono_thread_interruption_request_flag:
 *
 * Returns the address of a flag that will be non-zero if an interruption has
 * been requested for a thread. The thread to interrupt may not be the current
 * thread, so an additional call to mono_thread_interruption_requested() or
 * mono_thread_interruption_checkpoint() is allways needed if the flag is not
 * zero.
 */
gint32* mono_thread_interruption_request_flag ()
{
	return &thread_interruption_requested;
}

void 
mono_thread_init_apartment_state (void)
{
#ifdef HOST_WIN32
	MonoInternalThread* thread = mono_thread_internal_current ();

	/* Positive return value indicates success, either
	 * S_OK if this is first CoInitialize call, or
	 * S_FALSE if CoInitialize already called, but with same
	 * threading model. A negative value indicates failure,
	 * probably due to trying to change the threading model.
	 */
	if (CoInitializeEx(NULL, (thread->apartment_state == ThreadApartmentState_STA) 
			? COINIT_APARTMENTTHREADED 
			: COINIT_MULTITHREADED) < 0) {
		thread->apartment_state = ThreadApartmentState_Unknown;
	}
#endif
}

void 
mono_thread_cleanup_apartment_state (void)
{
#ifdef HOST_WIN32
	MonoInternalThread* thread = mono_thread_internal_current ();

	if (thread && thread->apartment_state != ThreadApartmentState_Unknown) {
		CoUninitialize ();
	}
#endif
}

void
mono_thread_set_state (MonoInternalThread *thread, MonoThreadState state)
{
	LOCK_THREAD (thread);
	thread->state |= state;
	UNLOCK_THREAD (thread);
}

/**
 * mono_thread_test_and_set_state:
 * Test if current state of \p thread include \p test. If it does not, OR \p set into the state.
 * \returns TRUE if \p set was OR'd in.
 */
gboolean
mono_thread_test_and_set_state (MonoInternalThread *thread, MonoThreadState test, MonoThreadState set)
{
	LOCK_THREAD (thread);

	if ((thread->state & test) != 0) {
		UNLOCK_THREAD (thread);
		return FALSE;
	}

	thread->state |= set;
	UNLOCK_THREAD (thread);

	return TRUE;
}

void
mono_thread_clr_state (MonoInternalThread *thread, MonoThreadState state)
{
	LOCK_THREAD (thread);
	thread->state &= ~state;
	UNLOCK_THREAD (thread);
}

gboolean
mono_thread_test_state (MonoInternalThread *thread, MonoThreadState test)
{
	gboolean ret = FALSE;

	LOCK_THREAD (thread);

	if ((thread->state & test) != 0) {
		ret = TRUE;
	}
	
	UNLOCK_THREAD (thread);
	
	return ret;
}

static void
self_interrupt_thread (void *_unused)
{
	MonoException *exc;
	MonoThreadInfo *info;

	exc = mono_thread_execute_interruption ();
	if (!exc) {
		if (mono_threads_is_coop_enabled ()) {
			/* We can return from an async call in coop, as
			 * it's simply called when exiting the safepoint */
			return;
		}

		g_error ("%s: we can't resume from an async call", __func__);
	}

	info = mono_thread_info_current ();

	/* We must use _with_context since we didn't trampoline into the runtime */
	mono_raise_exception_with_context (exc, &info->thread_saved_state [ASYNC_SUSPEND_STATE_INDEX].ctx); /* FIXME using thread_saved_state [ASYNC_SUSPEND_STATE_INDEX] can race with another suspend coming in. */
}

static gboolean
mono_jit_info_match (MonoJitInfo *ji, gpointer ip)
{
	if (!ji)
		return FALSE;
	return ji->code_start <= ip && (char*)ip < (char*)ji->code_start + ji->code_size;
}

static gboolean
last_managed (MonoStackFrameInfo *frame, MonoContext *ctx, gpointer data)
{
	MonoJitInfo **dest = (MonoJitInfo **)data;
	*dest = frame->ji;
	return TRUE;
}

static MonoJitInfo*
mono_thread_info_get_last_managed (MonoThreadInfo *info)
{
	MonoJitInfo *ji = NULL;
	if (!info)
		return NULL;

	/*
	 * The suspended thread might be holding runtime locks. Make sure we don't try taking
	 * any runtime locks while unwinding. In coop case we shouldn't safepoint in regions
	 * where we hold runtime locks.
	 */
	if (!mono_threads_is_coop_enabled ())
		mono_thread_info_set_is_async_context (TRUE);
	mono_get_eh_callbacks ()->mono_walk_stack_with_state (last_managed, mono_thread_info_get_suspend_state (info), MONO_UNWIND_SIGNAL_SAFE, &ji);
	if (!mono_threads_is_coop_enabled ())
		mono_thread_info_set_is_async_context (FALSE);
	return ji;
}

typedef struct {
	MonoInternalThread *thread;
	gboolean install_async_abort;
	MonoThreadInfoInterruptToken *interrupt_token;
} AbortThreadData;

static SuspendThreadResult
async_abort_critical (MonoThreadInfo *info, gpointer ud)
{
	AbortThreadData *data = (AbortThreadData *)ud;
	MonoInternalThread *thread = data->thread;
	MonoJitInfo *ji = NULL;
	gboolean protected_wrapper;
	gboolean running_managed;

	if (mono_get_eh_callbacks ()->mono_install_handler_block_guard (mono_thread_info_get_suspend_state (info)))
		return MonoResumeThread;

	/*someone is already interrupting it*/
	if (!mono_thread_set_interruption_requested (thread))
		return MonoResumeThread;

	ji = mono_thread_info_get_last_managed (info);
	protected_wrapper = ji && !ji->is_trampoline && !ji->async && mono_threads_is_critical_method (mono_jit_info_get_method (ji));
	running_managed = mono_jit_info_match (ji, MONO_CONTEXT_GET_IP (&mono_thread_info_get_suspend_state (info)->ctx));

	if (!protected_wrapper && running_managed) {
		/*We are in managed code*/
		/*Set the thread to call */
		if (data->install_async_abort)
			mono_thread_info_setup_async_call (info, self_interrupt_thread, NULL);
		return MonoResumeThread;
	} else {
		/* 
		 * This will cause waits to be broken.
		 * It will also prevent the thread from entering a wait, so if the thread returns
		 * from the wait before it receives the abort signal, it will just spin in the wait
		 * functions in the io-layer until the signal handler calls QueueUserAPC which will
		 * make it return.
		 */
		data->interrupt_token = mono_thread_info_prepare_interrupt (info);

		return MonoResumeThread;
	}
}

static void
async_abort_internal (MonoInternalThread *thread, gboolean install_async_abort)
{
	AbortThreadData data;

	g_assert (thread != mono_thread_internal_current ());

	data.thread = thread;
	data.install_async_abort = install_async_abort;
	data.interrupt_token = NULL;

	mono_thread_info_safe_suspend_and_run (thread_get_tid (thread), TRUE, async_abort_critical, &data);
	if (data.interrupt_token)
		mono_thread_info_finish_interrupt (data.interrupt_token);
	/*FIXME we need to wait for interruption to complete -- figure out how much into interruption we should wait for here*/
}

static void
self_abort_internal (MonoError *error)
{
	MonoException *exc;

	error_init (error);

	/* FIXME this is insanely broken, it doesn't cause interruption to happen synchronously
	 * since passing FALSE to mono_thread_request_interruption makes sure it returns NULL */

	/*
	Self aborts ignore the protected block logic and raise the TAE regardless. This is verified by one of the tests in mono/tests/abort-cctor.cs.
	*/
	exc = mono_thread_request_interruption (TRUE);
	if (exc)
		mono_error_set_exception_instance (error, exc);
	else
		mono_thread_info_self_interrupt ();
}

typedef struct {
	MonoInternalThread *thread;
	gboolean interrupt;
	MonoThreadInfoInterruptToken *interrupt_token;
} SuspendThreadData;

static SuspendThreadResult
async_suspend_critical (MonoThreadInfo *info, gpointer ud)
{
	SuspendThreadData *data = (SuspendThreadData *)ud;
	MonoInternalThread *thread = data->thread;
	MonoJitInfo *ji = NULL;
	gboolean protected_wrapper;
	gboolean running_managed;

	ji = mono_thread_info_get_last_managed (info);
	protected_wrapper = ji && !ji->is_trampoline && !ji->async && mono_threads_is_critical_method (mono_jit_info_get_method (ji));
	running_managed = mono_jit_info_match (ji, MONO_CONTEXT_GET_IP (&mono_thread_info_get_suspend_state (info)->ctx));

	if (running_managed && !protected_wrapper) {
		if (mono_threads_is_coop_enabled ()) {
			mono_thread_info_setup_async_call (info, self_interrupt_thread, NULL);
			return MonoResumeThread;
		} else {
			thread->state &= ~ThreadState_SuspendRequested;
			thread->state |= ThreadState_Suspended;
			return KeepSuspended;
		}
	} else {
		mono_thread_set_interruption_requested (thread);
		if (data->interrupt)
			data->interrupt_token = mono_thread_info_prepare_interrupt ((MonoThreadInfo *)thread->thread_info);

		return MonoResumeThread;
	}
}

/* LOCKING: called with @thread synch_cs held, and releases it */
static void
async_suspend_internal (MonoInternalThread *thread, gboolean interrupt)
{
	SuspendThreadData data;

	g_assert (thread != mono_thread_internal_current ());

	// MOSTLY_ASYNC_SAFE_PRINTF ("ASYNC SUSPEND thread %p\n", thread_get_tid (thread));

	thread->self_suspended = FALSE;

	data.thread = thread;
	data.interrupt = interrupt;
	data.interrupt_token = NULL;

	mono_thread_info_safe_suspend_and_run (thread_get_tid (thread), interrupt, async_suspend_critical, &data);
	if (data.interrupt_token)
		mono_thread_info_finish_interrupt (data.interrupt_token);

	UNLOCK_THREAD (thread);
}

/* LOCKING: called with @thread synch_cs held, and releases it */
static void
self_suspend_internal (void)
{
	MonoInternalThread *thread;
	MonoOSEvent *event;
	MonoOSEventWaitRet res;

	thread = mono_thread_internal_current ();

	// MOSTLY_ASYNC_SAFE_PRINTF ("SELF SUSPEND thread %p\n", thread_get_tid (thread));

	thread->self_suspended = TRUE;

	thread->state &= ~ThreadState_SuspendRequested;
	thread->state |= ThreadState_Suspended;

	UNLOCK_THREAD (thread);

	event = thread->suspended;

	MONO_ENTER_GC_SAFE;
	res = mono_os_event_wait_one (event, MONO_INFINITE_WAIT, TRUE);
	g_assert (res == MONO_OS_EVENT_WAIT_RET_SUCCESS_0 || res == MONO_OS_EVENT_WAIT_RET_ALERTED);
	MONO_EXIT_GC_SAFE;
}

static void
suspend_for_shutdown_async_call (gpointer unused)
{
	for (;;)
		mono_thread_info_yield ();
}

static SuspendThreadResult
suspend_for_shutdown_critical (MonoThreadInfo *info, gpointer unused)
{
	mono_thread_info_setup_async_call (info, suspend_for_shutdown_async_call, NULL);
	return MonoResumeThread;
}

void
mono_thread_internal_suspend_for_shutdown (MonoInternalThread *thread)
{
	g_assert (thread != mono_thread_internal_current ());

	mono_thread_info_safe_suspend_and_run (thread_get_tid (thread), FALSE, suspend_for_shutdown_critical, NULL);
}

/**
 * mono_thread_is_foreign:
 * \param thread the thread to query
 *
 * This function allows one to determine if a thread was created by the mono runtime and has
 * a well defined lifecycle or it's a foreign one, created by the native environment.
 *
 * \returns TRUE if \p thread was not created by the runtime.
 */
mono_bool
mono_thread_is_foreign (MonoThread *thread)
{
	MonoThreadInfo *info = (MonoThreadInfo *)thread->internal_thread->thread_info;
	return info->runtime_thread == FALSE;
}

#ifndef HOST_WIN32
static void
threads_native_thread_join_lock (gpointer tid, gpointer value)
{
	pthread_t thread = (pthread_t)tid;
	if (thread != pthread_self ()) {
		MONO_ENTER_GC_SAFE;
		/* This shouldn't block */
		mono_threads_join_lock ();
		mono_native_thread_join (thread);
		mono_threads_join_unlock ();
		MONO_EXIT_GC_SAFE;
	}
}
static void
threads_native_thread_join_nolock (gpointer tid, gpointer value)
{
	pthread_t thread = (pthread_t)tid;
	MONO_ENTER_GC_SAFE;
	mono_native_thread_join (thread);
	MONO_EXIT_GC_SAFE;
}

static void
threads_add_joinable_thread_nolock (gpointer tid)
{
	g_hash_table_insert (joinable_threads, tid, tid);
}
#else
static void
threads_native_thread_join_lock (gpointer tid, gpointer value)
{
	MonoNativeThreadId thread_id = (MonoNativeThreadId)(guint64)tid;
	HANDLE thread_handle = (HANDLE)value;
	if (thread_id != GetCurrentThreadId () && thread_handle != NULL && thread_handle != INVALID_HANDLE_VALUE) {
		MONO_ENTER_GC_SAFE;
		/* This shouldn't block */
		mono_threads_join_lock ();
		mono_native_thread_join_handle (thread_handle, TRUE);
		mono_threads_join_unlock ();
		MONO_EXIT_GC_SAFE;
	}
}

static void
threads_native_thread_join_nolock (gpointer tid, gpointer value)
{
	HANDLE thread_handle = (HANDLE)value;
	MONO_ENTER_GC_SAFE;
	mono_native_thread_join_handle (thread_handle, TRUE);
	MONO_EXIT_GC_SAFE;
}

static void
threads_add_joinable_thread_nolock (gpointer tid)
{
	g_hash_table_insert (joinable_threads, tid, (gpointer)OpenThread (SYNCHRONIZE, TRUE, (MonoNativeThreadId)(guint64)tid));
}
#endif

void
mono_threads_add_joinable_runtime_thread (gpointer thread_info)
{
	g_assert (thread_info);
	MonoThreadInfo *mono_thread_info = (MonoThreadInfo*)thread_info;

	if (mono_thread_info->runtime_thread) {
		if (InterlockedCompareExchange (&mono_thread_info->thread_pending_native_join, TRUE, FALSE) == FALSE)
			mono_threads_add_joinable_thread ((gpointer)(MONO_UINT_TO_NATIVE_THREAD_ID (mono_thread_info_get_tid (mono_thread_info))));
	}
}

/*
 * mono_add_joinable_thread:
 *
 *   Add TID to the list of joinable threads.
 * LOCKING: Acquires the threads lock.
 */
void
mono_threads_add_joinable_thread (gpointer tid)
{
	/*
	 * We cannot detach from threads because it causes problems like
	 * 2fd16f60/r114307. So we collect them and join them when
	 * we have time (in the finalizer thread).
	 */
	joinable_threads_lock ();
	if (!joinable_threads)
		joinable_threads = g_hash_table_new (NULL, NULL);

	gpointer orig_key;
	gpointer value;
	if (!g_hash_table_lookup_extended (joinable_threads, tid, &orig_key, &value)) {
		threads_add_joinable_thread_nolock (tid);
		UnlockedIncrement (&joinable_thread_count);
	}
	joinable_threads_unlock ();

	mono_gc_finalize_notify ();
}

/*
 * mono_threads_join_threads:
 *
 *   Join all joinable threads. This is called from the finalizer thread.
 * LOCKING: Acquires the threads lock.
 */
void
mono_threads_join_threads (void)
{
	GHashTableIter iter;
	gpointer key;
	gpointer value;
	gboolean found;

	/* Fastpath */
	if (!UnlockedRead (&joinable_thread_count))
		return;

	while (TRUE) {
		joinable_threads_lock ();
		found = FALSE;
		if (g_hash_table_size (joinable_threads)) {
			g_hash_table_iter_init (&iter, joinable_threads);
			g_hash_table_iter_next (&iter, &key, (void**)&value);
			g_hash_table_remove (joinable_threads, key);
			UnlockedDecrement (&joinable_thread_count);
			found = TRUE;
		}
		joinable_threads_unlock ();
		if (found)
			threads_native_thread_join_lock (key, value);
		else
			break;
	}
}

/*
 * mono_thread_join:
 *
 *   Wait for thread TID to exit.
 * LOCKING: Acquires the threads lock.
 */
void
mono_thread_join (gpointer tid)
{
	gboolean found = FALSE;
	gpointer orig_key;
	gpointer value;

	joinable_threads_lock ();
	if (!joinable_threads)
		joinable_threads = g_hash_table_new (NULL, NULL);

	if (g_hash_table_lookup_extended (joinable_threads, tid, &orig_key, &value)) {
		g_hash_table_remove (joinable_threads, tid);
		UnlockedDecrement (&joinable_thread_count);
		found = TRUE;
	}
	joinable_threads_unlock ();

	if (!found)
		return;

	threads_native_thread_join_nolock (tid, value);
}

void
mono_thread_internal_unhandled_exception (MonoObject* exc)
{
	MonoClass *klass = exc->vtable->klass;
	if (is_threadabort_exception (klass)) {
		mono_thread_internal_reset_abort (mono_thread_internal_current ());
	} else if (!is_appdomainunloaded_exception (klass)
		&& mono_runtime_unhandled_exception_policy_get () == MONO_UNHANDLED_POLICY_CURRENT) {
		mono_unhandled_exception (exc);
		if (mono_environment_exitcode_get () == 1) {
			mono_environment_exitcode_set (255);
			mono_invoke_unhandled_exception_hook (exc);
			g_assert_not_reached ();
		}
	}
}

void
ves_icall_System_Threading_Thread_GetStackTraces (MonoArray **out_threads, MonoArray **out_stack_traces)
{
	MonoError error;
	mono_threads_get_thread_dump (out_threads, out_stack_traces, &error);
	mono_error_set_pending_exception (&error);
}

/*
 * mono_threads_attach_coop: called by native->managed wrappers
 *
 *  - @dummy:
 *    - blocking mode: contains gc unsafe transition cookie
 *    - non-blocking mode: contains random data
 *  - @return: the original domain which needs to be restored, or NULL.
 */
gpointer
mono_threads_attach_coop (MonoDomain *domain, gpointer *dummy)
{
	MonoDomain *orig;
	MonoThreadInfo *info;
	gboolean external;

	orig = mono_domain_get ();

	if (!domain) {
		/* Happens when called from AOTed code which is only used in the root domain. */
		domain = mono_get_root_domain ();
		g_assert (domain);
	}

	/* On coop, when we detached, we moved the thread from  RUNNING->BLOCKING.
	 * If we try to reattach we do a BLOCKING->RUNNING transition.  If the thread
	 * is fresh, mono_thread_attach() will do a STARTING->RUNNING transition so
	 * we're only responsible for making the cookie. */
	if (mono_threads_is_blocking_transition_enabled ())
		external = !(info = mono_thread_info_current_unchecked ()) || !mono_thread_info_is_live (info);

	if (!mono_thread_internal_current ()) {
		mono_thread_attach_full (domain, FALSE);

		// #678164
		mono_thread_set_state (mono_thread_internal_current (), ThreadState_Background);
	}

	if (orig != domain)
		mono_domain_set (domain, TRUE);

	if (mono_threads_is_blocking_transition_enabled ()) {
		if (external) {
			/* mono_thread_attach put the thread in RUNNING mode from STARTING, but we need to
			 * return the right cookie. */
			*dummy = mono_threads_enter_gc_unsafe_region_cookie ();
		} else {
			/* thread state (BLOCKING|RUNNING) -> RUNNING */
			*dummy = mono_threads_enter_gc_unsafe_region (dummy);
		}
	}

	return orig;
}

/*
 * mono_threads_detach_coop: called by native->managed wrappers
 *
 *  - @cookie: the original domain which needs to be restored, or NULL.
 *  - @dummy:
 *    - blocking mode: contains gc unsafe transition cookie
 *    - non-blocking mode: contains random data
 */
void
mono_threads_detach_coop (gpointer cookie, gpointer *dummy)
{
	MonoDomain *domain, *orig;

	orig = (MonoDomain*) cookie;

	domain = mono_domain_get ();
	g_assert (domain);

	if (mono_threads_is_blocking_transition_enabled ()) {
		/* it won't do anything if cookie is NULL
		 * thread state RUNNING -> (RUNNING|BLOCKING) */
		mono_threads_exit_gc_unsafe_region (*dummy, dummy);
	}

	if (orig != domain) {
		if (!orig)
			mono_domain_unset ();
		else
			mono_domain_set (orig, TRUE);
	}
}

#if 0
/* Returns TRUE if the current thread is ready to be interrupted. */
gboolean
mono_threads_is_ready_to_be_interrupted (void)
{
	MonoInternalThread *thread;

	thread = mono_thread_internal_current ();
	LOCK_THREAD (thread);
	if (thread->state & (ThreadState_SuspendRequested | ThreadState_AbortRequested)) {
		UNLOCK_THREAD (thread);
		return FALSE;
	}

	if (mono_thread_get_abort_prot_block_count (thread) || mono_get_eh_callbacks ()->mono_current_thread_has_handle_block_guard ()) {
		UNLOCK_THREAD (thread);
		return FALSE;
	}

	UNLOCK_THREAD (thread);
	return TRUE;
}
#endif

void
mono_thread_internal_describe (MonoInternalThread *internal, GString *text)
{
	g_string_append_printf (text, ", thread handle : %p", internal->handle);

	if (internal->thread_info) {
		g_string_append (text, ", state : ");
		mono_thread_info_describe_interrupt_token ((MonoThreadInfo*) internal->thread_info, text);
	}

	if (internal->owned_mutexes) {
		int i;

		g_string_append (text, ", owns : [");
		for (i = 0; i < internal->owned_mutexes->len; i++)
			g_string_append_printf (text, i == 0 ? "%p" : ", %p", g_ptr_array_index (internal->owned_mutexes, i));
		g_string_append (text, "]");
	}
}

gboolean
mono_thread_internal_is_current (MonoInternalThread *internal)
{
	g_assert (internal);
	return mono_native_thread_id_equals (mono_native_thread_id_get (), MONO_UINT_TO_NATIVE_THREAD_ID (internal->tid));
}<|MERGE_RESOLUTION|>--- conflicted
+++ resolved
@@ -844,8 +844,10 @@
 	mono_release_type_locks (thread);
 
 	/* Can happen when we attach the profiler helper thread in order to heapshot. */
-	if (!mono_thread_info_lookup (MONO_UINT_TO_NATIVE_THREAD_ID (thread->tid))->tools_thread)
+	if (!mono_thread_info_lookup (MONO_UINT_TO_NATIVE_THREAD_ID (thread->tid))->tools_thread) {
 		MONO_PROFILER_RAISE (thread_stopped, (thread->tid));
+		MONO_PROFILER_RAISE (gc_root_unregister, (((MonoThreadInfo*)thread->thread_info)->stack_start_limit));
+	}
 
 	mono_hazard_pointer_clear (mono_hazard_pointer_get (), 1);
 
@@ -1304,154 +1306,6 @@
 	return mono_thread_attach_full (domain, FALSE);
 }
 
-<<<<<<< HEAD
-void
-mono_thread_detach_internal (MonoInternalThread *thread)
-{
-	gboolean removed;
-
-	g_assert (thread != NULL);
-	SET_CURRENT_OBJECT (thread);
-
-	THREAD_DEBUG (g_message ("%s: mono_thread_detach for %p (%"G_GSIZE_FORMAT")", __func__, thread, (gsize)thread->tid));
-
-#ifndef HOST_WIN32
-	mono_w32mutex_abandon ();
-#endif
-
-	if (thread->abort_state_handle) {
-		mono_gchandle_free (thread->abort_state_handle);
-		thread->abort_state_handle = 0;
-	}
-
-	thread->abort_exc = NULL;
-	thread->current_appcontext = NULL;
-
-	/*
-	 * thread->synch_cs can be NULL if this was called after
-	 * ves_icall_System_Threading_InternalThread_Thread_free_internal.
-	 * This can happen only during shutdown.
-	 * The shutting_down flag is not always set, so we can't assert on it.
-	 */
-	if (thread->synch_cs)
-		LOCK_THREAD (thread);
-
-	thread->state |= ThreadState_Stopped;
-	thread->state &= ~ThreadState_Background;
-
-	if (thread->synch_cs)
-		UNLOCK_THREAD (thread);
-
-	/*
-	An interruption request has leaked to cleanup. Adjust the global counter.
-
-	This can happen is the abort source thread finds the abortee (this) thread
-	in unmanaged code. If this thread never trips back to managed code or check
-	the local flag it will be left set and positively unbalance the global counter.
-	
-	Leaving the counter unbalanced will cause a performance degradation since all threads
-	will now keep checking their local flags all the time.
-	*/
-	mono_thread_clear_interruption_requested (thread);
-
-	mono_threads_lock ();
-
-	if (!threads) {
-		removed = FALSE;
-	} else if (mono_g_hash_table_lookup (threads, (gpointer)thread->tid) != thread) {
-		/* We have to check whether the thread object for the
-		 * tid is still the same in the table because the
-		 * thread might have been destroyed and the tid reused
-		 * in the meantime, in which case the tid would be in
-		 * the table, but with another thread object.
-		 */
-		removed = FALSE;
-	} else {
-		mono_g_hash_table_remove (threads, (gpointer)thread->tid);
-		removed = TRUE;
-	}
-
-	mono_threads_unlock ();
-
-	/* Don't close the handle here, wait for the object finalizer
-	 * to do it. Otherwise, the following race condition applies:
-	 *
-	 * 1) Thread exits (and mono_thread_detach_internal() closes the handle)
-	 *
-	 * 2) Some other handle is reassigned the same slot
-	 *
-	 * 3) Another thread tries to join the first thread, and
-	 * blocks waiting for the reassigned handle to be signalled
-	 * (which might never happen).  This is possible, because the
-	 * thread calling Join() still has a reference to the first
-	 * thread's object.
-	 */
-
-	/* if the thread is not in the hash it has been removed already */
-	if (!removed) {
-		mono_domain_unset ();
-		mono_memory_barrier ();
-
-		if (mono_thread_cleanup_fn)
-			mono_thread_cleanup_fn (thread_get_tid (thread));
-
-		goto done;
-	}
-
-	mono_release_type_locks (thread);
-
-	/* Can happen when we attach the profiler helper thread in order to heapshot. */
-	if (!mono_thread_info_lookup (MONO_UINT_TO_NATIVE_THREAD_ID (thread->tid))->tools_thread) {
-		MONO_PROFILER_RAISE (thread_stopped, (thread->tid));
-		MONO_PROFILER_RAISE (gc_root_unregister, (((MonoThreadInfo*)thread->thread_info)->stack_start_limit));
-	}
-
-	mono_hazard_pointer_clear (mono_hazard_pointer_get (), 1);
-
-	/*
-	 * This will signal async signal handlers that the thread has exited.
-	 * The profiler callback needs this to be set, so it cannot be done earlier.
-	 */
-	mono_domain_unset ();
-	mono_memory_barrier ();
-
-	if (thread == mono_thread_internal_current ())
-		mono_thread_pop_appdomain_ref ();
-
-	mono_free_static_data (thread->static_data);
-	thread->static_data = NULL;
-	ref_stack_destroy (thread->appdomain_refs);
-	thread->appdomain_refs = NULL;
-
-	g_assert (thread->suspended);
-	mono_os_event_destroy (thread->suspended);
-	g_free (thread->suspended);
-	thread->suspended = NULL;
-
-	if (mono_thread_cleanup_fn)
-		mono_thread_cleanup_fn (thread_get_tid (thread));
-
-	mono_memory_barrier ();
-
-	if (mono_gc_is_moving ()) {
-		MONO_GC_UNREGISTER_ROOT (thread->thread_pinning_ref);
-		thread->thread_pinning_ref = NULL;
-	}
-
-done:
-	SET_CURRENT_OBJECT (NULL);
-	mono_domain_unset ();
-
-	mono_thread_info_unset_internal_thread_gchandle ((MonoThreadInfo*) thread->thread_info);
-
-	/* Don't need to close the handle to this thread, even though we took a
-	 * reference in mono_thread_attach (), because the GC will do it
-	 * when the Thread object is finalised.
-	 */
-}
-
-=======
->>>>>>> 012f8610
 /**
  * mono_thread_detach:
  */
