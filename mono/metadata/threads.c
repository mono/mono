--- conflicted
+++ resolved
@@ -3859,10 +3859,7 @@
 		mono_thread_execute_interruption_void ();
 	}
 
-<<<<<<< HEAD
-#if !defined(ENABLE_NETCORE) && !defined(DISABLE_CLEANUP)
-=======
->>>>>>> aa2e05a8
+#ifndef DISABLE_CLEANUP
 	/*
 	 * Under netcore, we don't abort any threads, just exit.
 	 * This is not a problem since we don't do runtime cleanup either.
@@ -3889,6 +3886,7 @@
 			wait_for_tids (wait, MONO_INFINITE_WAIT, FALSE);
 		}
 	} while (wait->num > 0);
+#endif
 	
 	/* 
 	 * give the subthreads a chance to really quit (this is mainly needed
