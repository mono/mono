--- conflicted
+++ resolved
@@ -3915,13 +3915,8 @@
 
 	MonoType *klass_byval_arg = m_class_get_byval_arg (klass);
 	if (klass_byval_arg->type == MONO_TYPE_VAR || klass_byval_arg->type == MONO_TYPE_MVAR)
-<<<<<<< HEAD
-		instance_size = MONO_ABI_SIZEOF (MonoObject) + mono_type_stack_size_internal (klass_byval_arg, NULL, TRUE);
+		instance_size = MONO_ABI_SIZEOF (MonoObject) + mono_type_size (klass_byval_arg, &min_align);
 	else if (klass_byval_arg->type == MONO_TYPE_PTR || klass_byval_arg->type == MONO_TYPE_FNPTR)
-=======
-		instance_size = MONO_ABI_SIZEOF (MonoObject) + mono_type_size (klass_byval_arg, &min_align);
-	else if (klass_byval_arg->type == MONO_TYPE_PTR)
->>>>>>> e0fcb609
 		instance_size = MONO_ABI_SIZEOF (MonoObject) + MONO_ABI_SIZEOF (gpointer);
 
 	if (klass_byval_arg->type == MONO_TYPE_SZARRAY || klass_byval_arg->type == MONO_TYPE_ARRAY)
