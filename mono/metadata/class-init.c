--- conflicted
+++ resolved
@@ -37,14 +37,7 @@
 
 gboolean mono_print_vtable = FALSE;
 gboolean mono_align_small_structs = FALSE;
-<<<<<<< HEAD
-=======
 extern gboolean mono_allow_gc_aware_layout;
-#ifdef ENABLE_NETCORE
-/* Set by the EE */
-gint32 mono_simd_register_size;
-#endif
->>>>>>> 03530446
 
 /* Statistics */
 static gint32 classes_size;
