/**
 * \file
 * Copyright 2018 Microsoft
 * Licensed under the MIT license. See LICENSE file in the project root for full license information.
 */
#include "config.h"
#ifdef HAVE_ALLOCA_H
#include <alloca.h>
#endif

#include "metadata/method-builder-ilgen.h"
#include "metadata/method-builder-ilgen-internals.h"
#include "object.h"
#include "loader.h"
#include "cil-coff.h"
#include "metadata/marshal.h"
#include "metadata/marshal-internals.h"
#include "metadata/marshal-ilgen.h"
#include "metadata/tabledefs.h"
#include "metadata/exception.h"
#include "metadata/appdomain.h"
#include "mono/metadata/abi-details.h"
#include "mono/metadata/class-abi-details.h"
#include "mono/metadata/class-init.h"
#include "mono/metadata/debug-helpers.h"
#include "mono/metadata/threads.h"
#include "mono/metadata/monitor.h"
#include "mono/metadata/class-internals.h"
#include "mono/metadata/metadata-internals.h"
#include "mono/metadata/domain-internals.h"
#include "mono/metadata/gc-internals.h"
#include "mono/metadata/threads-types.h"
#include "mono/metadata/string-icalls.h"
#include "mono/metadata/attrdefs.h"
#include "mono/metadata/cominterop.h"
#include "mono/metadata/remoting.h"
#include "mono/metadata/reflection-internals.h"
#include "mono/metadata/threadpool.h"
#include "mono/metadata/handle.h"
#include "mono/metadata/custom-attrs-internals.h"
#include "mono/metadata/icall-internals.h"
#include "mono/utils/mono-counters.h"
#include "mono/utils/mono-tls.h"
#include "mono/utils/mono-memory-model.h"
#include "mono/utils/atomic.h"
#include <mono/utils/mono-threads.h>
#include <mono/utils/mono-threads-coop.h>
#include <mono/utils/mono-error-internals.h>
#include <string.h>
#include <errno.h>
#include "icall-decl.h"

#define OPDEF(a,b,c,d,e,f,g,h,i,j) \
	a = i,

enum {
#include "mono/cil/opcode.def"
	LAST = 0xff
};
#undef OPDEF

static gboolean
is_in (const MonoType *t)
{
	const guint32 attrs = t->attrs;
	return (attrs & PARAM_ATTRIBUTE_IN) || !(attrs & PARAM_ATTRIBUTE_OUT);
}

static gboolean
is_out (const MonoType *t)
{
	const guint32 attrs = t->attrs;
	return (attrs & PARAM_ATTRIBUTE_OUT) || !(attrs & PARAM_ATTRIBUTE_IN);
}

static GENERATE_GET_CLASS_WITH_CACHE (fixed_buffer_attribute, "System.Runtime.CompilerServices", "FixedBufferAttribute");
static GENERATE_GET_CLASS_WITH_CACHE (arg_iterator, "System", "ArgIterator");
static GENERATE_GET_CLASS_WITH_CACHE (date_time, "System", "DateTime");
static GENERATE_TRY_GET_CLASS_WITH_CACHE (icustom_marshaler, "System.Runtime.InteropServices", "ICustomMarshaler");
static GENERATE_TRY_GET_CLASS_WITH_CACHE (marshal, "System.Runtime.InteropServices", "Marshal");

/* MonoMethod pointers to SafeHandle::DangerousAddRef and ::DangerousRelease */
static MonoMethod *sh_dangerous_add_ref;
static MonoMethod *sh_dangerous_release;

// FIXME Consolidate the multiple functions named get_method_nofail.
static MonoMethod*
get_method_nofail (MonoClass *klass, const char *method_name, int num_params, int flags)
{
	MonoMethod *method;
	ERROR_DECL (error);
	method = mono_class_get_method_from_name_checked (klass, method_name, num_params, flags, error);
	mono_error_assert_ok (error);
	g_assertf (method, "Could not lookup method %s in %s", method_name, m_class_get_name (klass));
	return method;
}

static void
init_safe_handle (void)
{
	mono_atomic_store_seq (&sh_dangerous_add_ref, get_method_nofail (mono_class_try_get_safehandle_class (), "DangerousAddRef", 1, 0));
	mono_atomic_store_seq (&sh_dangerous_release, get_method_nofail (mono_class_try_get_safehandle_class (), "DangerousRelease", 0, 0));
}

static MonoImage*
get_method_image (MonoMethod *method)
{
	return m_class_get_image (method->klass);
}

static void
emit_struct_conv (MonoMethodBuilder *mb, MonoClass *klass, gboolean to_object);

static void
emit_struct_conv_full (MonoMethodBuilder *mb, MonoClass *klass, gboolean to_object, int offset_of_first_child_field, MonoMarshalNative string_encoding);

static MonoJitICallId
conv_to_icall (MonoMarshalConv conv, int *ind_store_type);

static MonoMarshalConv
conv_str_inverse (MonoMarshalConv conv);

/**
 * mono_mb_strdup:
 * \param mb the MethodBuilder
 * \param s a string
 *
 * Creates a copy of the string \p s that can be referenced from the IL of \c mb.
 *
 * \returns a pointer to the new string which is owned by the method builder
 */
char*
mono_mb_strdup (MonoMethodBuilder *mb, const char *s)
{
	char *res;
	if (!mb->dynamic)
		res = mono_image_strdup (get_method_image (mb->method), s);
	else
		res = g_strdup (s);
	return res;
}



/*
 * mono_mb_emit_exception_marshal_directive:
 *
 *   This function assumes ownership of MSG, which should be malloc-ed.
 */
static void
mono_mb_emit_exception_marshal_directive (MonoMethodBuilder *mb, char *msg)
{
	char *s = mono_mb_strdup (mb, msg);
	g_free (msg);
	mono_mb_emit_exception_full (mb, "System.Runtime.InteropServices", "MarshalDirectiveException", s);
}

static int
offset_of_first_nonstatic_field (MonoClass *klass)
{
	int i;
	int fcount = mono_class_get_field_count (klass);
	mono_class_setup_fields (klass);
	MonoClassField *klass_fields = m_class_get_fields (klass);
	for (i = 0; i < fcount; i++) {
		if (!(klass_fields[i].type->attrs & FIELD_ATTRIBUTE_STATIC) && !mono_field_is_deleted (&klass_fields[i]))
			return klass_fields[i].offset - MONO_ABI_SIZEOF (MonoObject);
	}

	return 0;
}

static gboolean
get_fixed_buffer_attr (MonoClassField *field, MonoType **out_etype, int *out_len)
{
	ERROR_DECL (error);
	MonoCustomAttrInfo *cinfo;
	MonoCustomAttrEntry *attr;
	int aindex;

	cinfo = mono_custom_attrs_from_field_checked (field->parent, field, error);
	if (!is_ok (error))
		return FALSE;
	attr = NULL;
	if (cinfo) {
		for (aindex = 0; aindex < cinfo->num_attrs; ++aindex) {
			MonoClass *ctor_class = cinfo->attrs [aindex].ctor->klass;
			if (mono_class_has_parent (ctor_class, mono_class_get_fixed_buffer_attribute_class ())) {
				attr = &cinfo->attrs [aindex];
				break;
			}
		}
	}
	if (attr) {
		gpointer *typed_args, *named_args;
		CattrNamedArg *arginfo;
		int num_named_args;

		mono_reflection_create_custom_attr_data_args_noalloc (mono_defaults.corlib, attr->ctor, attr->data, attr->data_size,
															  &typed_args, &named_args, &num_named_args, &arginfo, error);
		if (!is_ok (error))
			return FALSE;
		*out_etype = (MonoType*)typed_args [0];
		*out_len = *(gint32*)typed_args [1];
		g_free (typed_args [1]);
		g_free (typed_args);
		g_free (named_args);
		g_free (arginfo);
	}
	if (cinfo && !cinfo->cached)
		mono_custom_attrs_free (cinfo);
	return attr != NULL;
}

static void
emit_fixed_buf_conv (MonoMethodBuilder *mb, MonoType *type, MonoType *etype, int len, gboolean to_object, int *out_usize)
{
	MonoClass *klass = mono_class_from_mono_type_internal (type);
	MonoClass *eklass = mono_class_from_mono_type_internal (etype);
	int esize;

	esize = mono_class_native_size (eklass, NULL);

	MonoMarshalNative string_encoding = m_class_is_unicode (klass) ? MONO_NATIVE_LPWSTR : MONO_NATIVE_LPSTR;
	int usize = mono_class_value_size (eklass, NULL);
	int msize = mono_class_value_size (eklass, NULL);

	//printf ("FIXED: %s %d %d\n", mono_type_full_name (type), em_class_is_blittable (klass), string_encoding);

	if (m_class_is_blittable (eklass)) {
		/* copy the elements */
		mono_mb_emit_ldloc (mb, 1);
		mono_mb_emit_ldloc (mb, 0);
		mono_mb_emit_icon (mb, len * esize);
		mono_mb_emit_byte (mb, CEE_PREFIX1);
		mono_mb_emit_byte (mb, CEE_CPBLK);
	} else {
		int index_var;
		guint32 label2, label3;

		/* Emit marshalling loop */
		MonoType *int_type = mono_get_int_type ();
		index_var = mono_mb_add_local (mb, int_type);
		mono_mb_emit_byte (mb, CEE_LDC_I4_0);
		mono_mb_emit_stloc (mb, index_var);

		/* Loop header */
		label2 = mono_mb_get_label (mb);
		mono_mb_emit_ldloc (mb, index_var);
		mono_mb_emit_icon (mb, len);
		label3 = mono_mb_emit_branch (mb, CEE_BGE);

		/* src/dst is already set */

		/* Do the conversion */
		MonoTypeEnum t = etype->type;
		switch (t) {
		case MONO_TYPE_I4:
		case MONO_TYPE_U4:
		case MONO_TYPE_I1:
		case MONO_TYPE_U1:
		case MONO_TYPE_BOOLEAN:
		case MONO_TYPE_I2:
		case MONO_TYPE_U2:
		case MONO_TYPE_CHAR:
		case MONO_TYPE_I8:
		case MONO_TYPE_U8:
		case MONO_TYPE_PTR:
		case MONO_TYPE_R4:
		case MONO_TYPE_R8:
			mono_mb_emit_ldloc (mb, 1);
			mono_mb_emit_ldloc (mb, 0);
			if (t == MONO_TYPE_CHAR && string_encoding != MONO_NATIVE_LPWSTR) {
				if (to_object) {
					mono_mb_emit_byte (mb, CEE_LDIND_U1);
					mono_mb_emit_byte (mb, CEE_STIND_I2);
				} else {
					mono_mb_emit_byte (mb, CEE_LDIND_U2);
					mono_mb_emit_byte (mb, CEE_STIND_I1);
				}
				usize = 1;
			} else {
				mono_mb_emit_byte (mb, mono_type_to_ldind (etype));
				mono_mb_emit_byte (mb, mono_type_to_stind (etype));
			}
			break;
		default:
			g_assert_not_reached ();
			break;
		}

		if (to_object) {
			mono_mb_emit_add_to_local (mb, 0, usize);
			mono_mb_emit_add_to_local (mb, 1, msize);
		} else {
			mono_mb_emit_add_to_local (mb, 0, msize);
			mono_mb_emit_add_to_local (mb, 1, usize);
		}

		/* Loop footer */
		mono_mb_emit_add_to_local (mb, index_var, 1);

		mono_mb_emit_branch_label (mb, CEE_BR, label2);

		mono_mb_patch_branch (mb, label3);
	}

	*out_usize = usize * len;
}

static void
emit_ptr_to_object_conv (MonoMethodBuilder *mb, MonoType *type, MonoMarshalConv conv, MonoMarshalSpec *mspec)
{
	switch (conv) {
	case MONO_MARSHAL_CONV_BOOL_I4:
		mono_mb_emit_ldloc (mb, 1);
		mono_mb_emit_ldloc (mb, 0);
		mono_mb_emit_byte (mb, CEE_LDIND_I4);
		mono_mb_emit_byte (mb, CEE_BRFALSE_S);
		mono_mb_emit_byte (mb, 3);
		mono_mb_emit_byte (mb, CEE_LDC_I4_1);
		mono_mb_emit_byte (mb, CEE_BR_S);
		mono_mb_emit_byte (mb, 1);
		mono_mb_emit_byte (mb, CEE_LDC_I4_0);
		mono_mb_emit_byte (mb, CEE_STIND_I1);
		break;
	case MONO_MARSHAL_CONV_BOOL_VARIANTBOOL:
		mono_mb_emit_ldloc (mb, 1);
		mono_mb_emit_ldloc (mb, 0);
		mono_mb_emit_byte (mb, CEE_LDIND_I2);
		mono_mb_emit_byte (mb, CEE_BRFALSE_S);
		mono_mb_emit_byte (mb, 3);
		mono_mb_emit_byte (mb, CEE_LDC_I4_1);
		mono_mb_emit_byte (mb, CEE_BR_S);
		mono_mb_emit_byte (mb, 1);
		mono_mb_emit_byte (mb, CEE_LDC_I4_0);
		mono_mb_emit_byte (mb, CEE_STIND_I1);
		break;
	case MONO_MARSHAL_CONV_ARRAY_BYVALARRAY: {
		MonoClass *eklass = NULL;
		int esize;

		if (type->type == MONO_TYPE_SZARRAY) {
			eklass = type->data.klass;
		} else {
			g_assert_not_reached ();
		}

		esize = mono_class_native_size (eklass, NULL);

		/* create a new array */
		mono_mb_emit_ldloc (mb, 1);
		mono_mb_emit_icon (mb, mspec->data.array_data.num_elem);
		mono_mb_emit_op (mb, CEE_NEWARR, eklass);	
		mono_mb_emit_byte (mb, CEE_STIND_REF);

		if (m_class_is_blittable (eklass)) {
			/* copy the elements */
			mono_mb_emit_ldloc (mb, 1);
			mono_mb_emit_byte (mb, CEE_LDIND_I);
			mono_mb_emit_icon (mb, MONO_STRUCT_OFFSET (MonoArray, vector));
			mono_mb_emit_byte (mb, CEE_ADD);
			mono_mb_emit_ldloc (mb, 0);
			mono_mb_emit_icon (mb, mspec->data.array_data.num_elem * esize);
			mono_mb_emit_byte (mb, CEE_PREFIX1);
			mono_mb_emit_byte (mb, CEE_CPBLK);			
		}
		else {
			int array_var, src_var, dst_var, index_var;
			guint32 label2, label3;

			MonoType *int_type = mono_get_int_type ();
			array_var = mono_mb_add_local (mb, mono_get_object_type ());
			src_var = mono_mb_add_local (mb, int_type);
			dst_var = mono_mb_add_local (mb, int_type);

			/* set array_var */
			mono_mb_emit_ldloc (mb, 1);
			mono_mb_emit_byte (mb, CEE_LDIND_REF);
			mono_mb_emit_stloc (mb, array_var);
		
			/* save the old src pointer */
			mono_mb_emit_ldloc (mb, 0);
			mono_mb_emit_stloc (mb, src_var);
			/* save the old dst pointer */
			mono_mb_emit_ldloc (mb, 1);
			mono_mb_emit_stloc (mb, dst_var);

			/* Emit marshalling loop */
			index_var = mono_mb_add_local (mb, int_type);
			mono_mb_emit_byte (mb, CEE_LDC_I4_0);
			mono_mb_emit_stloc (mb, index_var);

			/* Loop header */
			label2 = mono_mb_get_label (mb);
			mono_mb_emit_ldloc (mb, index_var);
			mono_mb_emit_ldloc (mb, array_var);
			mono_mb_emit_byte (mb, CEE_LDLEN);
			label3 = mono_mb_emit_branch (mb, CEE_BGE);

			/* src is already set */

			/* Set dst */
			mono_mb_emit_ldloc (mb, array_var);
			mono_mb_emit_ldloc (mb, index_var);
			mono_mb_emit_op (mb, CEE_LDELEMA, eklass);
			mono_mb_emit_stloc (mb, 1);

			/* Do the conversion */
			emit_struct_conv (mb, eklass, TRUE);

			/* Loop footer */
			mono_mb_emit_add_to_local (mb, index_var, 1);

			mono_mb_emit_branch_label (mb, CEE_BR, label2);

			mono_mb_patch_branch (mb, label3);
		
			/* restore the old src pointer */
			mono_mb_emit_ldloc (mb, src_var);
			mono_mb_emit_stloc (mb, 0);
			/* restore the old dst pointer */
			mono_mb_emit_ldloc (mb, dst_var);
			mono_mb_emit_stloc (mb, 1);
		}
		break;
	}
	case MONO_MARSHAL_CONV_ARRAY_BYVALCHARARRAY: {
		MonoClass *eclass = mono_defaults.char_class;

		/* create a new array */
		mono_mb_emit_ldloc (mb, 1);
		mono_mb_emit_icon (mb, mspec->data.array_data.num_elem);
		mono_mb_emit_op (mb, CEE_NEWARR, eclass);	
		mono_mb_emit_byte (mb, CEE_STIND_REF);

		mono_mb_emit_ldloc (mb, 1);
		mono_mb_emit_byte (mb, CEE_LDIND_REF);
		mono_mb_emit_ldloc (mb, 0);
		mono_mb_emit_icon (mb, mspec->data.array_data.num_elem);
		mono_mb_emit_icall (mb, mono_byvalarray_to_byte_array);
		break;
	}
	case MONO_MARSHAL_CONV_STR_BYVALSTR: 
		if (mspec && mspec->native == MONO_NATIVE_BYVALTSTR && mspec->data.array_data.num_elem) {
			mono_mb_emit_ldloc (mb, 1);
			mono_mb_emit_ldloc (mb, 0);
			mono_mb_emit_icon (mb, mspec->data.array_data.num_elem);
			mono_mb_emit_icall (mb, mono_string_from_byvalstr);
		} else {
			mono_mb_emit_ldloc (mb, 1);
			mono_mb_emit_ldloc (mb, 0);
			mono_mb_emit_icall (mb, ves_icall_string_new_wrapper);
		}
		mono_mb_emit_byte (mb, CEE_STIND_REF);		
		break;
	case MONO_MARSHAL_CONV_STR_BYVALWSTR:
		if (mspec && mspec->native == MONO_NATIVE_BYVALTSTR && mspec->data.array_data.num_elem) {
			mono_mb_emit_ldloc (mb, 1);
			mono_mb_emit_ldloc (mb, 0);
			mono_mb_emit_icon (mb, mspec->data.array_data.num_elem);
			mono_mb_emit_icall (mb, mono_string_from_byvalwstr);
		} else {
			mono_mb_emit_ldloc (mb, 1);
			mono_mb_emit_ldloc (mb, 0);
			mono_mb_emit_icall (mb, ves_icall_mono_string_from_utf16);
		}
		mono_mb_emit_byte (mb, CEE_STIND_REF);		
		break;		

	case MONO_MARSHAL_CONV_STR_ANSIBSTR:
	case MONO_MARSHAL_CONV_STR_TBSTR:
	case MONO_MARSHAL_CONV_STR_UTF8STR:
	case MONO_MARSHAL_CONV_STR_LPWSTR:
	case MONO_MARSHAL_CONV_STR_LPSTR:
	case MONO_MARSHAL_CONV_STR_LPTSTR:
	case MONO_MARSHAL_CONV_STR_BSTR: {
		mono_mb_emit_ldloc (mb, 1);
		mono_mb_emit_ldloc (mb, 0);
		mono_mb_emit_byte (mb, CEE_LDIND_I);
		mono_mb_emit_icall_id (mb, conv_to_icall (conv_str_inverse (conv), NULL));
		mono_mb_emit_byte (mb, CEE_STIND_REF);
		break;
	}

	case MONO_MARSHAL_CONV_OBJECT_STRUCT: {
		MonoClass *klass = mono_class_from_mono_type_internal (type);
		int src_var, dst_var;

		MonoType *int_type = mono_get_int_type ();
		src_var = mono_mb_add_local (mb, int_type);
		dst_var = mono_mb_add_local (mb, int_type);
		
		/* *dst = new object */
		mono_mb_emit_ldloc (mb, 1);
		mono_mb_emit_byte (mb, MONO_CUSTOM_PREFIX);
		mono_mb_emit_op (mb, CEE_MONO_NEWOBJ, klass);	
		mono_mb_emit_byte (mb, CEE_STIND_REF);
	
		/* save the old src pointer */
		mono_mb_emit_ldloc (mb, 0);
		mono_mb_emit_stloc (mb, src_var);
		/* save the old dst pointer */
		mono_mb_emit_ldloc (mb, 1);
		mono_mb_emit_stloc (mb, dst_var);

		/* dst = pointer to newly created object data */
		mono_mb_emit_ldloc (mb, 1);
		mono_mb_emit_byte (mb, CEE_LDIND_I);
		mono_mb_emit_icon (mb, MONO_ABI_SIZEOF (MonoObject));
		mono_mb_emit_byte (mb, CEE_ADD);
		mono_mb_emit_stloc (mb, 1); 

		emit_struct_conv (mb, klass, TRUE);
		
		/* restore the old src pointer */
		mono_mb_emit_ldloc (mb, src_var);
		mono_mb_emit_stloc (mb, 0);
		/* restore the old dst pointer */
		mono_mb_emit_ldloc (mb, dst_var);
		mono_mb_emit_stloc (mb, 1);
		break;
	}
	case MONO_MARSHAL_CONV_DEL_FTN: {
		MonoClass *klass = mono_class_from_mono_type_internal (type);

		mono_mb_emit_ldloc (mb, 1);
		mono_mb_emit_byte (mb, MONO_CUSTOM_PREFIX);
		mono_mb_emit_op (mb, CEE_MONO_CLASSCONST, klass);
		mono_mb_emit_ldloc (mb, 0);
		mono_mb_emit_byte (mb, CEE_LDIND_I);
		mono_mb_emit_icall (mb, mono_ftnptr_to_delegate);
		mono_mb_emit_byte (mb, CEE_STIND_REF);
		break;
	}
	case MONO_MARSHAL_CONV_ARRAY_LPARRAY: {
		char *msg = g_strdup_printf ("Structure field of type %s can't be marshalled as LPArray", m_class_get_name (mono_class_from_mono_type_internal (type)));
		mono_mb_emit_exception_marshal_directive (mb, msg);
		break;
	}

#ifndef DISABLE_COM
	case MONO_MARSHAL_CONV_OBJECT_INTERFACE:
	case MONO_MARSHAL_CONV_OBJECT_IUNKNOWN:
	case MONO_MARSHAL_CONV_OBJECT_IDISPATCH:
		mono_cominterop_emit_ptr_to_object_conv (mb, type, conv, mspec);
		break;
#endif /* DISABLE_COM */

	case MONO_MARSHAL_CONV_SAFEHANDLE: {
		/*
		 * Passing SafeHandles as ref does not allow the unmanaged code
		 * to change the SafeHandle value.   If the value is changed,
		 * we should issue a diagnostic exception (NotSupportedException)
		 * that informs the user that changes to handles in unmanaged code
		 * is not supported. 
		 *
		 * Since we currently have no access to the original
		 * SafeHandle that was used during the marshalling,
		 * for now we just ignore this, and ignore/discard any
		 * changes that might have happened to the handle.
		 */
		break;
	}
		
	case MONO_MARSHAL_CONV_HANDLEREF: {
		/*
		 * Passing HandleRefs in a struct that is ref()ed does not 
		 * copy the values back to the HandleRef
		 */
		break;
	}
		
	case MONO_MARSHAL_CONV_ARRAY_SAVEARRAY:
	default: {
		char *msg = g_strdup_printf ("marshaling conversion %d not implemented", conv);

		mono_mb_emit_exception_marshal_directive (mb, msg);
		break;
	}
	}
}

// On legacy Mono, LPTSTR was either UTF16 or UTF8 depending on platform
static inline MonoJitICallId
mono_string_to_platform_unicode (void)
{
#ifdef TARGET_WIN32
	return MONO_JIT_ICALL_mono_marshal_string_to_utf16;
#else
	return MONO_JIT_ICALL_mono_string_to_utf8str;
#endif
}

static inline MonoJitICallId
mono_string_from_platform_unicode (void)
{
#ifdef TARGET_WIN32
	return MONO_JIT_ICALL_ves_icall_mono_string_from_utf16;
#else
	return MONO_JIT_ICALL_ves_icall_string_new_wrapper;
#endif
}

static inline MonoJitICallId
mono_string_builder_to_platform_unicode (void)
{
#ifdef TARGET_WIN32
	return MONO_JIT_ICALL_mono_string_builder_to_utf16;
#else
	return MONO_JIT_ICALL_mono_string_builder_to_utf8;
#endif
}

static inline MonoJitICallId
mono_string_builder_from_platform_unicode (void)
{
#ifdef TARGET_WIN32
	return MONO_JIT_ICALL_mono_string_utf16_to_builder;
#else
	return MONO_JIT_ICALL_mono_string_utf8_to_builder;
#endif
}

static MonoMarshalConv
conv_str_inverse (MonoMarshalConv conv)
{
	switch (conv) {
	// AnsiBStr
	case MONO_MARSHAL_CONV_STR_ANSIBSTR:
		return MONO_MARSHAL_CONV_ANSIBSTR_STR;
	case MONO_MARSHAL_CONV_ANSIBSTR_STR:
		return MONO_MARSHAL_CONV_STR_ANSIBSTR;

	// BStr
	case MONO_MARSHAL_CONV_STR_BSTR:
		return MONO_MARSHAL_CONV_BSTR_STR;
	case MONO_MARSHAL_CONV_BSTR_STR:
		return MONO_MARSHAL_CONV_STR_BSTR;

	// LPStr
	case MONO_MARSHAL_CONV_STR_LPSTR:
		return MONO_MARSHAL_CONV_LPSTR_STR;
	case MONO_MARSHAL_CONV_LPSTR_STR:
		return MONO_MARSHAL_CONV_STR_LPSTR;

	// LPTStr
	case MONO_MARSHAL_CONV_STR_LPTSTR:
		return MONO_MARSHAL_CONV_LPTSTR_STR;
	case MONO_MARSHAL_CONV_LPTSTR_STR:
		return MONO_MARSHAL_CONV_STR_LPTSTR;

	// LPUTF8Str
	case MONO_MARSHAL_CONV_STR_UTF8STR:
		return MONO_MARSHAL_CONV_UTF8STR_STR;
	case MONO_MARSHAL_CONV_UTF8STR_STR:
		return MONO_MARSHAL_CONV_STR_UTF8STR;

	// LPWStr
	case MONO_MARSHAL_CONV_STR_LPWSTR:
		return MONO_MARSHAL_CONV_LPWSTR_STR;
	case MONO_MARSHAL_CONV_LPWSTR_STR:
		return MONO_MARSHAL_CONV_STR_LPWSTR;

	// TBStr
	case MONO_MARSHAL_CONV_STR_TBSTR:
		return MONO_MARSHAL_CONV_TBSTR_STR;
	case MONO_MARSHAL_CONV_TBSTR_STR:
		return MONO_MARSHAL_CONV_STR_TBSTR;

	default:
		g_assert_not_reached ();
	}
}

static MonoJitICallId
conv_to_icall (MonoMarshalConv conv, int *ind_store_type)
{
	// FIXME This or its caller might be a good place to inline some
	// of the wrapper logic. In particular, to produce
	// volatile stack-based handles. Being data-driven,
	// from icall-def.h.

	int dummy;
	if (!ind_store_type)
		ind_store_type = &dummy;
	*ind_store_type = CEE_STIND_I;
	switch (conv) {
	// AnsiBStr
	case MONO_MARSHAL_CONV_STR_ANSIBSTR:
		return MONO_JIT_ICALL_mono_string_to_ansibstr;
	case MONO_MARSHAL_CONV_ANSIBSTR_STR:
		*ind_store_type = CEE_STIND_REF;
		return MONO_JIT_ICALL_mono_string_from_ansibstr;

	// BStr
	case MONO_MARSHAL_CONV_STR_BSTR:
		return MONO_JIT_ICALL_mono_string_to_bstr;
	case MONO_MARSHAL_CONV_BSTR_STR:
		*ind_store_type = CEE_STIND_REF;
		return MONO_JIT_ICALL_mono_string_from_bstr_icall;

	// LPStr
	// In Mono, LPSTR was historically treated as UTF8STR
	case MONO_MARSHAL_CONV_STR_LPSTR:
		return MONO_JIT_ICALL_mono_string_to_ansistr;
	case MONO_MARSHAL_CONV_LPSTR_STR:
		*ind_store_type = CEE_STIND_REF;
		return MONO_JIT_ICALL_mono_string_from_ansistr;
	case MONO_MARSHAL_CONV_SB_LPSTR:
		return MONO_JIT_ICALL_mono_string_builder_to_ansi;
	case MONO_MARSHAL_CONV_LPSTR_SB:
		*ind_store_type = CEE_STIND_REF;
		return MONO_JIT_ICALL_mono_string_ansi_to_builder;

	// LPTStr
	// FIXME: This is how LPTStr was handled on legacy, but it's not correct and for netcore we should implement this more properly.
	// This type is supposed to detect ANSI or UTF16 (as LPTStr can be either depending on _UNICODE) and handle it accordingly.
	// The CoreCLR test for this type only tests as LPWSTR regardless of platform.
	case MONO_MARSHAL_CONV_STR_LPTSTR:
		return mono_string_to_platform_unicode ();
	case MONO_MARSHAL_CONV_LPTSTR_STR:
		*ind_store_type = CEE_STIND_REF;
		return mono_string_from_platform_unicode ();
	case MONO_MARSHAL_CONV_SB_LPTSTR:
		return mono_string_builder_to_platform_unicode ();
	case MONO_MARSHAL_CONV_LPTSTR_SB:
		*ind_store_type = CEE_STIND_REF;
		return mono_string_builder_from_platform_unicode ();

	// LPUTF8Str
	case MONO_MARSHAL_CONV_STR_UTF8STR:
		return MONO_JIT_ICALL_mono_string_to_utf8str;
	case MONO_MARSHAL_CONV_UTF8STR_STR:
		*ind_store_type = CEE_STIND_REF;
		return MONO_JIT_ICALL_ves_icall_string_new_wrapper;
	case MONO_MARSHAL_CONV_SB_UTF8STR:
		return MONO_JIT_ICALL_mono_string_builder_to_utf8;
	case MONO_MARSHAL_CONV_UTF8STR_SB:
		*ind_store_type = CEE_STIND_REF;
		return MONO_JIT_ICALL_mono_string_utf8_to_builder;

	// LPWStr
	case MONO_MARSHAL_CONV_STR_LPWSTR:
		return MONO_JIT_ICALL_mono_marshal_string_to_utf16;
	case MONO_MARSHAL_CONV_LPWSTR_STR:
		*ind_store_type = CEE_STIND_REF;
		return MONO_JIT_ICALL_ves_icall_mono_string_from_utf16;
	case MONO_MARSHAL_CONV_SB_LPWSTR:
		return MONO_JIT_ICALL_mono_string_builder_to_utf16;
	case MONO_MARSHAL_CONV_LPWSTR_SB:
		*ind_store_type = CEE_STIND_REF;
		return MONO_JIT_ICALL_mono_string_utf16_to_builder;

	// TBStr
	case MONO_MARSHAL_CONV_STR_TBSTR:
		return MONO_JIT_ICALL_mono_string_to_tbstr;
	case MONO_MARSHAL_CONV_TBSTR_STR:
		*ind_store_type = CEE_STIND_REF;
		return MONO_JIT_ICALL_mono_string_from_tbstr;

	case MONO_MARSHAL_CONV_STR_BYVALSTR:
		return MONO_JIT_ICALL_mono_string_to_byvalstr;
	case MONO_MARSHAL_CONV_STR_BYVALWSTR:
		return MONO_JIT_ICALL_mono_string_to_byvalwstr;

	case MONO_MARSHAL_CONV_DEL_FTN:
		return MONO_JIT_ICALL_mono_delegate_to_ftnptr;
	case MONO_MARSHAL_CONV_FTN_DEL:
		*ind_store_type = CEE_STIND_REF;
		return MONO_JIT_ICALL_mono_ftnptr_to_delegate;

	case MONO_MARSHAL_CONV_ARRAY_SAVEARRAY:
		return MONO_JIT_ICALL_mono_array_to_savearray;
	case MONO_MARSHAL_FREE_ARRAY:
		return MONO_JIT_ICALL_mono_marshal_free_array;

	case MONO_MARSHAL_CONV_ARRAY_LPARRAY:
		return MONO_JIT_ICALL_mono_array_to_lparray;
	case MONO_MARSHAL_FREE_LPARRAY:
		return MONO_JIT_ICALL_mono_free_lparray;

	default:
		g_assert_not_reached ();
	}

	return MONO_JIT_ICALL_ZeroIsReserved;
}

static void
emit_object_to_ptr_conv (MonoMethodBuilder *mb, MonoType *type, MonoMarshalConv conv, MonoMarshalSpec *mspec)
{
	int pos;
	int stind_op;

	switch (conv) {
	case MONO_MARSHAL_CONV_BOOL_I4:
		mono_mb_emit_ldloc (mb, 1);
		mono_mb_emit_ldloc (mb, 0);
		mono_mb_emit_byte (mb, CEE_LDIND_U1);
		mono_mb_emit_byte (mb, CEE_STIND_I4);
		break;
	case MONO_MARSHAL_CONV_BOOL_VARIANTBOOL:
		mono_mb_emit_ldloc (mb, 1);
		mono_mb_emit_ldloc (mb, 0);
		mono_mb_emit_byte (mb, CEE_LDIND_U1);
		mono_mb_emit_byte (mb, CEE_NEG);
		mono_mb_emit_byte (mb, CEE_STIND_I2);
		break;
	case MONO_MARSHAL_CONV_STR_UTF8STR:
	case MONO_MARSHAL_CONV_STR_LPWSTR:
	case MONO_MARSHAL_CONV_STR_LPSTR:
	case MONO_MARSHAL_CONV_STR_LPTSTR:
	case MONO_MARSHAL_CONV_STR_BSTR:
	case MONO_MARSHAL_CONV_STR_ANSIBSTR:
	case MONO_MARSHAL_CONV_STR_TBSTR: {
		int pos;

		/* free space if free == true */
		mono_mb_emit_ldloc (mb, 2);
		pos = mono_mb_emit_short_branch (mb, CEE_BRFALSE_S);
		mono_mb_emit_ldloc (mb, 1);
		mono_mb_emit_byte (mb, CEE_LDIND_I);
		mono_mb_emit_icall (mb, g_free); // aka monoeg_g_free
		mono_mb_patch_short_branch (mb, pos);

		mono_mb_emit_ldloc (mb, 1);
		mono_mb_emit_ldloc (mb, 0);
		mono_mb_emit_byte (mb, CEE_LDIND_REF);
		mono_mb_emit_icall_id (mb, conv_to_icall (conv, &stind_op));
		mono_mb_emit_byte (mb, stind_op);
		break;
	}
	case MONO_MARSHAL_CONV_ARRAY_SAVEARRAY:
	case MONO_MARSHAL_CONV_ARRAY_LPARRAY:
	case MONO_MARSHAL_CONV_DEL_FTN:
		mono_mb_emit_ldloc (mb, 1);
		mono_mb_emit_ldloc (mb, 0);
		mono_mb_emit_byte (mb, CEE_LDIND_REF);
		mono_mb_emit_icall_id (mb, conv_to_icall (conv, &stind_op));
		mono_mb_emit_byte (mb, stind_op);
		break;
	case MONO_MARSHAL_CONV_STR_BYVALSTR: 
	case MONO_MARSHAL_CONV_STR_BYVALWSTR: {
		g_assert (mspec);

		mono_mb_emit_ldloc (mb, 1); /* dst */
		mono_mb_emit_ldloc (mb, 0);	
		mono_mb_emit_byte (mb, CEE_LDIND_REF); /* src String */
		mono_mb_emit_icon (mb, mspec->data.array_data.num_elem);
		mono_mb_emit_icall_id (mb, conv_to_icall (conv, NULL));
		break;
	}
	case MONO_MARSHAL_CONV_ARRAY_BYVALARRAY: {
		MonoClass *eklass = NULL;
		int esize;

		if (type->type == MONO_TYPE_SZARRAY) {
			eklass = type->data.klass;
		} else if (type->type == MONO_TYPE_ARRAY) {
			eklass = type->data.array->eklass;
			g_assert(m_class_is_blittable (eklass));
		} else {
			g_assert_not_reached ();
		}

		if (m_class_is_valuetype (eklass))
			esize = mono_class_native_size (eklass, NULL);
		else
			esize = TARGET_SIZEOF_VOID_P;

		mono_mb_emit_ldloc (mb, 0);
		mono_mb_emit_byte (mb, CEE_LDIND_REF);
		pos = mono_mb_emit_branch (mb, CEE_BRFALSE);

		if (m_class_is_blittable (eklass)) {
			mono_mb_emit_ldloc (mb, 1);
			mono_mb_emit_ldloc (mb, 0);	
			mono_mb_emit_byte (mb, CEE_LDIND_REF);	
			mono_mb_emit_ldflda (mb, MONO_STRUCT_OFFSET (MonoArray, vector));
			mono_mb_emit_icon (mb, mspec->data.array_data.num_elem * esize);
			mono_mb_emit_byte (mb, CEE_PREFIX1);
			mono_mb_emit_byte (mb, CEE_CPBLK);			
		} else {
			int array_var, src_var, dst_var, index_var;
			guint32 label2, label3;

			MonoType *int_type = mono_get_int_type ();
			MonoType *object_type = mono_get_object_type ();
			array_var = mono_mb_add_local (mb, object_type);
			src_var = mono_mb_add_local (mb, int_type);
			dst_var = mono_mb_add_local (mb, int_type);

			/* set array_var */
			mono_mb_emit_ldloc (mb, 0);	
			mono_mb_emit_byte (mb, CEE_LDIND_REF);
			mono_mb_emit_stloc (mb, array_var);

			/* save the old src pointer */
			mono_mb_emit_ldloc (mb, 0);
			mono_mb_emit_stloc (mb, src_var);
			/* save the old dst pointer */
			mono_mb_emit_ldloc (mb, 1);
			mono_mb_emit_stloc (mb, dst_var);

			/* Emit marshalling loop */
			index_var = mono_mb_add_local (mb, int_type);
			mono_mb_emit_byte (mb, CEE_LDC_I4_0);
			mono_mb_emit_stloc (mb, index_var);

			/* Loop header */
			label2 = mono_mb_get_label (mb);
			mono_mb_emit_ldloc (mb, index_var);
			mono_mb_emit_ldloc (mb, array_var);
			mono_mb_emit_byte (mb, CEE_LDLEN);
			label3 = mono_mb_emit_branch (mb, CEE_BGE);

			/* Set src */
			mono_mb_emit_ldloc (mb, array_var);
			mono_mb_emit_ldloc (mb, index_var);
			mono_mb_emit_op (mb, CEE_LDELEMA, eklass);
			mono_mb_emit_stloc (mb, 0);

			/* dst is already set */

			/* Do the conversion */
			emit_struct_conv (mb, eklass, FALSE);

			/* Loop footer */
			mono_mb_emit_add_to_local (mb, index_var, 1);

			mono_mb_emit_branch_label (mb, CEE_BR, label2);

			mono_mb_patch_branch (mb, label3);
		
			/* restore the old src pointer */
			mono_mb_emit_ldloc (mb, src_var);
			mono_mb_emit_stloc (mb, 0);
			/* restore the old dst pointer */
			mono_mb_emit_ldloc (mb, dst_var);
			mono_mb_emit_stloc (mb, 1);
		}

		mono_mb_patch_branch (mb, pos);
		break;
	}
	case MONO_MARSHAL_CONV_ARRAY_BYVALCHARARRAY: {
		mono_mb_emit_ldloc (mb, 0);
		mono_mb_emit_byte (mb, CEE_LDIND_REF);
		pos = mono_mb_emit_short_branch (mb, CEE_BRFALSE_S);

		mono_mb_emit_ldloc (mb, 1);
		mono_mb_emit_ldloc (mb, 0);	
		mono_mb_emit_byte (mb, CEE_LDIND_REF);
		mono_mb_emit_icon (mb, mspec->data.array_data.num_elem);
		mono_mb_emit_icall (mb, mono_array_to_byte_byvalarray);
		mono_mb_patch_short_branch (mb, pos);
		break;
	}
	case MONO_MARSHAL_CONV_OBJECT_STRUCT: {
		int src_var, dst_var;

		MonoType *int_type = mono_get_int_type ();
		src_var = mono_mb_add_local (mb, int_type);
		dst_var = mono_mb_add_local (mb, int_type);
		
		mono_mb_emit_ldloc (mb, 0);
		mono_mb_emit_byte (mb, CEE_LDIND_I);
		pos = mono_mb_emit_branch (mb, CEE_BRFALSE);
		
		/* save the old src pointer */
		mono_mb_emit_ldloc (mb, 0);
		mono_mb_emit_stloc (mb, src_var);
		/* save the old dst pointer */
		mono_mb_emit_ldloc (mb, 1);
		mono_mb_emit_stloc (mb, dst_var);

		/* src = pointer to object data */
		mono_mb_emit_ldloc (mb, 0);
		mono_mb_emit_byte (mb, CEE_LDIND_I);		
		mono_mb_emit_icon (mb, MONO_ABI_SIZEOF (MonoObject));
		mono_mb_emit_byte (mb, CEE_ADD);
		mono_mb_emit_stloc (mb, 0); 

		emit_struct_conv (mb, mono_class_from_mono_type_internal (type), FALSE);
		
		/* restore the old src pointer */
		mono_mb_emit_ldloc (mb, src_var);
		mono_mb_emit_stloc (mb, 0);
		/* restore the old dst pointer */
		mono_mb_emit_ldloc (mb, dst_var);
		mono_mb_emit_stloc (mb, 1);

		mono_mb_patch_branch (mb, pos);
		break;
	}

#ifndef DISABLE_COM
	case MONO_MARSHAL_CONV_OBJECT_INTERFACE:
	case MONO_MARSHAL_CONV_OBJECT_IDISPATCH:
	case MONO_MARSHAL_CONV_OBJECT_IUNKNOWN:
		mono_cominterop_emit_object_to_ptr_conv (mb, type, conv, mspec);
		break;
#endif /* DISABLE_COM */

	case MONO_MARSHAL_CONV_SAFEHANDLE: {
		int pos;
		
		mono_mb_emit_ldloc (mb, 0);
		mono_mb_emit_byte (mb, CEE_LDIND_I);
		pos = mono_mb_emit_branch (mb, CEE_BRTRUE);
		mono_mb_emit_exception (mb, "ArgumentNullException", NULL);
		mono_mb_patch_branch (mb, pos);
		
		/* Pull the handle field from SafeHandle */
		mono_mb_emit_ldloc (mb, 1);
		mono_mb_emit_ldloc (mb, 0);
		mono_mb_emit_byte (mb, CEE_LDIND_I);
		mono_mb_emit_ldflda (mb, MONO_STRUCT_OFFSET (MonoSafeHandle, handle));
		mono_mb_emit_byte (mb, CEE_LDIND_I);
		mono_mb_emit_byte (mb, CEE_STIND_I);
		break;
	}

	case MONO_MARSHAL_CONV_HANDLEREF: {
		mono_mb_emit_ldloc (mb, 1);
		mono_mb_emit_ldloc (mb, 0);
		mono_mb_emit_icon (mb, MONO_STRUCT_OFFSET (MonoHandleRef, handle));
		mono_mb_emit_byte (mb, CEE_ADD);
		mono_mb_emit_byte (mb, CEE_LDIND_I);
		mono_mb_emit_byte (mb, CEE_STIND_I);
		break;
	}
		
	default: {
		g_error ("marshalling conversion %d not implemented", conv);
	}
	}
}

#ifndef DISABLE_COM

// FIXME There are multiple caches of "Clear".
G_GNUC_UNUSED
static MonoMethod*
mono_get_Variant_Clear (void)
{
	MONO_STATIC_POINTER_INIT (MonoMethod, variant_clear)
		variant_clear = get_method_nofail (mono_class_get_variant_class (), "Clear", 0, 0);
	MONO_STATIC_POINTER_INIT_END (MonoMethod, variant_clear)

	g_assert (variant_clear);
	return variant_clear;
}

#endif

// FIXME There are multiple caches of "GetObjectForNativeVariant".
G_GNUC_UNUSED
static MonoMethod*
mono_get_Marshal_GetObjectForNativeVariant (void)
{
	MONO_STATIC_POINTER_INIT (MonoMethod, get_object_for_native_variant)
		get_object_for_native_variant = get_method_nofail (mono_defaults.marshal_class, "GetObjectForNativeVariant", 1, 0);
	MONO_STATIC_POINTER_INIT_END (MonoMethod, get_object_for_native_variant)

	g_assert (get_object_for_native_variant);
	return get_object_for_native_variant;
}

static void
emit_struct_conv_full (MonoMethodBuilder *mb, MonoClass *klass, gboolean to_object,
						int offset_of_first_child_field, MonoMarshalNative string_encoding)
{
	MonoMarshalType *info;
	int i;

	if (!m_class_is_blittable (klass) && m_class_get_parent (klass))
		emit_struct_conv_full (mb, m_class_get_parent (klass), to_object, offset_of_first_nonstatic_field (klass), string_encoding);

	info = mono_marshal_load_type_info (klass);

	if (info->native_size == 0)
		return;

	if (m_class_is_blittable (klass)) {
		int usize = mono_class_value_size (klass, NULL);
		g_assert (usize == info->native_size);
		mono_mb_emit_ldloc (mb, 1);
		mono_mb_emit_ldloc (mb, 0);
		mono_mb_emit_icon (mb, usize);
		mono_mb_emit_byte (mb, CEE_PREFIX1);
		mono_mb_emit_byte (mb, CEE_CPBLK);

		if (to_object) {
			mono_mb_emit_add_to_local (mb, 0, usize);
			mono_mb_emit_add_to_local (mb, 1, offset_of_first_child_field);
		} else {
			mono_mb_emit_add_to_local (mb, 0, offset_of_first_child_field);
			mono_mb_emit_add_to_local (mb, 1, usize);
		}
		return;
	}

	if (klass != mono_class_try_get_safehandle_class ()) {
		if (mono_class_is_auto_layout (klass)) {
			char *msg = g_strdup_printf ("Type %s which is passed to unmanaged code must have a StructLayout attribute.",
										 mono_type_full_name (m_class_get_byval_arg (klass)));
			mono_mb_emit_exception_marshal_directive (mb, msg);
			return;
		}
	}

	for (i = 0; i < info->num_fields; i++) {
		MonoMarshalNative ntype;
		MonoMarshalConv conv;
		MonoType *ftype = info->fields [i].field->type;
		int msize = 0;
		int usize = 0;
		gboolean last_field = i < (info->num_fields -1) ? 0 : 1;

		if (ftype->attrs & FIELD_ATTRIBUTE_STATIC)
			continue;

		ntype = (MonoMarshalNative)mono_type_to_unmanaged (ftype, info->fields [i].mspec, TRUE, m_class_is_unicode (klass), &conv);

		if (last_field) {
			msize = m_class_get_instance_size (klass) - info->fields [i].field->offset;
			usize = info->native_size - info->fields [i].offset;
		} else {
			msize = info->fields [i + 1].field->offset - info->fields [i].field->offset;
			usize = info->fields [i + 1].offset - info->fields [i].offset;
		}

		if (klass != mono_class_try_get_safehandle_class ()){
			/* 
			 * FIXME: Should really check for usize==0 and msize>0, but we apply 
			 * the layout to the managed structure as well.
			 */
			
			if (mono_class_is_explicit_layout (klass) && (usize == 0)) {
				if (MONO_TYPE_IS_REFERENCE (info->fields [i].field->type) ||
				    ((!last_field && MONO_TYPE_IS_REFERENCE (info->fields [i + 1].field->type))))
					g_error ("Type %s which has an [ExplicitLayout] attribute cannot have a "
						 "reference field at the same offset as another field.",
						 mono_type_full_name (m_class_get_byval_arg (klass)));
			}
		}
		
		switch (conv) {
		case MONO_MARSHAL_CONV_NONE: {
			int t;

			//XXX a byref field!?!? that's not allowed! and worse, it might miss a WB
			g_assert (!ftype->byref);
			if (ftype->type == MONO_TYPE_I || ftype->type == MONO_TYPE_U) {
				mono_mb_emit_ldloc (mb, 1);
				mono_mb_emit_ldloc (mb, 0);
				mono_mb_emit_byte (mb, CEE_LDIND_I);
				mono_mb_emit_byte (mb, CEE_STIND_I);
				break;
			}

		handle_enum:
			t = ftype->type;
			switch (t) {
			case MONO_TYPE_I4:
			case MONO_TYPE_U4:
			case MONO_TYPE_I1:
			case MONO_TYPE_U1:
			case MONO_TYPE_BOOLEAN:
			case MONO_TYPE_I2:
			case MONO_TYPE_U2:
			case MONO_TYPE_CHAR:
			case MONO_TYPE_I8:
			case MONO_TYPE_U8:
			case MONO_TYPE_PTR:
			case MONO_TYPE_R4:
			case MONO_TYPE_R8:
				mono_mb_emit_ldloc (mb, 1);
				mono_mb_emit_ldloc (mb, 0);
				if (t == MONO_TYPE_CHAR && ntype == MONO_NATIVE_U1 && string_encoding != MONO_NATIVE_LPWSTR) {
					if (to_object) {
						mono_mb_emit_byte (mb, CEE_LDIND_U1);
						mono_mb_emit_byte (mb, CEE_STIND_I2);
					} else {
						mono_mb_emit_byte (mb, CEE_LDIND_U2);
						mono_mb_emit_byte (mb, CEE_STIND_I1);
					}
				} else {
					mono_mb_emit_byte (mb, mono_type_to_ldind (ftype));
					mono_mb_emit_byte (mb, mono_type_to_stind (ftype));
				}
				break;
			case MONO_TYPE_GENERICINST:
				if (!mono_type_generic_inst_is_valuetype (ftype)) {
					char *msg = g_strdup_printf ("Generic type %s cannot be marshaled as field in a struct.",
						mono_type_full_name (ftype));
					mono_mb_emit_exception_marshal_directive (mb, msg);
					break;
				}
				/* fall through */
			case MONO_TYPE_VALUETYPE: {
				int src_var, dst_var;
				MonoType *etype;
				int len;

				if (t == MONO_TYPE_VALUETYPE && m_class_is_enumtype (ftype->data.klass)) {
					ftype = mono_class_enum_basetype_internal (ftype->data.klass);
					goto handle_enum;
				}

				if (mono_class_from_mono_type_internal (ftype) == klass) {
					char *msg = g_strdup_printf("Cannot generate recursive code to marshal type %s\n", mono_type_full_name (m_class_get_byval_arg (klass)));
					/* Generating the code for this would infinitely recurse. */
					mono_mb_emit_exception_marshal_directive (mb, msg);
					return;
				}

				MonoType *int_type = mono_get_int_type ();
				src_var = mono_mb_add_local (mb, int_type);
				dst_var = mono_mb_add_local (mb, int_type);
	
				/* save the old src pointer */
				mono_mb_emit_ldloc (mb, 0);
				mono_mb_emit_stloc (mb, src_var);
				/* save the old dst pointer */
				mono_mb_emit_ldloc (mb, 1);
				mono_mb_emit_stloc (mb, dst_var);

				if (get_fixed_buffer_attr (info->fields [i].field, &etype, &len)) {
					emit_fixed_buf_conv (mb, ftype, etype, len, to_object, &usize);
				} else {
					emit_struct_conv (mb, mono_class_from_mono_type_internal (ftype), to_object);
				}

				/* restore the old src pointer */
				mono_mb_emit_ldloc (mb, src_var);
				mono_mb_emit_stloc (mb, 0);
				/* restore the old dst pointer */
				mono_mb_emit_ldloc (mb, dst_var);
				mono_mb_emit_stloc (mb, 1);
				break;
			}
			case MONO_TYPE_OBJECT: {
#ifndef DISABLE_COM
				if (to_object) {
					mono_mb_emit_ldloc (mb, 1);
					mono_mb_emit_ldloc (mb, 0);
					mono_mb_emit_managed_call (mb, mono_get_Marshal_GetObjectForNativeVariant (), NULL);
					mono_mb_emit_byte (mb, CEE_STIND_REF);

					mono_mb_emit_ldloc (mb, 0);
					mono_mb_emit_managed_call (mb, mono_get_Variant_Clear (), NULL);
				}
				else {
					mono_mb_emit_ldloc (mb, 0);
					mono_mb_emit_byte(mb, CEE_LDIND_REF);
					mono_mb_emit_ldloc (mb, 1);
					mono_mb_emit_managed_call (mb, mono_get_Marshal_GetNativeVariantForObject (), NULL);
				}
#else
				char *msg = g_strdup_printf ("COM support was disabled at compilation time.");
				mono_mb_emit_exception_marshal_directive (mb, msg);
#endif
				break;
			}

			default: 
				g_warning ("marshaling type %02x not implemented", ftype->type);
				g_assert_not_reached ();
			}
			break;
		}
		default: {
			int src_var, dst_var;

			if (conv == MONO_MARSHAL_CONV_OBJECT_STRUCT &&
				mono_class_from_mono_type_internal (ftype) == klass)
			{
				char *msg = g_strdup_printf("Cannot generate recursive code to marshal type %s\n", mono_type_full_name (m_class_get_byval_arg (klass)));
				/* Generating the code for this would infinitely recurse. */
				mono_mb_emit_exception_marshal_directive (mb, msg);
				return;
			}

			MonoType *int_type = mono_get_int_type ();
			src_var = mono_mb_add_local (mb, int_type);
			dst_var = mono_mb_add_local (mb, int_type);

			/* save the old src pointer */
			mono_mb_emit_ldloc (mb, 0);
			mono_mb_emit_stloc (mb, src_var);
			/* save the old dst pointer */
			mono_mb_emit_ldloc (mb, 1);
			mono_mb_emit_stloc (mb, dst_var);

			if (to_object) 
				emit_ptr_to_object_conv (mb, ftype, conv, info->fields [i].mspec);
			else
				emit_object_to_ptr_conv (mb, ftype, conv, info->fields [i].mspec);

			/* restore the old src pointer */
			mono_mb_emit_ldloc (mb, src_var);
			mono_mb_emit_stloc (mb, 0);
			/* restore the old dst pointer */
			mono_mb_emit_ldloc (mb, dst_var);
			mono_mb_emit_stloc (mb, 1);
		}
		}

		if (to_object) {
			mono_mb_emit_add_to_local (mb, 0, usize);
			mono_mb_emit_add_to_local (mb, 1, msize);
		} else {
			mono_mb_emit_add_to_local (mb, 0, msize);
			mono_mb_emit_add_to_local (mb, 1, usize);
		}				
	}
}

static void
emit_struct_conv (MonoMethodBuilder *mb, MonoClass *klass, gboolean to_object)
{
	emit_struct_conv_full (mb, klass, to_object, 0, (MonoMarshalNative)-1);
}

static void
emit_struct_free (MonoMethodBuilder *mb, MonoClass *klass, int struct_var)
{
	/* Call DestroyStructure */
	/* FIXME: Only do this if needed */
	mono_mb_emit_byte (mb, MONO_CUSTOM_PREFIX);
	mono_mb_emit_op (mb, CEE_MONO_CLASSCONST, klass);
	mono_mb_emit_ldloc (mb, struct_var);
	mono_mb_emit_icall (mb, mono_struct_delete_old);
}

static void
emit_thread_interrupt_checkpoint_call (MonoMethodBuilder *mb, MonoJitICallId checkpoint_icall_id)
{
	int pos_noabort, pos_noex;

	mono_mb_emit_byte (mb, MONO_CUSTOM_PREFIX);
	mono_mb_emit_byte (mb, CEE_MONO_LDPTR_INT_REQ_FLAG);
	mono_mb_emit_byte (mb, CEE_LDIND_U4);
	pos_noabort = mono_mb_emit_branch (mb, CEE_BRFALSE);

	mono_mb_emit_byte (mb, MONO_CUSTOM_PREFIX);
	mono_mb_emit_byte (mb, CEE_MONO_NOT_TAKEN);

	mono_mb_emit_icall_id (mb, checkpoint_icall_id);
	/* Throw the exception returned by the checkpoint function, if any */
	mono_mb_emit_byte (mb, CEE_DUP);
	pos_noex = mono_mb_emit_branch (mb, CEE_BRFALSE);

	mono_mb_emit_byte (mb, CEE_DUP);
	mono_mb_emit_ldflda (mb, MONO_STRUCT_OFFSET (MonoException, caught_in_unmanaged));
	mono_mb_emit_byte (mb, CEE_LDC_I4_1);
	mono_mb_emit_byte (mb, CEE_STIND_I4);

	mono_mb_emit_byte (mb, MONO_CUSTOM_PREFIX);
	mono_mb_emit_byte (mb, CEE_MONO_RETHROW);

	mono_mb_patch_branch (mb, pos_noex);
	mono_mb_emit_byte (mb, CEE_POP);
	
	mono_mb_patch_branch (mb, pos_noabort);
}

static void
emit_thread_interrupt_checkpoint (MonoMethodBuilder *mb)
{
	// FIXME Put a boolean in MonoMethodBuilder instead.
	if (strstr (mb->name, "mono_thread_interruption_checkpoint"))
		return;
	
	emit_thread_interrupt_checkpoint_call (mb, MONO_JIT_ICALL_mono_thread_interruption_checkpoint);
}

static void
emit_thread_force_interrupt_checkpoint (MonoMethodBuilder *mb)
{
	emit_thread_interrupt_checkpoint_call (mb, MONO_JIT_ICALL_mono_thread_force_interruption_checkpoint_noraise);
}

void
mono_marshal_emit_thread_interrupt_checkpoint (MonoMethodBuilder *mb)
{
	emit_thread_interrupt_checkpoint (mb);
}

void
mono_marshal_emit_thread_force_interrupt_checkpoint (MonoMethodBuilder *mb)
{
	emit_thread_force_interrupt_checkpoint (mb);
}

int
mono_mb_emit_save_args (MonoMethodBuilder *mb, MonoMethodSignature *sig, gboolean save_this)
{
	int i, params_var, tmp_var;

	MonoType *int_type = mono_get_int_type ();
	/* allocate local (pointer) *params[] */
	params_var = mono_mb_add_local (mb, int_type);
	/* allocate local (pointer) tmp */
	tmp_var = mono_mb_add_local (mb, int_type);

	/* alloate space on stack to store an array of pointers to the arguments */
	mono_mb_emit_icon (mb, TARGET_SIZEOF_VOID_P * (sig->param_count + 1));
	mono_mb_emit_byte (mb, CEE_PREFIX1);
	mono_mb_emit_byte (mb, CEE_LOCALLOC);
	mono_mb_emit_stloc (mb, params_var);

	/* tmp = params */
	mono_mb_emit_ldloc (mb, params_var);
	mono_mb_emit_stloc (mb, tmp_var);

	if (save_this && sig->hasthis) {
		mono_mb_emit_ldloc (mb, tmp_var);
		mono_mb_emit_ldarg_addr (mb, 0);
		mono_mb_emit_byte (mb, CEE_STIND_I);
		/* tmp = tmp + sizeof (gpointer) */
		if (sig->param_count)
			mono_mb_emit_add_to_local (mb, tmp_var, TARGET_SIZEOF_VOID_P);

	}

	for (i = 0; i < sig->param_count; i++) {
		mono_mb_emit_ldloc (mb, tmp_var);
		mono_mb_emit_ldarg_addr (mb, i + sig->hasthis);
		mono_mb_emit_byte (mb, CEE_STIND_I);
		/* tmp = tmp + sizeof (gpointer) */
		if (i < (sig->param_count - 1))
			mono_mb_emit_add_to_local (mb, tmp_var, TARGET_SIZEOF_VOID_P);
	}

	return params_var;
}


void
mono_mb_emit_restore_result (MonoMethodBuilder *mb, MonoType *return_type)
{
	MonoType *t = mono_type_get_underlying_type (return_type);
	MonoType *int_type = mono_get_int_type ();

	if (return_type->byref)
		return_type = int_type;

	switch (t->type) {
	case MONO_TYPE_VOID:
		g_assert_not_reached ();
		break;
	case MONO_TYPE_PTR:
	case MONO_TYPE_STRING:
	case MONO_TYPE_CLASS: 
	case MONO_TYPE_OBJECT: 
	case MONO_TYPE_ARRAY: 
	case MONO_TYPE_SZARRAY: 
		/* nothing to do */
		break;
	case MONO_TYPE_U1:
	case MONO_TYPE_BOOLEAN:
	case MONO_TYPE_I1:
	case MONO_TYPE_U2:
	case MONO_TYPE_CHAR:
	case MONO_TYPE_I2:
	case MONO_TYPE_I:
	case MONO_TYPE_U:
	case MONO_TYPE_I4:
	case MONO_TYPE_U4:
	case MONO_TYPE_U8:
	case MONO_TYPE_I8:
	case MONO_TYPE_R4:
	case MONO_TYPE_R8:
		mono_mb_emit_op (mb, CEE_UNBOX, mono_class_from_mono_type_internal (return_type));
		mono_mb_emit_byte (mb, mono_type_to_ldind (return_type));
		break;
	case MONO_TYPE_GENERICINST:
		if (!mono_type_generic_inst_is_valuetype (t))
			break;
		/* fall through */
	case MONO_TYPE_VALUETYPE: {
		MonoClass *klass = mono_class_from_mono_type_internal (return_type);
		mono_mb_emit_op (mb, CEE_UNBOX, klass);
		mono_mb_emit_op (mb, CEE_LDOBJ, klass);
		break;
	}
	case MONO_TYPE_VAR:
	case MONO_TYPE_MVAR: {
		MonoClass *klass = mono_class_from_mono_type_internal (return_type);
		mono_mb_emit_op (mb, CEE_UNBOX_ANY, klass);
		break;
	}
	default:
		g_warning ("type 0x%x not handled", return_type->type);
		g_assert_not_reached ();
	}

	mono_mb_emit_byte (mb, CEE_RET);
}

/*
 * emit_invoke_call:
 *
 *   Emit the call to the wrapper method from a runtime invoke wrapper.
 */
static void
emit_invoke_call (MonoMethodBuilder *mb, MonoMethod *method,
				  MonoMethodSignature *sig, MonoMethodSignature *callsig,
				  int loc_res,
				  gboolean virtual_, gboolean need_direct_wrapper)
{
	static MonoString *string_dummy = NULL;
	int i;
	int *tmp_nullable_locals;
	gboolean void_ret = FALSE;
	gboolean string_ctor = method && method->string_ctor;

	/* to make it work with our special string constructors */
	if (!string_dummy) {
		ERROR_DECL (error);

		// FIXME Allow for static construction of MonoString.

		SETUP_ICALL_FUNCTION;
		SETUP_ICALL_FRAME;

		MONO_GC_REGISTER_ROOT_SINGLE (string_dummy, MONO_ROOT_SOURCE_MARSHAL, NULL, "Marshal Dummy String");

		MonoStringHandle string_dummy_handle = mono_string_new_utf8_len (mono_get_root_domain (), "dummy", 5, error);
		string_dummy = MONO_HANDLE_RAW (string_dummy_handle);
		mono_error_assert_ok (error);

		CLEAR_ICALL_FRAME;
	}

	if (virtual_) {
		g_assert (sig->hasthis);
		g_assert (method->flags & METHOD_ATTRIBUTE_VIRTUAL);
	}

	if (sig->hasthis) {
		if (string_ctor) {
			if (mono_gc_is_moving ()) {
				mono_mb_emit_ptr (mb, &string_dummy);
				mono_mb_emit_byte (mb, CEE_LDIND_REF);
			} else {
				mono_mb_emit_ptr (mb, string_dummy);
			}
		} else {
			mono_mb_emit_ldarg (mb, 0);
		}
	}

	tmp_nullable_locals = g_new0 (int, sig->param_count);

	for (i = 0; i < sig->param_count; i++) {
		MonoType *t = sig->params [i];
		int type;

		mono_mb_emit_ldarg (mb, 1);
		if (i) {
			mono_mb_emit_icon (mb, TARGET_SIZEOF_VOID_P * i);
			mono_mb_emit_byte (mb, CEE_ADD);
		}

		if (t->byref) {
			mono_mb_emit_byte (mb, CEE_LDIND_I);
			/* A Nullable<T> type don't have a boxed form, it's either null or a boxed T.
			 * So to make this work we unbox it to a local variablee and push a reference to that.
			 */
			if (t->type == MONO_TYPE_GENERICINST && mono_class_is_nullable (mono_class_from_mono_type_internal (t))) {
				tmp_nullable_locals [i] = mono_mb_add_local (mb, m_class_get_byval_arg (mono_class_from_mono_type_internal (t)));

				mono_mb_emit_op (mb, CEE_UNBOX_ANY, mono_class_from_mono_type_internal (t));
				mono_mb_emit_stloc (mb, tmp_nullable_locals [i]);
				mono_mb_emit_ldloc_addr (mb, tmp_nullable_locals [i]);
			}
			continue;
		}

		type = sig->params [i]->type;
handle_enum:
		switch (type) {
		case MONO_TYPE_I1:
		case MONO_TYPE_BOOLEAN:
		case MONO_TYPE_U1:
		case MONO_TYPE_I2:
		case MONO_TYPE_U2:
		case MONO_TYPE_CHAR:
		case MONO_TYPE_I:
		case MONO_TYPE_U:
		case MONO_TYPE_I4:
		case MONO_TYPE_U4:
		case MONO_TYPE_R4:
		case MONO_TYPE_R8:
		case MONO_TYPE_I8:
		case MONO_TYPE_U8:
			mono_mb_emit_byte (mb, CEE_LDIND_I);
			mono_mb_emit_byte (mb, mono_type_to_ldind (sig->params [i]));
			break;
		case MONO_TYPE_STRING:
		case MONO_TYPE_CLASS:  
		case MONO_TYPE_ARRAY:
		case MONO_TYPE_PTR:
		case MONO_TYPE_SZARRAY:
		case MONO_TYPE_OBJECT:
			mono_mb_emit_byte (mb, mono_type_to_ldind (sig->params [i]));
			break;
		case MONO_TYPE_GENERICINST:
			if (!mono_type_generic_inst_is_valuetype (sig->params [i])) {
				mono_mb_emit_byte (mb, mono_type_to_ldind (sig->params [i]));
				break;
			}

			t = m_class_get_byval_arg (t->data.generic_class->container_class);
			type = t->type;
			goto handle_enum;
		case MONO_TYPE_VALUETYPE:
			if (type == MONO_TYPE_VALUETYPE && m_class_is_enumtype (t->data.klass)) {
				type = mono_class_enum_basetype_internal (t->data.klass)->type;
				goto handle_enum;
			}
			mono_mb_emit_byte (mb, CEE_LDIND_I);
			if (mono_class_is_nullable (mono_class_from_mono_type_internal (sig->params [i]))) {
				/* Need to convert a boxed vtype to an mp to a Nullable struct */
				mono_mb_emit_op (mb, CEE_UNBOX, mono_class_from_mono_type_internal (sig->params [i]));
				mono_mb_emit_op (mb, CEE_LDOBJ, mono_class_from_mono_type_internal (sig->params [i]));
			} else {
				mono_mb_emit_op (mb, CEE_LDOBJ, mono_class_from_mono_type_internal (sig->params [i]));
			}
			break;
		default:
			g_assert_not_reached ();
		}
	}
	
	if (virtual_) {
		mono_mb_emit_op (mb, CEE_CALLVIRT, method);
	} else if (need_direct_wrapper) {
		mono_mb_emit_op (mb, CEE_CALL, method);
	} else {
		mono_mb_emit_ldarg (mb, 3);
		mono_mb_emit_calli (mb, callsig);
	}

	if (sig->ret->byref) {
		/* perform indirect load and return by value */

		int ldind_op;
		MonoType* ret_byval = m_class_get_byval_arg (mono_class_from_mono_type_internal (sig->ret));
		g_assert (!ret_byval->byref);
		// TODO: Handle null references
		ldind_op = mono_type_to_ldind (ret_byval);
		/* taken from similar code in mini-generic-sharing.c
		 * we need to use mono_mb_emit_op to add method data when loading
		 * a structure since method-to-ir needs this data for wrapper methods */
		if (ldind_op == CEE_LDOBJ)
			mono_mb_emit_op (mb, CEE_LDOBJ, mono_class_from_mono_type_internal (ret_byval));
		else
			mono_mb_emit_byte (mb, ldind_op);
	}

	switch (sig->ret->type) {
	case MONO_TYPE_VOID:
		if (!string_ctor)
			void_ret = TRUE;
		break;
	case MONO_TYPE_BOOLEAN:
	case MONO_TYPE_CHAR:
	case MONO_TYPE_I1:
	case MONO_TYPE_U1:
	case MONO_TYPE_I2:
	case MONO_TYPE_U2:
	case MONO_TYPE_I4:
	case MONO_TYPE_U4:
	case MONO_TYPE_I:
	case MONO_TYPE_U:
	case MONO_TYPE_R4:
	case MONO_TYPE_R8:
	case MONO_TYPE_I8:
	case MONO_TYPE_U8:
	case MONO_TYPE_VALUETYPE:
	case MONO_TYPE_TYPEDBYREF:
	case MONO_TYPE_GENERICINST:
		/* box value types */
		mono_mb_emit_op (mb, CEE_BOX, mono_class_from_mono_type_internal (sig->ret));
		break;
	case MONO_TYPE_STRING:
	case MONO_TYPE_CLASS:  
	case MONO_TYPE_ARRAY:
	case MONO_TYPE_SZARRAY:
	case MONO_TYPE_OBJECT:
		/* nothing to do */
		break;
	case MONO_TYPE_PTR:
		/* The result is an IntPtr */
		mono_mb_emit_op (mb, CEE_BOX, mono_defaults.int_class);
		break;
	default:
		g_assert_not_reached ();
	}

	if (!void_ret)
		mono_mb_emit_stloc (mb, loc_res);

	/* Convert back nullable-byref arguments */
	for (i = 0; i < sig->param_count; i++) {
		MonoType *t = sig->params [i];

		/* 
		 * Box the result and put it back into the array, the caller will have
		 * to obtain it from there.
		 */
		if (t->byref && t->type == MONO_TYPE_GENERICINST && mono_class_is_nullable (mono_class_from_mono_type_internal (t))) {
			mono_mb_emit_ldarg (mb, 1);			
			mono_mb_emit_icon (mb, TARGET_SIZEOF_VOID_P * i);
			mono_mb_emit_byte (mb, CEE_ADD);

			mono_mb_emit_ldloc (mb, tmp_nullable_locals [i]);
			mono_mb_emit_op (mb, CEE_BOX, mono_class_from_mono_type_internal (t));

			mono_mb_emit_byte (mb, CEE_STIND_REF);
		}
	}

	g_free (tmp_nullable_locals);
}

static void
emit_runtime_invoke_body_ilgen (MonoMethodBuilder *mb, const char **param_names, MonoImage *image, MonoMethod *method,
						  MonoMethodSignature *sig, MonoMethodSignature *callsig,
						  gboolean virtual_, gboolean need_direct_wrapper)
{
	gint32 labels [16];
	MonoExceptionClause *clause;
	int loc_res, loc_exc;

	mono_mb_set_param_names (mb, param_names);

	/* The wrapper looks like this:
	 *
	 * <interrupt check>
	 * if (exc) {
	 *	 try {
	 *	   return <call>
	 *	 } catch (Exception e) {
	 *     *exc = e;
	 *   }
	 * } else {
	 *     return <call>
	 * }
	 */

	MonoType *object_type = mono_get_object_type ();
	/* allocate local 0 (object) tmp */
	loc_res = mono_mb_add_local (mb, object_type);
	/* allocate local 1 (object) exc */
	loc_exc = mono_mb_add_local (mb, object_type);

	/* *exc is assumed to be initialized to NULL by the caller */

	mono_mb_emit_byte (mb, CEE_LDARG_2);
	labels [0] = mono_mb_emit_branch (mb, CEE_BRFALSE);

	/*
	 * if (exc) case
	 */
	labels [1] = mono_mb_get_label (mb);
	emit_thread_force_interrupt_checkpoint (mb);
	emit_invoke_call (mb, method, sig, callsig, loc_res, virtual_, need_direct_wrapper);

	labels [2] = mono_mb_emit_branch (mb, CEE_LEAVE);

	/* Add a try clause around the call */
	clause = (MonoExceptionClause *)mono_image_alloc0 (image, sizeof (MonoExceptionClause));
	clause->flags = MONO_EXCEPTION_CLAUSE_NONE;
	clause->data.catch_class = mono_defaults.exception_class;
	clause->try_offset = labels [1];
	clause->try_len = mono_mb_get_label (mb) - labels [1];

	clause->handler_offset = mono_mb_get_label (mb);

	/* handler code */
	mono_mb_emit_stloc (mb, loc_exc);	
	mono_mb_emit_byte (mb, CEE_LDARG_2);
	mono_mb_emit_ldloc (mb, loc_exc);
	mono_mb_emit_byte (mb, CEE_STIND_REF);

	mono_mb_emit_branch (mb, CEE_LEAVE);

	clause->handler_len = mono_mb_get_pos (mb) - clause->handler_offset;

	mono_mb_set_clauses (mb, 1, clause);

	mono_mb_patch_branch (mb, labels [2]);
	mono_mb_emit_ldloc (mb, loc_res);
	mono_mb_emit_byte (mb, CEE_RET);

	/*
	 * if (!exc) case
	 */
	mono_mb_patch_branch (mb, labels [0]);
	emit_thread_force_interrupt_checkpoint (mb);
	emit_invoke_call (mb, method, sig, callsig, loc_res, virtual_, need_direct_wrapper);

	mono_mb_emit_ldloc (mb, 0);
	mono_mb_emit_byte (mb, CEE_RET);
}

static void
emit_runtime_invoke_dynamic_ilgen (MonoMethodBuilder *mb)
{
	int pos;
	MonoExceptionClause *clause;

	MonoType *object_type = mono_get_object_type ();
	/* allocate local 0 (object) tmp */
	mono_mb_add_local (mb, object_type);
	/* allocate local 1 (object) exc */
	mono_mb_add_local (mb, object_type);

	/* cond set *exc to null */
	mono_mb_emit_byte (mb, CEE_LDARG_1);
	mono_mb_emit_byte (mb, CEE_BRFALSE_S);
	mono_mb_emit_byte (mb, 3);	
	mono_mb_emit_byte (mb, CEE_LDARG_1);
	mono_mb_emit_byte (mb, CEE_LDNULL);
	mono_mb_emit_byte (mb, CEE_STIND_REF);

	emit_thread_force_interrupt_checkpoint (mb);

	mono_mb_emit_byte (mb, CEE_LDARG_0);
	mono_mb_emit_byte (mb, CEE_LDARG_2);
	mono_mb_emit_byte (mb, MONO_CUSTOM_PREFIX);
	mono_mb_emit_byte (mb, CEE_MONO_DYN_CALL);

	pos = mono_mb_emit_branch (mb, CEE_LEAVE);

	clause = (MonoExceptionClause *)mono_image_alloc0 (mono_defaults.corlib, sizeof (MonoExceptionClause));
	clause->flags = MONO_EXCEPTION_CLAUSE_FILTER;
	clause->try_len = mono_mb_get_label (mb);

	/* filter code */
	clause->data.filter_offset = mono_mb_get_label (mb);
	
	mono_mb_emit_byte (mb, CEE_POP);
	mono_mb_emit_byte (mb, CEE_LDARG_1);
	mono_mb_emit_byte (mb, CEE_LDC_I4_0);
	mono_mb_emit_byte (mb, CEE_PREFIX1);
	mono_mb_emit_byte (mb, CEE_CGT_UN);
	mono_mb_emit_byte (mb, CEE_PREFIX1);
	mono_mb_emit_byte (mb, CEE_ENDFILTER);

	clause->handler_offset = mono_mb_get_label (mb);

	/* handler code */
	/* store exception */
	mono_mb_emit_stloc (mb, 1);
	
	mono_mb_emit_byte (mb, CEE_LDARG_1);
	mono_mb_emit_ldloc (mb, 1);
	mono_mb_emit_byte (mb, CEE_STIND_REF);

	mono_mb_emit_byte (mb, CEE_LDNULL);
	mono_mb_emit_stloc (mb, 0);

	mono_mb_emit_branch (mb, CEE_LEAVE);

	clause->handler_len = mono_mb_get_pos (mb) - clause->handler_offset;

	mono_mb_set_clauses (mb, 1, clause);

	/* return result */
	mono_mb_patch_branch (mb, pos);
	//mono_mb_emit_ldloc (mb, 0);
	mono_mb_emit_byte (mb, CEE_RET);
}

static void
mono_mb_emit_auto_layout_exception (MonoMethodBuilder *mb, MonoClass *klass)
{
	char *msg = g_strdup_printf ("The type `%s.%s' layout needs to be Sequential or Explicit", m_class_get_name_space (klass), m_class_get_name (klass));
	mono_mb_emit_exception_marshal_directive (mb, msg);
}

typedef struct EmitGCSafeTransitionBuilder {
	MonoMethodBuilder *mb;
	gboolean func_param;
	int coop_gc_var;
#ifndef DISABLE_COM
	int coop_cominterop_fnptr;
#endif
} GCSafeTransitionBuilder;

static gboolean
gc_safe_transition_builder_init (GCSafeTransitionBuilder *builder, MonoMethodBuilder *mb, gboolean func_param)
{
	builder->mb = mb;
	builder->func_param = func_param;
	builder->coop_gc_var = -1;
#ifndef DISABLE_COM
	builder->coop_cominterop_fnptr = -1;
#endif
#if defined (TARGET_WASM)
	return FALSE;
#else
	return TRUE;
#endif
}

/**
 * adds locals for the gc safe transition to the method builder.
 */
static void
gc_safe_transition_builder_add_locals (GCSafeTransitionBuilder *builder)
{
	MonoType *int_type = mono_get_int_type();
	/* local 4, the local to be used when calling the suspend funcs */
	builder->coop_gc_var = mono_mb_add_local (builder->mb, int_type);
#ifndef DISABLE_COM
	if (!builder->func_param && mono_cominterop_is_rcw_method (builder->mb->method)) {
		builder->coop_cominterop_fnptr = mono_mb_add_local (builder->mb, int_type);
	}
#endif
}

/**
 * emits
 *     cookie = mono_threads_enter_gc_safe_region_unbalanced (ref dummy);
 *
 */
static void
gc_safe_transition_builder_emit_enter (GCSafeTransitionBuilder *builder, MonoMethod *method, gboolean aot)
{

	// Perform an extra, early lookup of the function address, so any exceptions
	// potentially resulting from the lookup occur before entering blocking mode.
	if (!builder->func_param && !mono_cominterop_is_rcw_method (builder->mb->method) && aot) {
		mono_mb_emit_byte (builder->mb, MONO_CUSTOM_PREFIX);
		mono_mb_emit_op (builder->mb, CEE_MONO_ICALL_ADDR, method);
		mono_mb_emit_byte (builder->mb, CEE_POP); // Result not needed yet
	}

#ifndef DISABLE_COM
	if (!builder->func_param && mono_cominterop_is_rcw_method (builder->mb->method)) {
		mono_mb_emit_cominterop_get_function_pointer (builder->mb, method);
		mono_mb_emit_stloc (builder->mb, builder->coop_cominterop_fnptr);
	}
#endif

	mono_mb_emit_byte (builder->mb, MONO_CUSTOM_PREFIX);
	mono_mb_emit_byte (builder->mb, CEE_MONO_GET_SP);
	mono_mb_emit_icall (builder->mb, mono_threads_enter_gc_safe_region_unbalanced);
	mono_mb_emit_stloc (builder->mb, builder->coop_gc_var);
}

/**
 * emits
 *     mono_threads_exit_gc_safe_region_unbalanced (cookie, ref dummy);
 *
 */
static void
gc_safe_transition_builder_emit_exit (GCSafeTransitionBuilder *builder)
{
	mono_mb_emit_ldloc (builder->mb, builder->coop_gc_var);
	mono_mb_emit_byte (builder->mb, MONO_CUSTOM_PREFIX);
	mono_mb_emit_byte (builder->mb, CEE_MONO_GET_SP);
	mono_mb_emit_icall (builder->mb, mono_threads_exit_gc_safe_region_unbalanced);
}

static void
gc_safe_transition_builder_cleanup (GCSafeTransitionBuilder *builder)
{
	builder->mb = NULL;
	builder->coop_gc_var = -1;
#ifndef DISABLE_COM
	builder->coop_cominterop_fnptr = -1;
#endif
}

/**
 * emit_native_wrapper_ilgen:
 * \param image the image to use for looking up custom marshallers
 * \param sig The signature of the native function
 * \param piinfo Marshalling information
 * \param mspecs Marshalling information
 * \param aot whenever the created method will be compiled by the AOT compiler
 * \param method if non-NULL, the pinvoke method to call
 * \param check_exceptions Whenever to check for pending exceptions after the native call
 * \param func_param the function to call is passed as a boxed IntPtr as the first parameter
 * \param func_param_unboxed combined with \p func_param, expect the function to call as an unboxed IntPtr as the first parameter
 * \param skip_gc_trans Whenever to skip GC transitions
 *
 * generates IL code for the pinvoke wrapper, the generated code calls \p func .
 */
static void
emit_native_wrapper_ilgen (MonoImage *image, MonoMethodBuilder *mb, MonoMethodSignature *sig, MonoMethodPInvoke *piinfo, MonoMarshalSpec **mspecs, gpointer func, MonoNativeWrapperFlags flags)
{
	gboolean aot = (flags & EMIT_NATIVE_WRAPPER_AOT) != 0;
	gboolean check_exceptions = (flags & EMIT_NATIVE_WRAPPER_CHECK_EXCEPTIONS) != 0;
	gboolean func_param = (flags & EMIT_NATIVE_WRAPPER_FUNC_PARAM) != 0;
	gboolean func_param_unboxed = (flags & EMIT_NATIVE_WRAPPER_FUNC_PARAM_UNBOXED) != 0;
	gboolean skip_gc_trans = (flags & EMIT_NATIVE_WRAPPER_SKIP_GC_TRANS) != 0;
	EmitMarshalContext m;
	MonoMethodSignature *csig;
	MonoClass *klass;
	int i, argnum, *tmp_locals;
	int type, param_shift = 0;
	int func_addr_local = -1;
	gboolean need_gc_safe = FALSE;
	GCSafeTransitionBuilder gc_safe_transition_builder;

	memset (&m, 0, sizeof (m));
	m.mb = mb;
	m.sig = sig;
	m.piinfo = piinfo;

	if (!skip_gc_trans)
		need_gc_safe = gc_safe_transition_builder_init (&gc_safe_transition_builder, mb, func_param);

	/* we copy the signature, so that we can set pinvoke to 0 */
	if (func_param) {
		/* The function address is passed as the first argument */
		g_assert (!sig->hasthis);
		param_shift += 1;
	}
	csig = mono_metadata_signature_dup_full (get_method_image (mb->method), sig);
	csig->pinvoke = 1;
	m.csig = csig;
	m.image = image;

	if (sig->hasthis)
		param_shift += 1;

	MonoType *int_type = mono_get_int_type ();
	MonoType *boolean_type = m_class_get_byval_arg (mono_defaults.boolean_class);
	/* we allocate local for use with emit_struct_conv() */
	/* allocate local 0 (pointer) src_ptr */
	mono_mb_add_local (mb, int_type);
	/* allocate local 1 (pointer) dst_ptr */
	mono_mb_add_local (mb, int_type);
	/* allocate local 2 (boolean) delete_old */
	mono_mb_add_local (mb, boolean_type);

	/* delete_old = FALSE */
	mono_mb_emit_icon (mb, 0);
	mono_mb_emit_stloc (mb, 2);

	if (!MONO_TYPE_IS_VOID (sig->ret)) {
		/* allocate local 3 to store the return value */
		mono_mb_add_local (mb, sig->ret);
	}

	if (need_gc_safe)
		gc_safe_transition_builder_add_locals (&gc_safe_transition_builder);

<<<<<<< HEAD
#ifdef ENABLE_NETCORE
	if (!func && !aot && !func_param && !mono_cominterop_is_rcw_method (mb->method)) {
		/*
		 * On netcore, its possible to register pinvoke resolvers at runtime, so
		 * a pinvoke lookup can fail, and then succeed later. So if the
		 * original lookup failed, do a lookup every time until it
		 * succeeds.
		 * This adds some overhead, but only when the pinvoke lookup
		 * was not initially successful.
		 * FIXME: AOT case
		 */
		func_addr_local = mono_mb_add_local (mb, int_type);

		int cache_local = mono_mb_add_local (mb, int_type);
		mono_mb_emit_byte (mb, MONO_CUSTOM_PREFIX);
		mono_mb_emit_op (mb, CEE_MONO_PINVOKE_ADDR_CACHE, &piinfo->method);
		mono_mb_emit_stloc (mb, cache_local);

		mono_mb_emit_ldloc (mb, cache_local);
		mono_mb_emit_byte (mb, CEE_LDIND_I);
		int pos = mono_mb_emit_branch (mb, CEE_BRTRUE);

		mono_mb_emit_ldloc (mb, cache_local);
		mono_mb_emit_byte (mb, MONO_CUSTOM_PREFIX);
		mono_mb_emit_op (mb, CEE_MONO_METHODCONST, &piinfo->method);
		mono_mb_emit_icall (mb, mono_marshal_lookup_pinvoke);
		mono_mb_emit_byte (mb, CEE_STIND_I);

		mono_mb_patch_branch (mb, pos);
		mono_mb_emit_ldloc (mb, cache_local);
		mono_mb_emit_byte (mb, CEE_LDIND_I);
		mono_mb_emit_stloc (mb, func_addr_local);
	}
#endif
=======
>>>>>>> aa2e05a8

	/*
	 * cookie = mono_threads_enter_gc_safe_region_unbalanced (ref dummy);
	 *
	 * ret = method (...);
	 *
	 * mono_threads_exit_gc_safe_region_unbalanced (cookie, ref dummy);
	 *
	 * <interrupt check>
	 *
	 * return ret;
	 */

	if (MONO_TYPE_ISSTRUCT (sig->ret))
		m.vtaddr_var = mono_mb_add_local (mb, int_type);

	if (mspecs [0] && mspecs [0]->native == MONO_NATIVE_CUSTOM) {
		/* Return type custom marshaling */
		/*
		 * Since we can't determine the return type of the unmanaged function,
		 * we assume it returns a pointer, and pass that pointer to
		 * MarshalNativeToManaged.
		 */
		csig->ret = int_type;
	}

	/* we first do all conversions */
	tmp_locals = g_newa (int, sig->param_count);
	m.orig_conv_args = g_newa (int, sig->param_count + 1);

	for (i = 0; i < sig->param_count; i ++) {
		tmp_locals [i] = mono_emit_marshal (&m, i + param_shift, sig->params [i], mspecs [i + 1], 0, &csig->params [i], MARSHAL_ACTION_CONV_IN);
	}

	// In coop mode need to register blocking state during native call
	if (need_gc_safe)
		gc_safe_transition_builder_emit_enter (&gc_safe_transition_builder, &piinfo->method, aot);

	/* push all arguments */

	if (sig->hasthis)
		mono_mb_emit_byte (mb, CEE_LDARG_0);

	for (i = 0; i < sig->param_count; i++) {
		mono_emit_marshal (&m, i + param_shift, sig->params [i], mspecs [i + 1], tmp_locals [i], NULL, MARSHAL_ACTION_PUSH);
	}			

	/* call the native method */
	if (func_param) {
		mono_mb_emit_byte (mb, CEE_LDARG_0);
		if (!func_param_unboxed) {
			mono_mb_emit_op (mb, CEE_UNBOX, mono_defaults.int_class);
			mono_mb_emit_byte (mb, CEE_LDIND_I);
		}
		if (piinfo && (piinfo->piflags & PINVOKE_ATTRIBUTE_SUPPORTS_LAST_ERROR) != 0) {
			mono_mb_emit_byte (mb, MONO_CUSTOM_PREFIX);
			mono_mb_emit_byte (mb, CEE_MONO_SAVE_LAST_ERROR);
		}
		mono_mb_emit_calli (mb, csig);
	} else if (mono_cominterop_is_rcw_method (mb->method)) {
#ifndef DISABLE_COM
		mono_mb_emit_ldloc (mb, gc_safe_transition_builder.coop_cominterop_fnptr);
		if (piinfo->piflags & PINVOKE_ATTRIBUTE_SUPPORTS_LAST_ERROR) {
			mono_mb_emit_byte (mb, MONO_CUSTOM_PREFIX);
			mono_mb_emit_byte (mb, CEE_MONO_SAVE_LAST_ERROR);
		}
		mono_mb_emit_cominterop_call_function_pointer (mb, csig);
#else
		g_assert_not_reached ();
#endif
	} else {
		if (func_addr_local != -1) {
			mono_mb_emit_ldloc (mb, func_addr_local);
		} else {
			if (aot) {
				/* Reuse the ICALL_ADDR opcode for pinvokes too */
				mono_mb_emit_byte (mb, MONO_CUSTOM_PREFIX);
				mono_mb_emit_op (mb, CEE_MONO_ICALL_ADDR, &piinfo->method);
			}
		}
		if (piinfo->piflags & PINVOKE_ATTRIBUTE_SUPPORTS_LAST_ERROR) {
			mono_mb_emit_byte (mb, MONO_CUSTOM_PREFIX);
			mono_mb_emit_byte (mb, CEE_MONO_SAVE_LAST_ERROR);
		}
		if (func_addr_local != -1 || aot)
			mono_mb_emit_calli (mb, csig);
		else
			mono_mb_emit_native_call (mb, csig, func);
	}

	if (MONO_TYPE_ISSTRUCT (sig->ret)) {
		MonoClass *klass = mono_class_from_mono_type_internal (sig->ret);
		mono_class_init_internal (klass);
		if (!(mono_class_is_explicit_layout (klass) || m_class_is_blittable (klass))) {
			/* This is used by emit_marshal_vtype (), but it needs to go right before the call */
			mono_mb_emit_byte (mb, MONO_CUSTOM_PREFIX);
			mono_mb_emit_byte (mb, CEE_MONO_VTADDR);
			mono_mb_emit_stloc (mb, m.vtaddr_var);
		}
	}

	/* Unblock before converting the result, since that can involve calls into the runtime */
	if (need_gc_safe)
		gc_safe_transition_builder_emit_exit (&gc_safe_transition_builder);

	gc_safe_transition_builder_cleanup (&gc_safe_transition_builder);

	/* convert the result */
	if (!sig->ret->byref) {
		MonoMarshalSpec *spec = mspecs [0];
		type = sig->ret->type;

		if (spec && spec->native == MONO_NATIVE_CUSTOM) {
			mono_emit_marshal (&m, 0, sig->ret, spec, 0, NULL, MARSHAL_ACTION_CONV_RESULT);
		} else {
		handle_enum:
			switch (type) {
			case MONO_TYPE_VOID:
				break;
			case MONO_TYPE_VALUETYPE:
				klass = sig->ret->data.klass;
				if (m_class_is_enumtype (klass)) {
					type = mono_class_enum_basetype_internal (sig->ret->data.klass)->type;
					goto handle_enum;
				}
				mono_emit_marshal (&m, 0, sig->ret, spec, 0, NULL, MARSHAL_ACTION_CONV_RESULT);
				break;
			case MONO_TYPE_I1:
			case MONO_TYPE_U1:
			case MONO_TYPE_I2:
			case MONO_TYPE_U2:
			case MONO_TYPE_I4:
			case MONO_TYPE_U4:
			case MONO_TYPE_I:
			case MONO_TYPE_U:
			case MONO_TYPE_R4:
			case MONO_TYPE_R8:
			case MONO_TYPE_I8:
			case MONO_TYPE_U8:
			case MONO_TYPE_FNPTR:
			case MONO_TYPE_STRING:
			case MONO_TYPE_CLASS:
			case MONO_TYPE_OBJECT:
			case MONO_TYPE_BOOLEAN:
			case MONO_TYPE_ARRAY:
			case MONO_TYPE_SZARRAY:
			case MONO_TYPE_CHAR:
			case MONO_TYPE_PTR:
			case MONO_TYPE_GENERICINST:
				mono_emit_marshal (&m, 0, sig->ret, spec, 0, NULL, MARSHAL_ACTION_CONV_RESULT);
				break;
			case MONO_TYPE_TYPEDBYREF:
			default:
				g_warning ("return type 0x%02x unknown", sig->ret->type);	
				g_assert_not_reached ();
			}
		}
	} else {
		mono_mb_emit_stloc (mb, 3);
	}

	/* 
	 * Need to call this after converting the result since MONO_VTADDR needs 
	 * to be adjacent to the call instruction.
	 */
	if (check_exceptions)
		emit_thread_interrupt_checkpoint (mb);

	/* we need to convert byref arguments back and free string arrays */
	for (i = 0; i < sig->param_count; i++) {
		MonoType *t = sig->params [i];
		MonoMarshalSpec *spec = mspecs [i + 1];

		argnum = i + param_shift;

		if (spec && ((spec->native == MONO_NATIVE_CUSTOM) || (spec->native == MONO_NATIVE_ASANY))) {
			mono_emit_marshal (&m, argnum, t, spec, tmp_locals [i], NULL, MARSHAL_ACTION_CONV_OUT);
			continue;
		}

		switch (t->type) {
		case MONO_TYPE_PTR:
		case MONO_TYPE_STRING:
		case MONO_TYPE_VALUETYPE:
		case MONO_TYPE_CLASS:
		case MONO_TYPE_OBJECT:
		case MONO_TYPE_SZARRAY:
		case MONO_TYPE_BOOLEAN:
			mono_emit_marshal (&m, argnum, t, spec, tmp_locals [i], NULL, MARSHAL_ACTION_CONV_OUT);
			break;
		default:
			break;
		}
	}

	if (!MONO_TYPE_IS_VOID(sig->ret))
		mono_mb_emit_ldloc (mb, 3);

	mono_mb_emit_byte (mb, CEE_RET);
}

/*
 * The code directly following this is the cache hit, value positive branch
 *
 * This function takes a new method builder with 0 locals and adds two locals
 * to create multiple out-branches and the fall through state of having the object
 * on the stack after a cache miss
 */
static void
generate_check_cache (int obj_arg_position, int class_arg_position, int cache_arg_position, // In-parameters
											int *null_obj, int *cache_hit_neg, int *cache_hit_pos, // Out-parameters
											MonoMethodBuilder *mb)
{
	int cache_miss_pos;

	MonoType *int_type = mono_get_int_type ();
	/* allocate local 0 (pointer) obj_vtable */
	mono_mb_add_local (mb, int_type);
	/* allocate local 1 (pointer) cached_vtable */
	mono_mb_add_local (mb, int_type);

	/*if (!obj)*/
	mono_mb_emit_ldarg (mb, obj_arg_position);
	*null_obj = mono_mb_emit_branch (mb, CEE_BRFALSE);

	/*obj_vtable = obj->vtable;*/
	mono_mb_emit_ldarg (mb, obj_arg_position);
	mono_mb_emit_ldflda (mb, MONO_STRUCT_OFFSET (MonoObject, vtable));
	mono_mb_emit_byte (mb, CEE_LDIND_I);
	mono_mb_emit_stloc (mb, 0);

	/* cached_vtable = *cache*/
	mono_mb_emit_ldarg (mb, cache_arg_position);
	mono_mb_emit_byte (mb, CEE_LDIND_I);
	mono_mb_emit_stloc (mb, 1);

	mono_mb_emit_ldloc (mb, 1);
	mono_mb_emit_byte (mb, CEE_LDC_I4);
	mono_mb_emit_i4 (mb, ~0x1);
	mono_mb_emit_byte (mb, CEE_CONV_I);
	mono_mb_emit_byte (mb, CEE_AND);
	mono_mb_emit_ldloc (mb, 0);
	/*if ((cached_vtable & ~0x1)== obj_vtable)*/
	cache_miss_pos = mono_mb_emit_branch (mb, CEE_BNE_UN);

	/*return (cached_vtable & 0x1) ? NULL : obj;*/
	mono_mb_emit_ldloc (mb, 1);
	mono_mb_emit_byte(mb, CEE_LDC_I4_1);
	mono_mb_emit_byte (mb, CEE_CONV_U);
	mono_mb_emit_byte (mb, CEE_AND);
	*cache_hit_neg = mono_mb_emit_branch (mb, CEE_BRTRUE);
	*cache_hit_pos = mono_mb_emit_branch (mb, CEE_BR);

	// slow path
	mono_mb_patch_branch (mb, cache_miss_pos);

	// if isinst
	mono_mb_emit_ldarg (mb, obj_arg_position);
	mono_mb_emit_ldarg (mb, class_arg_position);
	mono_mb_emit_ldarg (mb, cache_arg_position);
	mono_mb_emit_icall (mb, mono_marshal_isinst_with_cache);
}

static void
emit_castclass_ilgen (MonoMethodBuilder *mb)
{
	int return_null_pos, positive_cache_hit_pos, negative_cache_hit_pos, invalid_cast_pos;
	const int obj_arg_position = TYPECHECK_OBJECT_ARG_POS;
	const int class_arg_position = TYPECHECK_CLASS_ARG_POS;
	const int cache_arg_position = TYPECHECK_CACHE_ARG_POS;

	generate_check_cache (obj_arg_position, class_arg_position, cache_arg_position, 
												&return_null_pos, &negative_cache_hit_pos, &positive_cache_hit_pos, mb);
	invalid_cast_pos = mono_mb_emit_branch (mb, CEE_BRFALSE);

	/*return obj;*/
	mono_mb_patch_branch (mb, positive_cache_hit_pos);
	mono_mb_emit_ldarg (mb, obj_arg_position);
	mono_mb_emit_byte (mb, CEE_RET);

	/*fails*/
	mono_mb_patch_branch (mb, negative_cache_hit_pos);
	mono_mb_patch_branch (mb, invalid_cast_pos);
	mono_mb_emit_exception (mb, "InvalidCastException", NULL);

	/*return null*/
	mono_mb_patch_branch (mb, return_null_pos);
	mono_mb_emit_byte (mb, CEE_LDNULL);
	mono_mb_emit_byte (mb, CEE_RET);
}

static void
emit_isinst_ilgen (MonoMethodBuilder *mb)
{
	int return_null_pos, positive_cache_hit_pos, negative_cache_hit_pos;
	const int obj_arg_position = TYPECHECK_OBJECT_ARG_POS;
	const int class_arg_position = TYPECHECK_CLASS_ARG_POS;
	const int cache_arg_position = TYPECHECK_CACHE_ARG_POS;

	generate_check_cache (obj_arg_position, class_arg_position, cache_arg_position, 
		&return_null_pos, &negative_cache_hit_pos, &positive_cache_hit_pos, mb);
	// Return the object gotten via the slow path.
	mono_mb_emit_byte (mb, CEE_RET);

	// return NULL;
	mono_mb_patch_branch (mb, negative_cache_hit_pos);
	mono_mb_patch_branch (mb, return_null_pos);
	mono_mb_emit_byte (mb, CEE_LDNULL);
	mono_mb_emit_byte (mb, CEE_RET);

	// return obj
	mono_mb_patch_branch (mb, positive_cache_hit_pos);
	mono_mb_emit_ldarg (mb, obj_arg_position);
	mono_mb_emit_byte (mb, CEE_RET);
}

static void
load_array_element_address (MonoMethodBuilder *mb)
{
	mono_mb_emit_ldarg (mb, 0);
	mono_mb_emit_ldarg (mb, 1);
	mono_mb_emit_op (mb, CEE_LDELEMA, mono_defaults.object_class);
}

static void
load_array_class (MonoMethodBuilder *mb, int aklass)
{
	mono_mb_emit_ldarg (mb, 0);
	mono_mb_emit_ldflda (mb, MONO_STRUCT_OFFSET (MonoObject, vtable));
	mono_mb_emit_byte (mb, CEE_LDIND_I);
	mono_mb_emit_ldflda (mb, MONO_STRUCT_OFFSET (MonoVTable, klass));
	mono_mb_emit_byte (mb, CEE_LDIND_I);
	mono_mb_emit_ldflda (mb, m_class_offsetof_element_class ());
	mono_mb_emit_byte (mb, CEE_LDIND_I);
	mono_mb_emit_stloc (mb, aklass);
}

static void
load_value_class (MonoMethodBuilder *mb, int vklass)
{
	mono_mb_emit_ldarg (mb, 2);
	mono_mb_emit_ldflda (mb, MONO_STRUCT_OFFSET (MonoObject, vtable));
	mono_mb_emit_byte (mb, CEE_LDIND_I);
	mono_mb_emit_ldflda (mb, MONO_STRUCT_OFFSET (MonoVTable, klass));
	mono_mb_emit_byte (mb, CEE_LDIND_I);
	mono_mb_emit_stloc (mb, vklass);
}

static int
emit_marshal_array_ilgen (EmitMarshalContext *m, int argnum, MonoType *t,
					MonoMarshalSpec *spec, 
					int conv_arg, MonoType **conv_arg_type, 
					MarshalAction action)
{
	MonoMethodBuilder *mb = m->mb;
	MonoClass *klass = mono_class_from_mono_type_internal (t);
	MonoMarshalNative encoding;

	encoding = mono_marshal_get_string_encoding (m->piinfo, spec);
	MonoType *int_type = mono_get_int_type ();
	MonoType *object_type = mono_get_object_type ();

	MonoClass *eklass = m_class_get_element_class (klass);

	switch (action) {
	case MARSHAL_ACTION_CONV_IN:
		*conv_arg_type = object_type;
		conv_arg = mono_mb_add_local (mb, object_type);

		if (m_class_is_blittable (eklass)) {
			mono_mb_emit_ldarg (mb, argnum);
			if (t->byref)
				mono_mb_emit_byte (mb, CEE_LDIND_I);
			mono_mb_emit_icall_id (mb, conv_to_icall (MONO_MARSHAL_CONV_ARRAY_LPARRAY, NULL));
			mono_mb_emit_stloc (mb, conv_arg);
		} else {
#ifdef DISABLE_NONBLITTABLE
			char *msg = g_strdup ("Non-blittable marshalling conversion is disabled");
			mono_mb_emit_exception_marshal_directive (mb, msg);
#else
			guint32 label1, label2, label3;
			int index_var, src_var, dest_ptr, esize;
			MonoMarshalConv conv;
			gboolean is_string = FALSE;

			dest_ptr = mono_mb_add_local (mb, int_type);

			if (eklass == mono_defaults.string_class) {
				is_string = TRUE;
				conv = mono_marshal_get_string_to_ptr_conv (m->piinfo, spec);
			}
			else if (eklass == mono_class_try_get_stringbuilder_class ()) {
				is_string = TRUE;
				conv = mono_marshal_get_stringbuilder_to_ptr_conv (m->piinfo, spec);
			}
			else
				conv = MONO_MARSHAL_CONV_INVALID;

			if (is_string && conv == MONO_MARSHAL_CONV_INVALID) {
				char *msg = g_strdup_printf ("string/stringbuilder marshalling conversion %d not implemented", encoding);
				mono_mb_emit_exception_marshal_directive (mb, msg);
				break;
			}

			src_var = mono_mb_add_local (mb, object_type);
			mono_mb_emit_ldarg (mb, argnum);
			if (t->byref)
				mono_mb_emit_byte (mb, CEE_LDIND_I);
			mono_mb_emit_stloc (mb, src_var);

			/* Check null */
			mono_mb_emit_ldloc (mb, src_var);
			mono_mb_emit_stloc (mb, conv_arg);
			mono_mb_emit_ldloc (mb, src_var);
			label1 = mono_mb_emit_branch (mb, CEE_BRFALSE);

			if (is_string)
				esize = TARGET_SIZEOF_VOID_P;
			else if (eklass == mono_defaults.char_class) /*can't call mono_marshal_type_size since it causes all sorts of asserts*/
				esize = mono_pinvoke_is_unicode (m->piinfo) ? 2 : 1;
			else
				esize = mono_class_native_size (eklass, NULL);

			/* allocate space for the native struct and store the address */
			mono_mb_emit_icon (mb, esize);
			mono_mb_emit_ldloc (mb, src_var);
			mono_mb_emit_byte (mb, CEE_LDLEN);

			if (eklass == mono_defaults.string_class) {
				/* Make the array bigger for the terminating null */
				mono_mb_emit_byte (mb, CEE_LDC_I4_1);
				mono_mb_emit_byte (mb, CEE_ADD);
			}
			mono_mb_emit_byte (mb, CEE_MUL);
			mono_mb_emit_byte (mb, CEE_PREFIX1);
			mono_mb_emit_byte (mb, CEE_LOCALLOC);
			mono_mb_emit_stloc (mb, conv_arg);

			mono_mb_emit_ldloc (mb, conv_arg);
			mono_mb_emit_stloc (mb, dest_ptr);

			/* Emit marshalling loop */
			index_var = mono_mb_add_local (mb, int_type);				
			mono_mb_emit_byte (mb, CEE_LDC_I4_0);
			mono_mb_emit_stloc (mb, index_var);
			label2 = mono_mb_get_label (mb);
			mono_mb_emit_ldloc (mb, index_var);
			mono_mb_emit_ldloc (mb, src_var);
			mono_mb_emit_byte (mb, CEE_LDLEN);
			label3 = mono_mb_emit_branch (mb, CEE_BGE);

			/* Emit marshalling code */

			if (is_string) {
				int stind_op;
				mono_mb_emit_ldloc (mb, dest_ptr);
				mono_mb_emit_ldloc (mb, src_var);
				mono_mb_emit_ldloc (mb, index_var);
				mono_mb_emit_byte (mb, CEE_LDELEM_REF);
				mono_mb_emit_icall_id (mb, conv_to_icall (conv, &stind_op));
				mono_mb_emit_byte (mb, stind_op);
			} else {
				/* set the src_ptr */
				mono_mb_emit_ldloc (mb, src_var);
				mono_mb_emit_ldloc (mb, index_var);
				mono_mb_emit_op (mb, CEE_LDELEMA, eklass);
				mono_mb_emit_stloc (mb, 0);

				/* set dst_ptr */
				mono_mb_emit_ldloc (mb, dest_ptr);
				mono_mb_emit_stloc (mb, 1);

				/* emit valuetype conversion code */
				emit_struct_conv_full (mb, eklass, FALSE, 0, eklass == mono_defaults.char_class ? encoding : (MonoMarshalNative)-1);
			}

			mono_mb_emit_add_to_local (mb, index_var, 1);
			mono_mb_emit_add_to_local (mb, dest_ptr, esize);
			
			mono_mb_emit_branch_label (mb, CEE_BR, label2);

			mono_mb_patch_branch (mb, label3);

			if (eklass == mono_defaults.string_class) {
				/* Null terminate */
				mono_mb_emit_ldloc (mb, dest_ptr);
				mono_mb_emit_byte (mb, CEE_LDC_I4_0);
				mono_mb_emit_byte (mb, CEE_STIND_I);
			}

			mono_mb_patch_branch (mb, label1);
#endif
		}

		break;

	case MARSHAL_ACTION_CONV_OUT: {
#ifndef DISABLE_NONBLITTABLE
		gboolean need_convert, need_free;
		/* Unicode character arrays are implicitly marshalled as [Out] under MS.NET */
		need_convert = ((eklass == mono_defaults.char_class) && (encoding == MONO_NATIVE_LPWSTR)) || (eklass == mono_class_try_get_stringbuilder_class ()) || (t->attrs & PARAM_ATTRIBUTE_OUT);
		need_free = mono_marshal_need_free (m_class_get_byval_arg (eklass), m->piinfo, spec);

		if ((t->attrs & PARAM_ATTRIBUTE_OUT) && spec && spec->native == MONO_NATIVE_LPARRAY && spec->data.array_data.param_num != -1) {
			int param_num = spec->data.array_data.param_num;
			MonoType *param_type;

			param_type = m->sig->params [param_num];

			if (param_type->byref && param_type->type != MONO_TYPE_I4) {
				char *msg = g_strdup ("Not implemented.");
				mono_mb_emit_exception_marshal_directive (mb, msg);
				break;
			}

			if (t->byref ) {
				mono_mb_emit_ldarg (mb, argnum);

				/* Create the managed array */
				mono_mb_emit_ldarg (mb, param_num);
				if (m->sig->params [param_num]->byref)
					// FIXME: Support other types
					mono_mb_emit_byte (mb, CEE_LDIND_I4);
				mono_mb_emit_byte (mb, CEE_CONV_OVF_I);
				mono_mb_emit_op (mb, CEE_NEWARR, eklass);
				/* Store into argument */
				mono_mb_emit_byte (mb, CEE_STIND_REF);
			}
		}

		if (need_convert || need_free) {
			/* FIXME: Optimize blittable case */
			guint32 label1, label2, label3;
			int index_var, src_ptr, loc, esize;

			if ((eklass == mono_class_try_get_stringbuilder_class ()) || (eklass == mono_defaults.string_class))
				esize = TARGET_SIZEOF_VOID_P;
			else if (eklass == mono_defaults.char_class)
				esize = mono_pinvoke_is_unicode (m->piinfo) ? 2 : 1;
			else
				esize = mono_class_native_size (eklass, NULL);
			src_ptr = mono_mb_add_local (mb, int_type);
			loc = mono_mb_add_local (mb, int_type);

			/* Check null */
			mono_mb_emit_ldarg (mb, argnum);
			if (t->byref)
				mono_mb_emit_byte (mb, CEE_LDIND_I);
			label1 = mono_mb_emit_branch (mb, CEE_BRFALSE);

			mono_mb_emit_ldloc (mb, conv_arg);
			mono_mb_emit_stloc (mb, src_ptr);

			/* Emit marshalling loop */
			index_var = mono_mb_add_local (mb, int_type);				
			mono_mb_emit_byte (mb, CEE_LDC_I4_0);
			mono_mb_emit_stloc (mb, index_var);
			label2 = mono_mb_get_label (mb);
			mono_mb_emit_ldloc (mb, index_var);
			mono_mb_emit_ldarg (mb, argnum);
			if (t->byref)
				mono_mb_emit_byte (mb, CEE_LDIND_REF);
			mono_mb_emit_byte (mb, CEE_LDLEN);
			label3 = mono_mb_emit_branch (mb, CEE_BGE);

			/* Emit marshalling code */

			if (eklass == mono_class_try_get_stringbuilder_class ()) {
				gboolean need_free2;
				MonoMarshalConv conv = mono_marshal_get_ptr_to_stringbuilder_conv (m->piinfo, spec, &need_free2);

				g_assert (conv != MONO_MARSHAL_CONV_INVALID);

				/* dest */
				mono_mb_emit_ldarg (mb, argnum);
				if (t->byref)
					mono_mb_emit_byte (mb, CEE_LDIND_I);
				mono_mb_emit_ldloc (mb, index_var);
				mono_mb_emit_byte (mb, CEE_LDELEM_REF);

				/* src */
				mono_mb_emit_ldloc (mb, src_ptr);
				mono_mb_emit_byte (mb, CEE_LDIND_I);

				mono_mb_emit_icall_id (mb, conv_to_icall (conv, NULL));

				if (need_free) {
					/* src */
					mono_mb_emit_ldloc (mb, src_ptr);
					mono_mb_emit_byte (mb, CEE_LDIND_I);

					mono_mb_emit_icall (mb, mono_marshal_free);
				}
			}
			else if (eklass == mono_defaults.string_class) {
				if (need_free) {
					/* src */
					mono_mb_emit_ldloc (mb, src_ptr);
					mono_mb_emit_byte (mb, CEE_LDIND_I);

					mono_mb_emit_icall (mb, mono_marshal_free);
				}
			}
			else {
				if (need_convert) {
					/* set the src_ptr */
					mono_mb_emit_ldloc (mb, src_ptr);
					mono_mb_emit_stloc (mb, 0);

					/* set dst_ptr */
					mono_mb_emit_ldarg (mb, argnum);
					if (t->byref)
						mono_mb_emit_byte (mb, CEE_LDIND_REF);
					mono_mb_emit_ldloc (mb, index_var);
					mono_mb_emit_op (mb, CEE_LDELEMA, eklass);
					mono_mb_emit_stloc (mb, 1);

					/* emit valuetype conversion code */
					emit_struct_conv_full (mb, eklass, TRUE, 0, eklass == mono_defaults.char_class ? encoding : (MonoMarshalNative)-1);
				}

				if (need_free) {
					mono_mb_emit_ldloc (mb, src_ptr);
					mono_mb_emit_stloc (mb, loc);

					emit_struct_free (mb, eklass, loc);
				}
			}

			mono_mb_emit_add_to_local (mb, index_var, 1);
			mono_mb_emit_add_to_local (mb, src_ptr, esize);

			mono_mb_emit_branch_label (mb, CEE_BR, label2);

			mono_mb_patch_branch (mb, label1);
			mono_mb_patch_branch (mb, label3);
		}
#endif
		
		if (m_class_is_blittable (eklass)) {
			/* free memory allocated (if any) by MONO_MARSHAL_CONV_ARRAY_LPARRAY */

			mono_mb_emit_ldarg (mb, argnum);
			if (t->byref)
				mono_mb_emit_byte (mb, CEE_LDIND_REF);
			mono_mb_emit_ldloc (mb, conv_arg);
			mono_mb_emit_icall_id (mb, conv_to_icall (MONO_MARSHAL_FREE_LPARRAY, NULL));
		}

		break;
	}

	case MARSHAL_ACTION_PUSH:
		if (t->byref)
			mono_mb_emit_ldloc_addr (mb, conv_arg);
		else
			mono_mb_emit_ldloc (mb, conv_arg);
		break;

	case MARSHAL_ACTION_CONV_RESULT: {
		mono_mb_emit_byte (mb, CEE_POP);
		char *msg = g_strdup_printf ("Cannot marshal 'return value': Invalid managed/unmanaged type combination.");
		mono_mb_emit_exception_marshal_directive (mb, msg);
		break;
	}

	case MARSHAL_ACTION_MANAGED_CONV_IN: {
		guint32 label1, label2, label3;
		int index_var, src_ptr, esize, param_num, num_elem;
		MonoMarshalConv conv;
		gboolean is_string = FALSE;
		
		conv_arg = mono_mb_add_local (mb, object_type);
		*conv_arg_type = int_type;

		if (t->byref) {
			char *msg = g_strdup ("Byref array marshalling to managed code is not implemented.");
			mono_mb_emit_exception_marshal_directive (mb, msg);
			return conv_arg;
		}
		if (!spec) {
			char *msg = g_strdup ("[MarshalAs] attribute required to marshal arrays to managed code.");
			mono_mb_emit_exception_marshal_directive (mb, msg);
			return conv_arg;
		}

		switch (spec->native) {
		case MONO_NATIVE_LPARRAY:
			break;
		case MONO_NATIVE_SAFEARRAY:
#ifndef DISABLE_COM
			return mono_cominterop_emit_marshal_safearray (m, argnum, t, spec, conv_arg, conv_arg_type, action);
#endif
		default: {
			char *msg = g_strdup ("Unsupported array type marshalling to managed code.");
			mono_mb_emit_exception_marshal_directive (mb, msg);
			return conv_arg;
		}
		}

		/* FIXME: t is from the method which is wrapped, not the delegate type */
		/* g_assert (t->attrs & PARAM_ATTRIBUTE_IN); */

		param_num = spec->data.array_data.param_num;
		num_elem = spec->data.array_data.num_elem;
		if (spec->data.array_data.elem_mult == 0)
			/* param_num is not specified */
			param_num = -1;

		if (param_num == -1) {
			if (num_elem <= 0) {
				//char *msg = g_strdup ("Either SizeConst or SizeParamIndex should be specified when marshalling arrays to managed code.");
				//mono_mb_emit_exception_marshal_directive (mb, msg);
				//return conv_arg;
				num_elem = 0;
			}
		}

		/* FIXME: Optimize blittable case */

#ifndef DISABLE_NONBLITTABLE
		if (eklass == mono_defaults.string_class) {
			is_string = TRUE;
			gboolean need_free;
			conv = mono_marshal_get_ptr_to_string_conv (m->piinfo, spec, &need_free);
		}
		else if (eklass == mono_class_try_get_stringbuilder_class ()) {
			is_string = TRUE;
			gboolean need_free;
			conv = mono_marshal_get_ptr_to_stringbuilder_conv (m->piinfo, spec, &need_free);
		}
		else
			conv = MONO_MARSHAL_CONV_INVALID;
#endif

		mono_marshal_load_type_info (eklass);

		if (is_string)
			esize = TARGET_SIZEOF_VOID_P;
		else
			esize = mono_class_native_size (eklass, NULL);
		src_ptr = mono_mb_add_local (mb, int_type);

		mono_mb_emit_byte (mb, CEE_LDNULL);
		mono_mb_emit_stloc (mb, conv_arg);

		/* Check param index */
		if (param_num != -1) {
			if (param_num >= m->sig->param_count) {
				char *msg = g_strdup ("Array size control parameter index is out of range.");
				mono_mb_emit_exception_marshal_directive (mb, msg);
				return conv_arg;
			}
			switch (m->sig->params [param_num]->type) {
			case MONO_TYPE_I1:
			case MONO_TYPE_U1:
			case MONO_TYPE_I2:
			case MONO_TYPE_U2:
			case MONO_TYPE_I4:
			case MONO_TYPE_U4:
			case MONO_TYPE_I:
			case MONO_TYPE_U:
			case MONO_TYPE_I8:
			case MONO_TYPE_U8:
				break;
			default: {
				char *msg = g_strdup ("Array size control parameter must be an integral type.");
				mono_mb_emit_exception_marshal_directive (mb, msg);
				return conv_arg;
			}
			}
		}

		/* Check null */
		mono_mb_emit_ldarg (mb, argnum);
		label1 = mono_mb_emit_branch (mb, CEE_BRFALSE);

		mono_mb_emit_ldarg (mb, argnum);
		mono_mb_emit_stloc (mb, src_ptr);

		/* Create managed array */
		/* 
		 * The LPArray marshalling spec says that sometimes param_num starts 
		 * from 1, sometimes it starts from 0. But MS seems to allways start
		 * from 0.
		 */

		if (param_num == -1) {
			mono_mb_emit_icon (mb, num_elem);
		} else {
			mono_mb_emit_ldarg (mb, param_num);
			if (num_elem > 0) {
				mono_mb_emit_icon (mb, num_elem);
				mono_mb_emit_byte (mb, CEE_ADD);
			}
			mono_mb_emit_byte (mb, CEE_CONV_OVF_I);
		}

		mono_mb_emit_op (mb, CEE_NEWARR, eklass);
		mono_mb_emit_stloc (mb, conv_arg);

		if (m_class_is_blittable (eklass)) {
			mono_mb_emit_ldloc (mb, conv_arg);
			mono_mb_emit_byte (mb, CEE_CONV_I);
			mono_mb_emit_icon (mb, MONO_STRUCT_OFFSET (MonoArray, vector));
			mono_mb_emit_byte (mb, CEE_ADD);
			mono_mb_emit_ldarg (mb, argnum);
			mono_mb_emit_ldloc (mb, conv_arg);
			mono_mb_emit_byte (mb, CEE_LDLEN);
			mono_mb_emit_icon (mb, esize);
			mono_mb_emit_byte (mb, CEE_MUL);
			mono_mb_emit_byte (mb, CEE_PREFIX1);
			mono_mb_emit_byte (mb, CEE_CPBLK);
			mono_mb_patch_branch (mb, label1);
			break;
		}
#ifdef DISABLE_NONBLITTABLE
		else {
			char *msg = g_strdup ("Non-blittable marshalling conversion is disabled");
			mono_mb_emit_exception_marshal_directive (mb, msg);
		}
#else
		/* Emit marshalling loop */
		index_var = mono_mb_add_local (mb, int_type);
		mono_mb_emit_byte (mb, CEE_LDC_I4_0);
		mono_mb_emit_stloc (mb, index_var);
		label2 = mono_mb_get_label (mb);
		mono_mb_emit_ldloc (mb, index_var);
		mono_mb_emit_ldloc (mb, conv_arg);
		mono_mb_emit_byte (mb, CEE_LDLEN);
		label3 = mono_mb_emit_branch (mb, CEE_BGE);

		/* Emit marshalling code */
		if (is_string) {
			g_assert (conv != MONO_MARSHAL_CONV_INVALID);

			mono_mb_emit_ldloc (mb, conv_arg);
			mono_mb_emit_ldloc (mb, index_var);

			mono_mb_emit_ldloc (mb, src_ptr);
			mono_mb_emit_byte (mb, CEE_LDIND_I);

			mono_mb_emit_icall_id (mb, conv_to_icall (conv, NULL));
			mono_mb_emit_byte (mb, CEE_STELEM_REF);
		}
		else {
			char *msg = g_strdup ("Marshalling of non-string and non-blittable arrays to managed code is not implemented.");
			mono_mb_emit_exception_marshal_directive (mb, msg);
			return conv_arg;
		}

		mono_mb_emit_add_to_local (mb, index_var, 1);
		mono_mb_emit_add_to_local (mb, src_ptr, esize);

		mono_mb_emit_branch_label (mb, CEE_BR, label2);

		mono_mb_patch_branch (mb, label1);
		mono_mb_patch_branch (mb, label3);
#endif
		
		break;
	}
	case MARSHAL_ACTION_MANAGED_CONV_OUT: {
		guint32 label1, label2, label3;
		int index_var, dest_ptr, esize, param_num, num_elem;
		MonoMarshalConv conv;
		gboolean is_string = FALSE;

		if (!spec)
			/* Already handled in CONV_IN */
			break;
		
		/* These are already checked in CONV_IN */
		g_assert (!t->byref);
		g_assert (spec->native == MONO_NATIVE_LPARRAY);
		g_assert (t->attrs & PARAM_ATTRIBUTE_OUT);

		param_num = spec->data.array_data.param_num;
		num_elem = spec->data.array_data.num_elem;

		if (spec->data.array_data.elem_mult == 0)
			/* param_num is not specified */
			param_num = -1;

		if (param_num == -1) {
			if (num_elem <= 0) {
				//g_assert_not_reached ();
			}
		}

		/* FIXME: Optimize blittable case */

#ifndef DISABLE_NONBLITTABLE
		if (eklass == mono_defaults.string_class) {
			is_string = TRUE;
			conv = mono_marshal_get_string_to_ptr_conv (m->piinfo, spec);
		}
		else if (eklass == mono_class_try_get_stringbuilder_class ()) {
			is_string = TRUE;
			conv = mono_marshal_get_stringbuilder_to_ptr_conv (m->piinfo, spec);
		}
		else
			conv = MONO_MARSHAL_CONV_INVALID;
#endif

		mono_marshal_load_type_info (eklass);

		if (is_string)
			esize = TARGET_SIZEOF_VOID_P;
		else
			esize = mono_class_native_size (eklass, NULL);

		dest_ptr = mono_mb_add_local (mb, int_type);

		/* Check null */
		mono_mb_emit_ldloc (mb, conv_arg);
		label1 = mono_mb_emit_branch (mb, CEE_BRFALSE);

		mono_mb_emit_ldarg (mb, argnum);
		mono_mb_emit_stloc (mb, dest_ptr);

		if (m_class_is_blittable (eklass)) {
			/* dest */
			mono_mb_emit_ldarg (mb, argnum);
			/* src */
			mono_mb_emit_ldloc (mb, conv_arg);
			mono_mb_emit_byte (mb, CEE_CONV_I);
			mono_mb_emit_icon (mb, MONO_STRUCT_OFFSET (MonoArray, vector));
			mono_mb_emit_byte (mb, CEE_ADD);
			/* length */
			mono_mb_emit_ldloc (mb, conv_arg);
			mono_mb_emit_byte (mb, CEE_LDLEN);
			mono_mb_emit_icon (mb, esize);
			mono_mb_emit_byte (mb, CEE_MUL);
			mono_mb_emit_byte (mb, CEE_PREFIX1);
			mono_mb_emit_byte (mb, CEE_CPBLK);			
			mono_mb_patch_branch (mb, label1);
			break;
		}

#ifndef DISABLE_NONBLITTABLE
		/* Emit marshalling loop */
		index_var = mono_mb_add_local (mb, int_type);
		mono_mb_emit_byte (mb, CEE_LDC_I4_0);
		mono_mb_emit_stloc (mb, index_var);
		label2 = mono_mb_get_label (mb);
		mono_mb_emit_ldloc (mb, index_var);
		mono_mb_emit_ldloc (mb, conv_arg);
		mono_mb_emit_byte (mb, CEE_LDLEN);
		label3 = mono_mb_emit_branch (mb, CEE_BGE);

		/* Emit marshalling code */
		if (is_string) {
			int stind_op;
			g_assert (conv != MONO_MARSHAL_CONV_INVALID);

			/* dest */
			mono_mb_emit_ldloc (mb, dest_ptr);

			/* src */
			mono_mb_emit_ldloc (mb, conv_arg);
			mono_mb_emit_ldloc (mb, index_var);

			mono_mb_emit_byte (mb, CEE_LDELEM_REF);

			mono_mb_emit_icall_id (mb, conv_to_icall (conv, &stind_op));
			mono_mb_emit_byte (mb, stind_op);
		}
		else {
			char *msg = g_strdup ("Marshalling of non-string and non-blittable arrays to managed code is not implemented.");
			mono_mb_emit_exception_marshal_directive (mb, msg);
			return conv_arg;
		}

		mono_mb_emit_add_to_local (mb, index_var, 1);
		mono_mb_emit_add_to_local (mb, dest_ptr, esize);

		mono_mb_emit_branch_label (mb, CEE_BR, label2);

		mono_mb_patch_branch (mb, label1);
		mono_mb_patch_branch (mb, label3);
#endif

		break;
	}
	case MARSHAL_ACTION_MANAGED_CONV_RESULT: {
#ifndef DISABLE_NONBLITTABLE
		guint32 label1, label2, label3;
		int index_var, src, dest, esize;
		MonoMarshalConv conv = MONO_MARSHAL_CONV_INVALID;
		gboolean is_string = FALSE;
		
		g_assert (!t->byref);

		mono_marshal_load_type_info (eklass);

		if (eklass == mono_defaults.string_class) {
			is_string = TRUE;
			conv = mono_marshal_get_string_to_ptr_conv (m->piinfo, spec);
		}
		else {
			g_assert_not_reached ();
		}

		if (is_string)
			esize = TARGET_SIZEOF_VOID_P;
		else if (eklass == mono_defaults.char_class)
			esize = mono_pinvoke_is_unicode (m->piinfo) ? 2 : 1;
		else
			esize = mono_class_native_size (eklass, NULL);

		src = mono_mb_add_local (mb, object_type);
		dest = mono_mb_add_local (mb, int_type);
			
		mono_mb_emit_stloc (mb, src);
		mono_mb_emit_ldloc (mb, src);
		mono_mb_emit_stloc (mb, 3);

		/* Check for null */
		mono_mb_emit_ldloc (mb, src);
		label1 = mono_mb_emit_branch (mb, CEE_BRFALSE);

		/* Allocate native array */
		mono_mb_emit_icon (mb, esize);
		mono_mb_emit_ldloc (mb, src);
		mono_mb_emit_byte (mb, CEE_LDLEN);

		if (eklass == mono_defaults.string_class) {
			/* Make the array bigger for the terminating null */
			mono_mb_emit_byte (mb, CEE_LDC_I4_1);
			mono_mb_emit_byte (mb, CEE_ADD);
		}
		mono_mb_emit_byte (mb, CEE_MUL);
		mono_mb_emit_icall (mb, ves_icall_marshal_alloc);
		mono_mb_emit_stloc (mb, dest);
		mono_mb_emit_ldloc (mb, dest);
		mono_mb_emit_stloc (mb, 3);

		/* Emit marshalling loop */
		index_var = mono_mb_add_local (mb, int_type);
		mono_mb_emit_byte (mb, CEE_LDC_I4_0);
		mono_mb_emit_stloc (mb, index_var);
		label2 = mono_mb_get_label (mb);
		mono_mb_emit_ldloc (mb, index_var);
		mono_mb_emit_ldloc (mb, src);
		mono_mb_emit_byte (mb, CEE_LDLEN);
		label3 = mono_mb_emit_branch (mb, CEE_BGE);

		/* Emit marshalling code */
		if (is_string) {
			int stind_op;
			g_assert (conv != MONO_MARSHAL_CONV_INVALID);

			/* dest */
			mono_mb_emit_ldloc (mb, dest);

			/* src */
			mono_mb_emit_ldloc (mb, src);
			mono_mb_emit_ldloc (mb, index_var);

			mono_mb_emit_byte (mb, CEE_LDELEM_REF);

			mono_mb_emit_icall_id (mb, conv_to_icall (conv, &stind_op));
			mono_mb_emit_byte (mb, stind_op);
		}
		else {
			char *msg = g_strdup ("Marshalling of non-string arrays to managed code is not implemented.");
			mono_mb_emit_exception_marshal_directive (mb, msg);
			return conv_arg;
		}

		mono_mb_emit_add_to_local (mb, index_var, 1);
		mono_mb_emit_add_to_local (mb, dest, esize);

		mono_mb_emit_branch_label (mb, CEE_BR, label2);

		mono_mb_patch_branch (mb, label3);
		mono_mb_patch_branch (mb, label1);
#endif
		break;
	}
	default:
		g_assert_not_reached ();
	}
	return conv_arg;
}

static int
emit_marshal_ptr_ilgen (EmitMarshalContext *m, int argnum, MonoType *t, 
		  MonoMarshalSpec *spec, int conv_arg, 
		  MonoType **conv_arg_type, MarshalAction action)
{
	MonoMethodBuilder *mb = m->mb;

	switch (action) {
	case MARSHAL_ACTION_CONV_IN:
		/* MS seems to allow this in some cases, ie. bxc #158 */
		/*
		if (MONO_TYPE_ISSTRUCT (t->data.type) && !mono_class_from_mono_type_internal (t->data.type)->blittable) {
			char *msg = g_strdup_printf ("Can not marshal 'parameter #%d': Pointers can not reference marshaled structures. Use byref instead.", argnum + 1);
			mono_mb_emit_exception_marshal_directive (m->mb, msg);
		}
		*/
		break;

	case MARSHAL_ACTION_PUSH:
		mono_mb_emit_ldarg (mb, argnum);
		break;

	case MARSHAL_ACTION_CONV_RESULT:
		/* no conversions necessary */
		mono_mb_emit_stloc (mb, 3);
		break;

	default:
		break;
	}
	return conv_arg;
}

static int
emit_marshal_scalar_ilgen (EmitMarshalContext *m, int argnum, MonoType *t, 
		     MonoMarshalSpec *spec, int conv_arg, 
		     MonoType **conv_arg_type, MarshalAction action)
{
	MonoMethodBuilder *mb = m->mb;

	switch (action) {
	case MARSHAL_ACTION_PUSH:
		mono_mb_emit_ldarg (mb, argnum);
		break;

	case MARSHAL_ACTION_CONV_RESULT:
		/* no conversions necessary */
		mono_mb_emit_stloc (mb, 3);
		break;

	default:
		break;
	}
	return conv_arg;
}

static int
emit_marshal_boolean_ilgen (EmitMarshalContext *m, int argnum, MonoType *t,
		      MonoMarshalSpec *spec, 
		      int conv_arg, MonoType **conv_arg_type, 
		      MarshalAction action)
{
	MonoMethodBuilder *mb = m->mb;
	MonoType *int_type = mono_get_int_type ();
	MonoType *boolean_type = m_class_get_byval_arg (mono_defaults.boolean_class);

	switch (action) {
	case MARSHAL_ACTION_CONV_IN: {
		MonoType *local_type;
		int label_false;
		guint8 ldc_op = CEE_LDC_I4_1;

		local_type = mono_marshal_boolean_conv_in_get_local_type (spec, &ldc_op);
		if (t->byref)
			*conv_arg_type = int_type;
		else
			*conv_arg_type = local_type;
		conv_arg = mono_mb_add_local (mb, local_type);
		
		mono_mb_emit_ldarg (mb, argnum);
		if (t->byref)
			mono_mb_emit_byte (mb, CEE_LDIND_I1);
		label_false = mono_mb_emit_branch (mb, CEE_BRFALSE);
		mono_mb_emit_byte (mb, ldc_op);
		mono_mb_emit_stloc (mb, conv_arg);
		mono_mb_patch_branch (mb, label_false);

		break;
	}

	case MARSHAL_ACTION_CONV_OUT:
	{
		int label_false, label_end;
		if (!t->byref)
			break;

		mono_mb_emit_ldarg (mb, argnum);
		mono_mb_emit_ldloc (mb, conv_arg);
		
		label_false = mono_mb_emit_branch (mb, CEE_BRFALSE);
		mono_mb_emit_byte (mb, CEE_LDC_I4_1);

		label_end = mono_mb_emit_branch (mb, CEE_BR);
		mono_mb_patch_branch (mb, label_false);
		mono_mb_emit_byte (mb, CEE_LDC_I4_0);
		mono_mb_patch_branch (mb, label_end);

		mono_mb_emit_byte (mb, CEE_STIND_I1);
		break;
	}

	case MARSHAL_ACTION_PUSH:
		if (t->byref)
			mono_mb_emit_ldloc_addr (mb, conv_arg);
		else if (conv_arg)
			mono_mb_emit_ldloc (mb, conv_arg);
		else
			mono_mb_emit_ldarg (mb, argnum);
		break;

	case MARSHAL_ACTION_CONV_RESULT:
		/* maybe we need to make sure that it fits within 8 bits */
		mono_mb_emit_stloc (mb, 3);
		break;

	case MARSHAL_ACTION_MANAGED_CONV_IN: {
		MonoClass* conv_arg_class = mono_defaults.int32_class;
		guint8 ldop = CEE_LDIND_I4;
		int label_null, label_false;

		conv_arg_class = mono_marshal_boolean_managed_conv_in_get_conv_arg_class (spec, &ldop);
		conv_arg = mono_mb_add_local (mb, boolean_type);

		if (t->byref)
			*conv_arg_type = m_class_get_this_arg (conv_arg_class);
		else
			*conv_arg_type = m_class_get_byval_arg (conv_arg_class);


		mono_mb_emit_ldarg (mb, argnum);
		
		/* Check null */
		if (t->byref) {
			label_null = mono_mb_emit_branch (mb, CEE_BRFALSE);
			mono_mb_emit_ldarg (mb, argnum);
			mono_mb_emit_byte (mb, ldop);
		} else
			label_null = 0;

		label_false = mono_mb_emit_branch (mb, CEE_BRFALSE);
		mono_mb_emit_byte (mb, CEE_LDC_I4_1);
		mono_mb_emit_stloc (mb, conv_arg);
		mono_mb_patch_branch (mb, label_false);

		if (t->byref) 
			mono_mb_patch_branch (mb, label_null);
		break;
	}

	case MARSHAL_ACTION_MANAGED_CONV_OUT: {
		guint8 stop = CEE_STIND_I4;
		guint8 ldc_op = CEE_LDC_I4_1;
		int label_null,label_false, label_end;

		if (!t->byref)
			break;
		if (spec) {
			switch (spec->native) {
			case MONO_NATIVE_I1:
			case MONO_NATIVE_U1:
				stop = CEE_STIND_I1;
				break;
			case MONO_NATIVE_VARIANTBOOL:
				stop = CEE_STIND_I2;
				ldc_op = CEE_LDC_I4_M1;
				break;
			default:
				break;
			}
		}
		
		/* Check null */
		mono_mb_emit_ldarg (mb, argnum);
		label_null = mono_mb_emit_branch (mb, CEE_BRFALSE);

		mono_mb_emit_ldarg (mb, argnum);
		mono_mb_emit_ldloc (mb, conv_arg);

		label_false = mono_mb_emit_branch (mb, CEE_BRFALSE);
		mono_mb_emit_byte (mb, ldc_op);
		label_end = mono_mb_emit_branch (mb, CEE_BR);

		mono_mb_patch_branch (mb, label_false);
		mono_mb_emit_byte (mb, CEE_LDC_I4_0);
		mono_mb_patch_branch (mb, label_end);

		mono_mb_emit_byte (mb, stop);
		mono_mb_patch_branch (mb, label_null);
		break;
	}

	default:
		g_assert_not_reached ();
	}
	return conv_arg;
}

static int
emit_marshal_char_ilgen (EmitMarshalContext *m, int argnum, MonoType *t, 
		   MonoMarshalSpec *spec, int conv_arg, 
		   MonoType **conv_arg_type, MarshalAction action)
{
	MonoMethodBuilder *mb = m->mb;

	switch (action) {
	case MARSHAL_ACTION_PUSH:
		/* fixme: dont know how to marshal that. We cant simply
		 * convert it to a one byte UTF8 character, because an
		 * unicode character may need more that one byte in UTF8 */
		mono_mb_emit_ldarg (mb, argnum);
		break;

	case MARSHAL_ACTION_CONV_RESULT:
		/* fixme: we need conversions here */
		mono_mb_emit_stloc (mb, 3);
		break;

	default:
		break;
	}
	return conv_arg;
}

static void
emit_virtual_stelemref_ilgen (MonoMethodBuilder *mb, const char **param_names, MonoStelemrefKind kind)
{
	guint32 b1, b2, b3, b4;
	int aklass, vklass, vtable, uiid;
	int array_slot_addr;

	mono_mb_set_param_names (mb, param_names);
	MonoType *int_type = mono_get_int_type ();
	MonoType *int32_type = m_class_get_byval_arg (mono_defaults.int32_class);
	MonoType *object_type_byref = m_class_get_this_arg (mono_defaults.object_class);

	/*For now simply call plain old stelemref*/
	switch (kind) {
	case STELEMREF_OBJECT:
		/* ldelema (implicit bound check) */
		load_array_element_address (mb);
		/* do_store */
		mono_mb_emit_ldarg (mb, 2);
		mono_mb_emit_byte (mb, CEE_STIND_REF);
		mono_mb_emit_byte (mb, CEE_RET);
		break;

	case STELEMREF_COMPLEX: {
		int b_fast;
		/*
		<ldelema (bound check)>
		if (!value)
			goto store;
		if (!mono_object_isinst (value, aklass))
			goto do_exception;

		 do_store:
			 *array_slot_addr = value;

		do_exception:
			throw new ArrayTypeMismatchException ();
		*/

		aklass = mono_mb_add_local (mb, int_type);
		vklass = mono_mb_add_local (mb, int_type);
		array_slot_addr = mono_mb_add_local (mb, object_type_byref);

#if 0
		{
			/*Use this to debug/record stores that are going thru the slow path*/
			MonoMethodSignature *csig;
			csig = mono_metadata_signature_alloc (mono_defaults.corlib, 3);
			csig->ret = mono_get_void_type ();
			csig->params [0] = object_type;
			csig->params [1] = int_type; /* this is a natural sized int */
			csig->params [2] = object_type;
			mono_mb_emit_ldarg (mb, 0);
			mono_mb_emit_ldarg (mb, 1);
			mono_mb_emit_ldarg (mb, 2);
			mono_mb_emit_native_call (mb, csig, record_slot_vstore);
		}
#endif

		/* ldelema (implicit bound check) */
		load_array_element_address (mb);
		mono_mb_emit_stloc (mb, array_slot_addr);

		/* if (!value) goto do_store */
		mono_mb_emit_ldarg (mb, 2);
		b1 = mono_mb_emit_branch (mb, CEE_BRFALSE);

		/* aklass = array->vtable->klass->element_class */
		load_array_class (mb, aklass);
		/* vklass = value->vtable->klass */
		load_value_class (mb, vklass);

		/* fastpath */
		mono_mb_emit_ldloc (mb, vklass);
		mono_mb_emit_ldloc (mb, aklass);
		b_fast = mono_mb_emit_branch (mb, CEE_BEQ);

		/*if (mono_object_isinst (value, aklass)) */
		mono_mb_emit_ldarg (mb, 2);
		mono_mb_emit_ldloc (mb, aklass);
		mono_mb_emit_icall (mb, mono_object_isinst_icall);
		b2 = mono_mb_emit_branch (mb, CEE_BRFALSE);

		/* do_store: */
		mono_mb_patch_branch (mb, b1);
		mono_mb_patch_branch (mb, b_fast);
		mono_mb_emit_ldloc (mb, array_slot_addr);
		mono_mb_emit_ldarg (mb, 2);
		mono_mb_emit_byte (mb, CEE_STIND_REF);
		mono_mb_emit_byte (mb, CEE_RET);

		/* do_exception: */
		mono_mb_patch_branch (mb, b2);

		mono_mb_emit_exception (mb, "ArrayTypeMismatchException", NULL);
		break;
	}
	case STELEMREF_SEALED_CLASS:
		/*
		<ldelema (bound check)>
		if (!value)
			goto store;

		aklass = array->vtable->m_class_get_element_class (klass);
		vklass = value->vtable->klass;

		if (vklass != aklass)
			goto do_exception;

		do_store:
			 *array_slot_addr = value;

		do_exception:
			throw new ArrayTypeMismatchException ();
		*/
		aklass = mono_mb_add_local (mb, int_type);
		vklass = mono_mb_add_local (mb, int_type);
		array_slot_addr = mono_mb_add_local (mb, object_type_byref);

		/* ldelema (implicit bound check) */
		load_array_element_address (mb);
		mono_mb_emit_stloc (mb, array_slot_addr);

		/* if (!value) goto do_store */
		mono_mb_emit_ldarg (mb, 2);
		b1 = mono_mb_emit_branch (mb, CEE_BRFALSE);

		/* aklass = array->vtable->klass->element_class */
		load_array_class (mb, aklass);

		/* vklass = value->vtable->klass */
		load_value_class (mb, vklass);

		/*if (vklass != aklass) goto do_exception; */
		mono_mb_emit_ldloc (mb, aklass);
		mono_mb_emit_ldloc (mb, vklass);
		b2 = mono_mb_emit_branch (mb, CEE_BNE_UN);

		/* do_store: */
		mono_mb_patch_branch (mb, b1);
		mono_mb_emit_ldloc (mb, array_slot_addr);
		mono_mb_emit_ldarg (mb, 2);
		mono_mb_emit_byte (mb, CEE_STIND_REF);
		mono_mb_emit_byte (mb, CEE_RET);

		/* do_exception: */
		mono_mb_patch_branch (mb, b2);
		mono_mb_emit_exception (mb, "ArrayTypeMismatchException", NULL);
		break;

	case STELEMREF_CLASS: {
		/*
		the method:
		<ldelema (bound check)>
		if (!value)
			goto do_store;

		aklass = array->vtable->m_class_get_element_class (klass);
		vklass = value->vtable->klass;

		if (vklass->idepth < aklass->idepth)
			goto do_exception;

		if (vklass->supertypes [aklass->idepth - 1] != aklass)
			goto do_exception;

		do_store:
			*array_slot_addr = value;
			return;

		long:
			throw new ArrayTypeMismatchException ();
		*/
		aklass = mono_mb_add_local (mb, int_type);
		vklass = mono_mb_add_local (mb, int_type);
		array_slot_addr = mono_mb_add_local (mb, object_type_byref);

		/* ldelema (implicit bound check) */
		load_array_element_address (mb);
		mono_mb_emit_stloc (mb, array_slot_addr);

		/* if (!value) goto do_store */
		mono_mb_emit_ldarg (mb, 2);
		b1 = mono_mb_emit_branch (mb, CEE_BRFALSE);

		/* aklass = array->vtable->klass->element_class */
		load_array_class (mb, aklass);

		/* vklass = value->vtable->klass */
		load_value_class (mb, vklass);

		/* if (vklass->idepth < aklass->idepth) goto failue */
		mono_mb_emit_ldloc (mb, vklass);
		mono_mb_emit_ldflda (mb, m_class_offsetof_idepth ());
		mono_mb_emit_byte (mb, CEE_LDIND_U2);

		mono_mb_emit_ldloc (mb, aklass);
		mono_mb_emit_ldflda (mb, m_class_offsetof_idepth ());
		mono_mb_emit_byte (mb, CEE_LDIND_U2);

		b3 = mono_mb_emit_branch (mb, CEE_BLT_UN);

		/* if (vklass->supertypes [aklass->idepth - 1] != aklass) goto failure */
		mono_mb_emit_ldloc (mb, vklass);
		mono_mb_emit_ldflda (mb, m_class_offsetof_supertypes ());
		mono_mb_emit_byte (mb, CEE_LDIND_I);

		mono_mb_emit_ldloc (mb, aklass);
		mono_mb_emit_ldflda (mb, m_class_offsetof_idepth ());
		mono_mb_emit_byte (mb, CEE_LDIND_U2);
		mono_mb_emit_icon (mb, 1);
		mono_mb_emit_byte (mb, CEE_SUB);
		mono_mb_emit_icon (mb, TARGET_SIZEOF_VOID_P);
		mono_mb_emit_byte (mb, CEE_MUL);
		mono_mb_emit_byte (mb, CEE_ADD);
		mono_mb_emit_byte (mb, CEE_LDIND_I);

		mono_mb_emit_ldloc (mb, aklass);
		b4 = mono_mb_emit_branch (mb, CEE_BNE_UN);

		/* do_store: */
		mono_mb_patch_branch (mb, b1);
		mono_mb_emit_ldloc (mb, array_slot_addr);
		mono_mb_emit_ldarg (mb, 2);
		mono_mb_emit_byte (mb, CEE_STIND_REF);
		mono_mb_emit_byte (mb, CEE_RET);

		/* do_exception: */
		mono_mb_patch_branch (mb, b3);
		mono_mb_patch_branch (mb, b4);

		mono_mb_emit_exception (mb, "ArrayTypeMismatchException", NULL);
		break;
	}

	case STELEMREF_CLASS_SMALL_IDEPTH:
		/*
		the method:
		<ldelema (bound check)>
		if (!value)
			goto do_store;

		aklass = array->vtable->m_class_get_element_class (klass);
		vklass = value->vtable->klass;

		if (vklass->supertypes [aklass->idepth - 1] != aklass)
			goto do_exception;

		do_store:
			*array_slot_addr = value;
			return;

		long:
			throw new ArrayTypeMismatchException ();
		*/
		aklass = mono_mb_add_local (mb, int_type);
		vklass = mono_mb_add_local (mb, int_type);
		array_slot_addr = mono_mb_add_local (mb, object_type_byref);

		/* ldelema (implicit bound check) */
		load_array_element_address (mb);
		mono_mb_emit_stloc (mb, array_slot_addr);

		/* if (!value) goto do_store */
		mono_mb_emit_ldarg (mb, 2);
		b1 = mono_mb_emit_branch (mb, CEE_BRFALSE);

		/* aklass = array->vtable->klass->element_class */
		load_array_class (mb, aklass);

		/* vklass = value->vtable->klass */
		load_value_class (mb, vklass);

		/* if (vklass->supertypes [aklass->idepth - 1] != aklass) goto failure */
		mono_mb_emit_ldloc (mb, vklass);
		mono_mb_emit_ldflda (mb, m_class_offsetof_supertypes ());
		mono_mb_emit_byte (mb, CEE_LDIND_I);

		mono_mb_emit_ldloc (mb, aklass);
		mono_mb_emit_ldflda (mb, m_class_offsetof_idepth ());
		mono_mb_emit_byte (mb, CEE_LDIND_U2);
		mono_mb_emit_icon (mb, 1);
		mono_mb_emit_byte (mb, CEE_SUB);
		mono_mb_emit_icon (mb, TARGET_SIZEOF_VOID_P);
		mono_mb_emit_byte (mb, CEE_MUL);
		mono_mb_emit_byte (mb, CEE_ADD);
		mono_mb_emit_byte (mb, CEE_LDIND_I);

		mono_mb_emit_ldloc (mb, aklass);
		b4 = mono_mb_emit_branch (mb, CEE_BNE_UN);

		/* do_store: */
		mono_mb_patch_branch (mb, b1);
		mono_mb_emit_ldloc (mb, array_slot_addr);
		mono_mb_emit_ldarg (mb, 2);
		mono_mb_emit_byte (mb, CEE_STIND_REF);
		mono_mb_emit_byte (mb, CEE_RET);

		/* do_exception: */
		mono_mb_patch_branch (mb, b4);

		mono_mb_emit_exception (mb, "ArrayTypeMismatchException", NULL);
		break;

	case STELEMREF_INTERFACE:
		/*Mono *klass;
		MonoVTable *vt;
		unsigned uiid;
		if (value == NULL)
			goto store;

		klass = array->obj.vtable->klass->element_class;
		vt = value->vtable;
		uiid = klass->interface_id;
		if (uiid > vt->max_interface_id)
			goto exception;
		if (!(vt->interface_bitmap [(uiid) >> 3] & (1 << ((uiid)&7))))
			goto exception;
		store:
			mono_array_setref_internal (array, index, value);
			return;
		exception:
			mono_raise_exception (mono_get_exception_array_type_mismatch ());*/

		array_slot_addr = mono_mb_add_local (mb, object_type_byref);
		aklass = mono_mb_add_local (mb, int_type);
		vtable = mono_mb_add_local (mb, int_type);
		uiid = mono_mb_add_local (mb, int32_type);

		/* ldelema (implicit bound check) */
		load_array_element_address (mb);
		mono_mb_emit_stloc (mb, array_slot_addr);

		/* if (!value) goto do_store */
		mono_mb_emit_ldarg (mb, 2);
		b1 = mono_mb_emit_branch (mb, CEE_BRFALSE);

		/* klass = array->vtable->m_class_get_element_class (klass) */
		load_array_class (mb, aklass);

		/* vt = value->vtable */
		mono_mb_emit_ldarg (mb, 2);
		mono_mb_emit_ldflda (mb, MONO_STRUCT_OFFSET (MonoObject, vtable));
		mono_mb_emit_byte (mb, CEE_LDIND_I);
		mono_mb_emit_stloc (mb, vtable);

		/* uiid = klass->interface_id; */
		mono_mb_emit_ldloc (mb, aklass);
		mono_mb_emit_ldflda (mb, m_class_offsetof_interface_id ());
		mono_mb_emit_byte (mb, CEE_LDIND_U4);
		mono_mb_emit_stloc (mb, uiid);

		/*if (uiid > vt->max_interface_id)*/
		mono_mb_emit_ldloc (mb, uiid);
		mono_mb_emit_ldloc (mb, vtable);
		mono_mb_emit_ldflda (mb, MONO_STRUCT_OFFSET (MonoVTable, max_interface_id));
		mono_mb_emit_byte (mb, CEE_LDIND_U4);
		b2 = mono_mb_emit_branch (mb, CEE_BGT_UN);

		/* if (!(vt->interface_bitmap [(uiid) >> 3] & (1 << ((uiid)&7)))) */

		/*vt->interface_bitmap*/
		mono_mb_emit_ldloc (mb, vtable);
		mono_mb_emit_ldflda (mb, MONO_STRUCT_OFFSET (MonoVTable, interface_bitmap));
		mono_mb_emit_byte (mb, CEE_LDIND_I);

		/*uiid >> 3*/
		mono_mb_emit_ldloc (mb, uiid);
		mono_mb_emit_icon (mb, 3);
		mono_mb_emit_byte (mb, CEE_SHR_UN);

		/*vt->interface_bitmap [(uiid) >> 3]*/
		mono_mb_emit_byte (mb, CEE_ADD); /*interface_bitmap is a guint8 array*/
		mono_mb_emit_byte (mb, CEE_LDIND_U1);

		/*(1 << ((uiid)&7)))*/
		mono_mb_emit_icon (mb, 1);
		mono_mb_emit_ldloc (mb, uiid);
		mono_mb_emit_icon (mb, 7);
		mono_mb_emit_byte (mb, CEE_AND);
		mono_mb_emit_byte (mb, CEE_SHL);

		/*bitwise and the whole thing*/
		mono_mb_emit_byte (mb, CEE_AND);
		b3 = mono_mb_emit_branch (mb, CEE_BRFALSE);

		/* do_store: */
		mono_mb_patch_branch (mb, b1);
		mono_mb_emit_ldloc (mb, array_slot_addr);
		mono_mb_emit_ldarg (mb, 2);
		mono_mb_emit_byte (mb, CEE_STIND_REF);
		mono_mb_emit_byte (mb, CEE_RET);

		/* do_exception: */
		mono_mb_patch_branch (mb, b2);
		mono_mb_patch_branch (mb, b3);
		mono_mb_emit_exception (mb, "ArrayTypeMismatchException", NULL);
		break;

	default:
		mono_mb_emit_ldarg (mb, 0);
		mono_mb_emit_ldarg (mb, 1);
		mono_mb_emit_ldarg (mb, 2);
		mono_mb_emit_managed_call (mb, mono_marshal_get_stelemref (), NULL);
		mono_mb_emit_byte (mb, CEE_RET);
		g_assert (0);
	}
}

static void
emit_stelemref_ilgen (MonoMethodBuilder *mb)
{
	guint32 b1, b2, b3, b4;
	guint32 copy_pos;
	int aklass, vklass;
	int array_slot_addr;
	
	MonoType *int_type = mono_get_int_type ();
	MonoType *object_type_byref = m_class_get_this_arg (mono_defaults.object_class);

	aklass = mono_mb_add_local (mb, int_type);
	vklass = mono_mb_add_local (mb, int_type);
	array_slot_addr = mono_mb_add_local (mb, object_type_byref);
	
	/*
	the method:
	<ldelema (bound check)>
	if (!value)
		goto store;
	
	aklass = array->vtable->m_class_get_element_class (klass);
	vklass = value->vtable->klass;
	
	if (vklass->idepth < aklass->idepth)
		goto long;
	
	if (vklass->supertypes [aklass->idepth - 1] != aklass)
		goto long;
	
	store:
		*array_slot_addr = value;
		return;
	
	long:
		if (mono_object_isinst (value, aklass))
			goto store;
		
		throw new ArrayTypeMismatchException ();
	*/
	
	/* ldelema (implicit bound check) */
	mono_mb_emit_ldarg (mb, 0);
	mono_mb_emit_ldarg (mb, 1);
	mono_mb_emit_op (mb, CEE_LDELEMA, mono_defaults.object_class);
	mono_mb_emit_stloc (mb, array_slot_addr);
		
	/* if (!value) goto do_store */
	mono_mb_emit_ldarg (mb, 2);
	b1 = mono_mb_emit_branch (mb, CEE_BRFALSE);
	
	/* aklass = array->vtable->klass->element_class */
	mono_mb_emit_ldarg (mb, 0);
	mono_mb_emit_ldflda (mb, MONO_STRUCT_OFFSET (MonoObject, vtable));
	mono_mb_emit_byte (mb, CEE_LDIND_I);
	mono_mb_emit_ldflda (mb, MONO_STRUCT_OFFSET (MonoVTable, klass));
	mono_mb_emit_byte (mb, CEE_LDIND_I);
	mono_mb_emit_ldflda (mb, m_class_offsetof_element_class ());
	mono_mb_emit_byte (mb, CEE_LDIND_I);
	mono_mb_emit_stloc (mb, aklass);
	
	/* vklass = value->vtable->klass */
	mono_mb_emit_ldarg (mb, 2);
	mono_mb_emit_ldflda (mb, MONO_STRUCT_OFFSET (MonoObject, vtable));
	mono_mb_emit_byte (mb, CEE_LDIND_I);
	mono_mb_emit_ldflda (mb, MONO_STRUCT_OFFSET (MonoVTable, klass));
	mono_mb_emit_byte (mb, CEE_LDIND_I);
	mono_mb_emit_stloc (mb, vklass);
	
	/* if (vklass->idepth < aklass->idepth) goto failue */
	mono_mb_emit_ldloc (mb, vklass);
	mono_mb_emit_ldflda (mb, m_class_offsetof_idepth ());
	mono_mb_emit_byte (mb, CEE_LDIND_U2);
	
	mono_mb_emit_ldloc (mb, aklass);
	mono_mb_emit_ldflda (mb, m_class_offsetof_idepth ());
	mono_mb_emit_byte (mb, CEE_LDIND_U2);
	
	b2 = mono_mb_emit_branch (mb, CEE_BLT_UN);
	
	/* if (vklass->supertypes [aklass->idepth - 1] != aklass) goto failure */
	mono_mb_emit_ldloc (mb, vklass);
	mono_mb_emit_ldflda (mb, m_class_offsetof_supertypes ());
	mono_mb_emit_byte (mb, CEE_LDIND_I);
	
	mono_mb_emit_ldloc (mb, aklass);
	mono_mb_emit_ldflda (mb, m_class_offsetof_idepth ());
	mono_mb_emit_byte (mb, CEE_LDIND_U2);
	mono_mb_emit_icon (mb, 1);
	mono_mb_emit_byte (mb, CEE_SUB);
	mono_mb_emit_icon (mb, TARGET_SIZEOF_VOID_P);
	mono_mb_emit_byte (mb, CEE_MUL);
	mono_mb_emit_byte (mb, CEE_ADD);
	mono_mb_emit_byte (mb, CEE_LDIND_I);
	
	mono_mb_emit_ldloc (mb, aklass);
	
	b3 = mono_mb_emit_branch (mb, CEE_BNE_UN);
	
	copy_pos = mono_mb_get_label (mb);
	/* do_store */
	mono_mb_patch_branch (mb, b1);
	mono_mb_emit_ldloc (mb, array_slot_addr);
	mono_mb_emit_ldarg (mb, 2);
	mono_mb_emit_byte (mb, CEE_STIND_REF);
	
	mono_mb_emit_byte (mb, CEE_RET);
	
	/* the hard way */
	mono_mb_patch_branch (mb, b2);
	mono_mb_patch_branch (mb, b3);
	
	mono_mb_emit_ldarg (mb, 2);
	mono_mb_emit_ldloc (mb, aklass);
	mono_mb_emit_icall (mb, mono_object_isinst_icall);
	
	b4 = mono_mb_emit_branch (mb, CEE_BRTRUE);
	mono_mb_patch_addr (mb, b4, copy_pos - (b4 + 4));
	mono_mb_emit_exception (mb, "ArrayTypeMismatchException", NULL);
	
	mono_mb_emit_byte (mb, CEE_RET);
}

static void
mb_emit_byte_ilgen (MonoMethodBuilder *mb, guint8 op)
{
	mono_mb_emit_byte (mb, op);
}

static void
emit_array_address_ilgen (MonoMethodBuilder *mb, int rank, int elem_size)
{
	int i, bounds, ind, realidx;
	int branch_pos, *branch_positions;

	MonoType *int_type = mono_get_int_type ();
	MonoType *int32_type = mono_get_int32_type ();

	branch_positions = g_new0 (int, rank);

	bounds = mono_mb_add_local (mb, int_type);
	ind = mono_mb_add_local (mb, int32_type);
	realidx = mono_mb_add_local (mb, int32_type);

	/* bounds = array->bounds; */
	mono_mb_emit_ldarg (mb, 0);
	mono_mb_emit_ldflda (mb, MONO_STRUCT_OFFSET (MonoArray, bounds));
	mono_mb_emit_byte (mb, CEE_LDIND_I);
	mono_mb_emit_stloc (mb, bounds);

	/* ind is the overall element index, realidx is the partial index in a single dimension */
	/* ind = idx0 - bounds [0].lower_bound */
	mono_mb_emit_ldarg (mb, 1);
	mono_mb_emit_ldloc (mb, bounds);
	mono_mb_emit_icon (mb, MONO_STRUCT_OFFSET (MonoArrayBounds, lower_bound));
	mono_mb_emit_byte (mb, CEE_ADD);
	mono_mb_emit_byte (mb, CEE_LDIND_I4);
	mono_mb_emit_byte (mb, CEE_SUB);
	mono_mb_emit_stloc (mb, ind);
	/* if (ind >= bounds [0].length) goto exeception; */
	mono_mb_emit_ldloc (mb, ind);
	mono_mb_emit_ldloc (mb, bounds);
	mono_mb_emit_icon (mb, MONO_STRUCT_OFFSET (MonoArrayBounds, length));
	mono_mb_emit_byte (mb, CEE_ADD);
	mono_mb_emit_byte (mb, CEE_LDIND_I4);
	/* note that we use unsigned comparison */
	branch_pos = mono_mb_emit_branch (mb, CEE_BGE_UN);

 	/* For large ranks (> 4?) use a loop n IL later to reduce code size.
	 * We could also decide to ignore the passed elem_size and get it
	 * from the array object, to reduce the number of methods we generate:
	 * the additional cost is 3 memory loads and a non-immediate mul.
	 */
	for (i = 1; i < rank; ++i) {
		/* realidx = idxi - bounds [i].lower_bound */
		mono_mb_emit_ldarg (mb, 1 + i);
		mono_mb_emit_ldloc (mb, bounds);
		mono_mb_emit_icon (mb, (i * sizeof (MonoArrayBounds)) + MONO_STRUCT_OFFSET (MonoArrayBounds, lower_bound));
		mono_mb_emit_byte (mb, CEE_ADD);
		mono_mb_emit_byte (mb, CEE_LDIND_I4);
		mono_mb_emit_byte (mb, CEE_SUB);
		mono_mb_emit_stloc (mb, realidx);
		/* if (realidx >= bounds [i].length) goto exeception; */
		mono_mb_emit_ldloc (mb, realidx);
		mono_mb_emit_ldloc (mb, bounds);
		mono_mb_emit_icon (mb, (i * sizeof (MonoArrayBounds)) + MONO_STRUCT_OFFSET (MonoArrayBounds, length));
		mono_mb_emit_byte (mb, CEE_ADD);
		mono_mb_emit_byte (mb, CEE_LDIND_I4);
		branch_positions [i] = mono_mb_emit_branch (mb, CEE_BGE_UN);
		/* ind = ind * bounds [i].length + realidx */
		mono_mb_emit_ldloc (mb, ind);
		mono_mb_emit_ldloc (mb, bounds);
		mono_mb_emit_icon (mb, (i * sizeof (MonoArrayBounds)) + MONO_STRUCT_OFFSET (MonoArrayBounds, length));
		mono_mb_emit_byte (mb, CEE_ADD);
		mono_mb_emit_byte (mb, CEE_LDIND_I4);
		mono_mb_emit_byte (mb, CEE_MUL);
		mono_mb_emit_ldloc (mb, realidx);
		mono_mb_emit_byte (mb, CEE_ADD);
		mono_mb_emit_stloc (mb, ind);
	}

	/* return array->vector + ind * element_size */
	mono_mb_emit_ldarg (mb, 0);
	mono_mb_emit_ldflda (mb, MONO_STRUCT_OFFSET (MonoArray, vector));
	mono_mb_emit_ldloc (mb, ind);
	if (elem_size) {
		mono_mb_emit_icon (mb, elem_size);
	} else {
		/* Load arr->vtable->klass->sizes.element_class */
		mono_mb_emit_ldarg (mb, 0);
		mono_mb_emit_byte (mb, CEE_CONV_I);
		mono_mb_emit_icon (mb, MONO_STRUCT_OFFSET (MonoObject, vtable));
		mono_mb_emit_byte (mb, CEE_ADD);
		mono_mb_emit_byte (mb, CEE_LDIND_I);
		mono_mb_emit_icon (mb, MONO_STRUCT_OFFSET (MonoVTable, klass));
		mono_mb_emit_byte (mb, CEE_ADD);
		mono_mb_emit_byte (mb, CEE_LDIND_I);
		/* sizes is an union, so this reads sizes.element_size */
		mono_mb_emit_icon (mb, m_class_offsetof_sizes ());
		mono_mb_emit_byte (mb, CEE_ADD);
		mono_mb_emit_byte (mb, CEE_LDIND_I4);
	}
		mono_mb_emit_byte (mb, CEE_MUL);
	mono_mb_emit_byte (mb, CEE_ADD);
	mono_mb_emit_byte (mb, CEE_RET);

	/* patch the branches to get here and throw */
	for (i = 1; i < rank; ++i) {
		mono_mb_patch_branch (mb, branch_positions [i]);
	}
	mono_mb_patch_branch (mb, branch_pos);
	/* throw exception */
	mono_mb_emit_exception (mb, "IndexOutOfRangeException", NULL);

	g_free (branch_positions);
}

static void
emit_delegate_begin_invoke_ilgen (MonoMethodBuilder *mb, MonoMethodSignature *sig)
{
	int params_var;
	params_var = mono_mb_emit_save_args (mb, sig, FALSE);

	mono_mb_emit_ldarg (mb, 0);
	mono_mb_emit_ldloc (mb, params_var);
	mono_mb_emit_icall (mb, mono_delegate_begin_invoke);
	mono_mb_emit_byte (mb, CEE_RET);
}

static void
emit_delegate_end_invoke_ilgen (MonoMethodBuilder *mb, MonoMethodSignature *sig)
{
	int params_var;
	params_var = mono_mb_emit_save_args (mb, sig, FALSE);

	mono_mb_emit_ldarg (mb, 0);
	mono_mb_emit_ldloc (mb, params_var);
	mono_mb_emit_icall (mb, mono_delegate_end_invoke);

	if (sig->ret->type == MONO_TYPE_VOID) {
		mono_mb_emit_byte (mb, CEE_POP);
		mono_mb_emit_byte (mb, CEE_RET);
	} else
		mono_mb_emit_restore_result (mb, sig->ret);
}

static void
emit_delegate_invoke_internal_ilgen (MonoMethodBuilder *mb, MonoMethodSignature *sig, MonoMethodSignature *invoke_sig, gboolean static_method_with_first_arg_bound, gboolean callvirt, gboolean closed_over_null, MonoMethod *method, MonoMethod *target_method, MonoClass *target_class, MonoGenericContext *ctx, MonoGenericContainer *container)
{
	int local_i, local_len, local_delegates, local_d, local_target, local_res;
	int pos0, pos1, pos2;
	int i;
	gboolean void_ret;

	MonoType *int32_type = mono_get_int32_type ();
	MonoType *object_type = mono_get_object_type ();

	void_ret = sig->ret->type == MONO_TYPE_VOID && !method->string_ctor;

	/* allocate local 0 (object) */
	local_i = mono_mb_add_local (mb, int32_type);
	local_len = mono_mb_add_local (mb, int32_type);
	local_delegates = mono_mb_add_local (mb, m_class_get_byval_arg (mono_defaults.array_class));
	local_d = mono_mb_add_local (mb, m_class_get_byval_arg (mono_defaults.multicastdelegate_class));
	local_target = mono_mb_add_local (mb, object_type);

	if (!void_ret)
		local_res = mono_mb_add_local (mb, m_class_get_byval_arg (mono_class_from_mono_type_internal (sig->ret)));

	g_assert (sig->hasthis);

	/*
	 * {type: sig->ret} res;
	 * if (delegates == null) {
	 *     return this.<target> ( args .. );
	 * } else {
	 *     int i = 0, len = this.delegates.Length;
	 *     do {
	 *         res = this.delegates [i].Invoke ( args .. );
	 *     } while (++i < len);
	 *     return res;
	 * }
	 */

	/* this wrapper can be used in unmanaged-managed transitions */
	emit_thread_interrupt_checkpoint (mb);

	/* delegates = this.delegates */
	mono_mb_emit_ldarg (mb, 0);
	mono_mb_emit_ldflda (mb, MONO_STRUCT_OFFSET (MonoMulticastDelegate, delegates));
	mono_mb_emit_byte (mb, CEE_LDIND_REF);
	mono_mb_emit_stloc (mb, local_delegates);

	/* if (delegates == null) */
	mono_mb_emit_ldloc (mb, local_delegates);
	pos2 = mono_mb_emit_branch (mb, CEE_BRTRUE);

	/* return target.<target_method|method_ptr> ( args .. ); */

	/* target = d.target; */
	mono_mb_emit_ldarg (mb, 0);
	mono_mb_emit_ldflda (mb, MONO_STRUCT_OFFSET (MonoDelegate, target));
	mono_mb_emit_byte (mb, CEE_LDIND_REF);
	mono_mb_emit_stloc (mb, local_target);

	/*static methods with bound first arg can have null target and still be bound*/
	if (!static_method_with_first_arg_bound) {
		/* if target != null */
		mono_mb_emit_ldloc (mb, local_target);
		pos0 = mono_mb_emit_branch (mb, CEE_BRFALSE);

		/* then call this->method_ptr nonstatic */
		if (callvirt) {
			// FIXME:
			mono_mb_emit_exception_full (mb, "System", "NotImplementedException", "");
		} else {
			mono_mb_emit_ldloc (mb, local_target);
			for (i = 0; i < sig->param_count; ++i)
				mono_mb_emit_ldarg (mb, i + 1);
			mono_mb_emit_ldarg (mb, 0);
			mono_mb_emit_ldflda (mb, MONO_STRUCT_OFFSET (MonoDelegate, extra_arg));
			mono_mb_emit_byte (mb, CEE_LDIND_I);
			mono_mb_emit_ldarg (mb, 0);
			mono_mb_emit_byte (mb, MONO_CUSTOM_PREFIX);
			mono_mb_emit_byte (mb, CEE_MONO_LD_DELEGATE_METHOD_PTR);
			mono_mb_emit_byte (mb, MONO_CUSTOM_PREFIX);
			mono_mb_emit_op (mb, CEE_MONO_CALLI_EXTRA_ARG, sig);
			mono_mb_emit_byte (mb, CEE_RET);
		}
	
		/* else [target == null] call this->method_ptr static */
		mono_mb_patch_branch (mb, pos0);
	}

	if (callvirt) {
		if (!closed_over_null) {
			/* if target_method is not really virtual, turn it into a direct call */
			if (!(target_method->flags & METHOD_ATTRIBUTE_VIRTUAL) || m_class_is_valuetype (target_class)) {
				mono_mb_emit_ldarg (mb, 1);
				for (i = 1; i < sig->param_count; ++i)
					mono_mb_emit_ldarg (mb, i + 1);
				mono_mb_emit_op (mb, CEE_CALL, target_method);
			} else {
				mono_mb_emit_ldarg (mb, 1);
				mono_mb_emit_op (mb, CEE_CASTCLASS, target_class);
				for (i = 1; i < sig->param_count; ++i)
					mono_mb_emit_ldarg (mb, i + 1);
				mono_mb_emit_op (mb, CEE_CALLVIRT, target_method);
			}
		} else {
			mono_mb_emit_byte (mb, CEE_LDNULL);
			for (i = 0; i < sig->param_count; ++i)
				mono_mb_emit_ldarg (mb, i + 1);
			mono_mb_emit_op (mb, CEE_CALL, target_method);
		}
	} else {
		if (static_method_with_first_arg_bound) {
			mono_mb_emit_ldloc (mb, local_target);
			if (!MONO_TYPE_IS_REFERENCE (invoke_sig->params[0]))
				mono_mb_emit_op (mb, CEE_UNBOX_ANY, mono_class_from_mono_type_internal (invoke_sig->params[0]));
		}
		for (i = 0; i < sig->param_count; ++i)
			mono_mb_emit_ldarg (mb, i + 1);
		mono_mb_emit_ldarg (mb, 0);
		mono_mb_emit_ldflda (mb, MONO_STRUCT_OFFSET (MonoDelegate, extra_arg));
		mono_mb_emit_byte (mb, CEE_LDIND_I);
		mono_mb_emit_ldarg (mb, 0);
		mono_mb_emit_byte (mb, MONO_CUSTOM_PREFIX);
		mono_mb_emit_byte (mb, CEE_MONO_LD_DELEGATE_METHOD_PTR);
		mono_mb_emit_byte (mb, MONO_CUSTOM_PREFIX);
		mono_mb_emit_op (mb, CEE_MONO_CALLI_EXTRA_ARG, invoke_sig);
	}

	mono_mb_emit_byte (mb, CEE_RET);

	/* else [delegates != null] */
	mono_mb_patch_branch (mb, pos2);

	/* len = delegates.Length; */
	mono_mb_emit_ldloc (mb, local_delegates);
	mono_mb_emit_byte (mb, CEE_LDLEN);
	mono_mb_emit_byte (mb, CEE_CONV_I4);
	mono_mb_emit_stloc (mb, local_len);

	/* i = 0; */
	mono_mb_emit_icon (mb, 0);
	mono_mb_emit_stloc (mb, local_i);

	pos1 = mono_mb_get_label (mb);

	/* d = delegates [i]; */
	mono_mb_emit_ldloc (mb, local_delegates);
	mono_mb_emit_ldloc (mb, local_i);
	mono_mb_emit_byte (mb, CEE_LDELEM_REF);
	mono_mb_emit_stloc (mb, local_d);

	/* res = d.Invoke ( args .. ); */
	mono_mb_emit_ldloc (mb, local_d);
	for (i = 0; i < sig->param_count; i++)
		mono_mb_emit_ldarg (mb, i + 1);
	if (!ctx) {
		mono_mb_emit_op (mb, CEE_CALLVIRT, method);
	} else {
		ERROR_DECL (error);
		mono_mb_emit_op (mb, CEE_CALLVIRT, mono_class_inflate_generic_method_checked (method, &container->context, error));
		g_assert (is_ok (error)); /* FIXME don't swallow the error */
	}
	if (!void_ret)
		mono_mb_emit_stloc (mb, local_res);

	/* i += 1 */
	mono_mb_emit_add_to_local (mb, local_i, 1);

	/* i < l */
	mono_mb_emit_ldloc (mb, local_i);
	mono_mb_emit_ldloc (mb, local_len);
	mono_mb_emit_branch_label (mb, CEE_BLT, pos1);

	/* return res */
	if (!void_ret)
		mono_mb_emit_ldloc (mb, local_res);
	mono_mb_emit_byte (mb, CEE_RET);
}

static void
mb_skip_visibility_ilgen (MonoMethodBuilder *mb)
{
	mb->skip_visibility = 1;
}

static void
mb_set_dynamic_ilgen (MonoMethodBuilder *mb)
{
	mb->dynamic = 1;
}

static void
emit_synchronized_wrapper_ilgen (MonoMethodBuilder *mb, MonoMethod *method, MonoGenericContext *ctx, MonoGenericContainer *container, MonoMethod *enter_method, MonoMethod *exit_method, MonoMethod *gettypefromhandle_method)
{
	int i, pos, pos2, this_local, taken_local, ret_local = 0;
	MonoMethodSignature *sig = mono_method_signature_internal (method);
	MonoExceptionClause *clause;

	/* result */
	if (!MONO_TYPE_IS_VOID (sig->ret))
		ret_local = mono_mb_add_local (mb, sig->ret);

	if (m_class_is_valuetype (method->klass) && !(method->flags & MONO_METHOD_ATTR_STATIC)) {
		/* FIXME Is this really the best way to signal an error here?  Isn't this called much later after class setup? -AK */
		mono_class_set_type_load_failure (method->klass, "");
		/* This will throw the type load exception when the wrapper is compiled */
		mono_mb_emit_byte (mb, CEE_LDNULL);
		mono_mb_emit_op (mb, CEE_ISINST, method->klass);
		mono_mb_emit_byte (mb, CEE_POP);

		if (!MONO_TYPE_IS_VOID (sig->ret))
			mono_mb_emit_ldloc (mb, ret_local);
		mono_mb_emit_byte (mb, CEE_RET);

		return;
	}

	MonoType *object_type = mono_get_object_type ();
	MonoType *boolean_type = m_class_get_byval_arg (mono_defaults.boolean_class);
	/* this */
	this_local = mono_mb_add_local (mb, object_type);
	taken_local = mono_mb_add_local (mb, boolean_type);

	clause = (MonoExceptionClause *)mono_image_alloc0 (get_method_image (method), sizeof (MonoExceptionClause));
	clause->flags = MONO_EXCEPTION_CLAUSE_FINALLY;

	/* Push this or the type object */
	if (method->flags & METHOD_ATTRIBUTE_STATIC) {
		/* We have special handling for this in the JIT */
		int index = mono_mb_add_data (mb, method->klass);
		mono_mb_add_data (mb, mono_defaults.typehandle_class);
		mono_mb_emit_byte (mb, CEE_LDTOKEN);
		mono_mb_emit_i4 (mb, index);

		mono_mb_emit_managed_call (mb, gettypefromhandle_method, NULL);
	}
	else
		mono_mb_emit_ldarg (mb, 0);
	mono_mb_emit_stloc (mb, this_local);

	clause->try_offset = mono_mb_get_label (mb);
	/* Call Monitor::Enter() */
	mono_mb_emit_ldloc (mb, this_local);
	mono_mb_emit_ldloc_addr (mb, taken_local);
	mono_mb_emit_managed_call (mb, enter_method, NULL);

	/* Call the method */
	if (sig->hasthis)
		mono_mb_emit_ldarg (mb, 0);
	for (i = 0; i < sig->param_count; i++)
		mono_mb_emit_ldarg (mb, i + (sig->hasthis == TRUE));

	if (ctx) {
		ERROR_DECL (error);
		mono_mb_emit_managed_call (mb, mono_class_inflate_generic_method_checked (method, &container->context, error), NULL);
		g_assert (is_ok (error)); /* FIXME don't swallow the error */
	} else {
		mono_mb_emit_managed_call (mb, method, NULL);
	}

	if (!MONO_TYPE_IS_VOID (sig->ret))
		mono_mb_emit_stloc (mb, ret_local);

	pos = mono_mb_emit_branch (mb, CEE_LEAVE);

	clause->try_len = mono_mb_get_pos (mb) - clause->try_offset;
	clause->handler_offset = mono_mb_get_label (mb);

	/* Call Monitor::Exit() if needed */
	mono_mb_emit_ldloc (mb, taken_local);
	pos2 = mono_mb_emit_branch (mb, CEE_BRFALSE);
	mono_mb_emit_ldloc (mb, this_local);
	mono_mb_emit_managed_call (mb, exit_method, NULL);
	mono_mb_patch_branch (mb, pos2);
	mono_mb_emit_byte (mb, CEE_ENDFINALLY);

	clause->handler_len = mono_mb_get_pos (mb) - clause->handler_offset;

	mono_mb_patch_branch (mb, pos);
	if (!MONO_TYPE_IS_VOID (sig->ret))
		mono_mb_emit_ldloc (mb, ret_local);
	mono_mb_emit_byte (mb, CEE_RET);

	mono_mb_set_clauses (mb, 1, clause);
}

static void
emit_unbox_wrapper_ilgen (MonoMethodBuilder *mb, MonoMethod *method)
{
	MonoMethodSignature *sig = mono_method_signature_internal (method);

	mono_mb_emit_ldarg (mb, 0); 
	mono_mb_emit_icon (mb, MONO_ABI_SIZEOF (MonoObject));
	mono_mb_emit_byte (mb, CEE_ADD);
	for (int i = 0; i < sig->param_count; ++i)
		mono_mb_emit_ldarg (mb, i + 1);
	mono_mb_emit_managed_call (mb, method, NULL);
	mono_mb_emit_byte (mb, CEE_RET);
}

static void
emit_array_accessor_wrapper_ilgen (MonoMethodBuilder *mb, MonoMethod *method, MonoMethodSignature *sig, MonoGenericContext *ctx)
{
	MonoGenericContainer *container = NULL;
	/* Call the method */
	if (sig->hasthis)
		mono_mb_emit_ldarg (mb, 0);
	for (int i = 0; i < sig->param_count; i++)
		mono_mb_emit_ldarg (mb, i + (sig->hasthis == TRUE));

	if (ctx) {
		ERROR_DECL (error);
		mono_mb_emit_managed_call (mb, mono_class_inflate_generic_method_checked (method, &container->context, error), NULL);
		g_assert (is_ok (error)); /* FIXME don't swallow the error */
	} else {
		mono_mb_emit_managed_call (mb, method, NULL);
	}
	mono_mb_emit_byte (mb, CEE_RET);
}

static void
emit_generic_array_helper_ilgen (MonoMethodBuilder *mb, MonoMethod *method, MonoMethodSignature *csig)
{
	mono_mb_emit_ldarg (mb, 0);
	for (int i = 0; i < csig->param_count; i++)
		mono_mb_emit_ldarg (mb, i + 1);
	mono_mb_emit_managed_call (mb, method, NULL);
	mono_mb_emit_byte (mb, CEE_RET);
}

static void
emit_thunk_invoke_wrapper_ilgen (MonoMethodBuilder *mb, MonoMethod *method, MonoMethodSignature *csig)
{
	MonoImage *image = get_method_image (method);
	MonoMethodSignature *sig = mono_method_signature_internal (method);
	int param_count = sig->param_count + sig->hasthis + 1;
	int pos_leave, coop_gc_var = 0;
	MonoExceptionClause *clause;
	MonoType *object_type = mono_get_object_type ();
#if defined (TARGET_WASM)
	const gboolean do_blocking_transition = FALSE;
#else
	const gboolean do_blocking_transition = TRUE;
#endif

	/* local 0 (temp for exception object) */
	mono_mb_add_local (mb, object_type);

	/* local 1 (temp for result) */
	if (!MONO_TYPE_IS_VOID (sig->ret))
		mono_mb_add_local (mb, sig->ret);

	if (do_blocking_transition) {
		/* local 4, the local to be used when calling the suspend funcs */
		coop_gc_var = mono_mb_add_local (mb, mono_get_int_type ());
	}

	/* clear exception arg */
	mono_mb_emit_ldarg (mb, param_count - 1);
	mono_mb_emit_byte (mb, CEE_LDNULL);
	mono_mb_emit_byte (mb, CEE_STIND_REF);

	if (do_blocking_transition) {
		mono_mb_emit_byte (mb, MONO_CUSTOM_PREFIX);
		mono_mb_emit_byte (mb, CEE_MONO_GET_SP);
		mono_mb_emit_icall (mb, mono_threads_enter_gc_unsafe_region_unbalanced);
		mono_mb_emit_stloc (mb, coop_gc_var);
	}

	/* try */
	clause = (MonoExceptionClause *)mono_image_alloc0 (image, sizeof (MonoExceptionClause));
	clause->try_offset = mono_mb_get_label (mb);

	/* push method's args */
	for (int i = 0; i < param_count - 1; i++) {
		MonoType *type;
		MonoClass *klass;

		mono_mb_emit_ldarg (mb, i);

		/* get the byval type of the param */
		klass = mono_class_from_mono_type_internal (csig->params [i]);
		type = m_class_get_byval_arg (klass);

		/* unbox struct args */
		if (MONO_TYPE_ISSTRUCT (type)) {
			mono_mb_emit_op (mb, CEE_UNBOX, klass);

			/* byref args & and the "this" arg must remain a ptr.
			   Otherwise make a copy of the value type */
			if (!(csig->params [i]->byref || (i == 0 && sig->hasthis)))
				mono_mb_emit_op (mb, CEE_LDOBJ, klass);

			csig->params [i] = object_type;
		}
	}

	/* call */
	if (method->flags & METHOD_ATTRIBUTE_VIRTUAL)
		mono_mb_emit_op (mb, CEE_CALLVIRT, method);
	else
		mono_mb_emit_op (mb, CEE_CALL, method);

	/* save result at local 1 */
	if (!MONO_TYPE_IS_VOID (sig->ret))
		mono_mb_emit_stloc (mb, 1);

	pos_leave = mono_mb_emit_branch (mb, CEE_LEAVE);

	/* catch */
	clause->flags = MONO_EXCEPTION_CLAUSE_NONE;
	clause->try_len = mono_mb_get_pos (mb) - clause->try_offset;
	clause->data.catch_class = mono_defaults.object_class;

	clause->handler_offset = mono_mb_get_label (mb);

	/* store exception at local 0 */
	mono_mb_emit_stloc (mb, 0);
	mono_mb_emit_ldarg (mb, param_count - 1);
	mono_mb_emit_ldloc (mb, 0);
	mono_mb_emit_byte (mb, CEE_STIND_REF);
	mono_mb_emit_branch (mb, CEE_LEAVE);

	clause->handler_len = mono_mb_get_pos (mb) - clause->handler_offset;

	mono_mb_set_clauses (mb, 1, clause);

	mono_mb_patch_branch (mb, pos_leave);
	/* end-try */

	if (!MONO_TYPE_IS_VOID (sig->ret)) {
		mono_mb_emit_ldloc (mb, 1);

		/* box the return value */
		if (MONO_TYPE_ISSTRUCT (sig->ret))
			mono_mb_emit_op (mb, CEE_BOX, mono_class_from_mono_type_internal (sig->ret));
	}

	if (do_blocking_transition) {
		mono_mb_emit_ldloc (mb, coop_gc_var);
		mono_mb_emit_byte (mb, MONO_CUSTOM_PREFIX);
		mono_mb_emit_byte (mb, CEE_MONO_GET_SP);
		mono_mb_emit_icall (mb, mono_threads_exit_gc_unsafe_region_unbalanced);
	}

	mono_mb_emit_byte (mb, CEE_RET);
}

static void
emit_marshal_custom_get_instance (MonoMethodBuilder *mb, MonoClass *klass, MonoMarshalSpec *spec)
{
	MONO_STATIC_POINTER_INIT (MonoMethod, get_instance)

		MonoClass *Marshal = mono_class_try_get_marshal_class ();
		g_assert (Marshal);
		get_instance = get_method_nofail (Marshal, "GetCustomMarshalerInstance", 2, 0);
		g_assert (get_instance);

	MONO_STATIC_POINTER_INIT_END (MonoClass, get_instance)

	// HACK: We cannot use ldtoken in this type of wrapper.
	mono_mb_emit_byte (mb, MONO_CUSTOM_PREFIX);
	mono_mb_emit_op (mb, CEE_MONO_CLASSCONST, klass);
	mono_mb_emit_icall (mb, mono_marshal_get_type_object);
	mono_mb_emit_ldstr (mb, g_strdup (spec->data.custom_data.cookie));

	mono_mb_emit_op (mb, CEE_CALL, get_instance);
}

static int
emit_marshal_custom_ilgen (EmitMarshalContext *m, int argnum, MonoType *t,
					 MonoMarshalSpec *spec, 
					 int conv_arg, MonoType **conv_arg_type, 
					 MarshalAction action)
{
	ERROR_DECL (error);
	MonoType *mtype;
	MonoClass *mklass;
	static MonoClass *ICustomMarshaler = NULL;
	static MonoMethod *cleanup_native, *cleanup_managed;
	static MonoMethod *marshal_managed_to_native, *marshal_native_to_managed;
	MonoMethodBuilder *mb = m->mb;
	MonoAssemblyLoadContext *alc = mono_domain_ambient_alc (mono_domain_get ());
	guint32 loc1;
	int pos2;

	MonoType *int_type = mono_get_int_type ();
	MonoType *object_type = mono_get_object_type ();

	if (!ICustomMarshaler) {
		MonoClass *klass = mono_class_try_get_icustom_marshaler_class ();
		if (!klass) {
			char *exception_msg = g_strdup ("Current profile doesn't support ICustomMarshaler");
			/* Throw exception and emit compensation code if neccesary */
			switch (action) {
			case MARSHAL_ACTION_CONV_IN:
			case MARSHAL_ACTION_CONV_RESULT:
			case MARSHAL_ACTION_MANAGED_CONV_RESULT:
				if ((action == MARSHAL_ACTION_CONV_RESULT) || (action == MARSHAL_ACTION_MANAGED_CONV_RESULT))
					mono_mb_emit_byte (mb, CEE_POP);

				mono_mb_emit_exception_full (mb, "System", "ApplicationException", exception_msg);

				break;
			case MARSHAL_ACTION_PUSH:
				mono_mb_emit_byte (mb, CEE_LDNULL);
				break;
			default:
				break;
			}
			return 0;
		}

		cleanup_native = get_method_nofail (klass, "CleanUpNativeData", 1, 0);
		g_assert (cleanup_native);

		cleanup_managed = get_method_nofail (klass, "CleanUpManagedData", 1, 0);
		g_assert (cleanup_managed);

		marshal_managed_to_native = get_method_nofail (klass, "MarshalManagedToNative", 1, 0);
		g_assert (marshal_managed_to_native);

		marshal_native_to_managed = get_method_nofail (klass, "MarshalNativeToManaged", 1, 0);
		g_assert (marshal_native_to_managed);

		mono_memory_barrier ();
		ICustomMarshaler = klass;
	}

	if (spec->data.custom_data.image)
		mtype = mono_reflection_type_from_name_checked (spec->data.custom_data.custom_name, alc, spec->data.custom_data.image, error);
	else
		mtype = mono_reflection_type_from_name_checked (spec->data.custom_data.custom_name, alc, m->image, error);

	g_assert (mtype != NULL);
	mono_error_assert_ok (error);
	mklass = mono_class_from_mono_type_internal (mtype);
	g_assert (mklass != NULL);

	switch (action) {
	case MARSHAL_ACTION_CONV_IN:
		switch (t->type) {
		case MONO_TYPE_CLASS:
		case MONO_TYPE_OBJECT:
		case MONO_TYPE_STRING:
		case MONO_TYPE_ARRAY:
		case MONO_TYPE_SZARRAY:
		case MONO_TYPE_VALUETYPE:
			break;

		default:
			g_warning ("custom marshalling of type %x is currently not supported", t->type);
			g_assert_not_reached ();
			break;
		}

		conv_arg = mono_mb_add_local (mb, int_type);

		mono_mb_emit_byte (mb, CEE_LDNULL);
		mono_mb_emit_stloc (mb, conv_arg);

		if (t->byref && (t->attrs & PARAM_ATTRIBUTE_OUT))
			break;

		/* Minic MS.NET behavior */
		if (!t->byref && (t->attrs & PARAM_ATTRIBUTE_OUT) && !(t->attrs & PARAM_ATTRIBUTE_IN))
			break;

		/* Check for null */
		mono_mb_emit_ldarg (mb, argnum);
		if (t->byref)
			mono_mb_emit_byte (mb, CEE_LDIND_I);
		pos2 = mono_mb_emit_branch (mb, CEE_BRFALSE);

		emit_marshal_custom_get_instance (mb, mklass, spec);
				
		mono_mb_emit_ldarg (mb, argnum);
		if (t->byref)
			mono_mb_emit_byte (mb, CEE_LDIND_REF);

		if (t->type == MONO_TYPE_VALUETYPE) {
			/*
			 * Since we can't determine the type of the argument, we
			 * will assume the unmanaged function takes a pointer.
			 */
			*conv_arg_type = int_type;

			mono_mb_emit_op (mb, CEE_BOX, mono_class_from_mono_type_internal (t));
		}

		mono_mb_emit_op (mb, CEE_CALLVIRT, marshal_managed_to_native);
		mono_mb_emit_stloc (mb, conv_arg);

		mono_mb_patch_branch (mb, pos2);
		break;

	case MARSHAL_ACTION_CONV_OUT:
		/* Check for null */
		mono_mb_emit_ldloc (mb, conv_arg);
		pos2 = mono_mb_emit_branch (mb, CEE_BRFALSE);

		if (t->byref) {
			mono_mb_emit_ldarg (mb, argnum);

			emit_marshal_custom_get_instance (mb, mklass, spec);

			mono_mb_emit_ldloc (mb, conv_arg);
			mono_mb_emit_op (mb, CEE_CALLVIRT, marshal_native_to_managed);
			mono_mb_emit_byte (mb, CEE_STIND_REF);
		} else if (t->attrs & PARAM_ATTRIBUTE_OUT) {
			emit_marshal_custom_get_instance (mb, mklass, spec);

			mono_mb_emit_ldloc (mb, conv_arg);
			mono_mb_emit_op (mb, CEE_CALLVIRT, marshal_native_to_managed);

			/* We have nowhere to store the result */
			mono_mb_emit_byte (mb, CEE_POP);
		}

		emit_marshal_custom_get_instance (mb, mklass, spec);

		mono_mb_emit_ldloc (mb, conv_arg);

		mono_mb_emit_op (mb, CEE_CALLVIRT, cleanup_native);

		mono_mb_patch_branch (mb, pos2);
		break;

	case MARSHAL_ACTION_PUSH:
		if (t->byref)
			mono_mb_emit_ldloc_addr (mb, conv_arg);
		else
			mono_mb_emit_ldloc (mb, conv_arg);
		break;

	case MARSHAL_ACTION_CONV_RESULT:
		loc1 = mono_mb_add_local (mb, int_type);
			
		mono_mb_emit_stloc (mb, 3);

		mono_mb_emit_ldloc (mb, 3);
		mono_mb_emit_stloc (mb, loc1);

		/* Check for null */
		mono_mb_emit_ldloc (mb, 3);
		pos2 = mono_mb_emit_branch (mb, CEE_BRFALSE);

		emit_marshal_custom_get_instance (mb, mklass, spec);
		mono_mb_emit_byte (mb, CEE_DUP);

		mono_mb_emit_ldloc (mb, 3);
		mono_mb_emit_op (mb, CEE_CALLVIRT, marshal_native_to_managed);
		mono_mb_emit_stloc (mb, 3);

		mono_mb_emit_ldloc (mb, loc1);
		mono_mb_emit_op (mb, CEE_CALLVIRT, cleanup_native);

		mono_mb_patch_branch (mb, pos2);
		break;

	case MARSHAL_ACTION_MANAGED_CONV_IN:
		conv_arg = mono_mb_add_local (mb, object_type);

		mono_mb_emit_byte (mb, CEE_LDNULL);
		mono_mb_emit_stloc (mb, conv_arg);

		if (t->byref && t->attrs & PARAM_ATTRIBUTE_OUT)
			break;

		/* Check for null */
		mono_mb_emit_ldarg (mb, argnum);
		if (t->byref)
			mono_mb_emit_byte (mb, CEE_LDIND_I);
		pos2 = mono_mb_emit_branch (mb, CEE_BRFALSE);

		emit_marshal_custom_get_instance (mb, mklass, spec);
				
		mono_mb_emit_ldarg (mb, argnum);
		if (t->byref)
			mono_mb_emit_byte (mb, CEE_LDIND_I);
				
		mono_mb_emit_op (mb, CEE_CALLVIRT, marshal_native_to_managed);
		mono_mb_emit_stloc (mb, conv_arg);

		mono_mb_patch_branch (mb, pos2);
		break;

	case MARSHAL_ACTION_MANAGED_CONV_RESULT:
		g_assert (!t->byref);

		loc1 = mono_mb_add_local (mb, object_type);
			
		mono_mb_emit_stloc (mb, 3);
			
		mono_mb_emit_ldloc (mb, 3);
		mono_mb_emit_stloc (mb, loc1);

		/* Check for null */
		mono_mb_emit_ldloc (mb, 3);
		pos2 = mono_mb_emit_branch (mb, CEE_BRFALSE);

		emit_marshal_custom_get_instance (mb, mklass, spec);
		mono_mb_emit_byte (mb, CEE_DUP);

		mono_mb_emit_ldloc (mb, 3);
		mono_mb_emit_op (mb, CEE_CALLVIRT, marshal_managed_to_native);
		mono_mb_emit_stloc (mb, 3);

		mono_mb_emit_ldloc (mb, loc1);
		mono_mb_emit_op (mb, CEE_CALLVIRT, cleanup_managed);

		mono_mb_patch_branch (mb, pos2);
		break;

	case MARSHAL_ACTION_MANAGED_CONV_OUT:

		/* Check for null */
		mono_mb_emit_ldloc (mb, conv_arg);
		pos2 = mono_mb_emit_branch (mb, CEE_BRFALSE);

		if (t->byref) {
			mono_mb_emit_ldarg (mb, argnum);

			emit_marshal_custom_get_instance (mb, mklass, spec);

			mono_mb_emit_ldloc (mb, conv_arg);
			mono_mb_emit_op (mb, CEE_CALLVIRT, marshal_managed_to_native);
			mono_mb_emit_byte (mb, CEE_STIND_I);
		}

		/* Call CleanUpManagedData */
		emit_marshal_custom_get_instance (mb, mklass, spec);
				
		mono_mb_emit_ldloc (mb, conv_arg);
		mono_mb_emit_op (mb, CEE_CALLVIRT, cleanup_managed);

		mono_mb_patch_branch (mb, pos2);
		break;

	default:
		g_assert_not_reached ();
	}
	return conv_arg;
}

static int
emit_marshal_asany_ilgen (EmitMarshalContext *m, int argnum, MonoType *t,
					MonoMarshalSpec *spec, 
					int conv_arg, MonoType **conv_arg_type, 
					MarshalAction action)
{
	MonoMethodBuilder *mb = m->mb;

	MonoType *int_type = mono_get_int_type ();
	switch (action) {
	case MARSHAL_ACTION_CONV_IN: {
		MonoMarshalNative encoding = mono_marshal_get_string_encoding (m->piinfo, NULL);

		g_assert (t->type == MONO_TYPE_OBJECT);
		g_assert (!t->byref);

		conv_arg = mono_mb_add_local (mb, int_type);
		mono_mb_emit_ldarg (mb, argnum);
		mono_mb_emit_icon (mb, encoding);
		mono_mb_emit_icon (mb, t->attrs);
		mono_mb_emit_icall (mb, mono_marshal_asany);
		mono_mb_emit_stloc (mb, conv_arg);
		break;
	}

	case MARSHAL_ACTION_PUSH:
		mono_mb_emit_ldloc (mb, conv_arg);
		break;

	case MARSHAL_ACTION_CONV_OUT: {
		MonoMarshalNative encoding = mono_marshal_get_string_encoding (m->piinfo, NULL);

		mono_mb_emit_ldarg (mb, argnum);
		mono_mb_emit_ldloc (mb, conv_arg);
		mono_mb_emit_icon (mb, encoding);
		mono_mb_emit_icon (mb, t->attrs);
		mono_mb_emit_icall (mb, mono_marshal_free_asany);
		break;
	}

	default:
		g_assert_not_reached ();
	}
	return conv_arg;
}

static int
emit_marshal_vtype_ilgen (EmitMarshalContext *m, int argnum, MonoType *t,
					MonoMarshalSpec *spec, 
					int conv_arg, MonoType **conv_arg_type, 
					MarshalAction action)
{
	MonoMethodBuilder *mb = m->mb;
	MonoClass *klass, *date_time_class, *arg_iterator_class;
	int pos = 0, pos2;

	klass = mono_class_from_mono_type_internal (t);

	date_time_class = mono_class_get_date_time_class ();
	arg_iterator_class = mono_class_get_arg_iterator_class ();

	MonoType *int_type = mono_get_int_type ();
	MonoType *double_type = m_class_get_byval_arg (mono_defaults.double_class);

	switch (action) {
	case MARSHAL_ACTION_CONV_IN:
		if (klass == date_time_class) {
			/* Convert it to an OLE DATE type */

			conv_arg = mono_mb_add_local (mb, double_type);

			if (t->byref) {
				mono_mb_emit_ldarg (mb, argnum);
				pos = mono_mb_emit_branch (mb, CEE_BRFALSE);
			}

			if (!(t->byref && !(t->attrs & PARAM_ATTRIBUTE_IN) && (t->attrs & PARAM_ATTRIBUTE_OUT))) {
				if (!t->byref)
					m->csig->params [argnum - m->csig->hasthis] = double_type;

				MONO_STATIC_POINTER_INIT (MonoMethod, to_oadate)
					to_oadate = get_method_nofail (date_time_class, "ToOADate", 0, 0);
					g_assert (to_oadate);
				MONO_STATIC_POINTER_INIT_END (MonoMethod, to_oadate)

				mono_mb_emit_ldarg_addr (mb, argnum);
				mono_mb_emit_managed_call (mb, to_oadate, NULL);
				mono_mb_emit_stloc (mb, conv_arg);
			}

			if (t->byref)
				mono_mb_patch_branch (mb, pos);
			break;
		}

		if (klass == arg_iterator_class && !t->byref) {
			/* Convert to va_list */
#ifdef TARGET_WIN32
			*conv_arg_type = int_type;
			conv_arg = mono_mb_add_local (mb, int_type);

			/* conv_arg = arg.args */
			mono_mb_emit_ldarg_addr (mb, argnum);
			mono_mb_emit_icon (mb, MONO_STRUCT_OFFSET (MonoArgIterator, args));
			mono_mb_emit_byte (mb, CEE_ADD);
			mono_mb_emit_byte (mb, CEE_LDIND_I);
			mono_mb_emit_stloc (mb, conv_arg);

			break;
#else
			char *msg = g_strdup ("ArgIterator to va_list marshaling not implemented on this platform");
			mono_mb_emit_exception_marshal_directive (mb, msg);
			break;
#endif
		}

		if (mono_class_is_explicit_layout (klass) || m_class_is_blittable (klass) || m_class_is_enumtype (klass))
			break;

		conv_arg = mono_mb_add_local (mb, int_type);
			
		/* store the address of the source into local variable 0 */
		if (t->byref)
			mono_mb_emit_ldarg (mb, argnum);
		else
			mono_mb_emit_ldarg_addr (mb, argnum);
		
		mono_mb_emit_stloc (mb, 0);
			
		/* allocate space for the native struct and
		 * store the address into local variable 1 (dest) */
		mono_mb_emit_icon (mb, mono_class_native_size (klass, NULL));
		mono_mb_emit_byte (mb, CEE_PREFIX1);
		mono_mb_emit_byte (mb, CEE_LOCALLOC);
		mono_mb_emit_stloc (mb, conv_arg);

		if (t->byref) {
			mono_mb_emit_ldloc (mb, 0);
			pos = mono_mb_emit_branch (mb, CEE_BRFALSE);
		}

		if (!(t->byref && !(t->attrs & PARAM_ATTRIBUTE_IN) && (t->attrs & PARAM_ATTRIBUTE_OUT))) {
			/* set dst_ptr */
			mono_mb_emit_ldloc (mb, conv_arg);
			mono_mb_emit_stloc (mb, 1);

			/* emit valuetype conversion code */
			emit_struct_conv (mb, klass, FALSE);
		}

		if (t->byref)
			mono_mb_patch_branch (mb, pos);
		break;

	case MARSHAL_ACTION_PUSH:
		if (spec && spec->native == MONO_NATIVE_LPSTRUCT) {
			/* FIXME: */
			g_assert (!t->byref);

			/* Have to change the signature since the vtype is passed byref */
			m->csig->params [argnum - m->csig->hasthis] = int_type;

			if (mono_class_is_explicit_layout (klass) || m_class_is_blittable (klass) || m_class_is_enumtype (klass))
				mono_mb_emit_ldarg_addr (mb, argnum);
			else
				mono_mb_emit_ldloc (mb, conv_arg);
			break;
		}

		if (klass == date_time_class) {
			if (t->byref)
				mono_mb_emit_ldloc_addr (mb, conv_arg);
			else
				mono_mb_emit_ldloc (mb, conv_arg);
			break;
		}

		if (klass == arg_iterator_class && !t->byref) {
			mono_mb_emit_ldloc (mb, conv_arg);
			break;
		}

		if (mono_class_is_explicit_layout (klass) || m_class_is_blittable (klass) || m_class_is_enumtype (klass)) {
			mono_mb_emit_ldarg (mb, argnum);
			break;
		}			
		mono_mb_emit_ldloc (mb, conv_arg);
		if (!t->byref) {
			mono_mb_emit_byte (mb, MONO_CUSTOM_PREFIX);
			mono_mb_emit_op (mb, CEE_MONO_LDNATIVEOBJ, klass);
		}
		break;

	case MARSHAL_ACTION_CONV_OUT:
		if (klass == date_time_class) {
			/* Convert from an OLE DATE type */

			if (!t->byref)
				break;

			if (!((t->attrs & PARAM_ATTRIBUTE_IN) && !(t->attrs & PARAM_ATTRIBUTE_OUT))) {

				MONO_STATIC_POINTER_INIT (MonoMethod, from_oadate)
					from_oadate = get_method_nofail (date_time_class, "FromOADate", 1, 0);
				MONO_STATIC_POINTER_INIT_END (MonoMethod, from_oadate)

				g_assert (from_oadate);

				mono_mb_emit_ldarg (mb, argnum);
				mono_mb_emit_ldloc (mb, conv_arg);
				mono_mb_emit_managed_call (mb, from_oadate, NULL);
				mono_mb_emit_op (mb, CEE_STOBJ, date_time_class);
			}
			break;
		}

		if (klass == arg_iterator_class && !t->byref)
		{
			g_assert (!(t->attrs & PARAM_ATTRIBUTE_OUT));
			break;
		}

		if (mono_class_is_explicit_layout (klass) || m_class_is_blittable (klass) || m_class_is_enumtype (klass))
			break;

		if (t->byref) {
			/* dst = argument */
			mono_mb_emit_ldarg (mb, argnum);
			mono_mb_emit_stloc (mb, 1);

			mono_mb_emit_ldloc (mb, 1);
			pos = mono_mb_emit_branch (mb, CEE_BRFALSE);

			if (!((t->attrs & PARAM_ATTRIBUTE_IN) && !(t->attrs & PARAM_ATTRIBUTE_OUT))) {
				/* src = tmp_locals [i] */
				mono_mb_emit_ldloc (mb, conv_arg);
				mono_mb_emit_stloc (mb, 0);

				/* emit valuetype conversion code */
				emit_struct_conv (mb, klass, TRUE);
			}
		}

		emit_struct_free (mb, klass, conv_arg);
		
		if (t->byref)
			mono_mb_patch_branch (mb, pos);
		break;

	case MARSHAL_ACTION_CONV_RESULT:
		if (mono_class_is_explicit_layout (klass) || m_class_is_blittable (klass)) {
			mono_mb_emit_stloc (mb, 3);
			break;
		}

		/* load pointer to returned value type */
		g_assert (m->vtaddr_var);
		mono_mb_emit_ldloc (mb, m->vtaddr_var);
		/* store the address of the source into local variable 0 */
		mono_mb_emit_stloc (mb, 0);
		/* set dst_ptr */
		mono_mb_emit_ldloc_addr (mb, 3);
		mono_mb_emit_stloc (mb, 1);
				
		/* emit valuetype conversion code */
		emit_struct_conv (mb, klass, TRUE);
		break;

	case MARSHAL_ACTION_MANAGED_CONV_IN:
		if (mono_class_is_explicit_layout (klass) || m_class_is_blittable (klass) || m_class_is_enumtype (klass)) {
			conv_arg = 0;
			break;
		}

		conv_arg = mono_mb_add_local (mb, m_class_get_byval_arg (klass));

		if (t->attrs & PARAM_ATTRIBUTE_OUT)
			break;

		if (t->byref) 
			mono_mb_emit_ldarg (mb, argnum);
		else
			mono_mb_emit_ldarg_addr (mb, argnum);
		mono_mb_emit_stloc (mb, 0);

		if (t->byref) {
			mono_mb_emit_ldloc (mb, 0);
			pos = mono_mb_emit_branch (mb, CEE_BRFALSE);
		}			

		mono_mb_emit_ldloc_addr (mb, conv_arg);
		mono_mb_emit_stloc (mb, 1);

		/* emit valuetype conversion code */
		emit_struct_conv (mb, klass, TRUE);

		if (t->byref)
			mono_mb_patch_branch (mb, pos);
		break;

	case MARSHAL_ACTION_MANAGED_CONV_OUT:
		if (mono_class_is_explicit_layout (klass) || m_class_is_blittable (klass) || m_class_is_enumtype (klass))
			break;
		if (t->byref && (t->attrs & PARAM_ATTRIBUTE_IN) && !(t->attrs & PARAM_ATTRIBUTE_OUT))
			break;

		/* Check for null */
		mono_mb_emit_ldarg (mb, argnum);
		pos2 = mono_mb_emit_branch (mb, CEE_BRFALSE);

		/* Set src */
		mono_mb_emit_ldloc_addr (mb, conv_arg);
		mono_mb_emit_stloc (mb, 0);

		/* Set dest */
		mono_mb_emit_ldarg (mb, argnum);
		mono_mb_emit_stloc (mb, 1);

		/* emit valuetype conversion code */
		emit_struct_conv (mb, klass, FALSE);

		mono_mb_patch_branch (mb, pos2);
		break;

	case MARSHAL_ACTION_MANAGED_CONV_RESULT:
		if (mono_class_is_explicit_layout (klass) || m_class_is_blittable (klass) || m_class_is_enumtype (klass)) {
			mono_mb_emit_stloc (mb, 3);
			m->retobj_var = 0;
			break;
		}
			
		/* load pointer to returned value type */
		g_assert (m->vtaddr_var);
		mono_mb_emit_ldloc (mb, m->vtaddr_var);
			
		/* store the address of the source into local variable 0 */
		mono_mb_emit_stloc (mb, 0);
		/* allocate space for the native struct and
		 * store the address into dst_ptr */
		m->retobj_var = mono_mb_add_local (mb, int_type);
		m->retobj_class = klass;
		g_assert (m->retobj_var);
		mono_mb_emit_icon (mb, mono_class_native_size (klass, NULL));
		mono_mb_emit_byte (mb, CEE_CONV_I);
		mono_mb_emit_icall (mb, ves_icall_marshal_alloc);
		mono_mb_emit_stloc (mb, 1);
		mono_mb_emit_ldloc (mb, 1);
		mono_mb_emit_stloc (mb, m->retobj_var);

		/* emit valuetype conversion code */
		emit_struct_conv (mb, klass, FALSE);
		break;

	default:
		g_assert_not_reached ();
	}
	return conv_arg;
}

static inline void
emit_string_free_icall (MonoMethodBuilder *mb, MonoMarshalConv conv)
{
	if (conv == MONO_MARSHAL_CONV_BSTR_STR || conv == MONO_MARSHAL_CONV_ANSIBSTR_STR || conv == MONO_MARSHAL_CONV_TBSTR_STR)
		mono_mb_emit_icall (mb, mono_free_bstr);
	else
		mono_mb_emit_icall (mb, mono_marshal_free);
}

static int
emit_marshal_string_ilgen (EmitMarshalContext *m, int argnum, MonoType *t,
					 MonoMarshalSpec *spec, 
					 int conv_arg, MonoType **conv_arg_type, 
					 MarshalAction action)
{
	MonoMethodBuilder *mb = m->mb;
	MonoMarshalNative encoding = mono_marshal_get_string_encoding (m->piinfo, spec);
	MonoMarshalConv conv = mono_marshal_get_string_to_ptr_conv (m->piinfo, spec);
	gboolean need_free;

	MonoType *int_type = mono_get_int_type ();
	MonoType *object_type = mono_get_object_type ();
	switch (action) {
	case MARSHAL_ACTION_CONV_IN:
		*conv_arg_type = int_type;
		conv_arg = mono_mb_add_local (mb, int_type);

		if (t->byref) {
			if (t->attrs & PARAM_ATTRIBUTE_OUT)
				break;

			mono_mb_emit_ldarg (mb, argnum);
			mono_mb_emit_byte (mb, CEE_LDIND_I);				
		} else {
			mono_mb_emit_ldarg (mb, argnum);
		}

		if (conv == MONO_MARSHAL_CONV_INVALID) {
			char *msg = g_strdup_printf ("string marshalling conversion %d not implemented", encoding);
			mono_mb_emit_exception_marshal_directive (mb, msg);
		} else {
			mono_mb_emit_icall_id (mb, conv_to_icall (conv, NULL));

			mono_mb_emit_stloc (mb, conv_arg);
		}
		break;

	case MARSHAL_ACTION_CONV_OUT:
		conv = mono_marshal_get_ptr_to_string_conv (m->piinfo, spec, &need_free);
		if (conv == MONO_MARSHAL_CONV_INVALID) {
			char *msg = g_strdup_printf ("string marshalling conversion %d not implemented", encoding);
			mono_mb_emit_exception_marshal_directive (mb, msg);
			break;
		}

		if (encoding == MONO_NATIVE_VBBYREFSTR) {

			if (!t->byref) {
				char *msg = g_strdup ("VBByRefStr marshalling requires a ref parameter.");
				mono_mb_emit_exception_marshal_directive (mb, msg);
				break;
			}

			MONO_STATIC_POINTER_INIT (MonoMethod, m)

				m = get_method_nofail (mono_defaults.string_class, "get_Length", -1, 0);

			MONO_STATIC_POINTER_INIT_END (MonoMethod, m)

			/* 
			 * Have to allocate a new string with the same length as the original, and
			 * copy the contents of the buffer pointed to by CONV_ARG into it.
			 */
			g_assert (t->byref);
			mono_mb_emit_ldarg (mb, argnum);
			mono_mb_emit_ldloc (mb, conv_arg);
			mono_mb_emit_ldarg (mb, argnum);
			mono_mb_emit_byte (mb, CEE_LDIND_I);				
			mono_mb_emit_managed_call (mb, m, NULL);
			mono_mb_emit_icall (mb, mono_string_new_len_wrapper);
			mono_mb_emit_byte (mb, CEE_STIND_REF);
		} else if (t->byref && (t->attrs & PARAM_ATTRIBUTE_OUT || !(t->attrs & PARAM_ATTRIBUTE_IN))) {
			int stind_op;
			mono_mb_emit_ldarg (mb, argnum);
			mono_mb_emit_ldloc (mb, conv_arg);
			mono_mb_emit_icall_id (mb, conv_to_icall (conv, &stind_op));
			mono_mb_emit_byte (mb, stind_op);
			need_free = TRUE;
		}

		if (need_free) {
			mono_mb_emit_ldloc (mb, conv_arg);
			emit_string_free_icall (mb, conv);
		}
		break;

	case MARSHAL_ACTION_PUSH:
		if (t->byref && encoding != MONO_NATIVE_VBBYREFSTR)
			mono_mb_emit_ldloc_addr (mb, conv_arg);
		else
			mono_mb_emit_ldloc (mb, conv_arg);
		break;

	case MARSHAL_ACTION_CONV_RESULT:
		mono_mb_emit_stloc (mb, 0);
				
		conv = mono_marshal_get_ptr_to_string_conv (m->piinfo, spec, &need_free);
		if (conv == MONO_MARSHAL_CONV_INVALID) {
			char *msg = g_strdup_printf ("string marshalling conversion %d not implemented", encoding);
			mono_mb_emit_exception_marshal_directive (mb, msg);
			break;
		}

		mono_mb_emit_ldloc (mb, 0);
		mono_mb_emit_icall_id (mb, conv_to_icall (conv, NULL));
		mono_mb_emit_stloc (mb, 3);

		/* free the string */
		mono_mb_emit_ldloc (mb, 0);
		emit_string_free_icall (mb, conv);
		break;

	case MARSHAL_ACTION_MANAGED_CONV_IN:
		conv_arg = mono_mb_add_local (mb, object_type);

		*conv_arg_type = int_type;

		if (t->byref) {
			if (t->attrs & PARAM_ATTRIBUTE_OUT)
				break;
		}

		conv = mono_marshal_get_ptr_to_string_conv (m->piinfo, spec, &need_free);
		if (conv == MONO_MARSHAL_CONV_INVALID) {
			char *msg = g_strdup_printf ("string marshalling conversion %d not implemented", encoding);
			mono_mb_emit_exception_marshal_directive (mb, msg);
			break;
		}

		mono_mb_emit_ldarg (mb, argnum);
		if (t->byref)
			mono_mb_emit_byte (mb, CEE_LDIND_I);
		mono_mb_emit_icall_id (mb, conv_to_icall (conv, NULL));
		mono_mb_emit_stloc (mb, conv_arg);
		break;

	case MARSHAL_ACTION_MANAGED_CONV_OUT:
		if (t->byref) {
			if (conv_arg) {
				int stind_op;
				mono_mb_emit_ldarg (mb, argnum);
				mono_mb_emit_ldloc (mb, conv_arg);
				mono_mb_emit_icall_id (mb, conv_to_icall (conv, &stind_op));
				mono_mb_emit_byte (mb, stind_op);
			}
		}
		break;

	case MARSHAL_ACTION_MANAGED_CONV_RESULT:
		if (conv_to_icall (conv, NULL) == MONO_JIT_ICALL_mono_marshal_string_to_utf16)
			/* We need to make a copy so the caller is able to free it */
			mono_mb_emit_icall (mb, mono_marshal_string_to_utf16_copy);
		else
			mono_mb_emit_icall_id (mb, conv_to_icall (conv, NULL));
		mono_mb_emit_stloc (mb, 3);
		break;

	default:
		g_assert_not_reached ();
	}
	return conv_arg;
}


static int
emit_marshal_safehandle_ilgen (EmitMarshalContext *m, int argnum, MonoType *t, 
			 MonoMarshalSpec *spec, int conv_arg, 
			 MonoType **conv_arg_type, MarshalAction action)
{
	MonoMethodBuilder *mb = m->mb;
	MonoType *int_type = mono_get_int_type ();
	MonoType *boolean_type = m_class_get_byval_arg (mono_defaults.boolean_class);

	switch (action){
	case MARSHAL_ACTION_CONV_IN: {
		int dar_release_slot, pos;

		conv_arg = mono_mb_add_local (mb, int_type);
		*conv_arg_type = int_type;

		if (!sh_dangerous_add_ref)
			init_safe_handle ();

		mono_mb_emit_ldarg (mb, argnum);
		pos = mono_mb_emit_branch (mb, CEE_BRTRUE);
		mono_mb_emit_exception (mb, "ArgumentNullException", NULL);
		
		mono_mb_patch_branch (mb, pos);

		/* Create local to hold the ref parameter to DangerousAddRef */
		dar_release_slot = mono_mb_add_local (mb, boolean_type);

		/* set release = false; */
		mono_mb_emit_icon (mb, 0);
		mono_mb_emit_stloc (mb, dar_release_slot);

		if (t->byref) {
			int old_handle_value_slot = mono_mb_add_local (mb, int_type);

			if (!is_in (t)) {
				mono_mb_emit_icon (mb, 0);
				mono_mb_emit_stloc (mb, conv_arg);
			} else {
				/* safehandle.DangerousAddRef (ref release) */
				mono_mb_emit_ldarg (mb, argnum);
				mono_mb_emit_byte (mb, CEE_LDIND_REF);
				mono_mb_emit_ldloc_addr (mb, dar_release_slot);
				mono_mb_emit_managed_call (mb, sh_dangerous_add_ref, NULL);

				/* Pull the handle field from SafeHandle */
				mono_mb_emit_ldarg (mb, argnum);
				mono_mb_emit_byte (mb, CEE_LDIND_REF);
				mono_mb_emit_ldflda (mb, MONO_STRUCT_OFFSET (MonoSafeHandle, handle));
				mono_mb_emit_byte (mb, CEE_LDIND_I);
				mono_mb_emit_byte (mb, CEE_DUP);
				mono_mb_emit_stloc (mb, conv_arg);
				mono_mb_emit_stloc (mb, old_handle_value_slot);
			}
		} else {
			/* safehandle.DangerousAddRef (ref release) */
			mono_mb_emit_ldarg (mb, argnum);
			mono_mb_emit_ldloc_addr (mb, dar_release_slot);
			mono_mb_emit_managed_call (mb, sh_dangerous_add_ref, NULL);

			/* Pull the handle field from SafeHandle */
			mono_mb_emit_ldarg (mb, argnum);
			mono_mb_emit_ldflda (mb, MONO_STRUCT_OFFSET (MonoSafeHandle, handle));
			mono_mb_emit_byte (mb, CEE_LDIND_I);
			mono_mb_emit_stloc (mb, conv_arg);
		}

		break;
	}

	case MARSHAL_ACTION_PUSH:
		if (t->byref)
			mono_mb_emit_ldloc_addr (mb, conv_arg);
		else 
			mono_mb_emit_ldloc (mb, conv_arg);
		break;

	case MARSHAL_ACTION_CONV_OUT: {
		/* The slot for the boolean is the next temporary created after conv_arg, see the CONV_IN code */
		int dar_release_slot = conv_arg + 1;
		int label_next;

		if (!sh_dangerous_release)
			init_safe_handle ();

		if (t->byref){
			/* If there was SafeHandle on input we have to release the reference to it */
			if (is_in (t)) {
				mono_mb_emit_ldloc (mb, dar_release_slot);
				label_next = mono_mb_emit_branch (mb, CEE_BRFALSE);
				mono_mb_emit_ldarg (mb, argnum);
				mono_mb_emit_byte (mb, CEE_LDIND_I);
				mono_mb_emit_managed_call (mb, sh_dangerous_release, NULL);
				mono_mb_patch_branch (mb, label_next);
			}

			if (is_out (t)) {
				ERROR_DECL (local_error);
				MonoMethod *ctor;
			
				/*
				 * If the SafeHandle was marshalled on input we can skip the marshalling on
				 * output if the handle value is identical.
				 */
				if (is_in (t)) {
					int old_handle_value_slot = dar_release_slot + 1;
					mono_mb_emit_ldloc (mb, old_handle_value_slot);
					mono_mb_emit_ldloc (mb, conv_arg);
					label_next = mono_mb_emit_branch (mb, CEE_BEQ);
				}

				/*
				 * Create an empty SafeHandle (of correct derived type).
				 * 
				 * FIXME: If an out-of-memory situation or exception happens here we will
				 * leak the handle. We should move the allocation of the SafeHandle to the
				 * input marshalling code to prevent that.
				 */
				ctor = mono_class_get_method_from_name_checked (t->data.klass, ".ctor", 0, 0, local_error);
				if (ctor == NULL || !is_ok (local_error)){
					mono_mb_emit_exception (mb, "MissingMethodException", "parameterless constructor required");
					mono_error_cleanup (local_error);
					break;
				}

				/* refval = new SafeHandleDerived ()*/
				mono_mb_emit_ldarg (mb, argnum);
				mono_mb_emit_op (mb, CEE_NEWOBJ, ctor);
				mono_mb_emit_byte (mb, CEE_STIND_REF);

				/* refval.handle = returned_handle */
				mono_mb_emit_ldarg (mb, argnum);
				mono_mb_emit_byte (mb, CEE_LDIND_REF);
				mono_mb_emit_ldflda (mb, MONO_STRUCT_OFFSET (MonoSafeHandle, handle));
				mono_mb_emit_ldloc (mb, conv_arg);
				mono_mb_emit_byte (mb, CEE_STIND_I);

				if (is_in (t)) {
					mono_mb_patch_branch (mb, label_next);
				}
			}
		} else {
			mono_mb_emit_ldloc (mb, dar_release_slot);
			label_next = mono_mb_emit_branch (mb, CEE_BRFALSE);
			mono_mb_emit_ldarg (mb, argnum);
			mono_mb_emit_managed_call (mb, sh_dangerous_release, NULL);
			mono_mb_patch_branch (mb, label_next);
		}
		break;
	}
		
	case MARSHAL_ACTION_CONV_RESULT: {
		ERROR_DECL (error);
		MonoMethod *ctor = NULL;
		int intptr_handle_slot;
		
		if (mono_class_is_abstract (t->data.klass)) {
			mono_mb_emit_byte (mb, CEE_POP);
			mono_mb_emit_exception_marshal_directive (mb, g_strdup ("Returned SafeHandles should not be abstract"));
			break;
		}

		ctor = mono_class_get_method_from_name_checked (t->data.klass, ".ctor", 0, 0, error);
		if (ctor == NULL || !is_ok (error)){
			mono_error_cleanup (error);
			mono_mb_emit_byte (mb, CEE_POP);
			mono_mb_emit_exception (mb, "MissingMethodException", "parameterless constructor required");
			break;
		}
		/* Store the IntPtr results into a local */
		intptr_handle_slot = mono_mb_add_local (mb, int_type);
		mono_mb_emit_stloc (mb, intptr_handle_slot);

		/* Create return value */
		mono_mb_emit_op (mb, CEE_NEWOBJ, ctor);
		mono_mb_emit_stloc (mb, 3);

		/* Set the return.handle to the value, am using ldflda, not sure if thats a good idea */
		mono_mb_emit_ldloc (mb, 3);
		mono_mb_emit_ldflda (mb, MONO_STRUCT_OFFSET (MonoSafeHandle, handle));
		mono_mb_emit_ldloc (mb, intptr_handle_slot);
		mono_mb_emit_byte (mb, CEE_STIND_I);
		break;
	}
		
	case MARSHAL_ACTION_MANAGED_CONV_IN:
		fprintf (stderr, "mono/marshal: SafeHandles missing MANAGED_CONV_IN\n");
		break;
		
	case MARSHAL_ACTION_MANAGED_CONV_OUT:
		fprintf (stderr, "mono/marshal: SafeHandles missing MANAGED_CONV_OUT\n");
		break;

	case MARSHAL_ACTION_MANAGED_CONV_RESULT:
		fprintf (stderr, "mono/marshal: SafeHandles missing MANAGED_CONV_RESULT\n");
		break;
	default:
		printf ("Unhandled case for MarshalAction: %d\n", action);
	}
	return conv_arg;
}


static int
emit_marshal_handleref_ilgen (EmitMarshalContext *m, int argnum, MonoType *t, 
			MonoMarshalSpec *spec, int conv_arg, 
			MonoType **conv_arg_type, MarshalAction action)
{
	MonoMethodBuilder *mb = m->mb;

	MonoType *int_type = mono_get_int_type ();
	switch (action){
	case MARSHAL_ACTION_CONV_IN: {
		conv_arg = mono_mb_add_local (mb, int_type);
		*conv_arg_type = int_type;

		if (t->byref){
			char *msg = g_strdup ("HandleRefs can not be returned from unmanaged code (or passed by ref)");
			mono_mb_emit_exception_marshal_directive (mb, msg);
			break;
		} 
		mono_mb_emit_ldarg_addr (mb, argnum);
		mono_mb_emit_icon (mb, MONO_STRUCT_OFFSET (MonoHandleRef, handle));
		mono_mb_emit_byte (mb, CEE_ADD);
		mono_mb_emit_byte (mb, CEE_LDIND_I);
		mono_mb_emit_stloc (mb, conv_arg);
		break;
	}

	case MARSHAL_ACTION_PUSH:
		mono_mb_emit_ldloc (mb, conv_arg);
		break;

	case MARSHAL_ACTION_CONV_OUT: {
		/* no resource release required */
		break;
	}
		
	case MARSHAL_ACTION_CONV_RESULT: {
		char *msg = g_strdup ("HandleRefs can not be returned from unmanaged code (or passed by ref)");
		mono_mb_emit_exception_marshal_directive (mb, msg);
		break;
	}
		
	case MARSHAL_ACTION_MANAGED_CONV_IN:
		fprintf (stderr, "mono/marshal: SafeHandles missing MANAGED_CONV_IN\n");
		break;
		
	case MARSHAL_ACTION_MANAGED_CONV_OUT:
		fprintf (stderr, "mono/marshal: SafeHandles missing MANAGED_CONV_OUT\n");
		break;

	case MARSHAL_ACTION_MANAGED_CONV_RESULT:
		fprintf (stderr, "mono/marshal: SafeHandles missing MANAGED_CONV_RESULT\n");
		break;
	default:
		fprintf (stderr, "Unhandled case for MarshalAction: %d\n", action);
	}
	return conv_arg;
}


static int
emit_marshal_object_ilgen (EmitMarshalContext *m, int argnum, MonoType *t,
		     MonoMarshalSpec *spec, 
		     int conv_arg, MonoType **conv_arg_type, 
		     MarshalAction action)
{
	MonoMethodBuilder *mb = m->mb;
	MonoClass *klass = mono_class_from_mono_type_internal (t);
	int pos, pos2, loc;

	MonoType *int_type = mono_get_int_type ();
	switch (action) {
	case MARSHAL_ACTION_CONV_IN:
		*conv_arg_type = int_type;
		conv_arg = mono_mb_add_local (mb, int_type);

		m->orig_conv_args [argnum] = 0;

		if (mono_class_from_mono_type_internal (t) == mono_defaults.object_class) {
			char *msg = g_strdup_printf ("Marshalling of type object is not implemented");
			mono_mb_emit_exception_marshal_directive (mb, msg);
			break;
		}

		if (m_class_is_delegate (klass)) {
			if (t->byref) {
				if (!(t->attrs & PARAM_ATTRIBUTE_OUT)) {
					char *msg = g_strdup_printf ("Byref marshalling of delegates is not implemented.");
					mono_mb_emit_exception_marshal_directive (mb, msg);
				}
				mono_mb_emit_byte (mb, CEE_LDNULL);
				mono_mb_emit_stloc (mb, conv_arg);
			} else {
				mono_mb_emit_ldarg (mb, argnum);
				mono_mb_emit_icall_id (mb, conv_to_icall (MONO_MARSHAL_CONV_DEL_FTN, NULL));
				mono_mb_emit_stloc (mb, conv_arg);
			}
		} else if (klass == mono_class_try_get_stringbuilder_class ()) {
			MonoMarshalNative encoding = mono_marshal_get_string_encoding (m->piinfo, spec);
			MonoMarshalConv conv = mono_marshal_get_stringbuilder_to_ptr_conv (m->piinfo, spec);

#if 0			
			if (t->byref) {
				if (!(t->attrs & PARAM_ATTRIBUTE_OUT)) {
					char *msg = g_strdup_printf ("Byref marshalling of stringbuilders is not implemented.");
					mono_mb_emit_exception_marshal_directive (mb, msg);
				}
				break;
			}
#endif

			if (t->byref && !(t->attrs & PARAM_ATTRIBUTE_IN) && (t->attrs & PARAM_ATTRIBUTE_OUT))
				break;

			if (conv == MONO_MARSHAL_CONV_INVALID) {
				char *msg = g_strdup_printf ("stringbuilder marshalling conversion %d not implemented", encoding);
				mono_mb_emit_exception_marshal_directive (mb, msg);
				break;
			}

			mono_mb_emit_ldarg (mb, argnum);
			if (t->byref)
				mono_mb_emit_byte (mb, CEE_LDIND_I);

			mono_mb_emit_icall_id (mb, conv_to_icall (conv, NULL));
			mono_mb_emit_stloc (mb, conv_arg);
		} else if (m_class_is_blittable (klass)) {
			mono_mb_emit_byte (mb, CEE_LDNULL);
			mono_mb_emit_stloc (mb, conv_arg);

			mono_mb_emit_ldarg (mb, argnum);
			pos = mono_mb_emit_branch (mb, CEE_BRFALSE);

			mono_mb_emit_ldarg (mb, argnum);
			mono_mb_emit_ldflda (mb, MONO_ABI_SIZEOF (MonoObject));
			mono_mb_emit_stloc (mb, conv_arg);

			mono_mb_patch_branch (mb, pos);
			break;
		} else {
			mono_mb_emit_byte (mb, CEE_LDNULL);
			mono_mb_emit_stloc (mb, conv_arg);

			if (t->byref) {
				/* we dont need any conversions for out parameters */
				if (t->attrs & PARAM_ATTRIBUTE_OUT)
					break;

				mono_mb_emit_ldarg (mb, argnum);				
				mono_mb_emit_byte (mb, CEE_LDIND_I);

			} else {
				mono_mb_emit_ldarg (mb, argnum);
				mono_mb_emit_byte (mb, MONO_CUSTOM_PREFIX);
				mono_mb_emit_byte (mb, CEE_MONO_OBJADDR);
			}
				
			/* store the address of the source into local variable 0 */
			mono_mb_emit_stloc (mb, 0);
			mono_mb_emit_ldloc (mb, 0);
			pos = mono_mb_emit_branch (mb, CEE_BRFALSE);

			/* allocate space for the native struct and store the address */
			mono_mb_emit_icon (mb, mono_class_native_size (klass, NULL));
			mono_mb_emit_byte (mb, CEE_PREFIX1);
			mono_mb_emit_byte (mb, CEE_LOCALLOC);
			mono_mb_emit_stloc (mb, conv_arg);

			if (t->byref) {
				/* Need to store the original buffer so we can free it later */
				m->orig_conv_args [argnum] = mono_mb_add_local (mb, int_type);
				mono_mb_emit_ldloc (mb, conv_arg);
				mono_mb_emit_stloc (mb, m->orig_conv_args [argnum]);
			}

			/* set the src_ptr */
			mono_mb_emit_ldloc (mb, 0);
			mono_mb_emit_ldflda (mb, MONO_ABI_SIZEOF (MonoObject));
			mono_mb_emit_stloc (mb, 0);

			/* set dst_ptr */
			mono_mb_emit_ldloc (mb, conv_arg);
			mono_mb_emit_stloc (mb, 1);

			/* emit valuetype conversion code */
			emit_struct_conv (mb, klass, FALSE);

			mono_mb_patch_branch (mb, pos);
		}
		break;

	case MARSHAL_ACTION_CONV_OUT:
		if (klass == mono_class_try_get_stringbuilder_class ()) {
			gboolean need_free;
			MonoMarshalNative encoding;
			MonoMarshalConv conv;

			encoding = mono_marshal_get_string_encoding (m->piinfo, spec);
			conv = mono_marshal_get_ptr_to_stringbuilder_conv (m->piinfo, spec, &need_free);

			g_assert (encoding != -1);

			if (t->byref) {
				//g_assert (!(t->attrs & PARAM_ATTRIBUTE_OUT));

				need_free = TRUE;

				mono_mb_emit_ldarg (mb, argnum);
				mono_mb_emit_ldloc (mb, conv_arg);

				switch (encoding) {
				case MONO_NATIVE_LPWSTR:
					mono_mb_emit_icall (mb, mono_string_utf16_to_builder2);
					break;
				case MONO_NATIVE_LPSTR:
					mono_mb_emit_icall (mb, mono_string_ansi_to_builder2);
					break;
				case MONO_NATIVE_UTF8STR:
					mono_mb_emit_icall (mb, mono_string_utf8_to_builder2);
					break;
				default:
					g_assert_not_reached ();
				}

				mono_mb_emit_byte (mb, CEE_STIND_REF);
			} else if (t->attrs & PARAM_ATTRIBUTE_OUT || !(t->attrs & PARAM_ATTRIBUTE_IN)) {
				mono_mb_emit_ldarg (mb, argnum);
				mono_mb_emit_ldloc (mb, conv_arg);

				mono_mb_emit_icall_id (mb, conv_to_icall (conv, NULL));
			}

			if (need_free) {
				mono_mb_emit_ldloc (mb, conv_arg);
				mono_mb_emit_icall (mb, mono_marshal_free);
			}
			break;
		}

		if (m_class_is_delegate (klass)) {
			if (t->byref) {
				mono_mb_emit_ldarg (mb, argnum);
				mono_mb_emit_byte (mb, MONO_CUSTOM_PREFIX);
				mono_mb_emit_op (mb, CEE_MONO_CLASSCONST, klass);
				mono_mb_emit_ldloc (mb, conv_arg);
				mono_mb_emit_icall_id (mb, conv_to_icall (MONO_MARSHAL_CONV_FTN_DEL, NULL));
				mono_mb_emit_byte (mb, CEE_STIND_REF);
			}
			break;
		}

		if (t->byref && (t->attrs & PARAM_ATTRIBUTE_OUT)) {
			/* allocate a new object */
			mono_mb_emit_ldarg (mb, argnum);
			mono_mb_emit_byte (mb, MONO_CUSTOM_PREFIX);
			mono_mb_emit_op (mb, CEE_MONO_NEWOBJ, klass);
			mono_mb_emit_byte (mb, CEE_STIND_REF);
		}

		/* dst = *argument */
		mono_mb_emit_ldarg (mb, argnum);

		if (t->byref)
			mono_mb_emit_byte (mb, CEE_LDIND_I);

		mono_mb_emit_stloc (mb, 1);

		mono_mb_emit_ldloc (mb, 1);
		pos = mono_mb_emit_branch (mb, CEE_BRFALSE);

		if (t->byref || (t->attrs & PARAM_ATTRIBUTE_OUT)) {
			mono_mb_emit_ldloc (mb, 1);
			mono_mb_emit_icon (mb, MONO_ABI_SIZEOF (MonoObject));
			mono_mb_emit_byte (mb, CEE_ADD);
			mono_mb_emit_stloc (mb, 1);
			
			/* src = tmp_locals [i] */
			mono_mb_emit_ldloc (mb, conv_arg);
			mono_mb_emit_stloc (mb, 0);

			/* emit valuetype conversion code */
			emit_struct_conv (mb, klass, TRUE);

			/* Free the structure returned by the native code */
			emit_struct_free (mb, klass, conv_arg);

			if (m->orig_conv_args [argnum]) {
				/* 
				 * If the native function changed the pointer, then free
				 * the original structure plus the new pointer.
				 */
				mono_mb_emit_ldloc (mb, m->orig_conv_args [argnum]);
				mono_mb_emit_ldloc (mb, conv_arg);
				pos2 = mono_mb_emit_branch (mb, CEE_BEQ);

				if (!(t->attrs & PARAM_ATTRIBUTE_OUT)) {
					g_assert (m->orig_conv_args [argnum]);

					emit_struct_free (mb, klass, m->orig_conv_args [argnum]);
				}

				mono_mb_emit_ldloc (mb, conv_arg);
				mono_mb_emit_icall (mb, mono_marshal_free);

				mono_mb_patch_branch (mb, pos2);
			}
		}
		else
			/* Free the original structure passed to native code */
			emit_struct_free (mb, klass, conv_arg);

		mono_mb_patch_branch (mb, pos);
		break;

	case MARSHAL_ACTION_PUSH:
		if (t->byref)
			mono_mb_emit_ldloc_addr (mb, conv_arg);
		else
			mono_mb_emit_ldloc (mb, conv_arg);
		break;

	case MARSHAL_ACTION_CONV_RESULT:
		if (m_class_is_delegate (klass)) {
			g_assert (!t->byref);
			mono_mb_emit_stloc (mb, 0);
			mono_mb_emit_byte (mb, MONO_CUSTOM_PREFIX);
			mono_mb_emit_op (mb, CEE_MONO_CLASSCONST, klass);
			mono_mb_emit_ldloc (mb, 0);
			mono_mb_emit_icall_id (mb, conv_to_icall (MONO_MARSHAL_CONV_FTN_DEL, NULL));
			mono_mb_emit_stloc (mb, 3);
		} else if (klass == mono_class_try_get_stringbuilder_class ()) {
			// FIXME:
			char *msg = g_strdup_printf ("Return marshalling of stringbuilders is not implemented.");
			mono_mb_emit_exception_marshal_directive (mb, msg);
		} else {
			/* set src */
			mono_mb_emit_stloc (mb, 0);
	
			/* Make a copy since emit_conv modifies local 0 */
			loc = mono_mb_add_local (mb, int_type);
			mono_mb_emit_ldloc (mb, 0);
			mono_mb_emit_stloc (mb, loc);
	
			mono_mb_emit_byte (mb, CEE_LDNULL);
			mono_mb_emit_stloc (mb, 3);
	
			mono_mb_emit_ldloc (mb, 0);
			pos = mono_mb_emit_branch (mb, CEE_BRFALSE);
	
			/* allocate result object */
	
			mono_mb_emit_byte (mb, MONO_CUSTOM_PREFIX);
			mono_mb_emit_op (mb, CEE_MONO_NEWOBJ, klass);	
			mono_mb_emit_stloc (mb, 3);
					
			/* set dst  */
	
			mono_mb_emit_ldloc (mb, 3);
			mono_mb_emit_ldflda (mb, MONO_ABI_SIZEOF (MonoObject));
			mono_mb_emit_stloc (mb, 1);
								
			/* emit conversion code */
			emit_struct_conv (mb, klass, TRUE);
	
			emit_struct_free (mb, klass, loc);
	
			/* Free the pointer allocated by unmanaged code */
			mono_mb_emit_ldloc (mb, loc);
			mono_mb_emit_icall (mb, mono_marshal_free);
			mono_mb_patch_branch (mb, pos);
		}
		break;

	case MARSHAL_ACTION_MANAGED_CONV_IN:
		conv_arg = mono_mb_add_local (mb, m_class_get_byval_arg (klass));

		if (m_class_is_delegate (klass)) {
			mono_mb_emit_byte (mb, MONO_CUSTOM_PREFIX);
			mono_mb_emit_op (mb, CEE_MONO_CLASSCONST, klass);
			mono_mb_emit_ldarg (mb, argnum);
			if (t->byref)
				mono_mb_emit_byte (mb, CEE_LDIND_I);
			mono_mb_emit_icall_id (mb, conv_to_icall (MONO_MARSHAL_CONV_FTN_DEL, NULL));
			mono_mb_emit_stloc (mb, conv_arg);
			break;
		}

		if (klass == mono_class_try_get_stringbuilder_class ()) {
			MonoMarshalNative encoding;

			encoding = mono_marshal_get_string_encoding (m->piinfo, spec);

			// FIXME:
			g_assert (encoding == MONO_NATIVE_LPSTR || encoding == MONO_NATIVE_UTF8STR);

			g_assert (!t->byref);
			g_assert (encoding != -1);

			mono_mb_emit_ldarg (mb, argnum);
			if (encoding == MONO_NATIVE_LPSTR)
				mono_mb_emit_icall (mb, mono_string_ansi_to_builder2);
			else
				mono_mb_emit_icall (mb, mono_string_utf8_to_builder2);
			mono_mb_emit_stloc (mb, conv_arg);
			break;
		}

		/* The class can not have an automatic layout */
		if (mono_class_is_auto_layout (klass)) {
			mono_mb_emit_auto_layout_exception (mb, klass);
			break;
		}

		/* Set src */
		mono_mb_emit_ldarg (mb, argnum);
		if (t->byref) {
			int pos2;

			/* Check for NULL and raise an exception */
			pos2 = mono_mb_emit_branch (mb, CEE_BRTRUE);

			mono_mb_emit_exception (mb, "ArgumentNullException", NULL);

			mono_mb_patch_branch (mb, pos2);
			mono_mb_emit_ldarg (mb, argnum);
			mono_mb_emit_byte (mb, CEE_LDIND_I);
		}				

		mono_mb_emit_stloc (mb, 0);

		mono_mb_emit_byte (mb, CEE_LDC_I4_0);
		mono_mb_emit_stloc (mb, conv_arg);

		mono_mb_emit_ldloc (mb, 0);
		pos = mono_mb_emit_branch (mb, CEE_BRFALSE);

		/* Create and set dst */
		mono_mb_emit_byte (mb, MONO_CUSTOM_PREFIX);
		mono_mb_emit_op (mb, CEE_MONO_NEWOBJ, klass);	
		mono_mb_emit_stloc (mb, conv_arg);
		mono_mb_emit_ldloc (mb, conv_arg);
		mono_mb_emit_ldflda (mb, MONO_ABI_SIZEOF (MonoObject));
		mono_mb_emit_stloc (mb, 1); 

		/* emit valuetype conversion code if needed */
		if ((t->attrs & (PARAM_ATTRIBUTE_IN | PARAM_ATTRIBUTE_OUT)) != PARAM_ATTRIBUTE_OUT)
			emit_struct_conv (mb, klass, TRUE);

		mono_mb_patch_branch (mb, pos);
		break;

	case MARSHAL_ACTION_MANAGED_CONV_OUT:
		if (m_class_is_delegate (klass)) {
			if (t->byref) {
				int stind_op;
				mono_mb_emit_ldarg (mb, argnum);
				mono_mb_emit_ldloc (mb, conv_arg);
				mono_mb_emit_icall_id (mb, conv_to_icall (MONO_MARSHAL_CONV_DEL_FTN, &stind_op));
				mono_mb_emit_byte (mb, stind_op);
				break;
			}
		}

		if (t->byref) {
			/* Check for null */
			mono_mb_emit_ldloc (mb, conv_arg);
			pos = mono_mb_emit_branch (mb, CEE_BRTRUE);
			mono_mb_emit_ldarg (mb, argnum);
			mono_mb_emit_byte (mb, CEE_LDC_I4_0);
			mono_mb_emit_byte (mb, CEE_STIND_I);
			pos2 = mono_mb_emit_branch (mb, CEE_BR);

			mono_mb_patch_branch (mb, pos);			
			
			/* Set src */
			mono_mb_emit_ldloc (mb, conv_arg);
			mono_mb_emit_ldflda (mb, MONO_ABI_SIZEOF (MonoObject));
			mono_mb_emit_stloc (mb, 0);

			/* Allocate and set dest */
			mono_mb_emit_icon (mb, mono_class_native_size (klass, NULL));
			mono_mb_emit_byte (mb, CEE_CONV_I);
			mono_mb_emit_icall (mb, ves_icall_marshal_alloc);
			mono_mb_emit_stloc (mb, 1);
			
			/* Update argument pointer */
			mono_mb_emit_ldarg (mb, argnum);
			mono_mb_emit_ldloc (mb, 1);
			mono_mb_emit_byte (mb, CEE_STIND_I);
		
			/* emit valuetype conversion code */
			emit_struct_conv (mb, klass, FALSE);

			mono_mb_patch_branch (mb, pos2);
		} else if (klass == mono_class_try_get_stringbuilder_class ()) {
			// FIXME: What to do here ?
		} else {
			/* byval [Out] marshalling */

			/* Check for null */
			mono_mb_emit_ldloc (mb, argnum);
			pos = mono_mb_emit_branch (mb, CEE_BRFALSE);

			/* Set src */
			mono_mb_emit_ldloc (mb, conv_arg);
			mono_mb_emit_ldflda (mb, MONO_ABI_SIZEOF (MonoObject));
			mono_mb_emit_stloc (mb, 0);

			/* Set dest */
			mono_mb_emit_ldarg (mb, argnum);
			mono_mb_emit_stloc (mb, 1);
			
			/* emit valuetype conversion code */
			emit_struct_conv (mb, klass, FALSE);

			mono_mb_patch_branch (mb, pos);
		}			
		break;

	case MARSHAL_ACTION_MANAGED_CONV_RESULT:
		if (m_class_is_delegate (klass)) {
			mono_mb_emit_icall_id (mb, conv_to_icall (MONO_MARSHAL_CONV_DEL_FTN, NULL));
			mono_mb_emit_stloc (mb, 3);
			break;
		}

		/* The class can not have an automatic layout */
		if (mono_class_is_auto_layout (klass)) {
			mono_mb_emit_auto_layout_exception (mb, klass);
			break;
		}

		mono_mb_emit_stloc (mb, 0);
		/* Check for null */
		mono_mb_emit_ldloc (mb, 0);
		pos = mono_mb_emit_branch (mb, CEE_BRTRUE);
		mono_mb_emit_byte (mb, CEE_LDNULL);
		mono_mb_emit_stloc (mb, 3);
		pos2 = mono_mb_emit_branch (mb, CEE_BR);

		mono_mb_patch_branch (mb, pos);

		/* Set src */
		mono_mb_emit_ldloc (mb, 0);
		mono_mb_emit_ldflda (mb, MONO_ABI_SIZEOF (MonoObject));
		mono_mb_emit_stloc (mb, 0);

		/* Allocate and set dest */
		mono_mb_emit_icon (mb, mono_class_native_size (klass, NULL));
		mono_mb_emit_byte (mb, CEE_CONV_I);
		mono_mb_emit_icall (mb, ves_icall_marshal_alloc);
		mono_mb_emit_byte (mb, CEE_DUP);
		mono_mb_emit_stloc (mb, 1);
		mono_mb_emit_stloc (mb, 3);

		emit_struct_conv (mb, klass, FALSE);

		mono_mb_patch_branch (mb, pos2);
		break;

	default:
		g_assert_not_reached ();
	}
	return conv_arg;
}

static int
emit_marshal_variant_ilgen (EmitMarshalContext *m, int argnum, MonoType *t,
		     MonoMarshalSpec *spec, 
		     int conv_arg, MonoType **conv_arg_type, 
		     MarshalAction action)
{
#ifndef DISABLE_COM
	MonoMethodBuilder *mb = m->mb;
	MonoType *variant_type = m_class_get_byval_arg (mono_class_get_variant_class ());
	MonoType *variant_type_byref = m_class_get_this_arg (mono_class_get_variant_class ());
	MonoType *object_type = mono_get_object_type ();

	switch (action) {
	case MARSHAL_ACTION_CONV_IN: {
		conv_arg = mono_mb_add_local (mb, variant_type);
		
		if (t->byref)
			*conv_arg_type = variant_type_byref;
		else
			*conv_arg_type = variant_type;

		if (t->byref && !(t->attrs & PARAM_ATTRIBUTE_IN) && t->attrs & PARAM_ATTRIBUTE_OUT)
			break;

		mono_mb_emit_ldarg (mb, argnum);
		if (t->byref)
			mono_mb_emit_byte(mb, CEE_LDIND_REF);
		mono_mb_emit_ldloc_addr (mb, conv_arg);
		mono_mb_emit_managed_call (mb, mono_get_Marshal_GetNativeVariantForObject (), NULL);
		break;
	}

	case MARSHAL_ACTION_CONV_OUT: {
		if (t->byref && (t->attrs & PARAM_ATTRIBUTE_OUT || !(t->attrs & PARAM_ATTRIBUTE_IN))) {
			mono_mb_emit_ldarg (mb, argnum);
			mono_mb_emit_ldloc_addr (mb, conv_arg);
			mono_mb_emit_managed_call (mb, mono_get_Marshal_GetObjectForNativeVariant (), NULL);
			mono_mb_emit_byte (mb, CEE_STIND_REF);
		}

		mono_mb_emit_ldloc_addr (mb, conv_arg);
		mono_mb_emit_managed_call (mb, mono_get_Variant_Clear (), NULL);
		break;
	}

	case MARSHAL_ACTION_PUSH:
		if (t->byref)
			mono_mb_emit_ldloc_addr (mb, conv_arg);
		else
			mono_mb_emit_ldloc (mb, conv_arg);
		break;

	case MARSHAL_ACTION_CONV_RESULT: {
		char *msg = g_strdup ("Marshalling of VARIANT not supported as a return type.");
		mono_mb_emit_exception_marshal_directive (mb, msg);
		break;
	}

	case MARSHAL_ACTION_MANAGED_CONV_IN: {
		conv_arg = mono_mb_add_local (mb, object_type);

		if (t->byref)
			*conv_arg_type = variant_type_byref;
		else
			*conv_arg_type = variant_type;

		if (t->byref && !(t->attrs & PARAM_ATTRIBUTE_IN) && t->attrs & PARAM_ATTRIBUTE_OUT)
			break;

		if (t->byref)
			mono_mb_emit_ldarg (mb, argnum);
		else
			mono_mb_emit_ldarg_addr (mb, argnum);
		mono_mb_emit_managed_call (mb, mono_get_Marshal_GetObjectForNativeVariant (), NULL);
		mono_mb_emit_stloc (mb, conv_arg);
		break;
	}

	case MARSHAL_ACTION_MANAGED_CONV_OUT: {
		if (t->byref && (t->attrs & PARAM_ATTRIBUTE_OUT || !(t->attrs & PARAM_ATTRIBUTE_IN))) {
			mono_mb_emit_ldloc (mb, conv_arg);
			mono_mb_emit_ldarg (mb, argnum);
			mono_mb_emit_managed_call (mb, mono_get_Marshal_GetNativeVariantForObject (), NULL);
		}
		break;
	}

	case MARSHAL_ACTION_MANAGED_CONV_RESULT: {
		char *msg = g_strdup ("Marshalling of VARIANT not supported as a return type.");
		mono_mb_emit_exception_marshal_directive (mb, msg);
		break;
	}

	default:
		g_assert_not_reached ();
	}
#endif /* DISABLE_COM */

	return conv_arg;
}

#if defined(TARGET_WIN32) && defined(TARGET_X86)
/* On x86, IsCopyConstructed parameters are passed as struct even though the function signature claims they're pointers */
# define COPY_CTOR_DEREFERENCE 1
#endif

static int
emit_marshal_copy_ctor_ilgen (EmitMarshalContext *m, int argnum, MonoType *t,
		     MonoMarshalSpec *spec,
		     int conv_arg, MonoType **conv_arg_type,
		     MarshalAction action)
{
	MonoMethodBuilder *mb = m->mb;
	MonoType *target_type = t->data.type;
	MonoClass *target_class = mono_class_from_mono_type_internal (t->data.type);

	switch (action) {
	case MARSHAL_ACTION_CONV_IN: {
		conv_arg = mono_mb_add_local (mb, target_type);

#ifdef COPY_CTOR_DEREFERENCE
		*conv_arg_type = target_type;
#endif

		MonoMethod *copy_method = get_method_nofail (target_class, "<MarshalCopy>", 2, METHOD_ATTRIBUTE_SPECIAL_NAME);

		// <MarshalCopy>(&conv_arg, arg);
		mono_mb_emit_ldloc_addr (mb, conv_arg);
		mono_mb_emit_ldarg (mb, argnum);
		mono_mb_emit_managed_call (mb, copy_method, NULL);

		break;
	}
	case MARSHAL_ACTION_CONV_OUT: {
		MonoMethod *destroy_method = get_method_nofail (target_class, "<MarshalDestroy>", 1, METHOD_ATTRIBUTE_SPECIAL_NAME);

		// .NET Framework destroys arg, not conv_arg. This makes no sense, but we duplicate the bug here.
		// In a sensible universe, this would be: mono_mb_emit_ldloc_addr (mb, conv_arg);
		mono_mb_emit_ldarg (mb, argnum);
		mono_mb_emit_managed_call (mb, destroy_method, NULL);

		break;
	}
	case MARSHAL_ACTION_PUSH: {
#ifdef COPY_CTOR_DEREFERENCE
		mono_mb_emit_ldloc (mb, conv_arg);
#else
		mono_mb_emit_ldloc_addr (mb, conv_arg);
#endif
		break;
	}
	case MARSHAL_ACTION_CONV_RESULT: {
		char *msg = g_strdup ("IsCopyContructed marshaling not supported for return type.");
		mono_mb_emit_exception_marshal_directive (mb, msg);
		break;
	}
	default:
		g_assert_not_reached ();
	}

	return conv_arg;
}

static void
emit_managed_wrapper_ilgen (MonoMethodBuilder *mb, MonoMethodSignature *invoke_sig, MonoMarshalSpec **mspecs, EmitMarshalContext* m, MonoMethod *method, MonoGCHandle target_handle)
{
	MonoMethodSignature *sig, *csig;
	int i, *tmp_locals, orig_domain, attach_cookie;
	gboolean closed = FALSE;
	MonoExceptionClause *clause = NULL;

	sig = m->sig;
	csig = m->csig;

	MonoType *int_type = mono_get_int_type ();
	MonoType *boolean_type = m_class_get_byval_arg (mono_defaults.boolean_class);
	/* allocate local 0 (pointer) src_ptr */
	mono_mb_add_local (mb, int_type);
	/* allocate local 1 (pointer) dst_ptr */
	mono_mb_add_local (mb, int_type);
	/* allocate local 2 (boolean) delete_old */
	mono_mb_add_local (mb, boolean_type);

	if (!sig->hasthis && sig->param_count != invoke_sig->param_count) {
		/* Closed delegate */
		g_assert (sig->param_count == invoke_sig->param_count + 1);
		closed = TRUE;
		/* Use a new signature without the first argument */
		sig = mono_metadata_signature_dup (sig);
		memmove (&sig->params [0], &sig->params [1], (sig->param_count - 1) * sizeof (MonoType*));
		sig->param_count --;
	}

	if (!MONO_TYPE_IS_VOID(sig->ret)) {
		/* allocate local 3 to store the return value */
		mono_mb_add_local (mb, sig->ret);
	}

	if (MONO_TYPE_ISSTRUCT (sig->ret))
		m->vtaddr_var = mono_mb_add_local (mb, int_type);

	orig_domain = mono_mb_add_local (mb, int_type);
	attach_cookie = mono_mb_add_local (mb, int_type);

	/*
	 * // does (STARTING|RUNNING|BLOCKING) -> RUNNING + set/switch domain
	 * intptr_t attach_cookie;
	 * intptr_t orig_domain = mono_threads_attach_coop (domain, &attach_cookie);
	 * <interrupt check>
	 *
	 * ret = method (...);
	 * // does RUNNING -> (RUNNING|BLOCKING) + unset/switch domain
	 * mono_threads_detach_coop (orig_domain, &attach_cookie);
	 *
	 * return ret;
	 */

	mono_mb_emit_icon (mb, 0);
	mono_mb_emit_stloc (mb, 2);

	/* orig_domain = mono_threads_attach_coop (domain, &attach_cookie); */
	mono_mb_emit_byte (mb, MONO_CUSTOM_PREFIX);
	mono_mb_emit_byte (mb, CEE_MONO_LDDOMAIN);
	mono_mb_emit_ldloc_addr (mb, attach_cookie);
	/*
	 * This icall is special cased in the JIT so it works in native-to-managed wrappers in unattached threads.
	 * Keep this in sync with the CEE_JIT_ICALL code in the JIT.
	 *
	 * Special cased in interpreter, keep in sync.
	 */
	mono_mb_emit_icall (mb, mono_threads_attach_coop);
	mono_mb_emit_stloc (mb, orig_domain);

	/* <interrupt check> */
	emit_thread_interrupt_checkpoint (mb);

	if (method->wrapper_type == MONO_WRAPPER_COMINTEROP)
	{
		/* Switch to the object's domain before doing argument conversions */
		mono_mb_emit_ldarg (mb, 0);
		mono_mb_emit_icall (mb, cominterop_set_ccw_domain);

		/* Add a try{} around all argument conversions */
		clause = (MonoExceptionClause *)mono_image_alloc0 (get_method_image (method), sizeof (MonoExceptionClause));
		clause->flags = MONO_EXCEPTION_CLAUSE_NONE;
		clause->data.catch_class = mono_defaults.exception_class;
		clause->try_offset = mono_mb_get_label (mb);
	}

	/* we first do all conversions */
	tmp_locals = g_newa (int, sig->param_count);
	for (i = 0; i < sig->param_count; i ++) {
		MonoType *t = sig->params [i];

		switch (t->type) {
		case MONO_TYPE_OBJECT:
		case MONO_TYPE_CLASS:
		case MONO_TYPE_VALUETYPE:
		case MONO_TYPE_ARRAY:
		case MONO_TYPE_SZARRAY:
		case MONO_TYPE_STRING:
		case MONO_TYPE_BOOLEAN:
			tmp_locals [i] = mono_emit_marshal (m, i, sig->params [i], mspecs [i + 1], 0, &csig->params [i], MARSHAL_ACTION_MANAGED_CONV_IN);
			break;
		default:
			tmp_locals [i] = 0;
			break;
		}
	}

	if (sig->hasthis) {
		if (target_handle) {
			mono_mb_emit_icon8 (mb, (gint64)target_handle);
			mono_mb_emit_byte (mb, CEE_CONV_I);
			mono_mb_emit_icall (mb, mono_gchandle_get_target_internal);
		} else {
			/* fixme: */
			g_assert_not_reached ();
		}
	} else if (closed) {
		mono_mb_emit_icon8 (mb, (gint64)target_handle);
		mono_mb_emit_byte (mb, CEE_CONV_I);
		mono_mb_emit_icall (mb, mono_gchandle_get_target_internal);
	}

	for (i = 0; i < sig->param_count; i++) {
		MonoType *t = sig->params [i];

		if (tmp_locals [i]) {
			if (t->byref)
				mono_mb_emit_ldloc_addr (mb, tmp_locals [i]);
			else
				mono_mb_emit_ldloc (mb, tmp_locals [i]);
		}
		else
			mono_mb_emit_ldarg (mb, i);
	}

	/* ret = method (...) */
	mono_mb_emit_managed_call (mb, method, NULL);

	if (MONO_TYPE_ISSTRUCT (sig->ret)) {
		MonoClass *klass = mono_class_from_mono_type_internal (sig->ret);
		mono_class_init_internal (klass);
		if (!(mono_class_is_explicit_layout (klass) || m_class_is_blittable (klass))) {
			/* This is used by get_marshal_cb ()->emit_marshal_vtype (), but it needs to go right before the call */
			mono_mb_emit_byte (mb, MONO_CUSTOM_PREFIX);
			mono_mb_emit_byte (mb, CEE_MONO_VTADDR);
			mono_mb_emit_stloc (mb, m->vtaddr_var);
		}
	}

	if (mspecs [0] && mspecs [0]->native == MONO_NATIVE_CUSTOM) {
		mono_emit_marshal (m, 0, sig->ret, mspecs [0], 0, NULL, MARSHAL_ACTION_MANAGED_CONV_RESULT);
	} else if (!sig->ret->byref) { 
		switch (sig->ret->type) {
		case MONO_TYPE_VOID:
			break;
		case MONO_TYPE_BOOLEAN:
		case MONO_TYPE_I1:
		case MONO_TYPE_U1:
		case MONO_TYPE_CHAR:
		case MONO_TYPE_I2:
		case MONO_TYPE_U2:
		case MONO_TYPE_I4:
		case MONO_TYPE_U4:
		case MONO_TYPE_I:
		case MONO_TYPE_U:
		case MONO_TYPE_PTR:
		case MONO_TYPE_R4:
		case MONO_TYPE_R8:
		case MONO_TYPE_I8:
		case MONO_TYPE_U8:
		case MONO_TYPE_OBJECT:
			mono_mb_emit_stloc (mb, 3);
			break;
		case MONO_TYPE_STRING:
			csig->ret = int_type;
			mono_emit_marshal (m, 0, sig->ret, mspecs [0], 0, NULL, MARSHAL_ACTION_MANAGED_CONV_RESULT);
			break;
		case MONO_TYPE_VALUETYPE:
		case MONO_TYPE_CLASS:
		case MONO_TYPE_SZARRAY:
			mono_emit_marshal (m, 0, sig->ret, mspecs [0], 0, NULL, MARSHAL_ACTION_MANAGED_CONV_RESULT);
			break;
		case MONO_TYPE_FNPTR:
		{
			char *msg = g_strdup_printf("don't know how to convert FNPTR return value\n");
			mono_mb_emit_exception_marshal_directive (mb, msg);
				break;
		}
		default:
			g_warning ("return type 0x%02x unknown", sig->ret->type);	
			g_assert_not_reached ();
		}
	} else {
		mono_mb_emit_stloc (mb, 3);
	}

	/* Convert byref arguments back */
	for (i = 0; i < sig->param_count; i ++) {
		MonoType *t = sig->params [i];
		MonoMarshalSpec *spec = mspecs [i + 1];

		if (spec && spec->native == MONO_NATIVE_CUSTOM) {
			mono_emit_marshal (m, i, t, mspecs [i + 1], tmp_locals [i], NULL, MARSHAL_ACTION_MANAGED_CONV_OUT);
		}
		else if (t->byref) {
			switch (t->type) {
			case MONO_TYPE_CLASS:
			case MONO_TYPE_VALUETYPE:
			case MONO_TYPE_OBJECT:
			case MONO_TYPE_STRING:
			case MONO_TYPE_BOOLEAN:
				mono_emit_marshal (m, i, t, mspecs [i + 1], tmp_locals [i], NULL, MARSHAL_ACTION_MANAGED_CONV_OUT);
				break;
			default:
				break;
			}
		}
		else if (invoke_sig->params [i]->attrs & PARAM_ATTRIBUTE_OUT) {
			/* The [Out] information is encoded in the delegate signature */
			switch (t->type) {
			case MONO_TYPE_SZARRAY:
			case MONO_TYPE_CLASS:
			case MONO_TYPE_VALUETYPE:
				mono_emit_marshal (m, i, invoke_sig->params [i], mspecs [i + 1], tmp_locals [i], NULL, MARSHAL_ACTION_MANAGED_CONV_OUT);
				break;
			default:
				g_assert_not_reached ();
			}
		}
	}

	if (clause)
	{
		/* end try */
		gint32 leave_branch = mono_mb_emit_branch (mb, CEE_LEAVE);
		clause->try_len = mono_mb_get_label (mb) - clause->try_offset;

		clause->handler_offset = mono_mb_get_label (mb);

		/* handler code */
		if (sig->ret && !sig->ret->byref && (sig->ret->type == MONO_TYPE_U4 || sig->ret->type == MONO_TYPE_I4)) {
			MONO_STATIC_POINTER_INIT (MonoMethod, get_hr_for_exception)

				ERROR_DECL (error);
				get_hr_for_exception = mono_class_get_method_from_name_checked (mono_defaults.marshal_class, "GetHRForException", -1, 0, error);
				mono_error_assert_ok (error);

			MONO_STATIC_POINTER_INIT_END (MonoMethod, get_hr_for_exception)

			/* ret = Marshal.GetHRForException (exc); */
			mono_mb_emit_managed_call (mb, get_hr_for_exception, NULL);
			mono_mb_emit_stloc (mb, 3);
		}
		else {
			mono_mb_emit_byte (mb, CEE_POP);
		}

		mono_mb_emit_branch (mb, CEE_LEAVE);

		clause->handler_len = mono_mb_get_pos (mb) - clause->handler_offset;

		mono_mb_set_clauses (mb, 1, clause);
		mono_mb_patch_branch (mb, leave_branch);
	}

	/* mono_threads_detach_coop (orig_domain, &attach_cookie); */
	mono_mb_emit_ldloc (mb, orig_domain);
	mono_mb_emit_ldloc_addr (mb, attach_cookie);
	/* Special cased in interpreter, keep in sync */
	mono_mb_emit_icall (mb, mono_threads_detach_coop);

	/* return ret; */
	if (m->retobj_var) {
		mono_mb_emit_ldloc (mb, m->retobj_var);
		mono_mb_emit_byte (mb, MONO_CUSTOM_PREFIX);
		mono_mb_emit_op (mb, CEE_MONO_RETOBJ, m->retobj_class);
	}
	else {
		if (!MONO_TYPE_IS_VOID (sig->ret))
			mono_mb_emit_ldloc (mb, 3);
		mono_mb_emit_byte (mb, CEE_RET);
	}

	if (closed)
		g_free (sig);
}

static void
emit_struct_to_ptr_ilgen (MonoMethodBuilder *mb, MonoClass *klass)
{
	MonoType *int_type = mono_get_int_type ();
	MonoType *boolean_type = m_class_get_byval_arg (mono_defaults.boolean_class);
	if (m_class_is_blittable (klass)) {
		mono_mb_emit_byte (mb, CEE_LDARG_1);
		mono_mb_emit_byte (mb, CEE_LDARG_0);
		mono_mb_emit_ldflda (mb, MONO_ABI_SIZEOF (MonoObject));
		mono_mb_emit_icon (mb, mono_class_value_size (klass, NULL));
		mono_mb_emit_byte (mb, CEE_PREFIX1);
		mono_mb_emit_byte (mb, CEE_CPBLK);
	} else {

		/* allocate local 0 (pointer) src_ptr */
		mono_mb_add_local (mb, int_type);
		/* allocate local 1 (pointer) dst_ptr */
		mono_mb_add_local (mb, int_type);
		/* allocate local 2 (boolean) delete_old */
		mono_mb_add_local (mb, boolean_type);
		mono_mb_emit_byte (mb, CEE_LDARG_2);
		mono_mb_emit_stloc (mb, 2);

		/* initialize src_ptr to point to the start of object data */
		mono_mb_emit_byte (mb, CEE_LDARG_0);
		mono_mb_emit_ldflda (mb, MONO_ABI_SIZEOF (MonoObject));
		mono_mb_emit_stloc (mb, 0);

		/* initialize dst_ptr */
		mono_mb_emit_byte (mb, CEE_LDARG_1);
		mono_mb_emit_stloc (mb, 1);

		emit_struct_conv (mb, klass, FALSE);
	}

	mono_mb_emit_byte (mb, CEE_RET);
}

static void
emit_ptr_to_struct_ilgen (MonoMethodBuilder *mb, MonoClass *klass)
{
	MonoType *int_type = mono_get_int_type ();
	if (m_class_is_blittable (klass)) {
		mono_mb_emit_byte (mb, CEE_LDARG_1);
		mono_mb_emit_ldflda (mb, MONO_ABI_SIZEOF (MonoObject));
		mono_mb_emit_byte (mb, CEE_LDARG_0);
		mono_mb_emit_icon (mb, mono_class_value_size (klass, NULL));
		mono_mb_emit_byte (mb, CEE_PREFIX1);
		mono_mb_emit_byte (mb, CEE_CPBLK);
	} else {

		/* allocate local 0 (pointer) src_ptr */
		mono_mb_add_local (mb, int_type);
		/* allocate local 1 (pointer) dst_ptr */
		mono_mb_add_local (mb, m_class_get_this_arg (klass));
		
		/* initialize src_ptr to point to the start of object data */
		mono_mb_emit_byte (mb, CEE_LDARG_0);
		mono_mb_emit_stloc (mb, 0);

		/* initialize dst_ptr */
		mono_mb_emit_byte (mb, CEE_LDARG_1);
		mono_mb_emit_ldflda (mb, MONO_ABI_SIZEOF (MonoObject));
		mono_mb_emit_stloc (mb, 1);

		emit_struct_conv (mb, klass, TRUE);
	}

	mono_mb_emit_byte (mb, CEE_RET);
}

static void
emit_create_string_hack_ilgen (MonoMethodBuilder *mb, MonoMethodSignature *csig, MonoMethod *res)
{
	int i;

	mono_mb_emit_byte (mb, CEE_LDARG_0);
	for (i = 1; i <= csig->param_count; i++)
		mono_mb_emit_ldarg (mb, i);
	mono_mb_emit_managed_call (mb, res, NULL);
	mono_mb_emit_byte (mb, CEE_RET);
}

/* How the arguments of an icall should be wrapped */
typedef enum {
	/* Don't wrap at all, pass the argument as is */
	ICALL_HANDLES_WRAP_NONE,
	/* Wrap the argument in an object handle, pass the handle to the icall */
	ICALL_HANDLES_WRAP_OBJ,
	/* Wrap the argument in an object handle, pass the handle to the icall,
	   write the value out from the handle when the icall returns */
	ICALL_HANDLES_WRAP_OBJ_INOUT,
	/* Initialized an object handle to null, pass to the icalls,
	   write the value out from the handle when the icall returns */
	ICALL_HANDLES_WRAP_OBJ_OUT,
	/* Wrap the argument (a valuetype reference) in a handle to pin its
	   enclosing object, but pass the raw reference to the icall.  This is
	   also how we pass byref generic parameter arguments to generic method
	   icalls (e.g. System.Array:GetGenericValue_icall<T>(int idx, T out value)) */
	ICALL_HANDLES_WRAP_VALUETYPE_REF,
} IcallHandlesWrap;

typedef struct {
	IcallHandlesWrap wrap;
	// If wrap is OBJ_OUT or OBJ_INOUT this is >= 0 and holds the referenced managed object,
	// in case the actual parameter refers to a native frame.
	// Otherwise it is -1.
	int handle;
}  IcallHandlesLocal;

/*
 * Describes how to wrap the given parameter.
 *
 */
static IcallHandlesWrap
signature_param_uses_handles (MonoMethodSignature *sig, MonoMethodSignature *generic_sig, int param)
{
	/* If there is a generic parameter that isn't passed byref, we don't
	 * know how to pass it to an icall that expects some arguments to be
	 * wrapped in handles: if the actual argument type is a reference type
	 * we'd need to wrap it in a handle, otherwise we'd want to pass it as is.
	 */
	/* FIXME: We should eventually relax the assertion, below, to
	 * allow generic parameters that are constrained to be reference types.
	 */
	g_assert (!generic_sig || !mono_type_is_generic_parameter (generic_sig->params [param]));

	/* If the parameter in the generic version of the method signature is a
	 * byref type variable T&, pass the corresponding argument by pinning
	 * the memory and passing the raw pointer to the icall.  Note that we
	 * do this even if the actual instantiation is a byref reference type
	 * like string& since the C code for the icall has to work uniformly
	 * for both valuetypes and reference types.
	 */
	if (generic_sig && mono_type_is_byref_internal (generic_sig->params [param]) &&
	    (generic_sig->params [param]->type == MONO_TYPE_VAR || generic_sig->params [param]->type == MONO_TYPE_MVAR))
		return ICALL_HANDLES_WRAP_VALUETYPE_REF;

	if (MONO_TYPE_IS_REFERENCE (sig->params [param])) {
		if (mono_signature_param_is_out (sig, param))
			return ICALL_HANDLES_WRAP_OBJ_OUT;
		else if (mono_type_is_byref_internal (sig->params [param]))
			return ICALL_HANDLES_WRAP_OBJ_INOUT;
		else
			return ICALL_HANDLES_WRAP_OBJ;
	} else if (mono_type_is_byref_internal (sig->params [param]))
		return ICALL_HANDLES_WRAP_VALUETYPE_REF;
	else
		return ICALL_HANDLES_WRAP_NONE;
}

static void
emit_native_icall_wrapper_ilgen (MonoMethodBuilder *mb, MonoMethod *method, MonoMethodSignature *csig, gboolean check_exceptions, gboolean aot, MonoMethodPInvoke *piinfo)
{
	// FIXME:
	MonoMethodSignature *call_sig = csig;
	gboolean uses_handles = FALSE;
	gboolean foreign_icall = FALSE;
	IcallHandlesLocal *handles_locals = NULL;
	MonoMethodSignature *sig = mono_method_signature_internal (method);
	gboolean need_gc_safe = FALSE;
	GCSafeTransitionBuilder gc_safe_transition_builder;

	(void) mono_lookup_internal_call_full (method, FALSE, &uses_handles, &foreign_icall);

	if (G_UNLIKELY (foreign_icall)) {
		/* FIXME: we only want the transitions for hybrid suspend.  Q: What to do about AOT? */
		need_gc_safe = gc_safe_transition_builder_init (&gc_safe_transition_builder, mb, FALSE);

		if (need_gc_safe)
			gc_safe_transition_builder_add_locals (&gc_safe_transition_builder);
	}

	if (sig->hasthis) {
		/*
		 * Add a null check since public icalls can be called with 'call' which
		 * does no such check.
		 */
		mono_mb_emit_byte (mb, CEE_LDARG_0);
		const int pos = mono_mb_emit_branch (mb, CEE_BRTRUE);
		mono_mb_emit_exception (mb, "NullReferenceException", NULL);
		mono_mb_patch_branch (mb, pos);
	}

	if (uses_handles) {
		MonoMethodSignature *generic_sig = NULL;

		if (method->is_inflated) {
			ERROR_DECL (error);
			MonoMethod *generic_method = ((MonoMethodInflated*)method)->declaring;
			generic_sig = mono_method_signature_checked (generic_method, error);
			mono_error_assert_ok (error);
		}

		// FIXME: The stuff from mono_metadata_signature_dup_internal_with_padding ()
		call_sig = mono_metadata_signature_alloc (get_method_image (method), csig->param_count);
		call_sig->param_count = csig->param_count;
		call_sig->ret = csig->ret;
		call_sig->pinvoke = csig->pinvoke;

		/* TODO support adding wrappers to non-static struct methods */
		g_assert (!sig->hasthis || !m_class_is_valuetype (mono_method_get_class (method)));

		handles_locals = g_new0 (IcallHandlesLocal, csig->param_count);

		for (int i = 0; i < csig->param_count; ++i) {
			// Determine which args need to be wrapped in handles and adjust icall signature.
			// Here, a handle is a pointer to a volatile local in a managed frame -- which is sufficient and efficient.
			const IcallHandlesWrap w = signature_param_uses_handles (csig, generic_sig, i);
			handles_locals [i].wrap = w;
			int local = -1;

			switch (w) {
				case ICALL_HANDLES_WRAP_OBJ:
				case ICALL_HANDLES_WRAP_OBJ_INOUT:
				case ICALL_HANDLES_WRAP_OBJ_OUT:
					call_sig->params [i] = mono_class_get_byref_type (mono_class_from_mono_type_internal (csig->params[i]));
					break;
				case ICALL_HANDLES_WRAP_NONE:
				case ICALL_HANDLES_WRAP_VALUETYPE_REF:
					call_sig->params [i] = csig->params [i];
					break;
				default:
					g_assert_not_reached ();
			}

			// Add a local var to hold the references for each out arg.
			switch (w) {
				case ICALL_HANDLES_WRAP_OBJ_INOUT:
				case ICALL_HANDLES_WRAP_OBJ_OUT:
					// FIXME better type
					local = mono_mb_add_local (mb, mono_get_object_type ());

					if (!mb->volatile_locals) {
						gpointer mem = mono_image_alloc0 (get_method_image (method), mono_bitset_alloc_size (csig->param_count + 1, 0));
						mb->volatile_locals = mono_bitset_mem_new (mem, csig->param_count + 1, 0);
					}
					mono_bitset_set (mb->volatile_locals, local);
					break;
				case ICALL_HANDLES_WRAP_VALUETYPE_REF:
				case ICALL_HANDLES_WRAP_OBJ:
					if (!mb->volatile_args) {
						gpointer mem = mono_image_alloc0 (get_method_image (method), mono_bitset_alloc_size (csig->param_count + 1, 0));
						mb->volatile_args = mono_bitset_mem_new (mem, csig->param_count + 1, 0);
					}
					mono_bitset_set (mb->volatile_args, i);
					break;
				case ICALL_HANDLES_WRAP_NONE:
					break;
				default:
					g_assert_not_reached ();
			}
			handles_locals [i].handle = local;

			// Load each argument. References into the managed heap get wrapped in handles.
			// Handles here are just pointers to managed volatile locals.
			switch (w) {
				case ICALL_HANDLES_WRAP_NONE:
				case ICALL_HANDLES_WRAP_VALUETYPE_REF:
					// argI = argI
					mono_mb_emit_ldarg (mb, i);
					break;
				case ICALL_HANDLES_WRAP_OBJ:
					// argI = &argI_raw
					mono_mb_emit_ldarg_addr (mb, i);
					break;
				case ICALL_HANDLES_WRAP_OBJ_INOUT:
				case ICALL_HANDLES_WRAP_OBJ_OUT:
					// If parameter guaranteeably referred to a managed frame,
					// then could just be passthrough and volatile. Since
					// that cannot be guaranteed, use a managed volatile local intermediate.
					// ObjOut:
					//   localI = NULL
					// ObjInOut:
					//   localI = *argI_raw
					// &localI
					if (w == ICALL_HANDLES_WRAP_OBJ_OUT) {
						mono_mb_emit_byte (mb, CEE_LDNULL);
					} else {
						mono_mb_emit_ldarg (mb, i);
						mono_mb_emit_byte (mb, CEE_LDIND_REF);
					}
					mono_mb_emit_stloc (mb, local);
					mono_mb_emit_ldloc_addr (mb, local);
					break;
				default:
					g_assert_not_reached ();
			}
		}
	} else {
		for (int i = 0; i < csig->param_count; i++)
			mono_mb_emit_ldarg (mb, i);
	}

	if (need_gc_safe)
		gc_safe_transition_builder_emit_enter (&gc_safe_transition_builder, &piinfo->method, aot);

	if (aot) {
		mono_mb_emit_byte (mb, MONO_CUSTOM_PREFIX);
		mono_mb_emit_op (mb, CEE_MONO_ICALL_ADDR, &piinfo->method);
		mono_mb_emit_calli (mb, call_sig);
	} else {
		g_assert (piinfo->addr);
		mono_mb_emit_native_call (mb, call_sig, piinfo->addr);
	}

	if (need_gc_safe)
		gc_safe_transition_builder_emit_exit (&gc_safe_transition_builder);

	// Copy back ObjOut and ObjInOut from locals through parameters.
	if (mb->volatile_locals) {
		g_assert (handles_locals);
		for (int i = 0; i < csig->param_count; i++) {
			const int local = handles_locals [i].handle;
			if (local >= 0) {
				// *argI_raw = localI
				mono_mb_emit_ldarg (mb, i);
				mono_mb_emit_ldloc (mb, local);
				mono_mb_emit_byte (mb, CEE_STIND_REF);
			}
		}
	}
	g_free (handles_locals);

	if (need_gc_safe)
		gc_safe_transition_builder_cleanup (&gc_safe_transition_builder);

	if (check_exceptions)
		emit_thread_interrupt_checkpoint (mb);
	mono_mb_emit_byte (mb, CEE_RET);
}

static void
mb_emit_exception_ilgen (MonoMethodBuilder *mb, const char *exc_nspace, const char *exc_name, const char *msg)
{
	mono_mb_emit_exception_full (mb, exc_nspace, exc_name, msg);
}

static void
mb_emit_exception_for_error_ilgen (MonoMethodBuilder *mb, const MonoError *error)
{
	mono_mb_emit_exception_for_error (mb, (MonoError*)error);
}

static void
emit_vtfixup_ftnptr_ilgen (MonoMethodBuilder *mb, MonoMethod *method, int param_count, guint16 type)
{
	for (int i = 0; i < param_count; i++)
		mono_mb_emit_ldarg (mb, i);

	if (type & VTFIXUP_TYPE_CALL_MOST_DERIVED)
		mono_mb_emit_op (mb, CEE_CALLVIRT, method);
	else
		mono_mb_emit_op (mb, CEE_CALL, method);
	mono_mb_emit_byte (mb, CEE_RET);
}

static void
emit_icall_wrapper_ilgen (MonoMethodBuilder *mb, MonoJitICallInfo *callinfo, MonoMethodSignature *csig2, gboolean check_exceptions)
{
	MonoMethodSignature *const sig = callinfo->sig;

	if (sig->hasthis)
		mono_mb_emit_byte (mb, CEE_LDARG_0);

	for (int i = 0; i < sig->param_count; i++)
		mono_mb_emit_ldarg (mb, i + sig->hasthis);

	mono_mb_emit_byte (mb, MONO_CUSTOM_PREFIX);
	mono_mb_emit_byte (mb, CEE_MONO_JIT_ICALL_ADDR);
	mono_mb_emit_i4 (mb, mono_jit_icall_info_index (callinfo));
	mono_mb_emit_calli (mb, csig2);
	if (check_exceptions)
		emit_thread_interrupt_checkpoint (mb);
	mono_mb_emit_byte (mb, CEE_RET);
}

static void
emit_return_ilgen (MonoMethodBuilder *mb)
{
	mono_mb_emit_byte (mb, CEE_RET);
}

void
mono_marshal_ilgen_init (void)
{
	MonoMarshalCallbacks cb;
	cb.version = MONO_MARSHAL_CALLBACKS_VERSION;
	cb.emit_marshal_array = emit_marshal_array_ilgen;
	cb.emit_marshal_ptr = emit_marshal_ptr_ilgen;
	cb.emit_marshal_scalar = emit_marshal_scalar_ilgen;
#ifndef DISABLE_NONBLITTABLE
	cb.emit_marshal_boolean = emit_marshal_boolean_ilgen;
	cb.emit_marshal_char = emit_marshal_char_ilgen;
	cb.emit_marshal_custom = emit_marshal_custom_ilgen;
	cb.emit_marshal_asany = emit_marshal_asany_ilgen;
	cb.emit_marshal_vtype = emit_marshal_vtype_ilgen;
	cb.emit_marshal_string = emit_marshal_string_ilgen;
	cb.emit_marshal_safehandle = emit_marshal_safehandle_ilgen;
	cb.emit_marshal_handleref = emit_marshal_handleref_ilgen;
	cb.emit_marshal_object = emit_marshal_object_ilgen;
	cb.emit_marshal_variant = emit_marshal_variant_ilgen;
	cb.emit_marshal_copy_ctor = emit_marshal_copy_ctor_ilgen;
#endif
	cb.emit_castclass = emit_castclass_ilgen;
	cb.emit_struct_to_ptr = emit_struct_to_ptr_ilgen;
	cb.emit_ptr_to_struct = emit_ptr_to_struct_ilgen;
	cb.emit_isinst = emit_isinst_ilgen;
	cb.emit_virtual_stelemref = emit_virtual_stelemref_ilgen;
	cb.emit_stelemref = emit_stelemref_ilgen;
	cb.emit_array_address = emit_array_address_ilgen;
	cb.emit_native_wrapper = emit_native_wrapper_ilgen;
	cb.emit_managed_wrapper = emit_managed_wrapper_ilgen;
	cb.emit_runtime_invoke_body = emit_runtime_invoke_body_ilgen;
	cb.emit_runtime_invoke_dynamic = emit_runtime_invoke_dynamic_ilgen;
	cb.emit_delegate_begin_invoke = emit_delegate_begin_invoke_ilgen;
	cb.emit_delegate_end_invoke = emit_delegate_end_invoke_ilgen;
	cb.emit_delegate_invoke_internal = emit_delegate_invoke_internal_ilgen;
	cb.emit_synchronized_wrapper = emit_synchronized_wrapper_ilgen;
	cb.emit_unbox_wrapper = emit_unbox_wrapper_ilgen;
	cb.emit_array_accessor_wrapper = emit_array_accessor_wrapper_ilgen;
	cb.emit_generic_array_helper = emit_generic_array_helper_ilgen;
	cb.emit_thunk_invoke_wrapper = emit_thunk_invoke_wrapper_ilgen;
	cb.emit_create_string_hack = emit_create_string_hack_ilgen;
	cb.emit_native_icall_wrapper = emit_native_icall_wrapper_ilgen;
	cb.emit_icall_wrapper = emit_icall_wrapper_ilgen;
	cb.emit_return = emit_return_ilgen;
	cb.emit_vtfixup_ftnptr = emit_vtfixup_ftnptr_ilgen;
	cb.mb_skip_visibility = mb_skip_visibility_ilgen;
	cb.mb_set_dynamic = mb_set_dynamic_ilgen;
	cb.mb_emit_exception = mb_emit_exception_ilgen;
	cb.mb_emit_exception_for_error = mb_emit_exception_for_error_ilgen;
	cb.mb_emit_byte = mb_emit_byte_ilgen;
#ifdef DISABLE_NONBLITTABLE
	mono_marshal_noilgen_init_blittable (&cb);
#endif
	mono_install_marshal_callbacks (&cb);
}<|MERGE_RESOLUTION|>--- conflicted
+++ resolved
@@ -2058,43 +2058,6 @@
 	if (need_gc_safe)
 		gc_safe_transition_builder_add_locals (&gc_safe_transition_builder);
 
-<<<<<<< HEAD
-#ifdef ENABLE_NETCORE
-	if (!func && !aot && !func_param && !mono_cominterop_is_rcw_method (mb->method)) {
-		/*
-		 * On netcore, its possible to register pinvoke resolvers at runtime, so
-		 * a pinvoke lookup can fail, and then succeed later. So if the
-		 * original lookup failed, do a lookup every time until it
-		 * succeeds.
-		 * This adds some overhead, but only when the pinvoke lookup
-		 * was not initially successful.
-		 * FIXME: AOT case
-		 */
-		func_addr_local = mono_mb_add_local (mb, int_type);
-
-		int cache_local = mono_mb_add_local (mb, int_type);
-		mono_mb_emit_byte (mb, MONO_CUSTOM_PREFIX);
-		mono_mb_emit_op (mb, CEE_MONO_PINVOKE_ADDR_CACHE, &piinfo->method);
-		mono_mb_emit_stloc (mb, cache_local);
-
-		mono_mb_emit_ldloc (mb, cache_local);
-		mono_mb_emit_byte (mb, CEE_LDIND_I);
-		int pos = mono_mb_emit_branch (mb, CEE_BRTRUE);
-
-		mono_mb_emit_ldloc (mb, cache_local);
-		mono_mb_emit_byte (mb, MONO_CUSTOM_PREFIX);
-		mono_mb_emit_op (mb, CEE_MONO_METHODCONST, &piinfo->method);
-		mono_mb_emit_icall (mb, mono_marshal_lookup_pinvoke);
-		mono_mb_emit_byte (mb, CEE_STIND_I);
-
-		mono_mb_patch_branch (mb, pos);
-		mono_mb_emit_ldloc (mb, cache_local);
-		mono_mb_emit_byte (mb, CEE_LDIND_I);
-		mono_mb_emit_stloc (mb, func_addr_local);
-	}
-#endif
-=======
->>>>>>> aa2e05a8
 
 	/*
 	 * cookie = mono_threads_enter_gc_safe_region_unbalanced (ref dummy);
