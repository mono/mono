/**
 * \file
 * Copyright 2018 Microsoft
 * Licensed under the MIT license. See LICENSE file in the project root for full license information.
 */
#include "config.h"
#ifdef HAVE_ALLOCA_H
#include <alloca.h>
#endif

#include "metadata/method-builder-ilgen.h"
#include "metadata/method-builder-ilgen-internals.h"
#include "object.h"
#include "loader.h"
#include "cil-coff.h"
#include "metadata/marshal.h"
#include "metadata/marshal-internals.h"
#include "metadata/marshal-ilgen.h"
#include "metadata/tabledefs.h"
#include "metadata/exception.h"
#include "metadata/appdomain.h"
#include "mono/metadata/abi-details.h"
#include "mono/metadata/class-abi-details.h"
#include "mono/metadata/class-init.h"
#include "mono/metadata/debug-helpers.h"
#include "mono/metadata/threads.h"
#include "mono/metadata/monitor.h"
#include "mono/metadata/class-internals.h"
#include "mono/metadata/metadata-internals.h"
#include "mono/metadata/domain-internals.h"
#include "mono/metadata/gc-internals.h"
#include "mono/metadata/threads-types.h"
#include "mono/metadata/string-icalls.h"
#include "mono/metadata/attrdefs.h"
#include "mono/metadata/cominterop.h"
#include "mono/metadata/remoting.h"
#include "mono/metadata/reflection-internals.h"
#include "mono/metadata/threadpool.h"
#include "mono/metadata/handle.h"
#include "mono/metadata/custom-attrs-internals.h"
#include "mono/metadata/icall-internals.h"
#include "mono/utils/mono-counters.h"
#include "mono/utils/mono-tls.h"
#include "mono/utils/mono-memory-model.h"
#include "mono/utils/atomic.h"
#include <mono/utils/mono-threads.h>
#include <mono/utils/mono-threads-coop.h>
#include <mono/utils/mono-error-internals.h>

#include <string.h>
#include <errno.h>

#define OPDEF(a,b,c,d,e,f,g,h,i,j) \
	a = i,

enum {
#include "mono/cil/opcode.def"
	LAST = 0xff
};
#undef OPDEF

static GENERATE_GET_CLASS_WITH_CACHE (fixed_buffer_attribute, "System.Runtime.CompilerServices", "FixedBufferAttribute");
static GENERATE_GET_CLASS_WITH_CACHE (date_time, "System", "DateTime");
static GENERATE_TRY_GET_CLASS_WITH_CACHE (icustom_marshaler, "System.Runtime.InteropServices", "ICustomMarshaler");
static GENERATE_TRY_GET_CLASS_WITH_CACHE (marshal, "System.Runtime.InteropServices", "Marshal");

/* MonoMethod pointers to SafeHandle::DangerousAddRef and ::DangerousRelease */
static MonoMethod *sh_dangerous_add_ref;
static MonoMethod *sh_dangerous_release;

static MonoMethod*
get_method_nofail (MonoClass *klass, const char *method_name, int num_params, int flags)
{
	MonoMethod *method;
	ERROR_DECL (error);
	method = mono_class_get_method_from_name_checked (klass, method_name, num_params, flags, error);
	mono_error_assert_ok (error);
	g_assertf (method, "Could not lookup method %s in %s", method_name, m_class_get_name (klass));
	return method;
}

static void
init_safe_handle (void)
{
	sh_dangerous_add_ref = get_method_nofail (
		mono_class_try_get_safehandle_class (), "DangerousAddRef", 1, 0);
	sh_dangerous_release = get_method_nofail (
		mono_class_try_get_safehandle_class (), "DangerousRelease", 0, 0);
}

static MonoImage*
get_method_image (MonoMethod *method)
{
	return m_class_get_image (method->klass);
}

static void
emit_struct_conv (MonoMethodBuilder *mb, MonoClass *klass, gboolean to_object);

static void
emit_struct_conv_full (MonoMethodBuilder *mb, MonoClass *klass, gboolean to_object, int offset_of_first_child_field, MonoMarshalNative string_encoding);

/*
 * mono_mb_emit_exception_marshal_directive:
 *
 *   This function assumes ownership of MSG, which should be malloc-ed.
 */
static void
mono_mb_emit_exception_marshal_directive (MonoMethodBuilder *mb, char *msg)
{
	char *s;

	if (!mb->dynamic) {
		s = mono_image_strdup (get_method_image (mb->method), msg);
		g_free (msg);
	} else {
		s = g_strdup (msg);
	}
	mono_mb_emit_exception_full (mb, "System.Runtime.InteropServices", "MarshalDirectiveException", s);
}

static int
offset_of_first_nonstatic_field (MonoClass *klass)
{
	int i;
	int fcount = mono_class_get_field_count (klass);
	mono_class_setup_fields (klass);
	MonoClassField *klass_fields = m_class_get_fields (klass);
	for (i = 0; i < fcount; i++) {
		if (!(klass_fields[i].type->attrs & FIELD_ATTRIBUTE_STATIC) && !mono_field_is_deleted (&klass_fields[i]))
			return klass_fields[i].offset - MONO_ABI_SIZEOF (MonoObject);
	}

	return 0;
}

static gboolean
get_fixed_buffer_attr (MonoClassField *field, MonoType **out_etype, int *out_len)
{
	ERROR_DECL (error);
	MonoCustomAttrInfo *cinfo;
	MonoCustomAttrEntry *attr;
	int aindex;

	cinfo = mono_custom_attrs_from_field_checked (field->parent, field, error);
	if (!is_ok (error))
		return FALSE;
	attr = NULL;
	if (cinfo) {
		for (aindex = 0; aindex < cinfo->num_attrs; ++aindex) {
			MonoClass *ctor_class = cinfo->attrs [aindex].ctor->klass;
			if (mono_class_has_parent (ctor_class, mono_class_get_fixed_buffer_attribute_class ())) {
				attr = &cinfo->attrs [aindex];
				break;
			}
		}
	}
	if (attr) {
		gpointer *typed_args, *named_args;
		CattrNamedArg *arginfo;
		int num_named_args;

		mono_reflection_create_custom_attr_data_args_noalloc (mono_defaults.corlib, attr->ctor, attr->data, attr->data_size,
															  &typed_args, &named_args, &num_named_args, &arginfo, error);
		if (!is_ok (error))
			return FALSE;
		*out_etype = (MonoType*)typed_args [0];
		*out_len = *(gint32*)typed_args [1];
		g_free (typed_args);
		g_free (named_args);
		g_free (arginfo);
	}
	if (cinfo && !cinfo->cached)
		mono_custom_attrs_free (cinfo);
	return attr != NULL;
}

static void
emit_fixed_buf_conv (MonoMethodBuilder *mb, MonoType *type, MonoType *etype, int len, gboolean to_object, int *out_usize)
{
	MonoClass *klass = mono_class_from_mono_type_internal (type);
	MonoClass *eklass = mono_class_from_mono_type_internal (etype);
	int esize;

	esize = mono_class_native_size (eklass, NULL);

	MonoMarshalNative string_encoding = m_class_is_unicode (klass) ? MONO_NATIVE_LPWSTR : MONO_NATIVE_LPSTR;
	int usize = mono_class_value_size (eklass, NULL);
	int msize = mono_class_value_size (eklass, NULL);

	//printf ("FIXED: %s %d %d\n", mono_type_full_name (type), em_class_is_blittable (klass), string_encoding);

	if (m_class_is_blittable (eklass)) {
		/* copy the elements */
		mono_mb_emit_ldloc (mb, 1);
		mono_mb_emit_ldloc (mb, 0);
		mono_mb_emit_icon (mb, len * esize);
		mono_mb_emit_byte (mb, CEE_PREFIX1);
		mono_mb_emit_byte (mb, CEE_CPBLK);
	} else {
		int index_var;
		guint32 label2, label3;

		/* Emit marshalling loop */
		MonoType *int_type = mono_get_int_type ();
		index_var = mono_mb_add_local (mb, int_type);
		mono_mb_emit_byte (mb, CEE_LDC_I4_0);
		mono_mb_emit_stloc (mb, index_var);

		/* Loop header */
		label2 = mono_mb_get_label (mb);
		mono_mb_emit_ldloc (mb, index_var);
		mono_mb_emit_icon (mb, len);
		label3 = mono_mb_emit_branch (mb, CEE_BGE);

		/* src/dst is already set */

		/* Do the conversion */
		MonoTypeEnum t = etype->type;
		switch (t) {
		case MONO_TYPE_I4:
		case MONO_TYPE_U4:
		case MONO_TYPE_I1:
		case MONO_TYPE_U1:
		case MONO_TYPE_BOOLEAN:
		case MONO_TYPE_I2:
		case MONO_TYPE_U2:
		case MONO_TYPE_CHAR:
		case MONO_TYPE_I8:
		case MONO_TYPE_U8:
		case MONO_TYPE_PTR:
		case MONO_TYPE_R4:
		case MONO_TYPE_R8:
			mono_mb_emit_ldloc (mb, 1);
			mono_mb_emit_ldloc (mb, 0);
			if (t == MONO_TYPE_CHAR && string_encoding != MONO_NATIVE_LPWSTR) {
				if (to_object) {
					mono_mb_emit_byte (mb, CEE_LDIND_U1);
					mono_mb_emit_byte (mb, CEE_STIND_I2);
				} else {
					mono_mb_emit_byte (mb, CEE_LDIND_U2);
					mono_mb_emit_byte (mb, CEE_STIND_I1);
				}
				usize = 1;
			} else {
				mono_mb_emit_byte (mb, mono_type_to_ldind (etype));
				mono_mb_emit_byte (mb, mono_type_to_stind (etype));
			}
			break;
		default:
			g_assert_not_reached ();
			break;
		}

		if (to_object) {
			mono_mb_emit_add_to_local (mb, 0, usize);
			mono_mb_emit_add_to_local (mb, 1, msize);
		} else {
			mono_mb_emit_add_to_local (mb, 0, msize);
			mono_mb_emit_add_to_local (mb, 1, usize);
		}

		/* Loop footer */
		mono_mb_emit_add_to_local (mb, index_var, 1);

		mono_mb_emit_branch_label (mb, CEE_BR, label2);

		mono_mb_patch_branch (mb, label3);
	}

	*out_usize = usize * len;
}

static void
emit_ptr_to_object_conv (MonoMethodBuilder *mb, MonoType *type, MonoMarshalConv conv, MonoMarshalSpec *mspec)
{
	switch (conv) {
	case MONO_MARSHAL_CONV_BOOL_I4:
		mono_mb_emit_ldloc (mb, 1);
		mono_mb_emit_ldloc (mb, 0);
		mono_mb_emit_byte (mb, CEE_LDIND_I4);
		mono_mb_emit_byte (mb, CEE_BRFALSE_S);
		mono_mb_emit_byte (mb, 3);
		mono_mb_emit_byte (mb, CEE_LDC_I4_1);
		mono_mb_emit_byte (mb, CEE_BR_S);
		mono_mb_emit_byte (mb, 1);
		mono_mb_emit_byte (mb, CEE_LDC_I4_0);
		mono_mb_emit_byte (mb, CEE_STIND_I1);
		break;
	case MONO_MARSHAL_CONV_BOOL_VARIANTBOOL:
		mono_mb_emit_ldloc (mb, 1);
		mono_mb_emit_ldloc (mb, 0);
		mono_mb_emit_byte (mb, CEE_LDIND_I2);
		mono_mb_emit_byte (mb, CEE_BRFALSE_S);
		mono_mb_emit_byte (mb, 3);
		mono_mb_emit_byte (mb, CEE_LDC_I4_1);
		mono_mb_emit_byte (mb, CEE_BR_S);
		mono_mb_emit_byte (mb, 1);
		mono_mb_emit_byte (mb, CEE_LDC_I4_0);
		mono_mb_emit_byte (mb, CEE_STIND_I1);
		break;
	case MONO_MARSHAL_CONV_ARRAY_BYVALARRAY: {
		MonoClass *eklass = NULL;
		int esize;

		if (type->type == MONO_TYPE_SZARRAY) {
			eklass = type->data.klass;
		} else {
			g_assert_not_reached ();
		}

		esize = mono_class_native_size (eklass, NULL);

		/* create a new array */
		mono_mb_emit_ldloc (mb, 1);
		mono_mb_emit_icon (mb, mspec->data.array_data.num_elem);
		mono_mb_emit_op (mb, CEE_NEWARR, eklass);	
		mono_mb_emit_byte (mb, CEE_STIND_REF);

		if (m_class_is_blittable (eklass)) {
			/* copy the elements */
			mono_mb_emit_ldloc (mb, 1);
			mono_mb_emit_byte (mb, CEE_LDIND_I);
			mono_mb_emit_icon (mb, MONO_STRUCT_OFFSET (MonoArray, vector));
			mono_mb_emit_byte (mb, CEE_ADD);
			mono_mb_emit_ldloc (mb, 0);
			mono_mb_emit_icon (mb, mspec->data.array_data.num_elem * esize);
			mono_mb_emit_byte (mb, CEE_PREFIX1);
			mono_mb_emit_byte (mb, CEE_CPBLK);			
		}
		else {
			int array_var, src_var, dst_var, index_var;
			guint32 label2, label3;

			MonoType *int_type = mono_get_int_type ();
			array_var = mono_mb_add_local (mb, mono_get_object_type ());
			src_var = mono_mb_add_local (mb, int_type);
			dst_var = mono_mb_add_local (mb, int_type);

			/* set array_var */
			mono_mb_emit_ldloc (mb, 1);
			mono_mb_emit_byte (mb, CEE_LDIND_REF);
			mono_mb_emit_stloc (mb, array_var);
		
			/* save the old src pointer */
			mono_mb_emit_ldloc (mb, 0);
			mono_mb_emit_stloc (mb, src_var);
			/* save the old dst pointer */
			mono_mb_emit_ldloc (mb, 1);
			mono_mb_emit_stloc (mb, dst_var);

			/* Emit marshalling loop */
			index_var = mono_mb_add_local (mb, int_type);
			mono_mb_emit_byte (mb, CEE_LDC_I4_0);
			mono_mb_emit_stloc (mb, index_var);

			/* Loop header */
			label2 = mono_mb_get_label (mb);
			mono_mb_emit_ldloc (mb, index_var);
			mono_mb_emit_ldloc (mb, array_var);
			mono_mb_emit_byte (mb, CEE_LDLEN);
			label3 = mono_mb_emit_branch (mb, CEE_BGE);

			/* src is already set */

			/* Set dst */
			mono_mb_emit_ldloc (mb, array_var);
			mono_mb_emit_ldloc (mb, index_var);
			mono_mb_emit_op (mb, CEE_LDELEMA, eklass);
			mono_mb_emit_stloc (mb, 1);

			/* Do the conversion */
			emit_struct_conv (mb, eklass, TRUE);

			/* Loop footer */
			mono_mb_emit_add_to_local (mb, index_var, 1);

			mono_mb_emit_branch_label (mb, CEE_BR, label2);

			mono_mb_patch_branch (mb, label3);
		
			/* restore the old src pointer */
			mono_mb_emit_ldloc (mb, src_var);
			mono_mb_emit_stloc (mb, 0);
			/* restore the old dst pointer */
			mono_mb_emit_ldloc (mb, dst_var);
			mono_mb_emit_stloc (mb, 1);
		}
		break;
	}
	case MONO_MARSHAL_CONV_ARRAY_BYVALCHARARRAY: {
		MonoClass *eclass = mono_defaults.char_class;

		/* create a new array */
		mono_mb_emit_ldloc (mb, 1);
		mono_mb_emit_icon (mb, mspec->data.array_data.num_elem);
		mono_mb_emit_op (mb, CEE_NEWARR, eclass);	
		mono_mb_emit_byte (mb, CEE_STIND_REF);

		mono_mb_emit_ldloc (mb, 1);
		mono_mb_emit_byte (mb, CEE_LDIND_REF);
		mono_mb_emit_ldloc (mb, 0);
		mono_mb_emit_icon (mb, mspec->data.array_data.num_elem);
		mono_mb_emit_icall (mb, mono_byvalarray_to_byte_array);
		break;
	}
	case MONO_MARSHAL_CONV_STR_BYVALSTR: 
		if (mspec && mspec->native == MONO_NATIVE_BYVALTSTR && mspec->data.array_data.num_elem) {
			mono_mb_emit_ldloc (mb, 1);
			mono_mb_emit_ldloc (mb, 0);
			mono_mb_emit_icon (mb, mspec->data.array_data.num_elem);
			mono_mb_emit_icall (mb, mono_string_from_byvalstr);
		} else {
			mono_mb_emit_ldloc (mb, 1);
			mono_mb_emit_ldloc (mb, 0);
			mono_mb_emit_icall (mb, ves_icall_string_new_wrapper);
		}
		mono_mb_emit_byte (mb, CEE_STIND_REF);		
		break;
	case MONO_MARSHAL_CONV_STR_BYVALWSTR:
		if (mspec && mspec->native == MONO_NATIVE_BYVALTSTR && mspec->data.array_data.num_elem) {
			mono_mb_emit_ldloc (mb, 1);
			mono_mb_emit_ldloc (mb, 0);
			mono_mb_emit_icon (mb, mspec->data.array_data.num_elem);
			mono_mb_emit_icall (mb, mono_string_from_byvalwstr);
		} else {
			mono_mb_emit_ldloc (mb, 1);
			mono_mb_emit_ldloc (mb, 0);
			mono_mb_emit_icall (mb, ves_icall_mono_string_from_utf16);
		}
		mono_mb_emit_byte (mb, CEE_STIND_REF);		
		break;		
	case MONO_MARSHAL_CONV_STR_LPTSTR:
		mono_mb_emit_ldloc (mb, 1);
		mono_mb_emit_ldloc (mb, 0);
		mono_mb_emit_byte (mb, CEE_LDIND_I);
#ifdef TARGET_WIN32
		mono_mb_emit_icall (mb, ves_icall_mono_string_from_utf16);
#else
		mono_mb_emit_icall (mb, ves_icall_string_new_wrapper);
#endif
		mono_mb_emit_byte (mb, CEE_STIND_REF);	
		break;

		// In Mono historically LPSTR was treated as a UTF8STR
	case MONO_MARSHAL_CONV_STR_LPSTR:
	case MONO_MARSHAL_CONV_STR_UTF8STR:
		mono_mb_emit_ldloc (mb, 1);
		mono_mb_emit_ldloc (mb, 0);
		mono_mb_emit_byte (mb, CEE_LDIND_I);
		mono_mb_emit_icall (mb, ves_icall_string_new_wrapper);
		mono_mb_emit_byte (mb, CEE_STIND_REF);		
		break;
	case MONO_MARSHAL_CONV_STR_LPWSTR:
		mono_mb_emit_ldloc (mb, 1);
		mono_mb_emit_ldloc (mb, 0);
		mono_mb_emit_byte (mb, CEE_LDIND_I);
		mono_mb_emit_icall (mb, ves_icall_mono_string_from_utf16);
		mono_mb_emit_byte (mb, CEE_STIND_REF);
		break;
	case MONO_MARSHAL_CONV_OBJECT_STRUCT: {
		MonoClass *klass = mono_class_from_mono_type_internal (type);
		int src_var, dst_var;

		MonoType *int_type = mono_get_int_type ();
		src_var = mono_mb_add_local (mb, int_type);
		dst_var = mono_mb_add_local (mb, int_type);
		
		/* *dst = new object */
		mono_mb_emit_ldloc (mb, 1);
		mono_mb_emit_byte (mb, MONO_CUSTOM_PREFIX);
		mono_mb_emit_op (mb, CEE_MONO_NEWOBJ, klass);	
		mono_mb_emit_byte (mb, CEE_STIND_REF);
	
		/* save the old src pointer */
		mono_mb_emit_ldloc (mb, 0);
		mono_mb_emit_stloc (mb, src_var);
		/* save the old dst pointer */
		mono_mb_emit_ldloc (mb, 1);
		mono_mb_emit_stloc (mb, dst_var);

		/* dst = pointer to newly created object data */
		mono_mb_emit_ldloc (mb, 1);
		mono_mb_emit_byte (mb, CEE_LDIND_I);
		mono_mb_emit_icon (mb, MONO_ABI_SIZEOF (MonoObject));
		mono_mb_emit_byte (mb, CEE_ADD);
		mono_mb_emit_stloc (mb, 1); 

		emit_struct_conv (mb, klass, TRUE);
		
		/* restore the old src pointer */
		mono_mb_emit_ldloc (mb, src_var);
		mono_mb_emit_stloc (mb, 0);
		/* restore the old dst pointer */
		mono_mb_emit_ldloc (mb, dst_var);
		mono_mb_emit_stloc (mb, 1);
		break;
	}
	case MONO_MARSHAL_CONV_DEL_FTN: {
		MonoClass *klass = mono_class_from_mono_type_internal (type);

		mono_mb_emit_ldloc (mb, 1);
		mono_mb_emit_byte (mb, MONO_CUSTOM_PREFIX);
		mono_mb_emit_op (mb, CEE_MONO_CLASSCONST, klass);
		mono_mb_emit_ldloc (mb, 0);
		mono_mb_emit_byte (mb, CEE_LDIND_I);
		mono_mb_emit_icall (mb, mono_ftnptr_to_delegate);
		mono_mb_emit_byte (mb, CEE_STIND_REF);
		break;
	}
	case MONO_MARSHAL_CONV_ARRAY_LPARRAY: {
		char *msg = g_strdup_printf ("Structure field of type %s can't be marshalled as LPArray", m_class_get_name (mono_class_from_mono_type_internal (type)));
		mono_mb_emit_exception_marshal_directive (mb, msg);
		break;
	}

#ifndef DISABLE_COM
	case MONO_MARSHAL_CONV_OBJECT_INTERFACE:
	case MONO_MARSHAL_CONV_OBJECT_IUNKNOWN:
	case MONO_MARSHAL_CONV_OBJECT_IDISPATCH:
		mono_cominterop_emit_ptr_to_object_conv (mb, type, conv, mspec);
		break;
#endif /* DISABLE_COM */

	case MONO_MARSHAL_CONV_SAFEHANDLE: {
		/*
		 * Passing SafeHandles as ref does not allow the unmanaged code
		 * to change the SafeHandle value.   If the value is changed,
		 * we should issue a diagnostic exception (NotSupportedException)
		 * that informs the user that changes to handles in unmanaged code
		 * is not supported. 
		 *
		 * Since we currently have no access to the original
		 * SafeHandle that was used during the marshalling,
		 * for now we just ignore this, and ignore/discard any
		 * changes that might have happened to the handle.
		 */
		break;
	}
		
	case MONO_MARSHAL_CONV_HANDLEREF: {
		/*
		 * Passing HandleRefs in a struct that is ref()ed does not 
		 * copy the values back to the HandleRef
		 */
		break;
	}
		
	case MONO_MARSHAL_CONV_STR_BSTR:
	case MONO_MARSHAL_CONV_STR_ANSIBSTR:
	case MONO_MARSHAL_CONV_STR_TBSTR:
	case MONO_MARSHAL_CONV_ARRAY_SAVEARRAY:
	default: {
		char *msg = g_strdup_printf ("marshaling conversion %d not implemented", conv);

		mono_mb_emit_exception_marshal_directive (mb, msg);
		break;
	}
	}
}

static gpointer
conv_to_icall (MonoMarshalConv conv, int *ind_store_type)
{
	int dummy;
	if (!ind_store_type)
		ind_store_type = &dummy;
	*ind_store_type = CEE_STIND_I;
	switch (conv) {
	case MONO_MARSHAL_CONV_STR_LPWSTR:
		return (gpointer)mono_marshal_string_to_utf16;
	case MONO_MARSHAL_CONV_LPWSTR_STR:
		*ind_store_type = CEE_STIND_REF;
		return (gpointer)ves_icall_mono_string_from_utf16;
	case MONO_MARSHAL_CONV_LPTSTR_STR:
		*ind_store_type = CEE_STIND_REF;
		return (gpointer)ves_icall_string_new_wrapper;
	case MONO_MARSHAL_CONV_UTF8STR_STR:
	case MONO_MARSHAL_CONV_LPSTR_STR:
		*ind_store_type = CEE_STIND_REF;
		return (gpointer)ves_icall_string_new_wrapper;
	case MONO_MARSHAL_CONV_STR_LPTSTR:
#ifdef TARGET_WIN32
		return (gpointer)mono_marshal_string_to_utf16;
#else
		return (gpointer)mono_string_to_utf8str;
#endif
		// In Mono historically LPSTR was treated as a UTF8STR
	case MONO_MARSHAL_CONV_STR_UTF8STR:
	case MONO_MARSHAL_CONV_STR_LPSTR:
		return (gpointer)mono_string_to_utf8str;
	case MONO_MARSHAL_CONV_STR_BSTR:
		return (gpointer)mono_string_to_bstr;
	case MONO_MARSHAL_CONV_BSTR_STR:
		*ind_store_type = CEE_STIND_REF;
		return (gpointer)mono_string_from_bstr_icall;
	case MONO_MARSHAL_CONV_STR_TBSTR:
	case MONO_MARSHAL_CONV_STR_ANSIBSTR:
		return (gpointer)mono_string_to_ansibstr;
	case MONO_MARSHAL_CONV_SB_UTF8STR:
	case MONO_MARSHAL_CONV_SB_LPSTR:
		return (gpointer)mono_string_builder_to_utf8;
	case MONO_MARSHAL_CONV_SB_LPTSTR:
#ifdef TARGET_WIN32
		return (gpointer)mono_string_builder_to_utf16;
#else
		return (gpointer)mono_string_builder_to_utf8;
#endif
	case MONO_MARSHAL_CONV_SB_LPWSTR:
		return (gpointer)mono_string_builder_to_utf16;
	case MONO_MARSHAL_CONV_ARRAY_SAVEARRAY:
		return (gpointer)mono_array_to_savearray;
	case MONO_MARSHAL_CONV_ARRAY_LPARRAY:
		return (gpointer)mono_array_to_lparray;
	case MONO_MARSHAL_FREE_LPARRAY:
		return (gpointer)mono_free_lparray;
	case MONO_MARSHAL_CONV_DEL_FTN:
		return (gpointer)mono_delegate_to_ftnptr;
	case MONO_MARSHAL_CONV_FTN_DEL:
		*ind_store_type = CEE_STIND_REF;
		return (gpointer)mono_ftnptr_to_delegate;
	case MONO_MARSHAL_CONV_UTF8STR_SB:
	case MONO_MARSHAL_CONV_LPSTR_SB:
		*ind_store_type = CEE_STIND_REF;
		return (gpointer)mono_string_utf8_to_builder;
	case MONO_MARSHAL_CONV_LPTSTR_SB:
		*ind_store_type = CEE_STIND_REF;
#ifdef TARGET_WIN32
		return (gpointer)mono_string_utf16_to_builder;
#else
		return (gpointer)mono_string_utf8_to_builder;
#endif
	case MONO_MARSHAL_CONV_LPWSTR_SB:
		*ind_store_type = CEE_STIND_REF;
		return (gpointer)mono_string_utf16_to_builder;
	case MONO_MARSHAL_FREE_ARRAY:
		return (gpointer)mono_marshal_free_array;
	case MONO_MARSHAL_CONV_STR_BYVALSTR:
		return (gpointer)mono_string_to_byvalstr;
	case MONO_MARSHAL_CONV_STR_BYVALWSTR:
		return (gpointer)mono_string_to_byvalwstr;
	default:
		g_assert_not_reached ();
	}

	return NULL;
}

static void
emit_object_to_ptr_conv (MonoMethodBuilder *mb, MonoType *type, MonoMarshalConv conv, MonoMarshalSpec *mspec)
{
	int pos;
	int stind_op;

	switch (conv) {
	case MONO_MARSHAL_CONV_BOOL_I4:
		mono_mb_emit_ldloc (mb, 1);
		mono_mb_emit_ldloc (mb, 0);
		mono_mb_emit_byte (mb, CEE_LDIND_U1);
		mono_mb_emit_byte (mb, CEE_STIND_I4);
		break;
	case MONO_MARSHAL_CONV_BOOL_VARIANTBOOL:
		mono_mb_emit_ldloc (mb, 1);
		mono_mb_emit_ldloc (mb, 0);
		mono_mb_emit_byte (mb, CEE_LDIND_U1);
		mono_mb_emit_byte (mb, CEE_NEG);
		mono_mb_emit_byte (mb, CEE_STIND_I2);
		break;
	// In Mono historically LPSTR was treated as a UTF8STR
	case MONO_MARSHAL_CONV_STR_UTF8STR:
	case MONO_MARSHAL_CONV_STR_LPWSTR:
	case MONO_MARSHAL_CONV_STR_LPSTR:
	case MONO_MARSHAL_CONV_STR_LPTSTR:
	case MONO_MARSHAL_CONV_STR_BSTR:
	case MONO_MARSHAL_CONV_STR_ANSIBSTR:
	case MONO_MARSHAL_CONV_STR_TBSTR: {
		int pos;

		/* free space if free == true */
		mono_mb_emit_ldloc (mb, 2);
		pos = mono_mb_emit_short_branch (mb, CEE_BRFALSE_S);
		mono_mb_emit_ldloc (mb, 1);
		mono_mb_emit_byte (mb, CEE_LDIND_I);
		mono_mb_emit_icall (mb, g_free);
		mono_mb_patch_short_branch (mb, pos);

		mono_mb_emit_ldloc (mb, 1);
		mono_mb_emit_ldloc (mb, 0);
		mono_mb_emit_byte (mb, CEE_LDIND_REF);
		mono_mb_emit_icall (mb, conv_to_icall (conv, &stind_op));
		mono_mb_emit_byte (mb, stind_op);
		break;
	}
	case MONO_MARSHAL_CONV_ARRAY_SAVEARRAY:
	case MONO_MARSHAL_CONV_ARRAY_LPARRAY:
	case MONO_MARSHAL_CONV_DEL_FTN:
		mono_mb_emit_ldloc (mb, 1);
		mono_mb_emit_ldloc (mb, 0);
		mono_mb_emit_byte (mb, CEE_LDIND_REF);
		mono_mb_emit_icall (mb, conv_to_icall (conv, &stind_op));
		mono_mb_emit_byte (mb, stind_op);
		break;
	case MONO_MARSHAL_CONV_STR_BYVALSTR: 
	case MONO_MARSHAL_CONV_STR_BYVALWSTR: {
		g_assert (mspec);

		mono_mb_emit_ldloc (mb, 1); /* dst */
		mono_mb_emit_ldloc (mb, 0);	
		mono_mb_emit_byte (mb, CEE_LDIND_REF); /* src String */
		mono_mb_emit_icon (mb, mspec->data.array_data.num_elem);
		mono_mb_emit_icall (mb, conv_to_icall (conv, NULL));
		break;
	}
	case MONO_MARSHAL_CONV_ARRAY_BYVALARRAY: {
		MonoClass *eklass = NULL;
		int esize;

		if (type->type == MONO_TYPE_SZARRAY) {
			eklass = type->data.klass;
		} else if (type->type == MONO_TYPE_ARRAY) {
			eklass = type->data.array->eklass;
			g_assert(m_class_is_blittable (eklass));
		} else {
			g_assert_not_reached ();
		}

		if (m_class_is_valuetype (eklass))
			esize = mono_class_native_size (eklass, NULL);
		else
			esize = TARGET_SIZEOF_VOID_P;

		mono_mb_emit_ldloc (mb, 0);
		mono_mb_emit_byte (mb, CEE_LDIND_REF);
		pos = mono_mb_emit_branch (mb, CEE_BRFALSE);

		if (m_class_is_blittable (eklass)) {
			mono_mb_emit_ldloc (mb, 1);
			mono_mb_emit_ldloc (mb, 0);	
			mono_mb_emit_byte (mb, CEE_LDIND_REF);	
			mono_mb_emit_ldflda (mb, MONO_STRUCT_OFFSET (MonoArray, vector));
			mono_mb_emit_icon (mb, mspec->data.array_data.num_elem * esize);
			mono_mb_emit_byte (mb, CEE_PREFIX1);
			mono_mb_emit_byte (mb, CEE_CPBLK);			
		} else {
			int array_var, src_var, dst_var, index_var;
			guint32 label2, label3;

			MonoType *int_type = mono_get_int_type ();
			MonoType *object_type = mono_get_object_type ();
			array_var = mono_mb_add_local (mb, object_type);
			src_var = mono_mb_add_local (mb, int_type);
			dst_var = mono_mb_add_local (mb, int_type);

			/* set array_var */
			mono_mb_emit_ldloc (mb, 0);	
			mono_mb_emit_byte (mb, CEE_LDIND_REF);
			mono_mb_emit_stloc (mb, array_var);

			/* save the old src pointer */
			mono_mb_emit_ldloc (mb, 0);
			mono_mb_emit_stloc (mb, src_var);
			/* save the old dst pointer */
			mono_mb_emit_ldloc (mb, 1);
			mono_mb_emit_stloc (mb, dst_var);

			/* Emit marshalling loop */
			index_var = mono_mb_add_local (mb, int_type);
			mono_mb_emit_byte (mb, CEE_LDC_I4_0);
			mono_mb_emit_stloc (mb, index_var);

			/* Loop header */
			label2 = mono_mb_get_label (mb);
			mono_mb_emit_ldloc (mb, index_var);
			mono_mb_emit_ldloc (mb, array_var);
			mono_mb_emit_byte (mb, CEE_LDLEN);
			label3 = mono_mb_emit_branch (mb, CEE_BGE);

			/* Set src */
			mono_mb_emit_ldloc (mb, array_var);
			mono_mb_emit_ldloc (mb, index_var);
			mono_mb_emit_op (mb, CEE_LDELEMA, eklass);
			mono_mb_emit_stloc (mb, 0);

			/* dst is already set */

			/* Do the conversion */
			emit_struct_conv (mb, eklass, FALSE);

			/* Loop footer */
			mono_mb_emit_add_to_local (mb, index_var, 1);

			mono_mb_emit_branch_label (mb, CEE_BR, label2);

			mono_mb_patch_branch (mb, label3);
		
			/* restore the old src pointer */
			mono_mb_emit_ldloc (mb, src_var);
			mono_mb_emit_stloc (mb, 0);
			/* restore the old dst pointer */
			mono_mb_emit_ldloc (mb, dst_var);
			mono_mb_emit_stloc (mb, 1);
		}

		mono_mb_patch_branch (mb, pos);
		break;
	}
	case MONO_MARSHAL_CONV_ARRAY_BYVALCHARARRAY: {
		mono_mb_emit_ldloc (mb, 0);
		mono_mb_emit_byte (mb, CEE_LDIND_REF);
		pos = mono_mb_emit_short_branch (mb, CEE_BRFALSE_S);

		mono_mb_emit_ldloc (mb, 1);
		mono_mb_emit_ldloc (mb, 0);	
		mono_mb_emit_byte (mb, CEE_LDIND_REF);
		mono_mb_emit_icon (mb, mspec->data.array_data.num_elem);
		mono_mb_emit_icall (mb, mono_array_to_byte_byvalarray);
		mono_mb_patch_short_branch (mb, pos);
		break;
	}
	case MONO_MARSHAL_CONV_OBJECT_STRUCT: {
		int src_var, dst_var;

		MonoType *int_type = mono_get_int_type ();
		src_var = mono_mb_add_local (mb, int_type);
		dst_var = mono_mb_add_local (mb, int_type);
		
		mono_mb_emit_ldloc (mb, 0);
		mono_mb_emit_byte (mb, CEE_LDIND_I);
		pos = mono_mb_emit_branch (mb, CEE_BRFALSE);
		
		/* save the old src pointer */
		mono_mb_emit_ldloc (mb, 0);
		mono_mb_emit_stloc (mb, src_var);
		/* save the old dst pointer */
		mono_mb_emit_ldloc (mb, 1);
		mono_mb_emit_stloc (mb, dst_var);

		/* src = pointer to object data */
		mono_mb_emit_ldloc (mb, 0);
		mono_mb_emit_byte (mb, CEE_LDIND_I);		
		mono_mb_emit_icon (mb, MONO_ABI_SIZEOF (MonoObject));
		mono_mb_emit_byte (mb, CEE_ADD);
		mono_mb_emit_stloc (mb, 0); 

		emit_struct_conv (mb, mono_class_from_mono_type_internal (type), FALSE);
		
		/* restore the old src pointer */
		mono_mb_emit_ldloc (mb, src_var);
		mono_mb_emit_stloc (mb, 0);
		/* restore the old dst pointer */
		mono_mb_emit_ldloc (mb, dst_var);
		mono_mb_emit_stloc (mb, 1);

		mono_mb_patch_branch (mb, pos);
		break;
	}

#ifndef DISABLE_COM
	case MONO_MARSHAL_CONV_OBJECT_INTERFACE:
	case MONO_MARSHAL_CONV_OBJECT_IDISPATCH:
	case MONO_MARSHAL_CONV_OBJECT_IUNKNOWN:
		mono_cominterop_emit_object_to_ptr_conv (mb, type, conv, mspec);
		break;
#endif /* DISABLE_COM */

	case MONO_MARSHAL_CONV_SAFEHANDLE: {
		int pos;
		
		mono_mb_emit_ldloc (mb, 0);
		mono_mb_emit_byte (mb, CEE_LDIND_I);
		pos = mono_mb_emit_branch (mb, CEE_BRTRUE);
		mono_mb_emit_exception (mb, "ArgumentNullException", NULL);
		mono_mb_patch_branch (mb, pos);
		
		/* Pull the handle field from SafeHandle */
		mono_mb_emit_ldloc (mb, 1);
		mono_mb_emit_ldloc (mb, 0);
		mono_mb_emit_byte (mb, CEE_LDIND_I);
		mono_mb_emit_ldflda (mb, MONO_STRUCT_OFFSET (MonoSafeHandle, handle));
		mono_mb_emit_byte (mb, CEE_LDIND_I);
		mono_mb_emit_byte (mb, CEE_STIND_I);
		break;
	}

	case MONO_MARSHAL_CONV_HANDLEREF: {
		mono_mb_emit_ldloc (mb, 1);
		mono_mb_emit_ldloc (mb, 0);
		mono_mb_emit_icon (mb, MONO_STRUCT_OFFSET (MonoHandleRef, handle));
		mono_mb_emit_byte (mb, CEE_ADD);
		mono_mb_emit_byte (mb, CEE_LDIND_I);
		mono_mb_emit_byte (mb, CEE_STIND_I);
		break;
	}
		
	default: {
		g_error ("marshalling conversion %d not implemented", conv);
	}
	}
}


static void
emit_struct_conv_full (MonoMethodBuilder *mb, MonoClass *klass, gboolean to_object,
						int offset_of_first_child_field, MonoMarshalNative string_encoding)
{
	MonoMarshalType *info;
	int i;

	if (m_class_get_parent (klass))
		emit_struct_conv_full (mb, m_class_get_parent (klass), to_object, offset_of_first_nonstatic_field (klass), string_encoding);

	info = mono_marshal_load_type_info (klass);

	if (info->native_size == 0)
		return;

	if (m_class_is_blittable (klass)) {
		int usize = mono_class_value_size (klass, NULL);
		g_assert (usize == info->native_size);
		mono_mb_emit_ldloc (mb, 1);
		mono_mb_emit_ldloc (mb, 0);
		mono_mb_emit_icon (mb, usize);
		mono_mb_emit_byte (mb, CEE_PREFIX1);
		mono_mb_emit_byte (mb, CEE_CPBLK);

		if (to_object) {
			mono_mb_emit_add_to_local (mb, 0, usize);
			mono_mb_emit_add_to_local (mb, 1, offset_of_first_child_field);
		} else {
			mono_mb_emit_add_to_local (mb, 0, offset_of_first_child_field);
			mono_mb_emit_add_to_local (mb, 1, usize);
		}
		return;
	}

	if (klass != mono_class_try_get_safehandle_class ()) {
		if (mono_class_is_auto_layout (klass)) {
			char *msg = g_strdup_printf ("Type %s which is passed to unmanaged code must have a StructLayout attribute.",
										 mono_type_full_name (m_class_get_byval_arg (klass)));
			mono_mb_emit_exception_marshal_directive (mb, msg);
			return;
		}
	}

	for (i = 0; i < info->num_fields; i++) {
		MonoMarshalNative ntype;
		MonoMarshalConv conv;
		MonoType *ftype = info->fields [i].field->type;
		int msize = 0;
		int usize = 0;
		gboolean last_field = i < (info->num_fields -1) ? 0 : 1;

		if (ftype->attrs & FIELD_ATTRIBUTE_STATIC)
			continue;

		ntype = (MonoMarshalNative)mono_type_to_unmanaged (ftype, info->fields [i].mspec, TRUE, m_class_is_unicode (klass), &conv);

		if (last_field) {
			msize = m_class_get_instance_size (klass) - info->fields [i].field->offset;
			usize = info->native_size - info->fields [i].offset;
		} else {
			msize = info->fields [i + 1].field->offset - info->fields [i].field->offset;
			usize = info->fields [i + 1].offset - info->fields [i].offset;
		}

		if (klass != mono_class_try_get_safehandle_class ()){
			/* 
			 * FIXME: Should really check for usize==0 and msize>0, but we apply 
			 * the layout to the managed structure as well.
			 */
			
			if (mono_class_is_explicit_layout (klass) && (usize == 0)) {
				if (MONO_TYPE_IS_REFERENCE (info->fields [i].field->type) ||
				    ((!last_field && MONO_TYPE_IS_REFERENCE (info->fields [i + 1].field->type))))
					g_error ("Type %s which has an [ExplicitLayout] attribute cannot have a "
						 "reference field at the same offset as another field.",
						 mono_type_full_name (m_class_get_byval_arg (klass)));
			}
		}
		
		switch (conv) {
		case MONO_MARSHAL_CONV_NONE: {
			int t;

			//XXX a byref field!?!? that's not allowed! and worse, it might miss a WB
			g_assert (!ftype->byref);
			if (ftype->type == MONO_TYPE_I || ftype->type == MONO_TYPE_U) {
				mono_mb_emit_ldloc (mb, 1);
				mono_mb_emit_ldloc (mb, 0);
				mono_mb_emit_byte (mb, CEE_LDIND_I);
				mono_mb_emit_byte (mb, CEE_STIND_I);
				break;
			}

		handle_enum:
			t = ftype->type;
			switch (t) {
			case MONO_TYPE_I4:
			case MONO_TYPE_U4:
			case MONO_TYPE_I1:
			case MONO_TYPE_U1:
			case MONO_TYPE_BOOLEAN:
			case MONO_TYPE_I2:
			case MONO_TYPE_U2:
			case MONO_TYPE_CHAR:
			case MONO_TYPE_I8:
			case MONO_TYPE_U8:
			case MONO_TYPE_PTR:
			case MONO_TYPE_R4:
			case MONO_TYPE_R8:
				mono_mb_emit_ldloc (mb, 1);
				mono_mb_emit_ldloc (mb, 0);
				if (t == MONO_TYPE_CHAR && ntype == MONO_NATIVE_U1 && string_encoding != MONO_NATIVE_LPWSTR) {
					if (to_object) {
						mono_mb_emit_byte (mb, CEE_LDIND_U1);
						mono_mb_emit_byte (mb, CEE_STIND_I2);
					} else {
						mono_mb_emit_byte (mb, CEE_LDIND_U2);
						mono_mb_emit_byte (mb, CEE_STIND_I1);
					}
				} else {
					mono_mb_emit_byte (mb, mono_type_to_ldind (ftype));
					mono_mb_emit_byte (mb, mono_type_to_stind (ftype));
				}
				break;
			case MONO_TYPE_VALUETYPE: {
				int src_var, dst_var;
				MonoType *etype;
				int len;

				if (m_class_is_enumtype (ftype->data.klass)) {
					ftype = mono_class_enum_basetype_internal (ftype->data.klass);
					goto handle_enum;
				}

				MonoType *int_type = mono_get_int_type ();
				src_var = mono_mb_add_local (mb, int_type);
				dst_var = mono_mb_add_local (mb, int_type);
	
				/* save the old src pointer */
				mono_mb_emit_ldloc (mb, 0);
				mono_mb_emit_stloc (mb, src_var);
				/* save the old dst pointer */
				mono_mb_emit_ldloc (mb, 1);
				mono_mb_emit_stloc (mb, dst_var);

				if (get_fixed_buffer_attr (info->fields [i].field, &etype, &len)) {
					emit_fixed_buf_conv (mb, ftype, etype, len, to_object, &usize);
				} else {
					emit_struct_conv (mb, ftype->data.klass, to_object);
				}

				/* restore the old src pointer */
				mono_mb_emit_ldloc (mb, src_var);
				mono_mb_emit_stloc (mb, 0);
				/* restore the old dst pointer */
				mono_mb_emit_ldloc (mb, dst_var);
				mono_mb_emit_stloc (mb, 1);
				break;
			}
			case MONO_TYPE_OBJECT: {
#ifndef DISABLE_COM
				if (to_object) {
					static MonoMethod *variant_clear = NULL;
					static MonoMethod *get_object_for_native_variant = NULL;

					if (!variant_clear)
						variant_clear = get_method_nofail (mono_class_get_variant_class (), "Clear", 0, 0);
					if (!get_object_for_native_variant)
						get_object_for_native_variant = get_method_nofail (mono_defaults.marshal_class, "GetObjectForNativeVariant", 1, 0);
					mono_mb_emit_ldloc (mb, 1);
					mono_mb_emit_ldloc (mb, 0);
					mono_mb_emit_managed_call (mb, get_object_for_native_variant, NULL);
					mono_mb_emit_byte (mb, CEE_STIND_REF);

					mono_mb_emit_ldloc (mb, 0);
					mono_mb_emit_managed_call (mb, variant_clear, NULL);
				}
				else {
					static MonoMethod *get_native_variant_for_object = NULL;

					if (!get_native_variant_for_object)
						get_native_variant_for_object = get_method_nofail (mono_defaults.marshal_class, "GetNativeVariantForObject", 2, 0);

					mono_mb_emit_ldloc (mb, 0);
					mono_mb_emit_byte(mb, CEE_LDIND_REF);
					mono_mb_emit_ldloc (mb, 1);
					mono_mb_emit_managed_call (mb, get_native_variant_for_object, NULL);
				}
#else
				char *msg = g_strdup_printf ("COM support was disabled at compilation time.");
				mono_mb_emit_exception_marshal_directive (mb, msg);
#endif
				break;
			}

			default: 
				g_warning ("marshaling type %02x not implemented", ftype->type);
				g_assert_not_reached ();
			}
			break;
		}
		default: {
			int src_var, dst_var;

			MonoType *int_type = mono_get_int_type ();
			src_var = mono_mb_add_local (mb, int_type);
			dst_var = mono_mb_add_local (mb, int_type);

			/* save the old src pointer */
			mono_mb_emit_ldloc (mb, 0);
			mono_mb_emit_stloc (mb, src_var);
			/* save the old dst pointer */
			mono_mb_emit_ldloc (mb, 1);
			mono_mb_emit_stloc (mb, dst_var);

			if (to_object) 
				emit_ptr_to_object_conv (mb, ftype, conv, info->fields [i].mspec);
			else
				emit_object_to_ptr_conv (mb, ftype, conv, info->fields [i].mspec);

			/* restore the old src pointer */
			mono_mb_emit_ldloc (mb, src_var);
			mono_mb_emit_stloc (mb, 0);
			/* restore the old dst pointer */
			mono_mb_emit_ldloc (mb, dst_var);
			mono_mb_emit_stloc (mb, 1);
		}
		}

		if (to_object) {
			mono_mb_emit_add_to_local (mb, 0, usize);
			mono_mb_emit_add_to_local (mb, 1, msize);
		} else {
			mono_mb_emit_add_to_local (mb, 0, msize);
			mono_mb_emit_add_to_local (mb, 1, usize);
		}				
	}
}

static void
emit_struct_conv (MonoMethodBuilder *mb, MonoClass *klass, gboolean to_object)
{
	emit_struct_conv_full (mb, klass, to_object, 0, (MonoMarshalNative)-1);
}

static void
emit_struct_free (MonoMethodBuilder *mb, MonoClass *klass, int struct_var)
{
	/* Call DestroyStructure */
	/* FIXME: Only do this if needed */
	mono_mb_emit_byte (mb, MONO_CUSTOM_PREFIX);
	mono_mb_emit_op (mb, CEE_MONO_CLASSCONST, klass);
	mono_mb_emit_ldloc (mb, struct_var);
	mono_mb_emit_icall (mb, mono_struct_delete_old);
}

static void
emit_thread_interrupt_checkpoint_call (MonoMethodBuilder *mb, gpointer checkpoint_func)
{
	int pos_noabort, pos_noex;

	mono_mb_emit_byte (mb, MONO_CUSTOM_PREFIX);
	mono_mb_emit_byte (mb, CEE_MONO_LDPTR_INT_REQ_FLAG);
	mono_mb_emit_byte (mb, CEE_LDIND_U4);
	pos_noabort = mono_mb_emit_branch (mb, CEE_BRFALSE);

	mono_mb_emit_byte (mb, MONO_CUSTOM_PREFIX);
	mono_mb_emit_byte (mb, CEE_MONO_NOT_TAKEN);

	mono_mb_emit_icall (mb, checkpoint_func);
	/* Throw the exception returned by the checkpoint function, if any */
	mono_mb_emit_byte (mb, CEE_DUP);
	pos_noex = mono_mb_emit_branch (mb, CEE_BRFALSE);

	mono_mb_emit_byte (mb, CEE_DUP);
	mono_mb_emit_ldflda (mb, MONO_STRUCT_OFFSET (MonoException, caught_in_unmanaged));
	mono_mb_emit_byte (mb, CEE_LDC_I4_1);
	mono_mb_emit_byte (mb, CEE_STIND_I4);

	mono_mb_emit_byte (mb, MONO_CUSTOM_PREFIX);
	mono_mb_emit_byte (mb, CEE_MONO_RETHROW);

	mono_mb_patch_branch (mb, pos_noex);
	mono_mb_emit_byte (mb, CEE_POP);
	
	mono_mb_patch_branch (mb, pos_noabort);
}

static void
emit_thread_interrupt_checkpoint (MonoMethodBuilder *mb)
{
	if (strstr (mb->name, "mono_thread_interruption_checkpoint"))
		return;
	
	emit_thread_interrupt_checkpoint_call (mb, (gpointer)mono_thread_interruption_checkpoint);
}

static void
emit_thread_force_interrupt_checkpoint (MonoMethodBuilder *mb)
{
	emit_thread_interrupt_checkpoint_call (mb, (gpointer)mono_thread_force_interruption_checkpoint_noraise);
}

void
mono_marshal_emit_thread_interrupt_checkpoint (MonoMethodBuilder *mb)
{
	emit_thread_interrupt_checkpoint (mb);
}

void
mono_marshal_emit_thread_force_interrupt_checkpoint (MonoMethodBuilder *mb)
{
	emit_thread_force_interrupt_checkpoint (mb);
}

int
mono_mb_emit_save_args (MonoMethodBuilder *mb, MonoMethodSignature *sig, gboolean save_this)
{
	int i, params_var, tmp_var;

	MonoType *int_type = mono_get_int_type ();
	/* allocate local (pointer) *params[] */
	params_var = mono_mb_add_local (mb, int_type);
	/* allocate local (pointer) tmp */
	tmp_var = mono_mb_add_local (mb, int_type);

	/* alloate space on stack to store an array of pointers to the arguments */
	mono_mb_emit_icon (mb, TARGET_SIZEOF_VOID_P * (sig->param_count + 1));
	mono_mb_emit_byte (mb, CEE_PREFIX1);
	mono_mb_emit_byte (mb, CEE_LOCALLOC);
	mono_mb_emit_stloc (mb, params_var);

	/* tmp = params */
	mono_mb_emit_ldloc (mb, params_var);
	mono_mb_emit_stloc (mb, tmp_var);

	if (save_this && sig->hasthis) {
		mono_mb_emit_ldloc (mb, tmp_var);
		mono_mb_emit_ldarg_addr (mb, 0);
		mono_mb_emit_byte (mb, CEE_STIND_I);
		/* tmp = tmp + sizeof (gpointer) */
		if (sig->param_count)
			mono_mb_emit_add_to_local (mb, tmp_var, TARGET_SIZEOF_VOID_P);

	}

	for (i = 0; i < sig->param_count; i++) {
		mono_mb_emit_ldloc (mb, tmp_var);
		mono_mb_emit_ldarg_addr (mb, i + sig->hasthis);
		mono_mb_emit_byte (mb, CEE_STIND_I);
		/* tmp = tmp + sizeof (gpointer) */
		if (i < (sig->param_count - 1))
			mono_mb_emit_add_to_local (mb, tmp_var, TARGET_SIZEOF_VOID_P);
	}

	return params_var;
}


void
mono_mb_emit_restore_result (MonoMethodBuilder *mb, MonoType *return_type)
{
	MonoType *t = mono_type_get_underlying_type (return_type);
	MonoType *int_type = mono_get_int_type ();

	if (return_type->byref)
		return_type = int_type;

	switch (t->type) {
	case MONO_TYPE_VOID:
		g_assert_not_reached ();
		break;
	case MONO_TYPE_PTR:
	case MONO_TYPE_STRING:
	case MONO_TYPE_CLASS: 
	case MONO_TYPE_OBJECT: 
	case MONO_TYPE_ARRAY: 
	case MONO_TYPE_SZARRAY: 
		/* nothing to do */
		break;
	case MONO_TYPE_U1:
	case MONO_TYPE_BOOLEAN:
	case MONO_TYPE_I1:
	case MONO_TYPE_U2:
	case MONO_TYPE_CHAR:
	case MONO_TYPE_I2:
	case MONO_TYPE_I:
	case MONO_TYPE_U:
	case MONO_TYPE_I4:
	case MONO_TYPE_U4:
	case MONO_TYPE_U8:
	case MONO_TYPE_I8:
	case MONO_TYPE_R4:
	case MONO_TYPE_R8:
		mono_mb_emit_op (mb, CEE_UNBOX, mono_class_from_mono_type_internal (return_type));
		mono_mb_emit_byte (mb, mono_type_to_ldind (return_type));
		break;
	case MONO_TYPE_GENERICINST:
		if (!mono_type_generic_inst_is_valuetype (t))
			break;
		/* fall through */
	case MONO_TYPE_VALUETYPE: {
		MonoClass *klass = mono_class_from_mono_type_internal (return_type);
		mono_mb_emit_op (mb, CEE_UNBOX, klass);
		mono_mb_emit_op (mb, CEE_LDOBJ, klass);
		break;
	}
	case MONO_TYPE_VAR:
	case MONO_TYPE_MVAR: {
		MonoClass *klass = mono_class_from_mono_type_internal (return_type);
		mono_mb_emit_op (mb, CEE_UNBOX_ANY, klass);
		break;
	}
	default:
		g_warning ("type 0x%x not handled", return_type->type);
		g_assert_not_reached ();
	}

	mono_mb_emit_byte (mb, CEE_RET);
}

/*
 * emit_invoke_call:
 *
 *   Emit the call to the wrapper method from a runtime invoke wrapper.
 */
static void
emit_invoke_call (MonoMethodBuilder *mb, MonoMethod *method,
				  MonoMethodSignature *sig, MonoMethodSignature *callsig,
				  int loc_res,
				  gboolean virtual_, gboolean need_direct_wrapper)
{
	static MonoString *string_dummy = NULL;
	int i;
	int *tmp_nullable_locals;
	gboolean void_ret = FALSE;
	gboolean string_ctor = method && method->string_ctor;

	/* to make it work with our special string constructors */
	if (!string_dummy) {
		ERROR_DECL (error);
		MONO_GC_REGISTER_ROOT_SINGLE (string_dummy, MONO_ROOT_SOURCE_MARSHAL, NULL, "Marshal Dummy String");
		string_dummy = mono_string_new_checked (mono_get_root_domain (), "dummy", error);
		mono_error_assert_ok (error);
	}

	if (virtual_) {
		g_assert (sig->hasthis);
		g_assert (method->flags & METHOD_ATTRIBUTE_VIRTUAL);
	}

	if (sig->hasthis) {
		if (string_ctor) {
			if (mono_gc_is_moving ()) {
				mono_mb_emit_ptr (mb, &string_dummy);
				mono_mb_emit_byte (mb, CEE_LDIND_REF);
			} else {
				mono_mb_emit_ptr (mb, string_dummy);
			}
		} else {
			mono_mb_emit_ldarg (mb, 0);
		}
	}

	tmp_nullable_locals = g_new0 (int, sig->param_count);

	for (i = 0; i < sig->param_count; i++) {
		MonoType *t = sig->params [i];
		int type;

		mono_mb_emit_ldarg (mb, 1);
		if (i) {
			mono_mb_emit_icon (mb, TARGET_SIZEOF_VOID_P * i);
			mono_mb_emit_byte (mb, CEE_ADD);
		}

		if (t->byref) {
			mono_mb_emit_byte (mb, CEE_LDIND_I);
			/* A Nullable<T> type don't have a boxed form, it's either null or a boxed T.
			 * So to make this work we unbox it to a local variablee and push a reference to that.
			 */
			if (t->type == MONO_TYPE_GENERICINST && mono_class_is_nullable (mono_class_from_mono_type_internal (t))) {
				tmp_nullable_locals [i] = mono_mb_add_local (mb, m_class_get_byval_arg (mono_class_from_mono_type_internal (t)));

				mono_mb_emit_op (mb, CEE_UNBOX_ANY, mono_class_from_mono_type_internal (t));
				mono_mb_emit_stloc (mb, tmp_nullable_locals [i]);
				mono_mb_emit_ldloc_addr (mb, tmp_nullable_locals [i]);
			}
			continue;
		}

		type = sig->params [i]->type;
handle_enum:
		switch (type) {
		case MONO_TYPE_I1:
		case MONO_TYPE_BOOLEAN:
		case MONO_TYPE_U1:
		case MONO_TYPE_I2:
		case MONO_TYPE_U2:
		case MONO_TYPE_CHAR:
		case MONO_TYPE_I:
		case MONO_TYPE_U:
		case MONO_TYPE_I4:
		case MONO_TYPE_U4:
		case MONO_TYPE_R4:
		case MONO_TYPE_R8:
		case MONO_TYPE_I8:
		case MONO_TYPE_U8:
			mono_mb_emit_byte (mb, CEE_LDIND_I);
			mono_mb_emit_byte (mb, mono_type_to_ldind (sig->params [i]));
			break;
		case MONO_TYPE_STRING:
		case MONO_TYPE_CLASS:  
		case MONO_TYPE_ARRAY:
		case MONO_TYPE_PTR:
		case MONO_TYPE_SZARRAY:
		case MONO_TYPE_OBJECT:
			mono_mb_emit_byte (mb, mono_type_to_ldind (sig->params [i]));
			break;
		case MONO_TYPE_GENERICINST:
			if (!mono_type_generic_inst_is_valuetype (sig->params [i])) {
				mono_mb_emit_byte (mb, mono_type_to_ldind (sig->params [i]));
				break;
			}

			t = m_class_get_byval_arg (t->data.generic_class->container_class);
			type = t->type;
			goto handle_enum;
		case MONO_TYPE_VALUETYPE:
			if (type == MONO_TYPE_VALUETYPE && m_class_is_enumtype (t->data.klass)) {
				type = mono_class_enum_basetype_internal (t->data.klass)->type;
				goto handle_enum;
			}
			mono_mb_emit_byte (mb, CEE_LDIND_I);
			if (mono_class_is_nullable (mono_class_from_mono_type_internal (sig->params [i]))) {
				/* Need to convert a boxed vtype to an mp to a Nullable struct */
				mono_mb_emit_op (mb, CEE_UNBOX, mono_class_from_mono_type_internal (sig->params [i]));
				mono_mb_emit_op (mb, CEE_LDOBJ, mono_class_from_mono_type_internal (sig->params [i]));
			} else {
				mono_mb_emit_op (mb, CEE_LDOBJ, mono_class_from_mono_type_internal (sig->params [i]));
			}
			break;
		default:
			g_assert_not_reached ();
		}
	}
	
	if (virtual_) {
		mono_mb_emit_op (mb, CEE_CALLVIRT, method);
	} else if (need_direct_wrapper) {
		mono_mb_emit_op (mb, CEE_CALL, method);
	} else {
		mono_mb_emit_ldarg (mb, 3);
		mono_mb_emit_calli (mb, callsig);
	}

	if (sig->ret->byref) {
		/* perform indirect load and return by value */
		MonoType* ret_byval = m_class_get_byval_arg (mono_class_from_mono_type_internal (sig->ret));
		g_assert (!ret_byval->byref);
		mono_mb_emit_byte (mb, mono_type_to_ldind (ret_byval));
	}

	switch (sig->ret->type) {
	case MONO_TYPE_VOID:
		if (!string_ctor)
			void_ret = TRUE;
		break;
	case MONO_TYPE_BOOLEAN:
	case MONO_TYPE_CHAR:
	case MONO_TYPE_I1:
	case MONO_TYPE_U1:
	case MONO_TYPE_I2:
	case MONO_TYPE_U2:
	case MONO_TYPE_I4:
	case MONO_TYPE_U4:
	case MONO_TYPE_I:
	case MONO_TYPE_U:
	case MONO_TYPE_R4:
	case MONO_TYPE_R8:
	case MONO_TYPE_I8:
	case MONO_TYPE_U8:
	case MONO_TYPE_VALUETYPE:
	case MONO_TYPE_TYPEDBYREF:
	case MONO_TYPE_GENERICINST:
		/* box value types */
		mono_mb_emit_op (mb, CEE_BOX, mono_class_from_mono_type_internal (sig->ret));
		break;
	case MONO_TYPE_STRING:
	case MONO_TYPE_CLASS:  
	case MONO_TYPE_ARRAY:
	case MONO_TYPE_SZARRAY:
	case MONO_TYPE_OBJECT:
		/* nothing to do */
		break;
	case MONO_TYPE_PTR:
		/* The result is an IntPtr */
		mono_mb_emit_op (mb, CEE_BOX, mono_defaults.int_class);
		break;
	default:
		g_assert_not_reached ();
	}

	if (!void_ret)
		mono_mb_emit_stloc (mb, loc_res);

	/* Convert back nullable-byref arguments */
	for (i = 0; i < sig->param_count; i++) {
		MonoType *t = sig->params [i];

		/* 
		 * Box the result and put it back into the array, the caller will have
		 * to obtain it from there.
		 */
		if (t->byref && t->type == MONO_TYPE_GENERICINST && mono_class_is_nullable (mono_class_from_mono_type_internal (t))) {
			mono_mb_emit_ldarg (mb, 1);			
			mono_mb_emit_icon (mb, TARGET_SIZEOF_VOID_P * i);
			mono_mb_emit_byte (mb, CEE_ADD);

			mono_mb_emit_ldloc (mb, tmp_nullable_locals [i]);
			mono_mb_emit_op (mb, CEE_BOX, mono_class_from_mono_type_internal (t));

			mono_mb_emit_byte (mb, CEE_STIND_REF);
		}
	}

	g_free (tmp_nullable_locals);
}

static void
emit_runtime_invoke_body_ilgen (MonoMethodBuilder *mb, const char **param_names, MonoImage *image, MonoMethod *method,
						  MonoMethodSignature *sig, MonoMethodSignature *callsig,
						  gboolean virtual_, gboolean need_direct_wrapper)
{
	gint32 labels [16];
	MonoExceptionClause *clause;
	int loc_res, loc_exc;

	mono_mb_set_param_names (mb, param_names);

	/* The wrapper looks like this:
	 *
	 * <interrupt check>
	 * if (exc) {
	 *	 try {
	 *	   return <call>
	 *	 } catch (Exception e) {
	 *     *exc = e;
	 *   }
	 * } else {
	 *     return <call>
	 * }
	 */

	MonoType *object_type = mono_get_object_type ();
	/* allocate local 0 (object) tmp */
	loc_res = mono_mb_add_local (mb, object_type);
	/* allocate local 1 (object) exc */
	loc_exc = mono_mb_add_local (mb, object_type);

	/* *exc is assumed to be initialized to NULL by the caller */

	mono_mb_emit_byte (mb, CEE_LDARG_2);
	labels [0] = mono_mb_emit_branch (mb, CEE_BRFALSE);

	/*
	 * if (exc) case
	 */
	labels [1] = mono_mb_get_label (mb);
	emit_thread_force_interrupt_checkpoint (mb);
	emit_invoke_call (mb, method, sig, callsig, loc_res, virtual_, need_direct_wrapper);

	labels [2] = mono_mb_emit_branch (mb, CEE_LEAVE);

	/* Add a try clause around the call */
	clause = (MonoExceptionClause *)mono_image_alloc0 (image, sizeof (MonoExceptionClause));
	clause->flags = MONO_EXCEPTION_CLAUSE_NONE;
	clause->data.catch_class = mono_defaults.exception_class;
	clause->try_offset = labels [1];
	clause->try_len = mono_mb_get_label (mb) - labels [1];

	clause->handler_offset = mono_mb_get_label (mb);

	/* handler code */
	mono_mb_emit_stloc (mb, loc_exc);	
	mono_mb_emit_byte (mb, CEE_LDARG_2);
	mono_mb_emit_ldloc (mb, loc_exc);
	mono_mb_emit_byte (mb, CEE_STIND_REF);

	mono_mb_emit_branch (mb, CEE_LEAVE);

	clause->handler_len = mono_mb_get_pos (mb) - clause->handler_offset;

	mono_mb_set_clauses (mb, 1, clause);

	mono_mb_patch_branch (mb, labels [2]);
	mono_mb_emit_ldloc (mb, loc_res);
	mono_mb_emit_byte (mb, CEE_RET);

	/*
	 * if (!exc) case
	 */
	mono_mb_patch_branch (mb, labels [0]);
	emit_thread_force_interrupt_checkpoint (mb);
	emit_invoke_call (mb, method, sig, callsig, loc_res, virtual_, need_direct_wrapper);

	mono_mb_emit_ldloc (mb, 0);
	mono_mb_emit_byte (mb, CEE_RET);
}

static void
emit_runtime_invoke_dynamic_ilgen (MonoMethodBuilder *mb)
{
	int pos;
	MonoExceptionClause *clause;

	MonoType *object_type = mono_get_object_type ();
	/* allocate local 0 (object) tmp */
	mono_mb_add_local (mb, object_type);
	/* allocate local 1 (object) exc */
	mono_mb_add_local (mb, object_type);

	/* cond set *exc to null */
	mono_mb_emit_byte (mb, CEE_LDARG_1);
	mono_mb_emit_byte (mb, CEE_BRFALSE_S);
	mono_mb_emit_byte (mb, 3);	
	mono_mb_emit_byte (mb, CEE_LDARG_1);
	mono_mb_emit_byte (mb, CEE_LDNULL);
	mono_mb_emit_byte (mb, CEE_STIND_REF);

	emit_thread_force_interrupt_checkpoint (mb);

	mono_mb_emit_byte (mb, CEE_LDARG_0);
	mono_mb_emit_byte (mb, CEE_LDARG_2);
	mono_mb_emit_byte (mb, MONO_CUSTOM_PREFIX);
	mono_mb_emit_byte (mb, CEE_MONO_DYN_CALL);

	pos = mono_mb_emit_branch (mb, CEE_LEAVE);

	clause = (MonoExceptionClause *)mono_image_alloc0 (mono_defaults.corlib, sizeof (MonoExceptionClause));
	clause->flags = MONO_EXCEPTION_CLAUSE_FILTER;
	clause->try_len = mono_mb_get_label (mb);

	/* filter code */
	clause->data.filter_offset = mono_mb_get_label (mb);
	
	mono_mb_emit_byte (mb, CEE_POP);
	mono_mb_emit_byte (mb, CEE_LDARG_1);
	mono_mb_emit_byte (mb, CEE_LDC_I4_0);
	mono_mb_emit_byte (mb, CEE_PREFIX1);
	mono_mb_emit_byte (mb, CEE_CGT_UN);
	mono_mb_emit_byte (mb, CEE_PREFIX1);
	mono_mb_emit_byte (mb, CEE_ENDFILTER);

	clause->handler_offset = mono_mb_get_label (mb);

	/* handler code */
	/* store exception */
	mono_mb_emit_stloc (mb, 1);
	
	mono_mb_emit_byte (mb, CEE_LDARG_1);
	mono_mb_emit_ldloc (mb, 1);
	mono_mb_emit_byte (mb, CEE_STIND_REF);

	mono_mb_emit_byte (mb, CEE_LDNULL);
	mono_mb_emit_stloc (mb, 0);

	mono_mb_emit_branch (mb, CEE_LEAVE);

	clause->handler_len = mono_mb_get_pos (mb) - clause->handler_offset;

	mono_mb_set_clauses (mb, 1, clause);

	/* return result */
	mono_mb_patch_branch (mb, pos);
	//mono_mb_emit_ldloc (mb, 0);
	mono_mb_emit_byte (mb, CEE_RET);
}

static void
mono_mb_emit_auto_layout_exception (MonoMethodBuilder *mb, MonoClass *klass)
{
	char *msg = g_strdup_printf ("The type `%s.%s' layout needs to be Sequential or Explicit", m_class_get_name_space (klass), m_class_get_name (klass));
	mono_mb_emit_exception_marshal_directive (mb, msg);
}

typedef struct EmitGCSafeTransitionBuilder {
	MonoMethodBuilder *mb;
	gboolean func_param;
	int coop_gc_stack_dummy;
	int coop_gc_var;
#ifndef DISABLE_COM
	int coop_cominterop_fnptr;
#endif
} GCSafeTransitionBuilder;

static gboolean
gc_safe_transition_builder_init (GCSafeTransitionBuilder *builder, MonoMethodBuilder *mb, gboolean func_param)
{
	if (mono_threads_is_blocking_transition_enabled ()) {
		builder->mb = mb;
		builder->func_param = func_param;
		builder->coop_gc_stack_dummy = -1;
		builder->coop_gc_var = -1;
#ifndef DISABLE_COM
		builder->coop_cominterop_fnptr = -1;
#endif
		return TRUE;
	} else
		return FALSE;
}

/**
 * adds locals for the gc safe transition to the method builder.
 */
static void
gc_safe_transition_builder_add_locals (GCSafeTransitionBuilder *builder)
{
	MonoType *int_type = mono_get_int_type();
	/* local 4, dummy local used to get a stack address for suspend funcs */
	builder->coop_gc_stack_dummy = mono_mb_add_local (builder->mb, int_type);
	/* local 5, the local to be used when calling the suspend funcs */
	builder->coop_gc_var = mono_mb_add_local (builder->mb, int_type);
#ifndef DISABLE_COM
	if (!builder->func_param && MONO_CLASS_IS_IMPORT (builder->mb->method->klass)) {
		builder->coop_cominterop_fnptr = mono_mb_add_local (builder->mb, int_type);
	}
#endif
}

/**
 * emits
 *     cookie = mono_threads_enter_gc_safe_region_unbalanced (ref dummy);
 *
 */
static void
gc_safe_transition_builder_emit_enter (GCSafeTransitionBuilder *builder, MonoMethod *method, gboolean aot)
{

	// Perform an extra, early lookup of the function address, so any exceptions
	// potentially resulting from the lookup occur before entering blocking mode.
	if (!builder->func_param && !MONO_CLASS_IS_IMPORT (builder->mb->method->klass) && aot) {
		mono_mb_emit_byte (builder->mb, MONO_CUSTOM_PREFIX);
		mono_mb_emit_op (builder->mb, CEE_MONO_ICALL_ADDR, method);
		mono_mb_emit_byte (builder->mb, CEE_POP); // Result not needed yet
	}

#ifndef DISABLE_COM
	if (!builder->func_param && MONO_CLASS_IS_IMPORT (builder->mb->method->klass)) {
		mono_mb_emit_cominterop_get_function_pointer (builder->mb, method);
		mono_mb_emit_stloc (builder->mb, builder->coop_cominterop_fnptr);
	}
#endif

	mono_mb_emit_ldloc_addr (builder->mb, builder->coop_gc_stack_dummy);
	mono_mb_emit_icall (builder->mb, mono_threads_enter_gc_safe_region_unbalanced);
	mono_mb_emit_stloc (builder->mb, builder->coop_gc_var);
}

/**
 * emits
 *     mono_threads_exit_gc_safe_region_unbalanced (cookie, ref dummy);
 *
 */
static void
gc_safe_transition_builder_emit_exit (GCSafeTransitionBuilder *builder)
{
	mono_mb_emit_ldloc (builder->mb, builder->coop_gc_var);
	mono_mb_emit_ldloc_addr (builder->mb, builder->coop_gc_stack_dummy);
	mono_mb_emit_icall (builder->mb, mono_threads_exit_gc_safe_region_unbalanced);
}

static void
gc_safe_transition_builder_cleanup (GCSafeTransitionBuilder *builder)
{
	builder->mb = NULL;
	builder->coop_gc_stack_dummy = -1;
	builder->coop_gc_var = -1;
#ifndef DISABLE_COM
	builder->coop_cominterop_fnptr = -1;
#endif
}

/**
 * emit_native_wrapper_ilgen:
 * \param image the image to use for looking up custom marshallers
 * \param sig The signature of the native function
 * \param piinfo Marshalling information
 * \param mspecs Marshalling information
 * \param aot whenever the created method will be compiled by the AOT compiler
 * \param method if non-NULL, the pinvoke method to call
 * \param check_exceptions Whenever to check for pending exceptions after the native call
 * \param func_param the function to call is passed as a boxed IntPtr as the first parameter
 *
 * generates IL code for the pinvoke wrapper, the generated code calls \p func .
 */
static void
emit_native_wrapper_ilgen (MonoImage *image, MonoMethodBuilder *mb, MonoMethodSignature *sig, MonoMethodPInvoke *piinfo, MonoMarshalSpec **mspecs, gpointer func, gboolean aot, gboolean check_exceptions, gboolean func_param)
{
	EmitMarshalContext m;
	MonoMethodSignature *csig;
	MonoClass *klass;
	int i, argnum, *tmp_locals;
	int type, param_shift = 0;
	gboolean need_gc_safe = FALSE;
	GCSafeTransitionBuilder gc_safe_transition_builder;

	memset (&m, 0, sizeof (m));
	m.mb = mb;
	m.sig = sig;
	m.piinfo = piinfo;

	need_gc_safe = gc_safe_transition_builder_init (&gc_safe_transition_builder, mb, func_param);

	/* we copy the signature, so that we can set pinvoke to 0 */
	if (func_param) {
		/* The function address is passed as the first argument */
		g_assert (!sig->hasthis);
		param_shift += 1;
	}
	csig = mono_metadata_signature_dup_full (get_method_image (mb->method), sig);
	csig->pinvoke = 1;
	m.csig = csig;
	m.image = image;

	if (sig->hasthis)
		param_shift += 1;

	MonoType *int_type = mono_get_int_type ();
	MonoType *boolean_type = m_class_get_byval_arg (mono_defaults.boolean_class);
	/* we allocate local for use with emit_struct_conv() */
	/* allocate local 0 (pointer) src_ptr */
	mono_mb_add_local (mb, int_type);
	/* allocate local 1 (pointer) dst_ptr */
	mono_mb_add_local (mb, int_type);
	/* allocate local 2 (boolean) delete_old */
	mono_mb_add_local (mb, boolean_type);

	/* delete_old = FALSE */
	mono_mb_emit_icon (mb, 0);
	mono_mb_emit_stloc (mb, 2);

	if (!MONO_TYPE_IS_VOID (sig->ret)) {
		/* allocate local 3 to store the return value */
		mono_mb_add_local (mb, sig->ret);
	}

	if (need_gc_safe) {
	        gc_safe_transition_builder_add_locals (&gc_safe_transition_builder);
	}

	/*
	 * cookie = mono_threads_enter_gc_safe_region_unbalanced (ref dummy);
	 *
	 * ret = method (...);
	 *
	 * mono_threads_exit_gc_safe_region_unbalanced (cookie, ref dummy);
	 *
	 * <interrupt check>
	 *
	 * return ret;
	 */

	if (MONO_TYPE_ISSTRUCT (sig->ret))
		m.vtaddr_var = mono_mb_add_local (mb, int_type);

	if (mspecs [0] && mspecs [0]->native == MONO_NATIVE_CUSTOM) {
		/* Return type custom marshaling */
		/*
		 * Since we can't determine the return type of the unmanaged function,
		 * we assume it returns a pointer, and pass that pointer to
		 * MarshalNativeToManaged.
		 */
		csig->ret = int_type;
	}

	/* we first do all conversions */
	tmp_locals = g_newa (int, sig->param_count);
	m.orig_conv_args = g_newa (int, sig->param_count + 1);

	for (i = 0; i < sig->param_count; i ++) {
		tmp_locals [i] = mono_emit_marshal (&m, i + param_shift, sig->params [i], mspecs [i + 1], 0, &csig->params [i], MARSHAL_ACTION_CONV_IN);
	}

	// In coop mode need to register blocking state during native call
	if (need_gc_safe)
		gc_safe_transition_builder_emit_enter (&gc_safe_transition_builder, &piinfo->method, aot);

	/* push all arguments */

	if (sig->hasthis)
		mono_mb_emit_byte (mb, CEE_LDARG_0);

	for (i = 0; i < sig->param_count; i++) {
		mono_emit_marshal (&m, i + param_shift, sig->params [i], mspecs [i + 1], tmp_locals [i], NULL, MARSHAL_ACTION_PUSH);
	}			

	/* call the native method */
	if (func_param) {
		mono_mb_emit_byte (mb, CEE_LDARG_0);
		mono_mb_emit_op (mb, CEE_UNBOX, mono_defaults.int_class);
		mono_mb_emit_byte (mb, CEE_LDIND_I);
		mono_mb_emit_calli (mb, csig);
	} else if (MONO_CLASS_IS_IMPORT (mb->method->klass)) {
#ifndef DISABLE_COM
		if (!mono_threads_is_blocking_transition_enabled ()) {
			mono_mb_emit_cominterop_call (mb, csig, &piinfo->method);
		} else {
			mono_mb_emit_ldloc (mb, gc_safe_transition_builder.coop_cominterop_fnptr);
			mono_mb_emit_cominterop_call_function_pointer (mb, csig);
		}
#else
		g_assert_not_reached ();
#endif
	} else {
		if (aot) {
			/* Reuse the ICALL_ADDR opcode for pinvokes too */
			mono_mb_emit_byte (mb, MONO_CUSTOM_PREFIX);
			mono_mb_emit_op (mb, CEE_MONO_ICALL_ADDR, &piinfo->method);
			mono_mb_emit_calli (mb, csig);
		} else {			
			mono_mb_emit_native_call (mb, csig, func);
		}
	}

	/* Set LastError if needed */
	if (piinfo->piflags & PINVOKE_ATTRIBUTE_SUPPORTS_LAST_ERROR) {
#ifdef TARGET_WIN32
		if (!aot) {
			static MonoMethodSignature *get_last_error_sig = NULL;
			if (!get_last_error_sig) {
				get_last_error_sig = mono_metadata_signature_alloc (mono_defaults.corlib, 0);
				get_last_error_sig->ret = int_type;
				get_last_error_sig->pinvoke = 1;
			}

			/*
			 * Have to call GetLastError () early and without a wrapper, since various runtime components could
			 * clobber its value.
			 */
			mono_mb_emit_native_call (mb, get_last_error_sig, GetLastError);
			mono_mb_emit_icall (mb, mono_marshal_set_last_error_windows);
		} else {
			mono_mb_emit_byte (mb, MONO_CUSTOM_PREFIX);
			mono_mb_emit_byte (mb, CEE_MONO_GET_LAST_ERROR);
			mono_mb_emit_icall (mb, mono_marshal_set_last_error_windows);
		}
#else
		mono_mb_emit_icall (mb, mono_marshal_set_last_error);
#endif
	}

	if (MONO_TYPE_ISSTRUCT (sig->ret)) {
		MonoClass *klass = mono_class_from_mono_type_internal (sig->ret);
		mono_class_init (klass);
		if (!(mono_class_is_explicit_layout (klass) || m_class_is_blittable (klass))) {
			/* This is used by emit_marshal_vtype (), but it needs to go right before the call */
			mono_mb_emit_byte (mb, MONO_CUSTOM_PREFIX);
			mono_mb_emit_byte (mb, CEE_MONO_VTADDR);
			mono_mb_emit_stloc (mb, m.vtaddr_var);
		}
	}

	/* Unblock before converting the result, since that can involve calls into the runtime */
	if (need_gc_safe)
		gc_safe_transition_builder_emit_exit (&gc_safe_transition_builder);

	gc_safe_transition_builder_cleanup (&gc_safe_transition_builder);

	/* convert the result */
	if (!sig->ret->byref) {
		MonoMarshalSpec *spec = mspecs [0];
		type = sig->ret->type;

		if (spec && spec->native == MONO_NATIVE_CUSTOM) {
			mono_emit_marshal (&m, 0, sig->ret, spec, 0, NULL, MARSHAL_ACTION_CONV_RESULT);
		} else {
		handle_enum:
			switch (type) {
			case MONO_TYPE_VOID:
				break;
			case MONO_TYPE_VALUETYPE:
				klass = sig->ret->data.klass;
				if (m_class_is_enumtype (klass)) {
					type = mono_class_enum_basetype_internal (sig->ret->data.klass)->type;
					goto handle_enum;
				}
				mono_emit_marshal (&m, 0, sig->ret, spec, 0, NULL, MARSHAL_ACTION_CONV_RESULT);
				break;
			case MONO_TYPE_I1:
			case MONO_TYPE_U1:
			case MONO_TYPE_I2:
			case MONO_TYPE_U2:
			case MONO_TYPE_I4:
			case MONO_TYPE_U4:
			case MONO_TYPE_I:
			case MONO_TYPE_U:
			case MONO_TYPE_R4:
			case MONO_TYPE_R8:
			case MONO_TYPE_I8:
			case MONO_TYPE_U8:
			case MONO_TYPE_FNPTR:
			case MONO_TYPE_STRING:
			case MONO_TYPE_CLASS:
			case MONO_TYPE_OBJECT:
			case MONO_TYPE_BOOLEAN:
			case MONO_TYPE_ARRAY:
			case MONO_TYPE_SZARRAY:
			case MONO_TYPE_CHAR:
			case MONO_TYPE_PTR:
			case MONO_TYPE_GENERICINST:
				mono_emit_marshal (&m, 0, sig->ret, spec, 0, NULL, MARSHAL_ACTION_CONV_RESULT);
				break;
			case MONO_TYPE_TYPEDBYREF:
			default:
				g_warning ("return type 0x%02x unknown", sig->ret->type);	
				g_assert_not_reached ();
			}
		}
	} else {
		mono_mb_emit_stloc (mb, 3);
	}

	/* 
	 * Need to call this after converting the result since MONO_VTADDR needs 
	 * to be adjacent to the call instruction.
	 */
	if (check_exceptions)
		emit_thread_interrupt_checkpoint (mb);

	/* we need to convert byref arguments back and free string arrays */
	for (i = 0; i < sig->param_count; i++) {
		MonoType *t = sig->params [i];
		MonoMarshalSpec *spec = mspecs [i + 1];

		argnum = i + param_shift;

		if (spec && ((spec->native == MONO_NATIVE_CUSTOM) || (spec->native == MONO_NATIVE_ASANY))) {
			mono_emit_marshal (&m, argnum, t, spec, tmp_locals [i], NULL, MARSHAL_ACTION_CONV_OUT);
			continue;
		}

		switch (t->type) {
		case MONO_TYPE_STRING:
		case MONO_TYPE_VALUETYPE:
		case MONO_TYPE_CLASS:
		case MONO_TYPE_OBJECT:
		case MONO_TYPE_SZARRAY:
		case MONO_TYPE_BOOLEAN:
			mono_emit_marshal (&m, argnum, t, spec, tmp_locals [i], NULL, MARSHAL_ACTION_CONV_OUT);
			break;
		default:
			break;
		}
	}

	if (!MONO_TYPE_IS_VOID(sig->ret))
		mono_mb_emit_ldloc (mb, 3);

	mono_mb_emit_byte (mb, CEE_RET);
}

/*
 * The code directly following this is the cache hit, value positive branch
 *
 * This function takes a new method builder with 0 locals and adds two locals
 * to create multiple out-branches and the fall through state of having the object
 * on the stack after a cache miss
 */
static void
generate_check_cache (int obj_arg_position, int class_arg_position, int cache_arg_position, // In-parameters
											int *null_obj, int *cache_hit_neg, int *cache_hit_pos, // Out-parameters
											MonoMethodBuilder *mb)
{
	int cache_miss_pos;

	MonoType *int_type = mono_get_int_type ();
	/* allocate local 0 (pointer) obj_vtable */
	mono_mb_add_local (mb, int_type);
	/* allocate local 1 (pointer) cached_vtable */
	mono_mb_add_local (mb, int_type);

	/*if (!obj)*/
	mono_mb_emit_ldarg (mb, obj_arg_position);
	*null_obj = mono_mb_emit_branch (mb, CEE_BRFALSE);

	/*obj_vtable = obj->vtable;*/
	mono_mb_emit_ldarg (mb, obj_arg_position);
	mono_mb_emit_ldflda (mb, MONO_STRUCT_OFFSET (MonoObject, vtable));
	mono_mb_emit_byte (mb, CEE_LDIND_I);
	mono_mb_emit_stloc (mb, 0);

	/* cached_vtable = *cache*/
	mono_mb_emit_ldarg (mb, cache_arg_position);
	mono_mb_emit_byte (mb, CEE_LDIND_I);
	mono_mb_emit_stloc (mb, 1);

	mono_mb_emit_ldloc (mb, 1);
	mono_mb_emit_byte (mb, CEE_LDC_I4);
	mono_mb_emit_i4 (mb, ~0x1);
	mono_mb_emit_byte (mb, CEE_CONV_I);
	mono_mb_emit_byte (mb, CEE_AND);
	mono_mb_emit_ldloc (mb, 0);
	/*if ((cached_vtable & ~0x1)== obj_vtable)*/
	cache_miss_pos = mono_mb_emit_branch (mb, CEE_BNE_UN);

	/*return (cached_vtable & 0x1) ? NULL : obj;*/
	mono_mb_emit_ldloc (mb, 1);
	mono_mb_emit_byte(mb, CEE_LDC_I4_1);
	mono_mb_emit_byte (mb, CEE_CONV_U);
	mono_mb_emit_byte (mb, CEE_AND);
	*cache_hit_neg = mono_mb_emit_branch (mb, CEE_BRTRUE);
	*cache_hit_pos = mono_mb_emit_branch (mb, CEE_BR);

	// slow path
	mono_mb_patch_branch (mb, cache_miss_pos);

	// if isinst
	mono_mb_emit_ldarg (mb, obj_arg_position);
	mono_mb_emit_ldarg (mb, class_arg_position);
	mono_mb_emit_ldarg (mb, cache_arg_position);
	mono_mb_emit_icall (mb, mono_marshal_isinst_with_cache);
}

static void
emit_castclass_ilgen (MonoMethodBuilder *mb)
{
	int return_null_pos, positive_cache_hit_pos, negative_cache_hit_pos, invalid_cast_pos;
	const int obj_arg_position = TYPECHECK_OBJECT_ARG_POS;
	const int class_arg_position = TYPECHECK_CLASS_ARG_POS;
	const int cache_arg_position = TYPECHECK_CACHE_ARG_POS;

	generate_check_cache (obj_arg_position, class_arg_position, cache_arg_position, 
												&return_null_pos, &negative_cache_hit_pos, &positive_cache_hit_pos, mb);
	invalid_cast_pos = mono_mb_emit_branch (mb, CEE_BRFALSE);

	/*return obj;*/
	mono_mb_patch_branch (mb, positive_cache_hit_pos);
	mono_mb_emit_ldarg (mb, obj_arg_position);
	mono_mb_emit_byte (mb, CEE_RET);

	/*fails*/
	mono_mb_patch_branch (mb, negative_cache_hit_pos);
	mono_mb_patch_branch (mb, invalid_cast_pos);
	mono_mb_emit_exception (mb, "InvalidCastException", NULL);

	/*return null*/
	mono_mb_patch_branch (mb, return_null_pos);
	mono_mb_emit_byte (mb, CEE_LDNULL);
	mono_mb_emit_byte (mb, CEE_RET);
}

static void
emit_isinst_ilgen (MonoMethodBuilder *mb)
{
	int return_null_pos, positive_cache_hit_pos, negative_cache_hit_pos;
	const int obj_arg_position = TYPECHECK_OBJECT_ARG_POS;
	const int class_arg_position = TYPECHECK_CLASS_ARG_POS;
	const int cache_arg_position = TYPECHECK_CACHE_ARG_POS;

	generate_check_cache (obj_arg_position, class_arg_position, cache_arg_position, 
		&return_null_pos, &negative_cache_hit_pos, &positive_cache_hit_pos, mb);
	// Return the object gotten via the slow path.
	mono_mb_emit_byte (mb, CEE_RET);

	// return NULL;
	mono_mb_patch_branch (mb, negative_cache_hit_pos);
	mono_mb_patch_branch (mb, return_null_pos);
	mono_mb_emit_byte (mb, CEE_LDNULL);
	mono_mb_emit_byte (mb, CEE_RET);

	// return obj
	mono_mb_patch_branch (mb, positive_cache_hit_pos);
	mono_mb_emit_ldarg (mb, obj_arg_position);
	mono_mb_emit_byte (mb, CEE_RET);
}

static void
load_array_element_address (MonoMethodBuilder *mb)
{
	mono_mb_emit_ldarg (mb, 0);
	mono_mb_emit_ldarg (mb, 1);
	mono_mb_emit_op (mb, CEE_LDELEMA, mono_defaults.object_class);
}

static void
load_array_class (MonoMethodBuilder *mb, int aklass)
{
	mono_mb_emit_ldarg (mb, 0);
	mono_mb_emit_ldflda (mb, MONO_STRUCT_OFFSET (MonoObject, vtable));
	mono_mb_emit_byte (mb, CEE_LDIND_I);
	mono_mb_emit_ldflda (mb, MONO_STRUCT_OFFSET (MonoVTable, klass));
	mono_mb_emit_byte (mb, CEE_LDIND_I);
	mono_mb_emit_ldflda (mb, m_class_offsetof_element_class ());
	mono_mb_emit_byte (mb, CEE_LDIND_I);
	mono_mb_emit_stloc (mb, aklass);
}

static void
load_value_class (MonoMethodBuilder *mb, int vklass)
{
	mono_mb_emit_ldarg (mb, 2);
	mono_mb_emit_ldflda (mb, MONO_STRUCT_OFFSET (MonoObject, vtable));
	mono_mb_emit_byte (mb, CEE_LDIND_I);
	mono_mb_emit_ldflda (mb, MONO_STRUCT_OFFSET (MonoVTable, klass));
	mono_mb_emit_byte (mb, CEE_LDIND_I);
	mono_mb_emit_stloc (mb, vklass);
}

static int
emit_marshal_array_ilgen (EmitMarshalContext *m, int argnum, MonoType *t,
					MonoMarshalSpec *spec, 
					int conv_arg, MonoType **conv_arg_type, 
					MarshalAction action)
{
	MonoMethodBuilder *mb = m->mb;
	MonoClass *klass = mono_class_from_mono_type_internal (t);
	gboolean need_convert, need_free;
	MonoMarshalNative encoding;

	encoding = mono_marshal_get_string_encoding (m->piinfo, spec);
	MonoType *int_type = mono_get_int_type ();
	MonoType *object_type = mono_get_object_type ();

	MonoClass *eklass = m_class_get_element_class (klass);

	switch (action) {
	case MARSHAL_ACTION_CONV_IN:
		*conv_arg_type = object_type;
		conv_arg = mono_mb_add_local (mb, object_type);

		if (m_class_is_blittable (eklass)) {
			mono_mb_emit_ldarg (mb, argnum);
			if (t->byref)
				mono_mb_emit_byte (mb, CEE_LDIND_I);
			mono_mb_emit_icall (mb, conv_to_icall (MONO_MARSHAL_CONV_ARRAY_LPARRAY, NULL));
			mono_mb_emit_stloc (mb, conv_arg);
		} else {
			guint32 label1, label2, label3;
			int index_var, src_var, dest_ptr, esize;
			MonoMarshalConv conv;
			gboolean is_string = FALSE;

			dest_ptr = mono_mb_add_local (mb, int_type);

			if (eklass == mono_defaults.string_class) {
				is_string = TRUE;
				conv = mono_marshal_get_string_to_ptr_conv (m->piinfo, spec);
			}
			else if (eklass == mono_class_try_get_stringbuilder_class ()) {
				is_string = TRUE;
				conv = mono_marshal_get_stringbuilder_to_ptr_conv (m->piinfo, spec);
			}
			else
				conv = MONO_MARSHAL_CONV_INVALID;

			if (is_string && conv == MONO_MARSHAL_CONV_INVALID) {
				char *msg = g_strdup_printf ("string/stringbuilder marshalling conversion %d not implemented", encoding);
				mono_mb_emit_exception_marshal_directive (mb, msg);
				break;
			}

			src_var = mono_mb_add_local (mb, object_type);
			mono_mb_emit_ldarg (mb, argnum);
			if (t->byref)
				mono_mb_emit_byte (mb, CEE_LDIND_I);
			mono_mb_emit_stloc (mb, src_var);

			/* Check null */
			mono_mb_emit_ldloc (mb, src_var);
			mono_mb_emit_stloc (mb, conv_arg);
			mono_mb_emit_ldloc (mb, src_var);
			label1 = mono_mb_emit_branch (mb, CEE_BRFALSE);

			if (is_string)
				esize = TARGET_SIZEOF_VOID_P;
			else if (eklass == mono_defaults.char_class) /*can't call mono_marshal_type_size since it causes all sorts of asserts*/
				esize = mono_pinvoke_is_unicode (m->piinfo) ? 2 : 1;
			else
				esize = mono_class_native_size (eklass, NULL);

			/* allocate space for the native struct and store the address */
			mono_mb_emit_icon (mb, esize);
			mono_mb_emit_ldloc (mb, src_var);
			mono_mb_emit_byte (mb, CEE_LDLEN);

			if (eklass == mono_defaults.string_class) {
				/* Make the array bigger for the terminating null */
				mono_mb_emit_byte (mb, CEE_LDC_I4_1);
				mono_mb_emit_byte (mb, CEE_ADD);
			}
			mono_mb_emit_byte (mb, CEE_MUL);
			mono_mb_emit_byte (mb, CEE_PREFIX1);
			mono_mb_emit_byte (mb, CEE_LOCALLOC);
			mono_mb_emit_stloc (mb, conv_arg);

			mono_mb_emit_ldloc (mb, conv_arg);
			mono_mb_emit_stloc (mb, dest_ptr);

			/* Emit marshalling loop */
			index_var = mono_mb_add_local (mb, int_type);				
			mono_mb_emit_byte (mb, CEE_LDC_I4_0);
			mono_mb_emit_stloc (mb, index_var);
			label2 = mono_mb_get_label (mb);
			mono_mb_emit_ldloc (mb, index_var);
			mono_mb_emit_ldloc (mb, src_var);
			mono_mb_emit_byte (mb, CEE_LDLEN);
			label3 = mono_mb_emit_branch (mb, CEE_BGE);

			/* Emit marshalling code */

			if (is_string) {
				int stind_op;
				mono_mb_emit_ldloc (mb, dest_ptr);
				mono_mb_emit_ldloc (mb, src_var);
				mono_mb_emit_ldloc (mb, index_var);
				mono_mb_emit_byte (mb, CEE_LDELEM_REF);
				mono_mb_emit_icall (mb, conv_to_icall (conv, &stind_op));
				mono_mb_emit_byte (mb, stind_op);
			} else {
				/* set the src_ptr */
				mono_mb_emit_ldloc (mb, src_var);
				mono_mb_emit_ldloc (mb, index_var);
				mono_mb_emit_op (mb, CEE_LDELEMA, eklass);
				mono_mb_emit_stloc (mb, 0);

				/* set dst_ptr */
				mono_mb_emit_ldloc (mb, dest_ptr);
				mono_mb_emit_stloc (mb, 1);

				/* emit valuetype conversion code */
				emit_struct_conv_full (mb, eklass, FALSE, 0, eklass == mono_defaults.char_class ? encoding : (MonoMarshalNative)-1);
			}

			mono_mb_emit_add_to_local (mb, index_var, 1);
			mono_mb_emit_add_to_local (mb, dest_ptr, esize);
			
			mono_mb_emit_branch_label (mb, CEE_BR, label2);

			mono_mb_patch_branch (mb, label3);

			if (eklass == mono_defaults.string_class) {
				/* Null terminate */
				mono_mb_emit_ldloc (mb, dest_ptr);
				mono_mb_emit_byte (mb, CEE_LDC_I4_0);
				mono_mb_emit_byte (mb, CEE_STIND_I);
			}

			mono_mb_patch_branch (mb, label1);
		}

		break;

	case MARSHAL_ACTION_CONV_OUT:
		/* Unicode character arrays are implicitly marshalled as [Out] under MS.NET */
		need_convert = ((eklass == mono_defaults.char_class) && (encoding == MONO_NATIVE_LPWSTR)) || (eklass == mono_class_try_get_stringbuilder_class ()) || (t->attrs & PARAM_ATTRIBUTE_OUT);
		need_free = mono_marshal_need_free (m_class_get_byval_arg (eklass), m->piinfo, spec);

		if ((t->attrs & PARAM_ATTRIBUTE_OUT) && spec && spec->native == MONO_NATIVE_LPARRAY && spec->data.array_data.param_num != -1) {
			int param_num = spec->data.array_data.param_num;
			MonoType *param_type;

			param_type = m->sig->params [param_num];

			if (param_type->byref && param_type->type != MONO_TYPE_I4) {
				char *msg = g_strdup ("Not implemented.");
				mono_mb_emit_exception_marshal_directive (mb, msg);
				break;
			}

			if (t->byref ) {
				mono_mb_emit_ldarg (mb, argnum);

				/* Create the managed array */
				mono_mb_emit_ldarg (mb, param_num);
				if (m->sig->params [param_num]->byref)
					// FIXME: Support other types
					mono_mb_emit_byte (mb, CEE_LDIND_I4);
				mono_mb_emit_byte (mb, CEE_CONV_OVF_I);
				mono_mb_emit_op (mb, CEE_NEWARR, eklass);
				/* Store into argument */
				mono_mb_emit_byte (mb, CEE_STIND_REF);
			}
		}

		if (need_convert || need_free) {
			/* FIXME: Optimize blittable case */
			guint32 label1, label2, label3;
			int index_var, src_ptr, loc, esize;

			if ((eklass == mono_class_try_get_stringbuilder_class ()) || (eklass == mono_defaults.string_class))
				esize = TARGET_SIZEOF_VOID_P;
			else if (eklass == mono_defaults.char_class)
				esize = mono_pinvoke_is_unicode (m->piinfo) ? 2 : 1;
			else
				esize = mono_class_native_size (eklass, NULL);
			src_ptr = mono_mb_add_local (mb, int_type);
			loc = mono_mb_add_local (mb, int_type);

			/* Check null */
			mono_mb_emit_ldarg (mb, argnum);
			if (t->byref)
				mono_mb_emit_byte (mb, CEE_LDIND_I);
			label1 = mono_mb_emit_branch (mb, CEE_BRFALSE);

			mono_mb_emit_ldloc (mb, conv_arg);
			mono_mb_emit_stloc (mb, src_ptr);

			/* Emit marshalling loop */
			index_var = mono_mb_add_local (mb, int_type);				
			mono_mb_emit_byte (mb, CEE_LDC_I4_0);
			mono_mb_emit_stloc (mb, index_var);
			label2 = mono_mb_get_label (mb);
			mono_mb_emit_ldloc (mb, index_var);
			mono_mb_emit_ldarg (mb, argnum);
			if (t->byref)
				mono_mb_emit_byte (mb, CEE_LDIND_REF);
			mono_mb_emit_byte (mb, CEE_LDLEN);
			label3 = mono_mb_emit_branch (mb, CEE_BGE);

			/* Emit marshalling code */

			if (eklass == mono_class_try_get_stringbuilder_class ()) {
				gboolean need_free2;
				MonoMarshalConv conv = mono_marshal_get_ptr_to_stringbuilder_conv (m->piinfo, spec, &need_free2);

				g_assert (conv != MONO_MARSHAL_CONV_INVALID);

				/* dest */
				mono_mb_emit_ldarg (mb, argnum);
				if (t->byref)
					mono_mb_emit_byte (mb, CEE_LDIND_I);
				mono_mb_emit_ldloc (mb, index_var);
				mono_mb_emit_byte (mb, CEE_LDELEM_REF);

				/* src */
				mono_mb_emit_ldloc (mb, src_ptr);
				mono_mb_emit_byte (mb, CEE_LDIND_I);

				mono_mb_emit_icall (mb, conv_to_icall (conv, NULL));

				if (need_free) {
					/* src */
					mono_mb_emit_ldloc (mb, src_ptr);
					mono_mb_emit_byte (mb, CEE_LDIND_I);

					mono_mb_emit_icall (mb, mono_marshal_free);
				}
			}
			else if (eklass == mono_defaults.string_class) {
				if (need_free) {
					/* src */
					mono_mb_emit_ldloc (mb, src_ptr);
					mono_mb_emit_byte (mb, CEE_LDIND_I);

					mono_mb_emit_icall (mb, mono_marshal_free);
				}
			}
			else {
				if (need_convert) {
					/* set the src_ptr */
					mono_mb_emit_ldloc (mb, src_ptr);
					mono_mb_emit_stloc (mb, 0);

					/* set dst_ptr */
					mono_mb_emit_ldarg (mb, argnum);
					if (t->byref)
						mono_mb_emit_byte (mb, CEE_LDIND_REF);
					mono_mb_emit_ldloc (mb, index_var);
					mono_mb_emit_op (mb, CEE_LDELEMA, eklass);
					mono_mb_emit_stloc (mb, 1);

					/* emit valuetype conversion code */
					emit_struct_conv_full (mb, eklass, TRUE, 0, eklass == mono_defaults.char_class ? encoding : (MonoMarshalNative)-1);
				}

				if (need_free) {
					mono_mb_emit_ldloc (mb, src_ptr);
					mono_mb_emit_stloc (mb, loc);

					emit_struct_free (mb, eklass, loc);
				}
			}

			mono_mb_emit_add_to_local (mb, index_var, 1);
			mono_mb_emit_add_to_local (mb, src_ptr, esize);

			mono_mb_emit_branch_label (mb, CEE_BR, label2);

			mono_mb_patch_branch (mb, label1);
			mono_mb_patch_branch (mb, label3);
		}
		
		if (m_class_is_blittable (eklass)) {
			/* free memory allocated (if any) by MONO_MARSHAL_CONV_ARRAY_LPARRAY */

			mono_mb_emit_ldarg (mb, argnum);
			if (t->byref)
				mono_mb_emit_byte (mb, CEE_LDIND_REF);
			mono_mb_emit_ldloc (mb, conv_arg);
			mono_mb_emit_icall (mb, conv_to_icall (MONO_MARSHAL_FREE_LPARRAY, NULL));
		}

		break;

	case MARSHAL_ACTION_PUSH:
		if (t->byref)
			mono_mb_emit_ldloc_addr (mb, conv_arg);
		else
			mono_mb_emit_ldloc (mb, conv_arg);
		break;

	case MARSHAL_ACTION_CONV_RESULT:
		/* fixme: we need conversions here */
		mono_mb_emit_stloc (mb, 3);
		break;

	case MARSHAL_ACTION_MANAGED_CONV_IN: {
		guint32 label1, label2, label3;
		int index_var, src_ptr, esize, param_num, num_elem;
		MonoMarshalConv conv;
		gboolean is_string = FALSE;
		
		conv_arg = mono_mb_add_local (mb, object_type);
		*conv_arg_type = int_type;

		if (t->byref) {
			char *msg = g_strdup ("Byref array marshalling to managed code is not implemented.");
			mono_mb_emit_exception_marshal_directive (mb, msg);
			return conv_arg;
		}
		if (!spec) {
			char *msg = g_strdup ("[MarshalAs] attribute required to marshal arrays to managed code.");
			mono_mb_emit_exception_marshal_directive (mb, msg);
			return conv_arg;
		}			
		if (spec->native != MONO_NATIVE_LPARRAY) {
			char *msg = g_strdup ("Non LPArray marshalling of arrays to managed code is not implemented.");
			mono_mb_emit_exception_marshal_directive (mb, msg);
			return conv_arg;			
		}

		/* FIXME: t is from the method which is wrapped, not the delegate type */
		/* g_assert (t->attrs & PARAM_ATTRIBUTE_IN); */

		param_num = spec->data.array_data.param_num;
		num_elem = spec->data.array_data.num_elem;
		if (spec->data.array_data.elem_mult == 0)
			/* param_num is not specified */
			param_num = -1;

		if (param_num == -1) {
			if (num_elem <= 0) {
				char *msg = g_strdup ("Either SizeConst or SizeParamIndex should be specified when marshalling arrays to managed code.");
				mono_mb_emit_exception_marshal_directive (mb, msg);
				return conv_arg;
			}
		}

		/* FIXME: Optimize blittable case */

		if (eklass == mono_defaults.string_class) {
			is_string = TRUE;
			conv = mono_marshal_get_ptr_to_string_conv (m->piinfo, spec, &need_free);
		}
		else if (eklass == mono_class_try_get_stringbuilder_class ()) {
			is_string = TRUE;
			conv = mono_marshal_get_ptr_to_stringbuilder_conv (m->piinfo, spec, &need_free);
		}
		else
			conv = MONO_MARSHAL_CONV_INVALID;

		mono_marshal_load_type_info (eklass);

		if (is_string)
			esize = TARGET_SIZEOF_VOID_P;
		else
			esize = mono_class_native_size (eklass, NULL);
		src_ptr = mono_mb_add_local (mb, int_type);

		mono_mb_emit_byte (mb, CEE_LDNULL);
		mono_mb_emit_stloc (mb, conv_arg);

		/* Check param index */
		if (param_num != -1) {
			if (param_num >= m->sig->param_count) {
				char *msg = g_strdup ("Array size control parameter index is out of range.");
				mono_mb_emit_exception_marshal_directive (mb, msg);
				return conv_arg;
			}
			switch (m->sig->params [param_num]->type) {
			case MONO_TYPE_I1:
			case MONO_TYPE_U1:
			case MONO_TYPE_I2:
			case MONO_TYPE_U2:
			case MONO_TYPE_I4:
			case MONO_TYPE_U4:
			case MONO_TYPE_I:
			case MONO_TYPE_U:
			case MONO_TYPE_I8:
			case MONO_TYPE_U8:
				break;
			default: {
				char *msg = g_strdup ("Array size control parameter must be an integral type.");
				mono_mb_emit_exception_marshal_directive (mb, msg);
				return conv_arg;
			}
			}
		}

		/* Check null */
		mono_mb_emit_ldarg (mb, argnum);
		label1 = mono_mb_emit_branch (mb, CEE_BRFALSE);

		mono_mb_emit_ldarg (mb, argnum);
		mono_mb_emit_stloc (mb, src_ptr);

		/* Create managed array */
		/* 
		 * The LPArray marshalling spec says that sometimes param_num starts 
		 * from 1, sometimes it starts from 0. But MS seems to allways start
		 * from 0.
		 */

		if (param_num == -1) {
			mono_mb_emit_icon (mb, num_elem);
		} else {
			mono_mb_emit_ldarg (mb, param_num);
			if (num_elem > 0) {
				mono_mb_emit_icon (mb, num_elem);
				mono_mb_emit_byte (mb, CEE_ADD);
			}
			mono_mb_emit_byte (mb, CEE_CONV_OVF_I);
		}

		mono_mb_emit_op (mb, CEE_NEWARR, eklass);
		mono_mb_emit_stloc (mb, conv_arg);

		if (m_class_is_blittable (eklass)) {
			mono_mb_emit_ldloc (mb, conv_arg);
			mono_mb_emit_byte (mb, CEE_CONV_I);
			mono_mb_emit_icon (mb, MONO_STRUCT_OFFSET (MonoArray, vector));
			mono_mb_emit_byte (mb, CEE_ADD);
			mono_mb_emit_ldarg (mb, argnum);
			mono_mb_emit_ldloc (mb, conv_arg);
			mono_mb_emit_byte (mb, CEE_LDLEN);
			mono_mb_emit_icon (mb, esize);
			mono_mb_emit_byte (mb, CEE_MUL);
			mono_mb_emit_byte (mb, CEE_PREFIX1);
			mono_mb_emit_byte (mb, CEE_CPBLK);
			mono_mb_patch_branch (mb, label1);
			break;
		}

		/* Emit marshalling loop */
		index_var = mono_mb_add_local (mb, int_type);
		mono_mb_emit_byte (mb, CEE_LDC_I4_0);
		mono_mb_emit_stloc (mb, index_var);
		label2 = mono_mb_get_label (mb);
		mono_mb_emit_ldloc (mb, index_var);
		mono_mb_emit_ldloc (mb, conv_arg);
		mono_mb_emit_byte (mb, CEE_LDLEN);
		label3 = mono_mb_emit_branch (mb, CEE_BGE);

		/* Emit marshalling code */
		if (is_string) {
			g_assert (conv != MONO_MARSHAL_CONV_INVALID);

			mono_mb_emit_ldloc (mb, conv_arg);
			mono_mb_emit_ldloc (mb, index_var);

			mono_mb_emit_ldloc (mb, src_ptr);
			mono_mb_emit_byte (mb, CEE_LDIND_I);

			mono_mb_emit_icall (mb, conv_to_icall (conv, NULL));
			mono_mb_emit_byte (mb, CEE_STELEM_REF);
		}
		else {
			char *msg = g_strdup ("Marshalling of non-string and non-blittable arrays to managed code is not implemented.");
			mono_mb_emit_exception_marshal_directive (mb, msg);
			return conv_arg;
		}

		mono_mb_emit_add_to_local (mb, index_var, 1);
		mono_mb_emit_add_to_local (mb, src_ptr, esize);

		mono_mb_emit_branch_label (mb, CEE_BR, label2);

		mono_mb_patch_branch (mb, label1);
		mono_mb_patch_branch (mb, label3);
		
		break;
	}
	case MARSHAL_ACTION_MANAGED_CONV_OUT: {
		guint32 label1, label2, label3;
		int index_var, dest_ptr, esize, param_num, num_elem;
		MonoMarshalConv conv;
		gboolean is_string = FALSE;

		if (!spec)
			/* Already handled in CONV_IN */
			break;
		
		/* These are already checked in CONV_IN */
		g_assert (!t->byref);
		g_assert (spec->native == MONO_NATIVE_LPARRAY);
		g_assert (t->attrs & PARAM_ATTRIBUTE_OUT);

		param_num = spec->data.array_data.param_num;
		num_elem = spec->data.array_data.num_elem;

		if (spec->data.array_data.elem_mult == 0)
			/* param_num is not specified */
			param_num = -1;

		if (param_num == -1) {
			if (num_elem <= 0) {
				g_assert_not_reached ();
			}
		}

		/* FIXME: Optimize blittable case */

		if (eklass == mono_defaults.string_class) {
			is_string = TRUE;
			conv = mono_marshal_get_string_to_ptr_conv (m->piinfo, spec);
		}
		else if (eklass == mono_class_try_get_stringbuilder_class ()) {
			is_string = TRUE;
			conv = mono_marshal_get_stringbuilder_to_ptr_conv (m->piinfo, spec);
		}
		else
			conv = MONO_MARSHAL_CONV_INVALID;

		mono_marshal_load_type_info (eklass);

		if (is_string)
			esize = TARGET_SIZEOF_VOID_P;
		else
			esize = mono_class_native_size (eklass, NULL);

		dest_ptr = mono_mb_add_local (mb, int_type);

		/* Check null */
		mono_mb_emit_ldloc (mb, conv_arg);
		label1 = mono_mb_emit_branch (mb, CEE_BRFALSE);

		mono_mb_emit_ldarg (mb, argnum);
		mono_mb_emit_stloc (mb, dest_ptr);

		if (m_class_is_blittable (eklass)) {
			/* dest */
			mono_mb_emit_ldarg (mb, argnum);
			/* src */
			mono_mb_emit_ldloc (mb, conv_arg);
			mono_mb_emit_byte (mb, CEE_CONV_I);
			mono_mb_emit_icon (mb, MONO_STRUCT_OFFSET (MonoArray, vector));
			mono_mb_emit_byte (mb, CEE_ADD);
			/* length */
			mono_mb_emit_ldloc (mb, conv_arg);
			mono_mb_emit_byte (mb, CEE_LDLEN);
			mono_mb_emit_icon (mb, esize);
			mono_mb_emit_byte (mb, CEE_MUL);
			mono_mb_emit_byte (mb, CEE_PREFIX1);
			mono_mb_emit_byte (mb, CEE_CPBLK);			
			break;
		}

		/* Emit marshalling loop */
		index_var = mono_mb_add_local (mb, int_type);
		mono_mb_emit_byte (mb, CEE_LDC_I4_0);
		mono_mb_emit_stloc (mb, index_var);
		label2 = mono_mb_get_label (mb);
		mono_mb_emit_ldloc (mb, index_var);
		mono_mb_emit_ldloc (mb, conv_arg);
		mono_mb_emit_byte (mb, CEE_LDLEN);
		label3 = mono_mb_emit_branch (mb, CEE_BGE);

		/* Emit marshalling code */
		if (is_string) {
			int stind_op;
			g_assert (conv != MONO_MARSHAL_CONV_INVALID);

			/* dest */
			mono_mb_emit_ldloc (mb, dest_ptr);

			/* src */
			mono_mb_emit_ldloc (mb, conv_arg);
			mono_mb_emit_ldloc (mb, index_var);

			mono_mb_emit_byte (mb, CEE_LDELEM_REF);

			mono_mb_emit_icall (mb, conv_to_icall (conv, &stind_op));
			mono_mb_emit_byte (mb, stind_op);
		}
		else {
			char *msg = g_strdup ("Marshalling of non-string and non-blittable arrays to managed code is not implemented.");
			mono_mb_emit_exception_marshal_directive (mb, msg);
			return conv_arg;
		}

		mono_mb_emit_add_to_local (mb, index_var, 1);
		mono_mb_emit_add_to_local (mb, dest_ptr, esize);

		mono_mb_emit_branch_label (mb, CEE_BR, label2);

		mono_mb_patch_branch (mb, label1);
		mono_mb_patch_branch (mb, label3);

		break;
	}
	case MARSHAL_ACTION_MANAGED_CONV_RESULT: {
		guint32 label1, label2, label3;
		int index_var, src, dest, esize;
		MonoMarshalConv conv = MONO_MARSHAL_CONV_INVALID;
		gboolean is_string = FALSE;
		
		g_assert (!t->byref);

		mono_marshal_load_type_info (eklass);

		if (eklass == mono_defaults.string_class) {
			is_string = TRUE;
			conv = mono_marshal_get_string_to_ptr_conv (m->piinfo, spec);
		}
		else {
			g_assert_not_reached ();
		}

		if (is_string)
			esize = TARGET_SIZEOF_VOID_P;
		else if (eklass == mono_defaults.char_class)
			esize = mono_pinvoke_is_unicode (m->piinfo) ? 2 : 1;
		else
			esize = mono_class_native_size (eklass, NULL);

		src = mono_mb_add_local (mb, object_type);
		dest = mono_mb_add_local (mb, int_type);
			
		mono_mb_emit_stloc (mb, src);
		mono_mb_emit_ldloc (mb, src);
		mono_mb_emit_stloc (mb, 3);

		/* Check for null */
		mono_mb_emit_ldloc (mb, src);
		label1 = mono_mb_emit_branch (mb, CEE_BRFALSE);

		/* Allocate native array */
		mono_mb_emit_icon (mb, esize);
		mono_mb_emit_ldloc (mb, src);
		mono_mb_emit_byte (mb, CEE_LDLEN);

		if (eklass == mono_defaults.string_class) {
			/* Make the array bigger for the terminating null */
			mono_mb_emit_byte (mb, CEE_LDC_I4_1);
			mono_mb_emit_byte (mb, CEE_ADD);
		}
		mono_mb_emit_byte (mb, CEE_MUL);
		mono_mb_emit_icall (mb, ves_icall_marshal_alloc);
		mono_mb_emit_stloc (mb, dest);
		mono_mb_emit_ldloc (mb, dest);
		mono_mb_emit_stloc (mb, 3);

		/* Emit marshalling loop */
		index_var = mono_mb_add_local (mb, int_type);
		mono_mb_emit_byte (mb, CEE_LDC_I4_0);
		mono_mb_emit_stloc (mb, index_var);
		label2 = mono_mb_get_label (mb);
		mono_mb_emit_ldloc (mb, index_var);
		mono_mb_emit_ldloc (mb, src);
		mono_mb_emit_byte (mb, CEE_LDLEN);
		label3 = mono_mb_emit_branch (mb, CEE_BGE);

		/* Emit marshalling code */
		if (is_string) {
			int stind_op;
			g_assert (conv != MONO_MARSHAL_CONV_INVALID);

			/* dest */
			mono_mb_emit_ldloc (mb, dest);

			/* src */
			mono_mb_emit_ldloc (mb, src);
			mono_mb_emit_ldloc (mb, index_var);

			mono_mb_emit_byte (mb, CEE_LDELEM_REF);

			mono_mb_emit_icall (mb, conv_to_icall (conv, &stind_op));
			mono_mb_emit_byte (mb, stind_op);
		}
		else {
			char *msg = g_strdup ("Marshalling of non-string arrays to managed code is not implemented.");
			mono_mb_emit_exception_marshal_directive (mb, msg);
			return conv_arg;
		}

		mono_mb_emit_add_to_local (mb, index_var, 1);
		mono_mb_emit_add_to_local (mb, dest, esize);

		mono_mb_emit_branch_label (mb, CEE_BR, label2);

		mono_mb_patch_branch (mb, label3);
		mono_mb_patch_branch (mb, label1);
		break;
	}
	default:
		g_assert_not_reached ();
	}
	return conv_arg;
}

static int
emit_marshal_boolean_ilgen (EmitMarshalContext *m, int argnum, MonoType *t,
		      MonoMarshalSpec *spec, 
		      int conv_arg, MonoType **conv_arg_type, 
		      MarshalAction action)
{
	MonoMethodBuilder *mb = m->mb;
	MonoType *int_type = mono_get_int_type ();
	MonoType *boolean_type = m_class_get_byval_arg (mono_defaults.boolean_class);

	switch (action) {
	case MARSHAL_ACTION_CONV_IN: {
		MonoType *local_type;
		int label_false;
		guint8 ldc_op = CEE_LDC_I4_1;

		local_type = mono_marshal_boolean_conv_in_get_local_type (spec, &ldc_op);
		if (t->byref)
			*conv_arg_type = int_type;
		else
			*conv_arg_type = local_type;
		conv_arg = mono_mb_add_local (mb, local_type);
		
		mono_mb_emit_ldarg (mb, argnum);
		if (t->byref)
			mono_mb_emit_byte (mb, CEE_LDIND_I1);
		label_false = mono_mb_emit_branch (mb, CEE_BRFALSE);
		mono_mb_emit_byte (mb, ldc_op);
		mono_mb_emit_stloc (mb, conv_arg);
		mono_mb_patch_branch (mb, label_false);

		break;
	}

	case MARSHAL_ACTION_CONV_OUT:
	{
		int label_false, label_end;
		if (!t->byref)
			break;

		mono_mb_emit_ldarg (mb, argnum);
		mono_mb_emit_ldloc (mb, conv_arg);
		
		label_false = mono_mb_emit_branch (mb, CEE_BRFALSE);
		mono_mb_emit_byte (mb, CEE_LDC_I4_1);

		label_end = mono_mb_emit_branch (mb, CEE_BR);
		mono_mb_patch_branch (mb, label_false);
		mono_mb_emit_byte (mb, CEE_LDC_I4_0);
		mono_mb_patch_branch (mb, label_end);

		mono_mb_emit_byte (mb, CEE_STIND_I1);
		break;
	}

	case MARSHAL_ACTION_PUSH:
		if (t->byref)
			mono_mb_emit_ldloc_addr (mb, conv_arg);
		else if (conv_arg)
			mono_mb_emit_ldloc (mb, conv_arg);
		else
			mono_mb_emit_ldarg (mb, argnum);
		break;

	case MARSHAL_ACTION_CONV_RESULT:
		/* maybe we need to make sure that it fits within 8 bits */
		mono_mb_emit_stloc (mb, 3);
		break;

	case MARSHAL_ACTION_MANAGED_CONV_IN: {
		MonoClass* conv_arg_class = mono_defaults.int32_class;
		guint8 ldop = CEE_LDIND_I4;
		int label_null, label_false;

		conv_arg_class = mono_marshal_boolean_managed_conv_in_get_conv_arg_class (spec, &ldop);
		conv_arg = mono_mb_add_local (mb, boolean_type);

		if (t->byref)
			*conv_arg_type = m_class_get_this_arg (conv_arg_class);
		else
			*conv_arg_type = m_class_get_byval_arg (conv_arg_class);


		mono_mb_emit_ldarg (mb, argnum);
		
		/* Check null */
		if (t->byref) {
			label_null = mono_mb_emit_branch (mb, CEE_BRFALSE);
			mono_mb_emit_ldarg (mb, argnum);
			mono_mb_emit_byte (mb, ldop);
		} else
			label_null = 0;

		label_false = mono_mb_emit_branch (mb, CEE_BRFALSE);
		mono_mb_emit_byte (mb, CEE_LDC_I4_1);
		mono_mb_emit_stloc (mb, conv_arg);
		mono_mb_patch_branch (mb, label_false);

		if (t->byref) 
			mono_mb_patch_branch (mb, label_null);
		break;
	}

	case MARSHAL_ACTION_MANAGED_CONV_OUT: {
		guint8 stop = CEE_STIND_I4;
		guint8 ldc_op = CEE_LDC_I4_1;
		int label_null,label_false, label_end;;

		if (!t->byref)
			break;
		if (spec) {
			switch (spec->native) {
			case MONO_NATIVE_I1:
			case MONO_NATIVE_U1:
				stop = CEE_STIND_I1;
				break;
			case MONO_NATIVE_VARIANTBOOL:
				stop = CEE_STIND_I2;
				ldc_op = CEE_LDC_I4_M1;
				break;
			default:
				break;
			}
		}
		
		/* Check null */
		mono_mb_emit_ldarg (mb, argnum);
		label_null = mono_mb_emit_branch (mb, CEE_BRFALSE);

		mono_mb_emit_ldarg (mb, argnum);
		mono_mb_emit_ldloc (mb, conv_arg);

		label_false = mono_mb_emit_branch (mb, CEE_BRFALSE);
		mono_mb_emit_byte (mb, ldc_op);
		label_end = mono_mb_emit_branch (mb, CEE_BR);

		mono_mb_patch_branch (mb, label_false);
		mono_mb_emit_byte (mb, CEE_LDC_I4_0);
		mono_mb_patch_branch (mb, label_end);

		mono_mb_emit_byte (mb, stop);
		mono_mb_patch_branch (mb, label_null);
		break;
	}

	default:
		g_assert_not_reached ();
	}
	return conv_arg;
}

static int
emit_marshal_ptr_ilgen (EmitMarshalContext *m, int argnum, MonoType *t, 
		  MonoMarshalSpec *spec, int conv_arg, 
		  MonoType **conv_arg_type, MarshalAction action)
{
	MonoMethodBuilder *mb = m->mb;

	switch (action) {
	case MARSHAL_ACTION_CONV_IN:
		/* MS seems to allow this in some cases, ie. bxc #158 */
		/*
		if (MONO_TYPE_ISSTRUCT (t->data.type) && !mono_class_from_mono_type_internal (t->data.type)->blittable) {
			char *msg = g_strdup_printf ("Can not marshal 'parameter #%d': Pointers can not reference marshaled structures. Use byref instead.", argnum + 1);
			mono_mb_emit_exception_marshal_directive (m->mb, msg);
		}
		*/
		break;

	case MARSHAL_ACTION_PUSH:
		mono_mb_emit_ldarg (mb, argnum);
		break;

	case MARSHAL_ACTION_CONV_RESULT:
		/* no conversions necessary */
		mono_mb_emit_stloc (mb, 3);
		break;

	default:
		break;
	}
	return conv_arg;
}

static int
emit_marshal_char_ilgen (EmitMarshalContext *m, int argnum, MonoType *t, 
		   MonoMarshalSpec *spec, int conv_arg, 
		   MonoType **conv_arg_type, MarshalAction action)
{
	MonoMethodBuilder *mb = m->mb;

	switch (action) {
	case MARSHAL_ACTION_PUSH:
		/* fixme: dont know how to marshal that. We cant simply
		 * convert it to a one byte UTF8 character, because an
		 * unicode character may need more that one byte in UTF8 */
		mono_mb_emit_ldarg (mb, argnum);
		break;

	case MARSHAL_ACTION_CONV_RESULT:
		/* fixme: we need conversions here */
		mono_mb_emit_stloc (mb, 3);
		break;

	default:
		break;
	}
	return conv_arg;
}

static int
emit_marshal_scalar_ilgen (EmitMarshalContext *m, int argnum, MonoType *t, 
		     MonoMarshalSpec *spec, int conv_arg, 
		     MonoType **conv_arg_type, MarshalAction action)
{
	MonoMethodBuilder *mb = m->mb;

	switch (action) {
	case MARSHAL_ACTION_PUSH:
		mono_mb_emit_ldarg (mb, argnum);
		break;

	case MARSHAL_ACTION_CONV_RESULT:
		/* no conversions necessary */
		mono_mb_emit_stloc (mb, 3);
		break;

	default:
		break;
	}
	return conv_arg;
}

static void
emit_virtual_stelemref_ilgen (MonoMethodBuilder *mb, const char **param_names, MonoStelemrefKind kind)
{
	guint32 b1, b2, b3, b4;
	int aklass, vklass, vtable, uiid;
	int array_slot_addr;

	mono_mb_set_param_names (mb, param_names);
	MonoType *int_type = mono_get_int_type ();
	MonoType *int32_type = m_class_get_byval_arg (mono_defaults.int32_class);
	MonoType *object_type_byref = m_class_get_this_arg (mono_defaults.object_class);

	/*For now simply call plain old stelemref*/
	switch (kind) {
	case STELEMREF_OBJECT:
		/* ldelema (implicit bound check) */
		load_array_element_address (mb);
		/* do_store */
		mono_mb_emit_ldarg (mb, 2);
		mono_mb_emit_byte (mb, CEE_STIND_REF);
		mono_mb_emit_byte (mb, CEE_RET);
		break;

	case STELEMREF_COMPLEX: {
		int b_fast;
		/*
		<ldelema (bound check)>
		if (!value)
			goto store;
		if (!mono_object_isinst (value, aklass))
			goto do_exception;

		 do_store:
			 *array_slot_addr = value;

		do_exception:
			throw new ArrayTypeMismatchException ();
		*/

		aklass = mono_mb_add_local (mb, int_type);
		vklass = mono_mb_add_local (mb, int_type);
		array_slot_addr = mono_mb_add_local (mb, object_type_byref);

#if 0
		{
			/*Use this to debug/record stores that are going thru the slow path*/
			MonoMethodSignature *csig;
			csig = mono_metadata_signature_alloc (mono_defaults.corlib, 3);
			csig->ret = mono_get_void_type ();
			csig->params [0] = object_type;
			csig->params [1] = int_type; /* this is a natural sized int */
			csig->params [2] = object_type;
			mono_mb_emit_ldarg (mb, 0);
			mono_mb_emit_ldarg (mb, 1);
			mono_mb_emit_ldarg (mb, 2);
			mono_mb_emit_native_call (mb, csig, record_slot_vstore);
		}
#endif

		/* ldelema (implicit bound check) */
		load_array_element_address (mb);
		mono_mb_emit_stloc (mb, array_slot_addr);

		/* if (!value) goto do_store */
		mono_mb_emit_ldarg (mb, 2);
		b1 = mono_mb_emit_branch (mb, CEE_BRFALSE);

		/* aklass = array->vtable->klass->element_class */
		load_array_class (mb, aklass);
		/* vklass = value->vtable->klass */
		load_value_class (mb, vklass);

		/* fastpath */
		mono_mb_emit_ldloc (mb, vklass);
		mono_mb_emit_ldloc (mb, aklass);
		b_fast = mono_mb_emit_branch (mb, CEE_BEQ);

		/*if (mono_object_isinst (value, aklass)) */
		mono_mb_emit_ldarg (mb, 2);
		mono_mb_emit_ldloc (mb, aklass);
		mono_mb_emit_icall (mb, mono_object_isinst_icall);
		b2 = mono_mb_emit_branch (mb, CEE_BRFALSE);

		/* do_store: */
		mono_mb_patch_branch (mb, b1);
		mono_mb_patch_branch (mb, b_fast);
		mono_mb_emit_ldloc (mb, array_slot_addr);
		mono_mb_emit_ldarg (mb, 2);
		mono_mb_emit_byte (mb, CEE_STIND_REF);
		mono_mb_emit_byte (mb, CEE_RET);

		/* do_exception: */
		mono_mb_patch_branch (mb, b2);

		mono_mb_emit_exception (mb, "ArrayTypeMismatchException", NULL);
		break;
	}
	case STELEMREF_SEALED_CLASS:
		/*
		<ldelema (bound check)>
		if (!value)
			goto store;

		aklass = array->vtable->m_class_get_element_class (klass);
		vklass = value->vtable->klass;

		if (vklass != aklass)
			goto do_exception;

		do_store:
			 *array_slot_addr = value;

		do_exception:
			throw new ArrayTypeMismatchException ();
		*/
		aklass = mono_mb_add_local (mb, int_type);
		vklass = mono_mb_add_local (mb, int_type);
		array_slot_addr = mono_mb_add_local (mb, object_type_byref);

		/* ldelema (implicit bound check) */
		load_array_element_address (mb);
		mono_mb_emit_stloc (mb, array_slot_addr);

		/* if (!value) goto do_store */
		mono_mb_emit_ldarg (mb, 2);
		b1 = mono_mb_emit_branch (mb, CEE_BRFALSE);

		/* aklass = array->vtable->klass->element_class */
		load_array_class (mb, aklass);

		/* vklass = value->vtable->klass */
		load_value_class (mb, vklass);

		/*if (vklass != aklass) goto do_exception; */
		mono_mb_emit_ldloc (mb, aklass);
		mono_mb_emit_ldloc (mb, vklass);
		b2 = mono_mb_emit_branch (mb, CEE_BNE_UN);

		/* do_store: */
		mono_mb_patch_branch (mb, b1);
		mono_mb_emit_ldloc (mb, array_slot_addr);
		mono_mb_emit_ldarg (mb, 2);
		mono_mb_emit_byte (mb, CEE_STIND_REF);
		mono_mb_emit_byte (mb, CEE_RET);

		/* do_exception: */
		mono_mb_patch_branch (mb, b2);
		mono_mb_emit_exception (mb, "ArrayTypeMismatchException", NULL);
		break;

	case STELEMREF_CLASS: {
		/*
		the method:
		<ldelema (bound check)>
		if (!value)
			goto do_store;

		aklass = array->vtable->m_class_get_element_class (klass);
		vklass = value->vtable->klass;

		if (vklass->idepth < aklass->idepth)
			goto do_exception;

		if (vklass->supertypes [aklass->idepth - 1] != aklass)
			goto do_exception;

		do_store:
			*array_slot_addr = value;
			return;

		long:
			throw new ArrayTypeMismatchException ();
		*/
		aklass = mono_mb_add_local (mb, int_type);
		vklass = mono_mb_add_local (mb, int_type);
		array_slot_addr = mono_mb_add_local (mb, object_type_byref);

		/* ldelema (implicit bound check) */
		load_array_element_address (mb);
		mono_mb_emit_stloc (mb, array_slot_addr);

		/* if (!value) goto do_store */
		mono_mb_emit_ldarg (mb, 2);
		b1 = mono_mb_emit_branch (mb, CEE_BRFALSE);

		/* aklass = array->vtable->klass->element_class */
		load_array_class (mb, aklass);

		/* vklass = value->vtable->klass */
		load_value_class (mb, vklass);

		/* if (vklass->idepth < aklass->idepth) goto failue */
		mono_mb_emit_ldloc (mb, vklass);
		mono_mb_emit_ldflda (mb, m_class_offsetof_idepth ());
		mono_mb_emit_byte (mb, CEE_LDIND_U2);

		mono_mb_emit_ldloc (mb, aklass);
		mono_mb_emit_ldflda (mb, m_class_offsetof_idepth ());
		mono_mb_emit_byte (mb, CEE_LDIND_U2);

		b3 = mono_mb_emit_branch (mb, CEE_BLT_UN);

		/* if (vklass->supertypes [aklass->idepth - 1] != aklass) goto failure */
		mono_mb_emit_ldloc (mb, vklass);
		mono_mb_emit_ldflda (mb, m_class_offsetof_supertypes ());
		mono_mb_emit_byte (mb, CEE_LDIND_I);

		mono_mb_emit_ldloc (mb, aklass);
		mono_mb_emit_ldflda (mb, m_class_offsetof_idepth ());
		mono_mb_emit_byte (mb, CEE_LDIND_U2);
		mono_mb_emit_icon (mb, 1);
		mono_mb_emit_byte (mb, CEE_SUB);
		mono_mb_emit_icon (mb, TARGET_SIZEOF_VOID_P);
		mono_mb_emit_byte (mb, CEE_MUL);
		mono_mb_emit_byte (mb, CEE_ADD);
		mono_mb_emit_byte (mb, CEE_LDIND_I);

		mono_mb_emit_ldloc (mb, aklass);
		b4 = mono_mb_emit_branch (mb, CEE_BNE_UN);

		/* do_store: */
		mono_mb_patch_branch (mb, b1);
		mono_mb_emit_ldloc (mb, array_slot_addr);
		mono_mb_emit_ldarg (mb, 2);
		mono_mb_emit_byte (mb, CEE_STIND_REF);
		mono_mb_emit_byte (mb, CEE_RET);

		/* do_exception: */
		mono_mb_patch_branch (mb, b3);
		mono_mb_patch_branch (mb, b4);

		mono_mb_emit_exception (mb, "ArrayTypeMismatchException", NULL);
		break;
	}

	case STELEMREF_CLASS_SMALL_IDEPTH:
		/*
		the method:
		<ldelema (bound check)>
		if (!value)
			goto do_store;

		aklass = array->vtable->m_class_get_element_class (klass);
		vklass = value->vtable->klass;

		if (vklass->supertypes [aklass->idepth - 1] != aklass)
			goto do_exception;

		do_store:
			*array_slot_addr = value;
			return;

		long:
			throw new ArrayTypeMismatchException ();
		*/
		aklass = mono_mb_add_local (mb, int_type);
		vklass = mono_mb_add_local (mb, int_type);
		array_slot_addr = mono_mb_add_local (mb, object_type_byref);

		/* ldelema (implicit bound check) */
		load_array_element_address (mb);
		mono_mb_emit_stloc (mb, array_slot_addr);

		/* if (!value) goto do_store */
		mono_mb_emit_ldarg (mb, 2);
		b1 = mono_mb_emit_branch (mb, CEE_BRFALSE);

		/* aklass = array->vtable->klass->element_class */
		load_array_class (mb, aklass);

		/* vklass = value->vtable->klass */
		load_value_class (mb, vklass);

		/* if (vklass->supertypes [aklass->idepth - 1] != aklass) goto failure */
		mono_mb_emit_ldloc (mb, vklass);
		mono_mb_emit_ldflda (mb, m_class_offsetof_supertypes ());
		mono_mb_emit_byte (mb, CEE_LDIND_I);

		mono_mb_emit_ldloc (mb, aklass);
		mono_mb_emit_ldflda (mb, m_class_offsetof_idepth ());
		mono_mb_emit_byte (mb, CEE_LDIND_U2);
		mono_mb_emit_icon (mb, 1);
		mono_mb_emit_byte (mb, CEE_SUB);
		mono_mb_emit_icon (mb, TARGET_SIZEOF_VOID_P);
		mono_mb_emit_byte (mb, CEE_MUL);
		mono_mb_emit_byte (mb, CEE_ADD);
		mono_mb_emit_byte (mb, CEE_LDIND_I);

		mono_mb_emit_ldloc (mb, aklass);
		b4 = mono_mb_emit_branch (mb, CEE_BNE_UN);

		/* do_store: */
		mono_mb_patch_branch (mb, b1);
		mono_mb_emit_ldloc (mb, array_slot_addr);
		mono_mb_emit_ldarg (mb, 2);
		mono_mb_emit_byte (mb, CEE_STIND_REF);
		mono_mb_emit_byte (mb, CEE_RET);

		/* do_exception: */
		mono_mb_patch_branch (mb, b4);

		mono_mb_emit_exception (mb, "ArrayTypeMismatchException", NULL);
		break;

	case STELEMREF_INTERFACE:
		/*Mono *klass;
		MonoVTable *vt;
		unsigned uiid;
		if (value == NULL)
			goto store;

		klass = array->obj.vtable->klass->element_class;
		vt = value->vtable;
		uiid = klass->interface_id;
		if (uiid > vt->max_interface_id)
			goto exception;
		if (!(vt->interface_bitmap [(uiid) >> 3] & (1 << ((uiid)&7))))
			goto exception;
		store:
			mono_array_setref_internal (array, index, value);
			return;
		exception:
			mono_raise_exception (mono_get_exception_array_type_mismatch ());*/

		array_slot_addr = mono_mb_add_local (mb, object_type_byref);
		aklass = mono_mb_add_local (mb, int_type);
		vtable = mono_mb_add_local (mb, int_type);
		uiid = mono_mb_add_local (mb, int32_type);

		/* ldelema (implicit bound check) */
		load_array_element_address (mb);
		mono_mb_emit_stloc (mb, array_slot_addr);

		/* if (!value) goto do_store */
		mono_mb_emit_ldarg (mb, 2);
		b1 = mono_mb_emit_branch (mb, CEE_BRFALSE);

		/* klass = array->vtable->m_class_get_element_class (klass) */
		load_array_class (mb, aklass);

		/* vt = value->vtable */
		mono_mb_emit_ldarg (mb, 2);
		mono_mb_emit_ldflda (mb, MONO_STRUCT_OFFSET (MonoObject, vtable));
		mono_mb_emit_byte (mb, CEE_LDIND_I);
		mono_mb_emit_stloc (mb, vtable);

		/* uiid = klass->interface_id; */
		mono_mb_emit_ldloc (mb, aklass);
		mono_mb_emit_ldflda (mb, m_class_offsetof_interface_id ());
		mono_mb_emit_byte (mb, CEE_LDIND_U4);
		mono_mb_emit_stloc (mb, uiid);

		/*if (uiid > vt->max_interface_id)*/
		mono_mb_emit_ldloc (mb, uiid);
		mono_mb_emit_ldloc (mb, vtable);
		mono_mb_emit_ldflda (mb, MONO_STRUCT_OFFSET (MonoVTable, max_interface_id));
		mono_mb_emit_byte (mb, CEE_LDIND_U4);
		b2 = mono_mb_emit_branch (mb, CEE_BGT_UN);

		/* if (!(vt->interface_bitmap [(uiid) >> 3] & (1 << ((uiid)&7)))) */

		/*vt->interface_bitmap*/
		mono_mb_emit_ldloc (mb, vtable);
		mono_mb_emit_ldflda (mb, MONO_STRUCT_OFFSET (MonoVTable, interface_bitmap));
		mono_mb_emit_byte (mb, CEE_LDIND_I);

		/*uiid >> 3*/
		mono_mb_emit_ldloc (mb, uiid);
		mono_mb_emit_icon (mb, 3);
		mono_mb_emit_byte (mb, CEE_SHR_UN);

		/*vt->interface_bitmap [(uiid) >> 3]*/
		mono_mb_emit_byte (mb, CEE_ADD); /*interface_bitmap is a guint8 array*/
		mono_mb_emit_byte (mb, CEE_LDIND_U1);

		/*(1 << ((uiid)&7)))*/
		mono_mb_emit_icon (mb, 1);
		mono_mb_emit_ldloc (mb, uiid);
		mono_mb_emit_icon (mb, 7);
		mono_mb_emit_byte (mb, CEE_AND);
		mono_mb_emit_byte (mb, CEE_SHL);

		/*bitwise and the whole thing*/
		mono_mb_emit_byte (mb, CEE_AND);
		b3 = mono_mb_emit_branch (mb, CEE_BRFALSE);

		/* do_store: */
		mono_mb_patch_branch (mb, b1);
		mono_mb_emit_ldloc (mb, array_slot_addr);
		mono_mb_emit_ldarg (mb, 2);
		mono_mb_emit_byte (mb, CEE_STIND_REF);
		mono_mb_emit_byte (mb, CEE_RET);

		/* do_exception: */
		mono_mb_patch_branch (mb, b2);
		mono_mb_patch_branch (mb, b3);
		mono_mb_emit_exception (mb, "ArrayTypeMismatchException", NULL);
		break;

	default:
		mono_mb_emit_ldarg (mb, 0);
		mono_mb_emit_ldarg (mb, 1);
		mono_mb_emit_ldarg (mb, 2);
		mono_mb_emit_managed_call (mb, mono_marshal_get_stelemref (), NULL);
		mono_mb_emit_byte (mb, CEE_RET);
		g_assert (0);
	}
}

static void
emit_stelemref_ilgen (MonoMethodBuilder *mb)
{
	guint32 b1, b2, b3, b4;
	guint32 copy_pos;
	int aklass, vklass;
	int array_slot_addr;
	
	MonoType *int_type = mono_get_int_type ();
	MonoType *object_type_byref = m_class_get_this_arg (mono_defaults.object_class);

	aklass = mono_mb_add_local (mb, int_type);
	vklass = mono_mb_add_local (mb, int_type);
	array_slot_addr = mono_mb_add_local (mb, object_type_byref);
	
	/*
	the method:
	<ldelema (bound check)>
	if (!value)
		goto store;
	
	aklass = array->vtable->m_class_get_element_class (klass);
	vklass = value->vtable->klass;
	
	if (vklass->idepth < aklass->idepth)
		goto long;
	
	if (vklass->supertypes [aklass->idepth - 1] != aklass)
		goto long;
	
	store:
		*array_slot_addr = value;
		return;
	
	long:
		if (mono_object_isinst (value, aklass))
			goto store;
		
		throw new ArrayTypeMismatchException ();
	*/
	
	/* ldelema (implicit bound check) */
	mono_mb_emit_ldarg (mb, 0);
	mono_mb_emit_ldarg (mb, 1);
	mono_mb_emit_op (mb, CEE_LDELEMA, mono_defaults.object_class);
	mono_mb_emit_stloc (mb, array_slot_addr);
		
	/* if (!value) goto do_store */
	mono_mb_emit_ldarg (mb, 2);
	b1 = mono_mb_emit_branch (mb, CEE_BRFALSE);
	
	/* aklass = array->vtable->klass->element_class */
	mono_mb_emit_ldarg (mb, 0);
	mono_mb_emit_ldflda (mb, MONO_STRUCT_OFFSET (MonoObject, vtable));
	mono_mb_emit_byte (mb, CEE_LDIND_I);
	mono_mb_emit_ldflda (mb, MONO_STRUCT_OFFSET (MonoVTable, klass));
	mono_mb_emit_byte (mb, CEE_LDIND_I);
	mono_mb_emit_ldflda (mb, m_class_offsetof_element_class ());
	mono_mb_emit_byte (mb, CEE_LDIND_I);
	mono_mb_emit_stloc (mb, aklass);
	
	/* vklass = value->vtable->klass */
	mono_mb_emit_ldarg (mb, 2);
	mono_mb_emit_ldflda (mb, MONO_STRUCT_OFFSET (MonoObject, vtable));
	mono_mb_emit_byte (mb, CEE_LDIND_I);
	mono_mb_emit_ldflda (mb, MONO_STRUCT_OFFSET (MonoVTable, klass));
	mono_mb_emit_byte (mb, CEE_LDIND_I);
	mono_mb_emit_stloc (mb, vklass);
	
	/* if (vklass->idepth < aklass->idepth) goto failue */
	mono_mb_emit_ldloc (mb, vklass);
	mono_mb_emit_ldflda (mb, m_class_offsetof_idepth ());
	mono_mb_emit_byte (mb, CEE_LDIND_U2);
	
	mono_mb_emit_ldloc (mb, aklass);
	mono_mb_emit_ldflda (mb, m_class_offsetof_idepth ());
	mono_mb_emit_byte (mb, CEE_LDIND_U2);
	
	b2 = mono_mb_emit_branch (mb, CEE_BLT_UN);
	
	/* if (vklass->supertypes [aklass->idepth - 1] != aklass) goto failure */
	mono_mb_emit_ldloc (mb, vklass);
	mono_mb_emit_ldflda (mb, m_class_offsetof_supertypes ());
	mono_mb_emit_byte (mb, CEE_LDIND_I);
	
	mono_mb_emit_ldloc (mb, aklass);
	mono_mb_emit_ldflda (mb, m_class_offsetof_idepth ());
	mono_mb_emit_byte (mb, CEE_LDIND_U2);
	mono_mb_emit_icon (mb, 1);
	mono_mb_emit_byte (mb, CEE_SUB);
	mono_mb_emit_icon (mb, TARGET_SIZEOF_VOID_P);
	mono_mb_emit_byte (mb, CEE_MUL);
	mono_mb_emit_byte (mb, CEE_ADD);
	mono_mb_emit_byte (mb, CEE_LDIND_I);
	
	mono_mb_emit_ldloc (mb, aklass);
	
	b3 = mono_mb_emit_branch (mb, CEE_BNE_UN);
	
	copy_pos = mono_mb_get_label (mb);
	/* do_store */
	mono_mb_patch_branch (mb, b1);
	mono_mb_emit_ldloc (mb, array_slot_addr);
	mono_mb_emit_ldarg (mb, 2);
	mono_mb_emit_byte (mb, CEE_STIND_REF);
	
	mono_mb_emit_byte (mb, CEE_RET);
	
	/* the hard way */
	mono_mb_patch_branch (mb, b2);
	mono_mb_patch_branch (mb, b3);
	
	mono_mb_emit_ldarg (mb, 2);
	mono_mb_emit_ldloc (mb, aklass);
	mono_mb_emit_icall (mb, mono_object_isinst_icall);
	
	b4 = mono_mb_emit_branch (mb, CEE_BRTRUE);
	mono_mb_patch_addr (mb, b4, copy_pos - (b4 + 4));
	mono_mb_emit_exception (mb, "ArrayTypeMismatchException", NULL);
	
	mono_mb_emit_byte (mb, CEE_RET);
}

static void
mb_emit_byte_ilgen (MonoMethodBuilder *mb, guint8 op)
{
	mono_mb_emit_byte (mb, op);
}

static void
emit_array_address_ilgen (MonoMethodBuilder *mb, int rank, int elem_size)
{
	int i, bounds, ind, realidx;
	int branch_pos, *branch_positions;

	MonoType *int_type = mono_get_int_type ();
	MonoType *int32_type = mono_get_int32_type ();

	branch_positions = g_new0 (int, rank);

	bounds = mono_mb_add_local (mb, int_type);
	ind = mono_mb_add_local (mb, int32_type);
	realidx = mono_mb_add_local (mb, int32_type);

	/* bounds = array->bounds; */
	mono_mb_emit_ldarg (mb, 0);
	mono_mb_emit_ldflda (mb, MONO_STRUCT_OFFSET (MonoArray, bounds));
	mono_mb_emit_byte (mb, CEE_LDIND_I);
	mono_mb_emit_stloc (mb, bounds);

	/* ind is the overall element index, realidx is the partial index in a single dimension */
	/* ind = idx0 - bounds [0].lower_bound */
	mono_mb_emit_ldarg (mb, 1);
	mono_mb_emit_ldloc (mb, bounds);
	mono_mb_emit_icon (mb, MONO_STRUCT_OFFSET (MonoArrayBounds, lower_bound));
	mono_mb_emit_byte (mb, CEE_ADD);
	mono_mb_emit_byte (mb, CEE_LDIND_I4);
	mono_mb_emit_byte (mb, CEE_SUB);
	mono_mb_emit_stloc (mb, ind);
	/* if (ind >= bounds [0].length) goto exeception; */
	mono_mb_emit_ldloc (mb, ind);
	mono_mb_emit_ldloc (mb, bounds);
	mono_mb_emit_icon (mb, MONO_STRUCT_OFFSET (MonoArrayBounds, length));
	mono_mb_emit_byte (mb, CEE_ADD);
	mono_mb_emit_byte (mb, CEE_LDIND_I4);
	/* note that we use unsigned comparison */
	branch_pos = mono_mb_emit_branch (mb, CEE_BGE_UN);

 	/* For large ranks (> 4?) use a loop n IL later to reduce code size.
	 * We could also decide to ignore the passed elem_size and get it
	 * from the array object, to reduce the number of methods we generate:
	 * the additional cost is 3 memory loads and a non-immediate mul.
	 */
	for (i = 1; i < rank; ++i) {
		/* realidx = idxi - bounds [i].lower_bound */
		mono_mb_emit_ldarg (mb, 1 + i);
		mono_mb_emit_ldloc (mb, bounds);
		mono_mb_emit_icon (mb, (i * sizeof (MonoArrayBounds)) + MONO_STRUCT_OFFSET (MonoArrayBounds, lower_bound));
		mono_mb_emit_byte (mb, CEE_ADD);
		mono_mb_emit_byte (mb, CEE_LDIND_I4);
		mono_mb_emit_byte (mb, CEE_SUB);
		mono_mb_emit_stloc (mb, realidx);
		/* if (realidx >= bounds [i].length) goto exeception; */
		mono_mb_emit_ldloc (mb, realidx);
		mono_mb_emit_ldloc (mb, bounds);
		mono_mb_emit_icon (mb, (i * sizeof (MonoArrayBounds)) + MONO_STRUCT_OFFSET (MonoArrayBounds, length));
		mono_mb_emit_byte (mb, CEE_ADD);
		mono_mb_emit_byte (mb, CEE_LDIND_I4);
		branch_positions [i] = mono_mb_emit_branch (mb, CEE_BGE_UN);
		/* ind = ind * bounds [i].length + realidx */
		mono_mb_emit_ldloc (mb, ind);
		mono_mb_emit_ldloc (mb, bounds);
		mono_mb_emit_icon (mb, (i * sizeof (MonoArrayBounds)) + MONO_STRUCT_OFFSET (MonoArrayBounds, length));
		mono_mb_emit_byte (mb, CEE_ADD);
		mono_mb_emit_byte (mb, CEE_LDIND_I4);
		mono_mb_emit_byte (mb, CEE_MUL);
		mono_mb_emit_ldloc (mb, realidx);
		mono_mb_emit_byte (mb, CEE_ADD);
		mono_mb_emit_stloc (mb, ind);
	}

	/* return array->vector + ind * element_size */
	mono_mb_emit_ldarg (mb, 0);
	mono_mb_emit_ldflda (mb, MONO_STRUCT_OFFSET (MonoArray, vector));
	mono_mb_emit_ldloc (mb, ind);
	if (elem_size) {
		mono_mb_emit_icon (mb, elem_size);
	} else {
		/* Load arr->vtable->klass->sizes.element_class */
		mono_mb_emit_ldarg (mb, 0);
		mono_mb_emit_byte (mb, CEE_CONV_I);
		mono_mb_emit_icon (mb, MONO_STRUCT_OFFSET (MonoObject, vtable));
		mono_mb_emit_byte (mb, CEE_ADD);
		mono_mb_emit_byte (mb, CEE_LDIND_I);
		mono_mb_emit_icon (mb, MONO_STRUCT_OFFSET (MonoVTable, klass));
		mono_mb_emit_byte (mb, CEE_ADD);
		mono_mb_emit_byte (mb, CEE_LDIND_I);
		/* sizes is an union, so this reads sizes.element_size */
		mono_mb_emit_icon (mb, m_class_offsetof_sizes ());
		mono_mb_emit_byte (mb, CEE_ADD);
		mono_mb_emit_byte (mb, CEE_LDIND_I4);
	}
		mono_mb_emit_byte (mb, CEE_MUL);
	mono_mb_emit_byte (mb, CEE_ADD);
	mono_mb_emit_byte (mb, CEE_RET);

	/* patch the branches to get here and throw */
	for (i = 1; i < rank; ++i) {
		mono_mb_patch_branch (mb, branch_positions [i]);
	}
	mono_mb_patch_branch (mb, branch_pos);
	/* throw exception */
	mono_mb_emit_exception (mb, "IndexOutOfRangeException", NULL);

	g_free (branch_positions);
}

static void
emit_delegate_begin_invoke_ilgen (MonoMethodBuilder *mb, MonoMethodSignature *sig)
{
	int params_var;
	params_var = mono_mb_emit_save_args (mb, sig, FALSE);

	mono_mb_emit_ldarg (mb, 0);
	mono_mb_emit_ldloc (mb, params_var);
	mono_mb_emit_icall (mb, mono_delegate_begin_invoke);
	mono_mb_emit_byte (mb, CEE_RET);
}

static void
emit_delegate_end_invoke_ilgen (MonoMethodBuilder *mb, MonoMethodSignature *sig)
{
	int params_var;
	params_var = mono_mb_emit_save_args (mb, sig, FALSE);

	mono_mb_emit_ldarg (mb, 0);
	mono_mb_emit_ldloc (mb, params_var);
	mono_mb_emit_icall (mb, mono_delegate_end_invoke);

	if (sig->ret->type == MONO_TYPE_VOID) {
		mono_mb_emit_byte (mb, CEE_POP);
		mono_mb_emit_byte (mb, CEE_RET);
	} else
		mono_mb_emit_restore_result (mb, sig->ret);
}

static void
emit_delegate_invoke_internal_ilgen (MonoMethodBuilder *mb, MonoMethodSignature *sig, MonoMethodSignature *invoke_sig, gboolean static_method_with_first_arg_bound, gboolean callvirt, gboolean closed_over_null, MonoMethod *method, MonoMethod *target_method, MonoClass *target_class, MonoGenericContext *ctx, MonoGenericContainer *container)
{
	int local_i, local_len, local_delegates, local_d, local_target, local_res;
	int pos0, pos1, pos2;
	int i;
	gboolean void_ret;

	MonoType *int32_type = mono_get_int32_type ();
	MonoType *object_type = mono_get_object_type ();

	void_ret = sig->ret->type == MONO_TYPE_VOID && !method->string_ctor;

	/* allocate local 0 (object) */
	local_i = mono_mb_add_local (mb, int32_type);
	local_len = mono_mb_add_local (mb, int32_type);
	local_delegates = mono_mb_add_local (mb, m_class_get_byval_arg (mono_defaults.array_class));
	local_d = mono_mb_add_local (mb, m_class_get_byval_arg (mono_defaults.multicastdelegate_class));
	local_target = mono_mb_add_local (mb, object_type);

	if (!void_ret)
		local_res = mono_mb_add_local (mb, m_class_get_byval_arg (mono_class_from_mono_type_internal (sig->ret)));

	g_assert (sig->hasthis);

	/*
	 * {type: sig->ret} res;
	 * if (delegates == null) {
	 *     return this.<target> ( args .. );
	 * } else {
	 *     int i = 0, len = this.delegates.Length;
	 *     do {
	 *         res = this.delegates [i].Invoke ( args .. );
	 *     } while (++i < len);
	 *     return res;
	 * }
	 */

	/* this wrapper can be used in unmanaged-managed transitions */
	emit_thread_interrupt_checkpoint (mb);

	/* delegates = this.delegates */
	mono_mb_emit_ldarg (mb, 0);
	mono_mb_emit_ldflda (mb, MONO_STRUCT_OFFSET (MonoMulticastDelegate, delegates));
	mono_mb_emit_byte (mb, CEE_LDIND_REF);
	mono_mb_emit_stloc (mb, local_delegates);

	/* if (delegates == null) */
	mono_mb_emit_ldloc (mb, local_delegates);
	pos2 = mono_mb_emit_branch (mb, CEE_BRTRUE);

	/* return target.<target_method|method_ptr> ( args .. ); */

	/* target = d.target; */
	mono_mb_emit_ldarg (mb, 0);
	mono_mb_emit_ldflda (mb, MONO_STRUCT_OFFSET (MonoDelegate, target));
	mono_mb_emit_byte (mb, CEE_LDIND_REF);
	mono_mb_emit_stloc (mb, local_target);

	/*static methods with bound first arg can have null target and still be bound*/
	if (!static_method_with_first_arg_bound) {
		/* if target != null */
		mono_mb_emit_ldloc (mb, local_target);
		pos0 = mono_mb_emit_branch (mb, CEE_BRFALSE);

		/* then call this->method_ptr nonstatic */
		if (callvirt) {
			// FIXME:
			mono_mb_emit_exception_full (mb, "System", "NotImplementedException", "");
		} else {
			mono_mb_emit_ldloc (mb, local_target);
			for (i = 0; i < sig->param_count; ++i)
				mono_mb_emit_ldarg (mb, i + 1);
			mono_mb_emit_ldarg (mb, 0);
			mono_mb_emit_ldflda (mb, MONO_STRUCT_OFFSET (MonoDelegate, extra_arg));
			mono_mb_emit_byte (mb, CEE_LDIND_I);
			mono_mb_emit_ldarg (mb, 0);
			mono_mb_emit_byte (mb, MONO_CUSTOM_PREFIX);
			mono_mb_emit_byte (mb, CEE_MONO_LD_DELEGATE_METHOD_PTR);
			mono_mb_emit_byte (mb, MONO_CUSTOM_PREFIX);
			mono_mb_emit_op (mb, CEE_MONO_CALLI_EXTRA_ARG, sig);
			mono_mb_emit_byte (mb, CEE_RET);
		}
	
		/* else [target == null] call this->method_ptr static */
		mono_mb_patch_branch (mb, pos0);
	}

	if (callvirt) {
		if (!closed_over_null) {
			if (m_class_is_valuetype (target_class)) {
				mono_mb_emit_ldarg (mb, 1);
				for (i = 1; i < sig->param_count; ++i)
					mono_mb_emit_ldarg (mb, i + 1);
				mono_mb_emit_op (mb, CEE_CALL, target_method);
			} else {
				mono_mb_emit_ldarg (mb, 1);
				mono_mb_emit_op (mb, CEE_CASTCLASS, target_class);
				for (i = 1; i < sig->param_count; ++i)
					mono_mb_emit_ldarg (mb, i + 1);
				mono_mb_emit_op (mb, CEE_CALLVIRT, target_method);
			}
		} else {
			mono_mb_emit_byte (mb, CEE_LDNULL);
			for (i = 0; i < sig->param_count; ++i)
				mono_mb_emit_ldarg (mb, i + 1);
			mono_mb_emit_op (mb, CEE_CALL, target_method);
		}
	} else {
		if (static_method_with_first_arg_bound) {
			mono_mb_emit_ldloc (mb, local_target);
			if (!MONO_TYPE_IS_REFERENCE (invoke_sig->params[0]))
				mono_mb_emit_op (mb, CEE_UNBOX_ANY, mono_class_from_mono_type_internal (invoke_sig->params[0]));
		}
		for (i = 0; i < sig->param_count; ++i)
			mono_mb_emit_ldarg (mb, i + 1);
		mono_mb_emit_ldarg (mb, 0);
		mono_mb_emit_ldflda (mb, MONO_STRUCT_OFFSET (MonoDelegate, extra_arg));
		mono_mb_emit_byte (mb, CEE_LDIND_I);
		mono_mb_emit_ldarg (mb, 0);
		mono_mb_emit_byte (mb, MONO_CUSTOM_PREFIX);
		mono_mb_emit_byte (mb, CEE_MONO_LD_DELEGATE_METHOD_PTR);
		mono_mb_emit_byte (mb, MONO_CUSTOM_PREFIX);
		mono_mb_emit_op (mb, CEE_MONO_CALLI_EXTRA_ARG, invoke_sig);
	}

	mono_mb_emit_byte (mb, CEE_RET);

	/* else [delegates != null] */
	mono_mb_patch_branch (mb, pos2);

	/* len = delegates.Length; */
	mono_mb_emit_ldloc (mb, local_delegates);
	mono_mb_emit_byte (mb, CEE_LDLEN);
	mono_mb_emit_byte (mb, CEE_CONV_I4);
	mono_mb_emit_stloc (mb, local_len);

	/* i = 0; */
	mono_mb_emit_icon (mb, 0);
	mono_mb_emit_stloc (mb, local_i);

	pos1 = mono_mb_get_label (mb);

	/* d = delegates [i]; */
	mono_mb_emit_ldloc (mb, local_delegates);
	mono_mb_emit_ldloc (mb, local_i);
	mono_mb_emit_byte (mb, CEE_LDELEM_REF);
	mono_mb_emit_stloc (mb, local_d);

	/* res = d.Invoke ( args .. ); */
	mono_mb_emit_ldloc (mb, local_d);
	for (i = 0; i < sig->param_count; i++)
		mono_mb_emit_ldarg (mb, i + 1);
	if (!ctx) {
		mono_mb_emit_op (mb, CEE_CALLVIRT, method);
	} else {
		ERROR_DECL (error);
		mono_mb_emit_op (mb, CEE_CALLVIRT, mono_class_inflate_generic_method_checked (method, &container->context, error));
		g_assert (mono_error_ok (error)); /* FIXME don't swallow the error */
	}
	if (!void_ret)
		mono_mb_emit_stloc (mb, local_res);

	/* i += 1 */
	mono_mb_emit_add_to_local (mb, local_i, 1);

	/* i < l */
	mono_mb_emit_ldloc (mb, local_i);
	mono_mb_emit_ldloc (mb, local_len);
	mono_mb_emit_branch_label (mb, CEE_BLT, pos1);

	/* return res */
	if (!void_ret)
		mono_mb_emit_ldloc (mb, local_res);
	mono_mb_emit_byte (mb, CEE_RET);
}

static void
mb_skip_visibility_ilgen (MonoMethodBuilder *mb)
{
	mb->skip_visibility = 1;
}

static void
mb_set_dynamic_ilgen (MonoMethodBuilder *mb)
{
	mb->dynamic = 1;
}

static void
emit_synchronized_wrapper_ilgen (MonoMethodBuilder *mb, MonoMethod *method, MonoGenericContext *ctx, MonoGenericContainer *container, MonoMethod *enter_method, MonoMethod *exit_method, MonoMethod *gettypefromhandle_method)
{
	int i, pos, pos2, this_local, taken_local, ret_local = 0;
	MonoMethodSignature *sig = mono_method_signature_internal (method);
	MonoExceptionClause *clause;

	/* result */
	if (!MONO_TYPE_IS_VOID (sig->ret))
		ret_local = mono_mb_add_local (mb, sig->ret);

	if (m_class_is_valuetype (method->klass) && !(method->flags & MONO_METHOD_ATTR_STATIC)) {
		/* FIXME Is this really the best way to signal an error here?  Isn't this called much later after class setup? -AK */
		mono_class_set_type_load_failure (method->klass, "");
		/* This will throw the type load exception when the wrapper is compiled */
		mono_mb_emit_byte (mb, CEE_LDNULL);
		mono_mb_emit_op (mb, CEE_ISINST, method->klass);
		mono_mb_emit_byte (mb, CEE_POP);

		if (!MONO_TYPE_IS_VOID (sig->ret))
			mono_mb_emit_ldloc (mb, ret_local);
		mono_mb_emit_byte (mb, CEE_RET);

		return;
	}

	MonoType *object_type = mono_get_object_type ();
	MonoType *boolean_type = m_class_get_byval_arg (mono_defaults.boolean_class);
	/* this */
	this_local = mono_mb_add_local (mb, object_type);
	taken_local = mono_mb_add_local (mb, boolean_type);

	clause = (MonoExceptionClause *)mono_image_alloc0 (get_method_image (method), sizeof (MonoExceptionClause));
	clause->flags = MONO_EXCEPTION_CLAUSE_FINALLY;

	/* Push this or the type object */
	if (method->flags & METHOD_ATTRIBUTE_STATIC) {
		/* We have special handling for this in the JIT */
		int index = mono_mb_add_data (mb, method->klass);
		mono_mb_add_data (mb, mono_defaults.typehandle_class);
		mono_mb_emit_byte (mb, CEE_LDTOKEN);
		mono_mb_emit_i4 (mb, index);

		mono_mb_emit_managed_call (mb, gettypefromhandle_method, NULL);
	}
	else
		mono_mb_emit_ldarg (mb, 0);
	mono_mb_emit_stloc (mb, this_local);

	clause->try_offset = mono_mb_get_label (mb);
	/* Call Monitor::Enter() */
	mono_mb_emit_ldloc (mb, this_local);
	mono_mb_emit_ldloc_addr (mb, taken_local);
	mono_mb_emit_managed_call (mb, enter_method, NULL);

	/* Call the method */
	if (sig->hasthis)
		mono_mb_emit_ldarg (mb, 0);
	for (i = 0; i < sig->param_count; i++)
		mono_mb_emit_ldarg (mb, i + (sig->hasthis == TRUE));

	if (ctx) {
		ERROR_DECL (error);
		mono_mb_emit_managed_call (mb, mono_class_inflate_generic_method_checked (method, &container->context, error), NULL);
		g_assert (mono_error_ok (error)); /* FIXME don't swallow the error */
	} else {
		mono_mb_emit_managed_call (mb, method, NULL);
	}

	if (!MONO_TYPE_IS_VOID (sig->ret))
		mono_mb_emit_stloc (mb, ret_local);

	pos = mono_mb_emit_branch (mb, CEE_LEAVE);

	clause->try_len = mono_mb_get_pos (mb) - clause->try_offset;
	clause->handler_offset = mono_mb_get_label (mb);

	/* Call Monitor::Exit() if needed */
	mono_mb_emit_ldloc (mb, taken_local);
	pos2 = mono_mb_emit_branch (mb, CEE_BRFALSE);
	mono_mb_emit_ldloc (mb, this_local);
	mono_mb_emit_managed_call (mb, exit_method, NULL);
	mono_mb_patch_branch (mb, pos2);
	mono_mb_emit_byte (mb, CEE_ENDFINALLY);

	clause->handler_len = mono_mb_get_pos (mb) - clause->handler_offset;

	mono_mb_patch_branch (mb, pos);
	if (!MONO_TYPE_IS_VOID (sig->ret))
		mono_mb_emit_ldloc (mb, ret_local);
	mono_mb_emit_byte (mb, CEE_RET);

	mono_mb_set_clauses (mb, 1, clause);
}

static void
emit_unbox_wrapper_ilgen (MonoMethodBuilder *mb, MonoMethod *method)
{
	MonoMethodSignature *sig = mono_method_signature_internal (method);

	mono_mb_emit_ldarg (mb, 0); 
	mono_mb_emit_icon (mb, MONO_ABI_SIZEOF (MonoObject));
	mono_mb_emit_byte (mb, CEE_ADD);
	for (int i = 0; i < sig->param_count; ++i)
		mono_mb_emit_ldarg (mb, i + 1);
	mono_mb_emit_managed_call (mb, method, NULL);
	mono_mb_emit_byte (mb, CEE_RET);
}

static void
emit_array_accessor_wrapper_ilgen (MonoMethodBuilder *mb, MonoMethod *method, MonoMethodSignature *sig, MonoGenericContext *ctx)
{
	MonoGenericContainer *container = NULL;
	/* Call the method */
	if (sig->hasthis)
		mono_mb_emit_ldarg (mb, 0);
	for (int i = 0; i < sig->param_count; i++)
		mono_mb_emit_ldarg (mb, i + (sig->hasthis == TRUE));

	if (ctx) {
		ERROR_DECL (error);
		mono_mb_emit_managed_call (mb, mono_class_inflate_generic_method_checked (method, &container->context, error), NULL);
		g_assert (mono_error_ok (error)); /* FIXME don't swallow the error */
	} else {
		mono_mb_emit_managed_call (mb, method, NULL);
	}
	mono_mb_emit_byte (mb, CEE_RET);
}

static void
emit_generic_array_helper_ilgen (MonoMethodBuilder *mb, MonoMethod *method, MonoMethodSignature *csig)
{
	mono_mb_emit_ldarg (mb, 0);
	for (int i = 0; i < csig->param_count; i++)
		mono_mb_emit_ldarg (mb, i + 1);
	mono_mb_emit_managed_call (mb, method, NULL);
	mono_mb_emit_byte (mb, CEE_RET);
}

static void
emit_thunk_invoke_wrapper_ilgen (MonoMethodBuilder *mb, MonoMethod *method, MonoMethodSignature *csig)
{
	MonoImage *image = get_method_image (method);
	MonoMethodSignature *sig = mono_method_signature_internal (method);
	int param_count = sig->param_count + sig->hasthis + 1;
	int pos_leave, coop_gc_var = 0, coop_gc_stack_dummy = 0;
	MonoExceptionClause *clause;
	MonoType *object_type = mono_get_object_type ();

	/* local 0 (temp for exception object) */
	mono_mb_add_local (mb, object_type);

	/* local 1 (temp for result) */
	if (!MONO_TYPE_IS_VOID (sig->ret))
		mono_mb_add_local (mb, sig->ret);

	if (mono_threads_is_blocking_transition_enabled ()) {
		/* local 4, dummy local used to get a stack address for suspend funcs */
		coop_gc_stack_dummy = mono_mb_add_local (mb, mono_get_int_type ());
		/* local 5, the local to be used when calling the suspend funcs */
		coop_gc_var = mono_mb_add_local (mb, mono_get_int_type ());
	}

	/* clear exception arg */
	mono_mb_emit_ldarg (mb, param_count - 1);
	mono_mb_emit_byte (mb, CEE_LDNULL);
	mono_mb_emit_byte (mb, CEE_STIND_REF);

	if (mono_threads_is_blocking_transition_enabled ()) {
		mono_mb_emit_ldloc_addr (mb, coop_gc_stack_dummy);
		mono_mb_emit_icall (mb, mono_threads_enter_gc_unsafe_region_unbalanced);
		mono_mb_emit_stloc (mb, coop_gc_var);
	}

	/* try */
	clause = (MonoExceptionClause *)mono_image_alloc0 (image, sizeof (MonoExceptionClause));
	clause->try_offset = mono_mb_get_label (mb);

	/* push method's args */
	for (int i = 0; i < param_count - 1; i++) {
		MonoType *type;
		MonoClass *klass;

		mono_mb_emit_ldarg (mb, i);

		/* get the byval type of the param */
		klass = mono_class_from_mono_type_internal (csig->params [i]);
		type = m_class_get_byval_arg (klass);

		/* unbox struct args */
		if (MONO_TYPE_ISSTRUCT (type)) {
			mono_mb_emit_op (mb, CEE_UNBOX, klass);

			/* byref args & and the "this" arg must remain a ptr.
			   Otherwise make a copy of the value type */
			if (!(csig->params [i]->byref || (i == 0 && sig->hasthis)))
				mono_mb_emit_op (mb, CEE_LDOBJ, klass);

			csig->params [i] = object_type;
		}
	}

	/* call */
	if (method->flags & METHOD_ATTRIBUTE_VIRTUAL)
		mono_mb_emit_op (mb, CEE_CALLVIRT, method);
	else
		mono_mb_emit_op (mb, CEE_CALL, method);

	/* save result at local 1 */
	if (!MONO_TYPE_IS_VOID (sig->ret))
		mono_mb_emit_stloc (mb, 1);

	pos_leave = mono_mb_emit_branch (mb, CEE_LEAVE);

	/* catch */
	clause->flags = MONO_EXCEPTION_CLAUSE_NONE;
	clause->try_len = mono_mb_get_pos (mb) - clause->try_offset;
	clause->data.catch_class = mono_defaults.object_class;

	clause->handler_offset = mono_mb_get_label (mb);

	/* store exception at local 0 */
	mono_mb_emit_stloc (mb, 0);
	mono_mb_emit_ldarg (mb, param_count - 1);
	mono_mb_emit_ldloc (mb, 0);
	mono_mb_emit_byte (mb, CEE_STIND_REF);
	mono_mb_emit_branch (mb, CEE_LEAVE);

	clause->handler_len = mono_mb_get_pos (mb) - clause->handler_offset;

	mono_mb_set_clauses (mb, 1, clause);

	mono_mb_patch_branch (mb, pos_leave);
	/* end-try */

	if (!MONO_TYPE_IS_VOID (sig->ret)) {
		mono_mb_emit_ldloc (mb, 1);

		/* box the return value */
		if (MONO_TYPE_ISSTRUCT (sig->ret))
			mono_mb_emit_op (mb, CEE_BOX, mono_class_from_mono_type_internal (sig->ret));
	}

	if (mono_threads_is_blocking_transition_enabled ()) {
		mono_mb_emit_ldloc (mb, coop_gc_var);
		mono_mb_emit_ldloc_addr (mb, coop_gc_stack_dummy);
		mono_mb_emit_icall (mb, mono_threads_exit_gc_unsafe_region_unbalanced);
	}

	mono_mb_emit_byte (mb, CEE_RET);
}

static void
emit_marshal_custom_get_instance (MonoMethodBuilder *mb, MonoClass *klass, MonoMarshalSpec *spec)
{
	static MonoClass *Marshal = NULL;
	static MonoMethod *get_instance;

	if (!Marshal) {
		Marshal = mono_class_try_get_marshal_class ();
		g_assert (Marshal);

		get_instance = get_method_nofail (Marshal, "GetCustomMarshalerInstance", 2, 0);
		g_assert (get_instance);
	}

	// HACK: We cannot use ldtoken in this type of wrapper.
	mono_mb_emit_byte (mb, MONO_CUSTOM_PREFIX);
	mono_mb_emit_op (mb, CEE_MONO_CLASSCONST, klass);
	mono_mb_emit_icall (mb, mono_marshal_get_type_object);
	mono_mb_emit_ldstr (mb, g_strdup (spec->data.custom_data.cookie));

	mono_mb_emit_op (mb, CEE_CALL, get_instance);
}

static int
emit_marshal_custom_ilgen (EmitMarshalContext *m, int argnum, MonoType *t,
					 MonoMarshalSpec *spec, 
					 int conv_arg, MonoType **conv_arg_type, 
					 MarshalAction action)
{
	ERROR_DECL (error);
	MonoType *mtype;
	MonoClass *mklass;
	static MonoClass *ICustomMarshaler = NULL;
	static MonoMethod *cleanup_native, *cleanup_managed;
	static MonoMethod *marshal_managed_to_native, *marshal_native_to_managed;
	MonoMethodBuilder *mb = m->mb;
	guint32 loc1;
	int pos2;

	MonoType *int_type = mono_get_int_type ();
	MonoType *object_type = mono_get_object_type ();

	if (!ICustomMarshaler) {
		MonoClass *klass = mono_class_try_get_icustom_marshaler_class ();
		if (!klass) {
			char *exception_msg = g_strdup ("Current profile doesn't support ICustomMarshaler");
			/* Throw exception and emit compensation code if neccesary */
			switch (action) {
			case MARSHAL_ACTION_CONV_IN:
			case MARSHAL_ACTION_CONV_RESULT:
			case MARSHAL_ACTION_MANAGED_CONV_RESULT:
				if ((action == MARSHAL_ACTION_CONV_RESULT) || (action == MARSHAL_ACTION_MANAGED_CONV_RESULT))
					mono_mb_emit_byte (mb, CEE_POP);

				mono_mb_emit_exception_full (mb, "System", "ApplicationException", exception_msg);

				break;
			case MARSHAL_ACTION_PUSH:
				mono_mb_emit_byte (mb, CEE_LDNULL);
				break;
			default:
				break;
			}
			return 0;
		}

		cleanup_native = get_method_nofail (klass, "CleanUpNativeData", 1, 0);
		g_assert (cleanup_native);
		cleanup_managed = get_method_nofail (klass, "CleanUpManagedData", 1, 0);
		g_assert (cleanup_managed);
		marshal_managed_to_native = get_method_nofail (klass, "MarshalManagedToNative", 1, 0);
		g_assert (marshal_managed_to_native);
		marshal_native_to_managed = get_method_nofail (klass, "MarshalNativeToManaged", 1, 0);
		g_assert (marshal_native_to_managed);

		mono_memory_barrier ();
		ICustomMarshaler = klass;
	}

	if (spec->data.custom_data.image)
		mtype = mono_reflection_type_from_name_checked (spec->data.custom_data.custom_name, spec->data.custom_data.image, error);
	else
		mtype = mono_reflection_type_from_name_checked (spec->data.custom_data.custom_name, m->image, error);
	g_assert (mtype != NULL);
	mono_error_assert_ok (error);
	mklass = mono_class_from_mono_type_internal (mtype);
	g_assert (mklass != NULL);

	switch (action) {
	case MARSHAL_ACTION_CONV_IN:
		switch (t->type) {
		case MONO_TYPE_CLASS:
		case MONO_TYPE_OBJECT:
		case MONO_TYPE_STRING:
		case MONO_TYPE_ARRAY:
		case MONO_TYPE_SZARRAY:
		case MONO_TYPE_VALUETYPE:
			break;

		default:
			g_warning ("custom marshalling of type %x is currently not supported", t->type);
			g_assert_not_reached ();
			break;
		}

		conv_arg = mono_mb_add_local (mb, int_type);

		mono_mb_emit_byte (mb, CEE_LDNULL);
		mono_mb_emit_stloc (mb, conv_arg);

		if (t->byref && (t->attrs & PARAM_ATTRIBUTE_OUT))
			break;

		/* Minic MS.NET behavior */
		if (!t->byref && (t->attrs & PARAM_ATTRIBUTE_OUT) && !(t->attrs & PARAM_ATTRIBUTE_IN))
			break;

		/* Check for null */
		mono_mb_emit_ldarg (mb, argnum);
		if (t->byref)
			mono_mb_emit_byte (mb, CEE_LDIND_I);
		pos2 = mono_mb_emit_branch (mb, CEE_BRFALSE);

		emit_marshal_custom_get_instance (mb, mklass, spec);
				
		mono_mb_emit_ldarg (mb, argnum);
		if (t->byref)
			mono_mb_emit_byte (mb, CEE_LDIND_REF);

		if (t->type == MONO_TYPE_VALUETYPE) {
			/*
			 * Since we can't determine the type of the argument, we
			 * will assume the unmanaged function takes a pointer.
			 */
			*conv_arg_type = int_type;

			mono_mb_emit_op (mb, CEE_BOX, mono_class_from_mono_type_internal (t));
		}

		mono_mb_emit_op (mb, CEE_CALLVIRT, marshal_managed_to_native);
		mono_mb_emit_stloc (mb, conv_arg);

		mono_mb_patch_branch (mb, pos2);
		break;

	case MARSHAL_ACTION_CONV_OUT:
		/* Check for null */
		mono_mb_emit_ldloc (mb, conv_arg);
		pos2 = mono_mb_emit_branch (mb, CEE_BRFALSE);

		if (t->byref) {
			mono_mb_emit_ldarg (mb, argnum);

			emit_marshal_custom_get_instance (mb, mklass, spec);

			mono_mb_emit_ldloc (mb, conv_arg);
			mono_mb_emit_op (mb, CEE_CALLVIRT, marshal_native_to_managed);
			mono_mb_emit_byte (mb, CEE_STIND_REF);
		} else if (t->attrs & PARAM_ATTRIBUTE_OUT) {
			emit_marshal_custom_get_instance (mb, mklass, spec);

			mono_mb_emit_ldloc (mb, conv_arg);
			mono_mb_emit_op (mb, CEE_CALLVIRT, marshal_native_to_managed);

			/* We have nowhere to store the result */
			mono_mb_emit_byte (mb, CEE_POP);
		}

		emit_marshal_custom_get_instance (mb, mklass, spec);

		mono_mb_emit_ldloc (mb, conv_arg);

		mono_mb_emit_op (mb, CEE_CALLVIRT, cleanup_native);

		mono_mb_patch_branch (mb, pos2);
		break;

	case MARSHAL_ACTION_PUSH:
		if (t->byref)
			mono_mb_emit_ldloc_addr (mb, conv_arg);
		else
			mono_mb_emit_ldloc (mb, conv_arg);
		break;

	case MARSHAL_ACTION_CONV_RESULT:
		loc1 = mono_mb_add_local (mb, int_type);
			
		mono_mb_emit_stloc (mb, 3);

		mono_mb_emit_ldloc (mb, 3);
		mono_mb_emit_stloc (mb, loc1);

		/* Check for null */
		mono_mb_emit_ldloc (mb, 3);
		pos2 = mono_mb_emit_branch (mb, CEE_BRFALSE);

		emit_marshal_custom_get_instance (mb, mklass, spec);
		mono_mb_emit_byte (mb, CEE_DUP);

		mono_mb_emit_ldloc (mb, 3);
		mono_mb_emit_op (mb, CEE_CALLVIRT, marshal_native_to_managed);
		mono_mb_emit_stloc (mb, 3);

		mono_mb_emit_ldloc (mb, loc1);
		mono_mb_emit_op (mb, CEE_CALLVIRT, cleanup_native);

		mono_mb_patch_branch (mb, pos2);
		break;

	case MARSHAL_ACTION_MANAGED_CONV_IN:
		conv_arg = mono_mb_add_local (mb, object_type);

		mono_mb_emit_byte (mb, CEE_LDNULL);
		mono_mb_emit_stloc (mb, conv_arg);

		if (t->byref && t->attrs & PARAM_ATTRIBUTE_OUT)
			break;

		/* Check for null */
		mono_mb_emit_ldarg (mb, argnum);
		if (t->byref)
			mono_mb_emit_byte (mb, CEE_LDIND_I);
		pos2 = mono_mb_emit_branch (mb, CEE_BRFALSE);

		emit_marshal_custom_get_instance (mb, mklass, spec);
				
		mono_mb_emit_ldarg (mb, argnum);
		if (t->byref)
			mono_mb_emit_byte (mb, CEE_LDIND_I);
				
		mono_mb_emit_op (mb, CEE_CALLVIRT, marshal_native_to_managed);
		mono_mb_emit_stloc (mb, conv_arg);

		mono_mb_patch_branch (mb, pos2);
		break;

	case MARSHAL_ACTION_MANAGED_CONV_RESULT:
		g_assert (!t->byref);

		loc1 = mono_mb_add_local (mb, object_type);
			
		mono_mb_emit_stloc (mb, 3);
			
		mono_mb_emit_ldloc (mb, 3);
		mono_mb_emit_stloc (mb, loc1);

		/* Check for null */
		mono_mb_emit_ldloc (mb, 3);
		pos2 = mono_mb_emit_branch (mb, CEE_BRFALSE);

		emit_marshal_custom_get_instance (mb, mklass, spec);
		mono_mb_emit_byte (mb, CEE_DUP);

		mono_mb_emit_ldloc (mb, 3);
		mono_mb_emit_op (mb, CEE_CALLVIRT, marshal_managed_to_native);
		mono_mb_emit_stloc (mb, 3);

		mono_mb_emit_ldloc (mb, loc1);
		mono_mb_emit_op (mb, CEE_CALLVIRT, cleanup_managed);

		mono_mb_patch_branch (mb, pos2);
		break;

	case MARSHAL_ACTION_MANAGED_CONV_OUT:

		/* Check for null */
		mono_mb_emit_ldloc (mb, conv_arg);
		pos2 = mono_mb_emit_branch (mb, CEE_BRFALSE);

		if (t->byref) {
			mono_mb_emit_ldarg (mb, argnum);

			emit_marshal_custom_get_instance (mb, mklass, spec);

			mono_mb_emit_ldloc (mb, conv_arg);
			mono_mb_emit_op (mb, CEE_CALLVIRT, marshal_managed_to_native);
			mono_mb_emit_byte (mb, CEE_STIND_I);
		}

		/* Call CleanUpManagedData */
		emit_marshal_custom_get_instance (mb, mklass, spec);
				
		mono_mb_emit_ldloc (mb, conv_arg);
		mono_mb_emit_op (mb, CEE_CALLVIRT, cleanup_managed);

		mono_mb_patch_branch (mb, pos2);
		break;

	default:
		g_assert_not_reached ();
	}
	return conv_arg;
}

static int
emit_marshal_asany_ilgen (EmitMarshalContext *m, int argnum, MonoType *t,
					MonoMarshalSpec *spec, 
					int conv_arg, MonoType **conv_arg_type, 
					MarshalAction action)
{
	MonoMethodBuilder *mb = m->mb;

	MonoType *int_type = mono_get_int_type ();
	switch (action) {
	case MARSHAL_ACTION_CONV_IN: {
		MonoMarshalNative encoding = mono_marshal_get_string_encoding (m->piinfo, NULL);

		g_assert (t->type == MONO_TYPE_OBJECT);
		g_assert (!t->byref);

		conv_arg = mono_mb_add_local (mb, int_type);
		mono_mb_emit_ldarg (mb, argnum);
		mono_mb_emit_icon (mb, encoding);
		mono_mb_emit_icon (mb, t->attrs);
		mono_mb_emit_icall (mb, mono_marshal_asany);
		mono_mb_emit_stloc (mb, conv_arg);
		break;
	}

	case MARSHAL_ACTION_PUSH:
		mono_mb_emit_ldloc (mb, conv_arg);
		break;

	case MARSHAL_ACTION_CONV_OUT: {
		MonoMarshalNative encoding = mono_marshal_get_string_encoding (m->piinfo, NULL);

		mono_mb_emit_ldarg (mb, argnum);
		mono_mb_emit_ldloc (mb, conv_arg);
		mono_mb_emit_icon (mb, encoding);
		mono_mb_emit_icon (mb, t->attrs);
		mono_mb_emit_icall (mb, mono_marshal_free_asany);
		break;
	}

	default:
		g_assert_not_reached ();
	}
	return conv_arg;
}

static int
emit_marshal_vtype_ilgen (EmitMarshalContext *m, int argnum, MonoType *t,
					MonoMarshalSpec *spec, 
					int conv_arg, MonoType **conv_arg_type, 
					MarshalAction action)
{
	MonoMethodBuilder *mb = m->mb;
	MonoClass *klass, *date_time_class;
	int pos = 0, pos2;

	klass = mono_class_from_mono_type_internal (t);

	date_time_class = mono_class_get_date_time_class ();

	MonoType *int_type = mono_get_int_type ();
	MonoType *double_type = m_class_get_byval_arg (mono_defaults.double_class);

	switch (action) {
	case MARSHAL_ACTION_CONV_IN:
		if (klass == date_time_class) {
			/* Convert it to an OLE DATE type */
			static MonoMethod *to_oadate;

			if (!to_oadate)
				to_oadate = get_method_nofail (date_time_class, "ToOADate", 0, 0);
			g_assert (to_oadate);

			conv_arg = mono_mb_add_local (mb, double_type);

			if (t->byref) {
				mono_mb_emit_ldarg (mb, argnum);
				pos = mono_mb_emit_branch (mb, CEE_BRFALSE);
			}

			if (!(t->byref && !(t->attrs & PARAM_ATTRIBUTE_IN) && (t->attrs & PARAM_ATTRIBUTE_OUT))) {
				if (!t->byref)
					m->csig->params [argnum - m->csig->hasthis] = double_type;

				mono_mb_emit_ldarg_addr (mb, argnum);
				mono_mb_emit_managed_call (mb, to_oadate, NULL);
				mono_mb_emit_stloc (mb, conv_arg);
			}

			if (t->byref)
				mono_mb_patch_branch (mb, pos);
			break;
		}

		if (mono_class_is_explicit_layout (klass) || m_class_is_blittable (klass) || m_class_is_enumtype (klass))
			break;

		conv_arg = mono_mb_add_local (mb, int_type);
			
		/* store the address of the source into local variable 0 */
		if (t->byref)
			mono_mb_emit_ldarg (mb, argnum);
		else
			mono_mb_emit_ldarg_addr (mb, argnum);
		
		mono_mb_emit_stloc (mb, 0);
			
		/* allocate space for the native struct and
		 * store the address into local variable 1 (dest) */
		mono_mb_emit_icon (mb, mono_class_native_size (klass, NULL));
		mono_mb_emit_byte (mb, CEE_PREFIX1);
		mono_mb_emit_byte (mb, CEE_LOCALLOC);
		mono_mb_emit_stloc (mb, conv_arg);

		if (t->byref) {
			mono_mb_emit_ldloc (mb, 0);
			pos = mono_mb_emit_branch (mb, CEE_BRFALSE);
		}

		if (!(t->byref && !(t->attrs & PARAM_ATTRIBUTE_IN) && (t->attrs & PARAM_ATTRIBUTE_OUT))) {
			/* set dst_ptr */
			mono_mb_emit_ldloc (mb, conv_arg);
			mono_mb_emit_stloc (mb, 1);

			/* emit valuetype conversion code */
			emit_struct_conv (mb, klass, FALSE);
		}

		if (t->byref)
			mono_mb_patch_branch (mb, pos);
		break;

	case MARSHAL_ACTION_PUSH:
		if (spec && spec->native == MONO_NATIVE_LPSTRUCT) {
			/* FIXME: */
			g_assert (!t->byref);

			/* Have to change the signature since the vtype is passed byref */
			m->csig->params [argnum - m->csig->hasthis] = int_type;

			if (mono_class_is_explicit_layout (klass) || m_class_is_blittable (klass) || m_class_is_enumtype (klass))
				mono_mb_emit_ldarg_addr (mb, argnum);
			else
				mono_mb_emit_ldloc (mb, conv_arg);
			break;
		}

		if (klass == date_time_class) {
			if (t->byref)
				mono_mb_emit_ldloc_addr (mb, conv_arg);
			else
				mono_mb_emit_ldloc (mb, conv_arg);
			break;
		}

		if (mono_class_is_explicit_layout (klass) || m_class_is_blittable (klass) || m_class_is_enumtype (klass)) {
			mono_mb_emit_ldarg (mb, argnum);
			break;
		}			
		mono_mb_emit_ldloc (mb, conv_arg);
		if (!t->byref) {
			mono_mb_emit_byte (mb, MONO_CUSTOM_PREFIX);
			mono_mb_emit_op (mb, CEE_MONO_LDNATIVEOBJ, klass);
		}
		break;

	case MARSHAL_ACTION_CONV_OUT:
		if (klass == date_time_class) {
			/* Convert from an OLE DATE type */
			static MonoMethod *from_oadate;

			if (!t->byref)
				break;

			if (!((t->attrs & PARAM_ATTRIBUTE_IN) && !(t->attrs & PARAM_ATTRIBUTE_OUT))) {
				if (!from_oadate)
					from_oadate = get_method_nofail (date_time_class, "FromOADate", 1, 0);
				g_assert (from_oadate);

				mono_mb_emit_ldarg (mb, argnum);
				mono_mb_emit_ldloc (mb, conv_arg);
				mono_mb_emit_managed_call (mb, from_oadate, NULL);
				mono_mb_emit_op (mb, CEE_STOBJ, date_time_class);
			}
			break;
		}

		if (mono_class_is_explicit_layout (klass) || m_class_is_blittable (klass) || m_class_is_enumtype (klass))
			break;

		if (t->byref) {
			/* dst = argument */
			mono_mb_emit_ldarg (mb, argnum);
			mono_mb_emit_stloc (mb, 1);

			mono_mb_emit_ldloc (mb, 1);
			pos = mono_mb_emit_branch (mb, CEE_BRFALSE);

			if (!((t->attrs & PARAM_ATTRIBUTE_IN) && !(t->attrs & PARAM_ATTRIBUTE_OUT))) {
				/* src = tmp_locals [i] */
				mono_mb_emit_ldloc (mb, conv_arg);
				mono_mb_emit_stloc (mb, 0);

				/* emit valuetype conversion code */
				emit_struct_conv (mb, klass, TRUE);
			}
		}

		emit_struct_free (mb, klass, conv_arg);
		
		if (t->byref)
			mono_mb_patch_branch (mb, pos);
		break;

	case MARSHAL_ACTION_CONV_RESULT:
		if (mono_class_is_explicit_layout (klass) || m_class_is_blittable (klass)) {
			mono_mb_emit_stloc (mb, 3);
			break;
		}

		/* load pointer to returned value type */
		g_assert (m->vtaddr_var);
		mono_mb_emit_ldloc (mb, m->vtaddr_var);
		/* store the address of the source into local variable 0 */
		mono_mb_emit_stloc (mb, 0);
		/* set dst_ptr */
		mono_mb_emit_ldloc_addr (mb, 3);
		mono_mb_emit_stloc (mb, 1);
				
		/* emit valuetype conversion code */
		emit_struct_conv (mb, klass, TRUE);
		break;

	case MARSHAL_ACTION_MANAGED_CONV_IN:
		if (mono_class_is_explicit_layout (klass) || m_class_is_blittable (klass) || m_class_is_enumtype (klass)) {
			conv_arg = 0;
			break;
		}

		conv_arg = mono_mb_add_local (mb, m_class_get_byval_arg (klass));

		if (t->attrs & PARAM_ATTRIBUTE_OUT)
			break;

		if (t->byref) 
			mono_mb_emit_ldarg (mb, argnum);
		else
			mono_mb_emit_ldarg_addr (mb, argnum);
		mono_mb_emit_stloc (mb, 0);

		if (t->byref) {
			mono_mb_emit_ldloc (mb, 0);
			pos = mono_mb_emit_branch (mb, CEE_BRFALSE);
		}			

		mono_mb_emit_ldloc_addr (mb, conv_arg);
		mono_mb_emit_stloc (mb, 1);

		/* emit valuetype conversion code */
		emit_struct_conv (mb, klass, TRUE);

		if (t->byref)
			mono_mb_patch_branch (mb, pos);
		break;

	case MARSHAL_ACTION_MANAGED_CONV_OUT:
		if (mono_class_is_explicit_layout (klass) || m_class_is_blittable (klass) || m_class_is_enumtype (klass))
			break;
		if (t->byref && (t->attrs & PARAM_ATTRIBUTE_IN) && !(t->attrs & PARAM_ATTRIBUTE_OUT))
			break;

		/* Check for null */
		mono_mb_emit_ldarg (mb, argnum);
		pos2 = mono_mb_emit_branch (mb, CEE_BRFALSE);

		/* Set src */
		mono_mb_emit_ldloc_addr (mb, conv_arg);
		mono_mb_emit_stloc (mb, 0);

		/* Set dest */
		mono_mb_emit_ldarg (mb, argnum);
		mono_mb_emit_stloc (mb, 1);

		/* emit valuetype conversion code */
		emit_struct_conv (mb, klass, FALSE);

		mono_mb_patch_branch (mb, pos2);
		break;

	case MARSHAL_ACTION_MANAGED_CONV_RESULT:
		if (mono_class_is_explicit_layout (klass) || m_class_is_blittable (klass) || m_class_is_enumtype (klass)) {
			mono_mb_emit_stloc (mb, 3);
			m->retobj_var = 0;
			break;
		}
			
		/* load pointer to returned value type */
		g_assert (m->vtaddr_var);
		mono_mb_emit_ldloc (mb, m->vtaddr_var);
			
		/* store the address of the source into local variable 0 */
		mono_mb_emit_stloc (mb, 0);
		/* allocate space for the native struct and
		 * store the address into dst_ptr */
		m->retobj_var = mono_mb_add_local (mb, int_type);
		m->retobj_class = klass;
		g_assert (m->retobj_var);
		mono_mb_emit_icon (mb, mono_class_native_size (klass, NULL));
		mono_mb_emit_byte (mb, CEE_CONV_I);
		mono_mb_emit_icall (mb, ves_icall_marshal_alloc);
		mono_mb_emit_stloc (mb, 1);
		mono_mb_emit_ldloc (mb, 1);
		mono_mb_emit_stloc (mb, m->retobj_var);

		/* emit valuetype conversion code */
		emit_struct_conv (mb, klass, FALSE);
		break;

	default:
		g_assert_not_reached ();
	}
	return conv_arg;
}

static int
emit_marshal_string_ilgen (EmitMarshalContext *m, int argnum, MonoType *t,
					 MonoMarshalSpec *spec, 
					 int conv_arg, MonoType **conv_arg_type, 
					 MarshalAction action)
{
	MonoMethodBuilder *mb = m->mb;
	MonoMarshalNative encoding = mono_marshal_get_string_encoding (m->piinfo, spec);
	MonoMarshalConv conv = mono_marshal_get_string_to_ptr_conv (m->piinfo, spec);
	gboolean need_free;

	MonoType *int_type = mono_get_int_type ();
	MonoType *object_type = mono_get_object_type ();
	switch (action) {
	case MARSHAL_ACTION_CONV_IN:
		*conv_arg_type = int_type;
		conv_arg = mono_mb_add_local (mb, int_type);

		if (t->byref) {
			if (t->attrs & PARAM_ATTRIBUTE_OUT)
				break;

			mono_mb_emit_ldarg (mb, argnum);
			mono_mb_emit_byte (mb, CEE_LDIND_I);				
		} else {
			mono_mb_emit_ldarg (mb, argnum);
		}

		if (conv == MONO_MARSHAL_CONV_INVALID) {
			char *msg = g_strdup_printf ("string marshalling conversion %d not implemented", encoding);
			mono_mb_emit_exception_marshal_directive (mb, msg);
		} else {
			mono_mb_emit_icall (mb, conv_to_icall (conv, NULL));

			mono_mb_emit_stloc (mb, conv_arg);
		}
		break;

	case MARSHAL_ACTION_CONV_OUT:
		conv = mono_marshal_get_ptr_to_string_conv (m->piinfo, spec, &need_free);
		if (conv == MONO_MARSHAL_CONV_INVALID) {
			char *msg = g_strdup_printf ("string marshalling conversion %d not implemented", encoding);
			mono_mb_emit_exception_marshal_directive (mb, msg);
			break;
		}

		if (encoding == MONO_NATIVE_VBBYREFSTR) {
			static MonoMethod *m;

			if (!m)
				m = get_method_nofail (mono_defaults.string_class, "get_Length", -1, 0);

			if (!t->byref) {
				char *msg = g_strdup_printf ("VBByRefStr marshalling requires a ref parameter.", encoding);
				mono_mb_emit_exception_marshal_directive (mb, msg);
				break;
			}

			/* 
			 * Have to allocate a new string with the same length as the original, and
			 * copy the contents of the buffer pointed to by CONV_ARG into it.
			 */
			g_assert (t->byref);
			mono_mb_emit_ldarg (mb, argnum);
			mono_mb_emit_ldloc (mb, conv_arg);
			mono_mb_emit_ldarg (mb, argnum);
			mono_mb_emit_byte (mb, CEE_LDIND_I);				
			mono_mb_emit_managed_call (mb, m, NULL);
			mono_mb_emit_icall (mb, mono_string_new_len_wrapper);
			mono_mb_emit_byte (mb, CEE_STIND_REF);
		} else if (t->byref && (t->attrs & PARAM_ATTRIBUTE_OUT || !(t->attrs & PARAM_ATTRIBUTE_IN))) {
			int stind_op;
			mono_mb_emit_ldarg (mb, argnum);
			mono_mb_emit_ldloc (mb, conv_arg);
			mono_mb_emit_icall (mb, conv_to_icall (conv, &stind_op));
			mono_mb_emit_byte (mb, stind_op);
			need_free = TRUE;
		}

		if (need_free) {
			mono_mb_emit_ldloc (mb, conv_arg);
			if (conv == MONO_MARSHAL_CONV_BSTR_STR)
				mono_mb_emit_icall (mb, mono_free_bstr);
			else
				mono_mb_emit_icall (mb, mono_marshal_free);
		}
		break;

	case MARSHAL_ACTION_PUSH:
		if (t->byref && encoding != MONO_NATIVE_VBBYREFSTR)
			mono_mb_emit_ldloc_addr (mb, conv_arg);
		else
			mono_mb_emit_ldloc (mb, conv_arg);
		break;

	case MARSHAL_ACTION_CONV_RESULT:
		mono_mb_emit_stloc (mb, 0);
				
		conv = mono_marshal_get_ptr_to_string_conv (m->piinfo, spec, &need_free);
		if (conv == MONO_MARSHAL_CONV_INVALID) {
			char *msg = g_strdup_printf ("string marshalling conversion %d not implemented", encoding);
			mono_mb_emit_exception_marshal_directive (mb, msg);
			break;
		}

		mono_mb_emit_ldloc (mb, 0);
		mono_mb_emit_icall (mb, conv_to_icall (conv, NULL));
		mono_mb_emit_stloc (mb, 3);

		/* free the string */
		mono_mb_emit_ldloc (mb, 0);
		if (conv == MONO_MARSHAL_CONV_BSTR_STR)
			mono_mb_emit_icall (mb, mono_free_bstr);
		else
			mono_mb_emit_icall (mb, mono_marshal_free);
		break;

	case MARSHAL_ACTION_MANAGED_CONV_IN:
		conv_arg = mono_mb_add_local (mb, object_type);

		*conv_arg_type = int_type;

		if (t->byref) {
			if (t->attrs & PARAM_ATTRIBUTE_OUT)
				break;
		}

		conv = mono_marshal_get_ptr_to_string_conv (m->piinfo, spec, &need_free);
		if (conv == MONO_MARSHAL_CONV_INVALID) {
			char *msg = g_strdup_printf ("string marshalling conversion %d not implemented", encoding);
			mono_mb_emit_exception_marshal_directive (mb, msg);
			break;
		}

		mono_mb_emit_ldarg (mb, argnum);
		if (t->byref)
			mono_mb_emit_byte (mb, CEE_LDIND_I);
		mono_mb_emit_icall (mb, conv_to_icall (conv, NULL));
		mono_mb_emit_stloc (mb, conv_arg);
		break;

	case MARSHAL_ACTION_MANAGED_CONV_OUT:
		if (t->byref) {
			if (conv_arg) {
				int stind_op;
				mono_mb_emit_ldarg (mb, argnum);
				mono_mb_emit_ldloc (mb, conv_arg);
				mono_mb_emit_icall (mb, conv_to_icall (conv, &stind_op));
				mono_mb_emit_byte (mb, stind_op);
			}
		}
		break;

	case MARSHAL_ACTION_MANAGED_CONV_RESULT:
		if (conv_to_icall (conv, NULL) == mono_marshal_string_to_utf16)
			/* We need to make a copy so the caller is able to free it */
			mono_mb_emit_icall (mb, mono_marshal_string_to_utf16_copy);
		else
			mono_mb_emit_icall (mb, conv_to_icall (conv, NULL));
		mono_mb_emit_stloc (mb, 3);
		break;

	default:
		g_assert_not_reached ();
	}
	return conv_arg;
}


static int
emit_marshal_safehandle_ilgen (EmitMarshalContext *m, int argnum, MonoType *t, 
			 MonoMarshalSpec *spec, int conv_arg, 
			 MonoType **conv_arg_type, MarshalAction action)
{
	MonoMethodBuilder *mb = m->mb;
	MonoType *int_type = mono_get_int_type ();
	MonoType *boolean_type = m_class_get_byval_arg (mono_defaults.boolean_class);

	switch (action){
	case MARSHAL_ACTION_CONV_IN: {
		int dar_release_slot, pos;

		conv_arg = mono_mb_add_local (mb, int_type);
		*conv_arg_type = int_type;

		if (!sh_dangerous_add_ref)
			init_safe_handle ();

		mono_mb_emit_ldarg (mb, argnum);
		pos = mono_mb_emit_branch (mb, CEE_BRTRUE);
		mono_mb_emit_exception (mb, "ArgumentNullException", NULL);
		
		mono_mb_patch_branch (mb, pos);
		if (t->byref){
			/*
			 * My tests in show that ref SafeHandles are not really
			 * passed as ref objects.  Instead a NULL is passed as the
			 * value of the ref
			 */
			mono_mb_emit_icon (mb, 0);
			mono_mb_emit_stloc (mb, conv_arg);
			break;
		} 

		/* Create local to hold the ref parameter to DangerousAddRef */
		dar_release_slot = mono_mb_add_local (mb, boolean_type);

		/* set release = false; */
		mono_mb_emit_icon (mb, 0);
		mono_mb_emit_stloc (mb, dar_release_slot);

		/* safehandle.DangerousAddRef (ref release) */
		mono_mb_emit_ldarg (mb, argnum);
		mono_mb_emit_ldloc_addr (mb, dar_release_slot);
		mono_mb_emit_managed_call (mb, sh_dangerous_add_ref, NULL);

		/* Pull the handle field from SafeHandle */
		mono_mb_emit_ldarg (mb, argnum);
		mono_mb_emit_ldflda (mb, MONO_STRUCT_OFFSET (MonoSafeHandle, handle));
		mono_mb_emit_byte (mb, CEE_LDIND_I);
		mono_mb_emit_stloc (mb, conv_arg);

		break;
	}

	case MARSHAL_ACTION_PUSH:
		if (t->byref)
			mono_mb_emit_ldloc_addr (mb, conv_arg);
		else 
			mono_mb_emit_ldloc (mb, conv_arg);
		break;

	case MARSHAL_ACTION_CONV_OUT: {
		/* The slot for the boolean is the next temporary created after conv_arg, see the CONV_IN code */
		int dar_release_slot = conv_arg + 1;
		int label_next;

		if (!sh_dangerous_release)
			init_safe_handle ();

		if (t->byref){
			ERROR_DECL (error);
			MonoMethod *ctor;
			
			/*
			 * My tests indicate that ref SafeHandles parameters are not actually
			 * passed by ref, but instead a new Handle is created regardless of
			 * whether a change happens in the unmanaged side.
			 *
			 * Also, the Handle is created before calling into unmanaged code,
			 * but we do not support that mechanism (getting to the original
			 * handle) and it makes no difference where we create this
			 */
			ctor = mono_class_get_method_from_name_checked (t->data.klass, ".ctor", 0, 0, error);
			if (ctor == NULL || !is_ok (error)){
				mono_mb_emit_exception (mb, "MissingMethodException", "paramterless constructor required");
				mono_error_cleanup (error);
				break;
			}
			/* refval = new SafeHandleDerived ()*/
			mono_mb_emit_ldarg (mb, argnum);
			mono_mb_emit_op (mb, CEE_NEWOBJ, ctor);
			mono_mb_emit_byte (mb, CEE_STIND_REF);

			/* refval.handle = returned_handle */
			mono_mb_emit_ldarg (mb, argnum);
			mono_mb_emit_byte (mb, CEE_LDIND_REF);
			mono_mb_emit_ldflda (mb, MONO_STRUCT_OFFSET (MonoSafeHandle, handle));
			mono_mb_emit_ldloc (mb, conv_arg);
			mono_mb_emit_byte (mb, CEE_STIND_I);
		} else {
			mono_mb_emit_ldloc (mb, dar_release_slot);
			label_next = mono_mb_emit_branch (mb, CEE_BRFALSE);
			mono_mb_emit_ldarg (mb, argnum);
			mono_mb_emit_managed_call (mb, sh_dangerous_release, NULL);
			mono_mb_patch_branch (mb, label_next);
		}
		break;
	}
		
	case MARSHAL_ACTION_CONV_RESULT: {
		ERROR_DECL (error);
		MonoMethod *ctor = NULL;
		int intptr_handle_slot;
		
		if (mono_class_is_abstract (t->data.klass)) {
			mono_mb_emit_byte (mb, CEE_POP);
			mono_mb_emit_exception_marshal_directive (mb, g_strdup ("Returned SafeHandles should not be abstract"));
			break;
		}

		ctor = mono_class_get_method_from_name_checked (t->data.klass, ".ctor", 0, 0, error);
		if (ctor == NULL || !is_ok (error)){
			mono_error_cleanup (error);
			mono_mb_emit_byte (mb, CEE_POP);
			mono_mb_emit_exception (mb, "MissingMethodException", "paramterless constructor required");
			break;
		}
		/* Store the IntPtr results into a local */
		intptr_handle_slot = mono_mb_add_local (mb, int_type);
		mono_mb_emit_stloc (mb, intptr_handle_slot);

		/* Create return value */
		mono_mb_emit_op (mb, CEE_NEWOBJ, ctor);
		mono_mb_emit_stloc (mb, 3);

		/* Set the return.handle to the value, am using ldflda, not sure if thats a good idea */
		mono_mb_emit_ldloc (mb, 3);
		mono_mb_emit_ldflda (mb, MONO_STRUCT_OFFSET (MonoSafeHandle, handle));
		mono_mb_emit_ldloc (mb, intptr_handle_slot);
		mono_mb_emit_byte (mb, CEE_STIND_I);
		break;
	}
		
	case MARSHAL_ACTION_MANAGED_CONV_IN:
		fprintf (stderr, "mono/marshal: SafeHandles missing MANAGED_CONV_IN\n");
		break;
		
	case MARSHAL_ACTION_MANAGED_CONV_OUT:
		fprintf (stderr, "mono/marshal: SafeHandles missing MANAGED_CONV_OUT\n");
		break;

	case MARSHAL_ACTION_MANAGED_CONV_RESULT:
		fprintf (stderr, "mono/marshal: SafeHandles missing MANAGED_CONV_RESULT\n");
		break;
	default:
		printf ("Unhandled case for MarshalAction: %d\n", action);
	}
	return conv_arg;
}


static int
emit_marshal_handleref_ilgen (EmitMarshalContext *m, int argnum, MonoType *t, 
			MonoMarshalSpec *spec, int conv_arg, 
			MonoType **conv_arg_type, MarshalAction action)
{
	MonoMethodBuilder *mb = m->mb;

	MonoType *int_type = mono_get_int_type ();
	switch (action){
	case MARSHAL_ACTION_CONV_IN: {
		conv_arg = mono_mb_add_local (mb, int_type);
		*conv_arg_type = int_type;

		if (t->byref){
			char *msg = g_strdup ("HandleRefs can not be returned from unmanaged code (or passed by ref)");
			mono_mb_emit_exception_marshal_directive (mb, msg);
			break;
		} 
		mono_mb_emit_ldarg_addr (mb, argnum);
		mono_mb_emit_icon (mb, MONO_STRUCT_OFFSET (MonoHandleRef, handle));
		mono_mb_emit_byte (mb, CEE_ADD);
		mono_mb_emit_byte (mb, CEE_LDIND_I);
		mono_mb_emit_stloc (mb, conv_arg);
		break;
	}

	case MARSHAL_ACTION_PUSH:
		mono_mb_emit_ldloc (mb, conv_arg);
		break;

	case MARSHAL_ACTION_CONV_OUT: {
		/* no resource release required */
		break;
	}
		
	case MARSHAL_ACTION_CONV_RESULT: {
		char *msg = g_strdup ("HandleRefs can not be returned from unmanaged code (or passed by ref)");
		mono_mb_emit_exception_marshal_directive (mb, msg);
		break;
	}
		
	case MARSHAL_ACTION_MANAGED_CONV_IN:
		fprintf (stderr, "mono/marshal: SafeHandles missing MANAGED_CONV_IN\n");
		break;
		
	case MARSHAL_ACTION_MANAGED_CONV_OUT:
		fprintf (stderr, "mono/marshal: SafeHandles missing MANAGED_CONV_OUT\n");
		break;

	case MARSHAL_ACTION_MANAGED_CONV_RESULT:
		fprintf (stderr, "mono/marshal: SafeHandles missing MANAGED_CONV_RESULT\n");
		break;
	default:
		fprintf (stderr, "Unhandled case for MarshalAction: %d\n", action);
	}
	return conv_arg;
}


static int
emit_marshal_object_ilgen (EmitMarshalContext *m, int argnum, MonoType *t,
		     MonoMarshalSpec *spec, 
		     int conv_arg, MonoType **conv_arg_type, 
		     MarshalAction action)
{
	MonoMethodBuilder *mb = m->mb;
	MonoClass *klass = mono_class_from_mono_type_internal (t);
	int pos, pos2, loc;

	MonoType *int_type = mono_get_int_type ();
	switch (action) {
	case MARSHAL_ACTION_CONV_IN:
		*conv_arg_type = int_type;
		conv_arg = mono_mb_add_local (mb, int_type);

		m->orig_conv_args [argnum] = 0;

		if (mono_class_from_mono_type_internal (t) == mono_defaults.object_class) {
			char *msg = g_strdup_printf ("Marshalling of type object is not implemented");
			mono_mb_emit_exception_marshal_directive (mb, msg);
			break;
		}

		if (m_class_is_delegate (klass)) {
			if (t->byref) {
				if (!(t->attrs & PARAM_ATTRIBUTE_OUT)) {
					char *msg = g_strdup_printf ("Byref marshalling of delegates is not implemented.");
					mono_mb_emit_exception_marshal_directive (mb, msg);
				}
				mono_mb_emit_byte (mb, CEE_LDNULL);
				mono_mb_emit_stloc (mb, conv_arg);
			} else {
				mono_mb_emit_ldarg (mb, argnum);
				mono_mb_emit_icall (mb, conv_to_icall (MONO_MARSHAL_CONV_DEL_FTN, NULL));
				mono_mb_emit_stloc (mb, conv_arg);
			}
		} else if (klass == mono_class_try_get_stringbuilder_class ()) {
			MonoMarshalNative encoding = mono_marshal_get_string_encoding (m->piinfo, spec);
			MonoMarshalConv conv = mono_marshal_get_stringbuilder_to_ptr_conv (m->piinfo, spec);

#if 0			
			if (t->byref) {
				if (!(t->attrs & PARAM_ATTRIBUTE_OUT)) {
					char *msg = g_strdup_printf ("Byref marshalling of stringbuilders is not implemented.");
					mono_mb_emit_exception_marshal_directive (mb, msg);
				}
				break;
			}
#endif

			if (t->byref && !(t->attrs & PARAM_ATTRIBUTE_IN) && (t->attrs & PARAM_ATTRIBUTE_OUT))
				break;

			if (conv == MONO_MARSHAL_CONV_INVALID) {
				char *msg = g_strdup_printf ("stringbuilder marshalling conversion %d not implemented", encoding);
				mono_mb_emit_exception_marshal_directive (mb, msg);
				break;
			}

			mono_mb_emit_ldarg (mb, argnum);
			if (t->byref)
				mono_mb_emit_byte (mb, CEE_LDIND_I);

			mono_mb_emit_icall (mb, conv_to_icall (conv, NULL));
			mono_mb_emit_stloc (mb, conv_arg);
		} else if (m_class_is_blittable (klass)) {
			mono_mb_emit_byte (mb, CEE_LDNULL);
			mono_mb_emit_stloc (mb, conv_arg);

			mono_mb_emit_ldarg (mb, argnum);
			pos = mono_mb_emit_branch (mb, CEE_BRFALSE);

			mono_mb_emit_ldarg (mb, argnum);
			mono_mb_emit_ldflda (mb, MONO_ABI_SIZEOF (MonoObject));
			mono_mb_emit_stloc (mb, conv_arg);

			mono_mb_patch_branch (mb, pos);
			break;
		} else {
			mono_mb_emit_byte (mb, CEE_LDNULL);
			mono_mb_emit_stloc (mb, conv_arg);

			if (t->byref) {
				/* we dont need any conversions for out parameters */
				if (t->attrs & PARAM_ATTRIBUTE_OUT)
					break;

				mono_mb_emit_ldarg (mb, argnum);				
				mono_mb_emit_byte (mb, CEE_LDIND_I);

			} else {
				mono_mb_emit_ldarg (mb, argnum);
				mono_mb_emit_byte (mb, MONO_CUSTOM_PREFIX);
				mono_mb_emit_byte (mb, CEE_MONO_OBJADDR);
			}
				
			/* store the address of the source into local variable 0 */
			mono_mb_emit_stloc (mb, 0);
			mono_mb_emit_ldloc (mb, 0);
			pos = mono_mb_emit_branch (mb, CEE_BRFALSE);

			/* allocate space for the native struct and store the address */
			mono_mb_emit_icon (mb, mono_class_native_size (klass, NULL));
			mono_mb_emit_byte (mb, CEE_PREFIX1);
			mono_mb_emit_byte (mb, CEE_LOCALLOC);
			mono_mb_emit_stloc (mb, conv_arg);

			if (t->byref) {
				/* Need to store the original buffer so we can free it later */
				m->orig_conv_args [argnum] = mono_mb_add_local (mb, int_type);
				mono_mb_emit_ldloc (mb, conv_arg);
				mono_mb_emit_stloc (mb, m->orig_conv_args [argnum]);
			}

			/* set the src_ptr */
			mono_mb_emit_ldloc (mb, 0);
			mono_mb_emit_ldflda (mb, MONO_ABI_SIZEOF (MonoObject));
			mono_mb_emit_stloc (mb, 0);

			/* set dst_ptr */
			mono_mb_emit_ldloc (mb, conv_arg);
			mono_mb_emit_stloc (mb, 1);

			/* emit valuetype conversion code */
			emit_struct_conv (mb, klass, FALSE);

			mono_mb_patch_branch (mb, pos);
		}
		break;

	case MARSHAL_ACTION_CONV_OUT:
		if (klass == mono_class_try_get_stringbuilder_class ()) {
			gboolean need_free;
			MonoMarshalNative encoding;
			MonoMarshalConv conv;

			encoding = mono_marshal_get_string_encoding (m->piinfo, spec);
			conv = mono_marshal_get_ptr_to_stringbuilder_conv (m->piinfo, spec, &need_free);

			g_assert (encoding != -1);

			if (t->byref) {
				//g_assert (!(t->attrs & PARAM_ATTRIBUTE_OUT));

				need_free = TRUE;

				mono_mb_emit_ldarg (mb, argnum);
				mono_mb_emit_ldloc (mb, conv_arg);

				switch (encoding) {
				case MONO_NATIVE_LPWSTR:
					mono_mb_emit_icall (mb, mono_string_utf16_to_builder2);
					break;
				case MONO_NATIVE_LPSTR:
					mono_mb_emit_icall (mb, mono_string_utf8_to_builder2);
					break;
				case MONO_NATIVE_UTF8STR:
					mono_mb_emit_icall (mb, mono_string_utf8_to_builder2);
					break;
				default:
					g_assert_not_reached ();
				}

				mono_mb_emit_byte (mb, CEE_STIND_REF);
			} else {
				mono_mb_emit_ldarg (mb, argnum);
				mono_mb_emit_ldloc (mb, conv_arg);

				mono_mb_emit_icall (mb, conv_to_icall (conv, NULL));
			}

			if (need_free) {
				mono_mb_emit_ldloc (mb, conv_arg);
				mono_mb_emit_icall (mb, mono_marshal_free);
			}
			break;
		}

		if (m_class_is_delegate (klass)) {
			if (t->byref) {
				mono_mb_emit_ldarg (mb, argnum);
				mono_mb_emit_byte (mb, MONO_CUSTOM_PREFIX);
				mono_mb_emit_op (mb, CEE_MONO_CLASSCONST, klass);
				mono_mb_emit_ldloc (mb, conv_arg);
				mono_mb_emit_icall (mb, conv_to_icall (MONO_MARSHAL_CONV_FTN_DEL, NULL));
				mono_mb_emit_byte (mb, CEE_STIND_REF);
			}
			break;
		}

		if (t->byref && (t->attrs & PARAM_ATTRIBUTE_OUT)) {
			/* allocate a new object */
			mono_mb_emit_ldarg (mb, argnum);
			mono_mb_emit_byte (mb, MONO_CUSTOM_PREFIX);
			mono_mb_emit_op (mb, CEE_MONO_NEWOBJ, klass);
			mono_mb_emit_byte (mb, CEE_STIND_REF);
		}

		/* dst = *argument */
		mono_mb_emit_ldarg (mb, argnum);

		if (t->byref)
			mono_mb_emit_byte (mb, CEE_LDIND_I);

		mono_mb_emit_stloc (mb, 1);

		mono_mb_emit_ldloc (mb, 1);
		pos = mono_mb_emit_branch (mb, CEE_BRFALSE);

		if (t->byref || (t->attrs & PARAM_ATTRIBUTE_OUT)) {
			mono_mb_emit_ldloc (mb, 1);
			mono_mb_emit_icon (mb, MONO_ABI_SIZEOF (MonoObject));
			mono_mb_emit_byte (mb, CEE_ADD);
			mono_mb_emit_stloc (mb, 1);
			
			/* src = tmp_locals [i] */
			mono_mb_emit_ldloc (mb, conv_arg);
			mono_mb_emit_stloc (mb, 0);

			/* emit valuetype conversion code */
			emit_struct_conv (mb, klass, TRUE);

			/* Free the structure returned by the native code */
			emit_struct_free (mb, klass, conv_arg);

			if (m->orig_conv_args [argnum]) {
				/* 
				 * If the native function changed the pointer, then free
				 * the original structure plus the new pointer.
				 */
				mono_mb_emit_ldloc (mb, m->orig_conv_args [argnum]);
				mono_mb_emit_ldloc (mb, conv_arg);
				pos2 = mono_mb_emit_branch (mb, CEE_BEQ);

				if (!(t->attrs & PARAM_ATTRIBUTE_OUT)) {
					g_assert (m->orig_conv_args [argnum]);

					emit_struct_free (mb, klass, m->orig_conv_args [argnum]);
				}

				mono_mb_emit_ldloc (mb, conv_arg);
				mono_mb_emit_icall (mb, mono_marshal_free);

				mono_mb_patch_branch (mb, pos2);
			}
		}
		else
			/* Free the original structure passed to native code */
			emit_struct_free (mb, klass, conv_arg);

		mono_mb_patch_branch (mb, pos);
		break;

	case MARSHAL_ACTION_PUSH:
		if (t->byref)
			mono_mb_emit_ldloc_addr (mb, conv_arg);
		else
			mono_mb_emit_ldloc (mb, conv_arg);
		break;

	case MARSHAL_ACTION_CONV_RESULT:
		if (m_class_is_delegate (klass)) {
			g_assert (!t->byref);
			mono_mb_emit_stloc (mb, 0);
			mono_mb_emit_byte (mb, MONO_CUSTOM_PREFIX);
			mono_mb_emit_op (mb, CEE_MONO_CLASSCONST, klass);
			mono_mb_emit_ldloc (mb, 0);
			mono_mb_emit_icall (mb, conv_to_icall (MONO_MARSHAL_CONV_FTN_DEL, NULL));
			mono_mb_emit_stloc (mb, 3);
		} else if (klass == mono_class_try_get_stringbuilder_class ()) {
			// FIXME:
			char *msg = g_strdup_printf ("Return marshalling of stringbuilders is not implemented.");
			mono_mb_emit_exception_marshal_directive (mb, msg);
		} else {
			/* set src */
			mono_mb_emit_stloc (mb, 0);
	
			/* Make a copy since emit_conv modifies local 0 */
			loc = mono_mb_add_local (mb, int_type);
			mono_mb_emit_ldloc (mb, 0);
			mono_mb_emit_stloc (mb, loc);
	
			mono_mb_emit_byte (mb, CEE_LDNULL);
			mono_mb_emit_stloc (mb, 3);
	
			mono_mb_emit_ldloc (mb, 0);
			pos = mono_mb_emit_branch (mb, CEE_BRFALSE);
	
			/* allocate result object */
	
			mono_mb_emit_byte (mb, MONO_CUSTOM_PREFIX);
			mono_mb_emit_op (mb, CEE_MONO_NEWOBJ, klass);	
			mono_mb_emit_stloc (mb, 3);
					
			/* set dst  */
	
			mono_mb_emit_ldloc (mb, 3);
			mono_mb_emit_ldflda (mb, MONO_ABI_SIZEOF (MonoObject));
			mono_mb_emit_stloc (mb, 1);
								
			/* emit conversion code */
			emit_struct_conv (mb, klass, TRUE);
	
			emit_struct_free (mb, klass, loc);
	
			/* Free the pointer allocated by unmanaged code */
			mono_mb_emit_ldloc (mb, loc);
			mono_mb_emit_icall (mb, mono_marshal_free);
			mono_mb_patch_branch (mb, pos);
		}
		break;

	case MARSHAL_ACTION_MANAGED_CONV_IN:
		conv_arg = mono_mb_add_local (mb, m_class_get_byval_arg (klass));

		if (m_class_is_delegate (klass)) {
			mono_mb_emit_byte (mb, MONO_CUSTOM_PREFIX);
			mono_mb_emit_op (mb, CEE_MONO_CLASSCONST, klass);
			mono_mb_emit_ldarg (mb, argnum);
			if (t->byref)
				mono_mb_emit_byte (mb, CEE_LDIND_I);
			mono_mb_emit_icall (mb, conv_to_icall (MONO_MARSHAL_CONV_FTN_DEL, NULL));
			mono_mb_emit_stloc (mb, conv_arg);
			break;
		}

		if (klass == mono_class_try_get_stringbuilder_class ()) {
			MonoMarshalNative encoding;

			encoding = mono_marshal_get_string_encoding (m->piinfo, spec);

			// FIXME:
			g_assert (encoding == MONO_NATIVE_LPSTR || encoding == MONO_NATIVE_UTF8STR);

			g_assert (!t->byref);
			g_assert (encoding != -1);

			mono_mb_emit_ldarg (mb, argnum);
			mono_mb_emit_icall (mb, mono_string_utf8_to_builder2);
			mono_mb_emit_stloc (mb, conv_arg);
			break;
		}

		/* The class can not have an automatic layout */
		if (mono_class_is_auto_layout (klass)) {
			mono_mb_emit_auto_layout_exception (mb, klass);
			break;
		}

		if (t->attrs & PARAM_ATTRIBUTE_OUT) {
			mono_mb_emit_byte (mb, CEE_LDNULL);
			mono_mb_emit_stloc (mb, conv_arg);
			break;
		}

		/* Set src */
		mono_mb_emit_ldarg (mb, argnum);
		if (t->byref) {
			int pos2;

			/* Check for NULL and raise an exception */
			pos2 = mono_mb_emit_branch (mb, CEE_BRTRUE);

			mono_mb_emit_exception (mb, "ArgumentNullException", NULL);

			mono_mb_patch_branch (mb, pos2);
			mono_mb_emit_ldarg (mb, argnum);
			mono_mb_emit_byte (mb, CEE_LDIND_I);
		}				

		mono_mb_emit_stloc (mb, 0);

		mono_mb_emit_byte (mb, CEE_LDC_I4_0);
		mono_mb_emit_stloc (mb, conv_arg);

		mono_mb_emit_ldloc (mb, 0);
		pos = mono_mb_emit_branch (mb, CEE_BRFALSE);

		/* Create and set dst */
		mono_mb_emit_byte (mb, MONO_CUSTOM_PREFIX);
		mono_mb_emit_op (mb, CEE_MONO_NEWOBJ, klass);	
		mono_mb_emit_stloc (mb, conv_arg);
		mono_mb_emit_ldloc (mb, conv_arg);
		mono_mb_emit_ldflda (mb, MONO_ABI_SIZEOF (MonoObject));
		mono_mb_emit_stloc (mb, 1); 

		/* emit valuetype conversion code */
		emit_struct_conv (mb, klass, TRUE);

		mono_mb_patch_branch (mb, pos);
		break;

	case MARSHAL_ACTION_MANAGED_CONV_OUT:
		if (m_class_is_delegate (klass)) {
			if (t->byref) {
				int stind_op;
				mono_mb_emit_ldarg (mb, argnum);
				mono_mb_emit_ldloc (mb, conv_arg);
				mono_mb_emit_icall (mb, conv_to_icall (MONO_MARSHAL_CONV_DEL_FTN, &stind_op));
				mono_mb_emit_byte (mb, stind_op);
				break;
			}
		}

		if (t->byref) {
			/* Check for null */
			mono_mb_emit_ldloc (mb, conv_arg);
			pos = mono_mb_emit_branch (mb, CEE_BRTRUE);
			mono_mb_emit_ldarg (mb, argnum);
			mono_mb_emit_byte (mb, CEE_LDC_I4_0);
			mono_mb_emit_byte (mb, CEE_STIND_I);
			pos2 = mono_mb_emit_branch (mb, CEE_BR);

			mono_mb_patch_branch (mb, pos);			
			
			/* Set src */
			mono_mb_emit_ldloc (mb, conv_arg);
			mono_mb_emit_ldflda (mb, MONO_ABI_SIZEOF (MonoObject));
			mono_mb_emit_stloc (mb, 0);

			/* Allocate and set dest */
			mono_mb_emit_icon (mb, mono_class_native_size (klass, NULL));
			mono_mb_emit_byte (mb, CEE_CONV_I);
			mono_mb_emit_icall (mb, ves_icall_marshal_alloc);
			mono_mb_emit_stloc (mb, 1);
			
			/* Update argument pointer */
			mono_mb_emit_ldarg (mb, argnum);
			mono_mb_emit_ldloc (mb, 1);
			mono_mb_emit_byte (mb, CEE_STIND_I);
		
			/* emit valuetype conversion code */
			emit_struct_conv (mb, klass, FALSE);

			mono_mb_patch_branch (mb, pos2);
		} else if (klass == mono_class_try_get_stringbuilder_class ()) {
			// FIXME: What to do here ?
		} else {
			/* byval [Out] marshalling */

			/* FIXME: Handle null */

			/* Set src */
			mono_mb_emit_ldloc (mb, conv_arg);
			mono_mb_emit_ldflda (mb, MONO_ABI_SIZEOF (MonoObject));
			mono_mb_emit_stloc (mb, 0);

			/* Set dest */
			mono_mb_emit_ldarg (mb, argnum);
			mono_mb_emit_stloc (mb, 1);
			
			/* emit valuetype conversion code */
			emit_struct_conv (mb, klass, FALSE);
		}			
		break;

	case MARSHAL_ACTION_MANAGED_CONV_RESULT:
		if (m_class_is_delegate (klass)) {
			mono_mb_emit_icall (mb, conv_to_icall (MONO_MARSHAL_CONV_DEL_FTN, NULL));
			mono_mb_emit_stloc (mb, 3);
			break;
		}

		/* The class can not have an automatic layout */
		if (mono_class_is_auto_layout (klass)) {
			mono_mb_emit_auto_layout_exception (mb, klass);
			break;
		}

		mono_mb_emit_stloc (mb, 0);
		/* Check for null */
		mono_mb_emit_ldloc (mb, 0);
		pos = mono_mb_emit_branch (mb, CEE_BRTRUE);
		mono_mb_emit_byte (mb, CEE_LDNULL);
		mono_mb_emit_stloc (mb, 3);
		pos2 = mono_mb_emit_branch (mb, CEE_BR);

		mono_mb_patch_branch (mb, pos);

		/* Set src */
		mono_mb_emit_ldloc (mb, 0);
		mono_mb_emit_ldflda (mb, MONO_ABI_SIZEOF (MonoObject));
		mono_mb_emit_stloc (mb, 0);

		/* Allocate and set dest */
		mono_mb_emit_icon (mb, mono_class_native_size (klass, NULL));
		mono_mb_emit_byte (mb, CEE_CONV_I);
		mono_mb_emit_icall (mb, ves_icall_marshal_alloc);
		mono_mb_emit_byte (mb, CEE_DUP);
		mono_mb_emit_stloc (mb, 1);
		mono_mb_emit_stloc (mb, 3);

		emit_struct_conv (mb, klass, FALSE);

		mono_mb_patch_branch (mb, pos2);
		break;

	default:
		g_assert_not_reached ();
	}
	return conv_arg;
}


static int
emit_marshal_variant_ilgen (EmitMarshalContext *m, int argnum, MonoType *t,
		     MonoMarshalSpec *spec, 
		     int conv_arg, MonoType **conv_arg_type, 
		     MarshalAction action)
{
#ifndef DISABLE_COM
	MonoMethodBuilder *mb = m->mb;
	static MonoMethod *get_object_for_native_variant = NULL;
	static MonoMethod *get_native_variant_for_object = NULL;
	MonoType *variant_type = m_class_get_byval_arg (mono_class_get_variant_class ());
	MonoType *variant_type_byref = m_class_get_this_arg (mono_class_get_variant_class ());
	MonoType *object_type = mono_get_object_type ();

	if (!get_object_for_native_variant)
		get_object_for_native_variant = get_method_nofail (mono_defaults.marshal_class, "GetObjectForNativeVariant", 1, 0);
	g_assert (get_object_for_native_variant);

	if (!get_native_variant_for_object)
		get_native_variant_for_object = get_method_nofail (mono_defaults.marshal_class, "GetNativeVariantForObject", 2, 0);
	g_assert (get_native_variant_for_object);

	switch (action) {
	case MARSHAL_ACTION_CONV_IN: {
		conv_arg = mono_mb_add_local (mb, variant_type);
		
		if (t->byref)
			*conv_arg_type = variant_type_byref;
		else
			*conv_arg_type = variant_type;

		if (t->byref && !(t->attrs & PARAM_ATTRIBUTE_IN) && t->attrs & PARAM_ATTRIBUTE_OUT)
			break;

		mono_mb_emit_ldarg (mb, argnum);
		if (t->byref)
			mono_mb_emit_byte(mb, CEE_LDIND_REF);
		mono_mb_emit_ldloc_addr (mb, conv_arg);
		mono_mb_emit_managed_call (mb, get_native_variant_for_object, NULL);
		break;
	}

	case MARSHAL_ACTION_CONV_OUT: {
		static MonoMethod *variant_clear = NULL;

		if (!variant_clear)
			variant_clear = get_method_nofail (mono_class_get_variant_class (), "Clear", 0, 0);
		g_assert (variant_clear);


		if (t->byref && (t->attrs & PARAM_ATTRIBUTE_OUT || !(t->attrs & PARAM_ATTRIBUTE_IN))) {
			mono_mb_emit_ldarg (mb, argnum);
			mono_mb_emit_ldloc_addr (mb, conv_arg);
			mono_mb_emit_managed_call (mb, get_object_for_native_variant, NULL);
			mono_mb_emit_byte (mb, CEE_STIND_REF);
		}

		mono_mb_emit_ldloc_addr (mb, conv_arg);
		mono_mb_emit_managed_call (mb, variant_clear, NULL);
		break;
	}

	case MARSHAL_ACTION_PUSH:
		if (t->byref)
			mono_mb_emit_ldloc_addr (mb, conv_arg);
		else
			mono_mb_emit_ldloc (mb, conv_arg);
		break;

	case MARSHAL_ACTION_CONV_RESULT: {
		char *msg = g_strdup ("Marshalling of VARIANT not supported as a return type.");
		mono_mb_emit_exception_marshal_directive (mb, msg);
		break;
	}

	case MARSHAL_ACTION_MANAGED_CONV_IN: {
		conv_arg = mono_mb_add_local (mb, object_type);

		if (t->byref)
			*conv_arg_type = variant_type_byref;
		else
			*conv_arg_type = variant_type;

		if (t->byref && !(t->attrs & PARAM_ATTRIBUTE_IN) && t->attrs & PARAM_ATTRIBUTE_OUT)
			break;

		if (t->byref)
			mono_mb_emit_ldarg (mb, argnum);
		else
			mono_mb_emit_ldarg_addr (mb, argnum);
		mono_mb_emit_managed_call (mb, get_object_for_native_variant, NULL);
		mono_mb_emit_stloc (mb, conv_arg);
		break;
	}

	case MARSHAL_ACTION_MANAGED_CONV_OUT: {
		if (t->byref && (t->attrs & PARAM_ATTRIBUTE_OUT || !(t->attrs & PARAM_ATTRIBUTE_IN))) {
			mono_mb_emit_ldloc (mb, conv_arg);
			mono_mb_emit_ldarg (mb, argnum);
			mono_mb_emit_managed_call (mb, get_native_variant_for_object, NULL);
		}
		break;
	}

	case MARSHAL_ACTION_MANAGED_CONV_RESULT: {
		char *msg = g_strdup ("Marshalling of VARIANT not supported as a return type.");
		mono_mb_emit_exception_marshal_directive (mb, msg);
		break;
	}

	default:
		g_assert_not_reached ();
	}
#endif /* DISABLE_COM */

	return conv_arg;
}

static void
emit_managed_wrapper_ilgen (MonoMethodBuilder *mb, MonoMethodSignature *invoke_sig, MonoMarshalSpec **mspecs, EmitMarshalContext* m, MonoMethod *method, uint32_t target_handle)
{
	MonoMethodSignature *sig, *csig;
<<<<<<< HEAD
	int i, *tmp_locals, ex_local, orig_domain, attach_cookie;
=======
	int i, *tmp_locals, orig_domain, attach_cookie;
>>>>>>> f72e959c
	gboolean closed = FALSE;

	sig = m->sig;
	csig = m->csig;

	MonoType *int_type = mono_get_int_type ();
	MonoType *boolean_type = m_class_get_byval_arg (mono_defaults.boolean_class);
	/* allocate local 0 (pointer) src_ptr */
	mono_mb_add_local (mb, int_type);
	/* allocate local 1 (pointer) dst_ptr */
	mono_mb_add_local (mb, int_type);
	/* allocate local 2 (boolean) delete_old */
	mono_mb_add_local (mb, boolean_type);

	if (!sig->hasthis && sig->param_count != invoke_sig->param_count) {
		/* Closed delegate */
		g_assert (sig->param_count == invoke_sig->param_count + 1);
		closed = TRUE;
		/* Use a new signature without the first argument */
		sig = mono_metadata_signature_dup (sig);
		memmove (&sig->params [0], &sig->params [1], (sig->param_count - 1) * sizeof (MonoType*));
		sig->param_count --;
	}

	if (!MONO_TYPE_IS_VOID(sig->ret)) {
		/* allocate local 3 to store the return value */
		mono_mb_add_local (mb, sig->ret);
	}

	if (MONO_TYPE_ISSTRUCT (sig->ret))
		m->vtaddr_var = mono_mb_add_local (mb, int_type);

<<<<<<< HEAD
	ex_local = mono_mb_add_local (mb, m_class_get_byval_arg (mono_defaults.uint32_class));
	mono_mb_add_local (mb, m_class_get_byval_arg (mono_defaults.exception_class));

=======
>>>>>>> f72e959c
	orig_domain = mono_mb_add_local (mb, int_type);
	attach_cookie = mono_mb_add_local (mb, int_type);

	/*
	 * // does (STARTING|RUNNING|BLOCKING) -> RUNNING + set/switch domain
	 * intptr_t attach_cookie;
	 * intptr_t orig_domain = mono_threads_attach_coop (domain, &attach_cookie);
	 * <interrupt check>
	 *
	 * ret = method (...);
	 * // does RUNNING -> (RUNNING|BLOCKING) + unset/switch domain
	 * mono_threads_detach_coop (orig_domain, &attach_cookie);
	 *
	 * return ret;
	 */

	mono_mb_emit_icon (mb, 0);
	mono_mb_emit_stloc (mb, 2);

	/* orig_domain = mono_threads_attach_coop (domain, &attach_cookie); */
	mono_mb_emit_byte (mb, MONO_CUSTOM_PREFIX);
	mono_mb_emit_byte (mb, CEE_MONO_LDDOMAIN);
	mono_mb_emit_ldloc_addr (mb, attach_cookie);
	/*
	 * This icall is special cased in the JIT so it works in native-to-managed wrappers in unattached threads.
	 * Keep this in sync with the CEE_JIT_ICALL code in the JIT.
	 *
	 * Special cased in interpreter, keep in sync.
	 */
	mono_mb_emit_icall (mb, mono_threads_attach_coop);
	mono_mb_emit_stloc (mb, orig_domain);

	/* <interrupt check> */
	emit_thread_interrupt_checkpoint (mb);

	/* we first do all conversions */
	tmp_locals = g_newa (int, sig->param_count);
	for (i = 0; i < sig->param_count; i ++) {
		MonoType *t = sig->params [i];

		switch (t->type) {
		case MONO_TYPE_OBJECT:
		case MONO_TYPE_CLASS:
		case MONO_TYPE_VALUETYPE:
		case MONO_TYPE_ARRAY:
		case MONO_TYPE_SZARRAY:
		case MONO_TYPE_STRING:
		case MONO_TYPE_BOOLEAN:
			tmp_locals [i] = mono_emit_marshal (m, i, sig->params [i], mspecs [i + 1], 0, &csig->params [i], MARSHAL_ACTION_MANAGED_CONV_IN);

			break;
		default:
			tmp_locals [i] = 0;
			break;
		}
	}

	if (sig->hasthis) {
		if (target_handle) {
			mono_mb_emit_icon (mb, (gint32)target_handle);
			mono_mb_emit_icall (mb, mono_gchandle_get_target_internal);
		} else {
			/* fixme: */
			g_assert_not_reached ();
		}
	} else if (closed) {
		mono_mb_emit_icon (mb, (gint32)target_handle);
		mono_mb_emit_icall (mb, mono_gchandle_get_target_internal);
	}

	for (i = 0; i < sig->param_count; i++) {
		MonoType *t = sig->params [i];

		if (tmp_locals [i]) {
			if (t->byref)
				mono_mb_emit_ldloc_addr (mb, tmp_locals [i]);
			else
				mono_mb_emit_ldloc (mb, tmp_locals [i]);
		}
		else
			mono_mb_emit_ldarg (mb, i);
	}

	/* ret = method (...) */
	mono_mb_emit_managed_call (mb, method, NULL);

	if (MONO_TYPE_ISSTRUCT (sig->ret)) {
		MonoClass *klass = mono_class_from_mono_type_internal (sig->ret);
		mono_class_init (klass);
		if (!(mono_class_is_explicit_layout (klass) || m_class_is_blittable (klass))) {
			/* This is used by get_marshal_cb ()->emit_marshal_vtype (), but it needs to go right before the call */
			mono_mb_emit_byte (mb, MONO_CUSTOM_PREFIX);
			mono_mb_emit_byte (mb, CEE_MONO_VTADDR);
			mono_mb_emit_stloc (mb, m->vtaddr_var);
		}
	}

	if (mspecs [0] && mspecs [0]->native == MONO_NATIVE_CUSTOM) {
		mono_emit_marshal (m, 0, sig->ret, mspecs [0], 0, NULL, MARSHAL_ACTION_MANAGED_CONV_RESULT);
	} else if (!sig->ret->byref) { 
		switch (sig->ret->type) {
		case MONO_TYPE_VOID:
			break;
		case MONO_TYPE_BOOLEAN:
		case MONO_TYPE_I1:
		case MONO_TYPE_U1:
		case MONO_TYPE_CHAR:
		case MONO_TYPE_I2:
		case MONO_TYPE_U2:
		case MONO_TYPE_I4:
		case MONO_TYPE_U4:
		case MONO_TYPE_I:
		case MONO_TYPE_U:
		case MONO_TYPE_PTR:
		case MONO_TYPE_R4:
		case MONO_TYPE_R8:
		case MONO_TYPE_I8:
		case MONO_TYPE_U8:
		case MONO_TYPE_OBJECT:
			mono_mb_emit_stloc (mb, 3);
			break;
		case MONO_TYPE_STRING:
			csig->ret = int_type;
			mono_emit_marshal (m, 0, sig->ret, mspecs [0], 0, NULL, MARSHAL_ACTION_MANAGED_CONV_RESULT);
			break;
		case MONO_TYPE_VALUETYPE:
		case MONO_TYPE_CLASS:
		case MONO_TYPE_SZARRAY:
			mono_emit_marshal (m, 0, sig->ret, mspecs [0], 0, NULL, MARSHAL_ACTION_MANAGED_CONV_RESULT);
			break;
		default:
			g_warning ("return type 0x%02x unknown", sig->ret->type);	
			g_assert_not_reached ();
		}
	} else {
		mono_mb_emit_stloc (mb, 3);
	}

	/* Convert byref arguments back */
	for (i = 0; i < sig->param_count; i ++) {
		MonoType *t = sig->params [i];
		MonoMarshalSpec *spec = mspecs [i + 1];

		if (spec && spec->native == MONO_NATIVE_CUSTOM) {
			mono_emit_marshal (m, i, t, mspecs [i + 1], tmp_locals [i], NULL, MARSHAL_ACTION_MANAGED_CONV_OUT);
		}
		else if (t->byref) {
			switch (t->type) {
			case MONO_TYPE_CLASS:
			case MONO_TYPE_VALUETYPE:
			case MONO_TYPE_OBJECT:
			case MONO_TYPE_STRING:
			case MONO_TYPE_BOOLEAN:
				mono_emit_marshal (m, i, t, mspecs [i + 1], tmp_locals [i], NULL, MARSHAL_ACTION_MANAGED_CONV_OUT);
				break;
			default:
				break;
			}
		}
		else if (invoke_sig->params [i]->attrs & PARAM_ATTRIBUTE_OUT) {
			/* The [Out] information is encoded in the delegate signature */
			switch (t->type) {
			case MONO_TYPE_SZARRAY:
			case MONO_TYPE_CLASS:
			case MONO_TYPE_VALUETYPE:
				mono_emit_marshal (m, i, invoke_sig->params [i], mspecs [i + 1], tmp_locals [i], NULL, MARSHAL_ACTION_MANAGED_CONV_OUT);
				break;
			default:
				g_assert_not_reached ();
			}
		}
	}

	/* mono_threads_detach_coop (orig_domain, &attach_cookie); */
	mono_mb_emit_ldloc (mb, orig_domain);
	mono_mb_emit_ldloc_addr (mb, attach_cookie);
	/* Special cased in interpreter, keep in sync */
	mono_mb_emit_icall (mb, mono_threads_detach_coop);

	/* return ret; */
	if (m->retobj_var) {
		mono_mb_emit_ldloc (mb, m->retobj_var);
		mono_mb_emit_byte (mb, MONO_CUSTOM_PREFIX);
		mono_mb_emit_op (mb, CEE_MONO_RETOBJ, m->retobj_class);
	}
	else {
		if (!MONO_TYPE_IS_VOID (sig->ret))
			mono_mb_emit_ldloc (mb, 3);
		mono_mb_emit_byte (mb, CEE_RET);
	}

	if (closed)
		g_free (sig);
}

static void
emit_struct_to_ptr_ilgen (MonoMethodBuilder *mb, MonoClass *klass)
{
	MonoType *int_type = mono_get_int_type ();
	MonoType *boolean_type = m_class_get_byval_arg (mono_defaults.boolean_class);
	if (m_class_is_blittable (klass)) {
		mono_mb_emit_byte (mb, CEE_LDARG_1);
		mono_mb_emit_byte (mb, CEE_LDARG_0);
		mono_mb_emit_ldflda (mb, MONO_ABI_SIZEOF (MonoObject));
		mono_mb_emit_icon (mb, mono_class_value_size (klass, NULL));
		mono_mb_emit_byte (mb, CEE_PREFIX1);
		mono_mb_emit_byte (mb, CEE_CPBLK);
	} else {

		/* allocate local 0 (pointer) src_ptr */
		mono_mb_add_local (mb, int_type);
		/* allocate local 1 (pointer) dst_ptr */
		mono_mb_add_local (mb, int_type);
		/* allocate local 2 (boolean) delete_old */
		mono_mb_add_local (mb, boolean_type);
		mono_mb_emit_byte (mb, CEE_LDARG_2);
		mono_mb_emit_stloc (mb, 2);

		/* initialize src_ptr to point to the start of object data */
		mono_mb_emit_byte (mb, CEE_LDARG_0);
		mono_mb_emit_ldflda (mb, MONO_ABI_SIZEOF (MonoObject));
		mono_mb_emit_stloc (mb, 0);

		/* initialize dst_ptr */
		mono_mb_emit_byte (mb, CEE_LDARG_1);
		mono_mb_emit_stloc (mb, 1);

		emit_struct_conv (mb, klass, FALSE);
	}

	mono_mb_emit_byte (mb, CEE_RET);
}

static void
emit_ptr_to_struct_ilgen (MonoMethodBuilder *mb, MonoClass *klass)
{
	MonoType *int_type = mono_get_int_type ();
	if (m_class_is_blittable (klass)) {
		mono_mb_emit_byte (mb, CEE_LDARG_1);
		mono_mb_emit_ldflda (mb, MONO_ABI_SIZEOF (MonoObject));
		mono_mb_emit_byte (mb, CEE_LDARG_0);
		mono_mb_emit_icon (mb, mono_class_value_size (klass, NULL));
		mono_mb_emit_byte (mb, CEE_PREFIX1);
		mono_mb_emit_byte (mb, CEE_CPBLK);
	} else {

		/* allocate local 0 (pointer) src_ptr */
		mono_mb_add_local (mb, int_type);
		/* allocate local 1 (pointer) dst_ptr */
		mono_mb_add_local (mb, m_class_get_this_arg (klass));
		
		/* initialize src_ptr to point to the start of object data */
		mono_mb_emit_byte (mb, CEE_LDARG_0);
		mono_mb_emit_stloc (mb, 0);

		/* initialize dst_ptr */
		mono_mb_emit_byte (mb, CEE_LDARG_1);
		mono_mb_emit_ldflda (mb, MONO_ABI_SIZEOF (MonoObject));
		mono_mb_emit_stloc (mb, 1);

		emit_struct_conv (mb, klass, TRUE);
	}

	mono_mb_emit_byte (mb, CEE_RET);
}

static void
emit_create_string_hack_ilgen (MonoMethodBuilder *mb, MonoMethodSignature *csig, MonoMethod *res)
{
	int i;
	mono_mb_emit_byte (mb, CEE_LDARG_0);
	for (i = 1; i <= csig->param_count; i++)
		mono_mb_emit_ldarg (mb, i);
	mono_mb_emit_managed_call (mb, res, NULL);
	mono_mb_emit_byte (mb, CEE_RET);
}

/* How the arguments of an icall should be wrapped */
typedef enum {
	/* Don't wrap at all, pass the argument as is */
	ICALL_HANDLES_WRAP_NONE,
	/* Wrap the argument in an object handle, pass the handle to the icall */
	ICALL_HANDLES_WRAP_OBJ,
	/* Wrap the argument in an object handle, pass the handle to the icall,
	   write the value out from the handle when the icall returns */
	ICALL_HANDLES_WRAP_OBJ_INOUT,
	/* Initialized an object handle to null, pass to the icalls,
	   write the value out from the handle when the icall returns */
	ICALL_HANDLES_WRAP_OBJ_OUT,
	/* Wrap the argument (a valuetype reference) in a handle to pin its
	   enclosing object, but pass the raw reference to the icall.  This is
	   also how we pass byref generic parameter arguments to generic method
	   icalls (eg, System.Array:GetGenericValueImpl<T>(int idx, T out value)) */
	ICALL_HANDLES_WRAP_VALUETYPE_REF,
} IcallHandlesWrap;

typedef struct {
	IcallHandlesWrap wrap;
	// If wrap is OBJ_OUT or OBJ_INOUT this is >= 0 and holds the referenced managed object,
	// in case the actual parameter refers to a native frame.
	// Otherwise it is -1.
	int handle;
}  IcallHandlesLocal;

/*
 * Describes how to wrap the given parameter.
 *
 */
static IcallHandlesWrap
signature_param_uses_handles (MonoMethodSignature *sig, MonoMethodSignature *generic_sig, int param)
{
	/* If there is a generic parameter that isn't passed byref, we don't
	 * know how to pass it to an icall that expects some arguments to be
	 * wrapped in handles: if the actual argument type is a reference type
	 * we'd need to wrap it in a handle, otherwise we'd want to pass it as is.
	 */
	/* FIXME: There is one icall that will some day cause us trouble here:
	 * System.Threading.Interlocked:CompareExchange<T> (ref T location, T
	 * new, T old) where T:class.  What will save us is that 'T:class'
	 * constraint.  We should eventually relax the assertion, below, to
	 * allow generic parameters that are constrained to be reference types.
	 */
	g_assert (!generic_sig || !mono_type_is_generic_parameter (generic_sig->params [param]));

	/* If the parameter in the generic version of the method signature is a
	 * byref type variable T&, pass the corresponding argument by pinning
	 * the memory and passing the raw pointer to the icall.  Note that we
	 * do this even if the actual instantiation is a byref reference type
	 * like string& since the C code for the icall has to work uniformly
	 * for both valuetypes and reference types.
	 */
	if (generic_sig && mono_type_is_byref (generic_sig->params [param]) &&
	    (generic_sig->params [param]->type == MONO_TYPE_VAR || generic_sig->params [param]->type == MONO_TYPE_MVAR))
		return ICALL_HANDLES_WRAP_VALUETYPE_REF;

	if (MONO_TYPE_IS_REFERENCE (sig->params [param])) {
		if (mono_signature_param_is_out (sig, param))
			return ICALL_HANDLES_WRAP_OBJ_OUT;
		else if (mono_type_is_byref (sig->params [param]))
			return ICALL_HANDLES_WRAP_OBJ_INOUT;
		else
			return ICALL_HANDLES_WRAP_OBJ;
	} else if (mono_type_is_byref (sig->params [param]))
		return ICALL_HANDLES_WRAP_VALUETYPE_REF;
	else
		return ICALL_HANDLES_WRAP_NONE;
}

static void
emit_native_icall_wrapper_ilgen (MonoMethodBuilder *mb, MonoMethod *method, MonoMethodSignature *csig, gboolean check_exceptions, gboolean aot, MonoMethodPInvoke *piinfo)
{
	// FIXME:
	MonoMethodSignature *call_sig = csig;
	gboolean uses_handles = FALSE;
	gboolean foreign_icall = FALSE;
	IcallHandlesLocal *handles_locals = NULL;
	MonoMethodSignature *sig = mono_method_signature_internal (method);
	gboolean need_gc_safe = FALSE;
	GCSafeTransitionBuilder gc_safe_transition_builder;

	(void) mono_lookup_internal_call_full (method, FALSE, &uses_handles, &foreign_icall);

	/* If it uses handles and MonoError, it had better check exceptions */
	g_assert (!uses_handles || check_exceptions);

	if (G_UNLIKELY (foreign_icall)) {
		/* FIXME: we only want the transitions for hybrid suspend.  Q: What to do about AOT? */
		need_gc_safe = gc_safe_transition_builder_init (&gc_safe_transition_builder, mb, FALSE);

		if (G_UNLIKELY (need_gc_safe))
			gc_safe_transition_builder_add_locals (&gc_safe_transition_builder);
	}

	if (sig->hasthis) {
		/*
		 * Add a null check since public icalls can be called with 'call' which
		 * does no such check.
		 */
		mono_mb_emit_byte (mb, CEE_LDARG_0);
		const int pos = mono_mb_emit_branch (mb, CEE_BRTRUE);
		mono_mb_emit_exception (mb, "NullReferenceException", NULL);
		mono_mb_patch_branch (mb, pos);
	}

	if (uses_handles) {
		MonoMethodSignature *generic_sig = NULL;

		if (method->is_inflated) {
			ERROR_DECL (error);
			MonoMethod *generic_method = ((MonoMethodInflated*)method)->declaring;
			generic_sig = mono_method_signature_checked (generic_method, error);
			mono_error_assert_ok (error);
		}

		// Add a MonoError argument (due to a fragile test external/coreclr/tests/src/CoreMangLib/cti/system/weakreference/weakreferenceisaliveb.exe),
		// vs. on the native side.
		// FIXME: The stuff from mono_metadata_signature_dup_internal_with_padding ()
		call_sig = mono_metadata_signature_alloc (get_method_image (method), csig->param_count + 1);
		call_sig->param_count = csig->param_count + 1;
		call_sig->ret = csig->ret;
		call_sig->pinvoke = csig->pinvoke;

		/* TODO support adding wrappers to non-static struct methods */
		g_assert (!sig->hasthis || !m_class_is_valuetype (mono_method_get_class (method)));

		/* Add MonoError* param */
		MonoClass * const error_class = mono_class_load_from_name (mono_get_corlib (), "Mono", "RuntimeStructs/MonoError");
		int const error_var = mono_mb_add_local (mb, m_class_get_byval_arg (error_class));
		call_sig->params [csig->param_count] = mono_class_get_byref_type (error_class);

		handles_locals = g_new0 (IcallHandlesLocal, csig->param_count);

		for (int i = 0; i < csig->param_count; ++i) {
			// Determine which args need to be wrapped in handles and adjust icall signature.
			// Here, a handle is a pointer to a volatile local in a managed frame -- which is sufficient and efficient.
			const IcallHandlesWrap w = signature_param_uses_handles (csig, generic_sig, i);
			handles_locals [i].wrap = w;
			int local = -1;

			switch (w) {
				case ICALL_HANDLES_WRAP_OBJ:
				case ICALL_HANDLES_WRAP_OBJ_INOUT:
				case ICALL_HANDLES_WRAP_OBJ_OUT:
					call_sig->params [i] = mono_class_get_byref_type (mono_class_from_mono_type_internal (csig->params[i]));
					break;
				case ICALL_HANDLES_WRAP_NONE:
				case ICALL_HANDLES_WRAP_VALUETYPE_REF:
					call_sig->params [i] = csig->params [i];
					break;
				default:
					g_assert_not_reached ();
			}

			// Add a local var to hold the references for each out arg.
			switch (w) {
				case ICALL_HANDLES_WRAP_OBJ_INOUT:
				case ICALL_HANDLES_WRAP_OBJ_OUT:
					// FIXME better type
					local = mono_mb_add_local (mb, mono_get_object_type ());
					mono_bitset_set_safe (&mb->volatile_locals, local);
					break;
				case ICALL_HANDLES_WRAP_VALUETYPE_REF:
				case ICALL_HANDLES_WRAP_OBJ:
					mono_bitset_set_safe (&mb->volatile_args, i);
					break;
				case ICALL_HANDLES_WRAP_NONE:
					break;
				default:
					g_assert_not_reached ();
			}
			handles_locals [i].handle = local;

			// Load each argument. References into the managed heap get wrapped in handles.
			// Handles here are just pointers to managed volatile locals.
			switch (w) {
				case ICALL_HANDLES_WRAP_NONE:
				case ICALL_HANDLES_WRAP_VALUETYPE_REF:
					// argI = argI
					mono_mb_emit_ldarg (mb, i);
					break;
				case ICALL_HANDLES_WRAP_OBJ:
					// argI = &argI_raw
					mono_mb_emit_ldarg_addr (mb, i);
					break;
				case ICALL_HANDLES_WRAP_OBJ_INOUT:
				case ICALL_HANDLES_WRAP_OBJ_OUT:
					// If parameter guaranteeably referred to a managed frame,
					// then could just be passthrough and volatile. Since
					// that cannot be guaranteed, use a managed volatile local intermediate.
					// ObjOut:
					//   localI = NULL
					// ObjInOut:
					//   localI = *argI_raw
					// &localI
					if (w == ICALL_HANDLES_WRAP_OBJ_OUT) {
						mono_mb_emit_byte (mb, CEE_LDNULL);
					} else {
						mono_mb_emit_ldarg (mb, i);
						mono_mb_emit_byte (mb, CEE_LDIND_REF);
					}
					mono_mb_emit_stloc (mb, local);
					mono_mb_emit_ldloc_addr (mb, local);
					break;
				default:
					g_assert_not_reached ();
			}
		}
		mono_mb_emit_ldloc_addr (mb, error_var);
	} else {
		for (int i = 0; i < csig->param_count; i++)
			mono_mb_emit_ldarg (mb, i);
	}

	if (G_UNLIKELY (need_gc_safe))
		gc_safe_transition_builder_emit_enter (&gc_safe_transition_builder, &piinfo->method, aot);

	if (aot) {
		mono_mb_emit_byte (mb, MONO_CUSTOM_PREFIX);
		mono_mb_emit_op (mb, CEE_MONO_ICALL_ADDR, &piinfo->method);
		mono_mb_emit_calli (mb, call_sig);
	} else {
		g_assert (piinfo->addr);
		mono_mb_emit_native_call (mb, call_sig, piinfo->addr);
	}

	if (G_UNLIKELY (need_gc_safe))
		gc_safe_transition_builder_emit_exit (&gc_safe_transition_builder);

	// Copy back ObjOut and ObjInOut from locals through parameters.
	if (mb->volatile_locals) {
		g_assert (handles_locals);
		for (int i = 0; i < csig->param_count; i++) {
			const int local = handles_locals [i].handle;
			if (local >= 0) {
				// *argI_raw = localI
				mono_mb_emit_ldarg (mb, i);
				mono_mb_emit_ldloc (mb, local);
				mono_mb_emit_byte (mb, CEE_STIND_REF);
			}
		}
	}
	g_free (handles_locals);

	if (G_UNLIKELY (need_gc_safe))
		gc_safe_transition_builder_cleanup (&gc_safe_transition_builder);

	if (check_exceptions)
		emit_thread_interrupt_checkpoint (mb);
	mono_mb_emit_byte (mb, CEE_RET);
}

static void
mb_emit_exception_ilgen (MonoMethodBuilder *mb, const char *exc_nspace, const char *exc_name, const char *msg)
{
	mono_mb_emit_exception_full (mb, exc_nspace, exc_name, msg);
}

static void
emit_vtfixup_ftnptr_ilgen (MonoMethodBuilder *mb, MonoMethod *method, int param_count, guint16 type)
{
	for (int i = 0; i < param_count; i++)
		mono_mb_emit_ldarg (mb, i);

	if (type & VTFIXUP_TYPE_CALL_MOST_DERIVED)
		mono_mb_emit_op (mb, CEE_CALLVIRT, method);
	else
		mono_mb_emit_op (mb, CEE_CALL, method);
	mono_mb_emit_byte (mb, CEE_RET);
}

static void
emit_icall_wrapper_ilgen (MonoMethodBuilder *mb, MonoMethodSignature *sig, gconstpointer func, MonoMethodSignature *csig2, gboolean check_exceptions)
{
	if (sig->hasthis)
		mono_mb_emit_byte (mb, CEE_LDARG_0);

	for (int i = 0; i < sig->param_count; i++)
		mono_mb_emit_ldarg (mb, i + sig->hasthis);

	mono_mb_emit_byte (mb, MONO_CUSTOM_PREFIX);
	mono_mb_emit_op (mb, CEE_MONO_JIT_ICALL_ADDR, (gpointer)func);
	mono_mb_emit_calli (mb, csig2);
	if (check_exceptions)
		emit_thread_interrupt_checkpoint (mb);
	mono_mb_emit_byte (mb, CEE_RET);
}

void
mono_marshal_ilgen_init (void)
{
	MonoMarshalCallbacks cb;
	cb.version = MONO_MARSHAL_CALLBACKS_VERSION;;
	cb.emit_marshal_array = emit_marshal_array_ilgen;
	cb.emit_marshal_boolean = emit_marshal_boolean_ilgen;
	cb.emit_marshal_ptr = emit_marshal_ptr_ilgen;
	cb.emit_marshal_char = emit_marshal_char_ilgen;
	cb.emit_marshal_scalar = emit_marshal_scalar_ilgen;
	cb.emit_marshal_custom = emit_marshal_custom_ilgen;
	cb.emit_marshal_asany = emit_marshal_asany_ilgen;
	cb.emit_marshal_vtype = emit_marshal_vtype_ilgen;
	cb.emit_marshal_string = emit_marshal_string_ilgen;
	cb.emit_marshal_safehandle = emit_marshal_safehandle_ilgen;
	cb.emit_marshal_handleref = emit_marshal_handleref_ilgen;
	cb.emit_marshal_object = emit_marshal_object_ilgen;
	cb.emit_marshal_variant = emit_marshal_variant_ilgen;
	cb.emit_castclass = emit_castclass_ilgen;
	cb.emit_struct_to_ptr = emit_struct_to_ptr_ilgen;
	cb.emit_ptr_to_struct = emit_ptr_to_struct_ilgen;
	cb.emit_isinst = emit_isinst_ilgen;
	cb.emit_virtual_stelemref = emit_virtual_stelemref_ilgen;
	cb.emit_stelemref = emit_stelemref_ilgen;
	cb.emit_array_address = emit_array_address_ilgen;
	cb.emit_native_wrapper = emit_native_wrapper_ilgen;
	cb.emit_managed_wrapper = emit_managed_wrapper_ilgen;
	cb.emit_runtime_invoke_body = emit_runtime_invoke_body_ilgen;
	cb.emit_runtime_invoke_dynamic = emit_runtime_invoke_dynamic_ilgen;
	cb.emit_delegate_begin_invoke = emit_delegate_begin_invoke_ilgen;
	cb.emit_delegate_end_invoke = emit_delegate_end_invoke_ilgen;
	cb.emit_delegate_invoke_internal = emit_delegate_invoke_internal_ilgen;
	cb.emit_synchronized_wrapper = emit_synchronized_wrapper_ilgen;
	cb.emit_unbox_wrapper = emit_unbox_wrapper_ilgen;
	cb.emit_array_accessor_wrapper = emit_array_accessor_wrapper_ilgen;
	cb.emit_generic_array_helper = emit_generic_array_helper_ilgen;
	cb.emit_thunk_invoke_wrapper = emit_thunk_invoke_wrapper_ilgen;
	cb.emit_create_string_hack = emit_create_string_hack_ilgen;
	cb.emit_native_icall_wrapper = emit_native_icall_wrapper_ilgen;
	cb.emit_icall_wrapper = emit_icall_wrapper_ilgen;
	cb.emit_vtfixup_ftnptr = emit_vtfixup_ftnptr_ilgen;
	cb.mb_skip_visibility = mb_skip_visibility_ilgen;
	cb.mb_set_dynamic = mb_set_dynamic_ilgen;
	cb.mb_emit_exception = mb_emit_exception_ilgen;
	cb.mb_emit_byte = mb_emit_byte_ilgen;
	mono_install_marshal_callbacks (&cb);
}<|MERGE_RESOLUTION|>--- conflicted
+++ resolved
@@ -5895,11 +5895,7 @@
 emit_managed_wrapper_ilgen (MonoMethodBuilder *mb, MonoMethodSignature *invoke_sig, MonoMarshalSpec **mspecs, EmitMarshalContext* m, MonoMethod *method, uint32_t target_handle)
 {
 	MonoMethodSignature *sig, *csig;
-<<<<<<< HEAD
-	int i, *tmp_locals, ex_local, orig_domain, attach_cookie;
-=======
 	int i, *tmp_locals, orig_domain, attach_cookie;
->>>>>>> f72e959c
 	gboolean closed = FALSE;
 
 	sig = m->sig;
@@ -5932,12 +5928,6 @@
 	if (MONO_TYPE_ISSTRUCT (sig->ret))
 		m->vtaddr_var = mono_mb_add_local (mb, int_type);
 
-<<<<<<< HEAD
-	ex_local = mono_mb_add_local (mb, m_class_get_byval_arg (mono_defaults.uint32_class));
-	mono_mb_add_local (mb, m_class_get_byval_arg (mono_defaults.exception_class));
-
-=======
->>>>>>> f72e959c
 	orig_domain = mono_mb_add_local (mb, int_type);
 	attach_cookie = mono_mb_add_local (mb, int_type);
 
