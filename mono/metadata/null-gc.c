/*
 * null-gc.c: GC implementation using malloc: will leak everything, just for testing.
 *
 * Copyright 2001-2003 Ximian, Inc (http://www.ximian.com)
 * Copyright 2004-2011 Novell, Inc (http://www.novell.com)
 * Copyright 2011 Xamarin, Inc (http://www.xamarin.com)
 */

#include "config.h"
#include <glib.h>
#include <mono/metadata/mono-gc.h>
#include <mono/metadata/gc-internal.h>
#include <mono/metadata/runtime.h>
#include <mono/utils/mono-threads.h>

#ifdef HAVE_NULL_GC

void
mono_gc_base_init (void)
{
	MonoThreadInfoCallbacks cb;

	memset (&cb, 0, sizeof (cb));
	cb.mono_method_is_critical = mono_runtime_is_critical_method;
	cb.mono_gc_pthread_create = (gpointer)mono_gc_pthread_create;

	mono_threads_init (&cb, sizeof (MonoThreadInfo));
}

void
mono_gc_collect (int generation)
{
}

int
mono_gc_max_generation (void)
{
	return 0;
}

int
mono_gc_get_generation  (MonoObject *object)
{
	return 0;
}

int
mono_gc_collection_count (int generation)
{
	return 0;
}

void
mono_gc_add_memory_pressure (gint64 value)
{
}

/* maybe track the size, not important, though */
int64_t
mono_gc_get_used_size (void)
{
	return 1024*1024;
}

int64_t
mono_gc_get_heap_size (void)
{
	return 2*1024*1024;
}

void
mono_gc_disable (void)
{
}

void
mono_gc_enable (void)
{
}

gboolean
mono_gc_is_gc_thread (void)
{
	return TRUE;
}

gboolean
mono_gc_register_thread (void *baseptr)
{
	return TRUE;
}

int
mono_gc_walk_heap (int flags, MonoGCReferences callback, void *data)
{
	return 1;
}

gboolean
mono_object_is_alive (MonoObject* o)
{
	return TRUE;
}

void
mono_gc_enable_events (void)
{
}

int
mono_gc_register_root (char *start, size_t size, void *descr)
{
	return TRUE;
}

void
mono_gc_deregister_root (char* addr)
{
}

void
mono_gc_weak_link_add (void **link_addr, MonoObject *obj, gboolean track)
{
	*link_addr = obj;
}

void
mono_gc_weak_link_remove (void **link_addr, gboolean track)
{
	*link_addr = NULL;
}

MonoObject*
mono_gc_weak_link_get (void **link_addr)
{
	return *link_addr;
}

void*
mono_gc_make_descr_for_string (gsize *bitmap, int numbits)
{
	return NULL;
}

void*
mono_gc_make_descr_for_object (gsize *bitmap, int numbits, size_t obj_size)
{
	return NULL;
}

void*
mono_gc_make_descr_for_array (int vector, gsize *elem_bitmap, int numbits, size_t elem_size)
{
	return NULL;
}

void*
mono_gc_make_descr_from_bitmap (gsize *bitmap, int numbits)
{
	return NULL;
}

void*
mono_gc_make_root_descr_all_refs (int numbits)
{
	return NULL;
}

void*
mono_gc_alloc_fixed (size_t size, void *descr)
{
	return g_malloc0 (size);
}

void
mono_gc_free_fixed (void* addr)
{
	g_free (addr);
}

void
mono_gc_wbarrier_set_field (MonoObject *obj, gpointer field_ptr, MonoObject* value)
{
	*(void**)field_ptr = value;
}

void
mono_gc_wbarrier_set_arrayref (MonoArray *arr, gpointer slot_ptr, MonoObject* value)
{
	*(void**)slot_ptr = value;
}

void
mono_gc_wbarrier_arrayref_copy (gpointer dest_ptr, gpointer src_ptr, int count)
{
	mono_gc_memmove (dest_ptr, src_ptr, count * sizeof (gpointer));
}

void
mono_gc_wbarrier_generic_store (gpointer ptr, MonoObject* value)
{
	*(void**)ptr = value;
}

void
mono_gc_wbarrier_generic_nostore (gpointer ptr)
{
}

void
mono_gc_wbarrier_value_copy (gpointer dest, gpointer src, int count, MonoClass *klass)
{
	mono_gc_memmove (dest, src, count * mono_class_value_size (klass, NULL));
}

void
mono_gc_wbarrier_object_copy (MonoObject* obj, MonoObject *src)
{
	/* do not copy the sync state */
	mono_gc_memmove ((char*)obj + sizeof (MonoObject), (char*)src + sizeof (MonoObject),
			mono_object_class (obj)->instance_size - sizeof (MonoObject));
}

gboolean
mono_gc_is_critical_method (MonoMethod *method)
{
	return FALSE;
}

MonoMethod*
mono_gc_get_managed_allocator (MonoVTable *vtable, gboolean for_box)
{
	return NULL;
}

MonoMethod*
mono_gc_get_managed_array_allocator (MonoVTable *vtable, int rank)
{
	return NULL;
}

MonoMethod*
mono_gc_get_managed_allocator_by_type (int atype)
{
	return NULL;
}

guint32
mono_gc_get_managed_allocator_types (void)
{
	return 0;
}

const char *
mono_gc_get_gc_name (void)
{
	return "null";
}

void
mono_gc_add_weak_track_handle (MonoObject *obj, guint32 gchandle)
{
}

void
mono_gc_change_weak_track_handle (MonoObject *old_obj, MonoObject *obj, guint32 gchandle)
{
}

void
mono_gc_remove_weak_track_handle (guint32 gchandle)
{
}

GSList*
mono_gc_remove_weak_track_object (MonoDomain *domain, MonoObject *obj)
{
	return NULL;
}

void
mono_gc_clear_domain (MonoDomain *domain)
{
}

int
mono_gc_get_suspend_signal (void)
{
	return -1;
}

MonoMethod*
mono_gc_get_write_barrier (void)
{
	g_assert_not_reached ();
	return NULL;
}

void*
mono_gc_invoke_with_gc_lock (MonoGCLockedCallbackFunc func, void *data)
{
	return func (data);
}

char*
mono_gc_get_description (void)
{
	return g_strdup (DEFAULT_GC_NAME);
}

void
mono_gc_set_desktop_mode (void)
{
}

gboolean
mono_gc_is_moving (void)
{
	return FALSE;
}

gboolean
mono_gc_is_disabled (void)
{
	return FALSE;
}

void
mono_gc_wbarrier_value_copy_bitmap (gpointer _dest, gpointer _src, int size, unsigned bitmap)
{
	g_assert_not_reached ();
}

guint8*
mono_gc_get_card_table (int *shift_bits, gpointer *card_mask)
{
	g_assert_not_reached ();
	return NULL;
}

gboolean
mono_gc_card_table_nursery_check (void)
{
	g_assert_not_reached ();
	return TRUE;
}

void*
mono_gc_get_nursery (int *shift_bits, size_t *size)
{
	return NULL;
}

void
mono_gc_set_current_thread_appdomain (MonoDomain *domain)
{
}

gboolean
mono_gc_precise_stack_mark_enabled (void)
{
	return FALSE;
}

FILE *
mono_gc_get_logfile (void)
{
	return NULL;
}

void
mono_gc_conservatively_scan_area (void *start, void *end)
{
	g_assert_not_reached ();
}

void *
mono_gc_scan_object (void *obj)
{
	g_assert_not_reached ();
	return NULL;
}

gsize*
mono_gc_get_bitmap_for_descr (void *descr, int *numbits)
{
	g_assert_not_reached ();
	return NULL;
}

void
mono_gc_set_gc_callbacks (MonoGCCallbacks *callbacks)
{
}

void
mono_gc_set_stack_end (void *stack_end)
{
}

int
mono_gc_get_los_limit (void)
{
	return G_MAXINT;
}

gboolean
mono_gc_user_markers_supported (void)
{
	return FALSE;
}

void *
mono_gc_make_root_descr_user (MonoGCRootMarkFunc marker)
{
	g_assert_not_reached ();
	return NULL;
}

#ifndef HOST_WIN32

int
mono_gc_pthread_create (pthread_t *new_thread, const pthread_attr_t *attr, void *(*start_routine)(void *), void *arg)
{
	return pthread_create (new_thread, attr, start_routine, arg);
}

int
mono_gc_pthread_join (pthread_t thread, void **retval)
{
	return pthread_join (thread, retval);
}

int
mono_gc_pthread_detach (pthread_t thread)
{
	return pthread_detach (thread);
}

void
mono_gc_pthread_exit (void *retval)
{
	pthread_exit (retval);
}

<<<<<<< HEAD
=======
void mono_gc_set_skip_thread (gboolean value)
{
}
>>>>>>> fade2ea1
#endif

#ifdef HOST_WIN32
BOOL APIENTRY mono_gc_dllmain (HMODULE module_handle, DWORD reason, LPVOID reserved)
{
	return TRUE;
}
#endif

guint
mono_gc_get_vtable_bits (MonoClass *class)
{
	return 0;
}

void
mono_gc_register_altstack (gpointer stack, gint32 stack_size, gpointer altstack, gint32 altstack_size)
{
}

#endif<|MERGE_RESOLUTION|>--- conflicted
+++ resolved
@@ -443,12 +443,9 @@
 	pthread_exit (retval);
 }
 
-<<<<<<< HEAD
-=======
 void mono_gc_set_skip_thread (gboolean value)
 {
 }
->>>>>>> fade2ea1
 #endif
 
 #ifdef HOST_WIN32
