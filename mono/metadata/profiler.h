/*
 * Licensed to the .NET Foundation under one or more agreements.
 * The .NET Foundation licenses this file to you under the MIT license.
 * See the LICENSE file in the project root for more information.
 */

#ifndef __MONO_PROFILER_H__
#define __MONO_PROFILER_H__

#include <mono/metadata/appdomain.h>
#include <mono/metadata/mono-gc.h>
#include <mono/metadata/object.h>

MONO_BEGIN_DECLS

/**
 * This value will be incremented whenever breaking changes to the profiler API
 * are made. This macro is intended for use in profiler modules that wish to
 * support older versions of the profiler API.
 */
#define MONO_PROFILER_API_VERSION 2

typedef struct _MonoProfiler MonoProfiler;
typedef struct _MonoProfilerDesc *MonoProfilerHandle;

typedef void (*MonoProfilerCleanupCallback) (MonoProfiler *prof);

MONO_API void mono_profiler_load (const char *desc);
MONO_API MonoProfilerHandle mono_profiler_create (MonoProfiler *prof);
MONO_API void mono_profiler_set_cleanup_callback (MonoProfilerHandle handle, MonoProfilerCleanupCallback cb);

typedef struct {
	MonoMethod *method;
	uint32_t il_offset;
	uint32_t counter;
	const char *file_name;
	uint32_t line;
	uint32_t column;
} MonoProfilerCoverageData;

typedef mono_bool (*MonoProfilerCoverageFilterCallback) (MonoProfiler *prof, MonoMethod *method);
typedef void (*MonoProfilerCoverageCallback) (MonoProfiler *prof, const MonoProfilerCoverageData *data);

<<<<<<< HEAD
/*
 * Retrieves all coverage data for the specified method and invokes the given
 * callback for each entry. Source location information will only be filled out
 * if the given method has debug info available. Returns TRUE if the given
 * method was instrumented for code coverage; otherwise, FALSE.
 *
 * Please note that the structure passed to the callback is only valid for the
 * duration of the callback.
 *
 * This function is not async safe.
 */
#ifndef RUNTIME_IL2CPP
=======
MONO_API mono_bool mono_profiler_enable_coverage (void);
MONO_API void mono_profiler_set_coverage_filter_callback (MonoProfilerHandle handle, MonoProfilerCoverageFilterCallback cb);
>>>>>>> dcf567ff
MONO_API mono_bool mono_profiler_get_coverage_data (MonoProfilerHandle handle, MonoMethod *method, MonoProfilerCoverageCallback cb);
#endif

typedef enum {
	/**
	 * Do not perform sampling. Will make the sampling thread sleep until the
	 * sampling mode is changed to one of the below modes.
	 */
	MONO_PROFILER_SAMPLE_MODE_NONE = 0,
	/**
	 * Try to base sampling frequency on process activity. Falls back to
	 * MONO_PROFILER_SAMPLE_MODE_REAL if such a clock is not available.
	 */
	MONO_PROFILER_SAMPLE_MODE_PROCESS = 1,
	/**
	 * Base sampling frequency on wall clock time. Uses a monotonic clock when
	 * available (all major platforms).
	 */
	MONO_PROFILER_SAMPLE_MODE_REAL = 2,
} MonoProfilerSampleMode;

MONO_API mono_bool mono_profiler_enable_sampling (MonoProfilerHandle handle);
MONO_API mono_bool mono_profiler_set_sample_mode (MonoProfilerHandle handle, MonoProfilerSampleMode mode, uint32_t freq);
MONO_API mono_bool mono_profiler_get_sample_mode (MonoProfilerHandle handle, MonoProfilerSampleMode *mode, uint32_t *freq);

MONO_API mono_bool mono_profiler_enable_allocations (void);

typedef struct _MonoProfilerCallContext MonoProfilerCallContext;

typedef enum {
	/**
	 * Do not instrument calls.
	 */
	MONO_PROFILER_CALL_INSTRUMENTATION_NONE = 0,
	/**
	 * Instrument method entries.
	 */
	MONO_PROFILER_CALL_INSTRUMENTATION_ENTER = 1 << 1,
	/**
	 * Also capture a call context for method entries.
	 */
	MONO_PROFILER_CALL_INSTRUMENTATION_ENTER_CONTEXT = 1 << 2,
	/**
	 * Instrument method exits.
	 */
	MONO_PROFILER_CALL_INSTRUMENTATION_LEAVE = 1 << 3,
	/**
	 * Also capture a call context for method exits.
	 */
	MONO_PROFILER_CALL_INSTRUMENTATION_LEAVE_CONTEXT = 1 << 4,
	/**
	 * Instrument method exits as a result of a tail call.
	 */
	MONO_PROFILER_CALL_INSTRUMENTATION_TAIL_CALL = 1 << 5,
	/**
	 * Instrument exceptional method exits.
	 */
	MONO_PROFILER_CALL_INSTRUMENTATION_EXCEPTION_LEAVE = 1 << 6,
} MonoProfilerCallInstrumentationFlags;

typedef MonoProfilerCallInstrumentationFlags (*MonoProfilerCallInstrumentationFilterCallback) (MonoProfiler *prof, MonoMethod *method);

MONO_API void mono_profiler_set_call_instrumentation_filter_callback (MonoProfilerHandle handle, MonoProfilerCallInstrumentationFilterCallback cb);
MONO_API mono_bool mono_profiler_enable_call_context_introspection (void);
MONO_API void *mono_profiler_call_context_get_this (MonoProfilerCallContext *context);
MONO_API void *mono_profiler_call_context_get_argument (MonoProfilerCallContext *context, uint32_t position);
MONO_API void *mono_profiler_call_context_get_local (MonoProfilerCallContext *context, uint32_t position);
MONO_API void *mono_profiler_call_context_get_result (MonoProfilerCallContext *context);
MONO_API void mono_profiler_call_context_free_buffer (void *buffer);

#ifdef MONO_PROFILER_UNSTABLE_GC_ROOTS
typedef enum {
	/* Upper 2 bytes. */
	MONO_PROFILER_GC_ROOT_PINNING = 1 << 8,
	MONO_PROFILER_GC_ROOT_WEAKREF = 2 << 8,
	MONO_PROFILER_GC_ROOT_INTERIOR = 4 << 8,

	/* Lower 2 bytes (flags). */
	MONO_PROFILER_GC_ROOT_STACK = 1 << 0,
	MONO_PROFILER_GC_ROOT_FINALIZER = 1 << 1,
	MONO_PROFILER_GC_ROOT_HANDLE = 1 << 2,
	MONO_PROFILER_GC_ROOT_OTHER = 1 << 3,
	MONO_PROFILER_GC_ROOT_MISC = 1 << 4,

	MONO_PROFILER_GC_ROOT_TYPEMASK = 0xff,
} MonoProfilerGCRootType;
#endif

typedef enum {
	/**
	 * The \c data parameter is a \c MonoMethod pointer.
	 */
	MONO_PROFILER_CODE_BUFFER_METHOD = 0,
	MONO_PROFILER_CODE_BUFFER_METHOD_TRAMPOLINE = 1,
	MONO_PROFILER_CODE_BUFFER_UNBOX_TRAMPOLINE = 2,
	MONO_PROFILER_CODE_BUFFER_IMT_TRAMPOLINE = 3,
	MONO_PROFILER_CODE_BUFFER_GENERICS_TRAMPOLINE = 4,
	/**
	 * The \c data parameter is a C string.
	 */
	MONO_PROFILER_CODE_BUFFER_SPECIFIC_TRAMPOLINE = 5,
	MONO_PROFILER_CODE_BUFFER_HELPER = 6,
	MONO_PROFILER_CODE_BUFFER_MONITOR = 7,
	MONO_PROFILER_CODE_BUFFER_DELEGATE_INVOKE = 8,
	MONO_PROFILER_CODE_BUFFER_EXCEPTION_HANDLING = 9,
} MonoProfilerCodeBufferType;

typedef enum {
	MONO_GC_EVENT_PRE_STOP_WORLD = 6,
	/**
	 * When this event arrives, the GC and suspend locks are acquired.
	 */
	MONO_GC_EVENT_PRE_STOP_WORLD_LOCKED = 10,
	MONO_GC_EVENT_POST_STOP_WORLD = 7,
	MONO_GC_EVENT_START = 0,
	MONO_GC_EVENT_END = 5,
	MONO_GC_EVENT_PRE_START_WORLD = 8,
	/**
	 * When this event arrives, the GC and suspend locks are released.
	 */
	MONO_GC_EVENT_POST_START_WORLD_UNLOCKED = 11,
	MONO_GC_EVENT_POST_START_WORLD = 9,
} MonoProfilerGCEvent;

/*
 * The macros below will generate the majority of the callback API. Refer to
 * mono/metadata/profiler-events.h for a list of callbacks. They are expanded
 * like so:
 *
 * typedef void (*MonoProfilerRuntimeInitializedCallback (MonoProfiler *prof);
 * MONO_API void mono_profiler_set_runtime_initialized_callback (MonoProfiler *prof, MonoProfilerRuntimeInitializedCallback cb);
 *
 * typedef void (*MonoProfilerRuntimeShutdownCallback (MonoProfiler *prof);
 * MONO_API void mono_profiler_set_runtime_shutdown_callback (MonoProfiler *prof, MonoProfilerRuntimeShutdownCallback cb);
 *
 * typedef void (*MonoProfilerContextLoadedCallback (MonoProfiler *prof);
 * MONO_API void mono_profiler_set_context_loaded_callback (MonoProfiler *prof, MonoProfilerContextLoadedCallback cb);
 *
 * typedef void (*MonoProfilerContextUnloadedCallback (MonoProfiler *prof);
 * MONO_API void mono_profiler_set_context_unloaded_callback (MonoProfiler *prof, MonoProfilerContextUnloadedCallback cb);
 *
 * Etc.
 *
 * To remove a callback, pass NULL instead of a valid function pointer.
 * Callbacks can be changed at any point, but note that doing so is inherently
 * racy with respect to threads that aren't suspended, i.e. you may still see a
 * call from another thread right after you change a callback.
 *
 * These functions are async safe.
 */

#define _MONO_PROFILER_EVENT(type, ...) \
	typedef void (*MonoProfiler ## type ## Callback) (__VA_ARGS__);
#define MONO_PROFILER_EVENT_0(name, type) \
		_MONO_PROFILER_EVENT(type, MonoProfiler *prof)
#define MONO_PROFILER_EVENT_1(name, type, arg1_type, arg1_name) \
		_MONO_PROFILER_EVENT(type, MonoProfiler *prof, arg1_type arg1_name)
#define MONO_PROFILER_EVENT_2(name, type, arg1_type, arg1_name, arg2_type, arg2_name) \
		_MONO_PROFILER_EVENT(type, MonoProfiler *prof, arg1_type arg1_name, arg2_type arg2_name)
#define MONO_PROFILER_EVENT_3(name, type, arg1_type, arg1_name, arg2_type, arg2_name, arg3_type, arg3_name) \
		_MONO_PROFILER_EVENT(type, MonoProfiler *prof, arg1_type arg1_name, arg2_type arg2_name, arg3_type arg3_name)
#define MONO_PROFILER_EVENT_4(name, type, arg1_type, arg1_name, arg2_type, arg2_name, arg3_type, arg3_name, arg4_type, arg4_name) \
		_MONO_PROFILER_EVENT(type, MonoProfiler *prof, arg1_type arg1_name, arg2_type arg2_name, arg3_type arg3_name, arg4_type arg4_name)
#include <mono/metadata/profiler-events.h>
#undef MONO_PROFILER_EVENT_0
#undef MONO_PROFILER_EVENT_1
#undef MONO_PROFILER_EVENT_2
#undef MONO_PROFILER_EVENT_3
#undef MONO_PROFILER_EVENT_4
#undef _MONO_PROFILER_EVENT

#define _MONO_PROFILER_EVENT(name, type) \
	MONO_API void mono_profiler_set_ ## name ## _callback (MonoProfilerHandle handle, MonoProfiler ## type ## Callback cb);
#define MONO_PROFILER_EVENT_0(name, type) \
	_MONO_PROFILER_EVENT(name, type)
#define MONO_PROFILER_EVENT_1(name, type, arg1_type, arg1_name) \
	_MONO_PROFILER_EVENT(name, type)
#define MONO_PROFILER_EVENT_2(name, type, arg1_type, arg1_name, arg2_type, arg2_name) \
	_MONO_PROFILER_EVENT(name, type)
#define MONO_PROFILER_EVENT_3(name, type, arg1_type, arg1_name, arg2_type, arg2_name, arg3_type, arg3_name) \
	_MONO_PROFILER_EVENT(name, type)
#define MONO_PROFILER_EVENT_4(name, type, arg1_type, arg1_name, arg2_type, arg2_name, arg3_type, arg3_name, arg4_type, arg4_name) \
	_MONO_PROFILER_EVENT(name, type)
#include <mono/metadata/profiler-events.h>
#undef MONO_PROFILER_EVENT_0
#undef MONO_PROFILER_EVENT_1
#undef MONO_PROFILER_EVENT_2
#undef MONO_PROFILER_EVENT_3
#undef MONO_PROFILER_EVENT_4
#undef _MONO_PROFILER_EVENT

MONO_END_DECLS

#endif // __MONO_PROFILER_H__<|MERGE_RESOLUTION|>--- conflicted
+++ resolved
@@ -41,7 +41,6 @@
 typedef mono_bool (*MonoProfilerCoverageFilterCallback) (MonoProfiler *prof, MonoMethod *method);
 typedef void (*MonoProfilerCoverageCallback) (MonoProfiler *prof, const MonoProfilerCoverageData *data);
 
-<<<<<<< HEAD
 /*
  * Retrieves all coverage data for the specified method and invokes the given
  * callback for each entry. Source location information will only be filled out
@@ -54,10 +53,6 @@
  * This function is not async safe.
  */
 #ifndef RUNTIME_IL2CPP
-=======
-MONO_API mono_bool mono_profiler_enable_coverage (void);
-MONO_API void mono_profiler_set_coverage_filter_callback (MonoProfilerHandle handle, MonoProfilerCoverageFilterCallback cb);
->>>>>>> dcf567ff
 MONO_API mono_bool mono_profiler_get_coverage_data (MonoProfilerHandle handle, MonoMethod *method, MonoProfilerCoverageCallback cb);
 #endif
 
