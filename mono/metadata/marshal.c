--- conflicted
+++ resolved
@@ -1307,15 +1307,6 @@
 		g_string_append (res, prefix);
 		g_string_append_c (res, '_');
 	}
-<<<<<<< HEAD
-	case MONO_MARSHAL_CONV_ARRAY_LPARRAY: {
-		char *msg = g_strdup_printf ("Structure field of type %s can't be marshalled as LPArray", mono_class_from_mono_type (type)->name);
-
-		mono_mb_emit_exception_marshal_directive (mb, msg);
-		break;
-	}
-=======
->>>>>>> 24ef4257
 
 	mono_type_get_desc (res, sig->ret, FALSE);
 
@@ -1618,176 +1609,9 @@
 			 * A method cannot be inflated and a wrapper at the same time, so the wrapper info
 			 * contains an uninflated method.
 			 */
-<<<<<<< HEAD
-			
-			if (mono_class_is_explicit_layout (klass) && (usize == 0)) {
-				if (MONO_TYPE_IS_REFERENCE (info->fields [i].field->type) ||
-				    ((!last_field && MONO_TYPE_IS_REFERENCE (info->fields [i + 1].field->type))))
-					g_error ("Type %s which has an [ExplicitLayout] attribute cannot have a "
-						 "reference field at the same offset as another field.",
-						 mono_type_full_name (&klass->byval_arg));
-			}
-		}
-		
-		switch (conv) {
-		case MONO_MARSHAL_CONV_NONE: {
-			int t;
-
-			//XXX a byref field!?!? that's not allowed! and worse, it might miss a WB
-			g_assert (!ftype->byref);
-			if (ftype->type == MONO_TYPE_I || ftype->type == MONO_TYPE_U) {
-				mono_mb_emit_ldloc (mb, 1);
-				mono_mb_emit_ldloc (mb, 0);
-				mono_mb_emit_byte (mb, CEE_LDIND_I);
-				mono_mb_emit_byte (mb, CEE_STIND_I);
-				break;
-			}
-
-		handle_enum:
-			t = ftype->type;
-			switch (t) {
-			case MONO_TYPE_I4:
-			case MONO_TYPE_U4:
-			case MONO_TYPE_I1:
-			case MONO_TYPE_U1:
-			case MONO_TYPE_BOOLEAN:
-			case MONO_TYPE_I2:
-			case MONO_TYPE_U2:
-			case MONO_TYPE_CHAR:
-			case MONO_TYPE_I8:
-			case MONO_TYPE_U8:
-			case MONO_TYPE_PTR:
-			case MONO_TYPE_R4:
-			case MONO_TYPE_R8:
-				mono_mb_emit_ldloc (mb, 1);
-				mono_mb_emit_ldloc (mb, 0);
-				if (t == MONO_TYPE_CHAR && ntype == MONO_NATIVE_U1 && string_encoding != MONO_NATIVE_LPWSTR) {
-					if (to_object) {
-						mono_mb_emit_byte (mb, CEE_LDIND_U1);
-						mono_mb_emit_byte (mb, CEE_STIND_I2);
-					} else {
-						mono_mb_emit_byte (mb, CEE_LDIND_U2);
-						mono_mb_emit_byte (mb, CEE_STIND_I1);
-					}
-				} else {
-					mono_mb_emit_byte (mb, mono_type_to_ldind (ftype));
-					mono_mb_emit_byte (mb, mono_type_to_stind (ftype));
-				}
-				break;
-			case MONO_TYPE_VALUETYPE: {
-				int src_var, dst_var;
-				MonoType *etype;
-				int len;
-
-				if (ftype->data.klass->enumtype) {
-					ftype = mono_class_enum_basetype (ftype->data.klass);
-					goto handle_enum;
-				}
-
-				src_var = mono_mb_add_local (mb, &mono_defaults.int_class->byval_arg);
-				dst_var = mono_mb_add_local (mb, &mono_defaults.int_class->byval_arg);
-	
-				/* save the old src pointer */
-				mono_mb_emit_ldloc (mb, 0);
-				mono_mb_emit_stloc (mb, src_var);
-				/* save the old dst pointer */
-				mono_mb_emit_ldloc (mb, 1);
-				mono_mb_emit_stloc (mb, dst_var);
-
-				if (get_fixed_buffer_attr (info->fields [i].field, &etype, &len)) {
-					emit_fixed_buf_conv (mb, ftype, etype, len, to_object, &usize);
-				} else {
-					emit_struct_conv (mb, ftype->data.klass, to_object);
-				}
-
-				/* restore the old src pointer */
-				mono_mb_emit_ldloc (mb, src_var);
-				mono_mb_emit_stloc (mb, 0);
-				/* restore the old dst pointer */
-				mono_mb_emit_ldloc (mb, dst_var);
-				mono_mb_emit_stloc (mb, 1);
-				break;
-			}
-			case MONO_TYPE_OBJECT: {
-#ifndef DISABLE_COM
-				if (to_object) {
-					static MonoMethod *variant_clear = NULL;
-					static MonoMethod *get_object_for_native_variant = NULL;
-
-					if (!variant_clear)
-						variant_clear = mono_class_get_method_from_name (mono_class_get_variant_class (), "Clear", 0);
-					if (!get_object_for_native_variant)
-						get_object_for_native_variant = mono_class_get_method_from_name (mono_defaults.marshal_class, "GetObjectForNativeVariant", 1);
-					mono_mb_emit_ldloc (mb, 1);
-					mono_mb_emit_ldloc (mb, 0);
-					mono_mb_emit_managed_call (mb, get_object_for_native_variant, NULL);
-					mono_mb_emit_byte (mb, CEE_STIND_REF);
-
-					mono_mb_emit_ldloc (mb, 0);
-					mono_mb_emit_managed_call (mb, variant_clear, NULL);
-				}
-				else {
-					static MonoMethod *get_native_variant_for_object = NULL;
-
-					if (!get_native_variant_for_object)
-						get_native_variant_for_object = mono_class_get_method_from_name (mono_defaults.marshal_class, "GetNativeVariantForObject", 2);
-
-					mono_mb_emit_ldloc (mb, 0);
-					mono_mb_emit_byte(mb, CEE_LDIND_REF);
-					mono_mb_emit_ldloc (mb, 1);
-					mono_mb_emit_managed_call (mb, get_native_variant_for_object, NULL);
-				}
-#else
-				char *msg = g_strdup_printf ("COM support was disabled at compilation time.");
-				mono_mb_emit_exception_marshal_directive (mb, msg);
-#endif
-				break;
-			}
-
-			default: 
-				g_warning ("marshaling type %02x not implemented", ftype->type);
-				g_assert_not_reached ();
-			}
-			break;
-		}
-		default: {
-			int src_var, dst_var;
-
-            if (to_object && conv == MONO_MARSHAL_CONV_OBJECT_STRUCT &&
-                mono_class_from_mono_type (ftype) == klass)
-            {
-                char *msg = g_strdup_printf("Cannot generate recursive code to marshal type %s\n", mono_type_full_name (&klass->byval_arg));
-                /* Generating the code for this would infinitely recurse. */
-                mono_mb_emit_exception_marshal_directive (mb, msg);
-                return;
-            }
-
-			src_var = mono_mb_add_local (mb, &mono_defaults.int_class->byval_arg);
-			dst_var = mono_mb_add_local (mb, &mono_defaults.int_class->byval_arg);
-
-			/* save the old src pointer */
-			mono_mb_emit_ldloc (mb, 0);
-			mono_mb_emit_stloc (mb, src_var);
-			/* save the old dst pointer */
-			mono_mb_emit_ldloc (mb, 1);
-			mono_mb_emit_stloc (mb, dst_var);
-
-			if (to_object) 
-				emit_ptr_to_object_conv (mb, ftype, conv, info->fields [i].mspec);
-			else
-				emit_object_to_ptr_conv (mb, ftype, conv, info->fields [i].mspec);
-
-			/* restore the old src pointer */
-			mono_mb_emit_ldloc (mb, src_var);
-			mono_mb_emit_stloc (mb, 0);
-			/* restore the old dst pointer */
-			mono_mb_emit_ldloc (mb, dst_var);
-			mono_mb_emit_stloc (mb, 1);
-=======
 			result = mono_class_inflate_generic_method_checked (m, mono_method_get_context (wrapper), error);
 			g_assert (mono_error_ok (error)); /* FIXME don't swallow the error */
 			return result;
->>>>>>> 24ef4257
 		}
 		return m;
 	case MONO_WRAPPER_SYNCHRONIZED:
@@ -3780,55 +3604,6 @@
 			break;
 		default:
 			break;
-<<<<<<< HEAD
-		case MONO_TYPE_FNPTR:
-	    {
-	        char *msg = g_strdup_printf("don't know how to convert FNPTR return value\n");
-	        mono_mb_emit_exception_marshal_directive (mb, msg);
-		    break;
-	    }
-		default:
-			g_warning ("return type 0x%02x unknown", sig->ret->type);	
-			g_assert_not_reached ();
-		}
-	} else {
-		mono_mb_emit_stloc (mb, 3);
-	}
-
-	/* Convert byref arguments back */
-	for (i = 0; i < sig->param_count; i ++) {
-		MonoType *t = sig->params [i];
-		MonoMarshalSpec *spec = mspecs [i + 1];
-
-		if (spec && spec->native == MONO_NATIVE_CUSTOM) {
-			emit_marshal (m, i, t, mspecs [i + 1], tmp_locals [i], NULL, MARSHAL_ACTION_MANAGED_CONV_OUT);
-		}
-		else if (t->byref) {
-			switch (t->type) {
-			case MONO_TYPE_CLASS:
-			case MONO_TYPE_VALUETYPE:
-			case MONO_TYPE_OBJECT:
-			case MONO_TYPE_STRING:
-			case MONO_TYPE_BOOLEAN:
-				emit_marshal (m, i, t, mspecs [i + 1], tmp_locals [i], NULL, MARSHAL_ACTION_MANAGED_CONV_OUT);
-				break;
-			default:
-				break;
-			}
-		}
-		else if (invoke_sig->params [i]->attrs & PARAM_ATTRIBUTE_OUT) {
-			/* The [Out] information is encoded in the delegate signature */
-			switch (t->type) {
-			case MONO_TYPE_SZARRAY:
-			case MONO_TYPE_CLASS:
-			case MONO_TYPE_VALUETYPE:
-				emit_marshal (m, i, invoke_sig->params [i], mspecs [i + 1], tmp_locals [i], NULL, MARSHAL_ACTION_MANAGED_CONV_OUT);
-				break;
-			default:
-				g_assert_not_reached ();
-			}
-=======
->>>>>>> 24ef4257
 		}
 	}
 }
