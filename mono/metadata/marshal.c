/**
 * \file
 * Routines for marshaling complex types in P/Invoke methods.
 * 
 * Author:
 *   Paolo Molaro (lupus@ximian.com)
 *
 * Copyright 2002-2003 Ximian, Inc (http://www.ximian.com)
 * Copyright 2004-2009 Novell, Inc (http://www.novell.com)
 * Copyright 2011 Xamarin, Inc (http://www.xamarin.com)
 *
 * Licensed under the MIT license. See LICENSE file in the project root for full license information.
 */

#include "config.h"
#ifdef HAVE_ALLOCA_H
#include <alloca.h>
#endif

#include "object.h"
#include "loader.h"
#include "cil-coff.h"
#include "metadata/marshal.h"
#include "metadata/marshal-internals.h"
#include "metadata/marshal-ilgen.h"
#include "metadata/method-builder.h"
#include "metadata/method-builder-internals.h"
#include "metadata/tabledefs.h"
#include "metadata/exception.h"
#include "metadata/appdomain.h"
#include "mono/metadata/abi-details.h"
#include "mono/metadata/class-abi-details.h"
#include "mono/metadata/debug-helpers.h"
#include "mono/metadata/threads.h"
#include "mono/metadata/monitor.h"
#include "mono/metadata/class-init.h"
#include "mono/metadata/class-internals.h"
#include "mono/metadata/metadata-internals.h"
#include "mono/metadata/domain-internals.h"
#include "mono/metadata/gc-internals.h"
#include "mono/metadata/threads-types.h"
#include "mono/metadata/string-icalls.h"
#include "mono/metadata/attrdefs.h"
#include "mono/metadata/cominterop.h"
#include "mono/metadata/remoting.h"
#include "mono/metadata/reflection-internals.h"
#include "mono/metadata/threadpool.h"
#include "mono/metadata/handle.h"
#include "mono/utils/mono-counters.h"
#include "mono/utils/mono-tls.h"
#include "mono/utils/mono-memory-model.h"
#include "mono/utils/atomic.h"
#include <mono/utils/mono-threads.h>
#include <mono/utils/mono-threads-coop.h>
#include <mono/utils/mono-error-internals.h>

#include <string.h>
#include <errno.h>

/* #define DEBUG_RUNTIME_CODE */

#define OPDEF(a,b,c,d,e,f,g,h,i,j) \
	a = i,

enum {
#include "mono/cil/opcode.def"
	LAST = 0xff
};
#undef OPDEF

/* 
 * This mutex protects the various marshalling related caches in MonoImage
 * and a few other data structures static to this file.
 *
 * The marshal lock is a non-recursive complex lock that sits below the domain lock in the
 * runtime locking latice. Which means it can take simple locks suck as the image lock.
 */
#define mono_marshal_lock() mono_locks_os_acquire (&marshal_mutex, MarshalLock)
#define mono_marshal_unlock() mono_locks_os_release (&marshal_mutex, MarshalLock)
static mono_mutex_t marshal_mutex;
static gboolean marshal_mutex_initialized;

static MonoNativeTlsKey last_error_tls_id;

static MonoNativeTlsKey load_type_info_tls_id;

static gboolean use_aot_wrappers;

static int class_marshal_info_count;

<<<<<<< HEAD
=======
static void ftnptr_eh_callback_default (guint32 gchandle);

static MonoFtnPtrEHCallback ftnptr_eh_callback = ftnptr_eh_callback_default;

static MonoMarshalCallbacks *
get_marshal_cb (void);

>>>>>>> b7731385
static void
delegate_hash_table_add (MonoDelegateHandle d);

static void
delegate_hash_table_remove (MonoDelegate *d);

static void
mono_byvalarray_to_array (MonoArray *arr, gpointer native_arr, MonoClass *eltype, guint32 elnum);

static void
mono_array_to_byvalarray (gpointer native_arr, MonoArray *arr, MonoClass *eltype, guint32 elnum);

gpointer
mono_delegate_handle_to_ftnptr (MonoDelegateHandle delegate, MonoError *error);

MonoDelegateHandle
mono_ftnptr_to_delegate_handle (MonoClass *klass, gpointer ftn, MonoError *error);

<<<<<<< HEAD
gpointer
mono_array_to_savearray (MonoArray *array);

gpointer
mono_array_to_lparray (MonoArray *array);

void
mono_free_lparray (MonoArray *array, gpointer* nativeArray);

gpointer
mono_marshal_asany (MonoObject *obj, MonoMarshalNative string_encoding, int param_attrs);

void
mono_marshal_free_asany (MonoObject *o, gpointer ptr, MonoMarshalNative string_encoding, int param_attrs);

gpointer
mono_array_to_savearray (MonoArray *array);

gpointer
mono_array_to_lparray (MonoArray *array);

void
mono_free_lparray (MonoArray *array, gpointer* nativeArray);

static MonoThreadInfo*
mono_icall_start (HandleStackMark *stackmark, MonoError *error);

static void
mono_icall_end (MonoThreadInfo *info, HandleStackMark *stackmark, MonoError *error);

static MonoObjectHandle
mono_icall_handle_new (gpointer rawobj);

static MonoObjectHandle
mono_icall_handle_new_interior (gpointer rawobj);

=======
>>>>>>> b7731385
/* Lazy class loading functions */
static GENERATE_GET_CLASS_WITH_CACHE (string_builder, "System.Text", "StringBuilder");
static GENERATE_TRY_GET_CLASS_WITH_CACHE (unmanaged_function_pointer_attribute, "System.Runtime.InteropServices", "UnmanagedFunctionPointerAttribute");

static MonoImage*
get_method_image (MonoMethod *method)
{
	return m_class_get_image (method->klass);
}

static void
register_icall (gpointer func, const char *name, const char *sigstr, gboolean no_wrapper)
{
	MonoMethodSignature *sig = mono_create_icall_signature (sigstr);

	mono_register_jit_icall (func, name, sig, no_wrapper);
}

static void
register_icall_no_wrapper (gpointer func, const char *name, const char *sigstr)
{
	MonoMethodSignature *sig = mono_create_icall_signature (sigstr);

	mono_register_jit_icall (func, name, sig, TRUE);
}

MonoMethodSignature*
mono_signature_no_pinvoke (MonoMethod *method)
{
	MonoMethodSignature *sig = mono_method_signature (method);
	if (sig->pinvoke) {
		sig = mono_metadata_signature_dup_full (get_method_image (method), sig);
		sig->pinvoke = FALSE;
	}
	
	return sig;
}

void
mono_marshal_init_tls (void)
{
	mono_native_tls_alloc (&last_error_tls_id, NULL);
	mono_native_tls_alloc (&load_type_info_tls_id, NULL);
}

MonoObject*
mono_object_isinst_icall (MonoObject *obj, MonoClass *klass)
{
	if (!klass)
		return NULL;

	/* This is called from stelemref so it is expected to succeed */
	/* Fastpath */
	if (mono_class_is_interface (klass)) {
		MonoVTable *vt = obj->vtable;

		if (!m_class_is_inited (klass))
			mono_class_init (klass);

		if (MONO_VTABLE_IMPLEMENTS_INTERFACE (vt, m_class_get_interface_id (klass)))
			return obj;
	}

	ERROR_DECL (error);
	MonoObject *result = mono_object_isinst_checked (obj, klass, error);
	mono_error_set_pending_exception (error);
	return result;
}

MonoString*
ves_icall_mono_string_from_utf16 (gunichar2 *data)
{
	ERROR_DECL (error);
	MonoString *result = mono_string_from_utf16_checked (data, error);
	mono_error_set_pending_exception (error);
	return result;
}

char*
ves_icall_mono_string_to_utf8 (MonoString *str)
{
	ERROR_DECL (error);
	char *result = mono_string_to_utf8_checked (str, error);
	mono_error_set_pending_exception (error);
	return result;
}

MonoString*
ves_icall_string_new_wrapper (const char *text)
{
	if (text) {
		ERROR_DECL (error);
		MonoString *res = mono_string_new_checked (mono_domain_get (), text, error);
		mono_error_set_pending_exception (error);
		return res;
	}

	return NULL;
}

void
mono_marshal_init (void)
{
	static gboolean module_initialized = FALSE;

	if (!module_initialized) {
		module_initialized = TRUE;
		mono_os_mutex_init_recursive (&marshal_mutex);
		marshal_mutex_initialized = TRUE;

		register_icall (ves_icall_System_Threading_Thread_ResetAbort, "ves_icall_System_Threading_Thread_ResetAbort", "void", TRUE);
		register_icall (mono_marshal_string_to_utf16, "mono_marshal_string_to_utf16", "ptr obj", FALSE);
		register_icall (mono_marshal_string_to_utf16_copy, "mono_marshal_string_to_utf16_copy", "ptr obj", FALSE);
		register_icall (mono_string_to_utf16, "mono_string_to_utf16", "ptr obj", FALSE);
		register_icall (ves_icall_mono_string_from_utf16, "ves_icall_mono_string_from_utf16", "obj ptr", FALSE);
		register_icall (mono_string_from_byvalstr, "mono_string_from_byvalstr", "obj ptr int", FALSE);
		register_icall (mono_string_from_byvalwstr, "mono_string_from_byvalwstr", "obj ptr int", FALSE);
		register_icall (mono_string_new_wrapper, "mono_string_new_wrapper", "obj ptr", FALSE);
		register_icall (ves_icall_string_new_wrapper, "ves_icall_string_new_wrapper", "obj ptr", FALSE);
		register_icall (mono_string_new_len_wrapper, "mono_string_new_len_wrapper", "obj ptr int", FALSE);
		register_icall (ves_icall_mono_string_to_utf8, "ves_icall_mono_string_to_utf8", "ptr obj", FALSE);
		register_icall (mono_string_to_utf8str, "mono_string_to_utf8str", "ptr obj", FALSE);
		register_icall (mono_string_to_ansibstr, "mono_string_to_ansibstr", "ptr object", FALSE);
		register_icall (mono_string_builder_to_utf8, "mono_string_builder_to_utf8", "ptr object", FALSE);
		register_icall (mono_string_builder_to_utf16, "mono_string_builder_to_utf16", "ptr object", FALSE);
		register_icall (mono_array_to_savearray, "mono_array_to_savearray", "ptr object", FALSE);
		register_icall (mono_array_to_lparray, "mono_array_to_lparray", "ptr object", FALSE);
		register_icall (mono_free_lparray, "mono_free_lparray", "void object ptr", FALSE);
		register_icall (mono_byvalarray_to_array, "mono_byvalarray_to_array", "void object ptr ptr int32", FALSE);
		register_icall (mono_byvalarray_to_byte_array, "mono_byvalarray_to_byte_array", "void object ptr int32", FALSE);
		register_icall (mono_array_to_byvalarray, "mono_array_to_byvalarray", "void ptr object ptr int32", FALSE);
		register_icall (mono_array_to_byte_byvalarray, "mono_array_to_byte_byvalarray", "void ptr object int32", FALSE);
		register_icall (mono_delegate_to_ftnptr, "mono_delegate_to_ftnptr", "ptr object", FALSE);
		register_icall (mono_ftnptr_to_delegate, "mono_ftnptr_to_delegate", "object ptr ptr", FALSE);
		register_icall (mono_marshal_asany, "mono_marshal_asany", "ptr object int32 int32", FALSE);
		register_icall (mono_marshal_free_asany, "mono_marshal_free_asany", "void object ptr int32 int32", FALSE);
		register_icall (ves_icall_marshal_alloc, "ves_icall_marshal_alloc", "ptr ptr", FALSE);
		register_icall (mono_marshal_free, "mono_marshal_free", "void ptr", FALSE);
		register_icall (mono_marshal_set_last_error, "mono_marshal_set_last_error", "void", TRUE);
		register_icall (mono_marshal_set_last_error_windows, "mono_marshal_set_last_error_windows", "void int32", TRUE);
		register_icall (mono_string_utf8_to_builder, "mono_string_utf8_to_builder", "void ptr ptr", FALSE);
		register_icall (mono_string_utf8_to_builder2, "mono_string_utf8_to_builder2", "object ptr", FALSE);
		register_icall (mono_string_utf16_to_builder, "mono_string_utf16_to_builder", "void ptr ptr", FALSE);
		register_icall (mono_string_utf16_to_builder2, "mono_string_utf16_to_builder2", "object ptr", FALSE);
		register_icall (mono_marshal_free_array, "mono_marshal_free_array", "void ptr int32", FALSE);
		register_icall (mono_string_to_byvalstr, "mono_string_to_byvalstr", "void ptr ptr int32", FALSE);
		register_icall (mono_string_to_byvalwstr, "mono_string_to_byvalwstr", "void ptr ptr int32", FALSE);
		register_icall (g_free, "g_free", "void ptr", FALSE);
		register_icall_no_wrapper (mono_object_isinst_icall, "mono_object_isinst_icall", "object object ptr");
		register_icall (mono_struct_delete_old, "mono_struct_delete_old", "void ptr ptr", FALSE);
		register_icall (mono_delegate_begin_invoke, "mono_delegate_begin_invoke", "object object ptr", FALSE);
		register_icall (mono_delegate_end_invoke, "mono_delegate_end_invoke", "object object ptr", FALSE);
		register_icall (mono_gc_wbarrier_generic_nostore, "wb_generic", "void ptr", FALSE);
		register_icall (mono_gchandle_get_target, "mono_gchandle_get_target", "object int32", TRUE);
		register_icall (mono_marshal_isinst_with_cache, "mono_marshal_isinst_with_cache", "object object ptr ptr", FALSE);
		register_icall (mono_threads_enter_gc_safe_region_unbalanced, "mono_threads_enter_gc_safe_region_unbalanced", "ptr ptr", TRUE);
		register_icall (mono_threads_exit_gc_safe_region_unbalanced, "mono_threads_exit_gc_safe_region_unbalanced", "void ptr ptr", TRUE);
		register_icall (mono_threads_enter_gc_unsafe_region_unbalanced, "mono_threads_enter_gc_unsafe_region_unbalanced", "ptr ptr", TRUE);
		register_icall (mono_threads_exit_gc_unsafe_region_unbalanced, "mono_threads_exit_gc_unsafe_region_unbalanced", "void ptr ptr", TRUE);
		register_icall (mono_threads_attach_coop, "mono_threads_attach_coop", "ptr ptr ptr", TRUE);
		register_icall (mono_threads_detach_coop, "mono_threads_detach_coop", "void ptr ptr", TRUE);
		register_icall (mono_icall_start, "mono_icall_start", "ptr ptr ptr", TRUE);
		register_icall (mono_icall_end, "mono_icall_end", "void ptr ptr ptr", TRUE);
		register_icall (mono_icall_handle_new, "mono_icall_handle_new", "ptr ptr", TRUE);
		register_icall (mono_icall_handle_new_interior, "mono_icall_handle_new_interior", "ptr ptr", TRUE);

		mono_cominterop_init ();
		mono_remoting_init ();

		mono_counters_register ("MonoClass::class_marshal_info_count count",
								MONO_COUNTER_METADATA | MONO_COUNTER_INT, &class_marshal_info_count);

	}
}

void
mono_marshal_cleanup (void)
{
	mono_cominterop_cleanup ();

	mono_native_tls_free (load_type_info_tls_id);
	mono_native_tls_free (last_error_tls_id);
	mono_os_mutex_destroy (&marshal_mutex);
	marshal_mutex_initialized = FALSE;
}

void
mono_marshal_lock_internal (void)
{
	mono_marshal_lock ();
}

void
mono_marshal_unlock_internal (void)
{
	mono_marshal_unlock ();
}

/* This is a JIT icall, it sets the pending exception and return NULL on error */
gpointer
mono_delegate_to_ftnptr (MonoDelegate *delegate_raw)
{
	HANDLE_FUNCTION_ENTER ();
	ERROR_DECL (error);
	MONO_HANDLE_DCL (MonoDelegate, delegate);
	gpointer result = mono_delegate_handle_to_ftnptr (delegate, error);
	mono_error_set_pending_exception (error);
	HANDLE_FUNCTION_RETURN_VAL (result);
}

gpointer
mono_delegate_handle_to_ftnptr (MonoDelegateHandle delegate, MonoError *error)
{
	HANDLE_FUNCTION_ENTER ();
	gpointer result = NULL;
	error_init (error);
	MonoMethod *method, *wrapper;
	MonoClass *klass;
	uint32_t target_handle = 0;

	if (MONO_HANDLE_IS_NULL (delegate))
		goto leave;

	if (MONO_HANDLE_GETVAL (delegate, delegate_trampoline)) {
		result = MONO_HANDLE_GETVAL (delegate, delegate_trampoline);
		goto leave;
	}

	klass = mono_handle_class (delegate);
	g_assert (m_class_is_delegate (klass));

	method = MONO_HANDLE_GETVAL (delegate, method);
	if (MONO_HANDLE_GETVAL (delegate, method_is_virtual)) {
		MonoObjectHandle delegate_target = MONO_HANDLE_NEW_GET (MonoObject, delegate, target);
		method = mono_object_handle_get_virtual_method (delegate_target, method, error);
		goto_if_nok (error, leave);
	}

	if (method->flags & METHOD_ATTRIBUTE_PINVOKE_IMPL) {
		const char *exc_class, *exc_arg;
		gpointer ftnptr;

		ftnptr = mono_lookup_pinvoke_call (method, &exc_class, &exc_arg);
		if (!ftnptr) {
			g_assert (exc_class);
			mono_error_set_generic_error (error, "System", exc_class, "%s", exc_arg);
			goto leave;
		}
		result = ftnptr;
		goto leave;
	}

	MonoObjectHandle delegate_target = MONO_HANDLE_NEW_GET (MonoObject, delegate, target);
	if (!MONO_HANDLE_IS_NULL (delegate_target)) {
		/* Produce a location which can be embedded in JITted code */
		target_handle = mono_gchandle_new_weakref (MONO_HANDLE_RAW (delegate_target), FALSE); /* FIXME: a version of mono_gchandle_new_weakref that takes a coop handle */
	}

	wrapper = mono_marshal_get_managed_wrapper (method, klass, target_handle, error);
	goto_if_nok (error, leave);

	MONO_HANDLE_SETVAL (delegate, delegate_trampoline, gpointer, mono_compile_method_checked (wrapper, error));
	goto_if_nok (error, leave);

	// Add the delegate to the delegate hash table
	delegate_hash_table_add (delegate);

	/* when the object is collected, collect the dynamic method, too */
	mono_object_register_finalizer ((MonoObject*) MONO_HANDLE_RAW (delegate));

	result = MONO_HANDLE_GETVAL (delegate, delegate_trampoline);

leave:
	if (!is_ok (error) && target_handle != 0)
		mono_gchandle_free (target_handle);
	HANDLE_FUNCTION_RETURN_VAL (result);
}

/* 
 * this hash table maps from a delegate trampoline object to a weak reference
 * of the delegate. As an optimizations with a non-moving GC we store the
 * object pointer itself, otherwise we use a GC handle.
 */
static GHashTable *delegate_hash_table;

static GHashTable *
delegate_hash_table_new (void) {
	return g_hash_table_new (NULL, NULL);
}

static void 
delegate_hash_table_remove (MonoDelegate *d)
{
	guint32 gchandle = 0;

	mono_marshal_lock ();
	if (delegate_hash_table == NULL)
		delegate_hash_table = delegate_hash_table_new ();
	if (mono_gc_is_moving ())
		gchandle = GPOINTER_TO_UINT (g_hash_table_lookup (delegate_hash_table, d->delegate_trampoline));
	g_hash_table_remove (delegate_hash_table, d->delegate_trampoline);
	mono_marshal_unlock ();
	if (gchandle && mono_gc_is_moving ())
		mono_gchandle_free (gchandle);
}

static void
delegate_hash_table_add (MonoDelegateHandle d)
{
	guint32 gchandle;
	guint32 old_gchandle;

	mono_marshal_lock ();
	if (delegate_hash_table == NULL)
		delegate_hash_table = delegate_hash_table_new ();
	gpointer delegate_trampoline = MONO_HANDLE_GETVAL (d, delegate_trampoline);
	if (mono_gc_is_moving ()) {
		gchandle = mono_gchandle_new_weakref ((MonoObject*) MONO_HANDLE_RAW (d), FALSE);
		old_gchandle = GPOINTER_TO_UINT (g_hash_table_lookup (delegate_hash_table, delegate_trampoline));
		g_hash_table_insert (delegate_hash_table, delegate_trampoline, GUINT_TO_POINTER (gchandle));
		if (old_gchandle)
			mono_gchandle_free (old_gchandle);
	} else {
		g_hash_table_insert (delegate_hash_table, delegate_trampoline, MONO_HANDLE_RAW (d));
	}
	mono_marshal_unlock ();
}

/*
 * mono_marshal_use_aot_wrappers:
 *
 *   Instructs this module to use AOT compatible wrappers.
 */
void
mono_marshal_use_aot_wrappers (gboolean use)
{
	use_aot_wrappers = use;
}

static void
parse_unmanaged_function_pointer_attr (MonoClass *klass, MonoMethodPInvoke *piinfo)
{
	ERROR_DECL (error);
	MonoCustomAttrInfo *cinfo;
	MonoReflectionUnmanagedFunctionPointerAttribute *attr;

	/* The attribute is only available in Net 2.0 */
	if (mono_class_try_get_unmanaged_function_pointer_attribute_class ()) {
		/* 
		 * The pinvoke attributes are stored in a real custom attribute so we have to
		 * construct it.
		 */
		cinfo = mono_custom_attrs_from_class_checked (klass, error);
		if (!mono_error_ok (error)) {
			g_warning ("Could not load UnmanagedFunctionPointerAttribute due to %s", mono_error_get_message (error));
			mono_error_cleanup (error);
		}
		if (cinfo && !mono_runtime_get_no_exec ()) {
			attr = (MonoReflectionUnmanagedFunctionPointerAttribute*)mono_custom_attrs_get_attr_checked (cinfo, mono_class_try_get_unmanaged_function_pointer_attribute_class (), error);
			if (attr) {
				piinfo->piflags = (attr->call_conv << 8) | (attr->charset ? (attr->charset - 1) * 2 : 1) | attr->set_last_error;
			} else {
				if (!mono_error_ok (error)) {
					g_warning ("Could not load UnmanagedFunctionPointerAttribute due to %s", mono_error_get_message (error));
					mono_error_cleanup (error);
				}
			}
			if (!cinfo->cached)
				mono_custom_attrs_free (cinfo);
		}
	}
}

/* This is a JIT icall, it sets the pending exception and returns NULL on error */
MonoDelegate*
mono_ftnptr_to_delegate (MonoClass *klass, gpointer ftn)
{
	HANDLE_FUNCTION_ENTER ();
	ERROR_DECL (error);
	MonoDelegateHandle result = mono_ftnptr_to_delegate_handle (klass, ftn, error);
	mono_error_set_pending_exception (error);
	HANDLE_FUNCTION_RETURN_OBJ (result);
}

MonoDelegateHandle
mono_ftnptr_to_delegate_handle (MonoClass *klass, gpointer ftn, MonoError *error)
{
	HANDLE_FUNCTION_ENTER ();
	error_init (error);
	guint32 gchandle;
	MonoDelegateHandle d = MONO_HANDLE_NEW (MonoDelegate, NULL);

	if (ftn == NULL)
		goto leave;

	mono_marshal_lock ();
	if (delegate_hash_table == NULL)
		delegate_hash_table = delegate_hash_table_new ();

	if (mono_gc_is_moving ()) {
		gchandle = GPOINTER_TO_UINT (g_hash_table_lookup (delegate_hash_table, ftn));
		mono_marshal_unlock ();
		if (gchandle)
			MONO_HANDLE_ASSIGN (d, MONO_HANDLE_CAST (MonoDelegate, mono_gchandle_get_target_handle (gchandle)));
	} else {
		MONO_HANDLE_ASSIGN (d, MONO_HANDLE_NEW (MonoDelegate, g_hash_table_lookup (delegate_hash_table, ftn)));
		mono_marshal_unlock ();
	}
	if (MONO_HANDLE_IS_NULL (d)) {
		/* This is a native function, so construct a delegate for it */
		MonoMethodSignature *sig;
		MonoMethod *wrapper;
		MonoMarshalSpec **mspecs;
		MonoMethod *invoke = mono_get_delegate_invoke (klass);
		MonoMethodPInvoke piinfo;
		MonoObjectHandle  this_obj;
		int i;

		if (use_aot_wrappers) {
			wrapper = mono_marshal_get_native_func_wrapper_aot (klass);
			this_obj = MONO_HANDLE_NEW (MonoObject, mono_value_box_checked (mono_domain_get (), mono_defaults.int_class, &ftn, error));
			goto_if_nok (error, leave);
		} else {
			memset (&piinfo, 0, sizeof (piinfo));
			parse_unmanaged_function_pointer_attr (klass, &piinfo);

			mspecs = g_new0 (MonoMarshalSpec*, mono_method_signature (invoke)->param_count + 1);
			mono_method_get_marshal_info (invoke, mspecs);
			/* Freed below so don't alloc from mempool */
			sig = mono_metadata_signature_dup (mono_method_signature (invoke));
			sig->hasthis = 0;

			wrapper = mono_marshal_get_native_func_wrapper (m_class_get_image (klass), sig, &piinfo, mspecs, ftn);
			this_obj = MONO_HANDLE_NEW (MonoObject, NULL);

			for (i = mono_method_signature (invoke)->param_count; i >= 0; i--)
				if (mspecs [i])
					mono_metadata_free_marshal_spec (mspecs [i]);
			g_free (mspecs);
			g_free (sig);
		}

		MONO_HANDLE_ASSIGN (d, mono_object_new_handle (mono_domain_get (), klass, error));
		goto_if_nok (error, leave);
		gpointer compiled_ptr = mono_compile_method_checked (wrapper, error);
		goto_if_nok (error, leave);

		mono_delegate_ctor_with_method (MONO_HANDLE_CAST (MonoObject, d), this_obj, compiled_ptr, wrapper, error);
		goto_if_nok (error, leave);
	}

	g_assert (!MONO_HANDLE_IS_NULL (d));
	if (MONO_HANDLE_DOMAIN (d) != mono_domain_get ())
		mono_error_set_not_supported (error, "Delegates cannot be marshalled from native code into a domain other than their home domain");

leave:
	HANDLE_FUNCTION_RETURN_REF (MonoDelegate, d);
}

void
mono_delegate_free_ftnptr (MonoDelegate *delegate)
{
	MonoJitInfo *ji;
	void *ptr;

	delegate_hash_table_remove (delegate);

	ptr = (gpointer)mono_atomic_xchg_ptr (&delegate->delegate_trampoline, NULL);

	if (!delegate->target) {
		/* The wrapper method is shared between delegates -> no need to free it */
		return;
	}

	if (ptr) {
		uint32_t gchandle;
		void **method_data;
		MonoMethod *method;

		ji = mono_jit_info_table_find (mono_domain_get (), mono_get_addr_from_ftnptr (ptr));
		/* FIXME we leak wrapper with the interpreter */
		if (!ji)
			return;

		method = mono_jit_info_get_method (ji);
		method_data = (void **)((MonoMethodWrapper*)method)->method_data;

		/*the target gchandle is the first entry after size and the wrapper itself.*/
		gchandle = GPOINTER_TO_UINT (method_data [2]);

		if (gchandle)
			mono_gchandle_free (gchandle);

		mono_runtime_free_method (mono_object_domain (delegate), method);
	}
}

/* This is a JIT icall, it sets the pending exception and returns NULL on error */
MonoString *
mono_string_from_byvalstr (const char *data, int max_len)
{
	ERROR_DECL (error);
	MonoDomain *domain = mono_domain_get ();
	int len = 0;

	if (!data)
		return NULL;

	while (len < max_len - 1 && data [len])
		len++;

	MonoString *result = mono_string_new_len_checked (domain, data, len, error);
	mono_error_set_pending_exception (error);
	return result;
}

/* This is a JIT icall, it sets the pending exception and return NULL on error */
MonoString *
mono_string_from_byvalwstr (gunichar2 *data, int max_len)
{
	ERROR_DECL (error);
	MonoString *res = NULL;
	MonoDomain *domain = mono_domain_get ();
	int len = 0;

	if (!data)
		return NULL;

	while (data [len]) len++;

	res = mono_string_new_utf16_checked (domain, data, MIN (len, max_len), error);
	if (!mono_error_ok (error)) {
		mono_error_set_pending_exception (error);
		return NULL;
	}
	return res;
}

gpointer
mono_array_to_savearray (MonoArray *array)
{
	if (!array)
		return NULL;

	g_assert_not_reached ();
	return NULL;
}

gpointer
mono_array_to_lparray (MonoArray *array)
{
#ifndef DISABLE_COM
	gpointer *nativeArray = NULL;
	int nativeArraySize = 0;

	int i = 0;
	MonoClass *klass;
	ERROR_DECL (error);
#endif

	if (!array)
		return NULL;
#ifndef DISABLE_COM
	error_init (error);
	klass = array->obj.vtable->klass;
	MonoClass *klass_element_class = m_class_get_element_class (klass);

	switch (m_class_get_byval_arg (klass_element_class)->type) {
	case MONO_TYPE_VOID:
		g_assert_not_reached ();
		break;
	case MONO_TYPE_CLASS:
		nativeArraySize = array->max_length;
		nativeArray = (void **)g_malloc (sizeof(gpointer) * nativeArraySize);
		for(i = 0; i < nativeArraySize; ++i) {
			nativeArray[i] = mono_cominterop_get_com_interface (((MonoObject **)array->vector)[i], klass_element_class, error);
			if (mono_error_set_pending_exception (error))
				break;
		}
		return nativeArray;
	case MONO_TYPE_U1:
	case MONO_TYPE_BOOLEAN:
	case MONO_TYPE_I1:
	case MONO_TYPE_U2:
	case MONO_TYPE_CHAR:
	case MONO_TYPE_I2:
	case MONO_TYPE_I:
	case MONO_TYPE_U:
	case MONO_TYPE_I4:
	case MONO_TYPE_U4:
	case MONO_TYPE_U8:
	case MONO_TYPE_I8:
	case MONO_TYPE_R4:
	case MONO_TYPE_R8:
	case MONO_TYPE_VALUETYPE:
	case MONO_TYPE_PTR:
		/* nothing to do */
		break;
	case MONO_TYPE_GENERICINST:
	case MONO_TYPE_OBJECT:
	case MONO_TYPE_ARRAY: 
	case MONO_TYPE_SZARRAY:
	case MONO_TYPE_STRING:
	default:
		g_warning ("type 0x%x not handled", m_class_get_byval_arg (klass_element_class)->type);
		g_assert_not_reached ();
	}
#endif
	return array->vector;
}

void
mono_free_lparray (MonoArray *array, gpointer* nativeArray)
{
#ifndef DISABLE_COM
	MonoClass *klass;

	if (!array)
		return;

	if (!nativeArray)
		return;
	klass = array->obj.vtable->klass;

	if (m_class_get_byval_arg (m_class_get_element_class (klass))->type == MONO_TYPE_CLASS)
		g_free (nativeArray);
#endif
}

void
mono_byvalarray_to_array (MonoArray *arr, gpointer native_arr, MonoClass *elclass, guint32 elnum)
{
	g_assert (m_class_get_element_class (mono_object_class (&arr->obj)) == mono_defaults.char_class);

	if (elclass == mono_defaults.byte_class) {
		GError *gerror = NULL;
		guint16 *ut;
		glong items_written;

		ut = g_utf8_to_utf16 ((const gchar *)native_arr, elnum, NULL, &items_written, &gerror);

		if (!gerror) {
			memcpy (mono_array_addr (arr, guint16, 0), ut, items_written * sizeof (guint16));
			g_free (ut);
		}
		else
			g_error_free (gerror);
	}
	else
		g_assert_not_reached ();
}

void
mono_byvalarray_to_byte_array (MonoArray *arr, gpointer native_arr, guint32 elnum)
{
	mono_byvalarray_to_array (arr, native_arr, mono_defaults.byte_class, elnum);
}

/* This is a JIT icall, it sets the pending exception and returns on error */
static void
mono_array_to_byvalarray (gpointer native_arr, MonoArray *arr, MonoClass *elclass, guint32 elnum)
{
	g_assert (m_class_get_element_class (mono_object_class (&arr->obj)) == mono_defaults.char_class);

	if (elclass == mono_defaults.byte_class) {
		char *as;
		GError *gerror = NULL;

		as = g_utf16_to_utf8 (mono_array_addr (arr, gunichar2, 0), mono_array_length (arr), NULL, NULL, &gerror);
		if (gerror) {
			mono_set_pending_exception (mono_get_exception_argument ("string", gerror->message));
			g_error_free (gerror);
			return;
		}

		memcpy (native_arr, as, MIN (strlen (as), elnum));
		g_free (as);
	} else {
		g_assert_not_reached ();
	}
}

void
mono_array_to_byte_byvalarray (gpointer native_arr, MonoArray *arr, guint32 elnum)
{
	mono_array_to_byvalarray (native_arr, arr, mono_defaults.byte_class, elnum);
}

static MonoStringBuilder *
mono_string_builder_new (int starting_string_length)
{
	static MonoClass *string_builder_class;
	static MonoMethod *sb_ctor;
	static void *args [1];

	ERROR_DECL (error);
	int initial_len = starting_string_length;

	if (initial_len < 0)
		initial_len = 0;

	if (!sb_ctor) {
		MonoMethodDesc *desc;
		MonoMethod *m;

		string_builder_class = mono_class_get_string_builder_class ();
		g_assert (string_builder_class);
		desc = mono_method_desc_new (":.ctor(int)", FALSE);
		m = mono_method_desc_search_in_class (desc, string_builder_class);
		g_assert (m);
		mono_method_desc_free (desc);
		mono_memory_barrier ();
		sb_ctor = m;
	}

	// We make a new array in the _to_builder function, so this
	// array will always be garbage collected.
	args [0] = &initial_len;

	MonoStringBuilder *sb = (MonoStringBuilder*)mono_object_new_checked (mono_domain_get (), string_builder_class, error);
	mono_error_assert_ok (error);

	MonoObject *exc;
	mono_runtime_try_invoke (sb_ctor, sb, args, &exc, error);
	g_assert (exc == NULL);
	mono_error_assert_ok (error);

	g_assert (sb->chunkChars->max_length >= initial_len);

	return sb;
}

static void
mono_string_utf16_to_builder_copy (MonoStringBuilder *sb, gunichar2 *text, size_t string_len)
{
	gunichar2 *charDst = (gunichar2 *)sb->chunkChars->vector;
	gunichar2 *charSrc = (gunichar2 *)text;
	memcpy (charDst, charSrc, sizeof (gunichar2) * string_len);

	sb->chunkLength = string_len;

	return;
}

MonoStringBuilder *
mono_string_utf16_to_builder2 (gunichar2 *text)
{
	if (!text)
		return NULL;

	int len;
	for (len = 0; text [len] != 0; ++len);

	MonoStringBuilder *sb = mono_string_builder_new (len);
	mono_string_utf16_to_builder (sb, text);

	return sb;
}

void
mono_string_utf8_to_builder (MonoStringBuilder *sb, char *text)
{
	if (!sb || !text)
		return;

	GError *gerror = NULL;
	glong copied;
	gunichar2* ut = g_utf8_to_utf16 (text, strlen (text), NULL, &copied, &gerror);
	int capacity = mono_string_builder_capacity (sb);

	if (copied > capacity)
		copied = capacity;

	if (!gerror) {
		MONO_OBJECT_SETREF (sb, chunkPrevious, NULL);
		mono_string_utf16_to_builder_copy (sb, ut, copied);
	} else
		g_error_free (gerror);

	g_free (ut);
}

MonoStringBuilder *
mono_string_utf8_to_builder2 (char *text)
{
	if (!text)
		return NULL;

	int len = strlen (text);
	MonoStringBuilder *sb = mono_string_builder_new (len);
	mono_string_utf8_to_builder (sb, text);

	return sb;
}

void
mono_string_utf16_to_builder (MonoStringBuilder *sb, gunichar2 *text)
{
	if (!sb || !text)
		return;

	guint32 len;
	for (len = 0; text [len] != 0; ++len);
	
	if (len > mono_string_builder_capacity (sb))
		len = mono_string_builder_capacity (sb);

	mono_string_utf16_to_builder_copy (sb, text, len);
}

/**
 * mono_string_builder_to_utf8:
 * \param sb the string builder
 *
 * Converts to utf8 the contents of the \c MonoStringBuilder .
 *
 * \returns a utf8 string with the contents of the \c StringBuilder .
 *
 * The return value must be released with mono_marshal_free.
 *
 * This is a JIT icall, it sets the pending exception and returns NULL on error.
 */
gchar*
mono_string_builder_to_utf8 (MonoStringBuilder *sb)
{
	ERROR_DECL (error);
	GError *gerror = NULL;
	glong byte_count;
	if (!sb)
		return NULL;

	gunichar2 *str_utf16 = mono_string_builder_to_utf16 (sb);

	guint str_len = mono_string_builder_string_length (sb);

	gchar *tmp = g_utf16_to_utf8 (str_utf16, str_len, NULL, &byte_count, &gerror);

	if (gerror) {
		g_error_free (gerror);
		mono_marshal_free (str_utf16);
		mono_set_pending_exception (mono_get_exception_execution_engine ("Failed to convert StringBuilder from utf16 to utf8"));
		return NULL;
	} else {
		guint len = mono_string_builder_capacity (sb) + 1;
		gchar *res = (gchar *)mono_marshal_alloc (MAX (byte_count+1, len * sizeof (gchar)), error);
		if (!mono_error_ok (error)) {
			mono_marshal_free (str_utf16);
			g_free (tmp);
			mono_error_set_pending_exception (error);
			return NULL;
		}

		memcpy (res, tmp, byte_count);
		res[byte_count] = '\0';

		mono_marshal_free (str_utf16);
		g_free (tmp);
		return res;
	}
}

/**
 * mono_string_builder_to_utf16:
 * \param sb the string builder
 *
 * Converts to utf16 the contents of the \c MonoStringBuilder .
 *
 * Returns: a utf16 string with the contents of the \c StringBuilder .
 *
 * The return value must be released with mono_marshal_free.
 *
 * This is a JIT icall, it sets the pending exception and returns NULL on error.
 */
gunichar2*
mono_string_builder_to_utf16 (MonoStringBuilder *sb)
{
	ERROR_DECL (error);

	if (!sb)
		return NULL;

	g_assert (sb->chunkChars);

	guint len = mono_string_builder_capacity (sb);

	if (len == 0)
		len = 1;

	gunichar2 *str = (gunichar2 *)mono_marshal_alloc ((len + 1) * sizeof (gunichar2), error);
	if (!mono_error_ok (error)) {
		mono_error_set_pending_exception (error);
		return NULL;
	}

	str[len] = '\0';

	if (len == 0)
		return str;

	MonoStringBuilder* chunk = sb;
	do {
		if (chunk->chunkLength > 0) {
			// Check that we will not overrun our boundaries.
			gunichar2 *source = (gunichar2 *)chunk->chunkChars->vector;

			g_assertf (chunk->chunkLength <= len, "A chunk in the StringBuilder had a length longer than expected from the offset.");
			memcpy (str + chunk->chunkOffset, source, chunk->chunkLength * sizeof(gunichar2));

			len -= chunk->chunkLength;
		}
		chunk = chunk->chunkPrevious;
	} while (chunk != NULL);

	return str;
}

#ifndef HOST_WIN32
/* This is a JIT icall, it sets the pending exception and returns NULL on error. */
gpointer
mono_string_to_utf8str (MonoString *s)
{
	ERROR_DECL (error);
	char *result = mono_string_to_utf8_checked (s, error);
	mono_error_set_pending_exception (error);
	return result;
}
#endif

gpointer
mono_string_to_ansibstr (MonoString *string_obj)
{
	g_error ("UnmanagedMarshal.BStr is not implemented.");
	return NULL;
}

/**
 * mono_string_to_byvalstr:
 * \param dst Where to store the null-terminated utf8 decoded string.
 * \param src the \c MonoString to copy.
 * \param size the maximum number of bytes to copy.
 *
 * Copies the \c MonoString pointed to by \p src as a utf8 string
 * into \p dst, it copies at most \p size bytes into the destination.
 */
void
mono_string_to_byvalstr (gpointer dst, MonoString *src, int size)
{
	ERROR_DECL (error);
	char *s;
	int len;

	g_assert (dst != NULL);
	g_assert (size > 0);

	memset (dst, 0, size);
	if (!src)
		return;

	s = mono_string_to_utf8_checked (src, error);
	if (mono_error_set_pending_exception (error))
		return;
	len = MIN (size, strlen (s));
	if (len >= size)
		len--;
	memcpy (dst, s, len);
	g_free (s);
}

/**
 * mono_string_to_byvalwstr:
 * \param dst Where to store the null-terminated utf16 decoded string.
 * \param src the \c MonoString to copy.
 * \param size the maximum number of wide characters to copy (each consumes 2 bytes)
 *
 * Copies the \c MonoString pointed to by \p src as a utf16 string into
 * \p dst, it copies at most \p size bytes into the destination (including
 * a terminating 16-bit zero terminator).
 */
void
mono_string_to_byvalwstr (gpointer dst, MonoString *src, int size)
{
	int len;

	g_assert (dst != NULL);
	g_assert (size > 1);

	if (!src) {
		memset (dst, 0, size * 2);
		return;
	}

	len = MIN (size, (mono_string_length (src)));
	memcpy (dst, mono_string_chars (src), len * 2);
	if (size <= mono_string_length (src))
		len--;
	*((gunichar2 *) dst + len) = 0;
}

/* this is an icall, it sets the pending exception and returns NULL on error */
MonoString*
mono_string_new_len_wrapper (const char *text, guint length)
{
	ERROR_DECL (error);
	MonoString *result = mono_string_new_len_checked (mono_domain_get (), text, length, error);
	mono_error_set_pending_exception (error);
	return result;
}

guint
mono_type_to_ldind (MonoType *type)
{
	if (type->byref)
		return CEE_LDIND_I;

handle_enum:
	switch (type->type) {
	case MONO_TYPE_I1:
		return CEE_LDIND_I1;
	case MONO_TYPE_U1:
	case MONO_TYPE_BOOLEAN:
		return CEE_LDIND_U1;
	case MONO_TYPE_I2:
		return CEE_LDIND_I2;
	case MONO_TYPE_U2:
	case MONO_TYPE_CHAR:
		return CEE_LDIND_U2;
	case MONO_TYPE_I4:
		return CEE_LDIND_I4;
	case MONO_TYPE_U4:
		return CEE_LDIND_U4;
	case MONO_TYPE_I:
	case MONO_TYPE_U:
	case MONO_TYPE_PTR:
	case MONO_TYPE_FNPTR:
		return CEE_LDIND_I;
	case MONO_TYPE_CLASS:
	case MONO_TYPE_STRING:
	case MONO_TYPE_OBJECT:
	case MONO_TYPE_SZARRAY:
	case MONO_TYPE_ARRAY:    
		return CEE_LDIND_REF;
	case MONO_TYPE_I8:
	case MONO_TYPE_U8:
		return CEE_LDIND_I8;
	case MONO_TYPE_R4:
		return CEE_LDIND_R4;
	case MONO_TYPE_R8:
		return CEE_LDIND_R8;
	case MONO_TYPE_VALUETYPE:
		if (m_class_is_enumtype (type->data.klass)) {
			type = mono_class_enum_basetype (type->data.klass);
			goto handle_enum;
		}
		return CEE_LDOBJ;
	case MONO_TYPE_TYPEDBYREF:
		return CEE_LDOBJ;
	case MONO_TYPE_GENERICINST:
		type = m_class_get_byval_arg (type->data.generic_class->container_class);
		goto handle_enum;
	default:
		g_error ("unknown type 0x%02x in type_to_ldind", type->type);
	}
	return -1;
}

guint
mono_type_to_stind (MonoType *type)
{
	if (type->byref)
		return MONO_TYPE_IS_REFERENCE (type) ? CEE_STIND_REF : CEE_STIND_I;


handle_enum:
	switch (type->type) {
	case MONO_TYPE_I1:
	case MONO_TYPE_U1:
	case MONO_TYPE_BOOLEAN:
		return CEE_STIND_I1;
	case MONO_TYPE_I2:
	case MONO_TYPE_U2:
	case MONO_TYPE_CHAR:
		return CEE_STIND_I2;
	case MONO_TYPE_I4:
	case MONO_TYPE_U4:
		return CEE_STIND_I4;
	case MONO_TYPE_I:
	case MONO_TYPE_U:
	case MONO_TYPE_PTR:
	case MONO_TYPE_FNPTR:
		return CEE_STIND_I;
	case MONO_TYPE_CLASS:
	case MONO_TYPE_STRING:
	case MONO_TYPE_OBJECT:
	case MONO_TYPE_SZARRAY:
	case MONO_TYPE_ARRAY:    
		return CEE_STIND_REF;
	case MONO_TYPE_I8:
	case MONO_TYPE_U8:
		return CEE_STIND_I8;
	case MONO_TYPE_R4:
		return CEE_STIND_R4;
	case MONO_TYPE_R8:
		return CEE_STIND_R8;
	case MONO_TYPE_VALUETYPE:
		if (m_class_is_enumtype (type->data.klass)) {
			type = mono_class_enum_basetype (type->data.klass);
			goto handle_enum;
		}
		return CEE_STOBJ;
	case MONO_TYPE_TYPEDBYREF:
		return CEE_STOBJ;
	case MONO_TYPE_GENERICINST:
		type = m_class_get_byval_arg (type->data.generic_class->container_class);
		goto handle_enum;
	default:
		g_error ("unknown type 0x%02x in type_to_stind", type->type);
	}
	return -1;
}

/* This is a JIT icall, it sets the pending exception and returns NULL on error. */
MonoAsyncResult *
mono_delegate_begin_invoke (MonoDelegate *delegate, gpointer *params)
{
	ERROR_DECL (error);
	MonoMulticastDelegate *mcast_delegate;
	MonoClass *klass;
	MonoMethod *method;

	g_assert (delegate);
	mcast_delegate = (MonoMulticastDelegate *) delegate;
	if (mcast_delegate->delegates != NULL) {
		mono_set_pending_exception (mono_get_exception_argument (NULL, "The delegate must have only one target"));
		return NULL;
	}

#ifndef DISABLE_REMOTING
	if (delegate->target && mono_object_is_transparent_proxy (delegate->target)) {
		MonoTransparentProxy* tp = (MonoTransparentProxy *)delegate->target;
		if (!mono_class_is_contextbound (tp->remote_class->proxy_class) || tp->rp->context != (MonoObject *) mono_context_get ()) {
			/* If the target is a proxy, make a direct call. Is proxy's work
			// to make the call asynchronous.
			*/
			MonoMethodMessage *msg;
			MonoDelegate *async_callback;
			MonoObject *state;
			MonoAsyncResult *ares;
			MonoObject *exc;
			MonoArray *out_args;
			method = delegate->method;

			msg = mono_method_call_message_new (mono_marshal_method_from_wrapper (method), params, NULL, &async_callback, &state, error);
			if (mono_error_set_pending_exception (error))
				return NULL;
			ares = mono_async_result_new (mono_domain_get (), NULL, state, NULL, NULL, error);
			if (mono_error_set_pending_exception (error))
				return NULL;
			MONO_OBJECT_SETREF (ares, async_delegate, (MonoObject *)delegate);
			MONO_OBJECT_SETREF (ares, async_callback, (MonoObject *)async_callback);
			MONO_OBJECT_SETREF (msg, async_result, ares);
			msg->call_type = CallType_BeginInvoke;

			exc = NULL;
			mono_remoting_invoke ((MonoObject *)tp->rp, msg, &exc, &out_args, error);
			if (!mono_error_ok (error)) {
				mono_error_set_pending_exception (error);
				return NULL;
			}
			if (exc)
				mono_set_pending_exception ((MonoException *) exc);
			return ares;
		}
	}
#endif

	klass = delegate->object.vtable->klass;

	method = mono_class_get_method_from_name (klass, "BeginInvoke", -1);
	if (!method)
		method = mono_get_delegate_invoke (klass);
	g_assert (method);

	MonoAsyncResult *result = mono_threadpool_begin_invoke (mono_domain_get (), (MonoObject*) delegate, method, params, error);
	mono_error_set_pending_exception (error);
	return result;
}

static char*
mono_signature_to_name (MonoMethodSignature *sig, const char *prefix)
{
	int i;
	char *result;
	GString *res = g_string_new ("");

	if (prefix) {
		g_string_append (res, prefix);
		g_string_append_c (res, '_');
	}

	mono_type_get_desc (res, sig->ret, FALSE);

	if (sig->hasthis)
		g_string_append (res, "__this__");

	for (i = 0; i < sig->param_count; ++i) {
		g_string_append_c (res, '_');
		mono_type_get_desc (res, sig->params [i], FALSE);
	}
	result = res->str;
	g_string_free (res, FALSE);
	return result;
}

/**
 * mono_marshal_get_string_encoding:
 *
 *  Return the string encoding which should be used for a given parameter.
 */
MonoMarshalNative
mono_marshal_get_string_encoding (MonoMethodPInvoke *piinfo, MonoMarshalSpec *spec)
{
	/* First try the parameter marshal info */
	if (spec) {
		if (spec->native == MONO_NATIVE_LPARRAY) {
			if ((spec->data.array_data.elem_type != 0) && (spec->data.array_data.elem_type != MONO_NATIVE_MAX))
				return spec->data.array_data.elem_type;
		}
		else
			return spec->native;
	}

	if (!piinfo)
		return MONO_NATIVE_LPSTR;

	/* Then try the method level marshal info */
	switch (piinfo->piflags & PINVOKE_ATTRIBUTE_CHAR_SET_MASK) {
	case PINVOKE_ATTRIBUTE_CHAR_SET_ANSI:
		return MONO_NATIVE_LPSTR;
	case PINVOKE_ATTRIBUTE_CHAR_SET_UNICODE:
		return MONO_NATIVE_LPWSTR;
	case PINVOKE_ATTRIBUTE_CHAR_SET_AUTO:
#ifdef TARGET_WIN32
		return MONO_NATIVE_LPWSTR;
#else
		return MONO_NATIVE_LPSTR;
#endif
	default:
		return MONO_NATIVE_LPSTR;
	}
}

MonoMarshalConv
mono_marshal_get_string_to_ptr_conv (MonoMethodPInvoke *piinfo, MonoMarshalSpec *spec)
{
	MonoMarshalNative encoding = mono_marshal_get_string_encoding (piinfo, spec);

	switch (encoding) {
	case MONO_NATIVE_LPWSTR:
		return MONO_MARSHAL_CONV_STR_LPWSTR;
	case MONO_NATIVE_LPSTR:
	case MONO_NATIVE_VBBYREFSTR:
		return MONO_MARSHAL_CONV_STR_LPSTR;
	case MONO_NATIVE_LPTSTR:
		return MONO_MARSHAL_CONV_STR_LPTSTR;
	case MONO_NATIVE_BSTR:
		return MONO_MARSHAL_CONV_STR_BSTR;
	case MONO_NATIVE_UTF8STR:
		return MONO_MARSHAL_CONV_STR_UTF8STR;
	default:
		return MONO_MARSHAL_CONV_INVALID;
	}
}

MonoMarshalConv
mono_marshal_get_stringbuilder_to_ptr_conv (MonoMethodPInvoke *piinfo, MonoMarshalSpec *spec)
{
	MonoMarshalNative encoding = mono_marshal_get_string_encoding (piinfo, spec);

	switch (encoding) {
	case MONO_NATIVE_LPWSTR:
		return MONO_MARSHAL_CONV_SB_LPWSTR;
	case MONO_NATIVE_LPSTR:
		return MONO_MARSHAL_CONV_SB_LPSTR;
	case MONO_NATIVE_UTF8STR:
		return MONO_MARSHAL_CONV_SB_UTF8STR;
	case MONO_NATIVE_LPTSTR:
		return MONO_MARSHAL_CONV_SB_LPTSTR;
	default:
		return MONO_MARSHAL_CONV_INVALID;
	}
}

MonoMarshalConv
mono_marshal_get_ptr_to_string_conv (MonoMethodPInvoke *piinfo, MonoMarshalSpec *spec, gboolean *need_free)
{
	MonoMarshalNative encoding = mono_marshal_get_string_encoding (piinfo, spec);

	*need_free = TRUE;

	switch (encoding) {
	case MONO_NATIVE_LPWSTR:
		*need_free = FALSE;
		return MONO_MARSHAL_CONV_LPWSTR_STR;
	case MONO_NATIVE_UTF8STR:
		return MONO_MARSHAL_CONV_UTF8STR_STR;
	case MONO_NATIVE_LPSTR:
	case MONO_NATIVE_VBBYREFSTR:
		return MONO_MARSHAL_CONV_LPSTR_STR;
	case MONO_NATIVE_LPTSTR:
#ifdef TARGET_WIN32
		*need_free = FALSE;
#endif
		return MONO_MARSHAL_CONV_LPTSTR_STR;
	case MONO_NATIVE_BSTR:
		return MONO_MARSHAL_CONV_BSTR_STR;
	default:
		return MONO_MARSHAL_CONV_INVALID;
	}
}

MonoMarshalConv
mono_marshal_get_ptr_to_stringbuilder_conv (MonoMethodPInvoke *piinfo, MonoMarshalSpec *spec, gboolean *need_free)
{
	MonoMarshalNative encoding = mono_marshal_get_string_encoding (piinfo, spec);

	*need_free = TRUE;

	switch (encoding) {
	case MONO_NATIVE_LPWSTR:
		/* 
		 * mono_string_builder_to_utf16 does not allocate a 
		 * new buffer, so no need to free it.
		 */
		*need_free = FALSE;
		return MONO_MARSHAL_CONV_LPWSTR_SB;
	case MONO_NATIVE_UTF8STR:
		return MONO_MARSHAL_CONV_UTF8STR_SB;
	case MONO_NATIVE_LPSTR:
		return MONO_MARSHAL_CONV_LPSTR_SB;
		break;
	case MONO_NATIVE_LPTSTR:
		return MONO_MARSHAL_CONV_LPTSTR_SB;
		break;
	default:
		return MONO_MARSHAL_CONV_INVALID;
	}
}

/*
 * Return whenever a field of a native structure or an array member needs to 
 * be freed.
 */
gboolean
mono_marshal_need_free (MonoType *t, MonoMethodPInvoke *piinfo, MonoMarshalSpec *spec)
{
	MonoMarshalNative encoding;

	switch (t->type) {
	case MONO_TYPE_VALUETYPE:
		/* FIXME: Optimize this */
		return TRUE;
	case MONO_TYPE_OBJECT:
	case MONO_TYPE_CLASS:
		if (t->data.klass == mono_defaults.stringbuilder_class) {
			gboolean need_free;
			mono_marshal_get_ptr_to_stringbuilder_conv (piinfo, spec, &need_free);
			return need_free;
		}
		return FALSE;
	case MONO_TYPE_STRING:
		encoding = mono_marshal_get_string_encoding (piinfo, spec);
		return (encoding == MONO_NATIVE_LPWSTR) ? FALSE : TRUE;
	default:
		return FALSE;
	}
}

/*
 * Return the hash table pointed to by VAR, lazily creating it if neccesary.
 */
static GHashTable*
get_cache (GHashTable **var, GHashFunc hash_func, GCompareFunc equal_func)
{
	if (!(*var)) {
		mono_marshal_lock ();
		if (!(*var)) {
			GHashTable *cache = 
				g_hash_table_new (hash_func, equal_func);
			mono_memory_barrier ();
			*var = cache;
		}
		mono_marshal_unlock ();
	}
	return *var;
}

GHashTable*
mono_marshal_get_cache (GHashTable **var, GHashFunc hash_func, GCompareFunc equal_func)
{
	return get_cache (var, hash_func, equal_func);
}

MonoMethod*
mono_marshal_find_in_cache (GHashTable *cache, gpointer key)
{
	MonoMethod *res;

	mono_marshal_lock ();
	res = (MonoMethod *)g_hash_table_lookup (cache, key);
	mono_marshal_unlock ();
	return res;
}

/*
 * mono_mb_create:
 *
 *   Create a MonoMethod from MB, set INFO as wrapper info.
 */
MonoMethod*
mono_mb_create (MonoMethodBuilder *mb, MonoMethodSignature *sig,
				int max_stack, WrapperInfo *info)
{
	MonoMethod *res;

	res = mono_mb_create_method (mb, sig, max_stack);
	if (info)
		mono_marshal_set_wrapper_info (res, info);
	return res;
}

/* Create the method from the builder and place it in the cache */
MonoMethod*
mono_mb_create_and_cache_full (GHashTable *cache, gpointer key,
							   MonoMethodBuilder *mb, MonoMethodSignature *sig,
							   int max_stack, WrapperInfo *info, gboolean *out_found)
{
	MonoMethod *res;

	if (out_found)
		*out_found = FALSE;

	mono_marshal_lock ();
	res = (MonoMethod *)g_hash_table_lookup (cache, key);
	mono_marshal_unlock ();
	if (!res) {
		MonoMethod *newm;
		newm = mono_mb_create_method (mb, sig, max_stack);
		mono_marshal_lock ();
		res = (MonoMethod *)g_hash_table_lookup (cache, key);
		if (!res) {
			res = newm;
			g_hash_table_insert (cache, key, res);
			mono_marshal_set_wrapper_info (res, info);
			mono_marshal_unlock ();
		} else {
			if (out_found)
				*out_found = TRUE;
			mono_marshal_unlock ();
			mono_free_method (newm);
		}
	}

	return res;
}		

MonoMethod*
mono_mb_create_and_cache (GHashTable *cache, gpointer key,
							   MonoMethodBuilder *mb, MonoMethodSignature *sig,
							   int max_stack)
{
	return mono_mb_create_and_cache_full (cache, key, mb, sig, max_stack, NULL, NULL);
}

/**
 * mono_marshal_method_from_wrapper:
 */
MonoMethod *
mono_marshal_method_from_wrapper (MonoMethod *wrapper)
{
	MonoMethod *m;
	int wrapper_type = wrapper->wrapper_type;
	WrapperInfo *info;

	if (wrapper_type == MONO_WRAPPER_NONE || wrapper_type == MONO_WRAPPER_DYNAMIC_METHOD)
		return wrapper;

	info = mono_marshal_get_wrapper_info (wrapper);

	switch (wrapper_type) {
	case MONO_WRAPPER_REMOTING_INVOKE:
	case MONO_WRAPPER_REMOTING_INVOKE_WITH_CHECK:
	case MONO_WRAPPER_XDOMAIN_INVOKE:
		m = info->d.remoting.method;
		if (wrapper->is_inflated) {
			ERROR_DECL (error);
			MonoMethod *result;
			/*
			 * A method cannot be inflated and a wrapper at the same time, so the wrapper info
			 * contains an uninflated method.
			 */
			result = mono_class_inflate_generic_method_checked (m, mono_method_get_context (wrapper), error);
			g_assert (mono_error_ok (error)); /* FIXME don't swallow the error */
			return result;
		}
		return m;
	case MONO_WRAPPER_SYNCHRONIZED:
		m = info->d.synchronized.method;
		if (wrapper->is_inflated) {
			ERROR_DECL (error);
			MonoMethod *result;
			result = mono_class_inflate_generic_method_checked (m, mono_method_get_context (wrapper), error);
			g_assert (mono_error_ok (error)); /* FIXME don't swallow the error */
			return result;
		}
		return m;
	case MONO_WRAPPER_UNBOX:
		return info->d.unbox.method;
	case MONO_WRAPPER_MANAGED_TO_NATIVE:
		if (info && (info->subtype == WRAPPER_SUBTYPE_NONE || info->subtype == WRAPPER_SUBTYPE_NATIVE_FUNC_AOT || info->subtype == WRAPPER_SUBTYPE_PINVOKE))
			return info->d.managed_to_native.method;
		else
			return NULL;
	case MONO_WRAPPER_RUNTIME_INVOKE:
		if (info && (info->subtype == WRAPPER_SUBTYPE_RUNTIME_INVOKE_DIRECT || info->subtype == WRAPPER_SUBTYPE_RUNTIME_INVOKE_VIRTUAL))
			return info->d.runtime_invoke.method;
		else
			return NULL;
	case MONO_WRAPPER_DELEGATE_INVOKE:
		if (info)
			return info->d.delegate_invoke.method;
		else
			return NULL;
	default:
		return NULL;
	}
}

/*
 * mono_marshal_get_wrapper_info:
 *
 *   Retrieve the WrapperInfo structure associated with WRAPPER.
 */
WrapperInfo*
mono_marshal_get_wrapper_info (MonoMethod *wrapper)
{
	g_assert (wrapper->wrapper_type);

	return (WrapperInfo *)mono_method_get_wrapper_data (wrapper, 1);
}

/*
 * mono_marshal_set_wrapper_info:
 *
 *   Set the WrapperInfo structure associated with the wrapper
 * method METHOD to INFO.
 */
void
mono_marshal_set_wrapper_info (MonoMethod *method, WrapperInfo *info)
{
	void **datav;
	/* assert */
	if (method->wrapper_type == MONO_WRAPPER_NONE || method->wrapper_type == MONO_WRAPPER_DYNAMIC_METHOD)
		return;

	datav = (void **)((MonoMethodWrapper *)method)->method_data;
	datav [1] = info;
}

WrapperInfo*
mono_wrapper_info_create (MonoMethodBuilder *mb, WrapperSubtype subtype)
{
	WrapperInfo *info;

	info = (WrapperInfo *)mono_image_alloc0 (get_method_image (mb->method), sizeof (WrapperInfo));
	info->subtype = subtype;
	return info;
}

/*
 * get_wrapper_target_class:
 *
 *   Return the class where a wrapper method should be placed.
 */
static MonoClass*
get_wrapper_target_class (MonoImage *image)
{
	ERROR_DECL (error);
	MonoClass *klass;

	/*
	 * Notes:
	 * - can't put all wrappers into an mscorlib class, because they reference
	 *   metadata (signature) so they should be put into the same image as the 
	 *   method they wrap, so they are unloaded together.
	 * - putting them into a class with a type initalizer could cause the 
	 *   initializer to be executed which can be a problem if the wrappers are 
	 *   shared.
	 * - putting them into an inflated class can cause problems if the the 
	 *   class is deleted because it references an image which is unloaded.
	 * To avoid these problems, we put the wrappers into the <Module> class of 
	 * the image.
	 */
	if (image_is_dynamic (image)) {
		klass = ((MonoDynamicImage*)image)->wrappers_type;
	} else {
		klass = mono_class_get_checked (image, mono_metadata_make_token (MONO_TABLE_TYPEDEF, 1), error);
		g_assert (mono_error_ok (error)); /* FIXME don't swallow the error */
	}
	g_assert (klass);

	return klass;
}

/*
 * Wrappers for generic methods should be instances of generic wrapper methods, i.e .the wrapper for Sort<int> should be
 * an instance of the wrapper for Sort<T>. This is required for full-aot to work.
 */

/*
 * check_generic_wrapper_cache:
 *
 *   Check CACHE for the wrapper of the generic instance ORIG_METHOD, and return it if it is found.
 * KEY should be the key for ORIG_METHOD in the cache, while DEF_KEY should be the key of its
 * generic method definition.
 */
static MonoMethod*
check_generic_wrapper_cache (GHashTable *cache, MonoMethod *orig_method, gpointer key, gpointer def_key)
{
	MonoMethod *res;
	MonoMethod *inst, *def;
	MonoGenericContext *ctx;

	g_assert (orig_method->is_inflated);
	ctx = mono_method_get_context (orig_method);

	/*
	 * Look for the instance
	 */
	res = mono_marshal_find_in_cache (cache, key);
	if (res)
		return res;

	/*
	 * Look for the definition
	 */
	def = mono_marshal_find_in_cache (cache, def_key);
	if (def) {
		ERROR_DECL (error);
		inst = mono_class_inflate_generic_method_checked (def, ctx, error);
		g_assert (mono_error_ok (error)); /* FIXME don't swallow the error */
		/* Cache it */
		mono_memory_barrier ();
		mono_marshal_lock ();
		res = (MonoMethod *)g_hash_table_lookup (cache, key);
		if (!res) {
			g_hash_table_insert (cache, key, inst);
			res = inst;
		}
		mono_marshal_unlock ();
		return res;
	}
	return NULL;
}

static MonoMethod*
cache_generic_wrapper (GHashTable *cache, MonoMethod *orig_method, MonoMethod *def, MonoGenericContext *ctx, gpointer key)
{
	ERROR_DECL (error);
	MonoMethod *inst, *res;

	/*
	 * We use the same cache for the generic definition and the instances.
	 */
	inst = mono_class_inflate_generic_method_checked (def, ctx, error);
	g_assert (mono_error_ok (error)); /* FIXME don't swallow the error */
	mono_memory_barrier ();
	mono_marshal_lock ();
	res = (MonoMethod *)g_hash_table_lookup (cache, key);
	if (!res) {
		g_hash_table_insert (cache, key, inst);
		res = inst;
	}
	mono_marshal_unlock ();
	return res;
}

static MonoMethod*
check_generic_delegate_wrapper_cache (GHashTable *cache, MonoMethod *orig_method, MonoMethod *def_method, MonoGenericContext *ctx)
{
	ERROR_DECL (error);
	MonoMethod *res;
	MonoMethod *inst, *def;

	/*
	 * Look for the instance
	 */
	res = mono_marshal_find_in_cache (cache, orig_method->klass);
	if (res)
		return res;

	/*
	 * Look for the definition
	 */
	def = mono_marshal_find_in_cache (cache, def_method->klass);
	if (def) {
		inst = mono_class_inflate_generic_method_checked (def, ctx, error);
		g_assert (mono_error_ok (error)); /* FIXME don't swallow the error */

		/* Cache it */
		mono_memory_barrier ();
		mono_marshal_lock ();
		res = (MonoMethod *)g_hash_table_lookup (cache, orig_method->klass);
		if (!res) {
			g_hash_table_insert (cache, orig_method->klass, inst);
			res = inst;
		}
		mono_marshal_unlock ();
		return res;
	}
	return NULL;
}

static MonoMethod*
cache_generic_delegate_wrapper (GHashTable *cache, MonoMethod *orig_method, MonoMethod *def, MonoGenericContext *ctx)
{
	ERROR_DECL (error);
	MonoMethod *inst, *res;
	WrapperInfo *ginfo, *info;

	/*
	 * We use the same cache for the generic definition and the instances.
	 */
	inst = mono_class_inflate_generic_method_checked (def, ctx, error);
	g_assert (mono_error_ok (error)); /* FIXME don't swallow the error */

	ginfo = mono_marshal_get_wrapper_info (def);
	if (ginfo) {
		info = (WrapperInfo *)mono_image_alloc0 (m_class_get_image (def->klass), sizeof (WrapperInfo));
		info->subtype = ginfo->subtype;
		if (info->subtype == WRAPPER_SUBTYPE_NONE) {
			info->d.delegate_invoke.method = mono_class_inflate_generic_method_checked (ginfo->d.delegate_invoke.method, ctx, error);
			mono_error_assert_ok (error);
		}
	}

	mono_memory_barrier ();
	mono_marshal_lock ();
	res = (MonoMethod *)g_hash_table_lookup (cache, orig_method->klass);
	if (!res) {
		g_hash_table_insert (cache, orig_method->klass, inst);
		res = inst;
	}
	mono_marshal_unlock ();
	return res;
}

static void
emit_delegate_begin_invoke_noilgen (MonoMethodBuilder *mb, MonoMethodSignature *sig)
{
}

/**
 * mono_marshal_get_delegate_begin_invoke:
 */
MonoMethod *
mono_marshal_get_delegate_begin_invoke (MonoMethod *method)
{
	MonoMethodSignature *sig;
	MonoMethodBuilder *mb;
	MonoMethod *res;
	GHashTable *cache;
	char *name;
	MonoGenericContext *ctx = NULL;
	MonoMethod *orig_method = NULL;

	g_assert (method && m_class_get_parent (method->klass) == mono_defaults.multicastdelegate_class &&
		  !strcmp (method->name, "BeginInvoke"));

	/*
	 * For generic delegates, create a generic wrapper, and returns an instance to help AOT.
	 */
	if (method->is_inflated) {
		orig_method = method;
		ctx = &((MonoMethodInflated*)method)->context;
		method = ((MonoMethodInflated*)method)->declaring;
	}

	sig = mono_signature_no_pinvoke (method);

	/*
	 * Check cache
	 */
	if (ctx) {
		cache = get_cache (&((MonoMethodInflated*)orig_method)->owner->wrapper_caches.delegate_begin_invoke_cache, mono_aligned_addr_hash, NULL);
		res = check_generic_delegate_wrapper_cache (cache, orig_method, method, ctx);
		if (res)
			return res;
	} else {
		cache = get_cache (&get_method_image (method)->wrapper_caches.delegate_begin_invoke_cache,
						   (GHashFunc)mono_signature_hash, 
						   (GCompareFunc)mono_metadata_signature_equal);
		if ((res = mono_marshal_find_in_cache (cache, sig)))
			return res;
	}

	g_assert (sig->hasthis);

	name = mono_signature_to_name (sig, "begin_invoke");
	if (ctx)
		mb = mono_mb_new (method->klass, name, MONO_WRAPPER_DELEGATE_BEGIN_INVOKE);
	else
		mb = mono_mb_new (get_wrapper_target_class (get_method_image (method)), name, MONO_WRAPPER_DELEGATE_BEGIN_INVOKE);
	g_free (name);

	get_marshal_cb ()->emit_delegate_begin_invoke (mb, sig);

	if (ctx) {
		MonoMethod *def;
		def = mono_mb_create_and_cache (cache, method->klass, mb, sig, sig->param_count + 16);
		res = cache_generic_delegate_wrapper (cache, orig_method, def, ctx);
	} else {
		res = mono_mb_create_and_cache (cache, sig, mb, sig, sig->param_count + 16);
	}

	mono_mb_free (mb);
	return res;
}

/* This is a JIT icall, it sets the pending exception and returns NULL on error. */
MonoObject *
mono_delegate_end_invoke (MonoDelegate *delegate, gpointer *params)
{
	ERROR_DECL (error);
	MonoDomain *domain = mono_domain_get ();
	MonoAsyncResult *ares;
	MonoMethod *method = NULL;
	MonoMethodSignature *sig;
	MonoMethodMessage *msg;
	MonoObject *res, *exc;
	MonoArray *out_args;
	MonoClass *klass;

	g_assert (delegate);

	if (!delegate->method_info) {
		g_assert (delegate->method);
		MonoReflectionMethod *rm = mono_method_get_object_checked (domain, delegate->method, NULL, error);
		if (!mono_error_ok (error)) {
			mono_error_set_pending_exception (error);
			return NULL;
		}
		MONO_OBJECT_SETREF (delegate, method_info, rm);
	}

	if (!delegate->method_info || !delegate->method_info->method)
		g_assert_not_reached ();

	klass = delegate->object.vtable->klass;

	method = mono_class_get_method_from_name (klass, "EndInvoke", -1);
	g_assert (method != NULL);

	sig = mono_signature_no_pinvoke (method);

	msg = mono_method_call_message_new (method, params, NULL, NULL, NULL, error);
	if (mono_error_set_pending_exception (error))
		return NULL;

	ares = (MonoAsyncResult *)mono_array_get (msg->args, gpointer, sig->param_count - 1);
	if (ares == NULL) {
		mono_set_pending_exception (mono_exception_from_name_msg (mono_defaults.corlib, "System.Runtime.Remoting", "RemotingException", "The async result object is null or of an unexpected type."));
		return NULL;
	}

	if (ares->async_delegate != (MonoObject*)delegate) {
		mono_set_pending_exception (mono_get_exception_invalid_operation (
			"The IAsyncResult object provided does not match this delegate."));
		return NULL;
	}

#ifndef DISABLE_REMOTING
	if (delegate->target && mono_object_is_transparent_proxy (delegate->target)) {
		MonoTransparentProxy* tp = (MonoTransparentProxy *)delegate->target;
		msg = (MonoMethodMessage *)mono_object_new_checked (domain, mono_defaults.mono_method_message_class, error);
		if (!mono_error_ok (error)) {
			mono_error_set_pending_exception (error);
			return NULL;
		}
		mono_message_init (domain, msg, delegate->method_info, NULL, error);
		if (mono_error_set_pending_exception (error))
			return NULL;
		msg->call_type = CallType_EndInvoke;
		MONO_OBJECT_SETREF (msg, async_result, ares);
		res = mono_remoting_invoke ((MonoObject *)tp->rp, msg, &exc, &out_args, error);
		if (!mono_error_ok (error)) {
			mono_error_set_pending_exception (error);
			return NULL;
		}
	} else
#endif
	{
		res = mono_threadpool_end_invoke (ares, &out_args, &exc, error);
		if (mono_error_set_pending_exception (error))
			return NULL;
	}

	if (exc) {
		if (((MonoException*)exc)->stack_trace) {
			ERROR_DECL_VALUE (inner_error);
			char *strace = mono_string_to_utf8_checked (((MonoException*)exc)->stack_trace, &inner_error);
			if (is_ok (&inner_error)) {
				char  *tmp;
				tmp = g_strdup_printf ("%s\nException Rethrown at:\n", strace);
				g_free (strace);
				MonoString *tmp_str = mono_string_new_checked (domain, tmp, &inner_error);
				g_free (tmp);
				if (is_ok (&inner_error))
					MONO_OBJECT_SETREF (((MonoException*)exc), stack_trace, tmp_str);
			};
			if (!is_ok (&inner_error))
				mono_error_cleanup (&inner_error); /* no stack trace, but at least throw the original exception */
		}
		mono_set_pending_exception ((MonoException*)exc);
	}

	mono_method_return_message_restore (method, params, out_args, error);
	mono_error_set_pending_exception (error);
	return res;
}

static void
emit_delegate_end_invoke_noilgen (MonoMethodBuilder *mb, MonoMethodSignature *sig)
{
}

/**
 * mono_marshal_get_delegate_end_invoke:
 */
MonoMethod *
mono_marshal_get_delegate_end_invoke (MonoMethod *method)
{
	MonoMethodSignature *sig;
	MonoMethodBuilder *mb;
	MonoMethod *res;
	GHashTable *cache;
	char *name;
	MonoGenericContext *ctx = NULL;
	MonoMethod *orig_method = NULL;

	g_assert (method && m_class_get_parent (method->klass) == mono_defaults.multicastdelegate_class &&
		  !strcmp (method->name, "EndInvoke"));

	/*
	 * For generic delegates, create a generic wrapper, and returns an instance to help AOT.
	 */
	if (method->is_inflated) {
		orig_method = method;
		ctx = &((MonoMethodInflated*)method)->context;
		method = ((MonoMethodInflated*)method)->declaring;
	}

	sig = mono_signature_no_pinvoke (method);

	/*
	 * Check cache
	 */
	if (ctx) {
		cache = get_cache (&((MonoMethodInflated*)orig_method)->owner->wrapper_caches.delegate_end_invoke_cache, mono_aligned_addr_hash, NULL);
		res = check_generic_delegate_wrapper_cache (cache, orig_method, method, ctx);
		if (res)
			return res;
	} else {
		cache = get_cache (&get_method_image (method)->wrapper_caches.delegate_end_invoke_cache,
						   (GHashFunc)mono_signature_hash, 
						   (GCompareFunc)mono_metadata_signature_equal);
		if ((res = mono_marshal_find_in_cache (cache, sig)))
			return res;
	}

	g_assert (sig->hasthis);

	name = mono_signature_to_name (sig, "end_invoke");
	if (ctx)
		mb = mono_mb_new (method->klass, name, MONO_WRAPPER_DELEGATE_END_INVOKE);
	else
		mb = mono_mb_new (get_wrapper_target_class (get_method_image (method)), name, MONO_WRAPPER_DELEGATE_END_INVOKE);
	g_free (name);

	get_marshal_cb ()->emit_delegate_end_invoke (mb, sig);

	if (ctx) {
		MonoMethod *def;
		def = mono_mb_create_and_cache (cache, method->klass, mb, sig, sig->param_count + 16);
		res = cache_generic_delegate_wrapper (cache, orig_method, def, ctx);
	} else {
		res = mono_mb_create_and_cache (cache, sig,
										mb, sig, sig->param_count + 16);
	}
	mono_mb_free (mb);

	return res;
}

typedef struct
{
	MonoMethodSignature *sig;
	gpointer pointer;
} SignaturePointerPair;

static guint
signature_pointer_pair_hash (gconstpointer data)
{
	SignaturePointerPair *pair = (SignaturePointerPair*)data;

	return mono_signature_hash (pair->sig) ^ mono_aligned_addr_hash (pair->pointer);
}

static gboolean
signature_pointer_pair_equal (gconstpointer data1, gconstpointer data2)
{
	SignaturePointerPair *pair1 = (SignaturePointerPair*) data1, *pair2 = (SignaturePointerPair*) data2;
	return mono_metadata_signature_equal (pair1->sig, pair2->sig) && (pair1->pointer == pair2->pointer);
}

static gboolean
signature_pointer_pair_matches_pointer (gpointer key, gpointer value, gpointer user_data)
{
	SignaturePointerPair *pair = (SignaturePointerPair*)key;

	return pair->pointer == user_data;
}

static void
free_signature_pointer_pair (SignaturePointerPair *pair)
{
	g_free (pair);
}

static void
mb_skip_visibility_noilgen (MonoMethodBuilder *mb)
{
}

static void
mb_set_dynamic_noilgen (MonoMethodBuilder *mb)
{
}

static void
mb_emit_exception_noilgen (MonoMethodBuilder *mb, const char *exc_nspace, const char *exc_name, const char *msg)
{
}

static void
emit_delegate_invoke_internal_noilgen (MonoMethodBuilder *mb, MonoMethodSignature *sig, MonoMethodSignature *invoke_sig, gboolean static_method_with_first_arg_bound, gboolean callvirt, gboolean closed_over_null, MonoMethod *method, MonoMethod *target_method, MonoClass *target_class, MonoGenericContext *ctx, MonoGenericContainer *container)
{
}

MonoMethod *
mono_marshal_get_delegate_invoke_internal (MonoMethod *method, gboolean callvirt, gboolean static_method_with_first_arg_bound, MonoMethod *target_method)
{
	MonoMethodSignature *sig, *static_sig, *invoke_sig;
	MonoMethodBuilder *mb;
	MonoMethod *res;
	GHashTable *cache;
	gpointer cache_key = NULL;
	SignaturePointerPair key = { NULL, NULL };
	SignaturePointerPair *new_key;
	char *name;
	MonoClass *target_class = NULL;
	gboolean closed_over_null = FALSE;
	MonoGenericContext *ctx = NULL;
	MonoGenericContainer *container = NULL;
	MonoMethod *orig_method = method;
	WrapperInfo *info;
	WrapperSubtype subtype = WRAPPER_SUBTYPE_NONE;
	gboolean found;

	g_assert (method && m_class_get_parent (method->klass) == mono_defaults.multicastdelegate_class &&
		  !strcmp (method->name, "Invoke"));

	invoke_sig = sig = mono_signature_no_pinvoke (method);

	/*
	 * If the delegate target is null, and the target method is not static, a virtual 
	 * call is made to that method with the first delegate argument as this. This is 
	 * a non-documented .NET feature.
	 */
	if (callvirt) {
		subtype = WRAPPER_SUBTYPE_DELEGATE_INVOKE_VIRTUAL;
		if (target_method->is_inflated) {
			ERROR_DECL (error);
			MonoType *target_type;

			g_assert (method->signature->hasthis);
			target_type = mono_class_inflate_generic_type_checked (method->signature->params [0],
				mono_method_get_context (method), error);
			mono_error_assert_ok (error); /* FIXME don't swallow the error */
			target_class = mono_class_from_mono_type (target_type);
		} else {
			target_class = target_method->klass;
		}

		closed_over_null = sig->param_count == mono_method_signature (target_method)->param_count;
	}

	if (static_method_with_first_arg_bound) {
		subtype = WRAPPER_SUBTYPE_DELEGATE_INVOKE_BOUND;
		g_assert (!callvirt);
		invoke_sig = mono_method_signature (target_method);
	}

	/*
	 * For generic delegates, create a generic wrapper, and return an instance to help AOT.
	 */
	if (method->is_inflated && subtype == WRAPPER_SUBTYPE_NONE) {
		ctx = &((MonoMethodInflated*)method)->context;
		method = ((MonoMethodInflated*)method)->declaring;

		container = mono_method_get_generic_container (method);
		if (!container)
			container = mono_class_try_get_generic_container (method->klass); //FIXME is this a case of a try?
		g_assert (container);

		invoke_sig = sig = mono_signature_no_pinvoke (method);
	}

	/*
	 * Check cache
	 */
	if (ctx) {
		cache = get_cache (&((MonoMethodInflated*)orig_method)->owner->wrapper_caches.delegate_invoke_cache, mono_aligned_addr_hash, NULL);
		res = check_generic_delegate_wrapper_cache (cache, orig_method, method, ctx);
		if (res)
			return res;
		cache_key = method->klass;
	} else if (static_method_with_first_arg_bound) {
		cache = get_cache (&get_method_image (method)->delegate_bound_static_invoke_cache,
						   (GHashFunc)mono_signature_hash, 
						   (GCompareFunc)mono_metadata_signature_equal);
		/*
		 * The wrapper is based on sig+invoke_sig, but sig can be derived from invoke_sig.
		 */
		res = mono_marshal_find_in_cache (cache, invoke_sig);
		if (res)
			return res;
		cache_key = invoke_sig;
	} else if (callvirt) {
		GHashTable **cache_ptr;

		cache_ptr = &mono_method_get_wrapper_cache (method)->delegate_abstract_invoke_cache;

		/* We need to cache the signature+method pair */
		mono_marshal_lock ();
		if (!*cache_ptr)
			*cache_ptr = g_hash_table_new_full (signature_pointer_pair_hash, (GEqualFunc)signature_pointer_pair_equal, (GDestroyNotify)free_signature_pointer_pair, NULL);
		cache = *cache_ptr;
		key.sig = invoke_sig;
		key.pointer = target_method;
		res = (MonoMethod *)g_hash_table_lookup (cache, &key);
		mono_marshal_unlock ();
		if (res)
			return res;
	} else {
		// Inflated methods should not be in this cache because it's not stored on the imageset.
		g_assert (!method->is_inflated);
		cache = get_cache (&get_method_image (method)->wrapper_caches.delegate_invoke_cache,
						   (GHashFunc)mono_signature_hash, 
						   (GCompareFunc)mono_metadata_signature_equal);
		res = mono_marshal_find_in_cache (cache, sig);
		if (res)
			return res;
		cache_key = sig;
	}

	static_sig = mono_metadata_signature_dup_full (get_method_image (method), sig);
	static_sig->hasthis = 0;
	if (!static_method_with_first_arg_bound)
		invoke_sig = static_sig;

	if (static_method_with_first_arg_bound)
		name = mono_signature_to_name (invoke_sig, "invoke_bound");
	else if (closed_over_null)
		name = mono_signature_to_name (invoke_sig, "invoke_closed_over_null");
	else if (callvirt)
		name = mono_signature_to_name (invoke_sig, "invoke_callvirt");
	else
		name = mono_signature_to_name (invoke_sig, "invoke");
	if (ctx)
		mb = mono_mb_new (method->klass, name, MONO_WRAPPER_DELEGATE_INVOKE);
	else
		mb = mono_mb_new (get_wrapper_target_class (get_method_image (method)), name, MONO_WRAPPER_DELEGATE_INVOKE);
	g_free (name);

	get_marshal_cb ()->emit_delegate_invoke_internal (mb, sig, invoke_sig, static_method_with_first_arg_bound, callvirt, closed_over_null, method, target_method, target_class, ctx, container);

	get_marshal_cb ()->mb_skip_visibility (mb);

	info = mono_wrapper_info_create (mb, subtype);
	info->d.delegate_invoke.method = method;

	if (ctx) {
		MonoMethod *def;

		def = mono_mb_create_and_cache_full (cache, cache_key, mb, sig, sig->param_count + 16, info, NULL);
		res = cache_generic_delegate_wrapper (cache, orig_method, def, ctx);
	} else if (callvirt) {
		new_key = g_new0 (SignaturePointerPair, 1);
		*new_key = key;

		res = mono_mb_create_and_cache_full (cache, new_key, mb, sig, sig->param_count + 16, info, &found);
		if (found)
			g_free (new_key);
	} else {
		res = mono_mb_create_and_cache_full (cache, cache_key, mb, sig, sig->param_count + 16, info, NULL);
	}
	mono_mb_free (mb);

	/* mono_method_print_code (res); */

	return res;	
}

/**
 * mono_marshal_get_delegate_invoke:
 * The returned method invokes all methods in a multicast delegate.
 */
MonoMethod *
mono_marshal_get_delegate_invoke (MonoMethod *method, MonoDelegate *del)
{
	gboolean callvirt = FALSE;
	gboolean static_method_with_first_arg_bound = FALSE;
	MonoMethod *target_method = NULL;
	MonoMethodSignature *sig;

	sig = mono_signature_no_pinvoke (method);

	if (del && !del->target && del->method && mono_method_signature (del->method)->hasthis) {
		callvirt = TRUE;
		target_method = del->method;
	}

	if (del && del->method && mono_method_signature (del->method)->param_count == sig->param_count + 1 && (del->method->flags & METHOD_ATTRIBUTE_STATIC)) {
		static_method_with_first_arg_bound = TRUE;
		target_method = del->method;
	}

	return mono_marshal_get_delegate_invoke_internal (method, callvirt, static_method_with_first_arg_bound, target_method);
}

typedef struct {
	MonoMethodSignature *ctor_sig;
	MonoMethodSignature *sig;
} CtorSigPair;

/* protected by the marshal lock, contains CtorSigPair pointers */
static GSList *strsig_list = NULL;

static MonoMethodSignature *
lookup_string_ctor_signature (MonoMethodSignature *sig)
{
	MonoMethodSignature *callsig;
	CtorSigPair *cs;
	GSList *item;

	mono_marshal_lock ();
	callsig = NULL;
	for (item = strsig_list; item; item = item->next) {
		cs = (CtorSigPair *)item->data;
		/* mono_metadata_signature_equal () is safe to call with the marshal lock
		 * because it is lock-free.
		 */
		if (mono_metadata_signature_equal (sig, cs->ctor_sig)) {
			callsig = cs->sig;
			break;
		}
	}
	mono_marshal_unlock ();
	return callsig;
}

static MonoMethodSignature *
add_string_ctor_signature (MonoMethod *method)
{
	MonoMethodSignature *callsig;
	CtorSigPair *cs;

	callsig = mono_metadata_signature_dup_full (get_method_image (method), mono_method_signature (method));
	callsig->ret = m_class_get_byval_arg (mono_defaults.string_class);
	cs = g_new (CtorSigPair, 1);
	cs->sig = callsig;
	cs->ctor_sig = mono_method_signature (method);

	mono_marshal_lock ();
	strsig_list = g_slist_prepend (strsig_list, cs);
	mono_marshal_unlock ();
	return callsig;
}

/*
 * mono_marshal_get_string_ctor_signature:
 *
 *   Return the modified signature used by string ctors (they return the newly created
 * string).
 */
MonoMethodSignature*
mono_marshal_get_string_ctor_signature (MonoMethod *method)
{
	MonoMethodSignature *sig = lookup_string_ctor_signature (mono_method_signature (method));
	if (!sig)
		sig = add_string_ctor_signature (method);

	return sig;
}

static MonoType*
get_runtime_invoke_type (MonoType *t, gboolean ret)
{
	if (t->byref) {
		if (t->type == MONO_TYPE_GENERICINST && mono_class_is_nullable (mono_class_from_mono_type (t)))
			return t;
		/* Can't share this with 'I' as that needs another indirection */
		return m_class_get_this_arg (mono_defaults.int_class);
	}

	if (MONO_TYPE_IS_REFERENCE (t))
		return m_class_get_byval_arg (mono_defaults.object_class);

	if (ret)
		/* The result needs to be boxed */
		return t;

handle_enum:
	switch (t->type) {
		/* Can't share these as the argument needs to be loaded using sign/zero extension */
		/*
	case MONO_TYPE_U1:
		return &mono_defaults.sbyte_class->byval_arg;
	case MONO_TYPE_U2:
		return &mono_defaults.int16_class->byval_arg;
	case MONO_TYPE_U4:
		return &mono_defaults.int32_class->byval_arg;
		*/
	case MONO_TYPE_U8:
		return m_class_get_byval_arg (mono_defaults.int64_class);
	case MONO_TYPE_BOOLEAN:
		return m_class_get_byval_arg (mono_defaults.byte_class);
	case MONO_TYPE_CHAR:
		return m_class_get_byval_arg (mono_defaults.uint16_class);
	case MONO_TYPE_U:
		return m_class_get_byval_arg (mono_defaults.int_class);
	case MONO_TYPE_VALUETYPE:
		if (m_class_is_enumtype (t->data.klass)) {
			t = mono_class_enum_basetype (t->data.klass);
			goto handle_enum;
		}
		return t;
	default:
		return t;
	}
}

/*
 * mono_marshal_get_runtime_invoke_sig:
 *
 *   Return a common signature used for sharing runtime invoke wrappers.
 */
static MonoMethodSignature*
mono_marshal_get_runtime_invoke_sig (MonoMethodSignature *sig)
{
	MonoMethodSignature *res = mono_metadata_signature_dup (sig);
	int i;

	res->generic_param_count = 0;
	res->ret = get_runtime_invoke_type (sig->ret, TRUE);
	for (i = 0; i < res->param_count; ++i)
		res->params [i] = get_runtime_invoke_type (sig->params [i], FALSE);

	return res;
}

static gboolean
runtime_invoke_signature_equal (MonoMethodSignature *sig1, MonoMethodSignature *sig2)
{
	/* Can't share wrappers which return a vtype since it needs to be boxed */
	if (sig1->ret != sig2->ret && !(MONO_TYPE_IS_REFERENCE (sig1->ret) && MONO_TYPE_IS_REFERENCE (sig2->ret)) && !mono_metadata_type_equal (sig1->ret, sig2->ret))
		return FALSE;
	else
		return mono_metadata_signature_equal (sig1, sig2);
}


/**
 * mono_marshal_get_runtime_invoke:
 * Generates IL code for the runtime invoke function:
 *
 * <code>MonoObject *runtime_invoke (MonoObject *this_obj, void **params, MonoObject **exc, void* method)</code>
 *
 * We also catch exceptions if \p exc is not NULL.
 * If \p virtual is TRUE, then \p method is invoked virtually on \p this. This is useful since
 * it means that the compiled code for \p method does not have to be looked up 
 * before calling the runtime invoke wrapper. In this case, the wrapper ignores
 * its \p method argument.
 */
MonoMethod *
mono_marshal_get_runtime_invoke_full (MonoMethod *method, gboolean virtual_, gboolean need_direct_wrapper)
{
	MonoMethodSignature *sig, *csig, *callsig;
	MonoMethodBuilder *mb;
	GHashTable *cache = NULL;
	MonoClass *target_klass;
	MonoMethod *res = NULL;
	static MonoMethodSignature *cctor_signature = NULL;
	static MonoMethodSignature *finalize_signature = NULL;
	char *name;
	const char *param_names [16];
	WrapperInfo *info;

	g_assert (method);

	if (!cctor_signature) {
		cctor_signature = mono_metadata_signature_alloc (mono_defaults.corlib, 0);
		cctor_signature->ret = m_class_get_byval_arg (mono_defaults.void_class);
	}
	if (!finalize_signature) {
		finalize_signature = mono_metadata_signature_alloc (mono_defaults.corlib, 0);
		finalize_signature->ret = m_class_get_byval_arg (mono_defaults.void_class);
		finalize_signature->hasthis = 1;
	}

	/* 
	 * Use a separate cache indexed by methods to speed things up and to avoid the
	 * boundless mempool growth caused by the signature_dup stuff below.
	 */
	if (virtual_)
		cache = get_cache (&get_method_image (method)->runtime_invoke_vcall_cache, mono_aligned_addr_hash, NULL);
	else
		cache = get_cache (&mono_method_get_wrapper_cache (method)->runtime_invoke_direct_cache, mono_aligned_addr_hash, NULL);

	res = mono_marshal_find_in_cache (cache, method);
	if (res)
		return res;
		
	if (method->string_ctor) {
		callsig = lookup_string_ctor_signature (mono_method_signature (method));
		if (!callsig)
			callsig = add_string_ctor_signature (method);
	} else {
		if (method_is_dynamic (method))
			callsig = mono_metadata_signature_dup_full (get_method_image (method), mono_method_signature (method));
		else
			callsig = mono_method_signature (method);
	}

	sig = mono_method_signature (method);

	target_klass = get_wrapper_target_class (m_class_get_image (method->klass));

	/* Try to share wrappers for non-corlib methods with simple signatures */
	if (mono_metadata_signature_equal (callsig, cctor_signature)) {
		callsig = cctor_signature;
		target_klass = mono_defaults.object_class;
	} else if (mono_metadata_signature_equal (callsig, finalize_signature)) {
		callsig = finalize_signature;
		target_klass = mono_defaults.object_class;
	}

	if (need_direct_wrapper) {
		/* Already searched at the start */
	} else {
		MonoMethodSignature *tmp_sig;

		callsig = mono_marshal_get_runtime_invoke_sig (callsig);
		GHashTable **cache_table = NULL;

		if (m_class_is_valuetype (method->klass) && mono_method_signature (method)->hasthis)
			cache_table = &mono_method_get_wrapper_cache (method)->runtime_invoke_vtype_cache;
		else
			cache_table = &mono_method_get_wrapper_cache (method)->runtime_invoke_cache;

		cache = get_cache (cache_table, (GHashFunc)mono_signature_hash,
							   (GCompareFunc)runtime_invoke_signature_equal);

		/* from mono_marshal_find_in_cache */
		mono_marshal_lock ();
		res = (MonoMethod *)g_hash_table_lookup (cache, callsig);
		mono_marshal_unlock ();

		if (res) {
			g_free (callsig);
			return res;
		}

		/* Make a copy of the signature from the image mempool */
		tmp_sig = callsig;
		callsig = mono_metadata_signature_dup_full (m_class_get_image (target_klass), callsig);
		g_free (tmp_sig);
	}
	
	csig = mono_metadata_signature_alloc (m_class_get_image (target_klass), 4);

	MonoType *object_type = m_class_get_byval_arg (mono_defaults.object_class);
	MonoType *int_type = m_class_get_byval_arg (mono_defaults.int_class);

	csig->ret = object_type;
	if (m_class_is_valuetype (method->klass) && mono_method_signature (method)->hasthis)
		csig->params [0] = get_runtime_invoke_type (m_class_get_this_arg (method->klass), FALSE);
	else
		csig->params [0] = object_type;
	csig->params [1] = int_type;
	csig->params [2] = int_type;
	csig->params [3] = int_type;
	csig->pinvoke = 1;
#if TARGET_WIN32
	/* This is called from runtime code so it has to be cdecl */
	csig->call_convention = MONO_CALL_C;
#endif

	name = mono_signature_to_name (callsig, virtual_ ? "runtime_invoke_virtual" : (need_direct_wrapper ? "runtime_invoke_direct" : "runtime_invoke"));
	mb = mono_mb_new (target_klass, name,  MONO_WRAPPER_RUNTIME_INVOKE);
	g_free (name);

	param_names [0] = "this";
	param_names [1] = "params";
	param_names [2] = "exc";
	param_names [3] = "method";

	get_marshal_cb ()->emit_runtime_invoke_body (mb, param_names, m_class_get_image (target_klass), method, sig, callsig, virtual_, need_direct_wrapper);

	if (need_direct_wrapper) {
		get_marshal_cb ()->mb_skip_visibility (mb);
		info = mono_wrapper_info_create (mb, virtual_ ? WRAPPER_SUBTYPE_RUNTIME_INVOKE_VIRTUAL : WRAPPER_SUBTYPE_RUNTIME_INVOKE_DIRECT);
		info->d.runtime_invoke.method = method;
		res = mono_mb_create_and_cache_full (cache, method, mb, csig, sig->param_count + 16, info, NULL);
	} else {
		/* taken from mono_mb_create_and_cache */
		mono_marshal_lock ();
		res = (MonoMethod *)g_hash_table_lookup (cache, callsig);
		mono_marshal_unlock ();

		info = mono_wrapper_info_create (mb, WRAPPER_SUBTYPE_RUNTIME_INVOKE_NORMAL);
		info->d.runtime_invoke.sig = callsig;

		/* Somebody may have created it before us */
		if (!res) {
			MonoMethod *newm;
			newm = mono_mb_create (mb, csig, sig->param_count + 16, info);

			mono_marshal_lock ();
			res = (MonoMethod *)g_hash_table_lookup (cache, callsig);
			if (!res) {
				GHashTable *direct_cache;
				res = newm;
				g_hash_table_insert (cache, callsig, res);
				/* Can't insert it into wrapper_hash since the key is a signature */
				direct_cache = mono_method_get_wrapper_cache (method)->runtime_invoke_direct_cache;

				g_hash_table_insert (direct_cache, method, res);
			} else {
				mono_free_method (newm);
			}
			mono_marshal_unlock ();
		}

		/* end mono_mb_create_and_cache */
	}

	mono_mb_free (mb);

	return res;	
}

MonoMethod *
mono_marshal_get_runtime_invoke (MonoMethod *method, gboolean virtual_)
{
	gboolean need_direct_wrapper = FALSE;

	if (virtual_)
		need_direct_wrapper = TRUE;

	if (method->dynamic)
		need_direct_wrapper = TRUE;

	if (m_class_get_rank (method->klass) && (method->iflags & METHOD_IMPL_ATTRIBUTE_INTERNAL_CALL) &&
		(method->iflags & METHOD_IMPL_ATTRIBUTE_NATIVE)) {
		/*
		 * Array Get/Set/Address methods. The JIT implements them using inline code
		 * so we need to create an invoke wrapper which calls the method directly.
		 */
		need_direct_wrapper = TRUE;
	}

	if (method->string_ctor) {
		/* Can't share this as we push a string as this */
		need_direct_wrapper = TRUE;
	}

	return mono_marshal_get_runtime_invoke_full (method, virtual_, need_direct_wrapper);
}

static void
emit_runtime_invoke_body_noilgen (MonoMethodBuilder *mb, const char **param_names, MonoImage *image, MonoMethod *method,
						  MonoMethodSignature *sig, MonoMethodSignature *callsig,
						  gboolean virtual_, gboolean need_direct_wrapper)
{
}

static void
emit_runtime_invoke_dynamic_noilgen (MonoMethodBuilder *mb)
{
}

/*
 * mono_marshal_get_runtime_invoke_dynamic:
 *
 *   Return a method which can be used to invoke managed methods from native code
 * dynamically.
 * The signature of the returned method is given by RuntimeInvokeDynamicFunction:
 * void runtime_invoke (void *args, MonoObject **exc, void *compiled_method)
 * ARGS should point to an architecture specific structure containing 
 * the arguments and space for the return value.
 * The other arguments are the same as for runtime_invoke (), except that
 * ARGS should contain the this argument too.
 * This wrapper serves the same purpose as the runtime-invoke wrappers, but there
 * is only one copy of it, which is useful in full-aot.
 */
MonoMethod*
mono_marshal_get_runtime_invoke_dynamic (void)
{
	static MonoMethod *method;
	MonoMethodSignature *csig;
	MonoMethodBuilder *mb;
	char *name;
	WrapperInfo *info;

	if (method)
		return method;

	csig = mono_metadata_signature_alloc (mono_defaults.corlib, 4);

	MonoType *void_type = m_class_get_byval_arg (mono_defaults.void_class);
	MonoType *int_type = m_class_get_byval_arg (mono_defaults.int_class);

	csig->ret = void_type;
	csig->params [0] = int_type;
	csig->params [1] = int_type;
	csig->params [2] = int_type;
	csig->params [3] = int_type;

	name = g_strdup ("runtime_invoke_dynamic");
	mb = mono_mb_new (mono_defaults.object_class, name, MONO_WRAPPER_RUNTIME_INVOKE);
	g_free (name);

	get_marshal_cb ()->emit_runtime_invoke_dynamic (mb);

	info = mono_wrapper_info_create (mb, WRAPPER_SUBTYPE_RUNTIME_INVOKE_DYNAMIC);

	mono_marshal_lock ();
	/* double-checked locking */
	if (!method)
		method = mono_mb_create (mb, csig, 16, info);

	mono_marshal_unlock ();

	mono_mb_free (mb);

	return method;
}

/*
 * mono_marshal_get_runtime_invoke_for_sig:
 *
 *   Return a runtime invoke wrapper for a given signature.
 */
MonoMethod *
mono_marshal_get_runtime_invoke_for_sig (MonoMethodSignature *sig)
{
	MonoMethodSignature *csig, *callsig;
	MonoMethodBuilder *mb;
	MonoImage *image;
	GHashTable *cache = NULL;
	GHashTable **cache_table = NULL;
	MonoMethod *res = NULL;
	char *name;
	const char *param_names [16];
	WrapperInfo *info;

	/* A simplified version of mono_marshal_get_runtime_invoke */

	image = mono_defaults.corlib;

	callsig = mono_marshal_get_runtime_invoke_sig (sig);

	cache_table = &image->wrapper_caches.runtime_invoke_sig_cache;

	cache = get_cache (cache_table, (GHashFunc)mono_signature_hash,
					   (GCompareFunc)runtime_invoke_signature_equal);

	/* from mono_marshal_find_in_cache */
	mono_marshal_lock ();
	res = (MonoMethod *)g_hash_table_lookup (cache, callsig);
	mono_marshal_unlock ();

	if (res) {
		g_free (callsig);
		return res;
	}

	/* Make a copy of the signature from the image mempool */
	callsig = mono_metadata_signature_dup_full (image, callsig);

	MonoType *object_type = m_class_get_byval_arg (mono_defaults.object_class);
	MonoType *int_type = m_class_get_byval_arg (mono_defaults.int_class);
	csig = mono_metadata_signature_alloc (image, 4);
	csig->ret = object_type;
	csig->params [0] = object_type;
	csig->params [1] = int_type;
	csig->params [2] = int_type;
	csig->params [3] = int_type;
	csig->pinvoke = 1;
#if TARGET_WIN32
	/* This is called from runtime code so it has to be cdecl */
	csig->call_convention = MONO_CALL_C;
#endif

	name = mono_signature_to_name (callsig, "runtime_invoke_sig");
	mb = mono_mb_new (mono_defaults.object_class, name,  MONO_WRAPPER_RUNTIME_INVOKE);
	g_free (name);

	param_names [0] = "this";
	param_names [1] = "params";
	param_names [2] = "exc";
	param_names [3] = "method";

	get_marshal_cb ()->emit_runtime_invoke_body (mb, param_names, image, NULL, sig, callsig, FALSE, FALSE);

	/* taken from mono_mb_create_and_cache */
	mono_marshal_lock ();
	res = (MonoMethod *)g_hash_table_lookup (cache, callsig);
	mono_marshal_unlock ();

	info = mono_wrapper_info_create (mb, WRAPPER_SUBTYPE_RUNTIME_INVOKE_NORMAL);
	info->d.runtime_invoke.sig = callsig;

	/* Somebody may have created it before us */
	if (!res) {
		MonoMethod *newm;
		newm = mono_mb_create (mb, csig, sig->param_count + 16, info);

		mono_marshal_lock ();
		res = (MonoMethod *)g_hash_table_lookup (cache, callsig);
		if (!res) {
			res = newm;
			g_hash_table_insert (cache, callsig, res);
		} else {
			mono_free_method (newm);
		}
		mono_marshal_unlock ();
	}

	/* end mono_mb_create_and_cache */

	mono_mb_free (mb);

	return res;
}

static void
emit_icall_wrapper_noilgen (MonoMethodBuilder *mb, MonoMethodSignature *sig, gconstpointer func, MonoMethodSignature *csig2, gboolean check_exceptions)
{
}

/**
 * mono_marshal_get_icall_wrapper:
 * Generates IL code for the icall wrapper. The generated method
 * calls the unmanaged code in \p func.
 */
MonoMethod *
mono_marshal_get_icall_wrapper (MonoMethodSignature *sig, const char *name, gconstpointer func, gboolean check_exceptions)
{
	MonoMethodSignature *csig, *csig2;
	MonoMethodBuilder *mb;
	MonoMethod *res;
	WrapperInfo *info;
	
	GHashTable *cache = get_cache (& m_class_get_image (mono_defaults.object_class)->icall_wrapper_cache, mono_aligned_addr_hash, NULL);
	if ((res = mono_marshal_find_in_cache (cache, (gpointer) func)))
		return res;

	g_assert (sig->pinvoke);

	mb = mono_mb_new (mono_defaults.object_class, name, MONO_WRAPPER_MANAGED_TO_NATIVE);

	mb->method->save_lmf = 1;

	/* Add an explicit this argument */
	if (sig->hasthis)
		csig2 = mono_metadata_signature_dup_add_this (mono_defaults.corlib, sig, mono_defaults.object_class);
	else
		csig2 = mono_metadata_signature_dup_full (mono_defaults.corlib, sig);

	get_marshal_cb ()->emit_icall_wrapper (mb, sig, func, csig2, check_exceptions);

	csig = mono_metadata_signature_dup_full (mono_defaults.corlib, sig);
	csig->pinvoke = 0;
	if (csig->call_convention == MONO_CALL_VARARG)
		csig->call_convention = 0;

	info = mono_wrapper_info_create (mb, WRAPPER_SUBTYPE_ICALL_WRAPPER);
	info->d.icall.func = (gpointer)func;
	res = mono_mb_create_and_cache_full (cache, (gpointer) func, mb, csig, csig->param_count + 16, info, NULL);
	mono_mb_free (mb);

	return res;
}

static int
emit_marshal_custom_noilgen (EmitMarshalContext *m, int argnum, MonoType *t,
					 MonoMarshalSpec *spec, 
					 int conv_arg, MonoType **conv_arg_type, 
					 MarshalAction action)
{
	MonoType *int_type = m_class_get_byval_arg (mono_defaults.int_class);
	if (action == MARSHAL_ACTION_CONV_IN && t->type == MONO_TYPE_VALUETYPE)
		*conv_arg_type = int_type;
	return conv_arg;
}

static int
emit_marshal_asany_noilgen (EmitMarshalContext *m, int argnum, MonoType *t,
					MonoMarshalSpec *spec, 
					int conv_arg, MonoType **conv_arg_type, 
					MarshalAction action)
{
	return conv_arg;
}

static int
emit_marshal_vtype_noilgen (EmitMarshalContext *m, int argnum, MonoType *t,
					MonoMarshalSpec *spec, 
					int conv_arg, MonoType **conv_arg_type, 
					MarshalAction action)
{
	return conv_arg;
}

static int
emit_marshal_string_noilgen (EmitMarshalContext *m, int argnum, MonoType *t,
					 MonoMarshalSpec *spec, 
					 int conv_arg, MonoType **conv_arg_type, 
					 MarshalAction action)
{
	MonoType *int_type = m_class_get_byval_arg (mono_defaults.int_class);
	switch (action) {
	case MARSHAL_ACTION_CONV_IN:
		*conv_arg_type = int_type;
		break;
	case MARSHAL_ACTION_MANAGED_CONV_IN:
		*conv_arg_type = int_type;
		break;
	}
	return conv_arg;
}


static int
emit_marshal_safehandle_noilgen (EmitMarshalContext *m, int argnum, MonoType *t, 
			 MonoMarshalSpec *spec, int conv_arg, 
			 MonoType **conv_arg_type, MarshalAction action)
{
	MonoType *int_type = m_class_get_byval_arg (mono_defaults.int_class);
	if (action == MARSHAL_ACTION_CONV_IN)
		*conv_arg_type = int_type;
	return conv_arg;
}


static int
emit_marshal_handleref_noilgen (EmitMarshalContext *m, int argnum, MonoType *t, 
			MonoMarshalSpec *spec, int conv_arg, 
			MonoType **conv_arg_type, MarshalAction action)
{
	MonoType *int_type = m_class_get_byval_arg (mono_defaults.int_class);
	if (action == MARSHAL_ACTION_CONV_IN)
		*conv_arg_type = int_type;
	return conv_arg;
}


static int
emit_marshal_object_noilgen (EmitMarshalContext *m, int argnum, MonoType *t,
		     MonoMarshalSpec *spec, 
		     int conv_arg, MonoType **conv_arg_type, 
		     MarshalAction action)
{
	MonoType *int_type = m_class_get_byval_arg (mono_defaults.int_class);
	if (action == MARSHAL_ACTION_CONV_IN)
		*conv_arg_type = int_type;
	return conv_arg;
}

static int
emit_marshal_variant_noilgen (EmitMarshalContext *m, int argnum, MonoType *t,
		     MonoMarshalSpec *spec, 
		     int conv_arg, MonoType **conv_arg_type, 
		     MarshalAction action)
{
	g_assert_not_reached ();
}

gboolean
mono_pinvoke_is_unicode (MonoMethodPInvoke *piinfo)
{
	switch (piinfo->piflags & PINVOKE_ATTRIBUTE_CHAR_SET_MASK) {
	case PINVOKE_ATTRIBUTE_CHAR_SET_ANSI:
		return FALSE;
	case PINVOKE_ATTRIBUTE_CHAR_SET_UNICODE:
		return TRUE;
	case PINVOKE_ATTRIBUTE_CHAR_SET_AUTO:
	default:
#ifdef TARGET_WIN32
		return TRUE;
#else
		return FALSE;
#endif
	}
}

static int
emit_marshal_array_noilgen (EmitMarshalContext *m, int argnum, MonoType *t,
					MonoMarshalSpec *spec, 
					int conv_arg, MonoType **conv_arg_type, 
					MarshalAction action)
{
	MonoType *int_type = m_class_get_byval_arg (mono_defaults.int_class);
	MonoType *object_type = m_class_get_byval_arg (mono_defaults.object_class);
	switch (action) {
	case MARSHAL_ACTION_CONV_IN:
		*conv_arg_type = object_type;
		break;
	case MARSHAL_ACTION_MANAGED_CONV_IN:
		*conv_arg_type = int_type;
		break;
	}
	return conv_arg;
}

MonoType*
mono_marshal_boolean_conv_in_get_local_type (MonoMarshalSpec *spec, guint8 *ldc_op /*out*/)
{
	if (spec == NULL) {
		return m_class_get_byval_arg (mono_defaults.int32_class);
	} else {
		switch (spec->native) {
		case MONO_NATIVE_I1:
		case MONO_NATIVE_U1:
			return m_class_get_byval_arg (mono_defaults.byte_class);
		case MONO_NATIVE_VARIANTBOOL:
			if (ldc_op) *ldc_op = CEE_LDC_I4_M1;
			return m_class_get_byval_arg (mono_defaults.int16_class);
		case MONO_NATIVE_BOOLEAN:
			return m_class_get_byval_arg (mono_defaults.int32_class);
		default:
			g_warning ("marshalling bool as native type %x is currently not supported", spec->native);
			return m_class_get_byval_arg (mono_defaults.int32_class);
		}
	}
}

MonoClass*
mono_marshal_boolean_managed_conv_in_get_conv_arg_class (MonoMarshalSpec *spec, guint8 *ldop/*out*/)
{
	MonoClass* conv_arg_class = mono_defaults.int32_class;
	if (spec) {
		switch (spec->native) {
		case MONO_NATIVE_I1:
		case MONO_NATIVE_U1:
			conv_arg_class = mono_defaults.byte_class;
			if (ldop) *ldop = CEE_LDIND_I1;
			break;
		case MONO_NATIVE_VARIANTBOOL:
			conv_arg_class = mono_defaults.int16_class;
			if (ldop) *ldop = CEE_LDIND_I2;
			break;
		case MONO_NATIVE_BOOLEAN:
			break;
		default:
			g_warning ("marshalling bool as native type %x is currently not supported", spec->native);
		}
	}
	return conv_arg_class;
}

static int
emit_marshal_boolean_noilgen (EmitMarshalContext *m, int argnum, MonoType *t,
		      MonoMarshalSpec *spec, 
		      int conv_arg, MonoType **conv_arg_type, 
		      MarshalAction action)
{
	MonoType *int_type = m_class_get_byval_arg (mono_defaults.int_class);
	switch (action) {
	case MARSHAL_ACTION_CONV_IN:
		if (t->byref)
			*conv_arg_type = int_type;
		else
			*conv_arg_type = mono_marshal_boolean_conv_in_get_local_type (spec, NULL);
		break;

	case MARSHAL_ACTION_MANAGED_CONV_IN: {
		MonoClass* conv_arg_class = mono_marshal_boolean_managed_conv_in_get_conv_arg_class (spec, NULL);
		if (t->byref)
			*conv_arg_type = m_class_get_this_arg (conv_arg_class);
		else
			*conv_arg_type = m_class_get_byval_arg (conv_arg_class);
		break;
	}

	}
	return conv_arg;
}

static int
emit_marshal_ptr_noilgen (EmitMarshalContext *m, int argnum, MonoType *t, 
		  MonoMarshalSpec *spec, int conv_arg, 
		  MonoType **conv_arg_type, MarshalAction action)
{
	return conv_arg;
}

static int
emit_marshal_char_noilgen (EmitMarshalContext *m, int argnum, MonoType *t, 
		   MonoMarshalSpec *spec, int conv_arg, 
		   MonoType **conv_arg_type, MarshalAction action)
{
	return conv_arg;
}

static int
emit_marshal_scalar_noilgen (EmitMarshalContext *m, int argnum, MonoType *t, 
		     MonoMarshalSpec *spec, int conv_arg, 
		     MonoType **conv_arg_type, MarshalAction action)
{
	return conv_arg;
}

int
mono_emit_marshal (EmitMarshalContext *m, int argnum, MonoType *t, 
	      MonoMarshalSpec *spec, int conv_arg, 
	      MonoType **conv_arg_type, MarshalAction action)
{
	/* Ensure that we have marshalling info for this param */
	mono_marshal_load_type_info (mono_class_from_mono_type (t));

	if (spec && spec->native == MONO_NATIVE_CUSTOM)
		return get_marshal_cb ()->emit_marshal_custom (m, argnum, t, spec, conv_arg, conv_arg_type, action);

	if (spec && spec->native == MONO_NATIVE_ASANY)
		return get_marshal_cb ()->emit_marshal_asany (m, argnum, t, spec, conv_arg, conv_arg_type, action);
			
	switch (t->type) {
	case MONO_TYPE_VALUETYPE:
		if (t->data.klass == mono_defaults.handleref_class)
			return get_marshal_cb ()->emit_marshal_handleref (m, argnum, t, spec, conv_arg, conv_arg_type, action);
		
		return get_marshal_cb ()->emit_marshal_vtype (m, argnum, t, spec, conv_arg, conv_arg_type, action);
	case MONO_TYPE_STRING:
		return get_marshal_cb ()->emit_marshal_string (m, argnum, t, spec, conv_arg, conv_arg_type, action);
	case MONO_TYPE_CLASS:
	case MONO_TYPE_OBJECT:
#if !defined(DISABLE_COM)
		if (spec && spec->native == MONO_NATIVE_STRUCT)
			return get_marshal_cb ()->emit_marshal_variant (m, argnum, t, spec, conv_arg, conv_arg_type, action);
#endif

#if !defined(DISABLE_COM)
		if (spec && (spec->native == MONO_NATIVE_IUNKNOWN ||
			spec->native == MONO_NATIVE_IDISPATCH ||
			spec->native == MONO_NATIVE_INTERFACE))
			return mono_cominterop_emit_marshal_com_interface (m, argnum, t, spec, conv_arg, conv_arg_type, action);
		if (spec && (spec->native == MONO_NATIVE_SAFEARRAY) && 
			(spec->data.safearray_data.elem_type == MONO_VARIANT_VARIANT) && 
			((action == MARSHAL_ACTION_CONV_OUT) || (action == MARSHAL_ACTION_CONV_IN) || (action == MARSHAL_ACTION_PUSH)))
			return mono_cominterop_emit_marshal_safearray (m, argnum, t, spec, conv_arg, conv_arg_type, action);
#endif

		if (mono_class_try_get_safehandle_class () != NULL && t->data.klass &&
		    mono_class_is_subclass_of (t->data.klass,  mono_class_try_get_safehandle_class (), FALSE))
			return get_marshal_cb ()->emit_marshal_safehandle (m, argnum, t, spec, conv_arg, conv_arg_type, action);
		
		return get_marshal_cb ()->emit_marshal_object (m, argnum, t, spec, conv_arg, conv_arg_type, action);
	case MONO_TYPE_ARRAY:
	case MONO_TYPE_SZARRAY:
		return get_marshal_cb ()->emit_marshal_array (m, argnum, t, spec, conv_arg, conv_arg_type, action);
	case MONO_TYPE_BOOLEAN:
		return get_marshal_cb ()->emit_marshal_boolean (m, argnum, t, spec, conv_arg, conv_arg_type, action);
	case MONO_TYPE_PTR:
		return get_marshal_cb ()->emit_marshal_ptr (m, argnum, t, spec, conv_arg, conv_arg_type, action);
	case MONO_TYPE_CHAR:
		return get_marshal_cb ()->emit_marshal_char (m, argnum, t, spec, conv_arg, conv_arg_type, action);
	case MONO_TYPE_I1:
	case MONO_TYPE_U1:
	case MONO_TYPE_I2:
	case MONO_TYPE_U2:
	case MONO_TYPE_I4:
	case MONO_TYPE_U4:
	case MONO_TYPE_I:
	case MONO_TYPE_U:
	case MONO_TYPE_R4:
	case MONO_TYPE_R8:
	case MONO_TYPE_I8:
	case MONO_TYPE_U8:
	case MONO_TYPE_FNPTR:
		return get_marshal_cb ()->emit_marshal_scalar (m, argnum, t, spec, conv_arg, conv_arg_type, action);
	case MONO_TYPE_GENERICINST:
		if (mono_type_generic_inst_is_valuetype (t))
			return get_marshal_cb ()->emit_marshal_vtype (m, argnum, t, spec, conv_arg, conv_arg_type, action);
		else
			return get_marshal_cb ()->emit_marshal_object (m, argnum, t, spec, conv_arg, conv_arg_type, action);
	default:
		return conv_arg;
	}
}

static void
emit_create_string_hack_noilgen (MonoMethodBuilder *mb, MonoMethodSignature *csig, MonoMethod *res)
{
}

static void
emit_native_icall_wrapper_noilgen (MonoMethodBuilder *mb, MonoMethod *method, MonoMethodSignature *csig, gboolean check_exceptions, gboolean aot, MonoMethodPInvoke *pinfo)
{
}

/**
 * mono_marshal_get_native_wrapper:
 * \param method The \c MonoMethod to wrap.
 * \param check_exceptions Whenever to check for pending exceptions
 *
 * Generates IL code for the pinvoke wrapper. The generated method
 * calls the unmanaged code in \c piinfo->addr.
 */
MonoMethod *
mono_marshal_get_native_wrapper (MonoMethod *method, gboolean check_exceptions, gboolean aot)
{
	MonoMethodSignature *sig, *csig;
	MonoMethodPInvoke *piinfo = (MonoMethodPInvoke *) method;
	MonoMethodBuilder *mb;
	MonoMarshalSpec **mspecs;
	MonoMethod *res;
	GHashTable *cache;
	gboolean pinvoke = FALSE;
	gpointer iter;
	int i;
	const char *exc_class = "MissingMethodException";
	const char *exc_arg = NULL;
	WrapperInfo *info;

	g_assert (method != NULL);
	g_assert (mono_method_signature (method)->pinvoke);

	GHashTable **cache_ptr;

	MonoType *string_type = m_class_get_byval_arg (mono_defaults.string_class);

	if (aot) {
		if (check_exceptions)
			cache_ptr = &mono_method_get_wrapper_cache (method)->native_wrapper_aot_check_cache;
		else
			cache_ptr = &mono_method_get_wrapper_cache (method)->native_wrapper_aot_cache;
	} else {
		if (check_exceptions)
			cache_ptr = &mono_method_get_wrapper_cache (method)->native_wrapper_check_cache;
		else
			cache_ptr = &mono_method_get_wrapper_cache (method)->native_wrapper_cache;
	}

	cache = get_cache (cache_ptr, mono_aligned_addr_hash, NULL);

	if ((res = mono_marshal_find_in_cache (cache, method)))
		return res;

	if (MONO_CLASS_IS_IMPORT (method->klass)) {
		/* The COM code is not AOT compatible, it calls mono_custom_attrs_get_attr_checked () */
		if (aot)
			return method;
#ifndef DISABLE_COM
		return mono_cominterop_get_native_wrapper (method);
#else
		g_assert_not_reached ();
#endif
	}

	sig = mono_method_signature (method);

	if (!(method->iflags & METHOD_IMPL_ATTRIBUTE_INTERNAL_CALL) &&
	    (method->flags & METHOD_ATTRIBUTE_PINVOKE_IMPL))
		pinvoke = TRUE;

	if (!piinfo->addr) {
		if (pinvoke) {
			if (method->iflags & METHOD_IMPL_ATTRIBUTE_NATIVE)
				exc_arg = "Method contains unsupported native code";
			else if (!aot)
				mono_lookup_pinvoke_call (method, &exc_class, &exc_arg);
		} else {
			piinfo->addr = mono_lookup_internal_call (method);
		}
	}

	/* hack - redirect certain string constructors to CreateString */
	if (piinfo->addr == ves_icall_System_String_ctor_RedirectToCreateString) {
		g_assert (!pinvoke);
		g_assert (method->string_ctor);
		g_assert (sig->hasthis);

		/* CreateString returns a value */
		csig = mono_metadata_signature_dup_full (get_method_image (method), sig);
		csig->ret = string_type;
		csig->pinvoke = 0;

		iter = NULL;
		while ((res = mono_class_get_methods (mono_defaults.string_class, &iter))) {
			if (!strcmp ("CreateString", res->name) &&
				mono_metadata_signature_equal (csig, mono_method_signature (res))) {
				WrapperInfo *info;

				g_assert (!(res->iflags & METHOD_IMPL_ATTRIBUTE_INTERNAL_CALL));
				g_assert (!(res->flags & METHOD_ATTRIBUTE_PINVOKE_IMPL));

				/* create a wrapper to preserve .ctor in stack trace */
				mb = mono_mb_new (method->klass, method->name, MONO_WRAPPER_MANAGED_TO_MANAGED);

				get_marshal_cb ()->emit_create_string_hack (mb, csig, res);

				info = mono_wrapper_info_create (mb, WRAPPER_SUBTYPE_STRING_CTOR);
				info->d.string_ctor.method = method;

				/* use native_wrapper_cache because internal calls are looked up there */
				res = mono_mb_create_and_cache_full (cache, method, mb, csig,
													 csig->param_count + 1, info, NULL);
				mono_mb_free (mb);

				return res;
			}
		}

		/* exception will be thrown */
		piinfo->addr = NULL;
		g_warning ("cannot find CreateString for .ctor");
	}

	mb = mono_mb_new (method->klass, method->name, MONO_WRAPPER_MANAGED_TO_NATIVE);

	mb->method->save_lmf = 1;

	/*
	 * In AOT mode and embedding scenarios, it is possible that the icall is not
	 * registered in the runtime doing the AOT compilation.
	 */
	if (!piinfo->addr && !aot) {
		get_marshal_cb ()->mb_emit_exception (mb, "System", exc_class, exc_arg);
		info = mono_wrapper_info_create (mb, WRAPPER_SUBTYPE_NONE);
		info->d.managed_to_native.method = method;

		csig = mono_metadata_signature_dup_full (get_method_image (method), sig);
		csig->pinvoke = 0;
		res = mono_mb_create_and_cache_full (cache, method, mb, csig,
											 csig->param_count + 16, info, NULL);
		mono_mb_free (mb);

		return res;
	}

	/* internal calls: we simply push all arguments and call the method (no conversions) */
	if (method->iflags & (METHOD_IMPL_ATTRIBUTE_INTERNAL_CALL | METHOD_IMPL_ATTRIBUTE_RUNTIME)) {
		if (sig->hasthis)
			csig = mono_metadata_signature_dup_add_this (get_method_image (method), sig, method->klass);
		else
			csig = mono_metadata_signature_dup_full (get_method_image (method), sig);

		//printf ("%s\n", mono_method_full_name (method, 1));

		/* hack - string constructors returns a value */
		if (method->string_ctor)
			csig->ret = string_type;

		get_marshal_cb ()->emit_native_icall_wrapper (mb, method, csig, check_exceptions, aot, piinfo);

		info = mono_wrapper_info_create (mb, WRAPPER_SUBTYPE_NONE);
		info->d.managed_to_native.method = method;

		csig = mono_metadata_signature_dup_full (get_method_image (method), csig);
		csig->pinvoke = 0;
		res = mono_mb_create_and_cache_full (cache, method, mb, csig, csig->param_count + 16,
											 info, NULL);

		mono_mb_free (mb);
		return res;
	}

	g_assert (pinvoke);
	if (!aot)
		g_assert (piinfo->addr);

	mspecs = g_new (MonoMarshalSpec*, sig->param_count + 1);
	mono_method_get_marshal_info (method, mspecs);

	mono_marshal_emit_native_wrapper (get_method_image (mb->method), mb, sig, piinfo, mspecs, piinfo->addr, aot, check_exceptions, FALSE);
	info = mono_wrapper_info_create (mb, WRAPPER_SUBTYPE_PINVOKE);
	info->d.managed_to_native.method = method;

	csig = mono_metadata_signature_dup_full (get_method_image (method), sig);
	csig->pinvoke = 0;
	res = mono_mb_create_and_cache_full (cache, method, mb, csig, csig->param_count + 16,
										 info, NULL);
	mono_mb_free (mb);

	for (i = sig->param_count; i >= 0; i--)
		if (mspecs [i])
			mono_metadata_free_marshal_spec (mspecs [i]);
	g_free (mspecs);

	/* mono_method_print_code (res); */

	return res;
}

/**
 * mono_marshal_get_native_func_wrapper:
 * \param image The image to use for memory allocation and for looking up custom marshallers.
 * \param sig The signature of the function
 * \param func The native function to wrap
 *
 * \returns a wrapper method around native functions, similar to the pinvoke
 * wrapper.
 */
MonoMethod *
mono_marshal_get_native_func_wrapper (MonoImage *image, MonoMethodSignature *sig, 
									  MonoMethodPInvoke *piinfo, MonoMarshalSpec **mspecs, gpointer func)
{
	MonoMethodSignature *csig;

	SignaturePointerPair key, *new_key;
	MonoMethodBuilder *mb;
	MonoMethod *res;
	GHashTable *cache;
	gboolean found;
	char *name;

	key.sig = sig;
	key.pointer = func;

	// Generic types are not safe to place in MonoImage caches.
	g_assert (!sig->is_inflated);

	cache = get_cache (&image->native_func_wrapper_cache, signature_pointer_pair_hash, signature_pointer_pair_equal);
	if ((res = mono_marshal_find_in_cache (cache, &key)))
		return res;

	name = g_strdup_printf ("wrapper_native_%p", func);
	mb = mono_mb_new (mono_defaults.object_class, name, MONO_WRAPPER_MANAGED_TO_NATIVE);
	mb->method->save_lmf = 1;

	mono_marshal_emit_native_wrapper (image, mb, sig, piinfo, mspecs, func, FALSE, TRUE, FALSE);

	csig = mono_metadata_signature_dup_full (image, sig);
	csig->pinvoke = 0;

	new_key = g_new (SignaturePointerPair,1);
	new_key->sig = csig;
	new_key->pointer = func;

	res = mono_mb_create_and_cache_full (cache, new_key, mb, csig, csig->param_count + 16, NULL, &found);
	if (found)
		g_free (new_key);

	mono_mb_free (mb);

	mono_marshal_set_wrapper_info (res, NULL);

	return res;
}

/*
 * The wrapper receives the native function as a boxed IntPtr as its 'this' argument. This is easier to support in
 * AOT.
 */
MonoMethod*
mono_marshal_get_native_func_wrapper_aot (MonoClass *klass)
{
	MonoMethodSignature *sig, *csig;
	MonoMethodBuilder *mb;
	MonoMethod *res;
	GHashTable *cache;
	char *name;
	WrapperInfo *info;
	MonoMethodPInvoke mpiinfo;
	MonoMethodPInvoke *piinfo = &mpiinfo;
	MonoMarshalSpec **mspecs;
	MonoMethod *invoke = mono_get_delegate_invoke (klass);
	MonoImage *image = get_method_image (invoke);
	int i;

	// FIXME: include UnmanagedFunctionPointerAttribute info

	/*
	 * The wrapper is associated with the delegate type, to pick up the marshalling info etc.
	 */
	cache = get_cache (&mono_method_get_wrapper_cache (invoke)->native_func_wrapper_aot_cache, mono_aligned_addr_hash, NULL);

	if ((res = mono_marshal_find_in_cache (cache, invoke)))
		return res;

	memset (&mpiinfo, 0, sizeof (mpiinfo));
	parse_unmanaged_function_pointer_attr (klass, &mpiinfo);

	mspecs = g_new0 (MonoMarshalSpec*, mono_method_signature (invoke)->param_count + 1);
	mono_method_get_marshal_info (invoke, mspecs);
	/* Freed below so don't alloc from mempool */
	sig = mono_metadata_signature_dup (mono_method_signature (invoke));
	sig->hasthis = 0;

	name = g_strdup_printf ("wrapper_aot_native");
	mb = mono_mb_new (invoke->klass, name, MONO_WRAPPER_MANAGED_TO_NATIVE);
	mb->method->save_lmf = 1;

	mono_marshal_emit_native_wrapper (image, mb, sig, piinfo, mspecs, NULL, FALSE, TRUE, TRUE);

	info = mono_wrapper_info_create (mb, WRAPPER_SUBTYPE_NATIVE_FUNC_AOT);
	info->d.managed_to_native.method = invoke;

	g_assert (!sig->hasthis);
	csig = mono_metadata_signature_dup_add_this (image, sig, mono_defaults.object_class);
	csig->pinvoke = 0;
	res = mono_mb_create_and_cache_full (cache, invoke,
										 mb, csig, csig->param_count + 16,
										 info, NULL);
	mono_mb_free (mb);

	for (i = mono_method_signature (invoke)->param_count; i >= 0; i--)
		if (mspecs [i])
			mono_metadata_free_marshal_spec (mspecs [i]);
	g_free (mspecs);
	g_free (sig);

	return res;
}

/*
 * mono_marshal_emit_managed_wrapper:
 *
 *   Emit the body of a native-to-managed wrapper. INVOKE_SIG is the signature of
 * the delegate which wraps the managed method to be called. For closed delegates,
 * it could have fewer parameters than the method it wraps.
 * THIS_LOC is the memory location where the target of the delegate is stored.
 */
void
mono_marshal_emit_managed_wrapper (MonoMethodBuilder *mb, MonoMethodSignature *invoke_sig, MonoMarshalSpec **mspecs, EmitMarshalContext* m, MonoMethod *method, uint32_t target_handle)
{
	get_marshal_cb ()->emit_managed_wrapper (mb, invoke_sig, mspecs, m, method, target_handle);
}

static void
emit_managed_wrapper_noilgen (MonoMethodBuilder *mb, MonoMethodSignature *invoke_sig, MonoMarshalSpec **mspecs, EmitMarshalContext* m, MonoMethod *method, uint32_t target_handle)
{
	MonoMethodSignature *sig, *csig;
	int i;
	MonoType *int_type = m_class_get_byval_arg (mono_defaults.int_class);

	sig = m->sig;
	csig = m->csig;

	/* we first do all conversions */
	for (i = 0; i < sig->param_count; i ++) {
		MonoType *t = sig->params [i];

		switch (t->type) {
		case MONO_TYPE_OBJECT:
		case MONO_TYPE_CLASS:
		case MONO_TYPE_VALUETYPE:
		case MONO_TYPE_ARRAY:
		case MONO_TYPE_SZARRAY:
		case MONO_TYPE_STRING:
		case MONO_TYPE_BOOLEAN:
			mono_emit_marshal (m, i, sig->params [i], mspecs [i + 1], 0, &csig->params [i], MARSHAL_ACTION_MANAGED_CONV_IN);
		}
	}

	if (!sig->ret->byref) {
		switch (sig->ret->type) {
		case MONO_TYPE_STRING:
<<<<<<< HEAD
			csig->ret = &mono_defaults.int_class->byval_arg;
			break;
		default:
			break;
		}
	}
#else
	MonoMethodSignature *sig, *csig;
	int i, *tmp_locals, ex_local, e_local, attach_cookie_local, attach_dummy_local;
	gboolean closed = FALSE;

	sig = m->sig;
	csig = m->csig;

	/* allocate local 0 (pointer) src_ptr */
	mono_mb_add_local (mb, &mono_defaults.int_class->byval_arg);
	/* allocate local 1 (pointer) dst_ptr */
	mono_mb_add_local (mb, &mono_defaults.int_class->byval_arg);
	/* allocate local 2 (boolean) delete_old */
	mono_mb_add_local (mb, &mono_defaults.boolean_class->byval_arg);

	if (!sig->hasthis && sig->param_count != invoke_sig->param_count) {
		/* Closed delegate */
		g_assert (sig->param_count == invoke_sig->param_count + 1);
		closed = TRUE;
		/* Use a new signature without the first argument */
		sig = mono_metadata_signature_dup (sig);
		memmove (&sig->params [0], &sig->params [1], (sig->param_count - 1) * sizeof (MonoType*));
		sig->param_count --;
	}

	if (!MONO_TYPE_IS_VOID(sig->ret)) {
		/* allocate local 3 to store the return value */
		mono_mb_add_local (mb, sig->ret);
	}

	if (MONO_TYPE_ISSTRUCT (sig->ret))
		m->vtaddr_var = mono_mb_add_local (mb, &mono_defaults.int_class->byval_arg);

	ex_local = mono_mb_add_local (mb, &mono_defaults.uint32_class->byval_arg);
	e_local = mono_mb_add_local (mb, &mono_defaults.exception_class->byval_arg);

	attach_cookie_local = mono_mb_add_local (mb, &mono_defaults.int_class->byval_arg);
	attach_dummy_local = mono_mb_add_local (mb, &mono_defaults.int_class->byval_arg);

	/*
	 * guint32 ex = -1;
	 * // does (STARTING|RUNNING|BLOCKING) -> RUNNING + set/switch domain
	 * mono_threads_attach_coop ();
	 *
	 * <interrupt check>
	 *
	 * ret = method (...);
	 * // does RUNNING -> (RUNNING|BLOCKING) + unset/switch domain
	 * mono_threads_detach_coop ();
	 *
	 * return ret;
	 */

	mono_mb_emit_icon (mb, 0);
	mono_mb_emit_stloc (mb, 2);

	mono_mb_emit_icon (mb, -1);
	mono_mb_emit_byte (mb, CEE_CONV_U4);
	mono_mb_emit_stloc (mb, ex_local);

	if (!mono_threads_is_blocking_transition_enabled ()) {
		mono_mb_emit_byte (mb, MONO_CUSTOM_PREFIX);
		mono_mb_emit_byte (mb, CEE_MONO_JIT_ATTACH);
	} else {
		/* mono_threads_attach_coop (); */
		mono_mb_emit_byte (mb, MONO_CUSTOM_PREFIX);
		mono_mb_emit_byte (mb, CEE_MONO_LDDOMAIN);
		mono_mb_emit_ldloc_addr (mb, attach_dummy_local);
		/*
		 * This icall is special cased in the JIT so it works in native-to-managed wrappers in unattached threads.
		 * Keep this in sync with the CEE_JIT_ICALL code in the JIT.
		 */
		mono_mb_emit_icall (mb, mono_threads_attach_coop);
		mono_mb_emit_stloc (mb, attach_cookie_local);
	}

	/* <interrupt check> */
	emit_thread_interrupt_checkpoint (mb);

	/* we first do all conversions */
	tmp_locals = (int *)alloca (sizeof (int) * sig->param_count);
	for (i = 0; i < sig->param_count; i ++) {
		MonoType *t = sig->params [i];

		switch (t->type) {
		case MONO_TYPE_OBJECT:
		case MONO_TYPE_CLASS:
		case MONO_TYPE_VALUETYPE:
		case MONO_TYPE_ARRAY:
		case MONO_TYPE_SZARRAY:
		case MONO_TYPE_STRING:
		case MONO_TYPE_BOOLEAN:
			tmp_locals [i] = emit_marshal (m, i, sig->params [i], mspecs [i + 1], 0, &csig->params [i], MARSHAL_ACTION_MANAGED_CONV_IN);

=======
			csig->ret = int_type;
>>>>>>> b7731385
			break;
		default:
			break;
		}
	}
<<<<<<< HEAD

	if (!mono_threads_is_blocking_transition_enabled ()) {
		mono_mb_emit_byte (mb, MONO_CUSTOM_PREFIX);
		mono_mb_emit_byte (mb, CEE_MONO_JIT_DETACH);
	} else {
		/* mono_threads_detach_coop (); */
		mono_mb_emit_ldloc (mb, attach_cookie_local);
		mono_mb_emit_ldloc_addr (mb, attach_dummy_local);
		mono_mb_emit_icall (mb, mono_threads_detach_coop);
	}

	/* return ret; */
	if (m->retobj_var) {
		mono_mb_emit_ldloc (mb, m->retobj_var);
		mono_mb_emit_byte (mb, MONO_CUSTOM_PREFIX);
		mono_mb_emit_op (mb, CEE_MONO_RETOBJ, m->retobj_class);
	}
	else {
		if (!MONO_TYPE_IS_VOID (sig->ret))
			mono_mb_emit_ldloc (mb, 3);
		mono_mb_emit_byte (mb, CEE_RET);
	}

	if (closed)
		g_free (sig);
#endif
=======
>>>>>>> b7731385
}

static void 
mono_marshal_set_callconv_from_modopt (MonoMethod *method, MonoMethodSignature *csig)
{
	MonoMethodSignature *sig;
	int i;

#ifdef TARGET_WIN32
	/* 
	 * Under windows, delegates passed to native code must use the STDCALL
	 * calling convention.
	 */
	csig->call_convention = MONO_CALL_STDCALL;
#endif

	sig = mono_method_signature (method);

	/* Change default calling convention if needed */
	/* Why is this a modopt ? */
	if (sig->ret && sig->ret->num_mods) {
		for (i = 0; i < sig->ret->num_mods; ++i) {
			ERROR_DECL (error);
			MonoClass *cmod_class = mono_class_get_checked (get_method_image (method), sig->ret->modifiers [i].token, error);
			g_assert (mono_error_ok (error));
			if ((m_class_get_image (cmod_class) == mono_defaults.corlib) && !strcmp (m_class_get_name_space (cmod_class), "System.Runtime.CompilerServices")) {
				const char *cmod_class_name = m_class_get_name (cmod_class);
				if (!strcmp (cmod_class_name, "CallConvCdecl"))
					csig->call_convention = MONO_CALL_C;
				else if (!strcmp (cmod_class_name, "CallConvStdcall"))
					csig->call_convention = MONO_CALL_STDCALL;
				else if (!strcmp (cmod_class_name, "CallConvFastcall"))
					csig->call_convention = MONO_CALL_FASTCALL;
				else if (!strcmp (cmod_class_name, "CallConvThiscall"))
					csig->call_convention = MONO_CALL_THISCALL;
			}
		}
	}
}

/**
 * mono_marshal_get_managed_wrapper:
 * Generates IL code to call managed methods from unmanaged code 
 * If \p target_handle is \c 0, the wrapper info will be a \c WrapperInfo structure.
 */
MonoMethod *
mono_marshal_get_managed_wrapper (MonoMethod *method, MonoClass *delegate_klass, uint32_t target_handle, MonoError *error)
{
	MonoMethodSignature *sig, *csig, *invoke_sig;
	MonoMethodBuilder *mb;
	MonoMethod *res, *invoke;
	MonoMarshalSpec **mspecs;
	MonoMethodPInvoke piinfo;
	GHashTable *cache;
	int i;
	EmitMarshalContext m;

	g_assert (method != NULL);
	error_init (error);

	if (method->flags & METHOD_ATTRIBUTE_PINVOKE_IMPL) {
		mono_error_set_invalid_program (error, "Failed because method (%s) marked PInvokeCallback (managed method) and extern (unmanaged) simultaneously.", mono_method_full_name (method, TRUE));
		return NULL;
	}

	/* 
	 * FIXME: Should cache the method+delegate type pair, since the same method
	 * could be called with different delegates, thus different marshalling
	 * options.
	 */
	cache = get_cache (&mono_method_get_wrapper_cache (method)->managed_wrapper_cache, mono_aligned_addr_hash, NULL);

	if (!target_handle && (res = mono_marshal_find_in_cache (cache, method)))
		return res;

	invoke = mono_get_delegate_invoke (delegate_klass);
	invoke_sig = mono_method_signature (invoke);

	mspecs = g_new0 (MonoMarshalSpec*, mono_method_signature (invoke)->param_count + 1);
	mono_method_get_marshal_info (invoke, mspecs);

	sig = mono_method_signature (method);

	mb = mono_mb_new (method->klass, method->name, MONO_WRAPPER_NATIVE_TO_MANAGED);

	/*the target gchandle must be the first entry after size and the wrapper itself.*/
	mono_mb_add_data (mb, GUINT_TO_POINTER (target_handle));

	/* we copy the signature, so that we can modify it */
	if (target_handle)
		/* Need to free this later */
		csig = mono_metadata_signature_dup (invoke_sig);
	else
		csig = mono_metadata_signature_dup_full (get_method_image (method), invoke_sig);
	csig->hasthis = 0;
	csig->pinvoke = 1;

	memset (&m, 0, sizeof (m));
	m.mb = mb;
	m.sig = sig;
	m.piinfo = NULL;
	m.retobj_var = 0;
	m.csig = csig;
	m.image = get_method_image (method);

	mono_marshal_set_callconv_from_modopt (invoke, csig);

	/* The attribute is only available in Net 2.0 */
	if (mono_class_try_get_unmanaged_function_pointer_attribute_class ()) {
		MonoCustomAttrInfo *cinfo;
		MonoCustomAttrEntry *attr;

		/* 
		 * The pinvoke attributes are stored in a real custom attribute. Obtain the
		 * contents of the attribute without constructing it, as that might not be
		 * possible when running in cross-compiling mode.
		 */
		cinfo = mono_custom_attrs_from_class_checked (delegate_klass, error);
		mono_error_assert_ok (error);
		attr = NULL;
		if (cinfo) {
			for (i = 0; i < cinfo->num_attrs; ++i) {
				MonoClass *ctor_class = cinfo->attrs [i].ctor->klass;
				if (mono_class_has_parent (ctor_class, mono_class_try_get_unmanaged_function_pointer_attribute_class ())) {
					attr = &cinfo->attrs [i];
					break;
				}
			}
		}
		if (attr) {
			MonoArray *typed_args, *named_args;
			CattrNamedArg *arginfo;
			MonoObject *o;
			gint32 call_conv;
			gint32 charset = 0;
			MonoBoolean set_last_error = 0;
			ERROR_DECL (error);

			mono_reflection_create_custom_attr_data_args (mono_defaults.corlib, attr->ctor, attr->data, attr->data_size, &typed_args, &named_args, &arginfo, error);
			g_assert (mono_error_ok (error));
			g_assert (mono_array_length (typed_args) == 1);

			/* typed args */
			o = mono_array_get (typed_args, MonoObject*, 0);
			call_conv = *(gint32*)mono_object_unbox (o);

			/* named args */
			for (i = 0; i < mono_array_length (named_args); ++i) {
				CattrNamedArg *narg = &arginfo [i];

				o = mono_array_get (named_args, MonoObject*, i);

				g_assert (narg->field);
				if (!strcmp (narg->field->name, "CharSet")) {
					charset = *(gint32*)mono_object_unbox (o);
				} else if (!strcmp (narg->field->name, "SetLastError")) {
					set_last_error = *(MonoBoolean*)mono_object_unbox (o);
				} else if (!strcmp (narg->field->name, "BestFitMapping")) {
					// best_fit_mapping = *(MonoBoolean*)mono_object_unbox (o);
				} else if (!strcmp (narg->field->name, "ThrowOnUnmappableChar")) {
					// throw_on_unmappable = *(MonoBoolean*)mono_object_unbox (o);
				} else {
					g_assert_not_reached ();
				}
			}

			g_free (arginfo);

			memset (&piinfo, 0, sizeof (piinfo));
			m.piinfo = &piinfo;
			piinfo.piflags = (call_conv << 8) | (charset ? (charset - 1) * 2 : 1) | set_last_error;

			csig->call_convention = call_conv - 1;
		}

		if (cinfo && !cinfo->cached)
			mono_custom_attrs_free (cinfo);
	}

	mono_marshal_emit_managed_wrapper (mb, invoke_sig, mspecs, &m, method, target_handle);

	if (!target_handle) {
		WrapperInfo *info;

		// FIXME: Associate it with the method+delegate_klass pair
		info = mono_wrapper_info_create (mb, WRAPPER_SUBTYPE_NONE);
		info->d.native_to_managed.method = method;
		info->d.native_to_managed.klass = delegate_klass;

		res = mono_mb_create_and_cache_full (cache, method,
											 mb, csig, sig->param_count + 16,
											 info, NULL);
	} else {
		get_marshal_cb ()->mb_set_dynamic (mb);
		res = mono_mb_create (mb, csig, sig->param_count + 16, NULL);
	}
	mono_mb_free (mb);

	for (i = mono_method_signature (invoke)->param_count; i >= 0; i--)
		if (mspecs [i])
			mono_metadata_free_marshal_spec (mspecs [i]);
	g_free (mspecs);

	/* mono_method_print_code (res); */

	return res;
}

static void
emit_vtfixup_ftnptr_noilgen (MonoMethodBuilder *mb, MonoMethod *method, int param_count, guint16 type)
{
}

gpointer
mono_marshal_get_vtfixup_ftnptr (MonoImage *image, guint32 token, guint16 type)
{
	ERROR_DECL (error);
	MonoMethod *method;
	MonoMethodSignature *sig;
	MonoMethodBuilder *mb;
	int i, param_count;

	g_assert (token);

	method = mono_get_method_checked (image, token, NULL, NULL, error);
	if (!method)
		g_error ("Could not load vtfixup token 0x%x due to %s", token, mono_error_get_message (error));
	g_assert (method);

	if (type & (VTFIXUP_TYPE_FROM_UNMANAGED | VTFIXUP_TYPE_FROM_UNMANAGED_RETAIN_APPDOMAIN)) {
		MonoMethodSignature *csig;
		MonoMarshalSpec **mspecs;
		EmitMarshalContext m;

		sig = mono_method_signature (method);
		g_assert (!sig->hasthis);

		mspecs = g_new0 (MonoMarshalSpec*, sig->param_count + 1);
		mono_method_get_marshal_info (method, mspecs);

		mb = mono_mb_new (method->klass, method->name, MONO_WRAPPER_NATIVE_TO_MANAGED);
		csig = mono_metadata_signature_dup_full (image, sig);
		csig->hasthis = 0;
		csig->pinvoke = 1;

		memset (&m, 0, sizeof (m));
		m.mb = mb;
		m.sig = sig;
		m.piinfo = NULL;
		m.retobj_var = 0;
		m.csig = csig;
		m.image = image;

		mono_marshal_set_callconv_from_modopt (method, csig);

		/* FIXME: Implement VTFIXUP_TYPE_FROM_UNMANAGED_RETAIN_APPDOMAIN. */

		mono_marshal_emit_managed_wrapper (mb, sig, mspecs, &m, method, 0);

		get_marshal_cb ()->mb_set_dynamic (mb);
		method = mono_mb_create (mb, csig, sig->param_count + 16, NULL);
		mono_mb_free (mb);

		for (i = sig->param_count; i >= 0; i--)
			if (mspecs [i])
				mono_metadata_free_marshal_spec (mspecs [i]);
		g_free (mspecs);

		gpointer compiled_ptr = mono_compile_method_checked (method, error);
		mono_error_assert_ok (error);
		return compiled_ptr;
	}

	sig = mono_method_signature (method);
	mb = mono_mb_new (method->klass, method->name, MONO_WRAPPER_MANAGED_TO_MANAGED);

	param_count = sig->param_count + sig->hasthis;
	get_marshal_cb ()->emit_vtfixup_ftnptr (mb, method, param_count, type);
	get_marshal_cb ()->mb_set_dynamic (mb);

	method = mono_mb_create (mb, sig, param_count, NULL);
	mono_mb_free (mb);

	gpointer compiled_ptr = mono_compile_method_checked (method, error);
	mono_error_assert_ok (error);
	return compiled_ptr;
}

static void
emit_castclass_noilgen (MonoMethodBuilder *mb)
{
}

/**
 * mono_marshal_get_castclass_with_cache:
 * This does the equivalent of \c mono_object_castclass_with_cache.
 */
MonoMethod *
mono_marshal_get_castclass_with_cache (void)
{
	static MonoMethod *cached;
	MonoMethod *res;
	MonoMethodBuilder *mb;
	MonoMethodSignature *sig;
	WrapperInfo *info;

	if (cached)
		return cached;

	MonoType *object_type = m_class_get_byval_arg (mono_defaults.object_class);
	MonoType *int_type = m_class_get_byval_arg (mono_defaults.int_class);

	mb = mono_mb_new (mono_defaults.object_class, "__castclass_with_cache", MONO_WRAPPER_CASTCLASS);
	sig = mono_metadata_signature_alloc (mono_defaults.corlib, 3);
	sig->params [TYPECHECK_OBJECT_ARG_POS] = object_type;
	sig->params [TYPECHECK_CLASS_ARG_POS] = int_type;
	sig->params [TYPECHECK_CACHE_ARG_POS] = int_type;
	sig->ret = object_type;
	sig->pinvoke = 0;

	get_marshal_cb ()->emit_castclass (mb);

	info = mono_wrapper_info_create (mb, WRAPPER_SUBTYPE_CASTCLASS_WITH_CACHE);
	res = mono_mb_create (mb, sig, 8, info);
	STORE_STORE_FENCE;

	if (mono_atomic_cas_ptr ((volatile gpointer *)&cached, res, NULL)) {
		mono_free_method (res);
		mono_metadata_free_method_signature (sig);
	}
	mono_mb_free (mb);

	return cached;
}

/* this is an icall */
MonoObject *
mono_marshal_isinst_with_cache (MonoObject *obj, MonoClass *klass, uintptr_t *cache)
{
	ERROR_DECL (error);
	MonoObject *isinst = mono_object_isinst_checked (obj, klass, error);
	if (mono_error_set_pending_exception (error))
		return NULL;

	if (mono_object_is_transparent_proxy (obj))
		return isinst;

	uintptr_t cache_update = (uintptr_t)obj->vtable;
	if (!isinst)
		cache_update = cache_update | 0x1;

	*cache = cache_update;

	return isinst;
}

static void
emit_isinst_noilgen (MonoMethodBuilder *mb)
{
}

/**
 * mono_marshal_get_isinst_with_cache:
 * This does the equivalent of \c mono_marshal_isinst_with_cache.
 */
MonoMethod *
mono_marshal_get_isinst_with_cache (void)
{
	static MonoMethod *cached;
	MonoMethod *res;
	MonoMethodBuilder *mb;
	MonoMethodSignature *sig;
	WrapperInfo *info;

	if (cached)
		return cached;

	MonoType *object_type = m_class_get_byval_arg (mono_defaults.object_class);
	MonoType *int_type = m_class_get_byval_arg (mono_defaults.int_class);

	mb = mono_mb_new (mono_defaults.object_class, "__isinst_with_cache", MONO_WRAPPER_CASTCLASS);
	sig = mono_metadata_signature_alloc (mono_defaults.corlib, 3);
	// The object
	sig->params [TYPECHECK_OBJECT_ARG_POS] = object_type;
	// The class
	sig->params [TYPECHECK_CLASS_ARG_POS] = int_type;
	// The cache
	sig->params [TYPECHECK_CACHE_ARG_POS] = int_type;
	sig->ret = object_type;
	sig->pinvoke = 0;

	get_marshal_cb ()->emit_isinst (mb);

	info = mono_wrapper_info_create (mb, WRAPPER_SUBTYPE_ISINST_WITH_CACHE);
	res = mono_mb_create (mb, sig, 8, info);
	STORE_STORE_FENCE;

	if (mono_atomic_cas_ptr ((volatile gpointer *)&cached, res, NULL)) {
		mono_free_method (res);
		mono_metadata_free_method_signature (sig);
	}
	mono_mb_free (mb);

	return cached;
}

static void
emit_struct_to_ptr_noilgen (MonoMethodBuilder *mb, MonoClass *klass)
{
}

/**
 * mono_marshal_get_struct_to_ptr:
 * \param klass \c MonoClass
 *
 * Generates IL code for <code>StructureToPtr (object structure, IntPtr ptr, bool fDeleteOld)</code>
 */
MonoMethod *
mono_marshal_get_struct_to_ptr (MonoClass *klass)
{
	MonoMethodBuilder *mb;
	static MonoMethod *stoptr = NULL;
	MonoMethod *res;
	WrapperInfo *info;

	g_assert (klass != NULL);

	mono_marshal_load_type_info (klass);

	MonoMarshalType *marshal_info = mono_class_get_marshal_info (klass);
	if (marshal_info->str_to_ptr)
		return marshal_info->str_to_ptr;

	if (!stoptr) 
		stoptr = mono_class_get_method_from_name (mono_defaults.marshal_class, "StructureToPtr", 3);
	g_assert (stoptr);

	mb = mono_mb_new (klass, stoptr->name, MONO_WRAPPER_UNKNOWN);

	get_marshal_cb ()->emit_struct_to_ptr (mb, klass);

	info = mono_wrapper_info_create (mb, WRAPPER_SUBTYPE_STRUCTURE_TO_PTR);
	res = mono_mb_create (mb, mono_signature_no_pinvoke (stoptr), 0, info);
	mono_mb_free (mb);

	mono_marshal_lock ();
	if (!marshal_info->str_to_ptr)
		marshal_info->str_to_ptr = res;
	else
		res = marshal_info->str_to_ptr;
	mono_marshal_unlock ();
	return res;
}

static void
emit_ptr_to_struct_noilgen (MonoMethodBuilder *mb, MonoClass *klass)
{
}

/**
 * mono_marshal_get_ptr_to_struct:
 * \param klass \c MonoClass
 * Generates IL code for <code>PtrToStructure (IntPtr src, object structure)</code>
 */
MonoMethod *
mono_marshal_get_ptr_to_struct (MonoClass *klass)
{
	MonoMethodBuilder *mb;
	static MonoMethodSignature *ptostr = NULL;
	MonoMethod *res;
	WrapperInfo *info;

	g_assert (klass != NULL);

	mono_marshal_load_type_info (klass);

	MonoMarshalType *marshal_info = mono_class_get_marshal_info (klass);
	if (marshal_info->ptr_to_str)
		return marshal_info->ptr_to_str;

	if (!ptostr) {
		MonoMethodSignature *sig;

		/* Create the signature corresponding to
		 	  static void PtrToStructure (IntPtr ptr, object structure);
		   defined in class/corlib/System.Runtime.InteropServices/Marshal.cs */
		sig = mono_create_icall_signature ("void ptr object");
		sig = mono_metadata_signature_dup_full (mono_defaults.corlib, sig);
		sig->pinvoke = 0;
		mono_memory_barrier ();
		ptostr = sig;
	}

	mb = mono_mb_new (klass, "PtrToStructure", MONO_WRAPPER_UNKNOWN);

	get_marshal_cb ()->emit_ptr_to_struct (mb, klass);

	info = mono_wrapper_info_create (mb, WRAPPER_SUBTYPE_PTR_TO_STRUCTURE);
	res = mono_mb_create (mb, ptostr, 0, info);
	mono_mb_free (mb);

	mono_marshal_lock ();
	if (!marshal_info->ptr_to_str)
		marshal_info->ptr_to_str = res;
	else
		res = marshal_info->ptr_to_str;
	mono_marshal_unlock ();
	return res;
}

/*
 * Return a dummy wrapper for METHOD which is called by synchronized wrappers.
 * This is used to avoid infinite recursion since it is hard to determine where to
 * replace a method with its synchronized wrapper, and where not.
 * The runtime should execute METHOD instead of the wrapper.
 */
MonoMethod *
mono_marshal_get_synchronized_inner_wrapper (MonoMethod *method)
{
	MonoMethodBuilder *mb;
	WrapperInfo *info;
	MonoMethodSignature *sig;
	MonoMethod *res;
	MonoGenericContext *ctx = NULL;
	MonoGenericContainer *container = NULL;

	if (method->is_inflated && !mono_method_get_context (method)->method_inst) {
		ctx = &((MonoMethodInflated*)method)->context;
		method = ((MonoMethodInflated*)method)->declaring;
		container = mono_method_get_generic_container (method);
		if (!container)
			container = mono_class_try_get_generic_container (method->klass); //FIXME is this a case of a try?
		g_assert (container);
	}

	mb = mono_mb_new (method->klass, method->name, MONO_WRAPPER_UNKNOWN);
	get_marshal_cb ()->mb_emit_exception (mb, "System", "ExecutionEngineException", "Shouldn't be called.");
	get_marshal_cb ()->mb_emit_byte (mb, CEE_RET);

	sig = mono_metadata_signature_dup_full (get_method_image (method), mono_method_signature (method));

	info = mono_wrapper_info_create (mb, WRAPPER_SUBTYPE_SYNCHRONIZED_INNER);
	info->d.synchronized_inner.method = method;
	res = mono_mb_create (mb, sig, 0, info);
	mono_mb_free (mb);
	if (ctx) {
		ERROR_DECL (error);
		res = mono_class_inflate_generic_method_checked (res, ctx, error);
		g_assert (mono_error_ok (error)); /* FIXME don't swallow the error */
	}
	return res;
}

static void
emit_synchronized_wrapper_noilgen (MonoMethodBuilder *mb, MonoMethod *method, MonoGenericContext *ctx, MonoGenericContainer *container, MonoMethod *enter_method, MonoMethod *exit_method, MonoMethod *gettypefromhandle_method)
{
	if (m_class_is_valuetype (method->klass) && !(method->flags & MONO_METHOD_ATTR_STATIC)) {
		/* FIXME Is this really the best way to signal an error here?  Isn't this called much later after class setup? -AK */
		mono_class_set_type_load_failure (method->klass, "");
		return;
	}

}

/**
 * mono_marshal_get_synchronized_wrapper:
 * Generates IL code for the synchronized wrapper: the generated method
 * calls \p method while locking \c this or the parent type.
 */
MonoMethod *
mono_marshal_get_synchronized_wrapper (MonoMethod *method)
{
	static MonoMethod *enter_method, *exit_method, *gettypefromhandle_method;
	MonoMethodSignature *sig;
	MonoMethodBuilder *mb;
	MonoMethod *res;
	GHashTable *cache;
	WrapperInfo *info;
	MonoGenericContext *ctx = NULL;
	MonoMethod *orig_method = NULL;
	MonoGenericContainer *container = NULL;

	g_assert (method);

	if (method->wrapper_type == MONO_WRAPPER_SYNCHRONIZED)
		return method;

	/* FIXME: Support generic methods too */
	if (method->is_inflated && !mono_method_get_context (method)->method_inst) {
		orig_method = method;
		ctx = &((MonoMethodInflated*)method)->context;
		method = ((MonoMethodInflated*)method)->declaring;
		container = mono_method_get_generic_container (method);
		if (!container)
			container = mono_class_try_get_generic_container (method->klass); //FIXME is this a case of a try?
		g_assert (container);
	}

	/*
	 * Check cache
	 */
	if (ctx) {
		cache = get_cache (&((MonoMethodInflated*)orig_method)->owner->wrapper_caches.synchronized_cache, mono_aligned_addr_hash, NULL);
		res = check_generic_wrapper_cache (cache, orig_method, orig_method, method);
		if (res)
			return res;
	} else {
		cache = get_cache (&get_method_image (method)->wrapper_caches.synchronized_cache, mono_aligned_addr_hash, NULL);
		if ((res = mono_marshal_find_in_cache (cache, method)))
			return res;
	}

	sig = mono_metadata_signature_dup_full (get_method_image (method), mono_method_signature (method));
	sig->pinvoke = 0;

	mb = mono_mb_new (method->klass, method->name, MONO_WRAPPER_SYNCHRONIZED);

	info = mono_wrapper_info_create (mb, WRAPPER_SUBTYPE_NONE);
	info->d.synchronized.method = method;

	mono_marshal_lock ();

	if (!enter_method) {
		MonoMethodDesc *desc;

		desc = mono_method_desc_new ("Monitor:Enter(object,bool&)", FALSE);
		enter_method = mono_method_desc_search_in_class (desc, mono_defaults.monitor_class);
		g_assert (enter_method);
		mono_method_desc_free (desc);

		desc = mono_method_desc_new ("Monitor:Exit", FALSE);
		exit_method = mono_method_desc_search_in_class (desc, mono_defaults.monitor_class);
		g_assert (exit_method);
		mono_method_desc_free (desc);

		desc = mono_method_desc_new ("Type:GetTypeFromHandle", FALSE);
		gettypefromhandle_method = mono_method_desc_search_in_class (desc, mono_defaults.systemtype_class);
		g_assert (gettypefromhandle_method);
		mono_method_desc_free (desc);
	}

	mono_marshal_unlock ();

	get_marshal_cb ()->mb_skip_visibility (mb);
	get_marshal_cb ()->emit_synchronized_wrapper (mb, method, ctx, container, enter_method, exit_method, gettypefromhandle_method);

	if (ctx) {
		MonoMethod *def;
		def = mono_mb_create_and_cache_full (cache, method, mb, sig, sig->param_count + 16, info, NULL);
		res = cache_generic_wrapper (cache, orig_method, def, ctx, orig_method);
	} else {
		res = mono_mb_create_and_cache_full (cache, method,
											 mb, sig, sig->param_count + 16, info, NULL);
	}
	mono_mb_free (mb);

	return res;	
}

static void
emit_unbox_wrapper_noilgen (MonoMethodBuilder *mb, MonoMethod *method)
{
}

/**
 * mono_marshal_get_unbox_wrapper:
 * The returned method calls \p method unboxing the \c this argument.
 */
MonoMethod *
mono_marshal_get_unbox_wrapper (MonoMethod *method)
{
	MonoMethodSignature *sig = mono_method_signature (method);
	MonoMethodBuilder *mb;
	MonoMethod *res;
	GHashTable *cache;
	WrapperInfo *info;

	cache = get_cache (&mono_method_get_wrapper_cache (method)->unbox_wrapper_cache, mono_aligned_addr_hash, NULL);

	if ((res = mono_marshal_find_in_cache (cache, method)))
		return res;

	mb = mono_mb_new (method->klass, method->name, MONO_WRAPPER_UNBOX);

	g_assert (sig->hasthis);
	
	get_marshal_cb ()->emit_unbox_wrapper (mb, method);

	info = mono_wrapper_info_create (mb, WRAPPER_SUBTYPE_NONE);
	info->d.unbox.method = method;

	res = mono_mb_create_and_cache_full (cache, method,
										 mb, sig, sig->param_count + 16, info, NULL);
	mono_mb_free (mb);

	/* mono_method_print_code (res); */

	return res;	
}

static gboolean
is_monomorphic_array (MonoClass *klass)
{
	MonoClass *element_class;
	if (m_class_get_rank (klass) != 1)
		return FALSE;

	element_class = m_class_get_element_class (klass);
	return mono_class_is_sealed (element_class) || m_class_is_valuetype (element_class);
}

static MonoStelemrefKind
get_virtual_stelemref_kind (MonoClass *element_class)
{
	if (element_class == mono_defaults.object_class)
		return STELEMREF_OBJECT;
	if (is_monomorphic_array (element_class))
		return STELEMREF_SEALED_CLASS;

	/* magic ifaces requires aditional checks for when the element type is an array */
	if (MONO_CLASS_IS_INTERFACE (element_class) && m_class_is_array_special_interface (element_class))
		return STELEMREF_COMPLEX;

	/* Compressed interface bitmaps require code that is quite complex, so don't optimize for it. */
	if (MONO_CLASS_IS_INTERFACE (element_class) && !mono_class_has_variant_generic_params (element_class))
#ifdef COMPRESSED_INTERFACE_BITMAP
		return STELEMREF_COMPLEX;
#else
		return STELEMREF_INTERFACE;
#endif
	/*Arrays are sealed but are covariant on their element type, We can't use any of the fast paths.*/
	if (mono_class_is_marshalbyref (element_class) || m_class_get_rank (element_class) || mono_class_has_variant_generic_params (element_class))
		return STELEMREF_COMPLEX;
	if (mono_class_is_sealed (element_class))
		return STELEMREF_SEALED_CLASS;
	if (m_class_get_idepth (element_class) <= MONO_DEFAULT_SUPERTABLE_SIZE)
		return STELEMREF_CLASS_SMALL_IDEPTH;

	return STELEMREF_CLASS;
}

#if 0
static void
record_slot_vstore (MonoObject *array, size_t index, MonoObject *value)
{
	char *name = mono_type_get_full_name (m_class_element_class (mono_object_class (array)));
	printf ("slow vstore of %s\n", name);
	g_free (name);
}
#endif

static void
emit_virtual_stelemref_noilgen (MonoMethodBuilder *mb, const char **param_names, MonoStelemrefKind kind)
{
}

static const char *strelemref_wrapper_name[] = {
	"object", "sealed_class", "class", "class_small_idepth", "interface", "complex"
};

static const gchar *
mono_marshal_get_strelemref_wrapper_name (MonoStelemrefKind kind)
{
	return strelemref_wrapper_name [kind];
}

/*
 * TODO:
 *	- Separate simple interfaces from variant interfaces or mbr types. This way we can avoid the icall for them.
 *	- Emit a (new) mono bytecode that produces OP_COND_EXC_NE_UN to raise ArrayTypeMismatch
 *	- Maybe mve some MonoClass field into the vtable to reduce the number of loads
 *	- Add a case for arrays of arrays.
 */
static MonoMethod*
get_virtual_stelemref_wrapper (MonoStelemrefKind kind)
{
	static MonoMethod *cached_methods [STELEMREF_KIND_COUNT] = { NULL }; /*object iface sealed regular*/
	static MonoMethodSignature *signature;
	MonoMethodBuilder *mb;
	MonoMethod *res;
	char *name;
	const char *param_names [16];
	WrapperInfo *info;

	if (cached_methods [kind])
		return cached_methods [kind];

	MonoType *void_type = m_class_get_byval_arg (mono_defaults.void_class);
	MonoType *object_type = m_class_get_byval_arg (mono_defaults.object_class);
	MonoType *int_type = m_class_get_byval_arg (mono_defaults.int_class);

	name = g_strdup_printf ("virt_stelemref_%s", mono_marshal_get_strelemref_wrapper_name (kind));
	mb = mono_mb_new (mono_defaults.object_class, name, MONO_WRAPPER_STELEMREF);
	g_free (name);

	if (!signature) {
		MonoMethodSignature *sig = mono_metadata_signature_alloc (mono_defaults.corlib, 2);

		/* void this::stelemref (size_t idx, void* value) */
		sig->ret = void_type;
		sig->hasthis = TRUE;
		sig->params [0] = int_type; /* this is a natural sized int */
		sig->params [1] = object_type;
		signature = sig;
	}

	param_names [0] = "index";
	param_names [1] = "value";
	get_marshal_cb ()->emit_virtual_stelemref (mb, param_names, kind);

	info = mono_wrapper_info_create (mb, WRAPPER_SUBTYPE_VIRTUAL_STELEMREF);
	info->d.virtual_stelemref.kind = kind;
	res = mono_mb_create (mb, signature, 4, info);
	res->flags |= METHOD_ATTRIBUTE_VIRTUAL;

	mono_marshal_lock ();
	if (!cached_methods [kind]) {
		cached_methods [kind] = res;
		mono_marshal_unlock ();
	} else {
		mono_marshal_unlock ();
		mono_free_method (res);
	}

	mono_mb_free (mb);
	return cached_methods [kind];
}

MonoMethod*
mono_marshal_get_virtual_stelemref (MonoClass *array_class)
{
	MonoStelemrefKind kind;

	g_assert (m_class_get_rank (array_class) == 1);
	kind = get_virtual_stelemref_kind (m_class_get_element_class (array_class));

	return get_virtual_stelemref_wrapper (kind);
}

MonoMethod**
mono_marshal_get_virtual_stelemref_wrappers (int *nwrappers)
{
	MonoMethod **res;
	int i;

	*nwrappers = STELEMREF_KIND_COUNT;
	res = (MonoMethod **)g_malloc0 (STELEMREF_KIND_COUNT * sizeof (MonoMethod*));
	for (i = 0; i < STELEMREF_KIND_COUNT; ++i)
		res [i] = get_virtual_stelemref_wrapper (i);
	return res;
}

static void
emit_stelemref_noilgen (MonoMethodBuilder *mb)
{
}

/**
 * mono_marshal_get_stelemref:
 */
MonoMethod*
mono_marshal_get_stelemref (void)
{
	static MonoMethod* ret = NULL;
	MonoMethodSignature *sig;
	MonoMethodBuilder *mb;
	WrapperInfo *info;
	
	if (ret)
		return ret;
	
	mb = mono_mb_new (mono_defaults.object_class, "stelemref", MONO_WRAPPER_STELEMREF);
	

	sig = mono_metadata_signature_alloc (mono_defaults.corlib, 3);

	MonoType *void_type = m_class_get_byval_arg (mono_defaults.void_class);
	MonoType *object_type = m_class_get_byval_arg (mono_defaults.object_class);
	MonoType *int_type = m_class_get_byval_arg (mono_defaults.int_class);


	/* void stelemref (void* array, int idx, void* value) */
	sig->ret = void_type;
	sig->params [0] = object_type;
	sig->params [1] = int_type; /* this is a natural sized int */
	sig->params [2] = object_type;

	get_marshal_cb ()->emit_stelemref (mb);

	info = mono_wrapper_info_create (mb, WRAPPER_SUBTYPE_NONE);
	ret = mono_mb_create (mb, sig, 4, info);
	mono_mb_free (mb);

	return ret;
}

static void
mb_emit_byte_noilgen (MonoMethodBuilder *mb, guint8 op)
{
}

/*
 * mono_marshal_get_gsharedvt_in_wrapper:
 *
 *   This wrapper handles calls from normal code to gsharedvt code.
 */
MonoMethod*
mono_marshal_get_gsharedvt_in_wrapper (void)
{
	static MonoMethod* ret = NULL;
	MonoMethodSignature *sig;
	MonoMethodBuilder *mb;
	WrapperInfo *info;

	if (ret)
		return ret;
	
	mb = mono_mb_new (mono_defaults.object_class, "gsharedvt_in", MONO_WRAPPER_UNKNOWN);
	
	sig = mono_metadata_signature_alloc (mono_defaults.corlib, 0);
	sig->ret = m_class_get_byval_arg (mono_defaults.void_class);

	/*
	 * The body is generated by the JIT, we use a wrapper instead of a trampoline so EH works.
	 */
	get_marshal_cb ()->mb_emit_byte (mb, CEE_RET);

	info = mono_wrapper_info_create (mb, WRAPPER_SUBTYPE_GSHAREDVT_IN);
	ret = mono_mb_create (mb, sig, 4, info);
	mono_mb_free (mb);

	return ret;
}

/*
 * mono_marshal_get_gsharedvt_out_wrapper:
 *
 *   This wrapper handles calls from gsharedvt code to normal code.
 */
MonoMethod*
mono_marshal_get_gsharedvt_out_wrapper (void)
{
	static MonoMethod* ret = NULL;
	MonoMethodSignature *sig;
	MonoMethodBuilder *mb;
	WrapperInfo *info;

	if (ret)
		return ret;
	
	mb = mono_mb_new (mono_defaults.object_class, "gsharedvt_out", MONO_WRAPPER_UNKNOWN);
	
	sig = mono_metadata_signature_alloc (mono_defaults.corlib, 0);
	sig->ret = m_class_get_byval_arg (mono_defaults.void_class);

	/*
	 * The body is generated by the JIT, we use a wrapper instead of a trampoline so EH works.
	 */
	get_marshal_cb ()->mb_emit_byte (mb, CEE_RET);

	info = mono_wrapper_info_create (mb, WRAPPER_SUBTYPE_GSHAREDVT_OUT);
	ret = mono_mb_create (mb, sig, 4, info);
	mono_mb_free (mb);

	return ret;
}

static void
emit_array_address_noilgen (MonoMethodBuilder *mb, int rank, int elem_size)
{
}

typedef struct {
	int rank;
	int elem_size;
	MonoMethod *method;
} ArrayElemAddr;

/* LOCKING: vars accessed under the marshal lock */
static ArrayElemAddr *elem_addr_cache = NULL;
static int elem_addr_cache_size = 0;
static int elem_addr_cache_next = 0;

/**
 * mono_marshal_get_array_address:
 * \param rank rank of the array type
 * \param elem_size size in bytes of an element of an array.
 *
 * Returns a MonoMethod that implements the code to get the address
 * of an element in a multi-dimenasional array of \p rank dimensions.
 * The returned method takes an array as the first argument and then
 * \p rank indexes for the \p rank dimensions.
 * If ELEM_SIZE is 0, read the array size from the array object.
 */
MonoMethod*
mono_marshal_get_array_address (int rank, int elem_size)
{
	MonoMethod *ret;
	MonoMethodBuilder *mb;
	MonoMethodSignature *sig;
	WrapperInfo *info;
	char *name;
	int cached;

	ret = NULL;
	mono_marshal_lock ();
	for (int i = 0; i < elem_addr_cache_next; ++i) {
		if (elem_addr_cache [i].rank == rank && elem_addr_cache [i].elem_size == elem_size) {
			ret = elem_addr_cache [i].method;
			break;
		}
	}
	mono_marshal_unlock ();
	if (ret)
		return ret;

	MonoType *object_type = m_class_get_byval_arg (mono_defaults.object_class);
	MonoType *int_type = m_class_get_byval_arg (mono_defaults.int_class);
	MonoType *int32_type = m_class_get_byval_arg (mono_defaults.int32_class);

	sig = mono_metadata_signature_alloc (mono_defaults.corlib, 1 + rank);

	/* void* address (void* array, int idx0, int idx1, int idx2, ...) */
	sig->ret = int_type;
	sig->params [0] = object_type;
	for (int i = 0; i < rank; ++i) {
		sig->params [i + 1] = int32_type;
	}

	name = g_strdup_printf ("ElementAddr_%d", elem_size);
	mb = mono_mb_new (mono_defaults.object_class, name, MONO_WRAPPER_MANAGED_TO_MANAGED);
	g_free (name);
	
	get_marshal_cb ()->emit_array_address (mb, rank, elem_size);

	info = mono_wrapper_info_create (mb, WRAPPER_SUBTYPE_ELEMENT_ADDR);
	info->d.element_addr.rank = rank;
	info->d.element_addr.elem_size = elem_size;
	ret = mono_mb_create (mb, sig, 4, info);
	mono_mb_free (mb);

	/* cache the result */
	cached = 0;
	mono_marshal_lock ();
	for (int i = 0; i < elem_addr_cache_next; ++i) {
		if (elem_addr_cache [i].rank == rank && elem_addr_cache [i].elem_size == elem_size) {
			/* FIXME: free ret */
			ret = elem_addr_cache [i].method;
			cached = TRUE;
			break;
		}
	}
	if (!cached) {
		if (elem_addr_cache_next >= elem_addr_cache_size) {
			int new_size = elem_addr_cache_size + 4;
			ArrayElemAddr *new_array = g_new0 (ArrayElemAddr, new_size);
			memcpy (new_array, elem_addr_cache, elem_addr_cache_size * sizeof (ArrayElemAddr));
			g_free (elem_addr_cache);
			elem_addr_cache = new_array;
			elem_addr_cache_size = new_size;
		}
		elem_addr_cache [elem_addr_cache_next].rank = rank;
		elem_addr_cache [elem_addr_cache_next].elem_size = elem_size;
		elem_addr_cache [elem_addr_cache_next].method = ret;
		elem_addr_cache_next ++;
	}
	mono_marshal_unlock ();
	return ret;
}

static void
emit_array_accessor_wrapper_noilgen (MonoMethodBuilder *mb, MonoMethod *method, MonoMethodSignature *sig, MonoGenericContext *ctx)
{
}

/*
 * mono_marshal_get_array_accessor_wrapper:
 *
 *   Return a wrapper which just calls METHOD, which should be an Array Get/Set/Address method.
 */
MonoMethod *
mono_marshal_get_array_accessor_wrapper (MonoMethod *method)
{
	MonoMethodSignature *sig;
	MonoMethodBuilder *mb;
	MonoMethod *res;
	GHashTable *cache;
	MonoGenericContext *ctx = NULL;
	MonoMethod *orig_method = NULL;
	WrapperInfo *info;

	/*
	 * These wrappers are needed to avoid the JIT replacing the calls to these methods with intrinsics
	 * inside runtime invoke wrappers, thereby making the wrappers not unshareable.
	 * FIXME: Use generic methods.
	 */
	/*
	 * Check cache
	 */
	if (ctx) {
		cache = NULL;
		g_assert_not_reached ();
	} else {
		cache = get_cache (&get_method_image (method)->array_accessor_cache, mono_aligned_addr_hash, NULL);
		if ((res = mono_marshal_find_in_cache (cache, method)))
			return res;
	}

	sig = mono_metadata_signature_dup_full (get_method_image (method), mono_method_signature (method));
	sig->pinvoke = 0;

	mb = mono_mb_new (method->klass, method->name, MONO_WRAPPER_UNKNOWN);

	get_marshal_cb ()->emit_array_accessor_wrapper (mb, method, sig, ctx);

	info = mono_wrapper_info_create (mb, WRAPPER_SUBTYPE_ARRAY_ACCESSOR);
	info->d.array_accessor.method = method;

	if (ctx) {
		MonoMethod *def;
		def = mono_mb_create_and_cache_full (cache, method, mb, sig, sig->param_count + 16, info, NULL);
		res = cache_generic_wrapper (cache, orig_method, def, ctx, orig_method);
	} else {
		res = mono_mb_create_and_cache_full (cache, method,
											 mb, sig, sig->param_count + 16,
											 info, NULL);
	}
	mono_mb_free (mb);

	return res;	
}

#ifndef HOST_WIN32
static inline void*
mono_marshal_alloc_co_task_mem (size_t size)
{
	if ((gulong)size == 0)
		/* This returns a valid pointer for size 0 on MS.NET */
		size = 4;

	return g_try_malloc ((gulong)size);
}
#endif

/**
 * mono_marshal_alloc:
 */
void*
mono_marshal_alloc (gsize size, MonoError *error)
{
	gpointer res;

	error_init (error);

	res = mono_marshal_alloc_co_task_mem (size);
	if (!res)
		mono_error_set_out_of_memory (error, "Could not allocate %lu bytes", size);

	return res;
}

/* This is a JIT icall, it sets the pending exception and returns NULL on error. */
void*
ves_icall_marshal_alloc (gsize size)
{
	ERROR_DECL (error);
	void *ret = mono_marshal_alloc (size, error);
	if (!mono_error_ok (error)) {
		mono_error_set_pending_exception (error);
		return NULL;
	}

	return ret;
}

#ifndef HOST_WIN32
static inline void
mono_marshal_free_co_task_mem (void *ptr)
{
	g_free (ptr);
	return;
}
#endif

/**
 * mono_marshal_free:
 */
void
mono_marshal_free (gpointer ptr)
{
	mono_marshal_free_co_task_mem (ptr);
}

/**
 * mono_marshal_free_array:
 */
void
mono_marshal_free_array (gpointer *ptr, int size) 
{
	int i;

	if (!ptr)
		return;

	for (i = 0; i < size; i++)
		if (ptr [i])
			g_free (ptr [i]);
}

void *
mono_marshal_string_to_utf16 (MonoString *s)
{
	return s ? mono_string_chars (s) : NULL;
}

/* This is a JIT icall, it sets the pending exception and returns NULL on error. */
void *
mono_marshal_string_to_utf16_copy (MonoString *s)
{
	if (s == NULL) {
		return NULL;
	} else {
		ERROR_DECL (error);
		gunichar2 *res = (gunichar2 *)mono_marshal_alloc ((mono_string_length (s) * 2) + 2, error);
		if (!mono_error_ok (error)) {
			mono_error_set_pending_exception (error);
			return NULL;
		}
		memcpy (res, mono_string_chars (s), mono_string_length (s) * 2);
		res [mono_string_length (s)] = 0;
		return res;
	}
}

/**
 * mono_marshal_set_last_error:
 *
 * This function is invoked to set the last error value from a P/Invoke call
 * which has \c SetLastError set.
 */
void
mono_marshal_set_last_error (void)
{
	/* This icall is called just after a P/Invoke call before the P/Invoke
	 * wrapper transitions the runtime back to running mode. */
	MONO_REQ_GC_SAFE_MODE;
#ifdef WIN32
	mono_native_tls_set_value (last_error_tls_id, GINT_TO_POINTER (GetLastError ()));
#else
	mono_native_tls_set_value (last_error_tls_id, GINT_TO_POINTER (errno));
#endif
}

void
mono_marshal_set_last_error_windows (int error)
{
#ifdef WIN32
	/* This icall is called just after a P/Invoke call before the P/Invoke
	 * wrapper transitions the runtime back to running mode. */
	MONO_REQ_GC_SAFE_MODE;
	mono_native_tls_set_value (last_error_tls_id, GINT_TO_POINTER (error));
#endif
}

void
ves_icall_System_Runtime_InteropServices_Marshal_copy_to_unmanaged (MonoArray *src, gint32 start_index,
								    gpointer dest, gint32 length)
{
	int element_size;
	void *source_addr;

	MONO_CHECK_ARG_NULL (src,);
	MONO_CHECK_ARG_NULL (dest,);

	if (m_class_get_rank (mono_object_class (&src->obj)) != 1) {
		mono_set_pending_exception (mono_get_exception_argument ("array", "array is multi-dimensional"));
		return;
	}
	if (start_index < 0) {
		mono_set_pending_exception (mono_get_exception_argument ("startIndex", "Must be >= 0"));
		return;
	}
	if (length < 0) {
		mono_set_pending_exception (mono_get_exception_argument ("length", "Must be >= 0"));
		return;
	}
	if (start_index + length > mono_array_length (src)) {
		mono_set_pending_exception (mono_get_exception_argument ("length", "start_index + length > array length"));
		return;
	}

	element_size = mono_array_element_size (src->obj.vtable->klass);

	/* no references should be involved */
	source_addr = mono_array_addr_with_size_fast (src, element_size, start_index);

	memcpy (dest, source_addr, length * element_size);
}

void
ves_icall_System_Runtime_InteropServices_Marshal_copy_from_unmanaged (gpointer src, gint32 start_index,
								      MonoArray *dest, gint32 length)
{
	int element_size;
	void *dest_addr;

	MONO_CHECK_ARG_NULL (src,);
	MONO_CHECK_ARG_NULL (dest,);

	if (m_class_get_rank (mono_object_class (&dest->obj)) != 1) {
		mono_set_pending_exception (mono_get_exception_argument ("array", "array is multi-dimensional"));
		return;
	}
	if (start_index < 0) {
		mono_set_pending_exception (mono_get_exception_argument ("startIndex", "Must be >= 0"));
		return;
	}
	if (length < 0) {
		mono_set_pending_exception (mono_get_exception_argument ("length", "Must be >= 0"));
		return;
	}
	if (start_index + length > mono_array_length (dest)) {
		mono_set_pending_exception (mono_get_exception_argument ("length", "start_index + length > array length"));
		return;
	}
	element_size = mono_array_element_size (dest->obj.vtable->klass);
	  
	/* no references should be involved */
	dest_addr = mono_array_addr_with_size_fast (dest, element_size, start_index);

	memcpy (dest_addr, src, length * element_size);
}

MonoStringHandle
ves_icall_System_Runtime_InteropServices_Marshal_PtrToStringAnsi (char *ptr, MonoError *error)
{
	error_init (error);
	if (ptr == NULL)
		return MONO_HANDLE_CAST (MonoString, NULL_HANDLE);
	else
		return mono_string_new_handle (mono_domain_get (), ptr, error);
}

MonoString *
ves_icall_System_Runtime_InteropServices_Marshal_PtrToStringAnsi_len (char *ptr, gint32 len)
{
	ERROR_DECL (error);
	MonoString *result = NULL;
	error_init (error);
	if (ptr == NULL)
		mono_error_set_argument_null (error, "ptr", "");
	else
		result = mono_string_new_len_checked (mono_domain_get (), ptr, len, error);
	mono_error_set_pending_exception (error);
	return result;
}

MonoString *
ves_icall_System_Runtime_InteropServices_Marshal_PtrToStringUni (guint16 *ptr)
{
	ERROR_DECL (error);
	MonoString *res = NULL;
	MonoDomain *domain = mono_domain_get (); 
	int len = 0;
	guint16 *t = ptr;

	if (ptr == NULL)
		return NULL;

	while (*t++)
		len++;

	res = mono_string_new_utf16_checked (domain, ptr, len, error);
	if (!mono_error_ok (error)) {
		mono_error_set_pending_exception (error);
		return NULL;
	}
	return res;
}

MonoString *
ves_icall_System_Runtime_InteropServices_Marshal_PtrToStringUni_len (guint16 *ptr, gint32 len)
{
	ERROR_DECL (error);
	MonoString *res = NULL;
	MonoDomain *domain = mono_domain_get (); 

	error_init (error);

	if (ptr == NULL) {
		res = NULL;
		mono_error_set_argument_null (error, "ptr", "");
	} else {
		res = mono_string_new_utf16_checked (domain, ptr, len, error);
	}

	if (!mono_error_ok (error))
		mono_error_set_pending_exception (error);
	return res;
}

guint32 
ves_icall_System_Runtime_InteropServices_Marshal_GetLastWin32Error (void)
{
	return (GPOINTER_TO_INT (mono_native_tls_get_value (last_error_tls_id)));
}

guint32 
ves_icall_System_Runtime_InteropServices_Marshal_SizeOf (MonoReflectionTypeHandle rtype, MonoError *error)
{
	MonoClass *klass;
	MonoType *type;
	guint32 layout, align;
	gint32 result;

	error_init (error);

	if (MONO_HANDLE_IS_NULL (rtype)) {
		mono_error_set_argument_null (error, "type", "");
		return 0;
	}

	type = MONO_HANDLE_GETVAL (rtype, type);
	klass = mono_class_from_mono_type (type);
	if (!mono_class_init (klass)) {
		mono_error_set_for_class_failure (error, klass);
		return 0;
	}

	layout = (mono_class_get_flags (klass) & TYPE_ATTRIBUTE_LAYOUT_MASK);

	if (type->type == MONO_TYPE_PTR || type->type == MONO_TYPE_FNPTR) {
		return sizeof (gpointer);
	} else if (layout == TYPE_ATTRIBUTE_AUTO_LAYOUT) {
		mono_error_set_argument (error, "t", "Type %s cannot be marshaled as an unmanaged structure.", m_class_get_name (klass));
		return 0;
	}

	result = mono_marshal_type_size (type, NULL, &align, FALSE, m_class_is_unicode (klass));
	return (guint32)result;
}

void
ves_icall_System_Runtime_InteropServices_Marshal_StructureToPtr (MonoObject *obj, gpointer dst, MonoBoolean delete_old)
{
	ERROR_DECL (error);
	MonoMethod *method;
	gpointer pa [3];

	MONO_CHECK_ARG_NULL (obj,);
	MONO_CHECK_ARG_NULL (dst,);

	method = mono_marshal_get_struct_to_ptr (obj->vtable->klass);

	pa [0] = obj;
	pa [1] = &dst;
	pa [2] = &delete_old;

	mono_runtime_invoke_checked (method, NULL, pa, error);
	if (!mono_error_ok (error))
		mono_error_set_pending_exception (error);
}

static void
ptr_to_structure (gpointer src, MonoObject *dst, MonoError *error)
{
	MonoMethod *method;
	gpointer pa [2];

	error_init (error);

	method = mono_marshal_get_ptr_to_struct (dst->vtable->klass);

	pa [0] = &src;
	pa [1] = dst;

	mono_runtime_invoke_checked (method, NULL, pa, error);
}

void
ves_icall_System_Runtime_InteropServices_Marshal_PtrToStructure (gpointer src, MonoObject *dst)
{
	MonoType *t;
	ERROR_DECL (error);

	MONO_CHECK_ARG_NULL (src,);
	MONO_CHECK_ARG_NULL (dst,);
	
	t = mono_type_get_underlying_type (mono_class_get_type (dst->vtable->klass));

	if (t->type == MONO_TYPE_VALUETYPE) {
		MonoException *exc;
		gchar *tmp;

		tmp = g_strdup_printf ("Destination is a boxed value type.");
		exc = mono_get_exception_argument ("dst", tmp);
		g_free (tmp);  

		mono_set_pending_exception (exc);
		return;
	}

	ptr_to_structure (src, dst, error);
	if (!mono_error_ok (error))
		mono_error_set_pending_exception (error);
}

MonoObject *
ves_icall_System_Runtime_InteropServices_Marshal_PtrToStructure_type (gpointer src, MonoReflectionType *type)
{
	ERROR_DECL (error);
	MonoClass *klass;
	MonoDomain *domain = mono_domain_get (); 
	MonoObject *res;

	if (src == NULL)
		return NULL;
	MONO_CHECK_ARG_NULL (type, NULL);

	klass = mono_class_from_mono_type (type->type);
	if (!mono_class_init (klass)) {
		mono_set_pending_exception (mono_class_get_exception_for_failure (klass));
		return NULL;
	}

	res = mono_object_new_checked (domain, klass, error);
	if (!mono_error_ok (error)) {
		mono_error_set_pending_exception (error);
		return NULL;
	}

	ptr_to_structure (src, res, error);
	if (!mono_error_ok (error)) {
		mono_error_set_pending_exception (error);
		return NULL;
	}

	return res;
}

int
ves_icall_System_Runtime_InteropServices_Marshal_OffsetOf (MonoReflectionTypeHandle ref_type, MonoStringHandle field_name, MonoError *error)
{
	error_init (error);
	if (MONO_HANDLE_IS_NULL (ref_type)) {
		mono_error_set_argument_null (error, "type", "");
		return 0;
	}
	if (MONO_HANDLE_IS_NULL (field_name)) {
		mono_error_set_argument_null (error, "fieldName", "");
		return 0;
	}

	char *fname = mono_string_handle_to_utf8 (field_name, error);
	return_val_if_nok (error, 0);

	MonoType *type = MONO_HANDLE_GETVAL (ref_type, type);
	MonoClass *klass = mono_class_from_mono_type (type);
	if (!mono_class_init (klass)) {
		mono_error_set_for_class_failure (error, klass);
		return 0;
	}

	int match_index = -1;
	while (klass && match_index == -1) {
		MonoClassField* field;
		int i = 0;
		gpointer iter = NULL;
		while ((field = mono_class_get_fields (klass, &iter))) {
			if (field->type->attrs & FIELD_ATTRIBUTE_STATIC)
				continue;
			if (!strcmp (fname, mono_field_get_name (field))) {
				match_index = i;
				break;
			}
			i ++;
		}

		if (match_index == -1)
			klass = m_class_get_parent (klass);
        }

	g_free (fname);

	if(match_index == -1) {
		/* Get back original class instance */
		klass = mono_class_from_mono_type (type);

		mono_error_set_argument (error, "fieldName", "Field passed in is not a marshaled member of the type %s", m_class_get_name (klass));
		return 0;
	}

	MonoMarshalType *info = mono_marshal_load_type_info (klass);
	return info->fields [match_index].offset;
}

#ifndef HOST_WIN32
gpointer
ves_icall_System_Runtime_InteropServices_Marshal_StringToHGlobalAnsi (MonoString *string)
{
	ERROR_DECL (error);
	char *ret = mono_string_to_utf8_checked (string, error);
	mono_error_set_pending_exception (error);
	return ret;
}

gpointer
ves_icall_System_Runtime_InteropServices_Marshal_StringToHGlobalUni (MonoString *string)
{
	if (string == NULL)
		return NULL;
	else {
		gunichar2 *res = (gunichar2 *)g_malloc ((mono_string_length (string) + 1) * 2);

		memcpy (res, mono_string_chars (string), mono_string_length (string) * 2);
		res [mono_string_length (string)] = 0;
		return res;
	}
}
#endif /* !HOST_WIN32 */

void
mono_struct_delete_old (MonoClass *klass, char *ptr)
{
	MonoMarshalType *info;
	int i;

	info = mono_marshal_load_type_info (klass);

	for (i = 0; i < info->num_fields; i++) {
		MonoMarshalConv conv;
		MonoType *ftype = info->fields [i].field->type;
		char *cpos;

		if (ftype->attrs & FIELD_ATTRIBUTE_STATIC)
			continue;

		mono_type_to_unmanaged (ftype, info->fields [i].mspec, TRUE, 
					m_class_is_unicode (klass), &conv);
			
		cpos = ptr + info->fields [i].offset;

		switch (conv) {
		case MONO_MARSHAL_CONV_NONE:
			if (MONO_TYPE_ISSTRUCT (ftype)) {
				mono_struct_delete_old (ftype->data.klass, cpos);
				continue;
			}
			break;
		case MONO_MARSHAL_CONV_STR_LPWSTR:
			/* We assume this field points inside a MonoString */
			break;
		case MONO_MARSHAL_CONV_STR_LPTSTR:
#ifdef TARGET_WIN32
			/* We assume this field points inside a MonoString 
			 * on Win32 */
			break;
#endif
		case MONO_MARSHAL_CONV_STR_LPSTR:
		case MONO_MARSHAL_CONV_STR_BSTR:
		case MONO_MARSHAL_CONV_STR_ANSIBSTR:
		case MONO_MARSHAL_CONV_STR_TBSTR:
		case MONO_MARSHAL_CONV_STR_UTF8STR:
			mono_marshal_free (*(gpointer *)cpos);
			break;

		default:
			continue;
		}
	}
}

void
ves_icall_System_Runtime_InteropServices_Marshal_DestroyStructure (gpointer src, MonoReflectionType *type)
{
	MonoClass *klass;

	MONO_CHECK_ARG_NULL (src,);
	MONO_CHECK_ARG_NULL (type,);

	klass = mono_class_from_mono_type (type->type);
	if (!mono_class_init (klass)) {
		mono_set_pending_exception (mono_class_get_exception_for_failure (klass));
		return;
	}

	mono_struct_delete_old (klass, (char *)src);
}

#ifndef HOST_WIN32
static inline void *
mono_marshal_alloc_hglobal (size_t size)
{
	return g_try_malloc (size);
}
#endif

void*
ves_icall_System_Runtime_InteropServices_Marshal_AllocHGlobal (gpointer size)
{
	gpointer res;
	size_t s = (size_t)size;

	if (s == 0)
		/* This returns a valid pointer for size 0 on MS.NET */
		s = 4;

	res = mono_marshal_alloc_hglobal (s);

	if (!res) {
		mono_set_pending_exception (mono_domain_get ()->out_of_memory_ex);
		return NULL;
	}

	return res;
}

#ifndef HOST_WIN32
static inline gpointer
mono_marshal_realloc_hglobal (gpointer ptr, size_t size)
{
	return g_try_realloc (ptr, size);
}
#endif

gpointer
ves_icall_System_Runtime_InteropServices_Marshal_ReAllocHGlobal (gpointer ptr, gpointer size)
{
	gpointer res;
	size_t s = (size_t)size;

	if (ptr == NULL) {
		mono_set_pending_exception (mono_domain_get ()->out_of_memory_ex);
		return NULL;
	}

	res = mono_marshal_realloc_hglobal (ptr, s);

	if (!res) {
		mono_set_pending_exception (mono_domain_get ()->out_of_memory_ex);
		return NULL;
	}

	return res;
}

#ifndef HOST_WIN32
static inline void
mono_marshal_free_hglobal (gpointer ptr)
{
	g_free (ptr);
	return;
}
#endif

void
ves_icall_System_Runtime_InteropServices_Marshal_FreeHGlobal (void *ptr)
{
	mono_marshal_free_hglobal (ptr);
}

void*
ves_icall_System_Runtime_InteropServices_Marshal_AllocCoTaskMem (int size)
{
	void *res = mono_marshal_alloc_co_task_mem (size);

	if (!res) {
		mono_set_pending_exception (mono_domain_get ()->out_of_memory_ex);
		return NULL;
	}
	return res;
}

void*
ves_icall_System_Runtime_InteropServices_Marshal_AllocCoTaskMemSize (gulong size)
{
	void *res = mono_marshal_alloc_co_task_mem (size);

	if (!res) {
		mono_set_pending_exception (mono_domain_get ()->out_of_memory_ex);
		return NULL;
	}
	return res;
}

void
ves_icall_System_Runtime_InteropServices_Marshal_FreeCoTaskMem (void *ptr)
{
	mono_marshal_free_co_task_mem (ptr);
	return;
}

#ifndef HOST_WIN32
static inline gpointer
mono_marshal_realloc_co_task_mem (gpointer ptr, size_t size)
{
	return g_try_realloc (ptr, (gulong)size);
}
#endif

gpointer
ves_icall_System_Runtime_InteropServices_Marshal_ReAllocCoTaskMem (gpointer ptr, int size)
{
	void *res = mono_marshal_realloc_co_task_mem (ptr, size);

	if (!res) {
		mono_set_pending_exception (mono_domain_get ()->out_of_memory_ex);
		return NULL;
	}
	return res;
}

void*
ves_icall_System_Runtime_InteropServices_Marshal_UnsafeAddrOfPinnedArrayElement (MonoArray *arrayobj, int index)
{
	return mono_array_addr_with_size_fast (arrayobj, mono_array_element_size (arrayobj->obj.vtable->klass), index);
}

MonoDelegateHandle
ves_icall_System_Runtime_InteropServices_Marshal_GetDelegateForFunctionPointerInternal (void *ftn, MonoReflectionTypeHandle type, MonoError *error)
{
	error_init (error);
	MonoClass *klass = mono_type_get_class (MONO_HANDLE_GETVAL (type, type));
	if (!mono_class_init (klass)) {
		mono_error_set_for_class_failure (error, klass);
		return NULL;
	}

	return mono_ftnptr_to_delegate_handle (klass, ftn, error);
}

gpointer
ves_icall_System_Runtime_InteropServices_Marshal_GetFunctionPointerForDelegateInternal (MonoDelegateHandle delegate, MonoError *error)
{
	error_init (error);
	return mono_delegate_handle_to_ftnptr (delegate, error);
}

/**
 * mono_marshal_is_loading_type_info:
 *
 *  Return whenever mono_marshal_load_type_info () is being executed for KLASS by this
 * thread.
 */
static gboolean
mono_marshal_is_loading_type_info (MonoClass *klass)
{
	GSList *loads_list = (GSList *)mono_native_tls_get_value (load_type_info_tls_id);

	return g_slist_find (loads_list, klass) != NULL;
}

/**
 * mono_marshal_load_type_info:
 *
 * Initialize \c klass::marshal_info using information from metadata. This function can
 * recursively call itself, and the caller is responsible to avoid that by calling 
 * \c mono_marshal_is_loading_type_info beforehand.
 *
 * LOCKING: Acquires the loader lock.
 */
MonoMarshalType *
mono_marshal_load_type_info (MonoClass* klass)
{
	int j, count = 0;
	guint32 native_size = 0, min_align = 1, packing;
	MonoMarshalType *info;
	MonoClassField* field;
	gpointer iter;
	guint32 layout;
	GSList *loads_list;

	g_assert (klass != NULL);

	info = mono_class_get_marshal_info (klass);
	if (info)
		return info;

	if (!m_class_is_inited (klass))
		mono_class_init (klass);

	info = mono_class_get_marshal_info (klass);
	if (info)
		return info;

	/*
	 * This function can recursively call itself, so we keep the list of classes which are
	 * under initialization in a TLS list.
	 */
	g_assert (!mono_marshal_is_loading_type_info (klass));
	loads_list = (GSList *)mono_native_tls_get_value (load_type_info_tls_id);
	loads_list = g_slist_prepend (loads_list, klass);
	mono_native_tls_set_value (load_type_info_tls_id, loads_list);
	
	iter = NULL;
	while ((field = mono_class_get_fields (klass, &iter))) {
		if (field->type->attrs & FIELD_ATTRIBUTE_STATIC)
			continue;
		if (mono_field_is_deleted (field))
			continue;
		count++;
	}

	layout = mono_class_get_flags (klass) & TYPE_ATTRIBUTE_LAYOUT_MASK;

	info = (MonoMarshalType *)mono_image_alloc0 (m_class_get_image (klass), MONO_SIZEOF_MARSHAL_TYPE + sizeof (MonoMarshalField) * count);
	info->num_fields = count;
	
	/* Try to find a size for this type in metadata */
	mono_metadata_packing_from_typedef (m_class_get_image (klass), m_class_get_type_token (klass), NULL, &native_size);

	if (m_class_get_parent (klass)) {
		int parent_size = mono_class_native_size (m_class_get_parent (klass), NULL);

		/* Add parent size to real size */
		native_size += parent_size;
		info->native_size = parent_size;
	}

	packing = m_class_get_packing_size (klass) ? m_class_get_packing_size (klass) : 8;
	iter = NULL;
	j = 0;
	while ((field = mono_class_get_fields (klass, &iter))) {
		int size;
		guint32 align;
		
		if (field->type->attrs & FIELD_ATTRIBUTE_STATIC)
			continue;

		if (mono_field_is_deleted (field))
			continue;
		if (field->type->attrs & FIELD_ATTRIBUTE_HAS_FIELD_MARSHAL)
			mono_metadata_field_info_with_mempool (m_class_get_image (klass), mono_metadata_token_index (mono_class_get_field_token (field)) - 1, 
						  NULL, NULL, &info->fields [j].mspec);

		info->fields [j].field = field;

		if ((mono_class_num_fields (klass) == 1) && (m_class_get_instance_size (klass) == sizeof (MonoObject)) &&
			(strcmp (mono_field_get_name (field), "$PRIVATE$") == 0)) {
			/* This field is a hack inserted by MCS to empty structures */
			continue;
		}

		switch (layout) {
		case TYPE_ATTRIBUTE_AUTO_LAYOUT:
		case TYPE_ATTRIBUTE_SEQUENTIAL_LAYOUT:
			size = mono_marshal_type_size (field->type, info->fields [j].mspec, 
						       &align, TRUE, m_class_is_unicode (klass));
			align = m_class_get_packing_size (klass) ? MIN (m_class_get_packing_size (klass), align): align;
			min_align = MAX (align, min_align);
			info->fields [j].offset = info->native_size;
			info->fields [j].offset += align - 1;
			info->fields [j].offset &= ~(align - 1);
			info->native_size = info->fields [j].offset + size;
			break;
		case TYPE_ATTRIBUTE_EXPLICIT_LAYOUT:
			size = mono_marshal_type_size (field->type, info->fields [j].mspec, 
						       &align, TRUE, m_class_is_unicode (klass));
			min_align = MAX (align, min_align);
			info->fields [j].offset = field->offset - sizeof (MonoObject);
			info->native_size = MAX (info->native_size, info->fields [j].offset + size);
			break;
		}	
		j++;
	}

	if (m_class_get_byval_arg (klass)->type == MONO_TYPE_PTR)
		info->native_size = sizeof (gpointer);

	if (layout != TYPE_ATTRIBUTE_AUTO_LAYOUT) {
		info->native_size = MAX (native_size, info->native_size);
		/*
		 * If the provided Size is equal or larger than the calculated size, and there
		 * was no Pack attribute, we set min_align to 1 to avoid native_size being increased
		 */
		if (layout == TYPE_ATTRIBUTE_EXPLICIT_LAYOUT) {
			if (native_size && native_size == info->native_size && m_class_get_packing_size (klass) == 0)
				min_align = 1;
			else
				min_align = MIN (min_align, packing);
		}
	}

	if (info->native_size & (min_align - 1)) {
		info->native_size += min_align - 1;
		info->native_size &= ~(min_align - 1);
	}

	info->min_align = min_align;

	/* Update the class's blittable info, if the layouts don't match */
	if (info->native_size != mono_class_value_size (klass, NULL)) {
		mono_class_set_nonblittable (klass); /* FIXME - how is this justified? what if we previously thought the class was blittable? */
	}

	/* If this is an array type, ensure that we have element info */
	if (m_class_get_rank (klass) && !mono_marshal_is_loading_type_info (m_class_get_element_class (klass))) {
		mono_marshal_load_type_info (m_class_get_element_class (klass));
	}

	loads_list = (GSList *)mono_native_tls_get_value (load_type_info_tls_id);
	loads_list = g_slist_remove (loads_list, klass);
	mono_native_tls_set_value (load_type_info_tls_id, loads_list);

	mono_marshal_lock ();
	MonoMarshalType *info2 = mono_class_get_marshal_info (klass);
	if (!info2) {
		/*We do double-checking locking on marshal_info */
		mono_memory_barrier ();
		mono_class_set_marshal_info (klass, info);
		++class_marshal_info_count;
		info2 = info;
	}
	mono_marshal_unlock ();

	return info2;
}

/**
 * mono_class_native_size:
 * \param klass a class 
 * \returns the native size of an object instance (when marshaled 
 * to unmanaged code) 
 */
gint32
mono_class_native_size (MonoClass *klass, guint32 *align)
{
	MonoMarshalType *info = mono_class_get_marshal_info (klass);
	if (!info) {
		if (mono_marshal_is_loading_type_info (klass)) {
			if (align)
				*align = 0;
			return 0;
		} else {
			mono_marshal_load_type_info (klass);
		}
		info = mono_class_get_marshal_info (klass);
	}

	if (align)
		*align = info->min_align;

	return info->native_size;
}

/*
 * mono_type_native_stack_size:
 * @t: the type to return the size it uses on the stack
 *
 * Returns: the number of bytes required to hold an instance of this
 * type on the native stack
 */
int
mono_type_native_stack_size (MonoType *t, guint32 *align)
{
	guint32 tmp;

	g_assert (t != NULL);

	if (!align)
		align = &tmp;

	if (t->byref) {
		*align = sizeof (gpointer);
		return sizeof (gpointer);
	}

	switch (t->type){
	case MONO_TYPE_BOOLEAN:
	case MONO_TYPE_CHAR:
	case MONO_TYPE_I1:
	case MONO_TYPE_U1:
	case MONO_TYPE_I2:
	case MONO_TYPE_U2:
	case MONO_TYPE_I4:
	case MONO_TYPE_U4:
		*align = 4;
		return 4;
	case MONO_TYPE_I:
	case MONO_TYPE_U:
	case MONO_TYPE_STRING:
	case MONO_TYPE_OBJECT:
	case MONO_TYPE_CLASS:
	case MONO_TYPE_SZARRAY:
	case MONO_TYPE_PTR:
	case MONO_TYPE_FNPTR:
	case MONO_TYPE_ARRAY:
		*align = sizeof (gpointer);
		return sizeof (gpointer);
	case MONO_TYPE_R4:
		*align = 4;
		return 4;
	case MONO_TYPE_R8:
		*align = MONO_ABI_ALIGNOF (double);
		return 8;
	case MONO_TYPE_I8:
	case MONO_TYPE_U8:
		*align = MONO_ABI_ALIGNOF (gint64);
		return 8;
	case MONO_TYPE_GENERICINST:
		if (!mono_type_generic_inst_is_valuetype (t)) {
			*align = sizeof (gpointer);
			return sizeof (gpointer);
		} 
		/* Fall through */
	case MONO_TYPE_TYPEDBYREF:
	case MONO_TYPE_VALUETYPE: {
		guint32 size;
		MonoClass *klass = mono_class_from_mono_type (t);

		if (m_class_is_enumtype (klass))
			return mono_type_native_stack_size (mono_class_enum_basetype (klass), align);
		else {
			size = mono_class_native_size (klass, align);
			*align = *align + 3;
			*align &= ~3;
			
			size +=  3;
			size &= ~3;

			return size;
		}
	}
	default:
		g_error ("type 0x%02x unknown", t->type);
	}
	return 0;
}

/**
 * mono_marshal_type_size:
 */
gint32
mono_marshal_type_size (MonoType *type, MonoMarshalSpec *mspec, guint32 *align,
			gboolean as_field, gboolean unicode)
{
	gint32 padded_size;
	MonoMarshalNative native_type = mono_type_to_unmanaged (type, mspec, as_field, unicode, NULL);
	MonoClass *klass;

	switch (native_type) {
	case MONO_NATIVE_BOOLEAN:
		*align = 4;
		return 4;
	case MONO_NATIVE_I1:
	case MONO_NATIVE_U1:
		*align = 1;
		return 1;
	case MONO_NATIVE_I2:
	case MONO_NATIVE_U2:
	case MONO_NATIVE_VARIANTBOOL:
		*align = 2;
		return 2;
	case MONO_NATIVE_I4:
	case MONO_NATIVE_U4:
	case MONO_NATIVE_ERROR:
		*align = 4;
		return 4;
	case MONO_NATIVE_I8:
	case MONO_NATIVE_U8:
		*align = MONO_ABI_ALIGNOF (gint64);
		return 8;
	case MONO_NATIVE_R4:
		*align = 4;
		return 4;
	case MONO_NATIVE_R8:
		*align = MONO_ABI_ALIGNOF (double);
		return 8;
	case MONO_NATIVE_INT:
	case MONO_NATIVE_UINT:
	case MONO_NATIVE_LPSTR:
	case MONO_NATIVE_LPWSTR:
	case MONO_NATIVE_LPTSTR:
	case MONO_NATIVE_BSTR:
	case MONO_NATIVE_ANSIBSTR:
	case MONO_NATIVE_TBSTR:
	case MONO_NATIVE_UTF8STR:
	case MONO_NATIVE_LPARRAY:
	case MONO_NATIVE_SAFEARRAY:
	case MONO_NATIVE_IUNKNOWN:
	case MONO_NATIVE_IDISPATCH:
	case MONO_NATIVE_INTERFACE:
	case MONO_NATIVE_ASANY:
	case MONO_NATIVE_FUNC:
	case MONO_NATIVE_LPSTRUCT:
		*align = MONO_ABI_ALIGNOF (gpointer);
		return sizeof (gpointer);
	case MONO_NATIVE_STRUCT: 
		klass = mono_class_from_mono_type (type);
		if (klass == mono_defaults.object_class &&
			(mspec && mspec->native == MONO_NATIVE_STRUCT)) {
		*align = 16;
		return 16;
		}
		padded_size = mono_class_native_size (klass, align);
		if (padded_size == 0)
			padded_size = 1;
		return padded_size;
	case MONO_NATIVE_BYVALTSTR: {
		int esize = unicode ? 2: 1;
		g_assert (mspec);
		*align = esize;
		return mspec->data.array_data.num_elem * esize;
	}
	case MONO_NATIVE_BYVALARRAY: {
		// FIXME: Have to consider ArraySubType
		int esize;
		klass = mono_class_from_mono_type (type);
		if (m_class_get_element_class (klass) == mono_defaults.char_class) {
			esize = unicode ? 2 : 1;
			*align = esize;
		} else {
			esize = mono_class_native_size (m_class_get_element_class (klass), align);
		}
		g_assert (mspec);
		return mspec->data.array_data.num_elem * esize;
	}
	case MONO_NATIVE_CUSTOM:
		*align = sizeof (gpointer);
		return sizeof (gpointer);
		break;
	case MONO_NATIVE_CURRENCY:
	case MONO_NATIVE_VBBYREFSTR:
	default:
		g_error ("native type %02x not implemented", native_type); 
		break;
	}
	g_assert_not_reached ();
	return 0;
}

/**
 * mono_marshal_asany:
 * This is a JIT icall, it sets the pending exception and returns NULL on error.
 */
gpointer
mono_marshal_asany (MonoObject *o, MonoMarshalNative string_encoding, int param_attrs)
{
	ERROR_DECL (error);
	MonoType *t;
	MonoClass *klass;

	if (o == NULL)
		return NULL;

	t = m_class_get_byval_arg (mono_object_class (o));
	switch (t->type) {
	case MONO_TYPE_I4:
	case MONO_TYPE_U4:
	case MONO_TYPE_PTR:
	case MONO_TYPE_I1:
	case MONO_TYPE_U1:
	case MONO_TYPE_BOOLEAN:
	case MONO_TYPE_I2:
	case MONO_TYPE_U2:
	case MONO_TYPE_CHAR:
	case MONO_TYPE_I8:
	case MONO_TYPE_U8:
	case MONO_TYPE_R4:
	case MONO_TYPE_R8:
		return mono_object_unbox (o);
		break;
	case MONO_TYPE_STRING:
		switch (string_encoding) {
		case MONO_NATIVE_LPWSTR:
			return mono_marshal_string_to_utf16_copy ((MonoString*)o);
		case MONO_NATIVE_LPSTR:
		case MONO_NATIVE_UTF8STR:
			// Same code path, because in Mono, we treated strings as Utf8
			return mono_string_to_utf8str ((MonoString*)o);
		default:
			g_warning ("marshaling conversion %d not implemented", string_encoding);
			g_assert_not_reached ();
		}
		break;
	case MONO_TYPE_CLASS:
	case MONO_TYPE_VALUETYPE: {
		MonoMethod *method;
		gpointer pa [3];
		gpointer res;
		MonoBoolean delete_old = FALSE;

		klass = t->data.klass;

		if (mono_class_is_auto_layout (klass))
			break;

		if (m_class_is_valuetype (klass) && (mono_class_is_explicit_layout (klass) || m_class_is_blittable (klass) || m_class_is_enumtype (klass)))
			return mono_object_unbox (o);

		res = mono_marshal_alloc (mono_class_native_size (klass, NULL), error);
		if (!mono_error_ok (error)) {
			mono_error_set_pending_exception (error);
			return NULL;
		}

		if (!((param_attrs & PARAM_ATTRIBUTE_OUT) && !(param_attrs & PARAM_ATTRIBUTE_IN))) {
			method = mono_marshal_get_struct_to_ptr (o->vtable->klass);

			pa [0] = o;
			pa [1] = &res;
			pa [2] = &delete_old;

			mono_runtime_invoke_checked (method, NULL, pa, error);
			if (!mono_error_ok (error)) {
				mono_error_set_pending_exception (error);
				return NULL;
			}
		}

		return res;
	}
	default:
		break;
	}
	mono_set_pending_exception (mono_get_exception_argument ("", "No PInvoke conversion exists for value passed to Object-typed parameter."));
	return NULL;
}

/**
 * mono_marshal_free_asany:
 * This is a JIT icall, it sets the pending exception
 */
void
mono_marshal_free_asany (MonoObject *o, gpointer ptr, MonoMarshalNative string_encoding, int param_attrs)
{
	ERROR_DECL (error);
	MonoType *t;
	MonoClass *klass;

	if (o == NULL)
		return;

	t = m_class_get_byval_arg (mono_object_class (o));
	switch (t->type) {
	case MONO_TYPE_STRING:
		switch (string_encoding) {
		case MONO_NATIVE_LPWSTR:
		case MONO_NATIVE_LPSTR:
		case MONO_NATIVE_UTF8STR:
			mono_marshal_free (ptr);
			break;
		default:
			g_warning ("marshaling conversion %d not implemented", string_encoding);
			g_assert_not_reached ();
		}
		break;
	case MONO_TYPE_CLASS:
	case MONO_TYPE_VALUETYPE: {
		klass = t->data.klass;

		if (m_class_is_valuetype (klass) && (mono_class_is_explicit_layout (klass) || m_class_is_blittable (klass) || m_class_is_enumtype (klass)))
			break;

		if (param_attrs & PARAM_ATTRIBUTE_OUT) {
			MonoMethod *method = mono_marshal_get_ptr_to_struct (o->vtable->klass);
			gpointer pa [2];

			pa [0] = &ptr;
			pa [1] = o;

			mono_runtime_invoke_checked (method, NULL, pa, error);
			if (!mono_error_ok (error)) {
				mono_error_set_pending_exception (error);
				return;
			}
		}

		if (!((param_attrs & PARAM_ATTRIBUTE_OUT) && !(param_attrs & PARAM_ATTRIBUTE_IN))) {
			mono_struct_delete_old (klass, (char *)ptr);
		}

		mono_marshal_free (ptr);
		break;
	}
	default:
		break;
	}
}

static void
emit_generic_array_helper_noilgen (MonoMethodBuilder *mb, MonoMethod *method, MonoMethodSignature *csig)
{
}

/*
 * mono_marshal_get_generic_array_helper:
 *
 *   Return a wrapper which is used to implement the implicit interfaces on arrays.
 * The wrapper routes calls to METHOD, which is one of the InternalArray_ methods in Array.
 */
MonoMethod *
mono_marshal_get_generic_array_helper (MonoClass *klass, gchar *name, MonoMethod *method)
{
	MonoMethodSignature *sig, *csig;
	MonoMethodBuilder *mb;
	MonoMethod *res;
	WrapperInfo *info;

	mb = mono_mb_new_no_dup_name (klass, name, MONO_WRAPPER_MANAGED_TO_MANAGED);
	mb->method->slot = -1;

	mb->method->flags = METHOD_ATTRIBUTE_PRIVATE | METHOD_ATTRIBUTE_VIRTUAL |
		METHOD_ATTRIBUTE_NEW_SLOT | METHOD_ATTRIBUTE_HIDE_BY_SIG | METHOD_ATTRIBUTE_FINAL;

	sig = mono_method_signature (method);
	csig = mono_metadata_signature_dup_full (get_method_image (method), sig);
	csig->generic_param_count = 0;

	get_marshal_cb ()->emit_generic_array_helper (mb, method, csig);

	/* We can corlib internal methods */
	get_marshal_cb ()->mb_skip_visibility (mb);

	info = mono_wrapper_info_create (mb, WRAPPER_SUBTYPE_GENERIC_ARRAY_HELPER);
	info->d.generic_array_helper.method = method;
	res = mono_mb_create (mb, csig, csig->param_count + 16, info);

	mono_mb_free (mb);

	return res;
}

/*
 * The mono_win32_compat_* functions are implementations of inline
 * Windows kernel32 APIs, which are DllImport-able under MS.NET,
 * although not exported by kernel32.
 *
 * We map the appropiate kernel32 entries to these functions using
 * dllmaps declared in the global etc/mono/config.
 */

void
mono_win32_compat_CopyMemory (gpointer dest, gconstpointer source, gsize length)
{
	if (!dest || !source)
		return;

	memcpy (dest, source, length);
}

void
mono_win32_compat_FillMemory (gpointer dest, gsize length, guchar fill)
{
	memset (dest, fill, length);
}

void
mono_win32_compat_MoveMemory (gpointer dest, gconstpointer source, gsize length)
{
	if (!dest || !source)
		return;

	memmove (dest, source, length);
}

void
mono_win32_compat_ZeroMemory (gpointer dest, gsize length)
{
	memset (dest, 0, length);
}

void
mono_marshal_find_nonzero_bit_offset (guint8 *buf, int len, int *byte_offset, guint8 *bitmask)
{
	int i;
	guint8 byte;

	for (i = 0; i < len; ++i)
		if (buf [i])
			break;

	g_assert (i < len);

	byte = buf [i];
	while (byte && !(byte & 1))
		byte >>= 1;
	g_assert (byte == 1);

	*byte_offset = i;
	*bitmask = buf [i];
}

static void
emit_thunk_invoke_wrapper_noilgen (MonoMethodBuilder *mb, MonoMethod *method, MonoMethodSignature *csig)
{
}

MonoMethod *
mono_marshal_get_thunk_invoke_wrapper (MonoMethod *method)
{
	MonoMethodBuilder *mb;
	MonoMethodSignature *sig, *csig;
	MonoImage *image;
	MonoClass *klass;
	GHashTable *cache;
	MonoMethod *res;
	int i, param_count, sig_size;

	g_assert (method);

	klass = method->klass;
	image = m_class_get_image (klass);

	cache = get_cache (&mono_method_get_wrapper_cache (method)->thunk_invoke_cache, mono_aligned_addr_hash, NULL);

	if ((res = mono_marshal_find_in_cache (cache, method)))
		return res;

	MonoType *object_type = m_class_get_byval_arg (mono_defaults.object_class);

	sig = mono_method_signature (method);
	mb = mono_mb_new (klass, method->name, MONO_WRAPPER_NATIVE_TO_MANAGED);

	/* add "this" and exception param */
	param_count = sig->param_count + sig->hasthis + 1;

	/* dup & extend signature */
	csig = mono_metadata_signature_alloc (image, param_count);
	sig_size = MONO_SIZEOF_METHOD_SIGNATURE + sig->param_count * sizeof (MonoType *);
	memcpy (csig, sig, sig_size);
	csig->param_count = param_count;
	csig->hasthis = 0;
	csig->pinvoke = 1;
	csig->call_convention = MONO_CALL_DEFAULT;

	if (sig->hasthis) {
		/* add "this" */
		csig->params [0] = m_class_get_byval_arg (klass);
		/* move params up by one */
		for (i = 0; i < sig->param_count; i++)
			csig->params [i + 1] = sig->params [i];
	}

	/* setup exception param as byref+[out] */
	csig->params [param_count - 1] = mono_metadata_type_dup (image, m_class_get_byval_arg (mono_defaults.exception_class));
	csig->params [param_count - 1]->byref = 1;
	csig->params [param_count - 1]->attrs = PARAM_ATTRIBUTE_OUT;

	/* convert struct return to object */
	if (MONO_TYPE_ISSTRUCT (sig->ret))
		csig->ret = object_type;

	get_marshal_cb ()->emit_thunk_invoke_wrapper (mb, method, csig);

	res = mono_mb_create_and_cache (cache, method, mb, csig, param_count + 16);
	mono_mb_free (mb);

	return res;
}

/*
 * mono_marshal_free_dynamic_wrappers:
 *
 *   Free wrappers of the dynamic method METHOD.
 */
void
mono_marshal_free_dynamic_wrappers (MonoMethod *method)
{
	MonoImage *image = get_method_image (method);

	g_assert (method_is_dynamic (method));

	/* This could be called during shutdown */
	if (marshal_mutex_initialized)
		mono_marshal_lock ();
	/* 
	 * FIXME: We currently leak the wrappers. Freeing them would be tricky as
	 * they could be shared with other methods ?
	 */
	if (image->wrapper_caches.runtime_invoke_direct_cache)
		g_hash_table_remove (image->wrapper_caches.runtime_invoke_direct_cache, method);
	if (image->wrapper_caches.delegate_abstract_invoke_cache)
		g_hash_table_foreach_remove (image->wrapper_caches.delegate_abstract_invoke_cache, signature_pointer_pair_matches_pointer, method);
	// FIXME: Need to clear the caches in other images as well
	if (image->delegate_bound_static_invoke_cache)
		g_hash_table_remove (image->delegate_bound_static_invoke_cache, mono_method_signature (method));

	if (marshal_mutex_initialized)
		mono_marshal_unlock ();
}

<<<<<<< HEAD
static MonoThreadInfo*
=======
void
mono_marshal_ftnptr_eh_callback (guint32 gchandle)
{
	g_assert (ftnptr_eh_callback);
	ftnptr_eh_callback (gchandle);
}

static void
ftnptr_eh_callback_default (guint32 gchandle)
{
	MonoException *exc;
	gpointer stackdata;

	mono_threads_enter_gc_unsafe_region_unbalanced (&stackdata);

	exc = (MonoException*) mono_gchandle_get_target (gchandle);

	mono_gchandle_free (gchandle);

	mono_reraise_exception_deprecated (exc);
}

/*
 * mono_install_ftnptr_eh_callback:
 *
 *   Install a callback that should be called when there is a managed exception
 *   in a native-to-managed wrapper. This is mainly used by iOS to convert a
 *   managed exception to a native exception, to properly unwind the native
 *   stack; this native exception will then be converted back to a managed
 *   exception in their managed-to-native wrapper.
 */
void
mono_install_ftnptr_eh_callback (MonoFtnPtrEHCallback callback)
{
	ftnptr_eh_callback = callback;
}

MonoThreadInfo*
>>>>>>> b7731385
mono_icall_start (HandleStackMark *stackmark, MonoError *error)
{
	MonoThreadInfo *info = mono_thread_info_current ();

	mono_stack_mark_init (info, stackmark);
	error_init (error);
	return info;
}

void
mono_icall_end (MonoThreadInfo *info, HandleStackMark *stackmark, MonoError *error)
{
	mono_stack_mark_pop (info, stackmark);
	if (G_UNLIKELY (!is_ok (error)))
		mono_error_set_pending_exception (error);
}

MonoObjectHandle
mono_icall_handle_new (gpointer rawobj)
{
#ifdef MONO_HANDLE_TRACK_OWNER
	return mono_handle_new (rawobj, "<marshal args>");
#else
	return mono_handle_new (rawobj);
#endif
}

MonoObjectHandle
mono_icall_handle_new_interior (gpointer rawobj)
{
#ifdef MONO_HANDLE_TRACK_OWNER
	return mono_handle_new_interior (rawobj, "<marshal args>");
#else
	return mono_handle_new_interior (rawobj);
#endif
}

void
mono_marshal_emit_native_wrapper (MonoImage *image, MonoMethodBuilder *mb, MonoMethodSignature *sig, MonoMethodPInvoke *piinfo, MonoMarshalSpec **mspecs, gpointer func, gboolean aot, gboolean check_exceptions, gboolean func_param)
{
	get_marshal_cb ()->emit_native_wrapper (image, mb, sig, piinfo, mspecs, func, aot, check_exceptions, func_param);
}

static void
emit_native_wrapper_noilgen (MonoImage *image, MonoMethodBuilder *mb, MonoMethodSignature *sig, MonoMethodPInvoke *piinfo, MonoMarshalSpec **mspecs, gpointer func, gboolean aot, gboolean check_exceptions, gboolean func_param)
{
}

static MonoMarshalCallbacks marshal_cb;
static gboolean cb_inited = FALSE;

void
mono_install_marshal_callbacks (MonoMarshalCallbacks *cb)
{
	g_assert (!cb_inited);
	g_assert (cb->version == MONO_MARSHAL_CALLBACKS_VERSION);
	memcpy (&marshal_cb, cb, sizeof (MonoMarshalCallbacks));
	cb_inited = TRUE;
}

static void
install_noilgen (void)
{
	MonoMarshalCallbacks cb;
	cb.version = MONO_MARSHAL_CALLBACKS_VERSION;
	cb.emit_marshal_array = emit_marshal_array_noilgen;
	cb.emit_marshal_boolean = emit_marshal_boolean_noilgen;
	cb.emit_marshal_ptr = emit_marshal_ptr_noilgen;
	cb.emit_marshal_char = emit_marshal_char_noilgen;
	cb.emit_marshal_scalar = emit_marshal_scalar_noilgen;
	cb.emit_marshal_custom = emit_marshal_custom_noilgen;
	cb.emit_marshal_asany = emit_marshal_asany_noilgen;
	cb.emit_marshal_vtype = emit_marshal_vtype_noilgen;
	cb.emit_marshal_string = emit_marshal_string_noilgen;
	cb.emit_marshal_safehandle = emit_marshal_safehandle_noilgen;
	cb.emit_marshal_handleref = emit_marshal_handleref_noilgen;
	cb.emit_marshal_object = emit_marshal_object_noilgen;
	cb.emit_marshal_variant = emit_marshal_variant_noilgen;
	cb.emit_castclass = emit_castclass_noilgen;
	cb.emit_struct_to_ptr = emit_struct_to_ptr_noilgen;
	cb.emit_ptr_to_struct = emit_ptr_to_struct_noilgen;
	cb.emit_isinst = emit_isinst_noilgen;
	cb.emit_virtual_stelemref = emit_virtual_stelemref_noilgen;
	cb.emit_stelemref = emit_stelemref_noilgen;
	cb.emit_array_address = emit_array_address_noilgen;
	cb.emit_native_wrapper = emit_native_wrapper_noilgen;
	cb.emit_managed_wrapper = emit_managed_wrapper_noilgen;
	cb.emit_runtime_invoke_body = emit_runtime_invoke_body_noilgen;
	cb.emit_runtime_invoke_dynamic = emit_runtime_invoke_dynamic_noilgen;
	cb.emit_delegate_begin_invoke = emit_delegate_begin_invoke_noilgen;
	cb.emit_delegate_end_invoke = emit_delegate_end_invoke_noilgen;
	cb.emit_delegate_invoke_internal = emit_delegate_invoke_internal_noilgen;
	cb.emit_synchronized_wrapper = emit_synchronized_wrapper_noilgen;
	cb.emit_unbox_wrapper = emit_unbox_wrapper_noilgen;
	cb.emit_array_accessor_wrapper = emit_array_accessor_wrapper_noilgen;
	cb.emit_generic_array_helper = emit_generic_array_helper_noilgen;
	cb.emit_thunk_invoke_wrapper = emit_thunk_invoke_wrapper_noilgen;
	cb.emit_create_string_hack = emit_create_string_hack_noilgen;
	cb.emit_native_icall_wrapper = emit_native_icall_wrapper_noilgen;
	cb.emit_icall_wrapper = emit_icall_wrapper_noilgen;
	cb.emit_vtfixup_ftnptr = emit_vtfixup_ftnptr_noilgen;
	cb.mb_skip_visibility = mb_skip_visibility_noilgen;
	cb.mb_set_dynamic = mb_set_dynamic_noilgen;
	cb.mb_emit_exception = mb_emit_exception_noilgen;
	cb.mb_emit_byte = mb_emit_byte_noilgen;
	mono_install_marshal_callbacks (&cb);
}

static MonoMarshalCallbacks *
get_marshal_cb (void)
{
	if (G_UNLIKELY (!cb_inited)) {
#ifdef ENABLE_ILGEN
		mono_marshal_ilgen_init ();
#else
		install_noilgen ();
#endif
	}
	return &marshal_cb;
}
<|MERGE_RESOLUTION|>--- conflicted
+++ resolved
@@ -88,16 +88,9 @@
 
 static int class_marshal_info_count;
 
-<<<<<<< HEAD
-=======
-static void ftnptr_eh_callback_default (guint32 gchandle);
-
-static MonoFtnPtrEHCallback ftnptr_eh_callback = ftnptr_eh_callback_default;
-
 static MonoMarshalCallbacks *
 get_marshal_cb (void);
 
->>>>>>> b7731385
 static void
 delegate_hash_table_add (MonoDelegateHandle d);
 
@@ -116,45 +109,6 @@
 MonoDelegateHandle
 mono_ftnptr_to_delegate_handle (MonoClass *klass, gpointer ftn, MonoError *error);
 
-<<<<<<< HEAD
-gpointer
-mono_array_to_savearray (MonoArray *array);
-
-gpointer
-mono_array_to_lparray (MonoArray *array);
-
-void
-mono_free_lparray (MonoArray *array, gpointer* nativeArray);
-
-gpointer
-mono_marshal_asany (MonoObject *obj, MonoMarshalNative string_encoding, int param_attrs);
-
-void
-mono_marshal_free_asany (MonoObject *o, gpointer ptr, MonoMarshalNative string_encoding, int param_attrs);
-
-gpointer
-mono_array_to_savearray (MonoArray *array);
-
-gpointer
-mono_array_to_lparray (MonoArray *array);
-
-void
-mono_free_lparray (MonoArray *array, gpointer* nativeArray);
-
-static MonoThreadInfo*
-mono_icall_start (HandleStackMark *stackmark, MonoError *error);
-
-static void
-mono_icall_end (MonoThreadInfo *info, HandleStackMark *stackmark, MonoError *error);
-
-static MonoObjectHandle
-mono_icall_handle_new (gpointer rawobj);
-
-static MonoObjectHandle
-mono_icall_handle_new_interior (gpointer rawobj);
-
-=======
->>>>>>> b7731385
 /* Lazy class loading functions */
 static GENERATE_GET_CLASS_WITH_CACHE (string_builder, "System.Text", "StringBuilder");
 static GENERATE_TRY_GET_CLASS_WITH_CACHE (unmanaged_function_pointer_attribute, "System.Runtime.InteropServices", "UnmanagedFunctionPointerAttribute");
@@ -3646,144 +3600,12 @@
 	if (!sig->ret->byref) {
 		switch (sig->ret->type) {
 		case MONO_TYPE_STRING:
-<<<<<<< HEAD
-			csig->ret = &mono_defaults.int_class->byval_arg;
+			csig->ret = int_type;
 			break;
 		default:
 			break;
 		}
 	}
-#else
-	MonoMethodSignature *sig, *csig;
-	int i, *tmp_locals, ex_local, e_local, attach_cookie_local, attach_dummy_local;
-	gboolean closed = FALSE;
-
-	sig = m->sig;
-	csig = m->csig;
-
-	/* allocate local 0 (pointer) src_ptr */
-	mono_mb_add_local (mb, &mono_defaults.int_class->byval_arg);
-	/* allocate local 1 (pointer) dst_ptr */
-	mono_mb_add_local (mb, &mono_defaults.int_class->byval_arg);
-	/* allocate local 2 (boolean) delete_old */
-	mono_mb_add_local (mb, &mono_defaults.boolean_class->byval_arg);
-
-	if (!sig->hasthis && sig->param_count != invoke_sig->param_count) {
-		/* Closed delegate */
-		g_assert (sig->param_count == invoke_sig->param_count + 1);
-		closed = TRUE;
-		/* Use a new signature without the first argument */
-		sig = mono_metadata_signature_dup (sig);
-		memmove (&sig->params [0], &sig->params [1], (sig->param_count - 1) * sizeof (MonoType*));
-		sig->param_count --;
-	}
-
-	if (!MONO_TYPE_IS_VOID(sig->ret)) {
-		/* allocate local 3 to store the return value */
-		mono_mb_add_local (mb, sig->ret);
-	}
-
-	if (MONO_TYPE_ISSTRUCT (sig->ret))
-		m->vtaddr_var = mono_mb_add_local (mb, &mono_defaults.int_class->byval_arg);
-
-	ex_local = mono_mb_add_local (mb, &mono_defaults.uint32_class->byval_arg);
-	e_local = mono_mb_add_local (mb, &mono_defaults.exception_class->byval_arg);
-
-	attach_cookie_local = mono_mb_add_local (mb, &mono_defaults.int_class->byval_arg);
-	attach_dummy_local = mono_mb_add_local (mb, &mono_defaults.int_class->byval_arg);
-
-	/*
-	 * guint32 ex = -1;
-	 * // does (STARTING|RUNNING|BLOCKING) -> RUNNING + set/switch domain
-	 * mono_threads_attach_coop ();
-	 *
-	 * <interrupt check>
-	 *
-	 * ret = method (...);
-	 * // does RUNNING -> (RUNNING|BLOCKING) + unset/switch domain
-	 * mono_threads_detach_coop ();
-	 *
-	 * return ret;
-	 */
-
-	mono_mb_emit_icon (mb, 0);
-	mono_mb_emit_stloc (mb, 2);
-
-	mono_mb_emit_icon (mb, -1);
-	mono_mb_emit_byte (mb, CEE_CONV_U4);
-	mono_mb_emit_stloc (mb, ex_local);
-
-	if (!mono_threads_is_blocking_transition_enabled ()) {
-		mono_mb_emit_byte (mb, MONO_CUSTOM_PREFIX);
-		mono_mb_emit_byte (mb, CEE_MONO_JIT_ATTACH);
-	} else {
-		/* mono_threads_attach_coop (); */
-		mono_mb_emit_byte (mb, MONO_CUSTOM_PREFIX);
-		mono_mb_emit_byte (mb, CEE_MONO_LDDOMAIN);
-		mono_mb_emit_ldloc_addr (mb, attach_dummy_local);
-		/*
-		 * This icall is special cased in the JIT so it works in native-to-managed wrappers in unattached threads.
-		 * Keep this in sync with the CEE_JIT_ICALL code in the JIT.
-		 */
-		mono_mb_emit_icall (mb, mono_threads_attach_coop);
-		mono_mb_emit_stloc (mb, attach_cookie_local);
-	}
-
-	/* <interrupt check> */
-	emit_thread_interrupt_checkpoint (mb);
-
-	/* we first do all conversions */
-	tmp_locals = (int *)alloca (sizeof (int) * sig->param_count);
-	for (i = 0; i < sig->param_count; i ++) {
-		MonoType *t = sig->params [i];
-
-		switch (t->type) {
-		case MONO_TYPE_OBJECT:
-		case MONO_TYPE_CLASS:
-		case MONO_TYPE_VALUETYPE:
-		case MONO_TYPE_ARRAY:
-		case MONO_TYPE_SZARRAY:
-		case MONO_TYPE_STRING:
-		case MONO_TYPE_BOOLEAN:
-			tmp_locals [i] = emit_marshal (m, i, sig->params [i], mspecs [i + 1], 0, &csig->params [i], MARSHAL_ACTION_MANAGED_CONV_IN);
-
-=======
-			csig->ret = int_type;
->>>>>>> b7731385
-			break;
-		default:
-			break;
-		}
-	}
-<<<<<<< HEAD
-
-	if (!mono_threads_is_blocking_transition_enabled ()) {
-		mono_mb_emit_byte (mb, MONO_CUSTOM_PREFIX);
-		mono_mb_emit_byte (mb, CEE_MONO_JIT_DETACH);
-	} else {
-		/* mono_threads_detach_coop (); */
-		mono_mb_emit_ldloc (mb, attach_cookie_local);
-		mono_mb_emit_ldloc_addr (mb, attach_dummy_local);
-		mono_mb_emit_icall (mb, mono_threads_detach_coop);
-	}
-
-	/* return ret; */
-	if (m->retobj_var) {
-		mono_mb_emit_ldloc (mb, m->retobj_var);
-		mono_mb_emit_byte (mb, MONO_CUSTOM_PREFIX);
-		mono_mb_emit_op (mb, CEE_MONO_RETOBJ, m->retobj_class);
-	}
-	else {
-		if (!MONO_TYPE_IS_VOID (sig->ret))
-			mono_mb_emit_ldloc (mb, 3);
-		mono_mb_emit_byte (mb, CEE_RET);
-	}
-
-	if (closed)
-		g_free (sig);
-#endif
-=======
->>>>>>> b7731385
 }
 
 static void 
@@ -6366,48 +6188,7 @@
 		mono_marshal_unlock ();
 }
 
-<<<<<<< HEAD
-static MonoThreadInfo*
-=======
-void
-mono_marshal_ftnptr_eh_callback (guint32 gchandle)
-{
-	g_assert (ftnptr_eh_callback);
-	ftnptr_eh_callback (gchandle);
-}
-
-static void
-ftnptr_eh_callback_default (guint32 gchandle)
-{
-	MonoException *exc;
-	gpointer stackdata;
-
-	mono_threads_enter_gc_unsafe_region_unbalanced (&stackdata);
-
-	exc = (MonoException*) mono_gchandle_get_target (gchandle);
-
-	mono_gchandle_free (gchandle);
-
-	mono_reraise_exception_deprecated (exc);
-}
-
-/*
- * mono_install_ftnptr_eh_callback:
- *
- *   Install a callback that should be called when there is a managed exception
- *   in a native-to-managed wrapper. This is mainly used by iOS to convert a
- *   managed exception to a native exception, to properly unwind the native
- *   stack; this native exception will then be converted back to a managed
- *   exception in their managed-to-native wrapper.
- */
-void
-mono_install_ftnptr_eh_callback (MonoFtnPtrEHCallback callback)
-{
-	ftnptr_eh_callback = callback;
-}
-
 MonoThreadInfo*
->>>>>>> b7731385
 mono_icall_start (HandleStackMark *stackmark, MonoError *error)
 {
 	MonoThreadInfo *info = mono_thread_info_current ();
