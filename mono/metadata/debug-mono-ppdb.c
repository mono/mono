--- conflicted
+++ resolved
@@ -173,11 +173,8 @@
 	}
 
 // Temporarily disabled to unblock Roslyn
-<<<<<<< HEAD
+
 #if HOST_WIN32 || HAVE_SYS_ZLIB
-=======
-#if HOST_WIN32 || HOST_WASM
->>>>>>> 1288a228
 	if (ppdb_data) {
 		/* Embedded PPDB data */
 		/* ppdb_size is the uncompressed size */
