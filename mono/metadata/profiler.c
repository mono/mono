/*
 * Licensed to the .NET Foundation under one or more agreements.
 * The .NET Foundation licenses this file to you under the MIT license.
 * See the LICENSE file in the project root for more information.
 */

#include <config.h>
#include <mono/metadata/assembly.h>
#include <mono/metadata/gc-internals.h>
#include <mono/metadata/mono-config-dirs.h>
#include <mono/metadata/mono-debug.h>
#include <mono/metadata/profiler-private.h>
#include <mono/metadata/debug-internals.h>
#include <mono/utils/mono-dl.h>
#include <mono/utils/mono-error-internals.h>
#include <mono/utils/mono-logger-internals.h>

MonoProfilerState mono_profiler_state;

typedef void (*MonoProfilerInitializer) (const char *);

#define OLD_INITIALIZER_NAME "mono_profiler_startup"
#define NEW_INITIALIZER_NAME "mono_profiler_init"

static gboolean
load_profiler (MonoDl *module, const char *name, const char *desc)
{
	if (!module)
		return FALSE;

	char *err, *old_name = g_strdup_printf (OLD_INITIALIZER_NAME);
	MonoProfilerInitializer func;

	if (!(err = mono_dl_symbol (module, old_name, (gpointer) &func))) {
		mono_profiler_printf_err ("Found old-style startup symbol '%s' for the '%s' profiler; it has not been migrated to the new API.", old_name, name);
		g_free (old_name);
		return FALSE;
	}

	g_free (err);
	g_free (old_name);

	char *new_name = g_strdup_printf (NEW_INITIALIZER_NAME "_%s", name);

	if ((err = mono_dl_symbol (module, new_name, (gpointer *) &func))) {
		g_free (err);
		g_free (new_name);
		return FALSE;
	}

	g_free (new_name);

	func (desc);

	return TRUE;
}

static gboolean
load_profiler_from_executable (const char *name, const char *desc)
{
	char *err;

	/*
	 * Some profilers (such as ours) may need to call back into the runtime
	 * from their sampling callback (which is called in async-signal context).
	 * They need to be able to know that all references back to the runtime
	 * have been resolved; otherwise, calling runtime functions may result in
	 * invoking the dynamic linker which is not async-signal-safe. Passing
	 * MONO_DL_EAGER will ask the dynamic linker to resolve everything upfront.
	 */
	MonoDl *module = mono_dl_open (NULL, MONO_DL_EAGER, &err);

	if (!module) {
		mono_profiler_printf_err ("Could not open main executable: %s", err);
		g_free (err);
		return FALSE;
	}

	return load_profiler (module, name, desc);
}

static gboolean
load_profiler_from_directory (const char *directory, const char *libname, const char *name, const char *desc)
{
	char* path;
	void *iter = NULL;

	while ((path = mono_dl_build_path (directory, libname, &iter))) {
		// See the comment in load_embedded_profiler ().
		MonoDl *module = mono_dl_open (path, MONO_DL_EAGER, NULL);

		g_free (path);

		if (module)
			return load_profiler (module, name, desc);
	}

	return FALSE;
}

static gboolean
load_profiler_from_installation (const char *libname, const char *name, const char *desc)
{
	char *err;
	MonoDl *module = mono_dl_open_runtime_lib (libname, MONO_DL_EAGER, &err);

	g_free (err);

	if (module)
		return load_profiler (module, name, desc);

	return FALSE;
}

<<<<<<< HEAD
#ifndef RUNTIME_IL2CPP
=======
/**
 * mono_profiler_load:
 *
 * Loads a profiler module based on the specified description. \p desc can be
 * of the form \c name:args or just \c name. For example, \c log:sample and
 * \c log will both load \c libmono-profiler-log.so. The description is passed
 * to the module after it has been loaded. If the specified module has already
 * been loaded, this function has no effect.
 *
 * A module called \c foo should declare an entry point like so:
 *
 * \code
 * void mono_profiler_init_foo (const char *desc)
 * {
 * }
 * \endcode
 *
 * This function is \b not async safe.
 *
 * This function may \b only be called by embedders prior to running managed
 * code.
 */
>>>>>>> dcf567ff
void
mono_profiler_load (const char *desc)
{
	if (!desc || !strcmp ("default", desc))
		desc = "log:report";

	const char *col = strchr (desc, ':');
	char *mname;

	if (col != NULL) {
		mname = (char *) g_memdup (desc, col - desc + 1);
		mname [col - desc] = 0;
	} else
		mname = g_strdup (desc);

	if (!load_profiler_from_executable (mname, desc)) {
		char *libname = g_strdup_printf ("mono-profiler-%s", mname);
		gboolean res = load_profiler_from_installation (libname, mname, desc);

		if (!res && mono_config_get_assemblies_dir ())
			res = load_profiler_from_directory (mono_assembly_getrootdir (), libname, mname, desc);

		if (!res)
			res = load_profiler_from_directory (NULL, libname, mname, desc);

		if (!res)
			mono_profiler_printf_err ("The '%s' profiler wasn't found in the main executable nor could it be loaded from '%s'.", mname, libname);

		g_free (libname);
	}

	g_free (mname);
}
#endif

/**
 * mono_profiler_create:
 *
 * Installs a profiler and returns a handle for it. The handle is used with the
 * other functions in the profiler API (e.g. for setting up callbacks). The
 * given structure pointer, \p prof, will be passed to all callbacks from the
 * profiler API. It can be \c NULL.
 *
 * Example usage:
 *
 * \code
 * struct _MonoProfiler {
 * 	int my_stuff;
 * 	// ...
 * };
 *
 * MonoProfiler *prof = malloc (sizeof (MonoProfiler));
 * prof->my_stuff = 42;
 * MonoProfilerHandle handle = mono_profiler_create (prof);
 * mono_profiler_set_shutdown_callback (handle, my_shutdown_cb);
 * \endcode
 *
 * This function is \b not async safe.
 *
 * This function may \b only be called from a profiler's init function or prior
 * to running managed code.
 */
MonoProfilerHandle
mono_profiler_create (MonoProfiler *prof)
{
	MonoProfilerHandle handle = g_new0 (struct _MonoProfilerDesc, 1);

	handle->prof = prof;
	handle->next = mono_profiler_state.profilers;

	mono_profiler_state.profilers = handle;

	return handle;
}

/**
 * mono_profiler_set_cleanup_callback:
 *
 * Sets a profiler cleanup function. This function will be invoked at shutdown
 * when the profiler API is cleaning up its internal structures. It's mainly
 * intended for a profiler to free the structure pointer that was passed to
 * \c mono_profiler_create, if necessary.
 *
 * This function is async safe.
 */
void
mono_profiler_set_cleanup_callback (MonoProfilerHandle handle, MonoProfilerCleanupCallback cb)
{
	mono_atomic_store_ptr (&handle->cleanup_callback, (gpointer) cb);
}

<<<<<<< HEAD
void
mono_profiler_set_coverage_filter_callback (MonoProfilerHandle handle, MonoProfilerCoverageFilterCallback cb)
{
	mono_atomic_store_ptr (&handle->coverage_filter, (gpointer) cb);
}

#ifndef RUNTIME_IL2CPP
=======
/**
 * mono_profiler_enable_coverage:
 *
 * Enables support for code coverage instrumentation. At the moment, this means
 * enabling the debug info subsystem. If this function is not called, it will
 * not be possible to use \c mono_profiler_get_coverage_data. Returns \c TRUE
 * if code coverage support was enabled, or \c FALSE if the function was called
 * too late for this to be possible.
 *
 * This function is \b not async safe.
 *
 * This function may \b only be called from a profiler's init function or prior
 * to running managed code.
 */
>>>>>>> dcf567ff
mono_bool
mono_profiler_enable_coverage (void)
{
	if (mono_profiler_state.startup_done)
		return FALSE;

	mono_os_mutex_init (&mono_profiler_state.coverage_mutex);
	mono_profiler_state.coverage_hash = g_hash_table_new (NULL, NULL);

	if (!mono_debug_enabled ())
		mono_debug_init (MONO_DEBUG_FORMAT_MONO);

	return mono_profiler_state.code_coverage = TRUE;
}
#endif

/**
 * mono_profiler_set_coverage_filter_callback:
 *
 * Sets a code coverage filter function. The profiler API will invoke filter
 * functions from all installed profilers. If any of them return \c TRUE, then
 * the given method will be instrumented for coverage analysis. All filters are
 * guaranteed to be called at least once per method, even if an earlier filter
 * has already returned \c TRUE.
 *
 * Note that filter functions must be installed before a method is compiled in
 * order to have any effect, i.e. a filter should be registered in a profiler's
 * init function or prior to running managed code (if embedding).
 *
 * This function is async safe.
 */
void
mono_profiler_set_coverage_filter_callback (MonoProfilerHandle handle, MonoProfilerCoverageFilterCallback cb)
{
	mono_atomic_store_ptr (&handle->coverage_filter, (gpointer) cb);
}

static void
coverage_lock (void)
{
	mono_os_mutex_lock (&mono_profiler_state.coverage_mutex);
}

static void
coverage_unlock (void)
{
	mono_os_mutex_unlock (&mono_profiler_state.coverage_mutex);
}

<<<<<<< HEAD
#ifndef RUNTIME_IL2CPP
=======
/**
 * mono_profiler_get_coverage_data:
 *
 * Retrieves all coverage data for \p method and invokes \p cb for each entry.
 * Source location information will only be filled out if \p method has debug
 * info available. Returns \c TRUE if \p method was instrumented for code
 * coverage; otherwise, \c FALSE.
 *
 * Please note that the structure passed to \p cb is only valid for the
 * duration of the callback.
 *
 * This function is \b not async safe.
 */
>>>>>>> dcf567ff
mono_bool
mono_profiler_get_coverage_data (MonoProfilerHandle handle, MonoMethod *method, MonoProfilerCoverageCallback cb)
{
	if (!mono_profiler_state.code_coverage)
		return FALSE;

	if ((method->flags & METHOD_ATTRIBUTE_ABSTRACT) || (method->iflags & METHOD_IMPL_ATTRIBUTE_RUNTIME) || (method->iflags & METHOD_IMPL_ATTRIBUTE_INTERNAL_CALL) || (method->flags & METHOD_ATTRIBUTE_PINVOKE_IMPL))
		return FALSE;

	coverage_lock ();

	MonoProfilerCoverageInfo *info = g_hash_table_lookup (mono_profiler_state.coverage_hash, method);

	coverage_unlock ();

	MonoError error;
	MonoMethodHeader *header = mono_method_get_header_checked (method, &error);
	mono_error_assert_ok (&error);

	guint32 size;

	const unsigned char *start = mono_method_header_get_code (header, &size, NULL);
	const unsigned char *end = start + size;
	MonoDebugMethodInfo *minfo = mono_debug_lookup_method (method);

	if (!info) {
		char *source_file;
		int i, n_il_offsets;
		int *source_files;
		GPtrArray *source_file_list;
		MonoSymSeqPoint *sym_seq_points;

		if (!minfo)
			return TRUE;

		/* Return 0 counts for all locations */

		mono_debug_get_seq_points (minfo, &source_file, &source_file_list, &source_files, &sym_seq_points, &n_il_offsets);
		for (i = 0; i < n_il_offsets; ++i) {
			MonoSymSeqPoint *sp = &sym_seq_points [i];
			const char *srcfile = "";

			if (source_files [i] != -1) {
				MonoDebugSourceInfo *sinfo = (MonoDebugSourceInfo *)g_ptr_array_index (source_file_list, source_files [i]);
				srcfile = sinfo->source_file;
			}

			MonoProfilerCoverageData data = {
				.method = method,
				.il_offset = sp->il_offset,
				.counter = 0,
				.file_name = srcfile,
				.line = sp->line,
				.column = 0,
			};

			cb (handle->prof, &data);
		}

		g_free (source_files);
		g_free (sym_seq_points);
		g_ptr_array_free (source_file_list, TRUE);

		mono_metadata_free_mh (header);
		return TRUE;
	}

	for (guint32 i = 0; i < info->entries; i++) {
		guchar *cil_code = info->data [i].cil_code;

		if (cil_code && cil_code >= start && cil_code < end) {
			guint32 offset = cil_code - start;

			MonoProfilerCoverageData data = {
				.method = method,
				.il_offset = offset,
				.counter = info->data [i].count,
				.line = 1,
				.column = 1,
			};

			if (minfo) {
				MonoDebugSourceLocation *loc = mono_debug_method_lookup_location (minfo, offset);

				if (loc) {
					data.file_name = g_strdup (loc->source_file);
					data.line = loc->row;
					data.column = loc->column;

					mono_debug_free_source_location (loc);
				}
			}

			cb (handle->prof, &data);

			g_free ((char *) data.file_name);
		}
	}

	mono_metadata_free_mh (header);

	return TRUE;
}
#endif

MonoProfilerCoverageInfo *
mono_profiler_coverage_alloc (MonoMethod *method, guint32 entries)
{
	if (!mono_profiler_state.code_coverage)
		return FALSE;

	if (method->wrapper_type)
		return FALSE;

	gboolean cover = FALSE;

	for (MonoProfilerHandle handle = mono_profiler_state.profilers; handle; handle = handle->next) {
		MonoProfilerCoverageFilterCallback cb = handle->coverage_filter;

		if (cb)
			cover |= cb (handle->prof, method);
	}

	if (!cover)
		return NULL;

	coverage_lock ();

	MonoProfilerCoverageInfo *info = g_malloc0 (sizeof (MonoProfilerCoverageInfo) + SIZEOF_VOID_P * 2 * entries);

	info->entries = entries;

	g_hash_table_insert (mono_profiler_state.coverage_hash, method, info);

	coverage_unlock ();

	return info;
}

/**
 * mono_profiler_enable_sampling:
 *
 * Enables the sampling thread. Users must call this function if they intend
 * to use statistical sampling; \c mono_profiler_set_sample_mode will have no
 * effect if this function has not been called. The first profiler to call this
 * function will get ownership over sampling settings (mode and frequency) so
 * that no other profiler can change those settings. Returns \c TRUE if the
 * sampling thread was enabled, or \c FALSE if the function was called too late
 * for this to be possible.
 *
 * Note that \c mono_profiler_set_sample_mode must still be called with a mode
 * other than \c MONO_PROFILER_SAMPLE_MODE_NONE to actually start sampling.
 *
 * This function is \b not async safe.
 *
 * This function may \b only be called from a profiler's init function or prior
 * to running managed code.
 */
mono_bool
mono_profiler_enable_sampling (MonoProfilerHandle handle)
{
	if (mono_profiler_state.startup_done)
		return FALSE;

	if (mono_profiler_state.sampling_owner)
		return TRUE;

	mono_profiler_state.sampling_owner = handle;
	mono_profiler_state.sample_mode = MONO_PROFILER_SAMPLE_MODE_NONE;
	mono_profiler_state.sample_freq = 100;
	mono_os_sem_init (&mono_profiler_state.sampling_semaphore, 0);

	return TRUE;
}

/**
 * mono_profiler_set_sample_mode:
 *
 * Sets the sampling mode and frequency (in Hz). \p freq must be a positive
 * number. If the calling profiler has ownership over sampling settings, the
 * settings will be changed and this function will return \c TRUE; otherwise,
 * it returns \c FALSE without changing any settings.
 *
 * This function is async safe.
 */
mono_bool
mono_profiler_set_sample_mode (MonoProfilerHandle handle, MonoProfilerSampleMode mode, uint32_t freq)
{
	if (handle != mono_profiler_state.sampling_owner)
		return FALSE;

	mono_profiler_state.sample_mode = mode;
	mono_profiler_state.sample_freq = freq;

	mono_profiler_sampling_thread_post ();

	return TRUE;
}

/**
 * mono_profiler_get_sample_mode:
 *
 * Retrieves the current sampling mode and/or frequency (in Hz). Returns
 * \c TRUE if the calling profiler is allowed to change the sampling settings;
 * otherwise, \c FALSE.
 *
 * This function is async safe.
 */
mono_bool
mono_profiler_get_sample_mode (MonoProfilerHandle handle, MonoProfilerSampleMode *mode, uint32_t *freq)
{
	if (mode)
		*mode = mono_profiler_state.sample_mode;

	if (freq)
		*freq = mono_profiler_state.sample_freq;

	return handle == mono_profiler_state.sampling_owner;
}

gboolean
mono_profiler_sampling_enabled (void)
{
	return !!mono_profiler_state.sampling_owner;
}

void
mono_profiler_sampling_thread_post (void)
{
	mono_os_sem_post (&mono_profiler_state.sampling_semaphore);
}

void
mono_profiler_sampling_thread_wait (void)
{
	mono_os_sem_wait (&mono_profiler_state.sampling_semaphore, MONO_SEM_FLAGS_NONE);
}

/**
 * mono_profiler_enable_allocations:
 *
 * Enables instrumentation of GC allocations. This is necessary so that managed
 * allocators can be instrumented with a call into the profiler API.
 * Allocations will not be reported unless this function is called. Returns
 * \c TRUE if allocation instrumentation was enabled, or \c FALSE if the
 * function was called too late for this to be possible.
 *
 * This function is \b not async safe.
 *
 * This function may \b only be called from a profiler's init function or prior
 * to running managed code.
 */
mono_bool
mono_profiler_enable_allocations (void)
{
	if (mono_profiler_state.startup_done)
		return FALSE;

	return mono_profiler_state.allocations = TRUE;
}

/**
 * mono_profiler_set_call_instrumentation_filter_callback:
 *
 * Sets a call instrumentation filter function. The profiler API will invoke
 * filter functions from all installed profilers. If any of them return flags
 * other than \c MONO_PROFILER_CALL_INSTRUMENTATION_NONE, then the given method
 * will be instrumented as requested. All filters are guaranteed to be called
 * exactly once per method, even if earlier filters have already specified all
 * flags.
 *
 * Note that filter functions must be installed before a method is compiled in
 * order to have any effect, i.e. a filter should be registered in a profiler's
 * init function or prior to running managed code (if embedding). Also, to
 * instrument a method that's going to be AOT-compiled, a filter must be
 * installed at AOT time. This can be done in exactly the same way as one would
 * normally, i.e. by passing the \c --profile option on the command line, by
 * calling \c mono_profiler_load, or simply by using the profiler API as an
 * embedder.
 *
 * Indiscriminate method instrumentation is extremely heavy and will slow down
 * most applications to a crawl. Users should consider sampling as a possible
 * alternative to such heavy-handed instrumentation.
 *
 * This function is async safe.
 */
void
mono_profiler_set_call_instrumentation_filter_callback (MonoProfilerHandle handle, MonoProfilerCallInstrumentationFilterCallback cb)
{
	mono_atomic_store_ptr (&handle->call_instrumentation_filter, (gpointer) cb);
}

/**
 * mono_profiler_enable_call_context_introspection:
 *
 * Enables support for retrieving stack frame data from a call context. At the
 * moment, this means enabling the debug info subsystem. If this function is not
 * called, it will not be possible to use the call context introspection
 * functions (they will simply return \c NULL). Returns \c TRUE if call context
 * introspection was enabled, or \c FALSE if the function was called too late for
 * this to be possible.
 *
 * Please note: Mono's LLVM backend does not support this feature. This means
 * that methods with call context instrumentation will be handled by Mono's
 * JIT even in LLVM mode. There is also a special case when Mono is compiling
 * in LLVM-only mode: Since LLVM does not provide a way to implement call
 * contexts, a \c NULL context will always be passed to enter/leave events even
 * though this method returns \c TRUE.
 *
 * This function is \b not async safe.
 *
 * This function may \b only be called from a profiler's init function or prior
 * to running managed code.
 */
mono_bool
mono_profiler_enable_call_context_introspection (void)
{
	if (mono_profiler_state.startup_done)
		return FALSE;

	mono_profiler_state.context_enable ();

	return mono_profiler_state.call_contexts = TRUE;
}

/**
 * mono_profiler_call_context_get_this:
 *
 * Given a valid call context from an enter/leave event, retrieves a pointer to
 * the \c this reference for the method. Returns \c NULL if none exists (i.e.
 * it's a static method) or if call context introspection was not enabled.
 *
 * The buffer returned by this function must be freed with
 * \c mono_profiler_call_context_free_buffer.
 *
 * Please note that a call context is only valid for the duration of the
 * enter/leave callback it was passed to.
 *
 * This function is \b not async safe.
 */
void *
mono_profiler_call_context_get_this (MonoProfilerCallContext *context)
{
	if (!mono_profiler_state.call_contexts)
		return NULL;

	return mono_profiler_state.context_get_this (context);
}

/**
 * mono_profiler_call_context_get_argument:
 *
 * Given a valid call context from an enter/leave event, retrieves a pointer to
 * the method argument at the given position. Returns \c NULL if \p position is
 * out of bounds or if call context introspection was not enabled.
 *
 * The buffer returned by this function must be freed with
 * \c mono_profiler_call_context_free_buffer.
 *
 * Please note that a call context is only valid for the duration of the
 * enter/leave callback it was passed to.
 *
 * This function is \b not async safe.
 */
void *
mono_profiler_call_context_get_argument (MonoProfilerCallContext *context, uint32_t position)
{
	if (!mono_profiler_state.call_contexts)
		return NULL;

	return mono_profiler_state.context_get_argument (context, position);
}

/**
 * mono_profiler_call_context_get_local:
 *
 * Given a valid call context from an enter/leave event, retrieves a pointer to
 * the local variable at the given position. Returns \c NULL if \p position is
 * out of bounds or if call context introspection was not enabled.
 *
 * The buffer returned by this function must be freed with
 * \c mono_profiler_call_context_free_buffer.
 *
 * Please note that a call context is only valid for the duration of the
 * enter/leave callback it was passed to.
 *
 * This function is \b not async safe.
 */
void *
mono_profiler_call_context_get_local (MonoProfilerCallContext *context, uint32_t position)
{
	if (!mono_profiler_state.call_contexts)
		return NULL;

	return mono_profiler_state.context_get_local (context, position);
}

/**
 * mono_profiler_call_context_get_result:
 *
 * Given a valid call context from an enter/leave event, retrieves a pointer to
 * return value of a method. Returns \c NULL if the method has no return value
 * (i.e. it returns \c void), if the leave event was the result of a tail call,
 * if the function is called on a context from an enter event, or if call
 * context introspection was not enabled.
 *
 * The buffer returned by this function must be freed with
 * \c mono_profiler_call_context_free_buffer.
 *
 * Please note that a call context is only valid for the duration of the
 * enter/leave callback it was passed to.
 *
 * This function is \b not async safe.
 */
void *
mono_profiler_call_context_get_result (MonoProfilerCallContext *context)
{
	if (!mono_profiler_state.call_contexts)
		return NULL;

	return mono_profiler_state.context_get_result (context);
}

/**
 * mono_profiler_call_context_free_buffer:
 *
 * Frees a buffer returned by one of the call context introspection functions.
 * Passing a \c NULL value for \p buffer is allowed, which makes this function
 * a no-op.
 *
 * This function is \b not async safe.
 */
void
mono_profiler_call_context_free_buffer (void *buffer)
{
	mono_profiler_state.context_free_buffer (buffer);
}

MonoProfilerCallInstrumentationFlags
mono_profiler_get_call_instrumentation_flags (MonoMethod *method)
{
	MonoProfilerCallInstrumentationFlags flags = MONO_PROFILER_CALL_INSTRUMENTATION_NONE;

	for (MonoProfilerHandle handle = mono_profiler_state.profilers; handle; handle = handle->next) {
		MonoProfilerCallInstrumentationFilterCallback cb = handle->call_instrumentation_filter;

		if (cb)
			flags |= cb (handle->prof, method);
	}

	return flags;
}

void
mono_profiler_started (void)
{
	mono_profiler_state.startup_done = TRUE;
}

void
mono_profiler_cleanup (void)
{
	for (MonoProfilerHandle handle = mono_profiler_state.profilers; handle; handle = handle->next) {
#define _MONO_PROFILER_EVENT(name) \
	mono_profiler_set_ ## name ## _callback (handle, NULL); \
	g_assert (!handle->name ## _cb);
#define MONO_PROFILER_EVENT_0(name, type) \
	_MONO_PROFILER_EVENT(name)
#define MONO_PROFILER_EVENT_1(name, type, arg1_type, arg1_name) \
	_MONO_PROFILER_EVENT(name)
#define MONO_PROFILER_EVENT_2(name, type, arg1_type, arg1_name, arg2_type, arg2_name) \
	_MONO_PROFILER_EVENT(name)
#define MONO_PROFILER_EVENT_3(name, type, arg1_type, arg1_name, arg2_type, arg2_name, arg3_type, arg3_name) \
	_MONO_PROFILER_EVENT(name)
#define MONO_PROFILER_EVENT_4(name, type, arg1_type, arg1_name, arg2_type, arg2_name, arg3_type, arg3_name, arg4_type, arg4_name) \
	_MONO_PROFILER_EVENT(name)
#include <mono/metadata/profiler-events.h>
#undef MONO_PROFILER_EVENT_0
#undef MONO_PROFILER_EVENT_1
#undef MONO_PROFILER_EVENT_2
#undef MONO_PROFILER_EVENT_3
#undef MONO_PROFILER_EVENT_4
#undef _MONO_PROFILER_EVENT
	}

#define _MONO_PROFILER_EVENT(name, type) \
	g_assert (!mono_profiler_state.name ## _count);
#define MONO_PROFILER_EVENT_0(name, type) \
	_MONO_PROFILER_EVENT(name, type)
#define MONO_PROFILER_EVENT_1(name, type, arg1_type, arg1_name) \
	_MONO_PROFILER_EVENT(name, type)
#define MONO_PROFILER_EVENT_2(name, type, arg1_type, arg1_name, arg2_type, arg2_name) \
	_MONO_PROFILER_EVENT(name, type)
#define MONO_PROFILER_EVENT_3(name, type, arg1_type, arg1_name, arg2_type, arg2_name, arg3_type, arg3_name) \
	_MONO_PROFILER_EVENT(name, type)
#define MONO_PROFILER_EVENT_4(name, type, arg1_type, arg1_name, arg2_type, arg2_name, arg3_type, arg3_name, arg4_type, arg4_name) \
	_MONO_PROFILER_EVENT(name, type)
#include <mono/metadata/profiler-events.h>
#undef MONO_PROFILER_EVENT_0
#undef MONO_PROFILER_EVENT_1
#undef MONO_PROFILER_EVENT_2
#undef MONO_PROFILER_EVENT_3
#undef MONO_PROFILER_EVENT_4
#undef _MONO_PROFILER_EVENT

	MonoProfilerHandle head = mono_profiler_state.profilers;

	while (head) {
		MonoProfilerCleanupCallback cb = head->cleanup_callback;

		if (cb)
			cb (head->prof);

		MonoProfilerHandle cur = head;
		head = head->next;

		g_free (cur);
	}

	if (mono_profiler_state.code_coverage) {
		mono_os_mutex_destroy (&mono_profiler_state.coverage_mutex);

		GHashTableIter iter;

		g_hash_table_iter_init (&iter, mono_profiler_state.coverage_hash);

		MonoProfilerCoverageInfo *info;

		while (g_hash_table_iter_next (&iter, NULL, (gpointer *) &info))
			g_free (info);

		g_hash_table_destroy (mono_profiler_state.coverage_hash);
	}

	if (mono_profiler_state.sampling_owner)
		mono_os_sem_destroy (&mono_profiler_state.sampling_semaphore);
}

static void
update_callback (volatile gpointer *location, gpointer new_, volatile gint32 *counter)
{
	gpointer old;

	do {
		old = mono_atomic_load_ptr (location);
	} while (mono_atomic_cas_ptr (location, new_, old) != old);

	/*
	 * At this point, we could have installed a NULL callback while the counter
	 * is still non-zero, i.e. setting the callback and modifying the counter
	 * is not a single atomic operation. This is fine as we make sure callbacks
	 * are non-NULL before invoking them (see the code below that generates the
	 * raise functions), and besides, updating callbacks at runtime is an
	 * inherently racy operation.
	 */

	if (old)
		mono_atomic_dec_i32 (counter);

	if (new_)
		mono_atomic_inc_i32 (counter);
}

#define _MONO_PROFILER_EVENT(name, type) \
	void \
	mono_profiler_set_ ## name ## _callback (MonoProfilerHandle handle, MonoProfiler ## type ## Callback cb) \
	{ \
		update_callback (&handle->name ## _cb, (gpointer) cb, &mono_profiler_state.name ## _count); \
	}
#define MONO_PROFILER_EVENT_0(name, type) \
	_MONO_PROFILER_EVENT(name, type)
#define MONO_PROFILER_EVENT_1(name, type, arg1_type, arg1_name) \
	_MONO_PROFILER_EVENT(name, type)
#define MONO_PROFILER_EVENT_2(name, type, arg1_type, arg1_name, arg2_type, arg2_name) \
	_MONO_PROFILER_EVENT(name, type)
#define MONO_PROFILER_EVENT_3(name, type, arg1_type, arg1_name, arg2_type, arg2_name, arg3_type, arg3_name) \
	_MONO_PROFILER_EVENT(name, type)
#define MONO_PROFILER_EVENT_4(name, type, arg1_type, arg1_name, arg2_type, arg2_name, arg3_type, arg3_name, arg4_type, arg4_name) \
	_MONO_PROFILER_EVENT(name, type)
#include <mono/metadata/profiler-events.h>
#undef MONO_PROFILER_EVENT_0
#undef MONO_PROFILER_EVENT_1
#undef MONO_PROFILER_EVENT_2
#undef MONO_PROFILER_EVENT_3
#undef MONO_PROFILER_EVENT_4
#undef _MONO_PROFILER_EVENT

#define _MONO_PROFILER_EVENT(name, type, params, args) \
	void \
	mono_profiler_raise_ ## name params \
	{ \
		for (MonoProfilerHandle h = mono_profiler_state.profilers; h; h = h->next) { \
			MonoProfiler ## type ## Callback cb = h->name ## _cb; \
			if (cb) \
				cb args; \
		} \
	}
#define MONO_PROFILER_EVENT_0(name, type) \
	_MONO_PROFILER_EVENT(name, type, (void), (h->prof))
#define MONO_PROFILER_EVENT_1(name, type, arg1_type, arg1_name) \
	_MONO_PROFILER_EVENT(name, type, (arg1_type arg1_name), (h->prof, arg1_name))
#define MONO_PROFILER_EVENT_2(name, type, arg1_type, arg1_name, arg2_type, arg2_name) \
	_MONO_PROFILER_EVENT(name, type, (arg1_type arg1_name, arg2_type arg2_name), (h->prof, arg1_name, arg2_name))
#define MONO_PROFILER_EVENT_3(name, type, arg1_type, arg1_name, arg2_type, arg2_name, arg3_type, arg3_name) \
	_MONO_PROFILER_EVENT(name, type, (arg1_type arg1_name, arg2_type arg2_name, arg3_type arg3_name), (h->prof, arg1_name, arg2_name, arg3_name))
#define MONO_PROFILER_EVENT_4(name, type, arg1_type, arg1_name, arg2_type, arg2_name, arg3_type, arg3_name, arg4_type, arg4_name) \
	_MONO_PROFILER_EVENT(name, type, (arg1_type arg1_name, arg2_type arg2_name, arg3_type arg3_name, arg4_type arg4_name), (h->prof, arg1_name, arg2_name, arg3_name, arg4_name))
#include <mono/metadata/profiler-events.h>
#undef MONO_PROFILER_EVENT_0
#undef MONO_PROFILER_EVENT_1
#undef MONO_PROFILER_EVENT_2
#undef MONO_PROFILER_EVENT_3
#undef MONO_PROFILER_EVENT_4
#undef _MONO_PROFILER_EVENT

/*
 * The following code is here to maintain compatibility with a few profiler API
 * functions used by Xamarin.{Android,iOS,Mac} so that they keep working
 * regardless of which system Mono version is used.
 *
 * TODO: Remove this some day if we're OK with breaking compatibility.
 */

typedef void *MonoLegacyProfiler;

typedef void (*MonoLegacyProfileFunc) (MonoLegacyProfiler *prof);
typedef void (*MonoLegacyProfileThreadFunc) (MonoLegacyProfiler *prof, uintptr_t tid);
typedef void (*MonoLegacyProfileGCFunc) (MonoLegacyProfiler *prof, MonoProfilerGCEvent event, int generation);
typedef void (*MonoLegacyProfileGCResizeFunc) (MonoLegacyProfiler *prof, int64_t new_size);
typedef void (*MonoLegacyProfileJitResult) (MonoLegacyProfiler *prof, MonoMethod *method, MonoJitInfo *jinfo, int result);
typedef void (*MonoLegacyProfileAllocFunc) (MonoLegacyProfiler *prof, MonoObject *obj, MonoClass *klass);
typedef void (*MonoLegacyProfileMethodFunc) (MonoLegacyProfiler *prof, MonoMethod *method);
typedef void (*MonoLegacyProfileExceptionFunc) (MonoLegacyProfiler *prof, MonoObject *object);
typedef void (*MonoLegacyProfileExceptionClauseFunc) (MonoLegacyProfiler *prof, MonoMethod *method, int clause_type, int clause_num);

struct _MonoProfiler {
	MonoProfilerHandle handle;
	MonoLegacyProfiler *profiler;
	MonoLegacyProfileFunc shutdown_callback;
	MonoLegacyProfileThreadFunc thread_start, thread_end;
	MonoLegacyProfileGCFunc gc_event;
	MonoLegacyProfileGCResizeFunc gc_heap_resize;
	MonoLegacyProfileJitResult jit_end2;
	MonoLegacyProfileAllocFunc allocation;
	MonoLegacyProfileMethodFunc enter;
	MonoLegacyProfileMethodFunc leave;
	MonoLegacyProfileExceptionFunc throw_callback;
	MonoLegacyProfileMethodFunc exc_method_leave;
	MonoLegacyProfileExceptionClauseFunc clause_callback;
};

static MonoProfiler *current;

MONO_API void mono_profiler_install (MonoLegacyProfiler *prof, MonoLegacyProfileFunc callback);
MONO_API void mono_profiler_install_thread (MonoLegacyProfileThreadFunc start, MonoLegacyProfileThreadFunc end);
MONO_API void mono_profiler_install_gc (MonoLegacyProfileGCFunc callback, MonoLegacyProfileGCResizeFunc heap_resize_callback);
MONO_API void mono_profiler_install_jit_end (MonoLegacyProfileJitResult end);
MONO_API void mono_profiler_set_events (int flags);
MONO_API void mono_profiler_install_allocation (MonoLegacyProfileAllocFunc callback);
MONO_API void mono_profiler_install_enter_leave (MonoLegacyProfileMethodFunc enter, MonoLegacyProfileMethodFunc fleave);
MONO_API void mono_profiler_install_exception (MonoLegacyProfileExceptionFunc throw_callback, MonoLegacyProfileMethodFunc exc_method_leave, MonoLegacyProfileExceptionClauseFunc clause_callback);

static void
shutdown_cb (MonoProfiler *prof)
{
	prof->shutdown_callback (prof->profiler);
}

void
mono_profiler_install (MonoLegacyProfiler *prof, MonoLegacyProfileFunc callback)
{
	current = g_new0 (MonoProfiler, 1);
	current->handle = mono_profiler_create (current);
	current->profiler = prof;
	current->shutdown_callback = callback;

	if (callback)
		mono_profiler_set_runtime_shutdown_end_callback (current->handle, shutdown_cb);
}

static void
thread_start_cb (MonoProfiler *prof, uintptr_t tid)
{
	prof->thread_start (prof->profiler, tid);
}

static void
thread_stop_cb (MonoProfiler *prof, uintptr_t tid)
{
	prof->thread_end (prof->profiler, tid);
}

void
mono_profiler_install_thread (MonoLegacyProfileThreadFunc start, MonoLegacyProfileThreadFunc end)
{
	current->thread_start = start;
	current->thread_end = end;

	if (start)
		mono_profiler_set_thread_started_callback (current->handle, thread_start_cb);

	if (end)
		mono_profiler_set_thread_stopped_callback (current->handle, thread_stop_cb);
}

static void
gc_event_cb (MonoProfiler *prof, MonoProfilerGCEvent event, uint32_t generation)
{
	prof->gc_event (prof->profiler, event, generation);
}

static void
gc_resize_cb (MonoProfiler *prof, uintptr_t size)
{
	prof->gc_heap_resize (prof->profiler, size);
}

void
mono_profiler_install_gc (MonoLegacyProfileGCFunc callback, MonoLegacyProfileGCResizeFunc heap_resize_callback)
{
	current->gc_event = callback;
	current->gc_heap_resize = heap_resize_callback;

	if (callback)
		mono_profiler_set_gc_event_callback (current->handle, gc_event_cb);

	if (heap_resize_callback)
		mono_profiler_set_gc_resize_callback (current->handle, gc_resize_cb);
}

static void
jit_done_cb (MonoProfiler *prof, MonoMethod *method, MonoJitInfo *jinfo)
{
	prof->jit_end2 (prof->profiler, method, jinfo, 0);
}

static void
jit_failed_cb (MonoProfiler *prof, MonoMethod *method)
{
	prof->jit_end2 (prof->profiler, method, NULL, 1);
}

void
mono_profiler_install_jit_end (MonoLegacyProfileJitResult end)
{
	current->jit_end2 = end;

	if (end) {
		mono_profiler_set_jit_done_callback (current->handle, jit_done_cb);
		mono_profiler_set_jit_failed_callback (current->handle, jit_failed_cb);
	}
}

void
mono_profiler_set_events (int flags)
{
	/* Do nothing. */
}

static void
allocation_cb (MonoProfiler *prof, MonoObject* object)
{
	prof->allocation (prof->profiler, object, object->vtable->klass);
}

void
mono_profiler_install_allocation (MonoLegacyProfileAllocFunc callback)
{
	current->allocation = callback;

	if (callback)
		mono_profiler_set_gc_allocation_callback (current->handle, allocation_cb);
}

static void
enter_cb (MonoProfiler *prof, MonoMethod *method, MonoProfilerCallContext *context)
{
	prof->enter (prof->profiler, method);
}

static void
leave_cb (MonoProfiler *prof, MonoMethod *method, MonoProfilerCallContext *context)
{
	prof->leave (prof->profiler, method);
}

static void
tail_call_cb (MonoProfiler *prof, MonoMethod *method, MonoMethod *target)
{
	prof->leave (prof->profiler, method);
}

void
mono_profiler_install_enter_leave (MonoLegacyProfileMethodFunc enter, MonoLegacyProfileMethodFunc fleave)
{
	current->enter = enter;
	current->leave = fleave;

	if (enter)
		mono_profiler_set_method_enter_callback (current->handle, enter_cb);

	if (fleave) {
		mono_profiler_set_method_leave_callback (current->handle, leave_cb);
		mono_profiler_set_method_tail_call_callback (current->handle, tail_call_cb);
	}
}

static void
throw_callback_cb (MonoProfiler *prof, MonoObject *exception)
{
	prof->throw_callback (prof->profiler, exception);
}

static void
exc_method_leave_cb (MonoProfiler *prof, MonoMethod *method, MonoObject *exception)
{
	prof->exc_method_leave (prof->profiler, method);
}

static void
clause_callback_cb (MonoProfiler *prof, MonoMethod *method, uint32_t index, MonoExceptionEnum type, MonoObject *exception)
{
	prof->clause_callback (prof->profiler, method, type, index);
}

void
mono_profiler_install_exception (MonoLegacyProfileExceptionFunc throw_callback, MonoLegacyProfileMethodFunc exc_method_leave, MonoLegacyProfileExceptionClauseFunc clause_callback)
{
	current->throw_callback = throw_callback;
	current->exc_method_leave = exc_method_leave;
	current->clause_callback = clause_callback;

	if (throw_callback)
		mono_profiler_set_exception_throw_callback (current->handle, throw_callback_cb);

	if (exc_method_leave)
		mono_profiler_set_method_exception_leave_callback (current->handle, exc_method_leave_cb);

	if (clause_callback)
		mono_profiler_set_exception_clause_callback (current->handle, clause_callback_cb);
}<|MERGE_RESOLUTION|>--- conflicted
+++ resolved
@@ -112,9 +112,6 @@
 	return FALSE;
 }
 
-<<<<<<< HEAD
-#ifndef RUNTIME_IL2CPP
-=======
 /**
  * mono_profiler_load:
  *
@@ -137,7 +134,7 @@
  * This function may \b only be called by embedders prior to running managed
  * code.
  */
->>>>>>> dcf567ff
+#ifndef RUNTIME_IL2CPP
 void
 mono_profiler_load (const char *desc)
 {
@@ -229,15 +226,6 @@
 	mono_atomic_store_ptr (&handle->cleanup_callback, (gpointer) cb);
 }
 
-<<<<<<< HEAD
-void
-mono_profiler_set_coverage_filter_callback (MonoProfilerHandle handle, MonoProfilerCoverageFilterCallback cb)
-{
-	mono_atomic_store_ptr (&handle->coverage_filter, (gpointer) cb);
-}
-
-#ifndef RUNTIME_IL2CPP
-=======
 /**
  * mono_profiler_enable_coverage:
  *
@@ -252,7 +240,7 @@
  * This function may \b only be called from a profiler's init function or prior
  * to running managed code.
  */
->>>>>>> dcf567ff
+#ifndef RUNTIME_IL2CPP
 mono_bool
 mono_profiler_enable_coverage (void)
 {
@@ -302,9 +290,6 @@
 	mono_os_mutex_unlock (&mono_profiler_state.coverage_mutex);
 }
 
-<<<<<<< HEAD
-#ifndef RUNTIME_IL2CPP
-=======
 /**
  * mono_profiler_get_coverage_data:
  *
@@ -318,7 +303,7 @@
  *
  * This function is \b not async safe.
  */
->>>>>>> dcf567ff
+#ifndef RUNTIME_IL2CPP
 mono_bool
 mono_profiler_get_coverage_data (MonoProfilerHandle handle, MonoMethod *method, MonoProfilerCoverageCallback cb)
 {
