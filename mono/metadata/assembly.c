/**
 * \file
 * Routines for loading assemblies.
 * 
 * Author:
 *   Miguel de Icaza (miguel@ximian.com)
 *
 * Copyright 2001-2003 Ximian, Inc (http://www.ximian.com)
 * Copyright 2004-2009 Novell, Inc (http://www.novell.com)
 * Copyright 2011 Xamarin, Inc (http://www.xamarin.com)
 * Licensed under the MIT license. See LICENSE file in the project root for full license information.
 */
#include <config.h>
#include <stdio.h>
#include <glib.h>
#include <errno.h>
#include <string.h>
#include <stdlib.h>
#include "assembly.h"
#include "assembly-internals.h"
#include "image.h"
#include "image-internals.h"
#include "object-internals.h"
#include <mono/metadata/loader.h>
#include <mono/metadata/tabledefs.h>
#include <mono/metadata/custom-attrs-internals.h>
#include <mono/metadata/metadata-internals.h>
#include <mono/metadata/profiler-private.h>
#include <mono/metadata/class-internals.h>
#include <mono/metadata/domain-internals.h>
#include <mono/metadata/exception-internals.h>
#include <mono/metadata/reflection-internals.h>
#include <mono/metadata/mono-endian.h>
#include <mono/metadata/mono-debug.h>
#include <mono/utils/mono-uri.h>
#include <mono/metadata/mono-config.h>
#include <mono/metadata/mono-config-internals.h>
#include <mono/metadata/mono-config-dirs.h>
#include <mono/utils/mono-digest.h>
#include <mono/utils/mono-logger-internals.h>
#include <mono/utils/mono-path.h>
#include <mono/metadata/reflection.h>
#include <mono/metadata/coree.h>
#include <mono/metadata/cil-coff.h>
#include <mono/utils/mono-io-portability.h>
#include <mono/utils/atomic.h>
#include <mono/utils/mono-os-mutex.h>
#include <mono/metadata/mono-private-unstable.h>

#ifndef HOST_WIN32
#include <sys/types.h>
#include <unistd.h>
#include <sys/stat.h>
#endif

#ifdef HOST_DARWIN
#include <mach-o/dyld.h>
#endif

/* AssemblyVersionMap: an assembly name, the assembly version set on which it is based, the assembly name it is replaced with and whether only versions lower than the current runtime version should be remapped */
typedef struct  {
	const char* assembly_name;
	guint8 version_set_index;
	const char* new_assembly_name;
	gboolean only_lower_versions;
	gboolean framework_facade_assembly;
} AssemblyVersionMap;

/* the default search path is empty, the first slot is replaced with the computed value */
static char*
default_path [] = {
	NULL,
	NULL,
	NULL
};

/* Contains the list of directories to be searched for assemblies (MONO_PATH) */
static char **assemblies_path = NULL;

#ifndef DISABLE_GAC
/* Contains the list of directories that point to auxiliary GACs */
static char **extra_gac_paths = NULL;
#endif

#ifndef DISABLE_DESKTOP_LOADER

#define FACADE_ASSEMBLY(str) {str, 0, NULL, FALSE, TRUE}

static GHashTable* assembly_remapping_table;
/* The list of system assemblies what will be remapped to the running
 * runtime version.
 * This list is stored in @assembly_remapping_table during initialization.
 * Keep it sorted just to make maintenance easier.
 *
 * The integer number is an index in the MonoRuntimeInfo structure, whose
 * values can be found in domain.c - supported_runtimes. Look there
 * to understand what remapping will be made.
 *
 * .NET version can be found at https://github.com/dotnet/coreclr/blob/master/src/inc/fxretarget.h#L99
 *
 */
static const AssemblyVersionMap framework_assemblies [] = {
	{"Accessibility", 0},
	{"Commons.Xml.Relaxng", 0},
	{"CustomMarshalers", 0},
	{"I18N", 0},
	{"I18N.CJK", 0},
	{"I18N.MidEast", 0},
	{"I18N.Other", 0},
	{"I18N.Rare", 0},
	{"I18N.West", 0},
	{"Microsoft.Build.Engine", 2, NULL, TRUE},
	{"Microsoft.Build.Framework", 2, NULL, TRUE},
	{"Microsoft.Build.Tasks", 2, "Microsoft.Build.Tasks.v4.0"},
	{"Microsoft.Build.Tasks.v3.5", 2, "Microsoft.Build.Tasks.v4.0"},
	{"Microsoft.Build.Utilities", 2, "Microsoft.Build.Utilities.v4.0"},
	{"Microsoft.Build.Utilities.v3.5", 2, "Microsoft.Build.Utilities.v4.0"},
	{"Microsoft.CSharp", 0},
	{"Microsoft.VisualBasic", 1},
	{"Microsoft.VisualC", 1},
	FACADE_ASSEMBLY ("Microsoft.Win32.Primitives"),
	FACADE_ASSEMBLY ("Microsoft.Win32.Registry"),
	FACADE_ASSEMBLY ("Microsoft.Win32.Registry.AccessControl"),
	{"Mono.Cairo", 0},
	{"Mono.CompilerServices.SymbolWriter", 0},
	{"Mono.Data", 0},
	{"Mono.Data.SybaseClient", 0},
	{"Mono.Data.Tds", 0},
	{"Mono.Data.TdsClient", 0},
	{"Mono.GetOptions", 0},
	{"Mono.Http", 0},
	{"Mono.Posix", 0},
	{"Mono.Security", 0},
	{"Mono.Security.Win32", 0},
	{"Mono.Xml.Ext", 0},
	{"Novell.Directory.Ldap", 0},
	{"PEAPI", 0},
	{"System", 0},
	FACADE_ASSEMBLY ("System.AppContext"),
	FACADE_ASSEMBLY ("System.Buffers"),
	FACADE_ASSEMBLY ("System.Collections"),
	FACADE_ASSEMBLY ("System.Collections.Concurrent"),
	FACADE_ASSEMBLY ("System.Collections.NonGeneric"),
	FACADE_ASSEMBLY ("System.Collections.Specialized"),
	FACADE_ASSEMBLY ("System.ComponentModel"),
	FACADE_ASSEMBLY ("System.ComponentModel.Annotations"),
	{"System.ComponentModel.Composition", 2},
	{"System.ComponentModel.DataAnnotations", 2},
	FACADE_ASSEMBLY ("System.ComponentModel.EventBasedAsync"),
	FACADE_ASSEMBLY ("System.ComponentModel.Primitives"),
	FACADE_ASSEMBLY ("System.ComponentModel.TypeConverter"),
	{"System.Configuration", 0},
	{"System.Configuration.Install", 0},
	FACADE_ASSEMBLY ("System.Console"),
	{"System.Core", 2},
	{"System.Data", 0},
	FACADE_ASSEMBLY ("System.Data.Common"),
	{"System.Data.DataSetExtensions", 0},
	{"System.Data.Entity", 0},
	{"System.Data.Linq", 2},
	{"System.Data.OracleClient", 0},
	{"System.Data.Services", 2},
	{"System.Data.Services.Client", 2},
	FACADE_ASSEMBLY ("System.Data.SqlClient"),
	{"System.Data.SqlXml", 0},
	{"System.Deployment", 0},
	{"System.Design", 0},
	FACADE_ASSEMBLY ("System.Diagnostics.Contracts"),
	FACADE_ASSEMBLY ("System.Diagnostics.Debug"),
	FACADE_ASSEMBLY ("System.Diagnostics.FileVersionInfo"),
	FACADE_ASSEMBLY ("System.Diagnostics.Process"),
	FACADE_ASSEMBLY ("System.Diagnostics.StackTrace"),
	FACADE_ASSEMBLY ("System.Diagnostics.TextWriterTraceListener"),
	FACADE_ASSEMBLY ("System.Diagnostics.Tools"),
	FACADE_ASSEMBLY ("System.Diagnostics.TraceEvent"),
	FACADE_ASSEMBLY ("System.Diagnostics.TraceSource"),
	FACADE_ASSEMBLY ("System.Diagnostics.Tracing"),
	{"System.DirectoryServices", 0},
	{"System.DirectoryServices.Protocols", 0},
	{"System.Drawing", 0},
	FACADE_ASSEMBLY ("System.Drawing.Common"),
	{"System.Drawing.Design", 0},
	FACADE_ASSEMBLY ("System.Drawing.Primitives"),
	{"System.Dynamic", 0},
	FACADE_ASSEMBLY ("System.Dynamic.Runtime"),
	{"System.EnterpriseServices", 0},
	FACADE_ASSEMBLY ("System.Globalization"),
	FACADE_ASSEMBLY ("System.Globalization.Calendars"),
	FACADE_ASSEMBLY ("System.Globalization.Extensions"),
	{"System.IdentityModel", 3},
	{"System.IdentityModel.Selectors", 3},
	FACADE_ASSEMBLY ("System.IO"),
	{"System.IO.Compression", 2},
	{"System.IO.Compression.FileSystem", 0},
	FACADE_ASSEMBLY ("System.IO.Compression.ZipFile"),
	FACADE_ASSEMBLY ("System.IO.FileSystem"),
	FACADE_ASSEMBLY ("System.IO.FileSystem.AccessControl"),
	FACADE_ASSEMBLY ("System.IO.FileSystem.DriveInfo"),
	FACADE_ASSEMBLY ("System.IO.FileSystem.Primitives"),
	FACADE_ASSEMBLY ("System.IO.FileSystem.Watcher"),
	FACADE_ASSEMBLY ("System.IO.IsolatedStorage"),
	FACADE_ASSEMBLY ("System.IO.MemoryMappedFiles"),
	FACADE_ASSEMBLY ("System.IO.Packaging"),
	FACADE_ASSEMBLY ("System.IO.Pipes"),
	FACADE_ASSEMBLY ("System.IO.UnmanagedMemoryStream"),
	FACADE_ASSEMBLY ("System.Linq"),
	FACADE_ASSEMBLY ("System.Linq.Expressions"),
	FACADE_ASSEMBLY ("System.Linq.Parallel"),
	FACADE_ASSEMBLY ("System.Linq.Queryable"),
	{"System.Management", 0},
	FACADE_ASSEMBLY ("System.Memory"),
	{"System.Messaging", 0},
	{"System.Net", 2},
	FACADE_ASSEMBLY ("System.Net.AuthenticationManager"),
	FACADE_ASSEMBLY ("System.Net.Cache"),
	{"System.Net.Http", 4},
	{"System.Net.Http.Rtc", 0},
	{"System.Net.Http.WebRequest", 0},
	FACADE_ASSEMBLY ("System.Net.HttpListener"),
	FACADE_ASSEMBLY ("System.Net.Mail"),
	FACADE_ASSEMBLY ("System.Net.NameResolution"),
	FACADE_ASSEMBLY ("System.Net.NetworkInformation"),
	FACADE_ASSEMBLY ("System.Net.Ping"),
	FACADE_ASSEMBLY ("System.Net.Primitives"),
	FACADE_ASSEMBLY ("System.Net.Requests"),
	FACADE_ASSEMBLY ("System.Net.Security"),
	FACADE_ASSEMBLY ("System.Net.ServicePoint"),
	FACADE_ASSEMBLY ("System.Net.Sockets"),
	FACADE_ASSEMBLY ("System.Net.Utilities"),
	FACADE_ASSEMBLY ("System.Net.WebHeaderCollection"),
	FACADE_ASSEMBLY ("System.Net.WebSockets"),
	FACADE_ASSEMBLY ("System.Net.WebSockets.Client"),
	{"System.Numerics", 3},
	{"System.Numerics.Vectors", 3},
	FACADE_ASSEMBLY ("System.ObjectModel"),
	FACADE_ASSEMBLY ("System.Reflection"),
	{"System.Reflection.Context", 0},
	FACADE_ASSEMBLY ("System.Reflection.DispatchProxy"),
	FACADE_ASSEMBLY ("System.Reflection.Emit"),
	FACADE_ASSEMBLY ("System.Reflection.Emit.ILGeneration"),
	FACADE_ASSEMBLY ("System.Reflection.Emit.Lightweight"),
	FACADE_ASSEMBLY ("System.Reflection.Extensions"),
	FACADE_ASSEMBLY ("System.Reflection.Primitives"),
	FACADE_ASSEMBLY ("System.Reflection.TypeExtensions"),
	FACADE_ASSEMBLY ("System.Resources.Reader"),
	FACADE_ASSEMBLY ("System.Resources.ReaderWriter"),
	FACADE_ASSEMBLY ("System.Resources.ResourceManager"),
	FACADE_ASSEMBLY ("System.Resources.Writer"),
	FACADE_ASSEMBLY ("System.Runtime"),
	{"System.Runtime.Caching", 0},
	FACADE_ASSEMBLY ("System.Runtime.CompilerServices.VisualC"),
	{"System.Runtime.DurableInstancing", 0},
	FACADE_ASSEMBLY ("System.Runtime.Extensions"),
	FACADE_ASSEMBLY ("System.Runtime.Handles"),
	FACADE_ASSEMBLY ("System.Runtime.InteropServices"),
	FACADE_ASSEMBLY ("System.Runtime.InteropServices.RuntimeInformation"),
	FACADE_ASSEMBLY ("System.Runtime.InteropServices.WindowsRuntime"),
	FACADE_ASSEMBLY ("System.Runtime.Loader"),
	FACADE_ASSEMBLY ("System.Runtime.Numerics"),
	{"System.Runtime.Remoting", 0},
	{"System.Runtime.Serialization", 3},
	FACADE_ASSEMBLY ("System.Runtime.Serialization.Formatters"),
	{"System.Runtime.Serialization.Formatters.Soap", 0},
	FACADE_ASSEMBLY ("System.Runtime.Serialization.Json"),
	FACADE_ASSEMBLY ("System.Runtime.Serialization.Primitives"),
	FACADE_ASSEMBLY ("System.Runtime.Serialization.Xml"),
	{"System.Security", 0},
	FACADE_ASSEMBLY ("System.Security.AccessControl"),
	FACADE_ASSEMBLY ("System.Security.Claims"),
	FACADE_ASSEMBLY ("System.Security.Cryptography.Algorithms"),
	FACADE_ASSEMBLY ("System.Security.Cryptography.Cng"),
	FACADE_ASSEMBLY ("System.Security.Cryptography.Csp"),
	FACADE_ASSEMBLY ("System.Security.Cryptography.DeriveBytes"),
	FACADE_ASSEMBLY ("System.Security.Cryptography.Encoding"),
	FACADE_ASSEMBLY ("System.Security.Cryptography.Encryption"),
	FACADE_ASSEMBLY ("System.Security.Cryptography.Encryption.Aes"),
	FACADE_ASSEMBLY ("System.Security.Cryptography.Encryption.ECDiffieHellman"),
	FACADE_ASSEMBLY ("System.Security.Cryptography.Encryption.ECDsa"),
	FACADE_ASSEMBLY ("System.Security.Cryptography.Hashing"),
	FACADE_ASSEMBLY ("System.Security.Cryptography.Hashing.Algorithms"),
	FACADE_ASSEMBLY ("System.Security.Cryptography.OpenSsl"),
	FACADE_ASSEMBLY ("System.Security.Cryptography.Pkcs"),
	FACADE_ASSEMBLY ("System.Security.Cryptography.Primitives"),
	FACADE_ASSEMBLY ("System.Security.Cryptography.ProtectedData"),
	FACADE_ASSEMBLY ("System.Security.Cryptography.RSA"),
	FACADE_ASSEMBLY ("System.Security.Cryptography.RandomNumberGenerator"),
	FACADE_ASSEMBLY ("System.Security.Cryptography.X509Certificates"),
	FACADE_ASSEMBLY ("System.Security.Principal"),
	FACADE_ASSEMBLY ("System.Security.Principal.Windows"),
	FACADE_ASSEMBLY ("System.Security.SecureString"),
	{"System.ServiceModel", 3},
	{"System.ServiceModel.Activation", 0},
	{"System.ServiceModel.Discovery", 0},
	FACADE_ASSEMBLY ("System.ServiceModel.Duplex"),
	FACADE_ASSEMBLY ("System.ServiceModel.Http"),
	FACADE_ASSEMBLY ("System.ServiceModel.NetTcp"),
	FACADE_ASSEMBLY ("System.ServiceModel.Primitives"),
	{"System.ServiceModel.Routing", 0},
	FACADE_ASSEMBLY ("System.ServiceModel.Security"),
	{"System.ServiceModel.Web", 2},
	{"System.ServiceProcess", 0},
	FACADE_ASSEMBLY ("System.ServiceProcess.ServiceController"),
	FACADE_ASSEMBLY ("System.Text.Encoding"),
	FACADE_ASSEMBLY ("System.Text.Encoding.CodePages"),
	FACADE_ASSEMBLY ("System.Text.Encoding.Extensions"),
	FACADE_ASSEMBLY ("System.Text.RegularExpressions"),
	FACADE_ASSEMBLY ("System.Threading"),
	FACADE_ASSEMBLY ("System.Threading.AccessControl"),
	FACADE_ASSEMBLY ("System.Threading.Overlapped"),
	FACADE_ASSEMBLY ("System.Threading.Tasks"),
	{"System.Threading.Tasks.Dataflow", 0, NULL, TRUE},
	FACADE_ASSEMBLY ("System.Threading.Tasks.Extensions"),
	FACADE_ASSEMBLY ("System.Threading.Tasks.Parallel"),
	FACADE_ASSEMBLY ("System.Threading.Thread"),
	FACADE_ASSEMBLY ("System.Threading.ThreadPool"),
	FACADE_ASSEMBLY ("System.Threading.Timer"),
	{"System.Transactions", 0},
	FACADE_ASSEMBLY ("System.ValueTuple"),
	{"System.Web", 0},
	{"System.Web.Abstractions", 2},
	{"System.Web.ApplicationServices", 0},
	{"System.Web.DynamicData", 2},
	{"System.Web.Extensions", 2},
	{"System.Web.Extensions.Design", 0},
	{"System.Web.Mobile", 0},
	{"System.Web.RegularExpressions", 0},
	{"System.Web.Routing", 2},
	{"System.Web.Services", 0},
	{"System.Windows", 0},
	{"System.Windows.Forms", 0},
	{"System.Windows.Forms.DataVisualization", 0},
	{"System.Workflow.Activities", 0},
	{"System.Workflow.ComponentModel", 0},
	{"System.Workflow.Runtime", 0},
	{"System.Xaml", 0},
	{"System.Xml", 0},
	{"System.Xml.Linq", 2},
	FACADE_ASSEMBLY ("System.Xml.ReaderWriter"),
	{"System.Xml.Serialization", 0},
	FACADE_ASSEMBLY ("System.Xml.XDocument"),
	FACADE_ASSEMBLY ("System.Xml.XPath"),
	FACADE_ASSEMBLY ("System.Xml.XPath.XmlDocument"),
	FACADE_ASSEMBLY ("System.Xml.XPath.XDocument"),
	FACADE_ASSEMBLY ("System.Xml.XmlDocument"),
	FACADE_ASSEMBLY ("System.Xml.XmlSerializer"),
	FACADE_ASSEMBLY ("System.Xml.Xsl.Primitives"),
	{"WindowsBase", 3},
	{"cscompmgd", 0},
	{"mscorlib", 0},
	FACADE_ASSEMBLY ("netstandard"),
};
#endif

/* keeps track of loaded assemblies, excluding dynamic ones */
static GList *loaded_assemblies = NULL;
static MonoAssembly *corlib;

static char* unquote (const char *str);

// This protects loaded_assemblies
static mono_mutex_t assemblies_mutex;

static inline void
mono_assemblies_lock ()
{
	mono_os_mutex_lock (&assemblies_mutex);
}

static inline void
mono_assemblies_unlock ()
{
	mono_os_mutex_unlock (&assemblies_mutex);
}

/* If defined, points to the bundled assembly information */
static const MonoBundledAssembly **bundles;

static mono_mutex_t assembly_binding_mutex;

/* Loaded assembly binding info */
static GSList *loaded_assembly_bindings = NULL;

/* Class lazy loading functions */
static GENERATE_TRY_GET_CLASS_WITH_CACHE (internals_visible, "System.Runtime.CompilerServices", "InternalsVisibleToAttribute")
static MonoAssembly*
mono_assembly_invoke_search_hook_internal (MonoAssemblyLoadContext *alc, MonoAssembly *requesting, MonoAssemblyName *aname, gboolean refonly, gboolean postload);
static MonoAssembly*
mono_assembly_request_byname_nosearch (MonoAssemblyName *aname, const MonoAssemblyByNameRequest *req, MonoImageOpenStatus *status);
static MonoAssembly*
mono_assembly_load_full_gac_base_default (MonoAssemblyName *aname, const char *basedir, MonoAssemblyLoadContext *alc, MonoAssemblyContextKind asmctx, MonoImageOpenStatus *status);
static MonoAssembly*
chain_redirections_loadfrom (MonoAssemblyLoadContext *alc, MonoImage *image, MonoImageOpenStatus *out_status);
static MonoAssembly*
mono_problematic_image_reprobe (MonoAssemblyLoadContext *alc, MonoImage *image, MonoImageOpenStatus *status);

static MonoAssembly *
invoke_assembly_preload_hook (MonoAssemblyLoadContext *alc, MonoAssemblyName *aname, gchar **apath);

static MonoBoolean
mono_assembly_is_in_gac (const gchar *filanem);
static MonoAssemblyName*
mono_assembly_apply_binding (MonoAssemblyName *aname, MonoAssemblyName *dest_name);

static MonoAssembly*
prevent_reference_assembly_from_running (MonoAssembly* candidate, gboolean refonly);

/* Assembly name matching */
static gboolean
framework_assembly_sn_match (MonoAssemblyName *wanted_name, MonoAssemblyName *candidate_name);

static const char *
mono_asmctx_get_name (const MonoAssemblyContext *asmctx);

static gboolean
assembly_loadfrom_asmctx_from_path (const char *filename, MonoAssembly *requesting_assembly, gpointer user_data, MonoAssemblyContextKind *out_asmctx);

static gchar*
encode_public_tok (const guchar *token, gint32 len)
{
	const static gchar allowed [] = { '0', '1', '2', '3', '4', '5', '6', '7', '8', '9', 'a', 'b', 'c', 'd', 'e', 'f' };
	gchar *res;
	int i;

	res = (gchar *)g_malloc (len * 2 + 1);
	for (i = 0; i < len; i++) {
		res [i * 2] = allowed [token [i] >> 4];
		res [i * 2 + 1] = allowed [token [i] & 0xF];
	}
	res [len * 2] = 0;
	return res;
}

/**
 * mono_public_tokens_are_equal:
 * \param pubt1 first public key token
 * \param pubt2 second public key token
 *
 * Compare two public key tokens and return TRUE is they are equal and FALSE
 * otherwise.
 */
gboolean
mono_public_tokens_are_equal (const unsigned char *pubt1, const unsigned char *pubt2)
{
	return g_ascii_strncasecmp ((const char*) pubt1, (const char*) pubt2, 16) == 0;
}

/**
 * mono_set_assemblies_path:
 * \param path list of paths that contain directories where Mono will look for assemblies
 *
 * Use this method to override the standard assembly lookup system and
 * override any assemblies coming from the GAC.  This is the method
 * that supports the \c MONO_PATH variable.
 *
 * Notice that \c MONO_PATH and this method are really a very bad idea as
 * it prevents the GAC from working and it prevents the standard
 * resolution mechanisms from working.  Nonetheless, for some debugging
 * situations and bootstrapping setups, this is useful to have. 
 */
void
mono_set_assemblies_path (const char* path)
{
	char **splitted, **dest;

	splitted = g_strsplit (path, G_SEARCHPATH_SEPARATOR_S, 1000);
	if (assemblies_path)
		g_strfreev (assemblies_path);
	assemblies_path = dest = splitted;
	while (*splitted) {
		char *tmp = *splitted;
		if (*tmp)
			*dest++ = mono_path_canonicalize (tmp);
		g_free (tmp);
		splitted++;
	}
	*dest = *splitted;

	if (g_hasenv ("MONO_DEBUG"))
		return;

	splitted = assemblies_path;
	while (*splitted) {
		if (**splitted && !g_file_test (*splitted, G_FILE_TEST_IS_DIR))
			g_warning ("'%s' in MONO_PATH doesn't exist or has wrong permissions.", *splitted);

		splitted++;
	}
}

void
mono_set_assemblies_path_direct (char **path)
{
	g_strfreev (assemblies_path);
	assemblies_path = path;
}

static void
check_path_env (void)
{
	if (assemblies_path != NULL)
		return;

	char* path = g_getenv ("MONO_PATH");
	if (!path)
		return;

	mono_set_assemblies_path(path);
	g_free (path);
}

#ifndef DISABLE_GAC
static void
check_extra_gac_path_env (void) 
{
	char *path;
	char **splitted, **dest;
	
	path = g_getenv ("MONO_GAC_PREFIX");
	if (!path)
		return;

	splitted = g_strsplit (path, G_SEARCHPATH_SEPARATOR_S, 1000);
	g_free (path);

	if (extra_gac_paths)
		g_strfreev (extra_gac_paths);
	extra_gac_paths = dest = splitted;
	while (*splitted){
		if (**splitted)
			*dest++ = *splitted;
		splitted++;
	}
	*dest = *splitted;
	
	if (!g_hasenv ("MONO_DEBUG"))
		return;

	while (*splitted) {
		if (**splitted && !g_file_test (*splitted, G_FILE_TEST_IS_DIR))
			g_warning ("'%s' in MONO_GAC_PREFIX doesn't exist or has wrong permissions.", *splitted);

		splitted++;
	}
}
#endif /* DISABLE_GAC */

static gboolean
assembly_binding_maps_name (MonoAssemblyBindingInfo *info, MonoAssemblyName *aname)
{
	if (!info || !info->name)
		return FALSE;

	if (strcmp (info->name, aname->name))
		return FALSE;

	if (info->major != aname->major || info->minor != aname->minor)
		return FALSE;

	if ((info->culture != NULL && info->culture [0]) != (aname->culture != NULL && aname->culture [0])) 
		return FALSE;
	
	if (info->culture && aname->culture && strcmp (info->culture, aname->culture))
		return FALSE;
	
	if (!mono_public_tokens_are_equal (info->public_key_token, aname->public_key_token))
		return FALSE;

	return TRUE;
}

static void
mono_assembly_binding_info_free (MonoAssemblyBindingInfo *info)
{
	if (!info)
		return;

	g_free (info->name);
	g_free (info->culture);
}

static void
get_publisher_policy_info (MonoImage *image, MonoAssemblyName *aname, MonoAssemblyBindingInfo *binding_info)
{
	MonoTableInfo *t;
	guint32 cols [MONO_MANIFEST_SIZE];
	const gchar *filename;
	gchar *subpath, *fullpath;

	t = &image->tables [MONO_TABLE_MANIFESTRESOURCE];
	/* MS Impl. accepts policy assemblies with more than
	 * one manifest resource, and only takes the first one */
	if (t->rows < 1) {
		binding_info->is_valid = FALSE;
		return;
	}
	
	mono_metadata_decode_row (t, 0, cols, MONO_MANIFEST_SIZE);
	if ((cols [MONO_MANIFEST_IMPLEMENTATION] & MONO_IMPLEMENTATION_MASK) != MONO_IMPLEMENTATION_FILE) {
		binding_info->is_valid = FALSE;
		return;
	}
	
	filename = mono_metadata_string_heap (image, cols [MONO_MANIFEST_NAME]);
	g_assert (filename != NULL);
	
	subpath = g_path_get_dirname (image->name);
	fullpath = g_build_path (G_DIR_SEPARATOR_S, subpath, filename, (const char*)NULL);
	mono_config_parse_publisher_policy (fullpath, binding_info);
	g_free (subpath);
	g_free (fullpath);
	
	/* Define the optional elements/attributes before checking */
	if (!binding_info->culture)
		binding_info->culture = g_strdup ("");
	
	/* Check that the most important elements/attributes exist */
	if (!binding_info->name || !binding_info->public_key_token [0] || !binding_info->has_old_version_bottom ||
			!binding_info->has_new_version || !assembly_binding_maps_name (binding_info, aname)) {
		mono_assembly_binding_info_free (binding_info);
		binding_info->is_valid = FALSE;
		return;
	}

	binding_info->is_valid = TRUE;
}

static int
compare_versions (AssemblyVersionSet *v, MonoAssemblyName *aname)
{
	if (v->major > aname->major)
		return 1;
	else if (v->major < aname->major)
		return -1;

	if (v->minor > aname->minor)
		return 1;
	else if (v->minor < aname->minor)
		return -1;

	if (v->build > aname->build)
		return 1;
	else if (v->build < aname->build)
		return -1;

	if (v->revision > aname->revision)
		return 1;
	else if (v->revision < aname->revision)
		return -1;

	return 0;
}

static gboolean
check_policy_versions (MonoAssemblyBindingInfo *info, MonoAssemblyName *name)
{
	if (!info->is_valid)
		return FALSE;
	
	/* If has_old_version_top doesn't exist, we don't have an interval */
	if (!info->has_old_version_top) {
		if (compare_versions (&info->old_version_bottom, name) == 0)
			return TRUE;

		return FALSE;
	}

	/* Check that the version defined by name is valid for the interval */
	if (compare_versions (&info->old_version_top, name) < 0)
		return FALSE;

	/* We should be greater or equal than the small version */
	if (compare_versions (&info->old_version_bottom, name) > 0)
		return FALSE;

	return TRUE;
}

/**
 * mono_assembly_names_equal:
 * \param l first assembly
 * \param r second assembly.
 *
 * Compares two \c MonoAssemblyName instances and returns whether they are equal.
 *
 * This compares the names, the cultures, the release version and their
 * public tokens.
 *
 * \returns TRUE if both assembly names are equal.
 */
gboolean
mono_assembly_names_equal (MonoAssemblyName *l, MonoAssemblyName *r)
{
	return mono_assembly_names_equal_flags (l, r, MONO_ANAME_EQ_NONE);
}

/**
 * mono_assembly_names_equal_flags:
 * \param l first assembly name
 * \param r second assembly name
 * \param flags flags that affect what is compared.
 *
 * Compares two \c MonoAssemblyName instances and returns whether they are equal.
 *
 * This compares the simple names and cultures and optionally the versions and
 * public key tokens, depending on the \c flags.
 *
 * \returns TRUE if both assembly names are equal.
 */
gboolean
mono_assembly_names_equal_flags (MonoAssemblyName *l, MonoAssemblyName *r, MonoAssemblyNameEqFlags flags)
{
	g_assert (l != NULL);
	g_assert (r != NULL);

	if (!l->name || !r->name)
		return FALSE;

	if ((flags & MONO_ANAME_EQ_IGNORE_CASE) != 0 && g_strcasecmp (l->name, r->name))
		return FALSE;

	if ((flags & MONO_ANAME_EQ_IGNORE_CASE) == 0 && strcmp (l->name, r->name))
		return FALSE;

	if (l->culture && r->culture && strcmp (l->culture, r->culture))
		return FALSE;

	if ((l->major != r->major || l->minor != r->minor ||
	     l->build != r->build || l->revision != r->revision) &&
	    (flags & MONO_ANAME_EQ_IGNORE_VERSION) == 0)
		if (! ((l->major == 0 && l->minor == 0 && l->build == 0 && l->revision == 0) || (r->major == 0 && r->minor == 0 && r->build == 0 && r->revision == 0)))
			return FALSE;

	if (!l->public_key_token [0] || !r->public_key_token [0] || (flags & MONO_ANAME_EQ_IGNORE_PUBKEY) != 0)
		return TRUE;

	if (!mono_public_tokens_are_equal (l->public_key_token, r->public_key_token))
		return FALSE;

	return TRUE;
}

/**
 * assembly_names_compare_versions:
 * \param l left assembly name
 * \param r right assembly name
 * \param maxcomps how many version components to compare, or -1 to compare all.
 *
 * \returns a negative if \p l is a lower version than \p r; a positive value
 * if \p r is a lower version than \p l, or zero if \p l and \p r are equal
 * versions (comparing upto \p maxcomps components).
 *
 * Components are \c major, \c minor, \c revision, and \c build. \p maxcomps 1 means just compare
 * majors. 2 means majors then minors. etc.
 */
static int
assembly_names_compare_versions (MonoAssemblyName *l, MonoAssemblyName *r, int maxcomps)
{
	int i = 0;
	if (maxcomps < 0) maxcomps = 4;
#define CMP(field) do {				\
		if (l-> field < r-> field && i < maxcomps) return -1;	\
		if (l-> field > r-> field && i < maxcomps) return 1;	\
	} while (0)
	CMP (major);
	++i;
	CMP (minor);
	++i;
	CMP (revision);
	++i;
	CMP (build);
#undef CMP
	return 0;
}

/**
 * mono_assembly_request_prepare_load:
 * \param req the load request to be initialized
 * \param asmctx the assembly load context kind
 * \param alc the AssemblyLoadContext in netcore
 *
 * Initialize an assembly loader request.  Its state will be reset and the assembly context kind will be prefilled with \p asmctx.
 */
void
mono_assembly_request_prepare_load (MonoAssemblyLoadRequest *req, MonoAssemblyContextKind asmctx, MonoAssemblyLoadContext *alc)
{
	memset (req, 0, sizeof (MonoAssemblyLoadRequest));
	req->asmctx = asmctx;
	req->alc = alc;
}

/**
 * mono_assembly_request_prepare_open:
 * \param req the open request to be initialized
 * \param asmctx the assembly load context kind
 * \param alc the AssemblyLoadContext in netcore
 *
 * Initialize an assembly loader request intended to be used for open operations.  Its state will be reset and the assembly context kind will be prefilled with \p asmctx.
 */
void
mono_assembly_request_prepare_open (MonoAssemblyOpenRequest *req, MonoAssemblyContextKind asmctx, MonoAssemblyLoadContext *alc)
{
	memset (req, 0, sizeof (MonoAssemblyOpenRequest));
	req->request.asmctx = asmctx;
	req->request.alc = alc;
}

/**
 * mono_assembly_request_prepare_byname:
 * \param req the byname request to be initialized
 * \param asmctx the assembly load context kind
 * \param alc the AssemblyLoadContext in netcore
 *
 * Initialize an assembly load by name request.  Its state will be reset and the assembly context kind will be prefilled with \p asmctx.
 */
void
mono_assembly_request_prepare_byname (MonoAssemblyByNameRequest *req, MonoAssemblyContextKind asmctx, MonoAssemblyLoadContext *alc)
{
	memset (req, 0, sizeof (MonoAssemblyByNameRequest));
	req->request.asmctx = asmctx;
	req->request.alc = alc;
}

static MonoAssembly *
load_in_path (const char *basename, const char** search_path, const MonoAssemblyOpenRequest *req, MonoImageOpenStatus *status)
{
	int i;
	char *fullpath;
	MonoAssembly *result;

	for (i = 0; search_path [i]; ++i) {
		fullpath = g_build_filename (search_path [i], basename, (const char*)NULL);
		result = mono_assembly_request_open (fullpath, req, status);
		g_free (fullpath);
		if (result)
			return result;
	}
	return NULL;
}

/**
 * mono_assembly_setrootdir:
 * \param root_dir The pathname of the root directory where we will locate assemblies
 *
 * This routine sets the internal default root directory for looking up
 * assemblies.
 *
 * This is used by Windows installations to compute dynamically the
 * place where the Mono assemblies are located.
 *
 */
void
mono_assembly_setrootdir (const char *root_dir)
{
	/*
	 * Override the MONO_ASSEMBLIES directory configured at compile time.
	 */
	if (default_path [0])
		g_free (default_path [0]);
	default_path [0] = g_strdup (root_dir);
}

/**
 * mono_assembly_getrootdir:
 * 
 * Obtains the root directory used for looking up assemblies.
 *
 * Returns: a string with the directory, this string should not be freed.
 */
G_CONST_RETURN gchar *
mono_assembly_getrootdir (void)
{
	return default_path [0];
}

/**
 * mono_native_getrootdir:
 * 
 * Obtains the root directory used for looking up native libs (.so, .dylib).
 *
 * Returns: a string with the directory, this string should be freed by
 * the caller.
 */
gchar *
mono_native_getrootdir (void)
{
	gchar* fullpath = g_build_path (G_DIR_SEPARATOR_S, mono_assembly_getrootdir (), mono_config_get_reloc_lib_dir(), (const char*)NULL);
	return fullpath;
}

/**
 * mono_set_dirs:
 * \param assembly_dir the base directory for assemblies
 * \param config_dir the base directory for configuration files
 *
 * This routine is used internally and by developers embedding
 * the runtime into their own applications.
 *
 * There are a number of cases to consider: Mono as a system-installed
 * package that is available on the location preconfigured or Mono in
 * a relocated location.
 *
 * If you are using a system-installed Mono, you can pass NULL
 * to both parameters.  If you are not, you should compute both
 * directory values and call this routine.
 *
 * The values for a given PREFIX are:
 *
 *    assembly_dir: PREFIX/lib
 *    config_dir:   PREFIX/etc
 *
 * Notice that embedders that use Mono in a relocated way must
 * compute the location at runtime, as they will be in control
 * of where Mono is installed.
 */
void
mono_set_dirs (const char *assembly_dir, const char *config_dir)
{
	if (assembly_dir == NULL)
		assembly_dir = mono_config_get_assemblies_dir ();
	if (config_dir == NULL)
		config_dir = mono_config_get_cfg_dir ();
	mono_assembly_setrootdir (assembly_dir);
	mono_set_config_dir (config_dir);
}

#ifndef HOST_WIN32

static char *
compute_base (char *path)
{
	char *p = strrchr (path, '/');
	if (p == NULL)
		return NULL;

	/* Not a well known Mono executable, we are embedded, cant guess the base  */
	if (strcmp (p, "/mono") && strcmp (p, "/mono-boehm") && strcmp (p, "/mono-sgen") && strcmp (p, "/pedump") && strcmp (p, "/monodis"))
		return NULL;
	    
	*p = 0;
	p = strrchr (path, '/');
	if (p == NULL)
		return NULL;
	
	if (strcmp (p, "/bin") != 0)
		return NULL;
	*p = 0;
	return path;
}

static void
fallback (void)
{
	mono_set_dirs (mono_config_get_assemblies_dir (), mono_config_get_cfg_dir ());
}

static G_GNUC_UNUSED void
set_dirs (char *exe)
{
	char *base;
	char *config, *lib, *mono;
	struct stat buf;
	const char *bindir;
	
	/*
	 * Only /usr prefix is treated specially
	 */
	bindir = mono_config_get_bin_dir ();
	g_assert (bindir);
	if (strncmp (exe, bindir, strlen (bindir)) == 0 || (base = compute_base (exe)) == NULL){
		fallback ();
		return;
	}

	config = g_build_filename (base, "etc", (const char*)NULL);
	lib = g_build_filename (base, "lib", (const char*)NULL);
	mono = g_build_filename (lib, "mono/4.5", (const char*)NULL);  // FIXME: stop hardcoding 4.5 here
	if (stat (mono, &buf) == -1)
		fallback ();
	else {
		mono_set_dirs (lib, config);
	}
	
	g_free (config);
	g_free (lib);
	g_free (mono);
}

#endif /* HOST_WIN32 */

/**
 * mono_set_rootdir:
 *
 * Registers the root directory for the Mono runtime, for Linux and Solaris 10,
 * this auto-detects the prefix where Mono was installed. 
 */
void
mono_set_rootdir (void)
{
#if defined(HOST_WIN32) || (defined(HOST_DARWIN) && !defined(TARGET_ARM))
	gchar *bindir, *installdir, *root, *name, *resolvedname, *config;

#ifdef HOST_WIN32
	name = mono_get_module_file_name ((HMODULE) &__ImageBase);
#else
 	{
		/* 
		 * _NSGetExecutablePath may return -1 to indicate buf is not large
		 *  enough, but we ignore that case to avoid having to do extra dynamic
		 *  allocation for the path and hope that 4096 is enough - this is 
		 *  ok in the Linux/Solaris case below at least...
		 */
 		
		gchar buf[4096];
 		guint buf_size = sizeof (buf);
 
		name = NULL;
 		if (_NSGetExecutablePath (buf, &buf_size) == 0)
 			name = g_strdup (buf);
 
 		if (name == NULL) {
 			fallback ();
 			return;
 		}
 	}
#endif

	resolvedname = mono_path_resolve_symlinks (name);

	bindir = g_path_get_dirname (resolvedname);
	installdir = g_path_get_dirname (bindir);
	root = g_build_path (G_DIR_SEPARATOR_S, installdir, "lib", (const char*)NULL);

	config = g_build_filename (root, "..", "etc", (const char*)NULL);
#ifdef HOST_WIN32
	mono_set_dirs (root, config);
#else
	if (g_file_test (root, G_FILE_TEST_EXISTS) && g_file_test (config, G_FILE_TEST_EXISTS))
		mono_set_dirs (root, config);
	else
		fallback ();
#endif

	g_free (config);
	g_free (root);
	g_free (installdir);
	g_free (bindir);
	g_free (name);
	g_free (resolvedname);
#elif defined(DISABLE_MONO_AUTODETECTION)
	fallback ();
#else
	char buf [4096];
	int  s;
	char *str;

#if defined(HAVE_READLINK)
	/* Linux style */
	s = readlink ("/proc/self/exe", buf, sizeof (buf)-1);
#else
	s = -1;
#endif

	if (s != -1){
		buf [s] = 0;
		set_dirs (buf);
		return;
	}

	/* Solaris 10 style */
	str = g_strdup_printf ("/proc/%d/path/a.out", getpid ());

#if defined(HAVE_READLINK)
	s = readlink (str, buf, sizeof (buf)-1);
#else
	s = -1;
#endif

	g_free (str);
	if (s != -1){
		buf [s] = 0;
		set_dirs (buf);
		return;
	} 
	fallback ();
#endif
}

/**
 * mono_assemblies_init:
 *
 *  Initialize global variables used by this module.
 */
void
mono_assemblies_init (void)
{
	/*
	 * Initialize our internal paths if we have not been initialized yet.
	 * This happens when embedders use Mono.
	 */
	if (mono_assembly_getrootdir () == NULL)
		mono_set_rootdir ();

	check_path_env ();
#ifndef DISABLE_GAC
	check_extra_gac_path_env ();
#endif

	mono_os_mutex_init_recursive (&assemblies_mutex);
	mono_os_mutex_init (&assembly_binding_mutex);

#ifndef DISABLE_DESKTOP_LOADER
	assembly_remapping_table = g_hash_table_new (g_str_hash, g_str_equal);

	int i;
	for (i = 0; i < G_N_ELEMENTS (framework_assemblies); ++i)
		g_hash_table_insert (assembly_remapping_table, (void*)framework_assemblies [i].assembly_name, (void*)&framework_assemblies [i]);

#endif
	mono_install_assembly_asmctx_from_path_hook (assembly_loadfrom_asmctx_from_path, NULL);

}

static void
mono_assembly_binding_lock (void)
{
	mono_locks_os_acquire (&assembly_binding_mutex, AssemblyBindingLock);
}

static void
mono_assembly_binding_unlock (void)
{
	mono_locks_os_release (&assembly_binding_mutex, AssemblyBindingLock);
}

gboolean
mono_assembly_fill_assembly_name_full (MonoImage *image, MonoAssemblyName *aname, gboolean copyBlobs)
{
	MonoTableInfo *t = &image->tables [MONO_TABLE_ASSEMBLY];
	guint32 cols [MONO_ASSEMBLY_SIZE];
	gint32 machine, flags;

	if (!t->rows)
		return FALSE;

	mono_metadata_decode_row (t, 0, cols, MONO_ASSEMBLY_SIZE);

	aname->hash_len = 0;
	aname->hash_value = NULL;
	aname->name = mono_metadata_string_heap (image, cols [MONO_ASSEMBLY_NAME]);
	if (copyBlobs)
		aname->name = g_strdup (aname->name);
	aname->culture = mono_metadata_string_heap (image, cols [MONO_ASSEMBLY_CULTURE]);
	if (copyBlobs)
		aname->culture = g_strdup (aname->culture);
	aname->flags = cols [MONO_ASSEMBLY_FLAGS];
	aname->major = cols [MONO_ASSEMBLY_MAJOR_VERSION];
	aname->minor = cols [MONO_ASSEMBLY_MINOR_VERSION];
	aname->build = cols [MONO_ASSEMBLY_BUILD_NUMBER];
	aname->revision = cols [MONO_ASSEMBLY_REV_NUMBER];
	aname->hash_alg = cols [MONO_ASSEMBLY_HASH_ALG];
	if (cols [MONO_ASSEMBLY_PUBLIC_KEY]) {
		guchar* token = (guchar *)g_malloc (8);
		gchar* encoded;
		const gchar* pkey;
		int len;

		pkey = mono_metadata_blob_heap (image, cols [MONO_ASSEMBLY_PUBLIC_KEY]);
		len = mono_metadata_decode_blob_size (pkey, &pkey);
		aname->public_key = (guchar*)pkey;

		mono_digest_get_public_token (token, aname->public_key, len);
		encoded = encode_public_tok (token, 8);
		g_strlcpy ((char*)aname->public_key_token, encoded, MONO_PUBLIC_KEY_TOKEN_LENGTH);

		g_free (encoded);
		g_free (token);
	}
	else {
		aname->public_key = NULL;
		memset (aname->public_key_token, 0, MONO_PUBLIC_KEY_TOKEN_LENGTH);
	}

	if (cols [MONO_ASSEMBLY_PUBLIC_KEY]) {
		aname->public_key = (guchar*)mono_metadata_blob_heap (image, cols [MONO_ASSEMBLY_PUBLIC_KEY]);
		if (copyBlobs) {
			const gchar *pkey_end;
			int len = mono_metadata_decode_blob_size ((const gchar*) aname->public_key, &pkey_end);
			pkey_end += len; /* move to end */
			size_t size = pkey_end - (const gchar*)aname->public_key;
			guchar *tmp = g_new (guchar, size);
			memcpy (tmp, aname->public_key, size);
			aname->public_key = tmp;
		}

	}
	else
		aname->public_key = 0;

	machine = image->image_info->cli_header.coff.coff_machine;
	flags = image->image_info->cli_cli_header.ch_flags;
	switch (machine) {
	case COFF_MACHINE_I386:
		/* https://bugzilla.xamarin.com/show_bug.cgi?id=17632 */
		if (flags & (CLI_FLAGS_32BITREQUIRED|CLI_FLAGS_PREFERRED32BIT))
			aname->arch = MONO_PROCESSOR_ARCHITECTURE_X86;
		else if ((flags & 0x70) == 0x70)
			aname->arch = MONO_PROCESSOR_ARCHITECTURE_NONE;
		else
			aname->arch = MONO_PROCESSOR_ARCHITECTURE_MSIL;
		break;
	case COFF_MACHINE_IA64:
		aname->arch = MONO_PROCESSOR_ARCHITECTURE_IA64;
		break;
	case COFF_MACHINE_AMD64:
		aname->arch = MONO_PROCESSOR_ARCHITECTURE_AMD64;
		break;
	case COFF_MACHINE_ARM:
		aname->arch = MONO_PROCESSOR_ARCHITECTURE_ARM;
		break;
	default:
		break;
	}

	return TRUE;
}

/**
 * mono_assembly_fill_assembly_name:
 * \param image Image
 * \param aname Name
 * \returns TRUE if successful
 */
gboolean
mono_assembly_fill_assembly_name (MonoImage *image, MonoAssemblyName *aname)
{
	return mono_assembly_fill_assembly_name_full (image, aname, FALSE);
}

/**
 * mono_stringify_assembly_name:
 * \param aname the assembly name.
 *
 * Convert \p aname into its string format. The returned string is dynamically
 * allocated and should be freed by the caller.
 *
 * \returns a newly allocated string with a string representation of
 * the assembly name.
 */
char*
mono_stringify_assembly_name (MonoAssemblyName *aname)
{
	const char *quote = (aname->name && g_ascii_isspace (aname->name [0])) ? "\"" : "";

<<<<<<< HEAD
	if (!((aname->major == 65535)&&(aname->minor == 65535)&&(aname->build == 65535)&&(aname->revision == 65535))) {
		if ((aname->culture [0])) {
			if(aname->public_key_token [0]) {

				return g_strdup_printf (
				"%s%s%s, Version=%d.%d.%d.%d, Culture=%s, PublicKeyToken=%s%s",
				quote, aname->name, quote,
				aname->major, aname->minor, aname->build, aname->revision,
				aname->culture,
				aname->public_key_token,
				(aname->flags & ASSEMBLYREF_RETARGETABLE_FLAG) ? ", Retargetable=Yes" : "");
			} else {

				return  g_strdup_printf (
				"%s%s%s, Version=%d.%d.%d.%d, Culture=%s",
				quote, aname->name, quote,
				aname->major, aname->minor, aname->build, aname->revision,
				aname->culture);
				}
			} else {
				if(aname->public_key_token [0]) {

					return g_strdup_printf (
					"%s%s%s, Version=%d.%d.%d.%d, PublicKeyToken=%s%s",
					quote, aname->name, quote,
					aname->major, aname->minor, aname->build, aname->revision,
					aname->public_key_token,
					(aname->flags & ASSEMBLYREF_RETARGETABLE_FLAG) ? ", Retargetable=Yes" : "");
				}

					return g_strdup_printf (
					"%s%s%s, Version=%d.%d.%d.%d",
					quote, aname->name, quote,
					aname->major, aname->minor, aname->build, aname->revision);
			}
		}

	if ((aname->culture [0])) {
		if(aname->public_key_token [0]) {

			return g_strdup_printf (
			"%s%s%s, Culture=%s, PublicKeyToken=%s%s",
			quote, aname->name, quote,
			aname->culture,
			aname->public_key_token,
			(aname->flags & ASSEMBLYREF_RETARGETABLE_FLAG) ? ", Retargetable=Yes" : "");
		} else {

			return  g_strdup_printf (
			"%s%s%s, Culture=%s",
			quote, aname->name, quote,
			aname->culture);
			}
		}

	if(aname->public_key_token [0]) {

		return g_strdup_printf ("%s%s%s, PublicKeyToken=%s%s",
		quote, aname->name, quote,
		aname->public_key_token,
		(aname->flags & ASSEMBLYREF_RETARGETABLE_FLAG) ? ", Retargetable=Yes" : "");
		}

	return g_strdup_printf (
	"%s%s%s",
	quote, aname->name, quote);
=======
	char *version_string = "";
	char *culture_string = "";
	char *token_string = "";

	if (aname->culture [0])
		culture_string = g_strdup_printf (", Culture=%s", aname->culture);
	if (aname->public_key_token [0])
		token_string = g_strdup_printf (", PublicKeyToken=%s%s", aname->public_key_token,(aname->flags & ASSEMBLYREF_RETARGETABLE_FLAG) ? ", Retargetable=Yes" : "");
	if (aname->has_version)
		version_string = g_strdup_printf (", Version=%d.%d.%d.%d", aname->major, aname->minor, aname->build, aname->revision);

	return g_strdup_printf ("%s%s%s%s%s%s", quote, aname->name, quote, version_string, culture_string, token_string);
>>>>>>> 43e846da
}


static gchar*
assemblyref_public_tok (MonoImage *image, guint32 key_index, guint32 flags)
{
	const gchar *public_tok;
	int len;

	public_tok = mono_metadata_blob_heap (image, key_index);
	len = mono_metadata_decode_blob_size (public_tok, &public_tok);

	if (flags & ASSEMBLYREF_FULL_PUBLIC_KEY_FLAG) {
		guchar token [8];
		mono_digest_get_public_token (token, (guchar*)public_tok, len);
		return encode_public_tok (token, 8);
	}

	return encode_public_tok ((guchar*)public_tok, len);
}

static gchar*
assemblyref_public_tok_checked (MonoImage *image, guint32 key_index, guint32 flags, MonoError *error)
{
	const gchar *public_tok;
	int len;

	public_tok = mono_metadata_blob_heap_checked (image, key_index, error);
	return_val_if_nok (error, NULL);
	if (!public_tok) {
		mono_error_set_bad_image (error, image, "expected public key token (index = %d) in assembly reference, but the Blob heap is NULL", key_index);
		return NULL;
	}
	len = mono_metadata_decode_blob_size (public_tok, &public_tok);

	if (flags & ASSEMBLYREF_FULL_PUBLIC_KEY_FLAG) {
		guchar token [8];
		mono_digest_get_public_token (token, (guchar*)public_tok, len);
		return encode_public_tok (token, 8);
	}
	return encode_public_tok ((guchar*)public_tok, len);
}

/**
 * mono_assembly_addref:
 * \param assembly the assembly to reference
 *
 * This routine increments the reference count on a MonoAssembly.
 * The reference count is reduced every time the method mono_assembly_close() is
 * invoked.
 */
void
mono_assembly_addref (MonoAssembly *assembly)
{
	mono_atomic_inc_i32 (&assembly->ref_count);
}

/*
 * CAUTION: This table must be kept in sync with
 *          ivkm/reflect/Fusion.cs
 */

#define SILVERLIGHT_KEY "7cec85d7bea7798e"
#define WINFX_KEY "31bf3856ad364e35"
#define ECMA_KEY "b77a5c561934e089"
#define MSFINAL_KEY "b03f5f7f11d50a3a"
#define COMPACTFRAMEWORK_KEY "969db8053d3322ac"

typedef struct {
	const char *name;
	const char *from;
	const char *to;
} KeyRemapEntry;

static KeyRemapEntry key_remap_table[] = {
	{ "CustomMarshalers", COMPACTFRAMEWORK_KEY, MSFINAL_KEY },
	{ "Microsoft.CSharp", WINFX_KEY, MSFINAL_KEY },
	{ "Microsoft.VisualBasic", COMPACTFRAMEWORK_KEY, MSFINAL_KEY },
	{ "System", SILVERLIGHT_KEY, ECMA_KEY },
	{ "System", COMPACTFRAMEWORK_KEY, ECMA_KEY },
	{ "System.ComponentModel.Composition", WINFX_KEY, ECMA_KEY },
	{ "System.ComponentModel.DataAnnotations", "ddd0da4d3e678217", WINFX_KEY },
	{ "System.Core", SILVERLIGHT_KEY, ECMA_KEY },
	{ "System.Core", COMPACTFRAMEWORK_KEY, ECMA_KEY },
	{ "System.Data", COMPACTFRAMEWORK_KEY, ECMA_KEY },
	{ "System.Data.DataSetExtensions", COMPACTFRAMEWORK_KEY, ECMA_KEY },
	{ "System.Drawing", COMPACTFRAMEWORK_KEY, MSFINAL_KEY },
	{ "System.Messaging", COMPACTFRAMEWORK_KEY, MSFINAL_KEY },
	// FIXME: MS uses MSFINAL_KEY for .NET 4.5
	{ "System.Net", SILVERLIGHT_KEY, MSFINAL_KEY },
	{ "System.Numerics", WINFX_KEY, ECMA_KEY },
	{ "System.Runtime.Serialization", SILVERLIGHT_KEY, ECMA_KEY },
	{ "System.Runtime.Serialization", COMPACTFRAMEWORK_KEY, ECMA_KEY },
	{ "System.ServiceModel", WINFX_KEY, ECMA_KEY },
	{ "System.ServiceModel", COMPACTFRAMEWORK_KEY, ECMA_KEY },
	{ "System.ServiceModel.Web", SILVERLIGHT_KEY, WINFX_KEY },
	{ "System.Web.Services", COMPACTFRAMEWORK_KEY, MSFINAL_KEY },
	{ "System.Windows", SILVERLIGHT_KEY, MSFINAL_KEY },
	{ "System.Windows.Forms", COMPACTFRAMEWORK_KEY, ECMA_KEY },
	{ "System.Xml", SILVERLIGHT_KEY, ECMA_KEY },
	{ "System.Xml", COMPACTFRAMEWORK_KEY, ECMA_KEY },
	{ "System.Xml.Linq", WINFX_KEY, ECMA_KEY },
	{ "System.Xml.Linq", COMPACTFRAMEWORK_KEY, ECMA_KEY },
	{ "System.Xml.Serialization", WINFX_KEY, ECMA_KEY }
};

static void
remap_keys (MonoAssemblyName *aname)
{
	int i;
	for (i = 0; i < G_N_ELEMENTS (key_remap_table); i++) {
		const KeyRemapEntry *entry = &key_remap_table [i];

		if (strcmp (aname->name, entry->name) ||
		    !mono_public_tokens_are_equal (aname->public_key_token, (const unsigned char*) entry->from))
			continue;

		memcpy (aname->public_key_token, entry->to, MONO_PUBLIC_KEY_TOKEN_LENGTH);
		     
		mono_trace (G_LOG_LEVEL_DEBUG, MONO_TRACE_ASSEMBLY,
			    "Remapped public key token of retargetable assembly %s from %s to %s",
			    aname->name, entry->from, entry->to);
		return;
	}
}

static MonoAssemblyName *
mono_assembly_remap_version (MonoAssemblyName *aname, MonoAssemblyName *dest_aname)
{
	const MonoRuntimeInfo *current_runtime;

	if (aname->name == NULL) return aname;

	current_runtime = mono_get_runtime_info ();

	if (aname->flags & ASSEMBLYREF_RETARGETABLE_FLAG) {
		const AssemblyVersionSet* vset;

		/* Remap to current runtime */
		vset = &current_runtime->version_sets [0];

		memcpy (dest_aname, aname, sizeof(MonoAssemblyName));
		dest_aname->major = vset->major;
		dest_aname->minor = vset->minor;
		dest_aname->build = vset->build;
		dest_aname->revision = vset->revision;
		dest_aname->flags &= ~ASSEMBLYREF_RETARGETABLE_FLAG;

		/* Remap assembly name */
		if (!strcmp (aname->name, "System.Net"))
			dest_aname->name = g_strdup ("System");
		
		remap_keys (dest_aname);

		mono_trace (G_LOG_LEVEL_DEBUG, MONO_TRACE_ASSEMBLY,
					"The request to load the retargetable assembly %s v%d.%d.%d.%d was remapped to %s v%d.%d.%d.%d",
					aname->name,
					aname->major, aname->minor, aname->build, aname->revision,
					dest_aname->name,
					vset->major, vset->minor, vset->build, vset->revision
					);

		return dest_aname;
	}
	
#ifndef DISABLE_DESKTOP_LOADER
	const AssemblyVersionMap *vmap = (AssemblyVersionMap *)g_hash_table_lookup (assembly_remapping_table, aname->name);
	if (vmap) {
		const AssemblyVersionSet* vset;
		int index = vmap->version_set_index;
		g_assert (index < G_N_ELEMENTS (current_runtime->version_sets));
		vset = &current_runtime->version_sets [index];

		if (vmap->framework_facade_assembly) {
			mono_trace (G_LOG_LEVEL_DEBUG, MONO_TRACE_ASSEMBLY, "Assembly %s is a framework Facade asseembly",
				    aname->name);
			return aname;
		}

		if (aname->major == vset->major && aname->minor == vset->minor &&
			aname->build == vset->build && aname->revision == vset->revision) {
			mono_trace (G_LOG_LEVEL_DEBUG, MONO_TRACE_ASSEMBLY, "Found assembly remapping for %s and was for the same version %d.%d.%d.%d",
				aname->name,
				aname->major, aname->minor, aname->build, aname->revision);
			return aname;
		}

		if (vmap->only_lower_versions && compare_versions ((AssemblyVersionSet*)vset, aname) < 0) {
			mono_trace (G_LOG_LEVEL_DEBUG, MONO_TRACE_ASSEMBLY,
				"Found lower-versions-only assembly remaping to load %s %d.%d.%d.%d but mapping has %d.%d.%d.%d",
						aname->name,
						aname->major, aname->minor, aname->build, aname->revision,
						vset->major, vset->minor, vset->build, vset->revision
						);
			return aname;
		}

		if ((aname->major | aname->minor | aname->build | aname->revision) != 0)
			mono_trace (G_LOG_LEVEL_WARNING, MONO_TRACE_ASSEMBLY,
				"The request to load the assembly %s v%d.%d.%d.%d was remapped to v%d.%d.%d.%d",
						aname->name,
						aname->major, aname->minor, aname->build, aname->revision,
						vset->major, vset->minor, vset->build, vset->revision
						);

		memcpy (dest_aname, aname, sizeof(MonoAssemblyName));
		dest_aname->major = vset->major;
		dest_aname->minor = vset->minor;
		dest_aname->build = vset->build;
		dest_aname->revision = vset->revision;
		if (vmap->new_assembly_name != NULL) {
			dest_aname->name = vmap->new_assembly_name;
			mono_trace (G_LOG_LEVEL_WARNING, MONO_TRACE_ASSEMBLY,
						"The assembly name %s was remapped to %s",
						aname->name,
						dest_aname->name);
		}
		return dest_aname;
	}
#endif

	return aname;
}

/**
 * mono_assembly_get_assemblyref:
 * \param image pointer to the \c MonoImage to extract the information from.
 * \param index index to the assembly reference in the image.
 * \param aname pointer to a \c MonoAssemblyName that will hold the returned value.
 *
 * Fills out the \p aname with the assembly name of the \p index assembly reference in \p image.
 */
void
mono_assembly_get_assemblyref (MonoImage *image, int index, MonoAssemblyName *aname)
{
	MonoTableInfo *t;
	guint32 cols [MONO_ASSEMBLYREF_SIZE];
	const char *hash;

	t = &image->tables [MONO_TABLE_ASSEMBLYREF];

	mono_metadata_decode_row (t, index, cols, MONO_ASSEMBLYREF_SIZE);

	// ECMA-335: II.22.5 - AssemblyRef
	// HashValue can be null or non-null.  If non-null it's an index into the blob heap
	// Sometimes ILasm can create an image without a Blob heap.
	hash = mono_metadata_blob_heap_null_ok (image, cols [MONO_ASSEMBLYREF_HASH_VALUE]);
	if (hash) {
		aname->hash_len = mono_metadata_decode_blob_size (hash, &hash);
		aname->hash_value = hash;
	} else {
		aname->hash_len = 0;
		aname->hash_value = NULL;
	}
	aname->name = mono_metadata_string_heap (image, cols [MONO_ASSEMBLYREF_NAME]);
	aname->culture = mono_metadata_string_heap (image, cols [MONO_ASSEMBLYREF_CULTURE]);
	aname->flags = cols [MONO_ASSEMBLYREF_FLAGS];
	aname->major = cols [MONO_ASSEMBLYREF_MAJOR_VERSION];
	aname->minor = cols [MONO_ASSEMBLYREF_MINOR_VERSION];
	aname->build = cols [MONO_ASSEMBLYREF_BUILD_NUMBER];
	aname->revision = cols [MONO_ASSEMBLYREF_REV_NUMBER];

	if (cols [MONO_ASSEMBLYREF_PUBLIC_KEY]) {
		gchar *token = assemblyref_public_tok (image, cols [MONO_ASSEMBLYREF_PUBLIC_KEY], aname->flags);
		g_strlcpy ((char*)aname->public_key_token, token, MONO_PUBLIC_KEY_TOKEN_LENGTH);
		g_free (token);
	} else {
		memset (aname->public_key_token, 0, MONO_PUBLIC_KEY_TOKEN_LENGTH);
	}
}

#ifndef ENABLE_NETCORE
static MonoAssembly*
load_reference_by_aname_refonly_asmctx (MonoAssemblyName *aname, MonoAssemblyLoadContext *alc, MonoAssembly *assm, MonoImageOpenStatus *status)
{
	MonoAssembly *reference = NULL;
	g_assert (assm != NULL);
	g_assert (status != NULL);
	*status = MONO_IMAGE_OK;
	{
		/* We use the loaded corlib */
		if (!strcmp (aname->name, MONO_ASSEMBLY_CORLIB_NAME)) {
			MonoAssemblyByNameRequest req;
			mono_assembly_request_prepare_byname (&req, MONO_ASMCTX_DEFAULT, alc);
			req.requesting_assembly = assm;
			req.basedir = assm->basedir;
			reference = mono_assembly_request_byname (aname, &req, status);
		} else {
			reference = mono_assembly_loaded_internal (alc, aname, TRUE);
			if (!reference)
				/* Try a postload search hook */
				reference = mono_assembly_invoke_search_hook_internal (NULL, assm, aname, TRUE, TRUE);
		}

		/*
		 * Here we must advice that the error was due to
		 * a non loaded reference using the ReflectionOnly api
		*/
		if (!reference)
			reference = (MonoAssembly *)REFERENCE_MISSING;
	}
	return reference;
}

static MonoAssembly*
load_reference_by_aname_default_asmctx (MonoAssemblyName *aname, MonoAssemblyLoadContext *alc, MonoAssembly *assm, MonoImageOpenStatus *status)
{
	MonoAssembly *reference = NULL;
	g_assert (status != NULL);
	*status = MONO_IMAGE_OK;
	{
		/* we first try without setting the basedir: this can eventually result in a ResolveAssembly
		 * event which is the MS .net compatible behaviour (the assemblyresolve_event3.cs test has been fixed
		 * accordingly, it would fail on the MS runtime before).
		 * The second load attempt has the basedir set to keep compatibility with the old mono behavior, for
		 * example bug-349190.2.cs and who knows how much more code in the wild.
		 */
		MonoAssemblyByNameRequest req;
		mono_assembly_request_prepare_byname (&req, MONO_ASMCTX_DEFAULT, alc);
		req.requesting_assembly = assm;
		reference = mono_assembly_request_byname (aname, &req, status);
		if (!reference && assm) {
			memset (&req, 0, sizeof (req));
			req.request.asmctx = MONO_ASMCTX_DEFAULT;
			req.requesting_assembly = assm;
			req.basedir = assm->basedir;
			reference = mono_assembly_request_byname (aname, &req, status);
		}
	}
	return reference;
}

static MonoAssembly*
load_reference_by_aname_loadfrom_asmctx (MonoAssemblyName *aname, MonoAssemblyLoadContext *alc, MonoAssembly *requesting, MonoImageOpenStatus *status)
{
	MonoAssembly *reference = NULL;
	MonoAssemblyByNameRequest req;
	mono_assembly_request_prepare_byname (&req, MONO_ASMCTX_LOADFROM, alc);
	req.requesting_assembly = requesting;
	req.basedir = requesting->basedir;
	/* Just like default search, but look in the requesting assembly basedir right away */
	reference = mono_assembly_request_byname (aname, &req, status);
	return reference;

}

static MonoAssembly*
load_reference_by_aname_individual_asmctx (MonoAssemblyName *aname, MonoAssemblyLoadContext *alc, MonoAssembly *requesting, MonoImageOpenStatus *status)
{
	/* For an individual assembly, all references must already be loaded or
	 * else we fire the assembly resolve event - similar to refonly - but
	 * subject to remaping and binding.
	 */

	g_assert (status != NULL);

	MonoAssembly *reference = NULL;
	*status = MONO_IMAGE_OK;
	MonoAssemblyName maped_aname;
	MonoAssemblyName maped_name_pp;

	aname = mono_assembly_remap_version (aname, &maped_aname);
	aname = mono_assembly_apply_binding (aname, &maped_name_pp);

	reference = mono_assembly_loaded_internal (alc, aname, FALSE);
	/* Still try to load from application base directory, MONO_PATH or the
	 * GAC.  This is consistent with what .NET Framework (4.7) actually
	 * does, rather than what the documentation implies: If `LoadFile` is
	 * used to load an assembly into "no context"/individual assembly
	 * context, the runtime will still load assemblies from the GAC or the
	 * application base directory (e.g. `System.Runtime` will be loaded if
	 * it wasn't already).
	 * Moreover, those referenced assemblies are loaded in the default context.
	 */
	if (!reference) {
		MonoAssemblyByNameRequest req;
		mono_assembly_request_prepare_byname (&req, MONO_ASMCTX_DEFAULT, mono_domain_default_alc (mono_alc_domain (alc)));
		req.requesting_assembly = requesting;
		reference = mono_assembly_request_byname (aname, &req, status);
	}
	if (!reference)
		reference = (MonoAssembly*)REFERENCE_MISSING;
	return reference;
}
#else
static MonoAssembly*
netcore_load_reference (MonoAssemblyName *aname, MonoAssemblyLoadContext *alc, MonoAssembly *requesting, gboolean postload)
{
	g_assert (alc != NULL);

	MonoAssemblyName mapped_aname;
	MonoAssemblyName mapped_name_pp;

	aname = mono_assembly_remap_version (aname, &mapped_aname);
	/* FIXME: netcore doesn't have binding redirects */
	aname = mono_assembly_apply_binding (aname, &mapped_name_pp);

	MonoAssembly *reference = NULL;

	gboolean is_satellite = !mono_assembly_name_culture_is_neutral (aname);
	gboolean is_default = mono_alc_is_default (alc);

	/*
	 * Try these until one of them succeeds (by returning a non-NULL reference):
	 * 1. Check if it's already loaded by the ALC.
	 *
	 * 2. If it's a non-default ALC, call the Load() method.
	 *
	 * 3. If the ALC is not the default and this is not a satellite request,
	 *    check if it's already loaded by the default ALC.
	 *
	 * 4. If the ALC is the default or this is not a satellite request,
	 *    check the TPA list, APP_PATHS, and ApplicationBase.
	 *
	 * 5. If this is a satellite request, call the ALC ResolveSatelliteAssembly method.
	 *
	 * 6. Call the ALC Resolving event.
	 *
	 * 7. Call the ALC AssemblyResolve event (except for corlib satellite assemblies).
	 *
	 * 8. Return NULL.
	 */

	reference = mono_assembly_loaded_internal (alc, aname, FALSE);
	if (reference)
		goto leave;

	if (!is_default) {
		reference = mono_alc_invoke_resolve_using_load_nofail (alc, aname);
		if (reference)
			goto leave;
	}

	if (!is_default && !is_satellite) {
		reference = mono_assembly_loaded_internal (mono_domain_default_alc (mono_alc_domain (alc)), aname, FALSE);
		if (reference)
			goto leave;
	}

	if (is_default || !is_satellite) {
		reference = invoke_assembly_preload_hook (mono_domain_default_alc (mono_alc_domain (alc)), aname, assemblies_path);
		if (reference)
			goto leave;
	}

	if (is_satellite) {
		reference = mono_alc_invoke_resolve_using_resolve_satellite_nofail (alc, aname);
		if (reference)
			goto leave;
	}

	reference = mono_alc_invoke_resolve_using_resolving_event_nofail (alc, aname);
	if (reference)
		goto leave;

	// See: https://github.com/dotnet/coreclr/blob/0a762eb2f3a299489c459da1ddeb69e042008f07/src/vm/appdomain.cpp#L5178-L5239
	if (!(strcmp (aname->name, MONO_ASSEMBLY_CORLIB_NAME) == 0 && is_satellite) && postload) {
		reference = mono_assembly_invoke_search_hook_internal (alc, requesting, aname, FALSE, TRUE);
		if (reference)
			goto leave;
	}

leave:
	return reference;
}

#endif /* ENABLE_NETCORE */

/**
 * mono_assembly_get_assemblyref_checked:
 * \param image pointer to the \c MonoImage to extract the information from.
 * \param index index to the assembly reference in the image.
 * \param aname pointer to a \c MonoAssemblyName that will hold the returned value.
 * \param error set on error
 *
 * Fills out the \p aname with the assembly name of the \p index assembly reference in \p image.
 *
 * \returns TRUE on success, otherwise sets \p error and returns FALSE
 */
gboolean
mono_assembly_get_assemblyref_checked (MonoImage *image, int index, MonoAssemblyName *aname, MonoError *error)
{
	MonoTableInfo *t;
	guint32 cols [MONO_ASSEMBLYREF_SIZE];
	const char *hash;

	t = &image->tables [MONO_TABLE_ASSEMBLYREF];

	if (!mono_metadata_decode_row_checked (image, t, index, cols, MONO_ASSEMBLYREF_SIZE, error))
		return FALSE;

	// ECMA-335: II.22.5 - AssemblyRef
	// HashValue can be null or non-null.  If non-null it's an index into the blob heap
	// Sometimes ILasm can create an image without a Blob heap.
	hash = mono_metadata_blob_heap_checked (image, cols [MONO_ASSEMBLYREF_HASH_VALUE], error);
	return_val_if_nok (error, FALSE);
	if (hash) {
		aname->hash_len = mono_metadata_decode_blob_size (hash, &hash);
		aname->hash_value = hash;
	} else {
		aname->hash_len = 0;
		aname->hash_value = NULL;
	}
	aname->name = mono_metadata_string_heap_checked (image, cols [MONO_ASSEMBLYREF_NAME], error);
	return_val_if_nok (error, FALSE);
	aname->culture = mono_metadata_string_heap_checked (image, cols [MONO_ASSEMBLYREF_CULTURE], error);
	return_val_if_nok (error, FALSE);
	aname->flags = cols [MONO_ASSEMBLYREF_FLAGS];
	aname->major = cols [MONO_ASSEMBLYREF_MAJOR_VERSION];
	aname->minor = cols [MONO_ASSEMBLYREF_MINOR_VERSION];
	aname->build = cols [MONO_ASSEMBLYREF_BUILD_NUMBER];
	aname->revision = cols [MONO_ASSEMBLYREF_REV_NUMBER];
	if (cols [MONO_ASSEMBLYREF_PUBLIC_KEY]) {
		gchar *token = assemblyref_public_tok_checked (image, cols [MONO_ASSEMBLYREF_PUBLIC_KEY], aname->flags, error);
		return_val_if_nok (error, FALSE);
		g_strlcpy ((char*)aname->public_key_token, token, MONO_PUBLIC_KEY_TOKEN_LENGTH);
		g_free (token);
	} else {
		memset (aname->public_key_token, 0, MONO_PUBLIC_KEY_TOKEN_LENGTH);
	}
	return TRUE;
}

/**
 * mono_assembly_load_reference:
 */
void
mono_assembly_load_reference (MonoImage *image, int index)
{
	MonoAssembly *reference;
	MonoAssemblyName aname;
	MonoImageOpenStatus status = MONO_IMAGE_OK;

	/*
	 * image->references is shared between threads, so we need to access
	 * it inside a critical section.
	 */
	mono_image_lock (image);
	if (!image->references) {
		MonoTableInfo *t = &image->tables [MONO_TABLE_ASSEMBLYREF];
	
		image->references = g_new0 (MonoAssembly *, t->rows + 1);
		image->nreferences = t->rows;
	}
	reference = image->references [index];
	mono_image_unlock (image);
	if (reference)
		return;

	mono_trace (G_LOG_LEVEL_DEBUG, MONO_TRACE_ASSEMBLY, "Requesting loading reference %d (of %d) of %s", index, image->nreferences, image->name);

	ERROR_DECL (local_error);
	mono_assembly_get_assemblyref_checked (image, index, &aname, local_error);
	if (!is_ok (local_error)) {
		mono_trace (G_LOG_LEVEL_WARNING, MONO_TRACE_ASSEMBLY, "Decoding assembly reference %d (of %d) of %s failed due to: %s", index, image->nreferences, image->name, mono_error_get_message (local_error));
		mono_error_cleanup (local_error);
		goto commit_reference;
	}

	if (image->assembly) {
		if (mono_trace_is_traced (G_LOG_LEVEL_INFO, MONO_TRACE_ASSEMBLY)) {
			char *aname_str = mono_stringify_assembly_name (&aname);
			mono_trace (G_LOG_LEVEL_DEBUG, MONO_TRACE_ASSEMBLY, "Loading reference %d of %s asmctx %s, looking for %s",
				    index, image->name, mono_asmctx_get_name (&image->assembly->context),
				    aname_str);
			g_free (aname_str);
		}
#ifndef ENABLE_NETCORE
		switch (mono_asmctx_get_kind (&image->assembly->context)) {
		case MONO_ASMCTX_DEFAULT:
			reference = load_reference_by_aname_default_asmctx (&aname, mono_image_get_alc (image), image->assembly, &status);
			break;
		case MONO_ASMCTX_REFONLY:
			reference = load_reference_by_aname_refonly_asmctx (&aname, mono_image_get_alc (image), image->assembly, &status);
			break;
		case MONO_ASMCTX_LOADFROM:
			reference = load_reference_by_aname_loadfrom_asmctx (&aname, mono_image_get_alc (image), image->assembly, &status);
			break;
		case MONO_ASMCTX_INDIVIDUAL:
			reference = load_reference_by_aname_individual_asmctx (&aname, mono_image_get_alc (image), image->assembly, &status);
			break;
		default:
			g_error ("Unexpected assembly load context kind %d for image %s.", mono_asmctx_get_kind (&image->assembly->context), image->name);
			break;
		}
#else
		MonoAssemblyByNameRequest req;
		mono_assembly_request_prepare_byname (&req, MONO_ASMCTX_DEFAULT, mono_image_get_alc (image));
		req.requesting_assembly = image->assembly;
		//req.no_postload_search = TRUE; // FIXME: should this be set?
		reference = mono_assembly_request_byname (&aname, &req, NULL);
#endif
	} else {
#ifndef ENABLE_NETCORE
		/* FIXME: can we establish that image->assembly is never NULL and this code is dead? */
		reference = load_reference_by_aname_default_asmctx (&aname, mono_image_get_alc (image), image->assembly, &status);
#else
		g_assertf (image->assembly, "While loading reference %d MonoImage %s doesn't have a MonoAssembly", index, image->name);
#endif
	}

	if (reference == NULL){
		char *extra_msg;

		if (status == MONO_IMAGE_ERROR_ERRNO && errno == ENOENT) {
			extra_msg = g_strdup_printf ("The assembly was not found in the Global Assembly Cache, a path listed in the MONO_PATH environment variable, or in the location of the executing assembly (%s).\n", image->assembly != NULL ? image->assembly->basedir : "" );
		} else if (status == MONO_IMAGE_ERROR_ERRNO) {
			extra_msg = g_strdup_printf ("System error: %s\n", strerror (errno));
		} else if (status == MONO_IMAGE_MISSING_ASSEMBLYREF) {
			extra_msg = g_strdup ("Cannot find an assembly referenced from this one.\n");
		} else if (status == MONO_IMAGE_IMAGE_INVALID) {
			extra_msg = g_strdup ("The file exists but is not a valid assembly.\n");
		} else {
			extra_msg = g_strdup ("");
		}
		
		mono_trace (G_LOG_LEVEL_WARNING, MONO_TRACE_ASSEMBLY, "The following assembly referenced from %s could not be loaded:\n"
				   "     Assembly:   %s    (assemblyref_index=%d)\n"
				   "     Version:    %d.%d.%d.%d\n"
				   "     Public Key: %s\n%s",
				   image->name, aname.name, index,
				   aname.major, aname.minor, aname.build, aname.revision,
				   strlen ((char*)aname.public_key_token) == 0 ? "(none)" : (char*)aname.public_key_token, extra_msg);
		g_free (extra_msg);

	}

commit_reference:
	mono_image_lock (image);
	if (reference == NULL) {
		/* Flag as not found */
		reference = (MonoAssembly *)REFERENCE_MISSING;
	}	

	if (!image->references [index]) {
		if (reference != REFERENCE_MISSING){
			mono_assembly_addref (reference);
			if (image->assembly)
				mono_trace (G_LOG_LEVEL_DEBUG, MONO_TRACE_ASSEMBLY, "Assembly Ref addref %s[%p] -> %s[%p]: %d",
				    image->assembly->aname.name, image->assembly, reference->aname.name, reference, reference->ref_count);
		} else {
			if (image->assembly)
				mono_trace (G_LOG_LEVEL_INFO, MONO_TRACE_ASSEMBLY, "Failed to load assembly %s[%p].",
				    image->assembly->aname.name, image->assembly);
		}
		
		image->references [index] = reference;
	}
	mono_image_unlock (image);

	if (image->references [index] != reference) {
		/* Somebody loaded it before us */
		mono_assembly_close (reference);
	}
}

/**
 * mono_assembly_load_references:
 * \param image
 * \param status
 * \deprecated There is no reason to use this method anymore, it does nothing
 *
 * This method is now a no-op, it does nothing other than setting the \p status to \c MONO_IMAGE_OK
 */
void
mono_assembly_load_references (MonoImage *image, MonoImageOpenStatus *status)
{
	/* This is a no-op now but it is part of the embedding API so we can't remove it */
	if (status)
		*status = MONO_IMAGE_OK;
}

typedef struct AssemblyLoadHook AssemblyLoadHook;
struct AssemblyLoadHook {
	AssemblyLoadHook *next;
	union {
		MonoAssemblyLoadFunc v1;
		MonoAssemblyLoadFuncV2 v2;
	} func;
	int version;
	gpointer user_data;
};

static AssemblyLoadHook *assembly_load_hook = NULL;

void
mono_assembly_invoke_load_hook_internal (MonoAssemblyLoadContext *alc, MonoAssembly *ass)
{
	AssemblyLoadHook *hook;

	for (hook = assembly_load_hook; hook; hook = hook->next) {
		if (hook->version == 1) {
			hook->func.v1 (ass, hook->user_data);
		} else {
			ERROR_DECL (hook_error);
			g_assert (hook->version == 2);
			hook->func.v2 (alc, ass, hook->user_data, hook_error);
			mono_error_assert_ok (hook_error); /* FIXME: proper error handling */
		}
	}
}

/**
 * mono_assembly_invoke_load_hook:
 */
void
mono_assembly_invoke_load_hook (MonoAssembly *ass)
{
	mono_assembly_invoke_load_hook_internal (mono_domain_default_alc (mono_domain_get ()), ass);
}

static void
mono_install_assembly_load_hook_v1 (MonoAssemblyLoadFunc func, gpointer user_data)
{
	AssemblyLoadHook *hook;
	
	g_return_if_fail (func != NULL);

	hook = g_new0 (AssemblyLoadHook, 1);
	hook->version = 1;
	hook->func.v1 = func;
	hook->user_data = user_data;
	hook->next = assembly_load_hook;
	assembly_load_hook = hook;
}

void
mono_install_assembly_load_hook_v2 (MonoAssemblyLoadFuncV2 func, gpointer user_data, gboolean append)
{
	g_return_if_fail (func != NULL);

	AssemblyLoadHook *hook = g_new0 (AssemblyLoadHook, 1);
	hook->version = 2;
	hook->func.v2 = func;
	hook->user_data = user_data;

	if (append && assembly_load_hook != NULL) { // If we don't have any installed hooks, append vs prepend is irrelevant
		AssemblyLoadHook *old = assembly_load_hook;
		while (old->next != NULL)
			old = old->next;
		old->next = hook;
	} else {
		hook->next = assembly_load_hook;
		assembly_load_hook = hook;
	}
}

/**
 * mono_install_assembly_load_hook:
 */
void
mono_install_assembly_load_hook (MonoAssemblyLoadFunc func, gpointer user_data)
{
	mono_install_assembly_load_hook_v1 (func, user_data);
}

static void
free_assembly_load_hooks (void)
{
	AssemblyLoadHook *hook, *next;

	for (hook = assembly_load_hook; hook; hook = next) {
		next = hook->next;
		g_free (hook);
	}
}

typedef struct AssemblySearchHook AssemblySearchHook;
struct AssemblySearchHook {
	AssemblySearchHook *next;
	union {
		MonoAssemblySearchFunc v1;
		MonoAssemblySearchFuncV2 v2;
	} func;
	gboolean refonly;
	gboolean postload;
	int version;
	gpointer user_data;
};

static AssemblySearchHook *assembly_search_hook = NULL;

static MonoAssembly*
mono_assembly_invoke_search_hook_internal (MonoAssemblyLoadContext *alc, MonoAssembly *requesting, MonoAssemblyName *aname, gboolean refonly, gboolean postload)
{
	AssemblySearchHook *hook;

	for (hook = assembly_search_hook; hook; hook = hook->next) {
		if ((hook->refonly == refonly) && (hook->postload == postload)) {
			MonoAssembly *ass;
			if (hook->version == 1) {
				ass = hook->func.v1 (aname, hook->user_data);
			} else {
				ERROR_DECL (hook_error);
				g_assert (hook->version == 2);
				ass = hook->func.v2 (alc, requesting, aname, refonly, postload, hook->user_data, hook_error);
				mono_error_assert_ok (hook_error); /* FIXME: proper error handling */
			}
			if (ass)
				return ass;
		}
	}

	return NULL;
}

/**
 * mono_assembly_invoke_search_hook:
 */
MonoAssembly*
mono_assembly_invoke_search_hook (MonoAssemblyName *aname)
{
	return mono_assembly_invoke_search_hook_internal (NULL, NULL, aname, FALSE, FALSE);
}

static void
mono_install_assembly_search_hook_internal_v1 (MonoAssemblySearchFunc func, gpointer user_data, gboolean refonly, gboolean postload)
{
	AssemblySearchHook *hook;
	
	g_return_if_fail (func != NULL);

	hook = g_new0 (AssemblySearchHook, 1);
	hook->version = 1;
	hook->func.v1 = func;
	hook->user_data = user_data;
	hook->refonly = refonly;
	hook->postload = postload;
	hook->next = assembly_search_hook;
	assembly_search_hook = hook;
}

void
mono_install_assembly_search_hook_v2 (MonoAssemblySearchFuncV2 func, gpointer user_data, gboolean refonly, gboolean postload, gboolean append)
{
	if (func == NULL)
		return;

	AssemblySearchHook *hook = g_new0 (AssemblySearchHook, 1);
	hook->version = 2;
	hook->func.v2 = func;
	hook->user_data = user_data;
	hook->refonly = refonly;
	hook->postload = postload;

	if (append && assembly_search_hook != NULL) { // If we don't have any installed hooks, append vs prepend is irrelevant
		AssemblySearchHook *old = assembly_search_hook;
		while (old->next != NULL)
			old = old->next;
		old->next = hook;
	} else {
		hook->next = assembly_search_hook;
		assembly_search_hook = hook;
	}
}

/**
 * mono_install_assembly_search_hook:
 */
void
mono_install_assembly_search_hook (MonoAssemblySearchFunc func, gpointer user_data)
{
	mono_install_assembly_search_hook_internal_v1 (func, user_data, FALSE, FALSE);
}	

static void
free_assembly_search_hooks (void)
{
	AssemblySearchHook *hook, *next;

	for (hook = assembly_search_hook; hook; hook = next) {
		next = hook->next;
		g_free (hook);
	}
}

/**
 * mono_install_assembly_refonly_search_hook:
 */
void
mono_install_assembly_refonly_search_hook (MonoAssemblySearchFunc func, gpointer user_data)
{
	mono_install_assembly_search_hook_internal_v1 (func, user_data, TRUE, FALSE);
}

/**
 * mono_install_assembly_postload_search_hook:
 */
void
mono_install_assembly_postload_search_hook (MonoAssemblySearchFunc func, gpointer user_data)
{
	mono_install_assembly_search_hook_internal_v1 (func, user_data, FALSE, TRUE);
}	

void
mono_install_assembly_postload_refonly_search_hook (MonoAssemblySearchFunc func, gpointer user_data)
{
	mono_install_assembly_search_hook_internal_v1 (func, user_data, TRUE, TRUE);
}


typedef struct AssemblyPreLoadHook AssemblyPreLoadHook;
struct AssemblyPreLoadHook {
	AssemblyPreLoadHook *next;
	union {
		MonoAssemblyPreLoadFunc v1; // legacy internal use
		MonoAssemblyPreLoadFuncV2 v2; // current internal use
		MonoAssemblyPreLoadFuncV3 v3; // netcore external use
	} func;
	gpointer user_data;
	gint32 version;
};

static AssemblyPreLoadHook *assembly_preload_hook = NULL;
static AssemblyPreLoadHook *assembly_refonly_preload_hook = NULL;

static MonoAssembly *
invoke_assembly_preload_hook (MonoAssemblyLoadContext *alc, MonoAssemblyName *aname, gchar **apath)
{
	AssemblyPreLoadHook *hook;
	MonoAssembly *assembly;

	for (hook = assembly_preload_hook; hook; hook = hook->next) {
		if (hook->version == 1)
			assembly = hook->func.v1 (aname, apath, hook->user_data);
		else {
			ERROR_DECL (error);
			g_assert (hook->version == 2 || hook->version == 3);
			if (hook->version == 2)
				assembly = hook->func.v2 (alc, aname, apath, FALSE, hook->user_data, error);
			else { // v3
#ifdef ENABLE_NETCORE
				MonoGCHandle strong_gchandle = mono_gchandle_from_handle (mono_gchandle_get_target_handle (alc->gchandle), TRUE);
				assembly = hook->func.v3 (strong_gchandle, aname, apath, hook->user_data, error);
				mono_gchandle_free_internal (strong_gchandle);
#else
				assembly = hook->func.v3 (NULL, aname, apath, hook->user_data, error);
#endif
			}
			/* TODO: propagage error out to callers */
			mono_error_assert_ok (error);
		}
		if (assembly != NULL)
			return assembly;
	}

	return NULL;
}

static MonoAssembly *
invoke_assembly_refonly_preload_hook (MonoAssemblyLoadContext *alc, MonoAssemblyName *aname, gchar **apath)
{
	AssemblyPreLoadHook *hook;
	MonoAssembly *assembly;

	for (hook = assembly_refonly_preload_hook; hook; hook = hook->next) {
		if (hook->version == 1)
			assembly = hook->func.v1 (aname, apath, hook->user_data);
		else {
			ERROR_DECL (error);
			g_assert (hook->version == 2);
			assembly = hook->func.v2 (alc, aname, apath, TRUE, hook->user_data, error);
			/* TODO: propagate error out to callers */
			mono_error_assert_ok (error);
		}
		if (assembly != NULL)
			return assembly;
	}

	return NULL;
}

/**
 * mono_install_assembly_preload_hook:
 */
void
mono_install_assembly_preload_hook (MonoAssemblyPreLoadFunc func, gpointer user_data)
{
	AssemblyPreLoadHook *hook;
	
	g_return_if_fail (func != NULL);

	hook = g_new0 (AssemblyPreLoadHook, 1);
	hook->version = 1;
	hook->func.v1 = func;
	hook->user_data = user_data;
	hook->next = assembly_preload_hook;
	assembly_preload_hook = hook;
}

/**
 * mono_install_assembly_refonly_preload_hook:
 */
void
mono_install_assembly_refonly_preload_hook (MonoAssemblyPreLoadFunc func, gpointer user_data)
{
	AssemblyPreLoadHook *hook;
	
	g_return_if_fail (func != NULL);

	hook = g_new0 (AssemblyPreLoadHook, 1);
	hook->version = 1;
	hook->func.v1 = func;
	hook->user_data = user_data;
	hook->next = assembly_refonly_preload_hook;
	assembly_refonly_preload_hook = hook;
}

void
mono_install_assembly_preload_hook_v2 (MonoAssemblyPreLoadFuncV2 func, gpointer user_data, gboolean refonly, gboolean append)
{
	AssemblyPreLoadHook *hook;

	g_return_if_fail (func != NULL);

	AssemblyPreLoadHook **hooks = refonly ? &assembly_refonly_preload_hook : &assembly_preload_hook;

	hook = g_new0 (AssemblyPreLoadHook, 1);
	hook->version = 2;
	hook->func.v2 = func;
	hook->user_data = user_data;

	if (append && *hooks != NULL) { // If we don't have any installed hooks, append vs prepend is irrelevant
		AssemblyPreLoadHook *old = *hooks;
		while (old->next != NULL)
			old = old->next;
		old->next = hook;
	} else {
		hook->next = *hooks;
		*hooks = hook;
	}
}

void
mono_install_assembly_preload_hook_v3 (MonoAssemblyPreLoadFuncV3 func, gpointer user_data, gboolean append)
{
	AssemblyPreLoadHook *hook;

	g_return_if_fail (func != NULL);

	hook = g_new0 (AssemblyPreLoadHook, 1);
	hook->version = 3;
	hook->func.v3 = func;
	hook->user_data = user_data;

	if (append && assembly_preload_hook != NULL) {
		AssemblyPreLoadHook *old = assembly_preload_hook;
		while (old->next != NULL)
			old = old->next;
		old->next = hook;
	} else {
		hook->next = assembly_preload_hook;
		assembly_preload_hook = hook;
	}
}

static void
free_assembly_preload_hooks (void)
{
	AssemblyPreLoadHook *hook, *next;

	for (hook = assembly_preload_hook; hook; hook = next) {
		next = hook->next;
		g_free (hook);
	}

	for (hook = assembly_refonly_preload_hook; hook; hook = next) {
		next = hook->next;
		g_free (hook);
	}
}

typedef struct AssemblyAsmCtxFromPathHook AssemblyAsmCtxFromPathHook;
struct AssemblyAsmCtxFromPathHook {
	AssemblyAsmCtxFromPathHook *next;
	MonoAssemblyAsmCtxFromPathFunc func;
	gpointer user_data;
};

static AssemblyAsmCtxFromPathHook *assembly_asmctx_from_path_hook = NULL;

/**
 * mono_install_assembly_asmctx_from_path_hook:
 *
 * \param func Hook function
 * \param user_data User data
 *
 * Installs a hook function \p func that when called with an absolute path name
 * returns \c TRUE and writes to \c out_asmctx if an assembly that name would
 * be found by that asmctx.  The hooks are called in the order from most
 * recently added to oldest.
 *
 */
void
mono_install_assembly_asmctx_from_path_hook (MonoAssemblyAsmCtxFromPathFunc func, gpointer user_data)
{
	g_return_if_fail (func != NULL);

	AssemblyAsmCtxFromPathHook *hook = g_new0 (AssemblyAsmCtxFromPathHook, 1);
	hook->func = func;
	hook->user_data = user_data;
	hook->next = assembly_asmctx_from_path_hook;
	assembly_asmctx_from_path_hook = hook;
}

/**
 * mono_assembly_invoke_asmctx_from_path_hook:
 *
 * \param absfname absolute path name
 * \param requesting_assembly the \c MonoAssembly that requested the load, may be \c NULL
 * \param out_asmctx assembly context kind, written on output
 *
 * Invokes hooks to find the assembly context that would have searched for the
 * given assembly name.  Writes to \p out_asmctx the assembly context kind from
 * the first hook to return \c TRUE.  \returns \c TRUE if any hook wrote to \p
 * out_asmctx, or \c FALSE otherwise.
 */
static gboolean
assembly_invoke_asmctx_from_path_hook (const char *absfname, MonoAssembly *requesting_assembly, MonoAssemblyContextKind *out_asmctx)
{
	g_assert (absfname);
	g_assert (out_asmctx);
	AssemblyAsmCtxFromPathHook *hook;

	for (hook = assembly_asmctx_from_path_hook; hook; hook = hook->next) {
		*out_asmctx = MONO_ASMCTX_INDIVIDUAL;
		if (hook->func (absfname, requesting_assembly, hook->user_data, out_asmctx))
			return TRUE;
	}
	return FALSE;
}


static void
free_assembly_asmctx_from_path_hooks (void)
{
	AssemblyAsmCtxFromPathHook *hook, *next;

	for (hook = assembly_asmctx_from_path_hook; hook; hook = next) {
		next = hook->next;
		g_free (hook);
	}
}

static gchar *
absolute_dir (const gchar *filename)
{
	gchar *cwd;
	gchar *mixed;
	gchar **parts;
	gchar *part;
	GList *list, *tmp;
	GString *result;
	gchar *res;
	gint i;

	if (g_path_is_absolute (filename)) {
		part = g_path_get_dirname (filename);
		res = g_strconcat (part, G_DIR_SEPARATOR_S, (const char*)NULL);
		g_free (part);
		return res;
	}

	cwd = g_get_current_dir ();
	mixed = g_build_filename (cwd, filename, (const char*)NULL);
	parts = g_strsplit (mixed, G_DIR_SEPARATOR_S, 0);
	g_free (mixed);
	g_free (cwd);

	list = NULL;
	for (i = 0; (part = parts [i]) != NULL; i++) {
		if (!strcmp (part, "."))
			continue;

		if (!strcmp (part, "..")) {
			if (list && list->next) /* Don't remove root */
				list = g_list_delete_link (list, list);
		} else {
			list = g_list_prepend (list, part);
		}
	}

	result = g_string_new ("");
	list = g_list_reverse (list);

	/* Ignores last data pointer, which should be the filename */
	for (tmp = list; tmp && tmp->next != NULL; tmp = tmp->next){
		if (tmp->data)
			g_string_append_printf (result, "%s%c", (char *) tmp->data,
								G_DIR_SEPARATOR);
	}

	res = result->str;
	g_string_free (result, FALSE);
	g_list_free (list);
	g_strfreev (parts);
	if (*res == '\0') {
		g_free (res);
		return g_strdup (".");
	}

	return res;
}

/** 
 * mono_assembly_open_from_bundle:
 * \param filename Filename requested
 * \param status return status code
 *
 * This routine tries to open the assembly specified by \p filename from the
 * defined bundles, if found, returns the MonoImage for it, if not found
 * returns NULL
 */
MonoImage *
mono_assembly_open_from_bundle (MonoAssemblyLoadContext *alc, const char *filename, MonoImageOpenStatus *status, gboolean refonly)
{
	int i;
	char *name;
	gchar *lowercase_filename;
	MonoImage *image = NULL;
	gboolean is_satellite = FALSE;
	/*
	 * we do a very simple search for bundled assemblies: it's not a general 
	 * purpose assembly loading mechanism.
	 */

	if (!bundles)
		return NULL;

	lowercase_filename = g_utf8_strdown (filename, -1);
	is_satellite = g_str_has_suffix (lowercase_filename, ".resources.dll");
	g_free (lowercase_filename);
	name = g_path_get_basename (filename);
	for (i = 0; !image && bundles [i]; ++i) {
		if (strcmp (bundles [i]->name, is_satellite ? filename : name) == 0) {
			image = mono_image_open_from_data_internal (alc, (char*)bundles [i]->data, bundles [i]->size, FALSE, status, refonly, FALSE, name);
			break;
		}
	}
	if (image) {
		mono_image_addref (image);
		mono_trace (G_LOG_LEVEL_DEBUG, MONO_TRACE_ASSEMBLY, "Assembly Loader loaded assembly from bundle: '%s'.", is_satellite ? filename : name);
		g_free (name);
		return image;
	}
	g_free (name);
	return NULL;
}

/**
 * mono_assembly_open_full:
 * \param filename the file to load
 * \param status return status code 
 * \param refonly Whether this assembly is being opened in "reflection-only" mode.
 *
 * This loads an assembly from the specified \p filename. The \p filename allows
 * a local URL (starting with a \c file:// prefix).  If a file prefix is used, the
 * filename is interpreted as a URL, and the filename is URL-decoded.   Otherwise the file
 * is treated as a local path.
 *
 * First, an attempt is made to load the assembly from the bundled executable (for those
 * deployments that have been done with the \c mkbundle tool or for scenarios where the
 * assembly has been registered as an embedded assembly).   If this is not the case, then
 * the assembly is loaded from disk using `api:mono_image_open_full`.
 *
 * If the pointed assembly does not live in the Global Assembly Cache, a shadow copy of
 * the assembly is made.
 *
 * If \p refonly is set to true, then the assembly is loaded purely for inspection with
 * the \c System.Reflection API.
 *
 * \returns NULL on error, with the \p status set to an error code, or a pointer
 * to the assembly.
 */
MonoAssembly *
mono_assembly_open_full (const char *filename, MonoImageOpenStatus *status, gboolean refonly)
{
	MonoAssembly *res;
	MONO_ENTER_GC_UNSAFE;
	MonoAssemblyOpenRequest req;
	mono_assembly_request_prepare_open (&req,
	                               refonly ? MONO_ASMCTX_REFONLY : MONO_ASMCTX_DEFAULT,
	                               mono_domain_default_alc (mono_domain_get ()));
	res = mono_assembly_request_open (filename, &req, status);
	MONO_EXIT_GC_UNSAFE;
	return res;
}

static gboolean
assembly_loadfrom_asmctx_from_path (const char *filename, MonoAssembly *requesting_assembly,
				    gpointer user_data, MonoAssemblyContextKind *out_asmctx) {
	if (requesting_assembly && mono_asmctx_get_kind (&requesting_assembly->context) == MONO_ASMCTX_LOADFROM) {
		if (mono_path_filename_in_basedir (filename, requesting_assembly->basedir)) {
			*out_asmctx = MONO_ASMCTX_LOADFROM;
			return TRUE;
		}
	}
	return FALSE;
}

MonoAssembly *
mono_assembly_request_open (const char *filename, const MonoAssemblyOpenRequest *open_req,
			    MonoImageOpenStatus *status)
{
	MonoImage *image;
	MonoAssembly *ass;
	MonoImageOpenStatus def_status;
	gchar *fname;
	gchar *new_fname;
	gboolean loaded_from_bundle;

	MonoAssemblyLoadRequest load_req;
	/* we will be overwriting the load request's asmctx.*/
	memcpy (&load_req, &open_req->request, sizeof (load_req));
	
	g_return_val_if_fail (filename != NULL, NULL);

	if (!status)
		status = &def_status;
	*status = MONO_IMAGE_OK;

	if (strncmp (filename, "file://", 7) == 0) {
		GError *gerror = NULL;
		gchar *uri = (gchar *) filename;
		gchar *tmpuri;

		/*
		 * MS allows file://c:/... and fails on file://localhost/c:/... 
		 * They also throw an IndexOutOfRangeException if "file://"
		 */
		if (uri [7] != '/')
			uri = g_strdup_printf ("file:///%s", uri + 7);
	
		tmpuri = uri;
		uri = mono_escape_uri_string (tmpuri);
		fname = g_filename_from_uri (uri, NULL, &gerror);
		g_free (uri);

		if (tmpuri != filename)
			g_free (tmpuri);

		if (gerror != NULL) {
			g_warning ("%s\n", gerror->message);
			g_error_free (gerror);
			fname = g_strdup (filename);
		}
	} else {
		fname = g_strdup (filename);
	}

	mono_trace (G_LOG_LEVEL_DEBUG, MONO_TRACE_ASSEMBLY,
			"Assembly Loader probing location: '%s'.", fname);

	new_fname = NULL;
	if (!mono_assembly_is_in_gac (fname)) {
		ERROR_DECL (error);
		new_fname = mono_make_shadow_copy (fname, error);
		if (!is_ok (error)) {
			mono_trace (G_LOG_LEVEL_INFO, MONO_TRACE_ASSEMBLY,
				    "Assembly Loader shadow copy error: %s.", mono_error_get_message (error));
			mono_error_cleanup (error);
			*status = MONO_IMAGE_IMAGE_INVALID;
			g_free (fname);
			return NULL;
		}

		if (load_req.asmctx != MONO_ASMCTX_REFONLY) {
			MonoAssemblyContextKind out_asmctx;
			/* If the path belongs to the appdomain base dir or the
			 * base dir of the requesting assembly, load the
			 * assembly in the corresponding asmctx.
			 */
			if (assembly_invoke_asmctx_from_path_hook (fname, open_req->requesting_assembly, &out_asmctx))
				load_req.asmctx = out_asmctx;
		}
	} else {
		if (load_req.asmctx != MONO_ASMCTX_REFONLY) {
			/* GAC assemblies always in default context or refonly context. */
			load_req.asmctx = MONO_ASMCTX_DEFAULT;
		}
	}
	if (new_fname && new_fname != fname) {
		g_free (fname);
		fname = new_fname;
		mono_trace (G_LOG_LEVEL_DEBUG, MONO_TRACE_ASSEMBLY,
			    "Assembly Loader shadow-copied assembly to: '%s'.", fname);
	}
	
	image = NULL;

	const gboolean refonly = load_req.asmctx == MONO_ASMCTX_REFONLY;
	/* for LoadFrom(string), LoadFile(string) and Load(byte[]), allow them
	 * to load problematic images.  Not sure if ReflectionOnlyLoad(string)
	 * and ReflectionOnlyLoadFrom(string) should also be allowed - let's
	 * say, yes.
	 */
	const gboolean load_from_context = load_req.asmctx == MONO_ASMCTX_LOADFROM || load_req.asmctx == MONO_ASMCTX_INDIVIDUAL || load_req.asmctx == MONO_ASMCTX_REFONLY;

	// If VM built with mkbundle
	loaded_from_bundle = FALSE;
	if (bundles != NULL) {
		image = mono_assembly_open_from_bundle (load_req.alc, fname, status, refonly);
		loaded_from_bundle = image != NULL;
	}

	if (!image)
		image = mono_image_open_a_lot (load_req.alc, fname, status, refonly, load_from_context);

	if (!image){
		if (*status == MONO_IMAGE_OK)
			*status = MONO_IMAGE_ERROR_ERRNO;
		g_free (fname);
		return NULL;
	}

	if (load_req.asmctx == MONO_ASMCTX_LOADFROM || load_req.asmctx == MONO_ASMCTX_INDIVIDUAL) {
		MonoAssembly *redirected_asm = NULL;
		MonoImageOpenStatus new_status = MONO_IMAGE_OK;
		if ((redirected_asm = chain_redirections_loadfrom (load_req.alc, image, &new_status))) {
			mono_image_close (image);
			image = redirected_asm->image;
			mono_image_addref (image); /* so that mono_image_close, below, has something to do */
			/* fall thru to if (image->assembly) below */
		} else if (new_status != MONO_IMAGE_OK) {
			*status = new_status;
			mono_image_close (image);
			g_free (fname);
			return NULL;
		}
	}

	if (image->assembly) {
		/* We want to return the MonoAssembly that's already loaded,
		 * but if we're using the strict assembly loader, we also need
		 * to check that the previously loaded assembly matches the
		 * predicate.  It could be that we previously loaded a
		 * different version that happens to have the filename that
		 * we're currently probing. */
		if (mono_loader_get_strict_assembly_name_check () &&
		    load_req.predicate && !load_req.predicate (image->assembly, load_req.predicate_ud)) {
			mono_image_close (image);
			g_free (fname);
			return NULL;
		} else {
			/* Already loaded by another appdomain */
			mono_assembly_invoke_load_hook_internal (load_req.alc, image->assembly);
			mono_image_close (image);
			g_free (fname);
			return image->assembly;
		}
	}

	ass = mono_assembly_request_load_from (image, fname, &load_req, status);

	if (ass) {
		if (!loaded_from_bundle)
			mono_trace (G_LOG_LEVEL_DEBUG, MONO_TRACE_ASSEMBLY,
				"Assembly Loader loaded assembly from location: '%s'.", filename);
		if (!refonly)
			mono_config_for_assembly_internal (ass->image);
	}

	/* Clear the reference added by mono_image_open */
	mono_image_close (image);
	
	g_free (fname);

	return ass;
}

static void
free_item (gpointer val, gpointer user_data)
{
	g_free (val);
}

/**
 * mono_assembly_load_friends:
 * \param ass an assembly
 *
 * Load the list of friend assemblies that are allowed to access
 * the assembly's internal types and members. They are stored as assembly
 * names in custom attributes.
 *
 * This is an internal method, we need this because when we load mscorlib
 * we do not have the internals visible cattr loaded yet,
 * so we need to load these after we initialize the runtime. 
 *
 * LOCKING: Acquires the assemblies lock plus the loader lock.
 */
void
mono_assembly_load_friends (MonoAssembly* ass)
{
	ERROR_DECL (error);
	int i;
	MonoCustomAttrInfo* attrs;
	GSList *list;

	if (ass->friend_assembly_names_inited)
		return;

	attrs = mono_custom_attrs_from_assembly_checked (ass, FALSE, error);
	mono_error_assert_ok (error);
	if (!attrs) {
		mono_assemblies_lock ();
		ass->friend_assembly_names_inited = TRUE;
		mono_assemblies_unlock ();
		return;
	}

	mono_assemblies_lock ();
	if (ass->friend_assembly_names_inited) {
		mono_assemblies_unlock ();
		return;
	}
	mono_assemblies_unlock ();

	list = NULL;
	/* 
	 * We build the list outside the assemblies lock, the worse that can happen
	 * is that we'll need to free the allocated list.
	 */
	for (i = 0; i < attrs->num_attrs; ++i) {
		MonoCustomAttrEntry *attr = &attrs->attrs [i];
		MonoAssemblyName *aname;
		const gchar *data;
		uint32_t data_length;
		gchar *data_with_terminator;
		/* Do some sanity checking */
		if (!attr->ctor || attr->ctor->klass != mono_class_try_get_internals_visible_class ())
			continue;
		if (attr->data_size < 4)
			continue;
		data = (const char*)attr->data;
		/* 0xFF means null string, see custom attr format */
		if (data [0] != 1 || data [1] != 0 || (data [2] & 0xFF) == 0xFF)
			continue;
		data_length = mono_metadata_decode_value (data + 2, &data);
		data_with_terminator = (char *)g_memdup (data, data_length + 1);
		data_with_terminator[data_length] = 0;
		aname = g_new0 (MonoAssemblyName, 1);
		/*g_print ("friend ass: %s\n", data);*/
		if (mono_assembly_name_parse_full (data_with_terminator, aname, TRUE, NULL, NULL)) {
			list = g_slist_prepend (list, aname);
		} else {
			g_free (aname);
		}
		g_free (data_with_terminator);
	}
	mono_custom_attrs_free (attrs);

	mono_assemblies_lock ();
	if (ass->friend_assembly_names_inited) {
		mono_assemblies_unlock ();
		g_slist_foreach (list, free_item, NULL);
		g_slist_free (list);
		return;
	}
	ass->friend_assembly_names = list;

	/* Because of the double checked locking pattern above */
	mono_memory_barrier ();
	ass->friend_assembly_names_inited = TRUE;
	mono_assemblies_unlock ();
}

struct HasReferenceAssemblyAttributeIterData {
	gboolean has_attr;
};

static gboolean
has_reference_assembly_attribute_iterator (MonoImage *image, guint32 typeref_scope_token, const char *nspace, const char *name, guint32 method_token, gpointer user_data)
{
	gboolean stop_scanning = FALSE;
	struct HasReferenceAssemblyAttributeIterData *iter_data = (struct HasReferenceAssemblyAttributeIterData*)user_data;

	if (!strcmp (name, "ReferenceAssemblyAttribute") && !strcmp (nspace, "System.Runtime.CompilerServices")) {
		/* Note we don't check the assembly name, same as coreCLR. */
		iter_data->has_attr = TRUE;
		stop_scanning = TRUE;
	}

	return stop_scanning;
}

/**
 * mono_assembly_has_reference_assembly_attribute:
 * \param assembly a MonoAssembly
 * \param error set on error.
 *
 * \returns TRUE if \p assembly has the \c System.Runtime.CompilerServices.ReferenceAssemblyAttribute set.
 * On error returns FALSE and sets \p error.
 */
gboolean
mono_assembly_has_reference_assembly_attribute (MonoAssembly *assembly, MonoError *error)
{
	g_assert (assembly && assembly->image);
	/* .NET Framework appears to ignore the attribute on dynamic
	 * assemblies, so don't call this function for dynamic assemblies. */
	g_assert (!image_is_dynamic (assembly->image));
	error_init (error);

	/*
	 * This might be called during assembly loading, so do everything using the low-level
	 * metadata APIs.
	 */

	struct HasReferenceAssemblyAttributeIterData iter_data = { FALSE };

	mono_assembly_metadata_foreach_custom_attr (assembly, &has_reference_assembly_attribute_iterator, &iter_data);

	return iter_data.has_attr;
}

/**
 * chain_redirections_loadfrom:
 * \param alc AssemblyLoadContext to load into
 * \param image a MonoImage that we wanted to load using LoadFrom context
 * \param status set if there was an error opening the redirected image
 *
 * Check if we need to open a different image instead of the given one for some reason.
 * Returns NULL and sets status to \c MONO_IMAGE_OK if the given image was good.
 *
 * Otherwise returns the assembly that we opened instead or sets status if
 * there was a problem opening the redirected image.
 *
 */
MonoAssembly*
chain_redirections_loadfrom (MonoAssemblyLoadContext *alc, MonoImage *image, MonoImageOpenStatus *out_status)
{
	MonoImageOpenStatus status = MONO_IMAGE_OK;
	MonoAssembly *redirected = NULL;

	redirected = mono_assembly_binding_applies_to_image (alc, image, &status);
	if (redirected || status != MONO_IMAGE_OK) {
		*out_status = status;
		return redirected;
	}

	redirected = mono_problematic_image_reprobe (alc, image, &status);
	if (redirected || status != MONO_IMAGE_OK) {
		*out_status = status;
		return redirected;
	}

	*out_status = MONO_IMAGE_OK;
	return NULL;
}

/**
 * mono_assembly_binding_applies_to_image:
 * \param alc AssemblyLoadContext to load into
 * \param image The image whose assembly name we should check
 * \param status sets on error;
 *
 * Get the \c MonoAssemblyName from the given \p image metadata and apply binding redirects to it.
 * If the resulting name is different from the name in the image, load that \c MonoAssembly instead
 *
 * \returns the loaded \c MonoAssembly, or NULL if no binding redirection applied.
 *
 */
MonoAssembly*
mono_assembly_binding_applies_to_image (MonoAssemblyLoadContext *alc, MonoImage* image, MonoImageOpenStatus *status)
{
	g_assert (status != NULL);

	/* This is a "fun" one now.
	 * For LoadFrom ("/basedir/some.dll") or LoadFile("/basedir/some.dll") or Load(byte[])),
	 * apparently what we're meant to do is:
	 *   1. probe the assembly name from some.dll (or the byte array)
	 *   2. apply binding redirects
	 *   3. If we get some other different name, drop this image and use
	 *      the binding redirected name to probe.
	 *   4. Return the new assembly.
	 */
	MonoAssemblyName probed_aname, dest_name;
	if (!mono_assembly_fill_assembly_name_full (image, &probed_aname, TRUE)) {
		if (*status == MONO_IMAGE_OK)
			*status = MONO_IMAGE_IMAGE_INVALID;
		return NULL;
	}
	MonoAssembly *result_ass = NULL;
	MonoAssemblyName *result_name = &probed_aname;
	result_name = mono_assembly_apply_binding (result_name, &dest_name);
	if (result_name != &probed_aname && !mono_assembly_names_equal (result_name, &probed_aname)) {
		if (mono_trace_is_traced (G_LOG_LEVEL_DEBUG, MONO_TRACE_ASSEMBLY)) {
			char *probed_fullname = mono_stringify_assembly_name (&probed_aname);
			char *result_fullname = mono_stringify_assembly_name (result_name);
			mono_trace (G_LOG_LEVEL_DEBUG, MONO_TRACE_ASSEMBLY, "Request to load from %s in (%s) remapped to %s", probed_fullname, image->name, result_fullname);
			g_free (probed_fullname);
			g_free (result_fullname);
		}
		const char *new_basedir = NULL; /* FIXME: null? - do a test of this */
		MonoAssemblyContextKind new_asmctx = MONO_ASMCTX_DEFAULT; /* FIXME: default? or? */
		MonoAssembly *new_requesting = NULL; /* this seems okay */
		MonoImageOpenStatus new_status = MONO_IMAGE_OK;

		MonoAssemblyByNameRequest new_req;
		mono_assembly_request_prepare_byname (&new_req, new_asmctx, alc);
		new_req.requesting_assembly = new_requesting;
		new_req.basedir = new_basedir;
		result_ass = mono_assembly_request_byname (result_name, &new_req, &new_status);

		if (result_ass && new_status == MONO_IMAGE_OK) {
			g_assert (result_ass->image->assembly != NULL);
		} else {
			*status = new_status;
		}
	}
	mono_assembly_name_free_internal (&probed_aname);
	return result_ass;
}

/**
 * mono_problematic_image_reprobe:
 * \param alc AssemblyLoadContex to load into
 * \param image A MonoImage
 * \param status set on error
 *
 * If the given image is problematic for mono (see image.c), then try to load
 * by assembly name in the default context (which should succeed with Mono's
 * own implementations of those assemblies).
 *
 * Returns NULL and sets status to MONO_IMAGE_OK if no redirect is needed.
 *
 * Otherwise returns the assembly we were redirected to, or NULL and sets a
 * non-ok status on failure.
 *
 * IMPORTANT NOTE: Don't call this if \c image was found by probing the search
 * path, you will end up in a loop and a stack overflow.
 */
MonoAssembly*
mono_problematic_image_reprobe (MonoAssemblyLoadContext *alc, MonoImage *image, MonoImageOpenStatus *status)
{
	g_assert (status != NULL);

	if (G_LIKELY (!mono_is_problematic_image (image))) {
		*status = MONO_IMAGE_OK;
		return NULL;
	}
	MonoAssemblyName probed_aname;
	if (!mono_assembly_fill_assembly_name_full (image, &probed_aname, TRUE)) {
		*status = MONO_IMAGE_IMAGE_INVALID;
		return NULL;
	}
	if (mono_trace_is_traced (G_LOG_LEVEL_DEBUG, MONO_TRACE_ASSEMBLY)) {
		char *probed_fullname = mono_stringify_assembly_name (&probed_aname);
		mono_trace (G_LOG_LEVEL_DEBUG, MONO_TRACE_ASSEMBLY, "Requested to load from problematic image %s, probing instead for assembly with name %s", image->name, probed_fullname);
		g_free (probed_fullname);
	}
	const char *new_basedir = NULL;
	MonoAssemblyContextKind new_asmctx = MONO_ASMCTX_DEFAULT;
	MonoAssembly *new_requesting = NULL;
	MonoImageOpenStatus new_status = MONO_IMAGE_OK;
	MonoAssemblyByNameRequest new_req;
	mono_assembly_request_prepare_byname (&new_req, new_asmctx, alc);
	new_req.requesting_assembly = new_requesting;
	new_req.basedir = new_basedir;
	// Note: this interacts with mono_image_open_a_lot (). If the path from
	// which we tried to load the problematic image is among the probing
	// paths, the MonoImage will be in the hash of loaded images and we
	// would just get it back again here, except for the code there that
	// mitigates the situation.  Instead
	MonoAssembly *result_ass = mono_assembly_request_byname (&probed_aname, &new_req, &new_status);

	if (! (result_ass && new_status == MONO_IMAGE_OK)) {
		*status = new_status;
	}
	mono_assembly_name_free_internal (&probed_aname);
	return result_ass;
}
/**
 * mono_assembly_open:
 * \param filename Opens the assembly pointed out by this name
 * \param status return status code
 *
 * This loads an assembly from the specified \p filename. The \p filename allows
 * a local URL (starting with a \c file:// prefix).  If a file prefix is used, the
 * filename is interpreted as a URL, and the filename is URL-decoded.   Otherwise the file
 * is treated as a local path.
 *
 * First, an attempt is made to load the assembly from the bundled executable (for those
 * deployments that have been done with the \c mkbundle tool or for scenarios where the
 * assembly has been registered as an embedded assembly).   If this is not the case, then
 * the assembly is loaded from disk using `api:mono_image_open_full`.
 *
 * If the pointed assembly does not live in the Global Assembly Cache, a shadow copy of
 * the assembly is made.
 *
 * \returns a pointer to the \c MonoAssembly if \p filename contains a valid
 * assembly or NULL on error.  Details about the error are stored in the
 * \p status variable.
 */
MonoAssembly *
mono_assembly_open (const char *filename, MonoImageOpenStatus *status)
{
	MonoAssembly *res;
	MONO_ENTER_GC_UNSAFE;
	MonoAssemblyOpenRequest req;
	mono_assembly_request_prepare_open (&req, MONO_ASMCTX_DEFAULT, mono_domain_default_alc (mono_domain_get ()));
	res = mono_assembly_request_open (filename, &req, status);
	MONO_EXIT_GC_UNSAFE;
	return res;
}

/**
 * mono_assembly_load_from_full:
 * \param image Image to load the assembly from
 * \param fname assembly name to associate with the assembly
 * \param status returns the status condition
 * \param refonly Whether this assembly is being opened in "reflection-only" mode.
 *
 * If the provided \p image has an assembly reference, it will process the given
 * image as an assembly with the given name.
 *
 * Most likely you want to use the `api:mono_assembly_load_full` method instead.
 *
 * Returns: A valid pointer to a \c MonoAssembly* on success and the \p status will be
 * set to \c MONO_IMAGE_OK;  or NULL on error.
 *
 * If there is an error loading the assembly the \p status will indicate the
 * reason with \p status being set to \c MONO_IMAGE_INVALID if the
 * image did not contain an assembly reference table.
 */
MonoAssembly *
mono_assembly_load_from_full (MonoImage *image, const char*fname, 
			      MonoImageOpenStatus *status, gboolean refonly)
{
	MonoAssembly *res;
	MONO_ENTER_GC_UNSAFE;
	MonoAssemblyLoadRequest req;
	MonoImageOpenStatus def_status;
	if (!status)
		status = &def_status;
	mono_assembly_request_prepare_load (&req, refonly ? MONO_ASMCTX_REFONLY : MONO_ASMCTX_DEFAULT, mono_domain_default_alc (mono_domain_get ()));
	res = mono_assembly_request_load_from (image, fname, &req, status);
	MONO_EXIT_GC_UNSAFE;
	return res;
}

MonoAssembly *
mono_assembly_request_load_from (MonoImage *image, const char *fname,
				 const MonoAssemblyLoadRequest *req,
				   MonoImageOpenStatus *status)
{
	MonoAssemblyContextKind asmctx;
	MonoAssemblyCandidatePredicate predicate;
	gpointer user_data;

	MonoAssembly *ass, *ass2;
	char *base_dir;

	g_assert (status != NULL);

	asmctx = req->asmctx;
	predicate = req->predicate;
	user_data = req->predicate_ud;

	if (!image->tables [MONO_TABLE_ASSEMBLY].rows) {
		/* 'image' doesn't have a manifest -- maybe someone is trying to Assembly.Load a .netmodule */
		*status = MONO_IMAGE_IMAGE_INVALID;
		return NULL;
	}

#if defined (HOST_WIN32)
	{
		gchar *tmp_fn;
		int i;

		tmp_fn = g_strdup (fname);
		for (i = strlen (tmp_fn) - 1; i >= 0; i--) {
			if (tmp_fn [i] == '/')
				tmp_fn [i] = '\\';
		}

		base_dir = absolute_dir (tmp_fn);
		g_free (tmp_fn);
	}
#else
	base_dir = absolute_dir (fname);
#endif

	/*
	 * Create assembly struct, and enter it into the assembly cache
	 */
	ass = g_new0 (MonoAssembly, 1);
	ass->basedir = base_dir;
	ass->context.kind = asmctx;
	ass->image = image;

	MONO_PROFILER_RAISE (assembly_loading, (ass));

	mono_assembly_fill_assembly_name (image, &ass->aname);

	if (mono_defaults.corlib && strcmp (ass->aname.name, MONO_ASSEMBLY_CORLIB_NAME) == 0) {
		// MS.NET doesn't support loading other mscorlibs
		g_free (ass);
		g_free (base_dir);
		mono_image_addref (mono_defaults.corlib);
		*status = MONO_IMAGE_OK;
		return mono_defaults.corlib->assembly;
	}

	/* Add a non-temporary reference because of ass->image */
	mono_image_addref (image);

	mono_trace (G_LOG_LEVEL_DEBUG, MONO_TRACE_ASSEMBLY, "Image addref %s[%p] (asmctx %s) -> %s[%p]: %d", ass->aname.name, ass, mono_asmctx_get_name (&ass->context), image->name, image, image->ref_count);

	/* 
	 * The load hooks might take locks so we can't call them while holding the
	 * assemblies lock.
	 */
	if (ass->aname.name && asmctx != MONO_ASMCTX_INDIVIDUAL) {
		/* FIXME: I think individual context should probably also look for an existing MonoAssembly here, we just need to pass the asmctx to the search hook so that it does a filename match (I guess?) */
		ass2 = mono_assembly_invoke_search_hook_internal (req->alc, NULL, &ass->aname, asmctx == MONO_ASMCTX_REFONLY, FALSE);
		if (ass2) {
			mono_trace (G_LOG_LEVEL_DEBUG, MONO_TRACE_ASSEMBLY, "Image %s[%p] reusing existing assembly %s[%p]", ass->aname.name, ass, ass2->aname.name, ass2);
			g_free (ass);
			g_free (base_dir);
			mono_image_close (image);
			*status = MONO_IMAGE_OK;
			return ass2;
		}
	}

	/* We need to check for ReferenceAssemblyAttribute before we
	 * mark the assembly as loaded and before we fire the load
	 * hook. Otherwise mono_domain_fire_assembly_load () in
	 * appdomain.c will cache a mapping from the assembly name to
	 * this image and we won't be able to look for a different
	 * candidate. */

	if (asmctx != MONO_ASMCTX_REFONLY) {
		ERROR_DECL (refasm_error);
		if (mono_assembly_has_reference_assembly_attribute (ass, refasm_error)) {
			mono_trace (G_LOG_LEVEL_DEBUG, MONO_TRACE_ASSEMBLY, "Image for assembly '%s' (%s) has ReferenceAssemblyAttribute, skipping", ass->aname.name, image->name);
			g_free (ass);
			g_free (base_dir);
			mono_image_close (image);
			*status = MONO_IMAGE_IMAGE_INVALID;
			return NULL;
		}
		mono_error_cleanup (refasm_error);
	}

	if (predicate && !predicate (ass, user_data)) {
		mono_trace (G_LOG_LEVEL_DEBUG, MONO_TRACE_ASSEMBLY, "Predicate returned FALSE, skipping '%s' (%s)\n", ass->aname.name, image->name);
		g_free (ass);
		g_free (base_dir);
		mono_image_close (image);
		*status = MONO_IMAGE_IMAGE_INVALID;
		return NULL;
	}

	mono_assemblies_lock ();

	/* If an assembly is loaded into an individual context, always return a
	 * new MonoAssembly, even if another assembly with the same name has
	 * already been loaded.
	 */
	if (image->assembly && asmctx != MONO_ASMCTX_INDIVIDUAL) {
		/*
		 * This means another thread has already loaded the assembly, but not yet
		 * called the load hooks so the search hook can't find the assembly.
		 */
		mono_assemblies_unlock ();
		ass2 = image->assembly;
		g_free (ass);
		g_free (base_dir);
		mono_image_close (image);
		*status = MONO_IMAGE_OK;
		return ass2;
	}

	mono_trace (G_LOG_LEVEL_DEBUG, MONO_TRACE_ASSEMBLY, "Prepared to set up assembly '%s' (%s)", ass->aname.name, image->name);

	/* If asmctx is INDIVIDUAL, image->assembly might not be NULL, so don't
	 * overwrite it. */
	if (image->assembly == NULL)
		image->assembly = ass;

	loaded_assemblies = g_list_prepend (loaded_assemblies, ass);
	mono_assemblies_unlock ();

#ifdef HOST_WIN32
	if (m_image_is_module_handle (image))
		mono_image_fixup_vtable (image);
#endif

	mono_assembly_invoke_load_hook_internal (req->alc, ass);

	MONO_PROFILER_RAISE (assembly_loaded, (ass));
	
	return ass;
}

/**
 * mono_assembly_load_from:
 * \param image Image to load the assembly from
 * \param fname assembly name to associate with the assembly
 * \param status return status code
 *
 * If the provided \p image has an assembly reference, it will process the given
 * image as an assembly with the given name.
 *
 * Most likely you want to use the `api:mono_assembly_load_full` method instead.
 *
 * This is equivalent to calling `api:mono_assembly_load_from_full` with the
 * \p refonly parameter set to FALSE.
 * \returns A valid pointer to a \c MonoAssembly* on success and then \p status will be
 * set to \c MONO_IMAGE_OK; or NULL on error.
 *
 * If there is an error loading the assembly the \p status will indicate the
 * reason with \p status being set to \c MONO_IMAGE_INVALID if the
 * image did not contain an assembly reference table.
 
 */
MonoAssembly *
mono_assembly_load_from (MonoImage *image, const char *fname,
			 MonoImageOpenStatus *status)
{
	MonoAssembly *res;
	MONO_ENTER_GC_UNSAFE;
	MonoAssemblyLoadRequest req;
	MonoImageOpenStatus def_status;
	if (!status)
		status = &def_status;
	mono_assembly_request_prepare_load (&req, MONO_ASMCTX_DEFAULT, mono_domain_default_alc (mono_domain_get ()));
	res = mono_assembly_request_load_from (image, fname, &req, status);
	MONO_EXIT_GC_UNSAFE;
	return res;
}

/**
 * mono_assembly_name_free_internal:
 * \param aname assembly name to free
 * 
 * Frees the provided assembly name object.
 * (it does not frees the object itself, only the name members).
 */
void
mono_assembly_name_free_internal (MonoAssemblyName *aname)
{
	MONO_REQ_GC_UNSAFE_MODE;

	if (aname == NULL)
		return;

	g_free ((void *) aname->name);
	g_free ((void *) aname->culture);
	g_free ((void *) aname->hash_value);
	g_free ((guint8*) aname->public_key);
}

static gboolean
parse_public_key (const gchar *key, gchar** pubkey, gboolean *is_ecma)
{
	const gchar *pkey;
	gchar header [16], val, *arr, *endp;
	gint i, j, offset, bitlen, keylen, pkeylen;

	//both pubkey and is_ecma are required arguments
	g_assert (pubkey && is_ecma);

	keylen = strlen (key) >> 1;
	if (keylen < 1)
		return FALSE;

	/* allow the ECMA standard key */
	if (strcmp (key, "00000000000000000400000000000000") == 0) {
		*pubkey = NULL;
		*is_ecma = TRUE;
		return TRUE;
	}
	*is_ecma = FALSE;
	val = g_ascii_xdigit_value (key [0]) << 4;
	val |= g_ascii_xdigit_value (key [1]);
	switch (val) {
		case 0x00:
			if (keylen < 13)
				return FALSE;
			val = g_ascii_xdigit_value (key [24]);
			val |= g_ascii_xdigit_value (key [25]);
			if (val != 0x06)
				return FALSE;
			pkey = key + 24;
			break;
		case 0x06:
			pkey = key;
			break;
		default:
			return FALSE;
	}
		
	/* We need the first 16 bytes
	* to check whether this key is valid or not */
	pkeylen = strlen (pkey) >> 1;
	if (pkeylen < 16)
		return FALSE;
		
	for (i = 0, j = 0; i < 16; i++) {
		header [i] = g_ascii_xdigit_value (pkey [j++]) << 4;
		header [i] |= g_ascii_xdigit_value (pkey [j++]);
	}

	if (header [0] != 0x06 || /* PUBLICKEYBLOB (0x06) */
			header [1] != 0x02 || /* Version (0x02) */
			header [2] != 0x00 || /* Reserved (word) */
			header [3] != 0x00 ||
			(guint)(read32 (header + 8)) != 0x31415352) /* DWORD magic = RSA1 */
		return FALSE;

	/* Based on this length, we _should_ be able to know if the length is right */
	bitlen = read32 (header + 12) >> 3;
	if ((bitlen + 16 + 4) != pkeylen)
		return FALSE;
		
	arr = (gchar *)g_malloc (keylen + 4);
	/* Encode the size of the blob */
	mono_metadata_encode_value (keylen, &arr[0], &endp);
	offset = (gint)(endp-arr);
		
	for (i = offset, j = 0; i < keylen + offset; i++) {
		arr [i] = g_ascii_xdigit_value (key [j++]) << 4;
		arr [i] |= g_ascii_xdigit_value (key [j++]);
	}

	*pubkey = arr;

	return TRUE;
}

static gboolean
build_assembly_name (const char *name, const char *version, const char *culture, const char *token, const char *key, guint32 flags, guint32 arch, MonoAssemblyName *aname, gboolean save_public_key)
{
	gint len;
	gint version_parts;
	gchar *pkeyptr, *encoded, tok [8];

	memset (aname, 0, sizeof (MonoAssemblyName));

	if (version) {
#ifdef ENABLE_NETCORE
		int parts [4];
		int i;
		int part_len;

		parts [2] = -1;
		parts [3] = -1;
		const char *s = version;
		version_parts = 0;
		for (i = 0; i < 4; ++i) {
			int n = sscanf (s, "%u%n", &parts [i], &part_len);
			if (n != 1)
				return FALSE;
			if (parts [i] < 0 || parts [i] > 65535)
				return FALSE;
			if (i < 2 && parts [i] == 65535)
				return FALSE;
			version_parts ++;
			s += part_len;
			if (s [0] == '\0')
				break;
			if (i < 3) {
				if (s [0] != '.')
					return FALSE;
				s ++;
			}
		}
		if (s [0] != '\0')
			return FALSE;
		if (version_parts < 2 || version_parts > 4)
			return FALSE;
		aname->major = parts [0];
		aname->minor = parts [1];
		if (version_parts >= 3)
			aname->build = parts [2];
		else
			aname->build = -1;
		if (version_parts == 4)
			aname->revision = parts [3];
		else
			aname->revision = -1;
#else
		gint major, minor, build, revision;

		version_parts = sscanf (version, "%u.%u.%u.%u", &major, &minor, &build, &revision);
		if (version_parts < 2 || version_parts > 4)
			return FALSE;

		/* FIXME: we should set build & revision to -1 (instead of 0)
		if these are not set in the version string. That way, later on,
		we can still determine if these were specified.	*/
		aname->major = major;
		aname->minor = minor;
		if (version_parts >= 3)
			aname->build = build;
		else
			aname->build = 0;
		if (version_parts == 4)
			aname->revision = revision;
		else
			aname->revision = 0;
#endif
	}
	
	aname->flags = flags;
	aname->arch = arch;
	aname->name = g_strdup (name);
	
	if (culture) {
		if (g_ascii_strcasecmp (culture, "neutral") == 0)
			aname->culture = g_strdup ("");
		else
			aname->culture = g_strdup (culture);
	}
	
	if (token && strncmp (token, "null", 4) != 0) {
		char *lower;

		/* the constant includes the ending NULL, hence the -1 */
		if (strlen (token) != (MONO_PUBLIC_KEY_TOKEN_LENGTH - 1)) {
			mono_assembly_name_free_internal (aname);
			return FALSE;
		}
		lower = g_ascii_strdown (token, MONO_PUBLIC_KEY_TOKEN_LENGTH);
		g_strlcpy ((char*)aname->public_key_token, lower, MONO_PUBLIC_KEY_TOKEN_LENGTH);
		g_free (lower);
	}

	if (key) {
		gboolean is_ecma = FALSE;
		gchar *pkey = NULL;
		if (strcmp (key, "null") == 0 || !parse_public_key (key, &pkey, &is_ecma)) {
			mono_assembly_name_free_internal (aname);
			return FALSE;
		}

		if (is_ecma) {
			g_assert (pkey == NULL);
			aname->public_key = NULL;
			g_strlcpy ((gchar*)aname->public_key_token, "b77a5c561934e089", MONO_PUBLIC_KEY_TOKEN_LENGTH);
			return TRUE;
		}
		
		len = mono_metadata_decode_blob_size ((const gchar *) pkey, (const gchar **) &pkeyptr);
		// We also need to generate the key token
		mono_digest_get_public_token ((guchar*) tok, (guint8*) pkeyptr, len);
		encoded = encode_public_tok ((guchar*) tok, 8);
		g_strlcpy ((gchar*)aname->public_key_token, encoded, MONO_PUBLIC_KEY_TOKEN_LENGTH);
		g_free (encoded);

		if (save_public_key)
			aname->public_key = (guint8*) pkey;
		else
			g_free (pkey);
	}

	return TRUE;
}

static gboolean
parse_assembly_directory_name (const char *name, const char *dirname, MonoAssemblyName *aname)
{
	gchar **parts;
	gboolean res;
	
	parts = g_strsplit (dirname, "_", 3);
	if (!parts || !parts[0] || !parts[1] || !parts[2]) {
		g_strfreev (parts);
		return FALSE;
	}
	
	res = build_assembly_name (name, parts[0], parts[1], parts[2], NULL, 0, 0, aname, FALSE);
	g_strfreev (parts);
	return res;
}

static gboolean
split_key_value (const gchar *pair, gchar **key, guint32 *keylen, gchar **value)
{
	char *eqsign = (char*)strchr (pair, '=');
	if (!eqsign) {
		*key = NULL;
		*keylen = 0;
		*value = NULL;
		return FALSE;
	}

	*key = (gchar*)pair;
	*keylen = eqsign - *key;
	while (*keylen > 0 && g_ascii_isspace ((*key) [*keylen - 1]))
		(*keylen)--;
	*value = g_strstrip (eqsign + 1);
	return TRUE;
}

gboolean
mono_assembly_name_parse_full (const char *name, MonoAssemblyName *aname, gboolean save_public_key, gboolean *is_version_defined, gboolean *is_token_defined)
{
	gchar *dllname;
	gchar *dllname_uq;
	gchar *version = NULL;
	gchar *version_uq;
	gchar *culture = NULL;
	gchar *culture_uq;
	gchar *token = NULL;
	gchar *token_uq;
	gchar *key = NULL;
	gchar *key_uq;
	gchar *retargetable = NULL;
	gchar *retargetable_uq;
	gchar *procarch;
	gchar *procarch_uq;
	gboolean res;
	gchar *value, *part_name;
	guint32 part_name_len;
	gchar **parts;
	gchar **tmp;
	gboolean version_defined;
	gboolean token_defined;
	guint32 flags = 0;
	guint32 arch = MONO_PROCESSOR_ARCHITECTURE_NONE;

	if (!is_version_defined)
		is_version_defined = &version_defined;
	*is_version_defined = FALSE;
	if (!is_token_defined)
		is_token_defined = &token_defined;
	*is_token_defined = FALSE;
	
	parts = tmp = g_strsplit (name, ",", 6);
	if (!tmp || !*tmp) {
		goto cleanup_and_fail;
	}

	dllname = g_strstrip (*tmp);
	// Simple name cannot be empty
	if (!*dllname) {
		goto cleanup_and_fail;
	}
	// Characters /, :, and \ not allowed in simple names
	while (*dllname) {
		gchar tmp_char = *dllname;
		if (tmp_char == '/' || tmp_char == ':' || tmp_char == '\\')
			goto cleanup_and_fail;
		dllname++;
	}
	dllname = *tmp;
	
	tmp++;

	while (*tmp) {
		if (!split_key_value (g_strstrip (*tmp), &part_name, &part_name_len, &value))
			goto cleanup_and_fail;

		if (part_name_len == 7 && !g_ascii_strncasecmp (part_name, "Version", part_name_len)) {
			*is_version_defined = TRUE;
			version = value;
			if (strlen (version) == 0) {
				goto cleanup_and_fail;
			}
			tmp++;
			continue;
		}

		if (part_name_len == 7 && !g_ascii_strncasecmp (part_name, "Culture", part_name_len)) {
			culture = value;
			if (strlen (culture) == 0) {
				goto cleanup_and_fail;
			}
			tmp++;
			continue;
		}

		if (part_name_len == 14 && !g_ascii_strncasecmp (part_name, "PublicKeyToken", part_name_len)) {
			*is_token_defined = TRUE;
			token = value;
			if (strlen (token) == 0) {
				goto cleanup_and_fail;
			}
			tmp++;
			continue;
		}

		if (part_name_len == 9 && !g_ascii_strncasecmp (part_name, "PublicKey", part_name_len)) {
			key = value;
			if (strlen (key) == 0) {
				goto cleanup_and_fail;
			}
			tmp++;
			continue;
		}

		if (part_name_len == 12 && !g_ascii_strncasecmp (part_name, "Retargetable", part_name_len)) {
			retargetable = value;
			retargetable_uq = unquote (retargetable);
			if (retargetable_uq != NULL)
				retargetable = retargetable_uq;

			if (!g_ascii_strcasecmp (retargetable, "yes")) {
				flags |= ASSEMBLYREF_RETARGETABLE_FLAG;
			} else if (g_ascii_strcasecmp (retargetable, "no")) {
				g_free (retargetable_uq);
				goto cleanup_and_fail;
			}

			g_free (retargetable_uq);
			tmp++;
			continue;
		}

		if (part_name_len == 21 && !g_ascii_strncasecmp (part_name, "ProcessorArchitecture", part_name_len)) {
			procarch = value;
			procarch_uq = unquote (procarch);
			if (procarch_uq != NULL)
				procarch = procarch_uq;

			if (!g_ascii_strcasecmp (procarch, "MSIL"))
				arch = MONO_PROCESSOR_ARCHITECTURE_MSIL;
			else if (!g_ascii_strcasecmp (procarch, "X86"))
				arch = MONO_PROCESSOR_ARCHITECTURE_X86;
			else if (!g_ascii_strcasecmp (procarch, "IA64"))
				arch = MONO_PROCESSOR_ARCHITECTURE_IA64;
			else if (!g_ascii_strcasecmp (procarch, "AMD64"))
				arch = MONO_PROCESSOR_ARCHITECTURE_AMD64;
			else if (!g_ascii_strcasecmp (procarch, "ARM"))
				arch = MONO_PROCESSOR_ARCHITECTURE_ARM;
			else {
				g_free (procarch_uq);
				goto cleanup_and_fail;
			}

#ifdef ENABLE_NETCORE
			flags |= arch << 4;
#endif

			g_free (procarch_uq);
			tmp++;
			continue;
		}

		goto cleanup_and_fail;
	}

	/* if retargetable flag is set, then we must have a fully qualified name */
	if (retargetable != NULL && (version == NULL || culture == NULL || (key == NULL && token == NULL))) {
		goto cleanup_and_fail;
	}

	dllname_uq = unquote (dllname);
	version_uq = unquote (version);
	culture_uq = unquote (culture);
	token_uq = unquote (token);
	key_uq = unquote (key);

	res = build_assembly_name (
		dllname_uq == NULL ? dllname : dllname_uq,
		version_uq == NULL ? version : version_uq,
		culture_uq == NULL ? culture : culture_uq,
		token_uq == NULL ? token : token_uq,
		key_uq == NULL ? key : key_uq,
		flags, arch, aname, save_public_key);

	g_free (dllname_uq);
	g_free (version_uq);
	g_free (culture_uq);
	g_free (token_uq);
	g_free (key_uq);

	g_strfreev (parts);
	return res;

cleanup_and_fail:
	g_strfreev (parts);
	return FALSE;
}

static char*
unquote (const char *str)
{
	gint slen;
	const char *end;

	if (str == NULL)
		return NULL;

	slen = strlen (str);
	if (slen < 2)
		return NULL;

	if (*str != '\'' && *str != '\"')
		return NULL;

	end = str + slen - 1;
	if (*str != *end)
		return NULL;

	return g_strndup (str + 1, slen - 2);
}

/**
 * mono_assembly_name_parse:
 * \param name name to parse
 * \param aname the destination assembly name
 * 
 * Parses an assembly qualified type name and assigns the name,
 * version, culture and token to the provided assembly name object.
 *
 * \returns TRUE if the name could be parsed.
 */
gboolean
mono_assembly_name_parse (const char *name, MonoAssemblyName *aname)
{
	return mono_assembly_name_parse_full (name, aname, FALSE, NULL, NULL);
}

/**
 * mono_assembly_name_new:
 * \param name name to parse
 *
 * Allocate a new \c MonoAssemblyName and fill its values from the
 * passed \p name.
 *
 * \returns a newly allocated structure or NULL if there was any failure.
 */
MonoAssemblyName*
mono_assembly_name_new (const char *name)
{
	MonoAssemblyName *result = NULL;
	MONO_ENTER_GC_UNSAFE;
	MonoAssemblyName *aname = g_new0 (MonoAssemblyName, 1);
	if (mono_assembly_name_parse (name, aname))
		result = aname;
	else
		g_free (aname);
	MONO_EXIT_GC_UNSAFE;
	return result;
}

/**
 * mono_assembly_name_get_name:
 */
const char*
mono_assembly_name_get_name (MonoAssemblyName *aname)
{
	const char *result = NULL;
	MONO_ENTER_GC_UNSAFE;
	result = aname->name;
	MONO_EXIT_GC_UNSAFE;
	return result;
}

/**
 * mono_assembly_name_get_culture:
 */
const char*
mono_assembly_name_get_culture (MonoAssemblyName *aname)
{
	const char *result = NULL;
	MONO_ENTER_GC_UNSAFE;
	result = aname->culture;
	MONO_EXIT_GC_UNSAFE;
	return result;
}

/**
 * mono_assembly_name_get_pubkeytoken:
 */
mono_byte*
mono_assembly_name_get_pubkeytoken (MonoAssemblyName *aname)
{
	if (aname->public_key_token [0])
		return aname->public_key_token;
	return NULL;
}

/**
 * mono_assembly_name_get_version:
 */
uint16_t
mono_assembly_name_get_version (MonoAssemblyName *aname, uint16_t *minor, uint16_t *build, uint16_t *revision)
{
	if (minor)
		*minor = aname->minor;
	if (build)
		*build = aname->build;
	if (revision)
		*revision = aname->revision;
	return aname->major;
}

gboolean
mono_assembly_name_culture_is_neutral (const MonoAssemblyName *aname)
{
	return (!aname->culture || aname->culture [0] == 0);
}

static MonoAssembly*
probe_for_partial_name (const char *basepath, const char *fullname, MonoAssemblyLoadContext *alc, MonoAssemblyName *aname, MonoImageOpenStatus *status)
{
	gchar *fullpath = NULL;
	GDir *dirhandle;
	const char* direntry;
	MonoAssemblyName gac_aname;
	gint major=-1, minor=0, build=0, revision=0;
	gboolean exact_version;
	
	dirhandle = g_dir_open (basepath, 0, NULL);
	if (!dirhandle)
		return NULL;
		
	exact_version = (aname->major | aname->minor | aname->build | aname->revision) != 0;

	while ((direntry = g_dir_read_name (dirhandle))) {
		gboolean match = TRUE;
		
		if(!parse_assembly_directory_name (aname->name, direntry, &gac_aname))
			continue;
		
		if (aname->culture != NULL && strcmp (aname->culture, gac_aname.culture) != 0)
			match = FALSE;
			
		if (match && strlen ((char*)aname->public_key_token) > 0 && 
				!mono_public_tokens_are_equal (aname->public_key_token, gac_aname.public_key_token))
			match = FALSE;
		
		if (match) {
			if (exact_version) {
				match = (aname->major == gac_aname.major && aname->minor == gac_aname.minor &&
						 aname->build == gac_aname.build && aname->revision == gac_aname.revision); 
			}
			else if (gac_aname.major < major)
				match = FALSE;
			else if (gac_aname.major == major) {
				if (gac_aname.minor < minor)
					match = FALSE;
				else if (gac_aname.minor == minor) {
					if (gac_aname.build < build)
						match = FALSE;
					else if (gac_aname.build == build && gac_aname.revision <= revision)
						match = FALSE; 
				}
			}
		}
		
		if (match) {
			major = gac_aname.major;
			minor = gac_aname.minor;
			build = gac_aname.build;
			revision = gac_aname.revision;
			g_free (fullpath);
			fullpath = g_build_path (G_DIR_SEPARATOR_S, basepath, direntry, fullname, (const char*)NULL);
		}

		mono_assembly_name_free_internal (&gac_aname);
	}
	
	g_dir_close (dirhandle);
	
	if (fullpath == NULL)
		return NULL;
	else {
		MonoAssemblyOpenRequest req;
		mono_assembly_request_prepare_open (&req, MONO_ASMCTX_DEFAULT, alc);
		MonoAssembly *res = mono_assembly_request_open (fullpath, &req, status);
		g_free (fullpath);
		return res;
	}
}

/**
 * mono_assembly_load_with_partial_name:
 * \param name an assembly name that is then parsed by `api:mono_assembly_name_parse`.
 * \param status return status code
 *
 * Loads a \c MonoAssembly from a name.  The name is parsed using `api:mono_assembly_name_parse`,
 * so it might contain a qualified type name, version, culture and token.
 *
 * This will load the assembly from the file whose name is derived from the assembly name
 * by appending the \c .dll extension.
 *
 * The assembly is loaded from either one of the extra Global Assembly Caches specified
 * by the extra GAC paths (specified by the \c MONO_GAC_PREFIX environment variable) or
 * if that fails from the GAC.
 *
 * \returns NULL on failure, or a pointer to a \c MonoAssembly on success.
 */
MonoAssembly*
mono_assembly_load_with_partial_name (const char *name, MonoImageOpenStatus *status)
{
	MonoAssembly *result;
	MONO_ENTER_GC_UNSAFE;
	MonoImageOpenStatus def_status;
	if (!status)
		status = &def_status;
	result = mono_assembly_load_with_partial_name_internal (name, mono_domain_default_alc (mono_domain_get ()), status);
	MONO_EXIT_GC_UNSAFE;
	return result;
}

MonoAssembly*
mono_assembly_load_with_partial_name_internal (const char *name, MonoAssemblyLoadContext *alc, MonoImageOpenStatus *status)
{
	ERROR_DECL (error);
	MonoAssembly *res;
	MonoAssemblyName *aname, base_name;
	MonoAssemblyName mapped_aname;

	MONO_REQ_GC_UNSAFE_MODE;

	g_assert (status != NULL);

	memset (&base_name, 0, sizeof (MonoAssemblyName));
	aname = &base_name;

	if (!mono_assembly_name_parse (name, aname))
		return NULL;

	/* 
	 * If no specific version has been requested, make sure we load the
	 * correct version for system assemblies.
	 */ 
	if ((aname->major | aname->minor | aname->build | aname->revision) == 0)
		aname = mono_assembly_remap_version (aname, &mapped_aname);
	
	res = mono_assembly_loaded_internal (alc, aname, FALSE);
	if (res) {
		mono_assembly_name_free_internal (aname);
		return res;
	}

	res = invoke_assembly_preload_hook (alc, aname, assemblies_path);
	if (res) {
		res->in_gac = FALSE;
		mono_assembly_name_free_internal (aname);
		return res;
	}

#ifndef DISABLE_GAC
	gchar *fullname, *gacpath;
	gchar **paths;
	fullname = g_strdup_printf ("%s.dll", aname->name);

	if (extra_gac_paths) {
		paths = extra_gac_paths;
		while (!res && *paths) {
			gacpath = g_build_path (G_DIR_SEPARATOR_S, *paths, "lib", "mono", "gac", aname->name, (const char*)NULL);
			res = probe_for_partial_name (gacpath, fullname, alc, aname, status);
			g_free (gacpath);
			paths++;
		}
	}

	if (res) {
		res->in_gac = TRUE;
		g_free (fullname);
		mono_assembly_name_free_internal (aname);
		return res;
	}

	gacpath = g_build_path (G_DIR_SEPARATOR_S, mono_assembly_getrootdir (), "mono", "gac", aname->name, (const char*)NULL);
	res = probe_for_partial_name (gacpath, fullname, alc, aname, status);
	g_free (gacpath);

	g_free (fullname);
	if (res)
		res->in_gac = TRUE;
#endif

	mono_assembly_name_free_internal (aname);

	if (!res) {
		res = mono_try_assembly_resolve (alc, name, NULL, FALSE, error);
		if (!is_ok (error)) {
			mono_error_cleanup (error);
			if (*status == MONO_IMAGE_OK)
				*status = MONO_IMAGE_IMAGE_INVALID;
		}
	}

	return res;
}

static MonoBoolean
mono_assembly_is_in_gac (const gchar *filename)
{
#ifndef DISABLE_GAC
	const gchar *rootdir;
	gchar *gp;
	gchar **paths;

	if (filename == NULL)
		return FALSE;

	for (paths = extra_gac_paths; paths && *paths; paths++) {
		if (strstr (*paths, filename) != *paths)
			continue;

		gp = (gchar *) (filename + strlen (*paths));
		if (*gp != G_DIR_SEPARATOR)
			continue;
		gp++;
		if (strncmp (gp, "lib", 3))
			continue;
		gp += 3;
		if (*gp != G_DIR_SEPARATOR)
			continue;
		gp++;
		if (strncmp (gp, "mono", 4))
			continue;
		gp += 4;
		if (*gp != G_DIR_SEPARATOR)
			continue;
		gp++;
		if (strncmp (gp, "gac", 3))
			continue;
		gp += 3;
		if (*gp != G_DIR_SEPARATOR)
			continue;

		return TRUE;
	}

	rootdir = mono_assembly_getrootdir ();
	if (strstr (filename, rootdir) != filename)
		return FALSE;

	gp = (gchar *) (filename + strlen (rootdir));
	if (*gp != G_DIR_SEPARATOR)
		return FALSE;
	gp++;
	if (strncmp (gp, "mono", 4))
		return FALSE;
	gp += 4;
	if (*gp != G_DIR_SEPARATOR)
		return FALSE;
	gp++;
	if (strncmp (gp, "gac", 3))
		return FALSE;
	gp += 3;
	if (*gp != G_DIR_SEPARATOR)
		return FALSE;
	return TRUE;
#else
	return FALSE;
#endif /* DISABLE_GAC */
}

static MonoImage*
mono_assembly_load_publisher_policy (MonoAssemblyName *aname)
{
	MonoImage *image = NULL;
#ifndef DISABLE_GAC
	gchar *filename, *pname, *name, *culture, *version, *fullpath, *subpath;
	gchar **paths;
	gint32 len;

	if (strstr (aname->name, ".dll")) {
		len = strlen (aname->name) - 4;
		name = (gchar *)g_malloc (len + 1);
		memcpy (name, aname->name, len);
		name[len] = 0;
	} else
		name = g_strdup (aname->name);
	
	if (aname->culture)
		culture = g_utf8_strdown (aname->culture, -1);
	else
		culture = g_strdup ("");
	
	pname = g_strdup_printf ("policy.%d.%d.%s", aname->major, aname->minor, name);
	version = g_strdup_printf ("0.0.0.0_%s_%s", culture, aname->public_key_token);
	g_free (name);
	g_free (culture);
	
	filename = g_strconcat (pname, ".dll", (const char*)NULL);
	subpath = g_build_path (G_DIR_SEPARATOR_S, pname, version, filename, (const char*)NULL);
	g_free (pname);
	g_free (version);
	g_free (filename);

	image = NULL;
	if (extra_gac_paths) {
		paths = extra_gac_paths;
		while (!image && *paths) {
			fullpath = g_build_path (G_DIR_SEPARATOR_S, *paths,
					"lib", "mono", "gac", subpath, (const char*)NULL);
			image = mono_image_open (fullpath, NULL);
			g_free (fullpath);
			paths++;
		}
	}

	if (image) {
		g_free (subpath);
		return image;
	}

	fullpath = g_build_path (G_DIR_SEPARATOR_S, mono_assembly_getrootdir (), 
			"mono", "gac", subpath, NULL);
	image = mono_image_open (fullpath, NULL);
	g_free (subpath);
	g_free (fullpath);
#endif
	
	return image;
}

static MonoAssemblyName*
mono_assembly_bind_version (MonoAssemblyBindingInfo *info, MonoAssemblyName *aname, MonoAssemblyName *dest_name)
{
	memcpy (dest_name, aname, sizeof (MonoAssemblyName));
	dest_name->major = info->new_version.major;
	dest_name->minor = info->new_version.minor;
	dest_name->build = info->new_version.build;
	dest_name->revision = info->new_version.revision;
	
	return dest_name;
}

/* LOCKING: assembly_binding lock must be held */
static MonoAssemblyBindingInfo*
search_binding_loaded (MonoAssemblyName *aname)
{
	GSList *tmp;

	for (tmp = loaded_assembly_bindings; tmp; tmp = tmp->next) {
		MonoAssemblyBindingInfo *info = (MonoAssemblyBindingInfo *)tmp->data;
		if (assembly_binding_maps_name (info, aname))
			return info;
	}

	return NULL;
}

static gboolean
info_compare_versions (AssemblyVersionSet *left, AssemblyVersionSet *right)
{
	if (left->major != right->major || left->minor != right->minor ||
	    left->build != right->build || left->revision != right->revision)
		return FALSE;

	return TRUE;
}

static gboolean
info_versions_equal (MonoAssemblyBindingInfo *left, MonoAssemblyBindingInfo *right)
{
	if (left->has_old_version_bottom != right->has_old_version_bottom)
		return FALSE;

	if (left->has_old_version_top != right->has_old_version_top)
		return FALSE;

	if (left->has_new_version != right->has_new_version)
		return FALSE;

	if (left->has_old_version_bottom && !info_compare_versions (&left->old_version_bottom, &right->old_version_bottom))
		return FALSE;

	if (left->has_old_version_top && !info_compare_versions (&left->old_version_top, &right->old_version_top))
		return FALSE;

	if (left->has_new_version && !info_compare_versions (&left->new_version, &right->new_version))
		return FALSE;

	return TRUE;
}

/* LOCKING: assumes all the necessary locks are held */
static void
assembly_binding_info_parsed (MonoAssemblyBindingInfo *info, void *user_data)
{
	MonoAssemblyBindingInfo *info_copy;
	GSList *tmp;
	MonoAssemblyBindingInfo *info_tmp;
	MonoDomain *domain = (MonoDomain*)user_data;

	if (!domain)
		return;

	if (info->has_new_version && mono_assembly_is_problematic_version (info->name, info->new_version.major, info->new_version.minor, info->new_version.build, info->new_version.revision)) {
		mono_trace (G_LOG_LEVEL_DEBUG, MONO_TRACE_ASSEMBLY, "Discarding assembly binding to problematic version %s v%d.%d.%d.%d",
			info->name, info->new_version.major, info->new_version.minor, info->new_version.build, info->new_version.revision);
		return;
	}

	for (tmp = domain->assembly_bindings; tmp; tmp = tmp->next) {
		info_tmp = (MonoAssemblyBindingInfo *)tmp->data;
		if (strcmp (info->name, info_tmp->name) == 0 && info_versions_equal (info, info_tmp))
			return;
	}

	info_copy = (MonoAssemblyBindingInfo *)mono_mempool_alloc0 (domain->mp, sizeof (MonoAssemblyBindingInfo));
	memcpy (info_copy, info, sizeof (MonoAssemblyBindingInfo));
	if (info->name)
		info_copy->name = mono_mempool_strdup (domain->mp, info->name);
	if (info->culture)
		info_copy->culture = mono_mempool_strdup (domain->mp, info->culture);

	domain->assembly_bindings = g_slist_append_mempool (domain->mp, domain->assembly_bindings, info_copy);
}

static int
get_version_number (int major, int minor)
{
	return major * 256 + minor;
}

static gboolean
info_major_minor_in_range (MonoAssemblyBindingInfo *info, MonoAssemblyName *aname)
{
	int aname_version_number = get_version_number (aname->major, aname->minor);
	if (!info->has_old_version_bottom)
		return FALSE;

	if (get_version_number (info->old_version_bottom.major, info->old_version_bottom.minor) > aname_version_number)
		return FALSE;

	if (info->has_old_version_top && get_version_number (info->old_version_top.major, info->old_version_top.minor) < aname_version_number)
		return FALSE;

	/* This is not the nicest way to do it, but it's a by-product of the way parsing is done */
	info->major = aname->major;
	info->minor = aname->minor;

	return TRUE;
}

/* LOCKING: Assumes that we are already locked - both loader and domain locks */
static MonoAssemblyBindingInfo*
get_per_domain_assembly_binding_info (MonoDomain *domain, MonoAssemblyName *aname)
{
	MonoAssemblyBindingInfo *info;
	GSList *list;

	if (!domain->assembly_bindings)
		return NULL;

	info = NULL;
	for (list = domain->assembly_bindings; list; list = list->next) {
		info = (MonoAssemblyBindingInfo *)list->data;
		if (info && !strcmp (aname->name, info->name) && info_major_minor_in_range (info, aname))
			break;
		info = NULL;
	}

	if (info) {
		if (info->name && info->public_key_token [0] && info->has_old_version_bottom &&
		    info->has_new_version && assembly_binding_maps_name (info, aname))
			info->is_valid = TRUE;
		else
			info->is_valid = FALSE;
	}

	return info;
}

void
mono_domain_parse_assembly_bindings (MonoDomain *domain, int amajor, int aminor, gchar *domain_config_file_name)
{
	if (domain->assembly_bindings_parsed)
		return;
	mono_domain_lock (domain);
	if (!domain->assembly_bindings_parsed) {

		gchar *domain_config_file_path = mono_portability_find_file (domain_config_file_name, TRUE);

		if (!domain_config_file_path)
			domain_config_file_path = domain_config_file_name;

		mono_config_parse_assembly_bindings (domain_config_file_path, amajor, aminor, domain, assembly_binding_info_parsed);
		domain->assembly_bindings_parsed = TRUE;
		if (domain_config_file_name != domain_config_file_path)
			g_free (domain_config_file_path);
	}

	mono_domain_unlock (domain);
}

static MonoAssemblyName*
mono_assembly_apply_binding (MonoAssemblyName *aname, MonoAssemblyName *dest_name)
{
	HANDLE_FUNCTION_ENTER ();

	ERROR_DECL (error);
	MonoAssemblyBindingInfo *info, *info2;
	MonoImage *ppimage;
	MonoDomain *domain;

	if (aname->public_key_token [0] == 0)
		goto return_aname;

	domain = mono_domain_get ();

	mono_assembly_binding_lock ();
	info = search_binding_loaded (aname);
	mono_assembly_binding_unlock ();

	if (!info) {
		mono_domain_lock (domain);
		info = get_per_domain_assembly_binding_info (domain, aname);
		mono_domain_unlock (domain);
	}

	if (info) {
		if (!check_policy_versions (info, aname))
			goto return_aname;
		
		mono_assembly_bind_version (info, aname, dest_name);
		goto return_dest_name;
	}

	MonoAppDomainSetupHandle setup;
	MonoStringHandle configuration_file;

	if (domain
			&& !MONO_HANDLE_IS_NULL (setup = MONO_HANDLE_NEW (MonoAppDomainSetup, domain->setup))
			&& !MONO_HANDLE_IS_NULL (configuration_file = MONO_HANDLE_NEW_GET (MonoString, setup, configuration_file))) {
		char *domain_config_file_name = mono_string_handle_to_utf8 (configuration_file, error);
		/* expect this to succeed because mono_domain_set_options_from_config () did
		 * the same thing when the domain was created. */
		mono_error_assert_ok (error);
		mono_domain_parse_assembly_bindings (domain, aname->major, aname->minor, domain_config_file_name);
		g_free (domain_config_file_name);

		mono_domain_lock (domain);
		info2 = get_per_domain_assembly_binding_info (domain, aname);

		if (info2) {
			info = (MonoAssemblyBindingInfo *)g_memdup (info2, sizeof (MonoAssemblyBindingInfo));
			info->name = g_strdup (info2->name);
			info->culture = g_strdup (info2->culture);
			info->domain_id = domain->domain_id;
		}

		mono_domain_unlock (domain);
	}

	if (!info) {
		info = g_new0 (MonoAssemblyBindingInfo, 1);
		info->major = aname->major;
		info->minor = aname->minor;
	}

	if (!info->is_valid) {
		ppimage = mono_assembly_load_publisher_policy (aname);
		if (ppimage) {
			get_publisher_policy_info (ppimage, aname, info);
			mono_image_close (ppimage);
		}
	}

	/* Define default error value if needed */
	if (!info->is_valid) {
		info->name = g_strdup (aname->name);
		info->culture = g_strdup (aname->culture);
		g_strlcpy ((char *)info->public_key_token, (const char *)aname->public_key_token, MONO_PUBLIC_KEY_TOKEN_LENGTH);
	}
	
	mono_assembly_binding_lock ();
	info2 = search_binding_loaded (aname);
	if (info2) {
		/* This binding was added by another thread 
		 * before us */
		mono_assembly_binding_info_free (info);
		g_free (info);
		
		info = info2;
	} else
		loaded_assembly_bindings = g_slist_prepend (loaded_assembly_bindings, info);
		
	mono_assembly_binding_unlock ();
	
	if (!info->is_valid || !check_policy_versions (info, aname))
		goto return_aname;

	mono_assembly_bind_version (info, aname, dest_name);
	goto return_dest_name;

	MonoAssemblyName* result;

return_dest_name:
	result = dest_name;
	goto exit;

return_aname:
	result = aname;
	goto exit;
exit:
	HANDLE_FUNCTION_RETURN_VAL (result);
}

#ifndef DISABLE_GAC
/**
 * mono_assembly_load_from_gac
 *
 * \param aname The assembly name object
 */
static MonoAssembly*
mono_assembly_load_from_gac (MonoAssemblyName *aname,  gchar *filename, MonoImageOpenStatus *status, MonoBoolean refonly)
{
	MonoAssembly *result = NULL;
	gchar *name, *version, *culture, *fullpath, *subpath;
	gint32 len;
	gchar **paths;
	char *pubtok;

	if (aname->public_key_token [0] == 0) {
		return NULL;
	}

	if (strstr (aname->name, ".dll")) {
		len = strlen (filename) - 4;
		name = (gchar *)g_malloc (len + 1);
		memcpy (name, aname->name, len);
		name[len] = 0;
	} else {
		name = g_strdup (aname->name);
	}

	if (aname->culture) {
		culture = g_utf8_strdown (aname->culture, -1);
	} else {
		culture = g_strdup ("");
	}

	pubtok = g_ascii_strdown ((char*)aname->public_key_token, MONO_PUBLIC_KEY_TOKEN_LENGTH);
	version = g_strdup_printf ("%d.%d.%d.%d_%s_%s", aname->major,
			aname->minor, aname->build, aname->revision,
			culture, pubtok);
	g_free (pubtok);
	
	subpath = g_build_path (G_DIR_SEPARATOR_S, name, version, filename, (const char*)NULL);
	g_free (name);
	g_free (version);
	g_free (culture);

	MonoAssemblyOpenRequest req;
	mono_assembly_request_prepare_open (&req,
	                               refonly ? MONO_ASMCTX_REFONLY : MONO_ASMCTX_DEFAULT,
	                               mono_domain_default_alc (mono_domain_get ()));

	if (extra_gac_paths) {
		paths = extra_gac_paths;
		while (!result && *paths) {
			fullpath = g_build_path (G_DIR_SEPARATOR_S, *paths, "lib", "mono", "gac", subpath, (const char*)NULL);
			result = mono_assembly_request_open (fullpath, &req, status);
			g_free (fullpath);
			paths++;
		}
	}

	if (result) {
		result->in_gac = TRUE;
		g_free (subpath);
		return result;
	}

	fullpath = g_build_path (G_DIR_SEPARATOR_S, mono_assembly_getrootdir (),
			"mono", "gac", subpath, (const char*)NULL);
	result = mono_assembly_request_open (fullpath, &req, status);
	g_free (fullpath);

	if (result)
		result->in_gac = TRUE;
	
	g_free (subpath);

	return result;
}
#endif /* DISABLE_GAC */

MonoAssembly*
mono_assembly_load_corlib (const MonoRuntimeInfo *runtime, MonoImageOpenStatus *status)
{
	MonoAssemblyName *aname;
	MonoAssemblyOpenRequest req;
	mono_assembly_request_prepare_open (&req, MONO_ASMCTX_DEFAULT, mono_domain_default_alc (mono_domain_get ()));

	if (corlib) {
		/* g_print ("corlib already loaded\n"); */
		return corlib;
	}

#ifdef ENABLE_NETCORE
	aname = mono_assembly_name_new (MONO_ASSEMBLY_CORLIB_NAME);
	corlib = invoke_assembly_preload_hook (req.request.alc, aname, NULL);
	/* MonoCore preload hook should know how to find it */
	/* FIXME: AOT compiler comes here without an installed hook. */
	if (!corlib) {
		if (assemblies_path) { // Custom assemblies path set via MONO_PATH or mono_set_assemblies_path
			char *corlib_name = g_strdup_printf ("%s.dll", MONO_ASSEMBLY_CORLIB_NAME);
			corlib = load_in_path (corlib_name, (const char**)assemblies_path, &req, status);
		}
	}
	if (!corlib) {
		/* Maybe its in a bundle */
		char *corlib_name = g_strdup_printf ("%s.dll", MONO_ASSEMBLY_CORLIB_NAME);
		corlib = mono_assembly_request_open (corlib_name, &req, status);
	}
	g_assert (corlib);
#else
	// A nonstandard preload hook may provide a special mscorlib assembly
	aname = mono_assembly_name_new ("mscorlib.dll");
	corlib = invoke_assembly_preload_hook (req.request.alc, aname, assemblies_path);
	mono_assembly_name_free_internal (aname);
	g_free (aname);
	if (corlib != NULL)
		goto return_corlib_and_facades;

	// This unusual directory layout can occur if mono is being built and run out of its own source repo
	if (assemblies_path) { // Custom assemblies path set via MONO_PATH or mono_set_assemblies_path
		corlib = load_in_path ("mscorlib.dll", (const char**)assemblies_path, &req, status);
		if (corlib)
			goto return_corlib_and_facades;
	}

	/* Normal case: Load corlib from mono/<version> */
	char *corlib_file;
	corlib_file = g_build_filename ("mono", runtime->framework_version, "mscorlib.dll", (const char*)NULL);
	if (assemblies_path) { // Custom assemblies path
		corlib = load_in_path (corlib_file, (const char**)assemblies_path, &req, status);
		if (corlib) {
			g_free (corlib_file);
			goto return_corlib_and_facades;
		}
	}
	corlib = load_in_path (corlib_file, (const char**) default_path, &req, status);
	g_free (corlib_file);

return_corlib_and_facades:
	if (corlib)  // FIXME: stop hardcoding 4.5 here
		default_path [1] = g_strdup_printf ("%s/Facades", corlib->basedir);
#endif /*!ENABLE_NETCORE*/
		
	return corlib;
}

static MonoAssembly*
prevent_reference_assembly_from_running (MonoAssembly* candidate, gboolean refonly)
{
	ERROR_DECL (refasm_error);
	if (candidate && !refonly) {
		/* .NET Framework seems to not check for ReferenceAssemblyAttribute on dynamic assemblies */
		if (!image_is_dynamic (candidate->image) &&
		    mono_assembly_has_reference_assembly_attribute (candidate, refasm_error))
			candidate = NULL;
	}
	mono_error_cleanup (refasm_error);
	return candidate;
}

gboolean
mono_assembly_candidate_predicate_sn_same_name (MonoAssembly *candidate, gpointer ud)
{
	MonoAssemblyName *wanted_name = (MonoAssemblyName*)ud;
	MonoAssemblyName *candidate_name = &candidate->aname;

	g_assert (wanted_name != NULL);
	g_assert (candidate_name != NULL);

	if (mono_trace_is_traced (G_LOG_LEVEL_INFO, MONO_TRACE_ASSEMBLY)) {
		char * s = mono_stringify_assembly_name (wanted_name);
		mono_trace (G_LOG_LEVEL_DEBUG, MONO_TRACE_ASSEMBLY, "Predicate: wanted = %s", s);
		g_free (s);
		s = mono_stringify_assembly_name (candidate_name);
		mono_trace (G_LOG_LEVEL_DEBUG, MONO_TRACE_ASSEMBLY, "Predicate: candidate = %s", s);
		g_free (s);
	}

#ifdef ENABLE_NETCORE
	return mono_assembly_check_name_match (wanted_name, candidate_name);
#else
	/* Wanted name has no token, not strongly named: always matches. */
	if (0 == wanted_name->public_key_token [0]) {
		mono_trace (G_LOG_LEVEL_DEBUG, MONO_TRACE_ASSEMBLY, "Predicate: wanted has no token, returning TRUE");
		return TRUE;
	}

	/* Candidate name has no token, not strongly named: never matches */
	if (0 == candidate_name->public_key_token [0]) {
		mono_trace (G_LOG_LEVEL_DEBUG, MONO_TRACE_ASSEMBLY, "Predicate: candidate has no token, returning FALSE");
		return FALSE;
	}

	return mono_assembly_check_name_match (wanted_name, candidate_name) ||
		framework_assembly_sn_match (wanted_name, candidate_name);
#endif
}

gboolean
mono_assembly_check_name_match (MonoAssemblyName *wanted_name, MonoAssemblyName *candidate_name)
{
#if ENABLE_NETCORE
	gboolean result = mono_assembly_names_equal_flags (wanted_name, candidate_name, MONO_ANAME_EQ_IGNORE_VERSION | MONO_ANAME_EQ_IGNORE_PUBKEY);
	if (result && assembly_names_compare_versions (wanted_name, candidate_name, -1) > 0)
		result = FALSE;
#else
	gboolean result = mono_assembly_names_equal_flags (wanted_name, candidate_name, MONO_ANAME_EQ_NONE);
#endif

	mono_trace (G_LOG_LEVEL_DEBUG, MONO_TRACE_ASSEMBLY, "Predicate: candidate and wanted names %s",
		    result ? "match, returning TRUE" : "don't match, returning FALSE");
	return result;

}

gboolean
framework_assembly_sn_match (MonoAssemblyName *wanted_name, MonoAssemblyName *candidate_name)
{
#ifndef DISABLE_DESKTOP_LOADER
	g_assert (wanted_name != NULL);
	g_assert (candidate_name != NULL);
	const AssemblyVersionMap *vmap = (AssemblyVersionMap *)g_hash_table_lookup (assembly_remapping_table, wanted_name->name);
	if (vmap) {
		if (!vmap->framework_facade_assembly) {
			/* If the wanted name is a framework assembly, it's enough for the name/version/culture to match.  If the assembly was remapped, the public key token is likely unrelated. */
			gboolean result = mono_assembly_names_equal_flags (wanted_name, candidate_name, MONO_ANAME_EQ_IGNORE_PUBKEY);
			mono_trace (G_LOG_LEVEL_DEBUG, MONO_TRACE_ASSEMBLY, "Predicate: candidate and wanted names %s (ignoring the public key token)", result ? "match, returning TRUE" : "don't match, returning FALSE");
			return result;
		} else {
			/* For facades, the name and public key token should
			 * match, but the version doesn't matter as long as the
			 * candidate is not older. */
			gboolean result = mono_assembly_names_equal_flags (wanted_name, candidate_name, MONO_ANAME_EQ_IGNORE_VERSION);
			mono_trace (G_LOG_LEVEL_DEBUG, MONO_TRACE_ASSEMBLY, "Predicate: candidate and wanted names %s (ignoring version)", result ? "match" : "don't match, returning FALSE");
			if (result) {
				// compare major of candidate and wanted
				int c = assembly_names_compare_versions (candidate_name, wanted_name, 1);
				mono_trace (G_LOG_LEVEL_DEBUG, MONO_TRACE_ASSEMBLY, "Predicate: candidate major version is %s wanted major version, returning %s\n", c == 0 ? "the same as" : (c < 0 ? "lower than" : "greater than"),
					    (c >= 0) ? "TRUE" : "FALSE");
				return (c >= 0);  // don't accept a candidate that's older than wanted.
			} else {
				return FALSE;
			}
		}
	}
#endif
	return FALSE;
}

static MonoAssembly*
mono_assembly_request_byname_nosearch (MonoAssemblyName *aname,
				       const MonoAssemblyByNameRequest *req,
				       MonoImageOpenStatus *status)
{
	MonoAssembly *result = NULL;
	MonoAssemblyName maped_aname;
	MonoAssemblyName maped_name_pp;

	aname = mono_assembly_remap_version (aname, &maped_aname);

	const gboolean refonly = req->request.asmctx == MONO_ASMCTX_REFONLY;

	/* Reflection only assemblies don't get assembly binding */
	if (!refonly)
		aname = mono_assembly_apply_binding (aname, &maped_name_pp);

	result = mono_assembly_loaded_internal (req->request.alc, aname, refonly);
	if (result)
		return result;

	result = refonly ? invoke_assembly_refonly_preload_hook (req->request.alc, aname, assemblies_path) : invoke_assembly_preload_hook (req->request.alc, aname, assemblies_path);
	if (result) {
		result->in_gac = FALSE;
		return result;
	}

#ifndef ENABLE_NETCORE
	result = mono_assembly_load_full_gac_base_default (aname, req->basedir, req->request.alc, req->request.asmctx, status);
#endif
	return result;
}

/* Like mono_assembly_request_byname_nosearch, but don't ask the preload look (ie,
 * the appdomain) to run.  Just looks in the gac, the specified base dir or the
 * default_path.  Does NOT look in the appdomain application base or in the
 * MONO_PATH.
 */
MonoAssembly*
mono_assembly_load_full_gac_base_default (MonoAssemblyName *aname,
					  const char *basedir,
					  MonoAssemblyLoadContext *alc,
					  MonoAssemblyContextKind asmctx,
					  MonoImageOpenStatus *status)
{
	MonoAssembly *result;
	MonoAssemblyName maped_aname;
	char *fullpath, *filename;
	int ext_index;
	const char *ext;
	int len;

	/* If we remap e.g. 4.1.3.0 to 4.0.0.0, look in the 4.0.0.0
	 * GAC directory, not 4.1.3.0 */
	aname = mono_assembly_remap_version (aname, &maped_aname);

	/* Currently we retrieve the loaded corlib for reflection 
	 * only requests, like a common reflection only assembly 
	 */
	gboolean name_is_corlib = strcmp (aname->name, MONO_ASSEMBLY_CORLIB_NAME) == 0;
	/* Assembly.Load (new AssemblyName ("mscorlib.dll")) (respectively,
	 * "System.Private.CoreLib.dll" for netcore) is treated the same as
	 * "mscorlib" (resp "System.Private.CoreLib"). */
	name_is_corlib = name_is_corlib || strcmp (aname->name, MONO_ASSEMBLY_CORLIB_NAME ".dll") == 0;
	if (name_is_corlib) {
		return mono_assembly_load_corlib (mono_get_runtime_info (), status);
	}

	MonoAssemblyCandidatePredicate predicate = NULL;
	void* predicate_ud = NULL;
	if (mono_loader_get_strict_assembly_name_check ()) {
		predicate = &mono_assembly_candidate_predicate_sn_same_name;
		predicate_ud = aname;
	}

	MonoAssemblyOpenRequest req;
	mono_assembly_request_prepare_open (&req, asmctx, alc);
	req.request.predicate = predicate;
	req.request.predicate_ud = predicate_ud;

	len = strlen (aname->name);
	for (ext_index = 0; ext_index < 2; ext_index ++) {
		ext = ext_index == 0 ? ".dll" : ".exe";
		if (len > 4 && (!strcmp (aname->name + len - 4, ".dll") || !strcmp (aname->name + len - 4, ".exe"))) {
			filename = g_strdup (aname->name);
			/* Don't try appending .dll/.exe if it already has one of those extensions */
			ext_index++;
		} else {
			filename = g_strconcat (aname->name, ext, (const char*)NULL);
		}

#ifndef DISABLE_GAC
		const gboolean refonly = asmctx == MONO_ASMCTX_REFONLY;

		result = mono_assembly_load_from_gac (aname, filename, status, refonly);
		if (result) {
			g_free (filename);
			return result;
		}
#endif

		if (basedir) {
			fullpath = g_build_filename (basedir, filename, (const char*)NULL);
			result = mono_assembly_request_open (fullpath, &req, status);
			g_free (fullpath);
			if (result) {
				result->in_gac = FALSE;
				g_free (filename);
				return result;
			}
		}

		result = load_in_path (filename, (const char**) default_path, &req, status);
		if (result)
			result->in_gac = FALSE;
		g_free (filename);
		if (result)
			return result;
	}

	return result;
}

MonoAssembly*
mono_assembly_request_byname (MonoAssemblyName *aname, const MonoAssemblyByNameRequest *req, MonoImageOpenStatus *status)
{
	MonoDomain *domain = mono_alc_domain (req->request.alc);
	mono_trace (G_LOG_LEVEL_DEBUG, MONO_TRACE_ASSEMBLY, "Request to load %s in (domain %p, alc %p)", aname->name, domain, (gpointer)req->request.alc);
	MonoAssembly *result;
	if (status)
		*status = MONO_IMAGE_OK;
#ifndef ENABLE_NETCORE
	result = mono_assembly_request_byname_nosearch (aname, req, status);
	const gboolean refonly = req->request.asmctx == MONO_ASMCTX_REFONLY;

	if (!result && !req->no_postload_search) {
		/* Try a postload search hook */
		result = mono_assembly_invoke_search_hook_internal (req->request.alc, req->requesting_assembly, aname, refonly, TRUE);
		result = prevent_reference_assembly_from_running (result, refonly);
	}
#else
	result = NULL;
	if (bundles != NULL) {
		MonoImageOpenStatus status;
		MonoImage *image;
		image = mono_assembly_open_from_bundle (req->request.alc, aname->name, &status, FALSE);
		if (!image) {
			char *name = g_strdup_printf ("%s.dll", aname->name);
			image = mono_assembly_open_from_bundle (req->request.alc, name, &status, FALSE);
		}
		if (image)
			result = mono_assembly_request_load_from (image, aname->name, &req->request, &status);
	}
	if (!result)
		result = netcore_load_reference (aname, req->request.alc, req->requesting_assembly, !req->no_postload_search);
#endif
	return result;
}

MonoAssembly *
mono_assembly_load_full_alc (MonoGCHandle alc_gchandle, MonoAssemblyName *aname, const char *basedir, MonoImageOpenStatus *status)
{
	MonoAssembly *res;
	MONO_ENTER_GC_UNSAFE;
	MonoAssemblyByNameRequest req;
#ifdef ENABLE_NETCORE
	MonoAssemblyLoadContext *alc = mono_alc_from_gchandle (alc_gchandle);
#else
	MonoAssemblyLoadContext *alc = mono_domain_default_alc (mono_domain_get ());
#endif
	mono_assembly_request_prepare_byname (&req, MONO_ASMCTX_DEFAULT, alc);
	req.requesting_assembly = NULL;
	req.basedir = basedir;
	res = mono_assembly_request_byname (aname, &req, status);
	MONO_EXIT_GC_UNSAFE;
	return res;
}

/**
 * mono_assembly_load_full:
 * \param aname A MonoAssemblyName with the assembly name to load.
 * \param basedir A directory to look up the assembly at.
 * \param status a pointer to a MonoImageOpenStatus to return the status of the load operation
 * \param refonly Whether this assembly is being opened in "reflection-only" mode.
 *
 * Loads the assembly referenced by \p aname, if the value of \p basedir is not NULL, it
 * attempts to load the assembly from that directory before probing the standard locations.
 *
 * If the assembly is being opened in reflection-only mode (\p refonly set to TRUE) then no 
 * assembly binding takes place.
 *
 * \returns the assembly referenced by \p aname loaded or NULL on error. On error the
 * value pointed by \p status is updated with an error code.
 */
MonoAssembly*
mono_assembly_load_full (MonoAssemblyName *aname, const char *basedir, MonoImageOpenStatus *status, gboolean refonly)
{
	MonoAssembly *res;
	MONO_ENTER_GC_UNSAFE;
	MonoAssemblyByNameRequest req;
	mono_assembly_request_prepare_byname (&req,
	                               refonly ? MONO_ASMCTX_REFONLY : MONO_ASMCTX_DEFAULT,
	                               mono_domain_default_alc (mono_domain_get ()));
	req.requesting_assembly = NULL;
	req.basedir = basedir;
	res = mono_assembly_request_byname (aname, &req, status);
	MONO_EXIT_GC_UNSAFE;
	return res;
}

/**
 * mono_assembly_load:
 * \param aname A MonoAssemblyName with the assembly name to load.
 * \param basedir A directory to look up the assembly at.
 * \param status a pointer to a MonoImageOpenStatus to return the status of the load operation
 *
 * Loads the assembly referenced by \p aname, if the value of \p basedir is not NULL, it
 * attempts to load the assembly from that directory before probing the standard locations.
 *
 * \returns the assembly referenced by \p aname loaded or NULL on error. On error the
 * value pointed by \p status is updated with an error code.
 */
MonoAssembly*
mono_assembly_load (MonoAssemblyName *aname, const char *basedir, MonoImageOpenStatus *status)
{
	MonoAssemblyByNameRequest req;
	mono_assembly_request_prepare_byname (&req, MONO_ASMCTX_DEFAULT, mono_domain_default_alc (mono_domain_get ()));
	req.requesting_assembly = NULL;
	req.basedir = basedir;
	return mono_assembly_request_byname (aname, &req, status);
}

/**
 * mono_assembly_loaded_full:
 * \param aname an assembly to look for.
 * \param refonly Whether this assembly is being opened in "reflection-only" mode.
 *
 * This is used to determine if the specified assembly has been loaded
 * \returns NULL If the given \p aname assembly has not been loaded, or a pointer to
 * a \c MonoAssembly that matches the \c MonoAssemblyName specified.
 */
MonoAssembly*
mono_assembly_loaded_full (MonoAssemblyName *aname, gboolean refonly)
{
	MonoAssemblyLoadContext *alc = mono_domain_default_alc (mono_domain_get ());
	return mono_assembly_loaded_internal (alc, aname, refonly);
}

MonoAssembly *
mono_assembly_loaded_internal (MonoAssemblyLoadContext *alc, MonoAssemblyName *aname, gboolean refonly)
{
	MonoAssembly *res;
	MonoAssemblyName mapped_aname;

	aname = mono_assembly_remap_version (aname, &mapped_aname);

	res = mono_assembly_invoke_search_hook_internal (alc, NULL, aname, refonly, FALSE);

	return res;
}

/**
 * mono_assembly_loaded:
 * \param aname an assembly to look for.
 *
 * This is used to determine if the specified assembly has been loaded
 
 * \returns NULL If the given \p aname assembly has not been loaded, or a pointer to
 * a \c MonoAssembly that matches the \c MonoAssemblyName specified.
 */
MonoAssembly*
mono_assembly_loaded (MonoAssemblyName *aname)
{
	MonoAssembly *res;
	MONO_ENTER_GC_UNSAFE;
	res = mono_assembly_loaded_internal (mono_domain_default_alc (mono_domain_get ()), aname, FALSE);
	MONO_EXIT_GC_UNSAFE;
	return res;
}

void
mono_assembly_release_gc_roots (MonoAssembly *assembly)
{
	if (assembly == NULL || assembly == REFERENCE_MISSING)
		return;

	if (assembly_is_dynamic (assembly)) {
		int i;
		MonoDynamicImage *dynimg = (MonoDynamicImage *)assembly->image;
		for (i = 0; i < dynimg->image.module_count; ++i)
			mono_dynamic_image_release_gc_roots ((MonoDynamicImage *)dynimg->image.modules [i]);
		mono_dynamic_image_release_gc_roots (dynimg);
	}
}

/*
 * Returns whether mono_assembly_close_finish() must be called as
 * well.  See comment for mono_image_close_except_pools() for why we
 * unload in two steps.
 */
gboolean
mono_assembly_close_except_image_pools (MonoAssembly *assembly)
{
	GSList *tmp;
	g_return_val_if_fail (assembly != NULL, FALSE);

	if (assembly == REFERENCE_MISSING)
		return FALSE;

	/* Might be 0 already */
	if (mono_atomic_dec_i32 (&assembly->ref_count) > 0)
		return FALSE;

	MONO_PROFILER_RAISE (assembly_unloading, (assembly));

	mono_trace (G_LOG_LEVEL_DEBUG, MONO_TRACE_ASSEMBLY, "Unloading assembly %s [%p].", assembly->aname.name, assembly);

	mono_debug_close_image (assembly->image);

	mono_assemblies_lock ();
	loaded_assemblies = g_list_remove (loaded_assemblies, assembly);
	mono_assemblies_unlock ();

	assembly->image->assembly = NULL;

	if (!mono_image_close_except_pools (assembly->image))
		assembly->image = NULL;

	for (tmp = assembly->friend_assembly_names; tmp; tmp = tmp->next) {
		MonoAssemblyName *fname = (MonoAssemblyName *)tmp->data;
		mono_assembly_name_free_internal (fname);
		g_free (fname);
	}
	g_slist_free (assembly->friend_assembly_names);
	g_free (assembly->basedir);

	MONO_PROFILER_RAISE (assembly_unloaded, (assembly));

	return TRUE;
}

void
mono_assembly_close_finish (MonoAssembly *assembly)
{
	g_assert (assembly && assembly != REFERENCE_MISSING);

	if (assembly->image)
		mono_image_close_finish (assembly->image);

	if (assembly_is_dynamic (assembly)) {
		g_free ((char*)assembly->aname.culture);
	} else {
		g_free (assembly);
	}
}

/**
 * mono_assembly_close:
 * \param assembly the assembly to release.
 *
 * This method releases a reference to the \p assembly.  The assembly is
 * only released when all the outstanding references to it are released.
 */
void
mono_assembly_close (MonoAssembly *assembly)
{
	if (mono_assembly_close_except_image_pools (assembly))
		mono_assembly_close_finish (assembly);
}

/**
 * mono_assembly_load_module:
 */
MonoImage*
mono_assembly_load_module (MonoAssembly *assembly, guint32 idx)
{
	ERROR_DECL (error);
	MonoImage *result = mono_assembly_load_module_checked (assembly, idx, error);
	mono_error_assert_ok (error);
	return result;
}

MONO_API MonoImage*
mono_assembly_load_module_checked (MonoAssembly *assembly, uint32_t idx, MonoError *error)
{
	return mono_image_load_file_for_image_checked (assembly->image, idx, error);
}


/**
 * mono_assembly_foreach:
 * \param func function to invoke for each assembly loaded
 * \param user_data data passed to the callback
 *
 * Invokes the provided \p func callback for each assembly loaded into
 * the runtime.   The first parameter passed to the callback  is the
 * \c MonoAssembly*, and the second parameter is the \p user_data.
 *
 * This is done for all assemblies loaded in the runtime, not just
 * those loaded in the current application domain.
 */
void
mono_assembly_foreach (GFunc func, gpointer user_data)
{
	GList *copy;

	/*
	 * We make a copy of the list to avoid calling the callback inside the 
	 * lock, which could lead to deadlocks.
	 */
	mono_assemblies_lock ();
	copy = g_list_copy (loaded_assemblies);
	mono_assemblies_unlock ();

	g_list_foreach (loaded_assemblies, func, user_data);

	g_list_free (copy);
}

/**
 * mono_assemblies_cleanup:
 *
 * Free all resources used by this module.
 */
void
mono_assemblies_cleanup (void)
{
	GSList *l;

	mono_os_mutex_destroy (&assemblies_mutex);
	mono_os_mutex_destroy (&assembly_binding_mutex);

	for (l = loaded_assembly_bindings; l; l = l->next) {
		MonoAssemblyBindingInfo *info = (MonoAssemblyBindingInfo *)l->data;

		mono_assembly_binding_info_free (info);
		g_free (info);
	}
	g_slist_free (loaded_assembly_bindings);

	free_assembly_asmctx_from_path_hooks ();
	free_assembly_load_hooks ();
	free_assembly_search_hooks ();
	free_assembly_preload_hooks ();
}

/*LOCKING takes the assembly_binding lock*/
void
mono_assembly_cleanup_domain_bindings (guint32 domain_id)
{
	GSList **iter;

	mono_assembly_binding_lock ();
	iter = &loaded_assembly_bindings;
	while (*iter) {
		GSList *l = *iter;
		MonoAssemblyBindingInfo *info = (MonoAssemblyBindingInfo *)l->data;

		if (info->domain_id == domain_id) {
			*iter = l->next;
			mono_assembly_binding_info_free (info);
			g_free (info);
			g_slist_free_1 (l);
		} else {
			iter = &l->next;
		}
	}
	mono_assembly_binding_unlock ();
}

/*
 * Holds the assembly of the application, for
 * System.Diagnostics.Process::MainModule
 */
static MonoAssembly *main_assembly=NULL;

/**
 * mono_assembly_set_main:
 */
void
mono_assembly_set_main (MonoAssembly *assembly)
{
	main_assembly = assembly;
}

/**
 * mono_assembly_get_main:
 *
 * Returns: the assembly for the application, the first assembly that is loaded by the VM
 */
MonoAssembly *
mono_assembly_get_main (void)
{
	return (main_assembly);
}

/**
 * mono_assembly_get_image:
 * \param assembly The assembly to retrieve the image from
 *
 * \returns the \c MonoImage associated with this assembly.
 */
MonoImage*
mono_assembly_get_image (MonoAssembly *assembly)
{
	MonoImage *res;
	MONO_ENTER_GC_UNSAFE;
	res = mono_assembly_get_image_internal (assembly);
	MONO_EXIT_GC_UNSAFE;
	return res;
}

MonoImage*
mono_assembly_get_image_internal (MonoAssembly *assembly)
{
	MONO_REQ_GC_UNSAFE_MODE;
	return assembly->image;
}

/**
 * mono_assembly_get_name:
 * \param assembly The assembly to retrieve the name from
 *
 * The returned name's lifetime is the same as \p assembly's.
 *
 * \returns the \c MonoAssemblyName associated with this assembly.
 */
MonoAssemblyName *
mono_assembly_get_name (MonoAssembly *assembly)
{
	MonoAssemblyName *res;
	MONO_ENTER_GC_UNSAFE;
	res = mono_assembly_get_name_internal (assembly);
	MONO_EXIT_GC_UNSAFE;
	return res;
}

MonoAssemblyName *
mono_assembly_get_name_internal (MonoAssembly *assembly)
{
	MONO_REQ_GC_UNSAFE_MODE;
	return &assembly->aname;
}

/**
 * mono_register_bundled_assemblies:
 */
void
mono_register_bundled_assemblies (const MonoBundledAssembly **assemblies)
{
	bundles = assemblies;
}

#define MONO_DECLSEC_FORMAT_10		0x3C
#define MONO_DECLSEC_FORMAT_20		0x2E
#define MONO_DECLSEC_FIELD		0x53
#define MONO_DECLSEC_PROPERTY		0x54

#define SKIP_VISIBILITY_XML_ATTRIBUTE ("\"SkipVerification\"")
#define SKIP_VISIBILITY_ATTRIBUTE_NAME ("System.Security.Permissions.SecurityPermissionAttribute")
#define SKIP_VISIBILITY_ATTRIBUTE_SIZE (sizeof (SKIP_VISIBILITY_ATTRIBUTE_NAME) - 1)
#define SKIP_VISIBILITY_PROPERTY_NAME ("SkipVerification")
#define SKIP_VISIBILITY_PROPERTY_SIZE (sizeof (SKIP_VISIBILITY_PROPERTY_NAME) - 1)

static gboolean
mono_assembly_try_decode_skip_verification_param (const char *p, const char **resp, gboolean *abort_decoding)
{
	int len;
	switch (*p++) {
	case MONO_DECLSEC_PROPERTY:
		break;
	case MONO_DECLSEC_FIELD:
	default:
		*abort_decoding = TRUE;
		return FALSE;
		break;
	}

	if (*p++ != MONO_TYPE_BOOLEAN) {
		*abort_decoding = TRUE;
		return FALSE;
	}
		
	/* property name length */
	len = mono_metadata_decode_value (p, &p);

	if (len >= SKIP_VISIBILITY_PROPERTY_SIZE && !memcmp (p, SKIP_VISIBILITY_PROPERTY_NAME, SKIP_VISIBILITY_PROPERTY_SIZE)) {
		p += len;
		return *p;
	}
	p += len + 1;

	*resp = p;
	return FALSE;
}

static gboolean
mono_assembly_try_decode_skip_verification (const char *p, const char *endn)
{
	int i, j, num, len, params_len;

	if (*p == MONO_DECLSEC_FORMAT_10) {
		gsize read, written;
		char *res = g_convert (p, endn - p, "UTF-8", "UTF-16LE", &read, &written, NULL);
		if (res) {
			gboolean found = strstr (res, SKIP_VISIBILITY_XML_ATTRIBUTE) != NULL;
			g_free (res);
			return found;
		}
		return FALSE;
	}
	if (*p++ != MONO_DECLSEC_FORMAT_20)
		return FALSE;

	/* number of encoded permission attributes */
	num = mono_metadata_decode_value (p, &p);
	for (i = 0; i < num; ++i) {
		gboolean is_valid = FALSE;
		gboolean abort_decoding = FALSE;

		/* attribute name length */
		len =  mono_metadata_decode_value (p, &p);

		/* We don't really need to fully decode the type. Comparing the name is enough */
		is_valid = len >= SKIP_VISIBILITY_ATTRIBUTE_SIZE && !memcmp (p, SKIP_VISIBILITY_ATTRIBUTE_NAME, SKIP_VISIBILITY_ATTRIBUTE_SIZE);

		p += len;

		/*size of the params table*/
		params_len =  mono_metadata_decode_value (p, &p);
		if (is_valid) {
			const char *params_end = p + params_len;
			
			/* number of parameters */
			len = mono_metadata_decode_value (p, &p);
	
			for (j = 0; j < len; ++j) {
				if (mono_assembly_try_decode_skip_verification_param (p, &p, &abort_decoding))
					return TRUE;
				if (abort_decoding)
					break;
			}
			p = params_end;
		} else {
			p += params_len;
		}
	}
	
	return FALSE;
}


gboolean
mono_assembly_has_skip_verification (MonoAssembly *assembly)
{
	MonoTableInfo *t;	
	guint32 cols [MONO_DECL_SECURITY_SIZE];
	const char *blob;
	int i, len;

	if (MONO_SECMAN_FLAG_INIT (assembly->skipverification))
		return MONO_SECMAN_FLAG_GET_VALUE (assembly->skipverification);

	t = &assembly->image->tables [MONO_TABLE_DECLSECURITY];

	for (i = 0; i < t->rows; ++i) {
		mono_metadata_decode_row (t, i, cols, MONO_DECL_SECURITY_SIZE);
		if ((cols [MONO_DECL_SECURITY_PARENT] & MONO_HAS_DECL_SECURITY_MASK) != MONO_HAS_DECL_SECURITY_ASSEMBLY)
			continue;
		if (cols [MONO_DECL_SECURITY_ACTION] != SECURITY_ACTION_REQMIN)
			continue;

		blob = mono_metadata_blob_heap (assembly->image, cols [MONO_DECL_SECURITY_PERMISSIONSET]);
		len = mono_metadata_decode_blob_size (blob, &blob);
		if (!len)
			continue;

		if (mono_assembly_try_decode_skip_verification (blob, blob + len)) {
			MONO_SECMAN_FLAG_SET_VALUE (assembly->skipverification, TRUE);
			return TRUE;
		}
	}

	MONO_SECMAN_FLAG_SET_VALUE (assembly->skipverification, FALSE);
	return FALSE;
}

MonoAssemblyContextKind
mono_asmctx_get_kind (const MonoAssemblyContext *ctx)
{
	return ctx->kind;
}

static const char *
mono_asmctx_get_name (const MonoAssemblyContext *asmctx)
{
	static const char* names [] = {
		"DEFAULT",
		"REFONLY",
		"LOADFROM",
		"INDIVIDIUAL",
	};
	g_assert (asmctx->kind >= 0 && asmctx->kind <= MONO_ASMCTX_LAST);
	return names [asmctx->kind];
}<|MERGE_RESOLUTION|>--- conflicted
+++ resolved
@@ -1251,74 +1251,6 @@
 {
 	const char *quote = (aname->name && g_ascii_isspace (aname->name [0])) ? "\"" : "";
 
-<<<<<<< HEAD
-	if (!((aname->major == 65535)&&(aname->minor == 65535)&&(aname->build == 65535)&&(aname->revision == 65535))) {
-		if ((aname->culture [0])) {
-			if(aname->public_key_token [0]) {
-
-				return g_strdup_printf (
-				"%s%s%s, Version=%d.%d.%d.%d, Culture=%s, PublicKeyToken=%s%s",
-				quote, aname->name, quote,
-				aname->major, aname->minor, aname->build, aname->revision,
-				aname->culture,
-				aname->public_key_token,
-				(aname->flags & ASSEMBLYREF_RETARGETABLE_FLAG) ? ", Retargetable=Yes" : "");
-			} else {
-
-				return  g_strdup_printf (
-				"%s%s%s, Version=%d.%d.%d.%d, Culture=%s",
-				quote, aname->name, quote,
-				aname->major, aname->minor, aname->build, aname->revision,
-				aname->culture);
-				}
-			} else {
-				if(aname->public_key_token [0]) {
-
-					return g_strdup_printf (
-					"%s%s%s, Version=%d.%d.%d.%d, PublicKeyToken=%s%s",
-					quote, aname->name, quote,
-					aname->major, aname->minor, aname->build, aname->revision,
-					aname->public_key_token,
-					(aname->flags & ASSEMBLYREF_RETARGETABLE_FLAG) ? ", Retargetable=Yes" : "");
-				}
-
-					return g_strdup_printf (
-					"%s%s%s, Version=%d.%d.%d.%d",
-					quote, aname->name, quote,
-					aname->major, aname->minor, aname->build, aname->revision);
-			}
-		}
-
-	if ((aname->culture [0])) {
-		if(aname->public_key_token [0]) {
-
-			return g_strdup_printf (
-			"%s%s%s, Culture=%s, PublicKeyToken=%s%s",
-			quote, aname->name, quote,
-			aname->culture,
-			aname->public_key_token,
-			(aname->flags & ASSEMBLYREF_RETARGETABLE_FLAG) ? ", Retargetable=Yes" : "");
-		} else {
-
-			return  g_strdup_printf (
-			"%s%s%s, Culture=%s",
-			quote, aname->name, quote,
-			aname->culture);
-			}
-		}
-
-	if(aname->public_key_token [0]) {
-
-		return g_strdup_printf ("%s%s%s, PublicKeyToken=%s%s",
-		quote, aname->name, quote,
-		aname->public_key_token,
-		(aname->flags & ASSEMBLYREF_RETARGETABLE_FLAG) ? ", Retargetable=Yes" : "");
-		}
-
-	return g_strdup_printf (
-	"%s%s%s",
-	quote, aname->name, quote);
-=======
 	char *version_string = "";
 	char *culture_string = "";
 	char *token_string = "";
@@ -1331,7 +1263,6 @@
 		version_string = g_strdup_printf (", Version=%d.%d.%d.%d", aname->major, aname->minor, aname->build, aname->revision);
 
 	return g_strdup_printf ("%s%s%s%s%s%s", quote, aname->name, quote, version_string, culture_string, token_string);
->>>>>>> 43e846da
 }
 
 
