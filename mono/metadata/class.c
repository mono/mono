/*
 * class.c: Class management for the Mono runtime
 *
 * Author:
 *   Miguel de Icaza (miguel@ximian.com)
 *
 * Copyright 2001-2003 Ximian, Inc (http://www.ximian.com)
 * Copyright 2004-2009 Novell, Inc (http://www.novell.com)
 * Copyright 2012 Xamarin Inc (http://www.xamarin.com)
 * Licensed under the MIT license. See LICENSE file in the project root for full license information.
 */
#include <config.h>
#ifdef HAVE_ALLOCA_H
#include <alloca.h>
#endif
#include <glib.h>
#include <stdio.h>
#include <string.h>
#include <stdlib.h>
#include <mono/metadata/image.h>
#include <mono/metadata/image-internals.h>
#include <mono/metadata/assembly.h>
#include <mono/metadata/assembly-internals.h>
#include <mono/metadata/metadata.h>
#include <mono/metadata/metadata-internals.h>
#include <mono/metadata/profiler-private.h>
#include <mono/metadata/tabledefs.h>
#include <mono/metadata/tokentype.h>
#include <mono/metadata/class-internals.h>
#include <mono/metadata/object.h>
#include <mono/metadata/appdomain.h>
#include <mono/metadata/mono-endian.h>
#include <mono/metadata/debug-helpers.h>
#include <mono/metadata/reflection.h>
#include <mono/metadata/exception.h>
#include <mono/metadata/security-manager.h>
#include <mono/metadata/security-core-clr.h>
#include <mono/metadata/attrdefs.h>
#include <mono/metadata/gc-internals.h>
#include <mono/metadata/verify-internals.h>
#include <mono/metadata/mono-debug.h>
#include <mono/utils/mono-counters.h>
#include <mono/utils/mono-string.h>
#include <mono/utils/mono-error-internals.h>
#include <mono/utils/mono-logger-internals.h>
#include <mono/utils/mono-memory-model.h>
#include <mono/utils/atomic.h>
#include <mono/utils/bsearch.h>
#include <mono/utils/checked-build.h>

MonoStats mono_stats;

gboolean mono_print_vtable = FALSE;
gboolean mono_align_small_structs = FALSE;

/* Statistics */
guint32 inflated_classes, inflated_classes_size, inflated_methods_size;
guint32 classes_size, class_ext_size;

/* Low level lock which protects data structures in this module */
static mono_mutex_t classes_mutex;

/* Function supplied by the runtime to find classes by name using information from the AOT file */
static MonoGetClassFromName get_class_from_name = NULL;

static MonoClass * mono_class_create_from_typedef (MonoImage *image, guint32 type_token, MonoError *error);
static gboolean mono_class_get_cached_class_info (MonoClass *klass, MonoCachedClassInfo *res);
static gboolean can_access_type (MonoClass *access_klass, MonoClass *member_klass);
static MonoMethod* find_method_in_metadata (MonoClass *klass, const char *name, int param_count, int flags);
static int generic_array_methods (MonoClass *klass);
static void setup_generic_array_ifaces (MonoClass *klass, MonoClass *iface, MonoMethod **methods, int pos);

static MonoMethod* mono_class_get_virtual_methods (MonoClass* klass, gpointer *iter);
static char* mono_assembly_name_from_token (MonoImage *image, guint32 type_token);
static void mono_field_resolve_type (MonoClassField *field, MonoError *error);
static guint32 mono_field_resolve_flags (MonoClassField *field);
static void mono_class_setup_vtable_full (MonoClass *klass, GList *in_setup);
static void mono_generic_class_setup_parent (MonoClass *klass, MonoClass *gklass);

static gboolean mono_class_set_failure (MonoClass *klass, MonoErrorBoxed *boxed_error);
static gpointer mono_class_get_exception_data (const MonoClass *klass);


/*
We use gclass recording to allow recursive system f types to be referenced by a parent.

Given the following type hierarchy:

class TextBox : TextBoxBase<TextBox> {}
class TextBoxBase<T> : TextInput<TextBox> where T : TextBoxBase<T> {}
class TextInput<T> : Input<T> where T: TextInput<T> {}
class Input<T> {}

The runtime tries to load TextBoxBase<>.
To load TextBoxBase<> to do so it must resolve the parent which is TextInput<TextBox>.
To instantiate TextInput<TextBox> it must resolve TextInput<> and TextBox.
To load TextBox it must resolve the parent which is TextBoxBase<TextBox>.

At this point the runtime must instantiate TextBoxBase<TextBox>. Both types are partially loaded 
at this point, iow, both are registered in the type map and both and a NULL parent. This means
that the resulting generic instance will have a NULL parent, which is wrong and will cause breakage.

To fix that what we do is to record all generic instantes created while resolving the parent of
any generic type definition and, after resolved, correct the parent field if needed.

*/
static int record_gclass_instantiation;
static GSList *gclass_recorded_list;
typedef gboolean (*gclass_record_func) (MonoClass*, void*);

/* This TLS variable points to a GSList of classes which have setup_fields () executing */
static MonoNativeTlsKey setup_fields_tls_id;

static inline void
classes_lock (void)
{
	mono_locks_os_acquire (&classes_mutex, ClassesLock);
}

static inline void
classes_unlock (void)
{
	mono_locks_os_release (&classes_mutex, ClassesLock);
}

/* 
 * LOCKING: loader lock must be held until pairing disable_gclass_recording is called.
*/
static void
enable_gclass_recording (void)
{
	++record_gclass_instantiation;
}

/* 
 * LOCKING: loader lock must be held since pairing enable_gclass_recording was called.
*/
static void
disable_gclass_recording (gclass_record_func func, void *user_data)
{
	GSList **head = &gclass_recorded_list;

	g_assert (record_gclass_instantiation > 0);
	--record_gclass_instantiation;

	while (*head) {
		GSList *node = *head;
		if (func ((MonoClass*)node->data, user_data)) {
			*head = node->next;
			g_slist_free_1 (node);
		} else {
			head = &node->next;
		}
	}

	/* We automatically discard all recorded gclasses when disabled. */
	if (!record_gclass_instantiation && gclass_recorded_list) {
		g_slist_free (gclass_recorded_list);
		gclass_recorded_list = NULL;
	}
}

/**
 * mono_class_from_typeref:
 * @image: a MonoImage
 * @type_token: a TypeRef token
 *
 * Creates the MonoClass* structure representing the type defined by
 * the typeref token valid inside @image.
 * Returns: The MonoClass* representing the typeref token, NULL ifcould
 * not be loaded.
 */
MonoClass *
mono_class_from_typeref (MonoImage *image, guint32 type_token)
{
	MonoError error;
	MonoClass *klass = mono_class_from_typeref_checked (image, type_token, &error);
	g_assert (mono_error_ok (&error)); /*FIXME proper error handling*/
	return klass;
}

/**
 * mono_class_from_typeref_checked:
 * @image: a MonoImage
 * @type_token: a TypeRef token
 * @error: error return code, if any.
 *
 * Creates the MonoClass* structure representing the type defined by
 * the typeref token valid inside @image.
 *
 * Returns: The MonoClass* representing the typeref token, NULL if it could
 * not be loaded with the @error value filled with the information about the
 * error.
 */
MonoClass *
mono_class_from_typeref_checked (MonoImage *image, guint32 type_token, MonoError *error)
{
	guint32 cols [MONO_TYPEREF_SIZE];
	MonoTableInfo  *t = &image->tables [MONO_TABLE_TYPEREF];
	guint32 idx;
	const char *name, *nspace;
	MonoClass *res = NULL;
	MonoImage *module;

	mono_error_init (error);

	if (!mono_verifier_verify_typeref_row (image, (type_token & 0xffffff) - 1, error))
		return NULL;

	mono_metadata_decode_row (t, (type_token&0xffffff)-1, cols, MONO_TYPEREF_SIZE);

	name = mono_metadata_string_heap (image, cols [MONO_TYPEREF_NAME]);
	nspace = mono_metadata_string_heap (image, cols [MONO_TYPEREF_NAMESPACE]);

	idx = cols [MONO_TYPEREF_SCOPE] >> MONO_RESOLUTION_SCOPE_BITS;
	switch (cols [MONO_TYPEREF_SCOPE] & MONO_RESOLUTION_SCOPE_MASK) {
	case MONO_RESOLUTION_SCOPE_MODULE:
		/*
		LAMESPEC The spec says that a null module resolution scope should go through the exported type table.
		This is not the observed behavior of existing implementations.
		The defacto behavior is that it's just a typedef in disguise.
		*/
		/* a typedef in disguise */
		res = mono_class_from_name_checked (image, nspace, name, error);
		goto done;

	case MONO_RESOLUTION_SCOPE_MODULEREF:
		module = mono_image_load_module_checked (image, idx, error);
		if (module)
			res = mono_class_from_name_checked (module, nspace, name, error);
		goto done;

	case MONO_RESOLUTION_SCOPE_TYPEREF: {
		MonoClass *enclosing;
		GList *tmp;

		if (idx == mono_metadata_token_index (type_token)) {
			mono_error_set_bad_image (error, image, "Image with self-referencing typeref token %08x.", type_token);
			return NULL;
		}

		enclosing = mono_class_from_typeref_checked (image, MONO_TOKEN_TYPE_REF | idx, error); 
		return_val_if_nok (error, NULL);

		if (enclosing->nested_classes_inited && enclosing->ext) {
			/* Micro-optimization: don't scan the metadata tables if enclosing is already inited */
			for (tmp = enclosing->ext->nested_classes; tmp; tmp = tmp->next) {
				res = (MonoClass *)tmp->data;
				if (strcmp (res->name, name) == 0)
					return res;
			}
		} else {
			/* Don't call mono_class_init as we might've been called by it recursively */
			int i = mono_metadata_nesting_typedef (enclosing->image, enclosing->type_token, 1);
			while (i) {
				guint32 class_nested = mono_metadata_decode_row_col (&enclosing->image->tables [MONO_TABLE_NESTEDCLASS], i - 1, MONO_NESTED_CLASS_NESTED);
				guint32 string_offset = mono_metadata_decode_row_col (&enclosing->image->tables [MONO_TABLE_TYPEDEF], class_nested - 1, MONO_TYPEDEF_NAME);
				const char *nname = mono_metadata_string_heap (enclosing->image, string_offset);

				if (strcmp (nname, name) == 0)
					return mono_class_create_from_typedef (enclosing->image, MONO_TOKEN_TYPE_DEF | class_nested, error);

				i = mono_metadata_nesting_typedef (enclosing->image, enclosing->type_token, i + 1);
			}
		}
		g_warning ("TypeRef ResolutionScope not yet handled (%d) for %s.%s in image %s", idx, nspace, name, image->name);
		goto done;
	}
	case MONO_RESOLUTION_SCOPE_ASSEMBLYREF:
		break;
	}

	if (idx > image->tables [MONO_TABLE_ASSEMBLYREF].rows) {
		mono_error_set_bad_image (error, image, "Image with invalid assemblyref token %08x.", idx);
		return NULL;
	}

	if (!image->references || !image->references [idx - 1])
		mono_assembly_load_reference (image, idx - 1);
	g_assert (image->references [idx - 1]);

	/* If the assembly did not load, register this as a type load exception */
	if (image->references [idx - 1] == REFERENCE_MISSING){
		MonoAssemblyName aname;
		char *human_name;
		
		mono_assembly_get_assemblyref (image, idx - 1, &aname);
		human_name = mono_stringify_assembly_name (&aname);
		mono_error_set_assembly_load_simple (error, human_name, image->assembly ? image->assembly->ref_only : FALSE);
		return NULL;
	}

	res = mono_class_from_name_checked (image->references [idx - 1]->image, nspace, name, error);

done:
	/* Generic case, should be avoided for when a better error is possible. */
	if (!res && mono_error_ok (error)) {
		char *name = mono_class_name_from_token (image, type_token);
		char *assembly = mono_assembly_name_from_token (image, type_token);
		mono_error_set_type_load_name (error, name, assembly, "Could not resolve type with token %08x", type_token);
	}
	return res;
}


static void *
mono_image_memdup (MonoImage *image, void *data, guint size)
{
	void *res = mono_image_alloc (image, size);
	memcpy (res, data, size);
	return res;
}
	
/* Copy everything mono_metadata_free_array free. */
MonoArrayType *
mono_dup_array_type (MonoImage *image, MonoArrayType *a)
{
	if (image) {
		a = (MonoArrayType *)mono_image_memdup (image, a, sizeof (MonoArrayType));
		if (a->sizes)
			a->sizes = (int *)mono_image_memdup (image, a->sizes, a->numsizes * sizeof (int));
		if (a->lobounds)
			a->lobounds = (int *)mono_image_memdup (image, a->lobounds, a->numlobounds * sizeof (int));
	} else {
		a = (MonoArrayType *)g_memdup (a, sizeof (MonoArrayType));
		if (a->sizes)
			a->sizes = (int *)g_memdup (a->sizes, a->numsizes * sizeof (int));
		if (a->lobounds)
			a->lobounds = (int *)g_memdup (a->lobounds, a->numlobounds * sizeof (int));
	}
	return a;
}

/* Copy everything mono_metadata_free_method_signature free. */
MonoMethodSignature*
mono_metadata_signature_deep_dup (MonoImage *image, MonoMethodSignature *sig)
{
	int i;
	
	sig = mono_metadata_signature_dup_full (image, sig);
	
	sig->ret = mono_metadata_type_dup (image, sig->ret);
	for (i = 0; i < sig->param_count; ++i)
		sig->params [i] = mono_metadata_type_dup (image, sig->params [i]);
	
	return sig;
}

static void
_mono_type_get_assembly_name (MonoClass *klass, GString *str)
{
	MonoAssembly *ta = klass->image->assembly;
	char *name;

	name = mono_stringify_assembly_name (&ta->aname);
	g_string_append_printf (str, ", %s", name);
	g_free (name);
}

static inline void
mono_type_name_check_byref (MonoType *type, GString *str)
{
	if (type->byref)
		g_string_append_c (str, '&');
}

/**
 * mono_identifier_escape_type_name_chars:
 * @str: a destination string
 * @identifier: an IDENTIFIER in internal form
 *
 * Returns: str.
 *
 * The displayed form of the identifier is appended to str.
 *
 * The displayed form of an identifier has the characters ,+&*[]\
 * that have special meaning in type names escaped with a preceeding
 * backslash (\) character.
 */
static GString*
mono_identifier_escape_type_name_chars (GString* str, const char* identifier)
{
	if (!identifier)
		return str;

	size_t n = str->len;
	// reserve space for common case: there will be no escaped characters.
	g_string_set_size(str, n + strlen(identifier));
	g_string_set_size(str, n);

	for (const char* s = identifier; *s != 0 ; s++) {
		switch (*s) {
		case ',':
		case '+':
		case '&':
		case '*':
		case '[':
		case ']':
		case '\\':
			g_string_append_c (str, '\\');
			g_string_append_c (str, *s);
			break;
		default:
			g_string_append_c (str, *s);
			break;
		}
	}
	return str;
}

static void
mono_type_get_name_recurse (MonoType *type, GString *str, gboolean is_recursed,
			    MonoTypeNameFormat format)
{
	MonoClass *klass;
	
	switch (type->type) {
	case MONO_TYPE_ARRAY: {
		int i, rank = type->data.array->rank;
		MonoTypeNameFormat nested_format;

		nested_format = format == MONO_TYPE_NAME_FORMAT_ASSEMBLY_QUALIFIED ?
			MONO_TYPE_NAME_FORMAT_FULL_NAME : format;

		mono_type_get_name_recurse (
			&type->data.array->eklass->byval_arg, str, FALSE, nested_format);
		g_string_append_c (str, '[');
		if (rank == 1)
			g_string_append_c (str, '*');
		for (i = 1; i < rank; i++)
			g_string_append_c (str, ',');
		g_string_append_c (str, ']');
		
		mono_type_name_check_byref (type, str);

		if (format == MONO_TYPE_NAME_FORMAT_ASSEMBLY_QUALIFIED)
			_mono_type_get_assembly_name (type->data.array->eklass, str);
		break;
	}
	case MONO_TYPE_SZARRAY: {
		MonoTypeNameFormat nested_format;

		nested_format = format == MONO_TYPE_NAME_FORMAT_ASSEMBLY_QUALIFIED ?
			MONO_TYPE_NAME_FORMAT_FULL_NAME : format;

		mono_type_get_name_recurse (
			&type->data.klass->byval_arg, str, FALSE, nested_format);
		g_string_append (str, "[]");
		
		mono_type_name_check_byref (type, str);

		if (format == MONO_TYPE_NAME_FORMAT_ASSEMBLY_QUALIFIED)
			_mono_type_get_assembly_name (type->data.klass, str);
		break;
	}
	case MONO_TYPE_PTR: {
		MonoTypeNameFormat nested_format;

		nested_format = format == MONO_TYPE_NAME_FORMAT_ASSEMBLY_QUALIFIED ?
			MONO_TYPE_NAME_FORMAT_FULL_NAME : format;

		mono_type_get_name_recurse (
			type->data.type, str, FALSE, nested_format);
		g_string_append_c (str, '*');

		mono_type_name_check_byref (type, str);

		if (format == MONO_TYPE_NAME_FORMAT_ASSEMBLY_QUALIFIED)
			_mono_type_get_assembly_name (mono_class_from_mono_type (type->data.type), str);
		break;
	}
	case MONO_TYPE_VAR:
	case MONO_TYPE_MVAR:
		if (!mono_generic_param_info (type->data.generic_param))
			g_string_append_printf (str, "%s%d", type->type == MONO_TYPE_VAR ? "!" : "!!", type->data.generic_param->num);
		else
			g_string_append (str, mono_generic_param_info (type->data.generic_param)->name);

		mono_type_name_check_byref (type, str);

		break;
	default:
		klass = mono_class_from_mono_type (type);
		if (klass->nested_in) {
			mono_type_get_name_recurse (
				&klass->nested_in->byval_arg, str, TRUE, format);
			if (format == MONO_TYPE_NAME_FORMAT_IL)
				g_string_append_c (str, '.');
			else
				g_string_append_c (str, '+');
		} else if (*klass->name_space) {
			if (format == MONO_TYPE_NAME_FORMAT_IL)
				g_string_append (str, klass->name_space);
			else
				mono_identifier_escape_type_name_chars (str, klass->name_space);
			g_string_append_c (str, '.');
		}
		if (format == MONO_TYPE_NAME_FORMAT_IL) {
			char *s = strchr (klass->name, '`');
			int len = s ? s - klass->name : strlen (klass->name);
			g_string_append_len (str, klass->name, len);
		} else {
			mono_identifier_escape_type_name_chars (str, klass->name);
		}
		if (is_recursed)
			break;
		if (klass->generic_class) {
			MonoGenericClass *gclass = klass->generic_class;
			MonoGenericInst *inst = gclass->context.class_inst;
			MonoTypeNameFormat nested_format;
			int i;

			nested_format = format == MONO_TYPE_NAME_FORMAT_FULL_NAME ?
				MONO_TYPE_NAME_FORMAT_ASSEMBLY_QUALIFIED : format;

			if (format == MONO_TYPE_NAME_FORMAT_IL)
				g_string_append_c (str, '<');
			else
				g_string_append_c (str, '[');
			for (i = 0; i < inst->type_argc; i++) {
				MonoType *t = inst->type_argv [i];

				if (i)
					g_string_append_c (str, ',');
				if ((nested_format == MONO_TYPE_NAME_FORMAT_ASSEMBLY_QUALIFIED) &&
				    (t->type != MONO_TYPE_VAR) && (type->type != MONO_TYPE_MVAR))
					g_string_append_c (str, '[');
				mono_type_get_name_recurse (inst->type_argv [i], str, FALSE, nested_format);
				if ((nested_format == MONO_TYPE_NAME_FORMAT_ASSEMBLY_QUALIFIED) &&
				    (t->type != MONO_TYPE_VAR) && (type->type != MONO_TYPE_MVAR))
					g_string_append_c (str, ']');
			}
			if (format == MONO_TYPE_NAME_FORMAT_IL)	
				g_string_append_c (str, '>');
			else
				g_string_append_c (str, ']');
		} else if (klass->generic_container &&
			   (format != MONO_TYPE_NAME_FORMAT_FULL_NAME) &&
			   (format != MONO_TYPE_NAME_FORMAT_ASSEMBLY_QUALIFIED)) {
			int i;

			if (format == MONO_TYPE_NAME_FORMAT_IL)	
				g_string_append_c (str, '<');
			else
				g_string_append_c (str, '[');
			for (i = 0; i < klass->generic_container->type_argc; i++) {
				if (i)
					g_string_append_c (str, ',');
				g_string_append (str, mono_generic_container_get_param_info (klass->generic_container, i)->name);
			}
			if (format == MONO_TYPE_NAME_FORMAT_IL)	
				g_string_append_c (str, '>');
			else
				g_string_append_c (str, ']');
		}

		mono_type_name_check_byref (type, str);

		if ((format == MONO_TYPE_NAME_FORMAT_ASSEMBLY_QUALIFIED) &&
		    (type->type != MONO_TYPE_VAR) && (type->type != MONO_TYPE_MVAR))
			_mono_type_get_assembly_name (klass, str);
		break;
	}
}

/**
 * mono_type_get_name_full:
 * @type: a type
 * @format: the format for the return string.
 *
 * 
 * Returns: The string representation in a number of formats:
 *
 * if format is MONO_TYPE_NAME_FORMAT_REFLECTION, the return string is
 * returned in the formatrequired by System.Reflection, this is the
 * inverse of mono_reflection_parse_type ().
 *
 * if format is MONO_TYPE_NAME_FORMAT_IL, it returns a syntax that can
 * be used by the IL assembler.
 *
 * if format is MONO_TYPE_NAME_FORMAT_FULL_NAME
 *
 * if format is MONO_TYPE_NAME_FORMAT_ASSEMBLY_QUALIFIED
 */
char*
mono_type_get_name_full (MonoType *type, MonoTypeNameFormat format)
{
	GString* result;

	result = g_string_new ("");

	mono_type_get_name_recurse (type, result, FALSE, format);

	return g_string_free (result, FALSE);
}

/**
 * mono_type_get_full_name:
 * @class: a class
 *
 * Returns: The string representation for type as required by System.Reflection.
 * The inverse of mono_reflection_parse_type ().
 */
char *
mono_type_get_full_name (MonoClass *klass)
{
	return mono_type_get_name_full (mono_class_get_type (klass), MONO_TYPE_NAME_FORMAT_REFLECTION);
}

/**
 * mono_type_get_name:
 * @type: a type
 *
 * Returns: The string representation for type as it would be represented in IL code.
 */
char*
mono_type_get_name (MonoType *type)
{
	return mono_type_get_name_full (type, MONO_TYPE_NAME_FORMAT_IL);
}

/*
 * mono_type_get_underlying_type:
 * @type: a type
 *
 * Returns: The MonoType for the underlying integer type if @type
 * is an enum and byref is false, otherwise the type itself.
 */
MonoType*
mono_type_get_underlying_type (MonoType *type)
{
	if (type->type == MONO_TYPE_VALUETYPE && type->data.klass->enumtype && !type->byref)
		return mono_class_enum_basetype (type->data.klass);
	if (type->type == MONO_TYPE_GENERICINST && type->data.generic_class->container_class->enumtype && !type->byref)
		return mono_class_enum_basetype (type->data.generic_class->container_class);
	return type;
}

/**
 * mono_class_is_open_constructed_type:
 * @type: a type
 *
 * Returns: TRUE if type represents a generics open constructed type.
 * IOW, not all type parameters required for the instantiation have
 * been provided or it's a generic type definition.
 *
 * An open constructed type means it's a non realizable type. Not to
 * be mixed up with an abstract type - we can't cast or dispatch to
 * an open type, for example.
 */
gboolean
mono_class_is_open_constructed_type (MonoType *t)
{
	switch (t->type) {
	case MONO_TYPE_VAR:
	case MONO_TYPE_MVAR:
		return TRUE;
	case MONO_TYPE_SZARRAY:
		return mono_class_is_open_constructed_type (&t->data.klass->byval_arg);
	case MONO_TYPE_ARRAY:
		return mono_class_is_open_constructed_type (&t->data.array->eklass->byval_arg);
	case MONO_TYPE_PTR:
		return mono_class_is_open_constructed_type (t->data.type);
	case MONO_TYPE_GENERICINST:
		return t->data.generic_class->context.class_inst->is_open;
	case MONO_TYPE_CLASS:
	case MONO_TYPE_VALUETYPE:
		return t->data.klass->generic_container != NULL;
	default:
		return FALSE;
	}
}

/*
This is a simple function to catch the most common bad instances of generic types.
Specially those that might lead to further failures in the runtime.
*/
static gboolean
is_valid_generic_argument (MonoType *type)
{
	switch (type->type) {
	case MONO_TYPE_VOID:
	//case MONO_TYPE_TYPEDBYREF:
		return FALSE;
	default:
		return TRUE;
	}
}

static MonoType*
inflate_generic_type (MonoImage *image, MonoType *type, MonoGenericContext *context, MonoError *error)
{
	mono_error_init (error);

	switch (type->type) {
	case MONO_TYPE_MVAR: {
		MonoType *nt;
		int num = mono_type_get_generic_param_num (type);
		MonoGenericInst *inst = context->method_inst;
		if (!inst)
			return NULL;
		if (num >= inst->type_argc) {
			MonoGenericParamInfo *info = mono_generic_param_info (type->data.generic_param);
			mono_error_set_bad_image (error, image, "MVAR %d (%s) cannot be expanded in this context with %d instantiations",
				num, info ? info->name : "", inst->type_argc);
			return NULL;
		}

		if (!is_valid_generic_argument (inst->type_argv [num])) {
			MonoGenericParamInfo *info = mono_generic_param_info (type->data.generic_param);
			mono_error_set_bad_image (error, image, "MVAR %d (%s) cannot be expanded with type 0x%x",
				num, info ? info->name : "", inst->type_argv [num]->type);
			return NULL;			
		}
		/*
		 * Note that the VAR/MVAR cases are different from the rest.  The other cases duplicate @type,
		 * while the VAR/MVAR duplicates a type from the context.  So, we need to ensure that the
		 * ->byref and ->attrs from @type are propagated to the returned type.
		 */
		nt = mono_metadata_type_dup (image, inst->type_argv [num]);
		nt->byref = type->byref;
		nt->attrs = type->attrs;
		return nt;
	}
	case MONO_TYPE_VAR: {
		MonoType *nt;
		int num = mono_type_get_generic_param_num (type);
		MonoGenericInst *inst = context->class_inst;
		if (!inst)
			return NULL;
		if (num >= inst->type_argc) {
			MonoGenericParamInfo *info = mono_generic_param_info (type->data.generic_param);
			mono_error_set_bad_image (error, image, "VAR %d (%s) cannot be expanded in this context with %d instantiations",
				num, info ? info->name : "", inst->type_argc);
			return NULL;
		}
		if (!is_valid_generic_argument (inst->type_argv [num])) {
			MonoGenericParamInfo *info = mono_generic_param_info (type->data.generic_param);
			mono_error_set_bad_image (error, image, "VAR %d (%s) cannot be expanded with type 0x%x",
				num, info ? info->name : "", inst->type_argv [num]->type);
			return NULL;			
		}
		nt = mono_metadata_type_dup (image, inst->type_argv [num]);
		nt->byref = type->byref;
		nt->attrs = type->attrs;
		return nt;
	}
	case MONO_TYPE_SZARRAY: {
		MonoClass *eclass = type->data.klass;
		MonoType *nt, *inflated = inflate_generic_type (NULL, &eclass->byval_arg, context, error);
		if (!inflated || !mono_error_ok (error))
			return NULL;
		nt = mono_metadata_type_dup (image, type);
		nt->data.klass = mono_class_from_mono_type (inflated);
		mono_metadata_free_type (inflated);
		return nt;
	}
	case MONO_TYPE_ARRAY: {
		MonoClass *eclass = type->data.array->eklass;
		MonoType *nt, *inflated = inflate_generic_type (NULL, &eclass->byval_arg, context, error);
		if (!inflated || !mono_error_ok (error))
			return NULL;
		nt = mono_metadata_type_dup (image, type);
		nt->data.array->eklass = mono_class_from_mono_type (inflated);
		mono_metadata_free_type (inflated);
		return nt;
	}
	case MONO_TYPE_GENERICINST: {
		MonoGenericClass *gclass = type->data.generic_class;
		MonoGenericInst *inst;
		MonoType *nt;
		if (!gclass->context.class_inst->is_open)
			return NULL;

		inst = mono_metadata_inflate_generic_inst (gclass->context.class_inst, context, error);
		return_val_if_nok (error, NULL);

		if (inst != gclass->context.class_inst)
			gclass = mono_metadata_lookup_generic_class (gclass->container_class, inst, gclass->is_dynamic);

		if (gclass == type->data.generic_class)
			return NULL;

		nt = mono_metadata_type_dup (image, type);
		nt->data.generic_class = gclass;
		return nt;
	}
	case MONO_TYPE_CLASS:
	case MONO_TYPE_VALUETYPE: {
		MonoClass *klass = type->data.klass;
		MonoGenericContainer *container = klass->generic_container;
		MonoGenericInst *inst;
		MonoGenericClass *gclass = NULL;
		MonoType *nt;

		if (!container)
			return NULL;

		/* We can't use context->class_inst directly, since it can have more elements */
		inst = mono_metadata_inflate_generic_inst (container->context.class_inst, context, error);
		return_val_if_nok (error, NULL);

		if (inst == container->context.class_inst)
			return NULL;

		gclass = mono_metadata_lookup_generic_class (klass, inst, image_is_dynamic (klass->image));

		nt = mono_metadata_type_dup (image, type);
		nt->type = MONO_TYPE_GENERICINST;
		nt->data.generic_class = gclass;
		return nt;
	}
	default:
		return NULL;
	}
	return NULL;
}

MonoGenericContext *
mono_generic_class_get_context (MonoGenericClass *gclass)
{
	return &gclass->context;
}

MonoGenericContext *
mono_class_get_context (MonoClass *klass)
{
       return klass->generic_class ? mono_generic_class_get_context (klass->generic_class) : NULL;
}

/*
 * mono_class_get_generic_container:
 *
 *   Return the generic container of KLASS which should be a generic type definition.
 */
MonoGenericContainer*
mono_class_get_generic_container (MonoClass *klass)
{
	g_assert (klass->is_generic);

	return klass->generic_container;
}

/*
 * mono_class_get_generic_class:
 *
 *   Return the MonoGenericClass of KLASS, which should be a generic instance.
 */
MonoGenericClass*
mono_class_get_generic_class (MonoClass *klass)
{
	g_assert (klass->is_inflated);

	return klass->generic_class;
}

/*
 * mono_class_inflate_generic_type_with_mempool:
 * @mempool: a mempool
 * @type: a type
 * @context: a generics context
 * @error: error context
 *
 * The same as mono_class_inflate_generic_type, but allocates the MonoType
 * from mempool if it is non-NULL.  If it is NULL, the MonoType is
 * allocated on the heap and is owned by the caller.
 * The returned type can potentially be the same as TYPE, so it should not be
 * modified by the caller, and it should be freed using mono_metadata_free_type ().
 */
MonoType*
mono_class_inflate_generic_type_with_mempool (MonoImage *image, MonoType *type, MonoGenericContext *context, MonoError *error)
{
	MonoType *inflated = NULL;
	mono_error_init (error);

	if (context)
		inflated = inflate_generic_type (image, type, context, error);
	return_val_if_nok (error, NULL);

	if (!inflated) {
		MonoType *shared = mono_metadata_get_shared_type (type);

		if (shared) {
			return shared;
		} else {
			return mono_metadata_type_dup (image, type);
		}
	}

	mono_stats.inflated_type_count++;
	return inflated;
}

/*
 * mono_class_inflate_generic_type:
 * @type: a type
 * @context: a generics context
 *
 * If @type is a generic type and @context is not NULL, instantiate it using the 
 * generics context @context.
 *
 * Returns: The instantiated type or a copy of @type. The returned MonoType is allocated
 * on the heap and is owned by the caller. Returns NULL on error.
 *
 * @deprecated Please use mono_class_inflate_generic_type_checked instead
 */
MonoType*
mono_class_inflate_generic_type (MonoType *type, MonoGenericContext *context)
{
	MonoError error;
	MonoType *result;
	result = mono_class_inflate_generic_type_checked (type, context, &error);
	mono_error_cleanup (&error);
	return result;
}

/*
 * mono_class_inflate_generic_type:
 * @type: a type
 * @context: a generics context
 * @error: error context to use
 *
 * If @type is a generic type and @context is not NULL, instantiate it using the 
 * generics context @context.
 *
 * Returns: The instantiated type or a copy of @type. The returned MonoType is allocated
 * on the heap and is owned by the caller.
 */
MonoType*
mono_class_inflate_generic_type_checked (MonoType *type, MonoGenericContext *context, MonoError *error)
{
	return mono_class_inflate_generic_type_with_mempool (NULL, type, context, error);
}

/*
 * mono_class_inflate_generic_type_no_copy:
 *
 *   Same as inflate_generic_type_with_mempool, but return TYPE if no inflation
 * was done.
 */
static MonoType*
mono_class_inflate_generic_type_no_copy (MonoImage *image, MonoType *type, MonoGenericContext *context, MonoError *error)
{
	MonoType *inflated = NULL; 

	mono_error_init (error);
	if (context) {
		inflated = inflate_generic_type (image, type, context, error);
		return_val_if_nok (error, NULL);
	}

	if (!inflated)
		return type;

	mono_stats.inflated_type_count++;
	return inflated;
}

/*
 * mono_class_inflate_generic_class:
 *
 *   Inflate the class @gklass with @context. Set @error on failure.
 */
MonoClass*
mono_class_inflate_generic_class_checked (MonoClass *gklass, MonoGenericContext *context, MonoError *error)
{
	MonoClass *res;
	MonoType *inflated;

	inflated = mono_class_inflate_generic_type_checked (&gklass->byval_arg, context, error);
	return_val_if_nok (error, NULL);

	res = mono_class_from_mono_type (inflated);
	mono_metadata_free_type (inflated);

	return res;
}

static MonoGenericContext
inflate_generic_context (MonoGenericContext *context, MonoGenericContext *inflate_with, MonoError *error)
{
	MonoGenericInst *class_inst = NULL;
	MonoGenericInst *method_inst = NULL;
	MonoGenericContext res = { NULL, NULL };

	mono_error_init (error);

	if (context->class_inst) {
		class_inst = mono_metadata_inflate_generic_inst (context->class_inst, inflate_with, error);
		if (!mono_error_ok (error))
			goto fail;
	}

	if (context->method_inst) {
		method_inst = mono_metadata_inflate_generic_inst (context->method_inst, inflate_with, error);
		if (!mono_error_ok (error))
			goto fail;
	}

	res.class_inst = class_inst;
	res.method_inst = method_inst;
fail:
	return res;
}

/*
 * mono_class_inflate_generic_method:
 * @method: a generic method
 * @context: a generics context
 *
 * Instantiate the generic method @method using the generics context @context.
 *
 * Returns: The new instantiated method
 */
MonoMethod *
mono_class_inflate_generic_method (MonoMethod *method, MonoGenericContext *context)
{
	return mono_class_inflate_generic_method_full (method, NULL, context);
}

MonoMethod *
mono_class_inflate_generic_method_checked (MonoMethod *method, MonoGenericContext *context, MonoError *error)
{
	return mono_class_inflate_generic_method_full_checked (method, NULL, context, error);
}

/**
 * mono_class_inflate_generic_method_full:
 *
 * Instantiate method @method with the generic context @context.
 * BEWARE: All non-trivial fields are invalid, including klass, signature, and header.
 *         Use mono_method_signature () and mono_method_get_header () to get the correct values.
 */
MonoMethod*
mono_class_inflate_generic_method_full (MonoMethod *method, MonoClass *klass_hint, MonoGenericContext *context)
{
	MonoError error;
	MonoMethod *res = mono_class_inflate_generic_method_full_checked (method, klass_hint, context, &error);
	if (!mono_error_ok (&error))
		/*FIXME do proper error handling - on this case, kill this function. */
		g_error ("Could not inflate generic method due to %s", mono_error_get_message (&error)); 

	return res;
}

/**
 * mono_class_inflate_generic_method_full_checked:
 * Same as mono_class_inflate_generic_method_full but return failure using @error.
 */
MonoMethod*
mono_class_inflate_generic_method_full_checked (MonoMethod *method, MonoClass *klass_hint, MonoGenericContext *context, MonoError *error)
{
	MonoMethod *result;
	MonoMethodInflated *iresult, *cached;
	MonoMethodSignature *sig;
	MonoGenericContext tmp_context;

	mono_error_init (error);

	/* The `method' has already been instantiated before => we need to peel out the instantiation and create a new context */
	while (method->is_inflated) {
		MonoGenericContext *method_context = mono_method_get_context (method);
		MonoMethodInflated *imethod = (MonoMethodInflated *) method;

		tmp_context = inflate_generic_context (method_context, context, error);
		return_val_if_nok (error, NULL);

		context = &tmp_context;

		if (mono_metadata_generic_context_equal (method_context, context))
			return method;

		method = imethod->declaring;
	}

	/*
	 * A method only needs to be inflated if the context has argument for which it is
	 * parametric. Eg:
	 * 
	 * class Foo<T> { void Bar(); } - doesn't need to be inflated if only mvars' are supplied
	 * class Foo { void Bar<T> (); } - doesn't need to be if only vars' are supplied
	 * 
	 */
	if (!((method->is_generic && context->method_inst) || 
		(method->klass->generic_container && context->class_inst)))
		return method;

	iresult = g_new0 (MonoMethodInflated, 1);
	iresult->context = *context;
	iresult->declaring = method;

	if (!context->method_inst && method->is_generic)
		iresult->context.method_inst = mono_method_get_generic_container (method)->context.method_inst;

	if (!context->class_inst) {
		g_assert (!iresult->declaring->klass->generic_class);
		if (iresult->declaring->klass->generic_container)
			iresult->context.class_inst = iresult->declaring->klass->generic_container->context.class_inst;
		else if (iresult->declaring->klass->generic_class)
			iresult->context.class_inst = iresult->declaring->klass->generic_class->context.class_inst;
	}
	/* This can happen with some callers like mono_object_get_virtual_method () */
	if (!iresult->declaring->klass->generic_container && !iresult->declaring->klass->generic_class)
		iresult->context.class_inst = NULL;

	MonoImageSet *set = mono_metadata_get_image_set_for_method (iresult);

	// check cache
	mono_image_set_lock (set);
	cached = (MonoMethodInflated *)g_hash_table_lookup (set->gmethod_cache, iresult);
	mono_image_set_unlock (set);

	if (cached) {
		g_free (iresult);
		return (MonoMethod*)cached;
	}

	mono_stats.inflated_method_count++;

	inflated_methods_size += sizeof (MonoMethodInflated);

	sig = mono_method_signature (method);
	if (!sig) {
		char *name = mono_type_get_full_name (method->klass);
		mono_error_set_bad_image (error, method->klass->image, "Could not resolve signature of method %s:%s", name, method->name);
		g_free (name);
		goto fail;
	}

	if (sig->pinvoke) {
		memcpy (&iresult->method.pinvoke, method, sizeof (MonoMethodPInvoke));
	} else {
		memcpy (&iresult->method.method, method, sizeof (MonoMethod));
	}

	result = (MonoMethod *) iresult;
	result->is_inflated = TRUE;
	result->is_generic = FALSE;
	result->sre_method = FALSE;
	result->signature = NULL;

	if (method->wrapper_type) {
		MonoMethodWrapper *mw = (MonoMethodWrapper*)method;
		MonoMethodWrapper *resw = (MonoMethodWrapper*)result;
		int len = GPOINTER_TO_INT (((void**)mw->method_data) [0]);

		resw->method_data = (void **)g_malloc (sizeof (gpointer) * (len + 1));
		memcpy (resw->method_data, mw->method_data, sizeof (gpointer) * (len + 1));
	}

	if (iresult->context.method_inst) {
		/* Set the generic_container of the result to the generic_container of method */
		MonoGenericContainer *generic_container = mono_method_get_generic_container (method);

		if (generic_container && iresult->context.method_inst == generic_container->context.method_inst) {
			result->is_generic = 1;
			mono_method_set_generic_container (result, generic_container);
		}
	}

	if (!klass_hint || !klass_hint->generic_class ||
	    klass_hint->generic_class->container_class != method->klass ||
	    klass_hint->generic_class->context.class_inst != context->class_inst)
		klass_hint = NULL;

	if (method->klass->generic_container)
		result->klass = klass_hint;

	if (!result->klass) {
		MonoType *inflated = inflate_generic_type (NULL, &method->klass->byval_arg, context, error);
		if (!mono_error_ok (error)) 
			goto fail;

		result->klass = inflated ? mono_class_from_mono_type (inflated) : method->klass;
		if (inflated)
			mono_metadata_free_type (inflated);
	}

	/*
	 * FIXME: This should hold, but it doesn't:
	 *
	 * if (result->is_inflated && mono_method_get_context (result)->method_inst &&
	 *		mono_method_get_context (result)->method_inst == mono_method_get_generic_container (((MonoMethodInflated*)result)->declaring)->context.method_inst) {
	 * 	g_assert (result->is_generic);
	 * }
	 *
	 * Fixing this here causes other things to break, hence a very
	 * ugly hack in mini-trampolines.c - see
	 * is_generic_method_definition().
	 */

	// check cache
	mono_image_set_lock (set);
	cached = (MonoMethodInflated *)g_hash_table_lookup (set->gmethod_cache, iresult);
	if (!cached) {
		g_hash_table_insert (set->gmethod_cache, iresult, iresult);
		iresult->owner = set;
		cached = iresult;
	}
	mono_image_set_unlock (set);

	return (MonoMethod*)cached;

fail:
	g_free (iresult);
	return NULL;
}

/**
 * mono_get_inflated_method:
 *
 * Obsolete.  We keep it around since it's mentioned in the public API.
 */
MonoMethod*
mono_get_inflated_method (MonoMethod *method)
{
	return method;
}

/*
 * mono_method_get_context_general:
 * @method: a method
 * @uninflated: handle uninflated methods?
 *
 * Returns the generic context of a method or NULL if it doesn't have
 * one.  For an inflated method that's the context stored in the
 * method.  Otherwise it's in the method's generic container or in the
 * generic container of the method's class.
 */
MonoGenericContext*
mono_method_get_context_general (MonoMethod *method, gboolean uninflated)
{
	if (method->is_inflated) {
		MonoMethodInflated *imethod = (MonoMethodInflated *) method;
		return &imethod->context;
	}
	if (!uninflated)
		return NULL;
	if (method->is_generic)
		return &(mono_method_get_generic_container (method)->context);
	if (method->klass->generic_container)
		return &method->klass->generic_container->context;
	return NULL;
}

/*
 * mono_method_get_context:
 * @method: a method
 *
 * Returns the generic context for method if it's inflated, otherwise
 * NULL.
 */
MonoGenericContext*
mono_method_get_context (MonoMethod *method)
{
	return mono_method_get_context_general (method, FALSE);
}

/*
 * mono_method_get_generic_container:
 *
 *   Returns the generic container of METHOD, which should be a generic method definition.
 * Returns NULL if METHOD is not a generic method definition.
 * LOCKING: Acquires the loader lock.
 */
MonoGenericContainer*
mono_method_get_generic_container (MonoMethod *method)
{
	MonoGenericContainer *container;

	if (!method->is_generic)
		return NULL;

	container = (MonoGenericContainer *)mono_image_property_lookup (method->klass->image, method, MONO_METHOD_PROP_GENERIC_CONTAINER);
	g_assert (container);

	return container;
}

/*
 * mono_method_set_generic_container:
 *
 *   Sets the generic container of METHOD to CONTAINER.
 * LOCKING: Acquires the image lock.
 */
void
mono_method_set_generic_container (MonoMethod *method, MonoGenericContainer* container)
{
	g_assert (method->is_generic);

	mono_image_property_insert (method->klass->image, method, MONO_METHOD_PROP_GENERIC_CONTAINER, container);
}

/** 
 * mono_class_find_enum_basetype:
 * @class: The enum class
 *
 *   Determine the basetype of an enum by iterating through its fields. We do this
 * in a separate function since it is cheaper than calling mono_class_setup_fields.
 */
static MonoType*
mono_class_find_enum_basetype (MonoClass *klass, MonoError *error)
{
	MonoGenericContainer *container = NULL;
	MonoImage *m = klass->image;
	const int top = klass->field.count;
	int i;

	g_assert (klass->enumtype);

	mono_error_init (error);

	if (klass->generic_container)
		container = klass->generic_container;
	else if (klass->generic_class) {
		MonoClass *gklass = klass->generic_class->container_class;

		container = gklass->generic_container;
		g_assert (container);
	}

	/*
	 * Fetch all the field information.
	 */
	for (i = 0; i < top; i++){
		const char *sig;
		guint32 cols [MONO_FIELD_SIZE];
		int idx = klass->field.first + i;
		MonoType *ftype;

		/* klass->field.first and idx points into the fieldptr table */
		mono_metadata_decode_table_row (m, MONO_TABLE_FIELD, idx, cols, MONO_FIELD_SIZE);

		if (cols [MONO_FIELD_FLAGS] & FIELD_ATTRIBUTE_STATIC) //no need to decode static fields
			continue;

		if (!mono_verifier_verify_field_signature (klass->image, cols [MONO_FIELD_SIGNATURE], NULL)) {
			mono_error_set_bad_image (error, klass->image, "Invalid field signature %x", cols [MONO_FIELD_SIGNATURE]);
			goto fail;
		}

		sig = mono_metadata_blob_heap (m, cols [MONO_FIELD_SIGNATURE]);
		mono_metadata_decode_value (sig, &sig);
		/* FIELD signature == 0x06 */
		if (*sig != 0x06) {
			mono_error_set_bad_image (error, klass->image, "Invalid field signature %x, expected 0x6 but got %x", cols [MONO_FIELD_SIGNATURE], *sig);
			goto fail;
		}

		ftype = mono_metadata_parse_type_checked (m, container, cols [MONO_FIELD_FLAGS], FALSE, sig + 1, &sig, error);
		if (!ftype)
			goto fail;

		if (klass->generic_class) {
			//FIXME do we leak here?
			ftype = mono_class_inflate_generic_type_checked (ftype, mono_class_get_context (klass), error);
			if (!mono_error_ok (error))
				goto fail;
			ftype->attrs = cols [MONO_FIELD_FLAGS];
		}

		return ftype;
	}
	mono_error_set_type_load_class (error, klass, "Could not find base type");

fail:
	return NULL;
}

/*
 * Checks for MonoClass::has_failure without resolving all MonoType's into MonoClass'es
 */
static gboolean
mono_type_has_exceptions (MonoType *type)
{
	switch (type->type) {
	case MONO_TYPE_CLASS:
	case MONO_TYPE_VALUETYPE:
	case MONO_TYPE_SZARRAY:
		return mono_class_has_failure (type->data.klass);
	case MONO_TYPE_ARRAY:
		return mono_class_has_failure (type->data.array->eklass);
	case MONO_TYPE_GENERICINST:
		return mono_class_has_failure (mono_generic_class_get_class (type->data.generic_class));
	default:
		return FALSE;
	}
}

void
mono_error_set_for_class_failure (MonoError *oerror, const MonoClass *klass)
{
	g_assert (mono_class_has_failure (klass));
	MonoErrorBoxed *box = (MonoErrorBoxed*)mono_class_get_exception_data (klass);
	mono_error_set_from_boxed (oerror, box);
}


/*
 * mono_class_alloc:
 *
 *   Allocate memory for some data belonging to CLASS, either from its image's mempool,
 * or from the heap.
 */
gpointer
mono_class_alloc (MonoClass *klass, int size)
{
	if (klass->generic_class)
		return mono_image_set_alloc (klass->generic_class->owner, size);
	else
		return mono_image_alloc (klass->image, size);
}

gpointer
mono_class_alloc0 (MonoClass *klass, int size)
{
	gpointer res;

	res = mono_class_alloc (klass, size);
	memset (res, 0, size);
	return res;
}

#define mono_class_new0(klass,struct_type, n_structs)		\
    ((struct_type *) mono_class_alloc0 ((klass), ((gsize) sizeof (struct_type)) * ((gsize) (n_structs))))

/**
 * mono_class_setup_basic_field_info:
 * @class: The class to initialize
 *
 * Initializes the following fields in MonoClass:
 * * klass->fields (only field->parent and field->name)
 * * klass->field.count
 * * klass->field.first
 * LOCKING: Acquires the loader lock
 */
static void
mono_class_setup_basic_field_info (MonoClass *klass)
{
	MonoClassField *field;
	MonoClassField *fields;
	MonoClass *gtd;
	MonoImage *image;
	int i, top;

	if (klass->fields)
		return;

	gtd = klass->generic_class ? mono_class_get_generic_type_definition (klass) : NULL;
	image = klass->image;

	if (klass->generic_class && image_is_dynamic (klass->generic_class->container_class->image) && !klass->generic_class->container_class->wastypebuilder) {
		/*
		 * This happens when a generic instance of an unfinished generic typebuilder
		 * is used as an element type for creating an array type. We can't initialize
		 * the fields of this class using the fields of gklass, since gklass is not
		 * finished yet, fields could be added to it later.
		 */
		return;
	}

	if (gtd) {
		mono_class_setup_basic_field_info (gtd);

		mono_loader_lock ();
		klass->field.first = gtd->field.first;
		klass->field.count = gtd->field.count;
		mono_loader_unlock ();
	}

	top = klass->field.count;

	fields = (MonoClassField *)mono_class_alloc0 (klass, sizeof (MonoClassField) * top);

	/*
	 * Fetch all the field information.
	 */
	for (i = 0; i < top; i++){
		field = &fields [i];
		field->parent = klass;

		if (gtd) {
			field->name = mono_field_get_name (&gtd->fields [i]);
		} else {
			int idx = klass->field.first + i;
			/* klass->field.first and idx points into the fieldptr table */
			guint32 name_idx = mono_metadata_decode_table_row_col (image, MONO_TABLE_FIELD, idx, MONO_FIELD_NAME);
			/* The name is needed for fieldrefs */
			field->name = mono_metadata_string_heap (image, name_idx);
		}
	}

	mono_memory_barrier ();

	mono_loader_lock ();
	if (!klass->fields)
		klass->fields = fields;
	mono_loader_unlock ();
}

/**
 * mono_class_set_failure_causedby_class:
 * @klass: the class that is failing
 * @caused_by: the class that caused the failure
 * @msg: Why @klass is failing.
 * 
 * If @caused_by has a failure, sets a TypeLoadException failure on
 * @klass with message "@msg, due to: {@caused_by message}".
 *
 * Returns: TRUE if a failiure was set, or FALSE if @caused_by doesn't have a failure.
 */
static gboolean
mono_class_set_type_load_failure_causedby_class (MonoClass *klass, const MonoClass *caused_by, const gchar* msg)
{
	if (mono_class_has_failure (caused_by)) {
		MonoError cause_error;
		mono_error_init (&cause_error);
		mono_error_set_for_class_failure (&cause_error, caused_by);
		mono_class_set_type_load_failure (klass, "%s, due to: %s", msg, mono_error_get_message (&cause_error));
		mono_error_cleanup (&cause_error);
		return TRUE;
	} else {
		return FALSE;
	}
}


/** 
 * mono_class_setup_fields:
 * @klass: The class to initialize
 *
 * Initializes klass->fields, computes class layout and sizes.
 * typebuilder_setup_fields () is the corresponding function for dynamic classes.
 * Sets the following fields in @klass:
 *  - packing_size
 *  - min_align
 *  - blittable
 *  - has_references (if the class contains instance references firled or structs that contain references)
 *  - has_static_refs (same, but for static fields)
 *  - instance_size (size of the object in memory)
 *  - class_size (size needed for the static fields)
 *  - size_inited (flag set when the instance_size is set)
 *  - element_class/cast_class (for enums)
 *  - fields_inited
 *
 * LOCKING: Acquires the loader lock.
 */
void
mono_class_setup_fields (MonoClass *klass)
{
	MonoError error;
	MonoImage *m = klass->image;
	int top;
	guint32 layout = klass->flags & TYPE_ATTRIBUTE_LAYOUT_MASK;
	int i;
	guint32 real_size = 0;
	guint32 packing_size = 0;
	int instance_size;
	gboolean explicit_size;
	MonoClassField *field;
	MonoClass *gtd;

	if (klass->fields_inited)
		return;

	if (klass->generic_class && image_is_dynamic (klass->generic_class->container_class->image) && !klass->generic_class->container_class->wastypebuilder) {
		/*
		 * This happens when a generic instance of an unfinished generic typebuilder
		 * is used as an element type for creating an array type. We can't initialize
		 * the fields of this class using the fields of gklass, since gklass is not
		 * finished yet, fields could be added to it later.
		 */
		return;
	}

	mono_class_setup_basic_field_info (klass);
	top = klass->field.count;

	gtd = klass->generic_class ? mono_class_get_generic_type_definition (klass) : NULL;
	if (gtd) {
		mono_class_setup_fields (gtd);
		if (mono_class_set_type_load_failure_causedby_class (klass, gtd, "Generic type definition failed"))
			return;
	}

	instance_size = 0;
	if (klass->parent) {
		/* For generic instances, klass->parent might not have been initialized */
		mono_class_init (klass->parent);
		mono_class_setup_fields (klass->parent);
		if (mono_class_set_type_load_failure_causedby_class (klass, klass->parent, "Could not set up parent class"))
			return;
		instance_size = klass->parent->instance_size;
	} else {
		instance_size = sizeof (MonoObject);
	}

	/* Get the real size */
	explicit_size = mono_metadata_packing_from_typedef (klass->image, klass->type_token, &packing_size, &real_size);
	if (explicit_size)
		instance_size += real_size;

	/*
	 * This function can recursively call itself.
	 * Prevent infinite recursion by using a list in TLS.
	 */
	GSList *init_list = (GSList *)mono_native_tls_get_value (setup_fields_tls_id);
	if (g_slist_find (init_list, klass))
		return;
	init_list = g_slist_prepend (init_list, klass);
	mono_native_tls_set_value (setup_fields_tls_id, init_list);

	/*
	 * Fetch all the field information.
	 */
	for (i = 0; i < top; i++) {
		int idx = klass->field.first + i;
		field = &klass->fields [i];

		if (!field->type) {
			mono_field_resolve_type (field, &error);
			if (!mono_error_ok (&error)) {
				/*mono_field_resolve_type already failed class*/
				mono_error_cleanup (&error);
				break;
			}
			if (!field->type)
				g_error ("could not resolve %s:%s\n", mono_type_get_full_name(klass), field->name);
			g_assert (field->type);
		}

		if (mono_field_is_deleted (field))
			continue;
		if (layout == TYPE_ATTRIBUTE_EXPLICIT_LAYOUT) {
			guint32 uoffset;
			mono_metadata_field_info (m, idx, &uoffset, NULL, NULL);
			int offset = uoffset;

<<<<<<< HEAD
				if (field->offset == (guint32)-1 && !(field->type->attrs & FIELD_ATTRIBUTE_STATIC)) {
					mono_class_set_type_load_failure (klass, "Missing field layout info for %s", field->name);
					break;
				}
				if (field->offset < -2) { /*-1 is used to encode special static fields, -2 for RVA fields */
					mono_class_set_type_load_failure (klass, "Field '%s' has a negative offset %d", field->name, field->offset);
					break;
				}
				if (klass->generic_container) {
					mono_class_set_type_load_failure (klass, "Generic class cannot have explicit layout.");
					break;
				}
=======
			if (offset == (guint32)-1 && !(field->type->attrs & FIELD_ATTRIBUTE_STATIC)) {
				mono_class_set_type_load_failure (klass, "Missing field layout info for %s", field->name);
				break;
>>>>>>> 6d22e137
			}
			if (offset < -1) { /*-1 is used to encode special static fields */
				mono_class_set_type_load_failure (klass, "Field '%s' has a negative offset %d", field->name, offset);
				break;
			}
			if (klass->generic_container) {
				mono_class_set_type_load_failure (klass, "Generic class cannot have explicit layout.");
				break;
			}
		}
		if (mono_type_has_exceptions (field->type)) {
			char *class_name = mono_type_get_full_name (klass);
			char *type_name = mono_type_full_name (field->type);

			mono_class_set_type_load_failure (klass, "");
			g_warning ("Invalid type %s for instance field %s:%s", type_name, class_name, field->name);
			g_free (class_name);
			g_free (type_name);
			break;
		}
		/* The def_value of fields is compute lazily during vtable creation */
	}

	if (!mono_class_has_failure (klass))
		mono_class_layout_fields (klass, instance_size, packing_size, FALSE);

	init_list = g_slist_remove (init_list, klass);
	mono_native_tls_set_value (setup_fields_tls_id, init_list);
}

/*
 * mono_class_has_references:
 *
 *   Returns whenever @klass->has_references is set, initializing it if needed.
 * Aquires the loader lock.
 */
static gboolean
mono_class_has_references (MonoClass *klass)
{
	if (klass->init_pending) {
		/* Be conservative */
		return TRUE;
	} else {
		mono_class_init (klass);

		return klass->has_references;
	}
}

/*
 * mono_type_get_basic_type_from_generic:
 * @type: a type
 *
 * Returns a closed type corresponding to the possibly open type
 * passed to it.
 */
MonoType*
mono_type_get_basic_type_from_generic (MonoType *type)
{
	/* When we do generic sharing we let type variables stand for reference/primitive types. */
	if (!type->byref && (type->type == MONO_TYPE_VAR || type->type == MONO_TYPE_MVAR) &&
		(!type->data.generic_param->gshared_constraint || type->data.generic_param->gshared_constraint->type == MONO_TYPE_OBJECT))
		return &mono_defaults.object_class->byval_arg;
	return type;
}

static gboolean
type_has_references (MonoClass *klass, MonoType *ftype)
{
	if (MONO_TYPE_IS_REFERENCE (ftype) || IS_GC_REFERENCE (klass, ftype) || ((MONO_TYPE_ISSTRUCT (ftype) && mono_class_has_references (mono_class_from_mono_type (ftype)))))
		return TRUE;
	if (!ftype->byref && (ftype->type == MONO_TYPE_VAR || ftype->type == MONO_TYPE_MVAR)) {
		MonoGenericParam *gparam = ftype->data.generic_param;

		if (gparam->gshared_constraint)
			return mono_class_has_references (mono_class_from_mono_type (gparam->gshared_constraint));
	}
	return FALSE;
}

/*
 * mono_class_layout_fields:
 * @class: a class
 * @base_instance_size: base instance size
 * @packing_size:
 *
 * This contains the common code for computing the layout of classes and sizes.
 * This should only be called from mono_class_setup_fields () and
 * typebuilder_setup_fields ().
 *
 * LOCKING: Acquires the loader lock
 */
void
mono_class_layout_fields (MonoClass *klass, int base_instance_size, int packing_size, gboolean sre)
{
	int i;
	const int top = klass->field.count;
	guint32 layout = klass->flags & TYPE_ATTRIBUTE_LAYOUT_MASK;
	guint32 pass, passes, real_size;
	gboolean gc_aware_layout = FALSE;
	gboolean has_static_fields = FALSE;
	gboolean has_references = FALSE;
	gboolean has_static_refs = FALSE;
	MonoClassField *field;
	gboolean blittable;
	int instance_size = base_instance_size;
	int class_size, min_align;
	int *field_offsets;

	/*
	 * We want to avoid doing complicated work inside locks, so we compute all the required
	 * information and write it to @klass inside a lock.
	 */
	if (klass->fields_inited)
		return;

	if ((packing_size & 0xffffff00) != 0) {
		mono_class_set_type_load_failure (klass, "Could not load struct '%s' with packing size %d >= 256", klass->name, packing_size);
		return;
	}

	if (klass->parent) {
		min_align = klass->parent->min_align;
		/* we use | since it may have been set already */
		has_references = klass->has_references | klass->parent->has_references;
	} else {
		min_align = 1;
	}
	/* We can't really enable 16 bytes alignment until the GC supports it.
	The whole layout/instance size code must be reviewed because we do alignment calculation in terms of the
	boxed instance, which leads to unexplainable holes at the beginning of an object embedding a simd type.
	Bug #506144 is an example of this issue.

	 if (klass->simd_type)
		min_align = 16;
	 */

	/*
	 * When we do generic sharing we need to have layout
	 * information for open generic classes (either with a generic
	 * context containing type variables or with a generic
	 * container), so we don't return in that case anymore.
	 */

	if (klass->enumtype) {
		for (i = 0; i < top; i++) {
			field = &klass->fields [i];
			if (!(field->type->attrs & FIELD_ATTRIBUTE_STATIC)) {
				klass->cast_class = klass->element_class = mono_class_from_mono_type (field->type);
				break;
			}
		}

		if (!mono_class_enum_basetype (klass)) {
			mono_class_set_type_load_failure (klass, "The enumeration's base type is invalid.");
			return;
		}
	}

	/*
	 * Enable GC aware auto layout: in this mode, reference
	 * fields are grouped together inside objects, increasing collector 
	 * performance.
	 * Requires that all classes whose layout is known to native code be annotated
	 * with [StructLayout (LayoutKind.Sequential)]
	 * Value types have gc_aware_layout disabled by default, as per
	 * what the default is for other runtimes.
	 */
	 /* corlib is missing [StructLayout] directives in many places */
	if (layout == TYPE_ATTRIBUTE_AUTO_LAYOUT) {
		if (!klass->valuetype)
			gc_aware_layout = TRUE;
	}

	/* Compute klass->blittable */
	blittable = TRUE;
	if (klass->parent)
		blittable = klass->parent->blittable;
	if (layout == TYPE_ATTRIBUTE_AUTO_LAYOUT && !(mono_is_corlib_image (klass->image) && !strcmp (klass->name_space, "System") && !strcmp (klass->name, "ValueType")) && top)
		blittable = FALSE;
	for (i = 0; i < top; i++) {
		field = &klass->fields [i];

		if (mono_field_is_deleted (field))
			continue;
		if (field->type->attrs & FIELD_ATTRIBUTE_STATIC)
			continue;
		if (blittable) {
			if (field->type->byref || MONO_TYPE_IS_REFERENCE (field->type)) {
				blittable = FALSE;
			} else {
				MonoClass *field_class = mono_class_from_mono_type (field->type);
				if (field_class) {
					mono_class_setup_fields (field_class);
					if (mono_class_has_failure (field_class)) {
						MonoError field_error;
						mono_error_init (&field_error);
						mono_error_set_for_class_failure (&field_error, field_class);
						mono_class_set_type_load_failure (klass, "Could not set up field '%s' due to: %s", field->name, mono_error_get_message (&field_error));
						mono_error_cleanup (&field_error);
						break;
					}
				}
				if (!field_class || !field_class->blittable)
					blittable = FALSE;
			}
		}
		if (klass->enumtype)
			blittable = klass->element_class->blittable;
	}
	if (mono_class_has_failure (klass))
		return;
	if (klass == mono_defaults.string_class)
		blittable = FALSE;

	/* Compute klass->has_references */
	/* 
	 * Process non-static fields first, since static fields might recursively
	 * refer to the class itself.
	 */
	for (i = 0; i < top; i++) {
		MonoType *ftype;

		field = &klass->fields [i];

		if (!(field->type->attrs & FIELD_ATTRIBUTE_STATIC)) {
			ftype = mono_type_get_underlying_type (field->type);
			ftype = mono_type_get_basic_type_from_generic (ftype);
			if (type_has_references (klass, ftype))
				has_references = TRUE;
		}
	}

	/*
	 * Compute field layout and total size (not considering static fields)
	 */
	field_offsets = g_new0 (int, top);
	switch (layout) {
	case TYPE_ATTRIBUTE_AUTO_LAYOUT:
	case TYPE_ATTRIBUTE_SEQUENTIAL_LAYOUT:
		if (gc_aware_layout)
			passes = 2;
		else
			passes = 1;

		if (layout != TYPE_ATTRIBUTE_AUTO_LAYOUT)
			passes = 1;

		if (klass->parent) {
			mono_class_setup_fields (klass->parent);
			if (mono_class_set_type_load_failure_causedby_class (klass, klass->parent, "Cannot initialize parent class"))
				return;
			real_size = klass->parent->instance_size;
		} else {
			real_size = sizeof (MonoObject);
		}

		for (pass = 0; pass < passes; ++pass) {
			for (i = 0; i < top; i++){
				gint32 align;
				guint32 size;
				MonoType *ftype;

				field = &klass->fields [i];

				if (mono_field_is_deleted (field))
					continue;
				if (field->type->attrs & FIELD_ATTRIBUTE_STATIC)
					continue;

				ftype = mono_type_get_underlying_type (field->type);
				ftype = mono_type_get_basic_type_from_generic (ftype);
				if (gc_aware_layout) {
					if (type_has_references (klass, ftype)) {
						if (pass == 1)
							continue;
					} else {
						if (pass == 0)
							continue;
					}
				}

				if ((top == 1) && (instance_size == sizeof (MonoObject)) &&
					(strcmp (mono_field_get_name (field), "$PRIVATE$") == 0)) {
					/* This field is a hack inserted by MCS to empty structures */
					continue;
				}

				size = mono_type_size (field->type, &align);
			
				/* FIXME (LAMESPEC): should we also change the min alignment according to pack? */
				align = packing_size ? MIN (packing_size, align): align;
				/* if the field has managed references, we need to force-align it
				 * see bug #77788
				 */
				if (type_has_references (klass, ftype))
					align = MAX (align, sizeof (gpointer));

				min_align = MAX (align, min_align);
				field_offsets [i] = real_size;
				if (align) {
					field_offsets [i] += align - 1;
					field_offsets [i] &= ~(align - 1);
				}
				/*TypeBuilders produce all sort of weird things*/
				g_assert (image_is_dynamic (klass->image) || field_offsets [i] > 0);
				real_size = field_offsets [i] + size;
			}

			instance_size = MAX (real_size, instance_size);
       
			if (instance_size & (min_align - 1)) {
				instance_size += min_align - 1;
				instance_size &= ~(min_align - 1);
			}
		}
		break;
	case TYPE_ATTRIBUTE_EXPLICIT_LAYOUT: {
		guint8 *ref_bitmap;

		real_size = 0;
		for (i = 0; i < top; i++) {
			gint32 align;
			guint32 size;
			MonoType *ftype;

			field = &klass->fields [i];

			/*
			 * There must be info about all the fields in a type if it
			 * uses explicit layout.
			 */
			if (mono_field_is_deleted (field))
				continue;
			if (field->type->attrs & FIELD_ATTRIBUTE_STATIC)
				continue;

			size = mono_type_size (field->type, &align);
			align = packing_size ? MIN (packing_size, align): align;
			min_align = MAX (align, min_align);

			if (sre) {
				/* Already set by typebuilder_setup_fields () */
				field_offsets [i] = field->offset + sizeof (MonoObject);
			} else {
				int idx = klass->field.first + i;
				guint32 offset;
				mono_metadata_field_info (klass->image, idx, &offset, NULL, NULL);
				field_offsets [i] = offset + sizeof (MonoObject);
			}
			ftype = mono_type_get_underlying_type (field->type);
			ftype = mono_type_get_basic_type_from_generic (ftype);
			if (type_has_references (klass, ftype)) {
				if (field_offsets [i] % sizeof (gpointer)) {
					mono_class_set_type_load_failure (klass, "Reference typed field '%s' has explicit offset that is not pointer-size aligned.", field->name);
				}
			}

			/*
			 * Calc max size.
			 */
			real_size = MAX (real_size, size + field_offsets [i]);
		}

		if (klass->has_references) {
			ref_bitmap = g_new0 (guint8, real_size / sizeof (gpointer));

			/* Check for overlapping reference and non-reference fields */
			for (i = 0; i < top; i++) {
				MonoType *ftype;

				field = &klass->fields [i];

				if (mono_field_is_deleted (field))
					continue;
				if (field->type->attrs & FIELD_ATTRIBUTE_STATIC)
					continue;
				ftype = mono_type_get_underlying_type (field->type);
				if (MONO_TYPE_IS_REFERENCE (ftype))
					ref_bitmap [field_offsets [i] / sizeof (gpointer)] = 1;
			}
			for (i = 0; i < top; i++) {
				field = &klass->fields [i];

				if (mono_field_is_deleted (field))
					continue;
				if (field->type->attrs & FIELD_ATTRIBUTE_STATIC)
					continue;

				// FIXME: Too much code does this
#if 0
				if (!MONO_TYPE_IS_REFERENCE (field->type) && ref_bitmap [field_offsets [i] / sizeof (gpointer)]) {
					mono_class_set_type_load_failure (klass, "Could not load type '%s' because it contains an object field at offset %d that is incorrectly aligned or overlapped by a non-object field.", klass->name, field_offsets [i]);
				}
#endif
			}
			g_free (ref_bitmap);
		}

		instance_size = MAX (real_size, instance_size);
		if (instance_size & (min_align - 1)) {
			instance_size += min_align - 1;
			instance_size &= ~(min_align - 1);
		}
		break;
	}
	}

	if (layout != TYPE_ATTRIBUTE_EXPLICIT_LAYOUT) {
		/*
		 * This leads to all kinds of problems with nested structs, so only
		 * enable it when a MONO_DEBUG property is set.
		 *
		 * For small structs, set min_align to at least the struct size to improve
		 * performance, and since the JIT memset/memcpy code assumes this and generates 
		 * unaligned accesses otherwise. See #78990 for a testcase.
		 */
		if (mono_align_small_structs && top) {
			if (instance_size <= sizeof (MonoObject) + sizeof (gpointer))
				min_align = MAX (min_align, instance_size - sizeof (MonoObject));
		}
	}

	if (klass->byval_arg.type == MONO_TYPE_VAR || klass->byval_arg.type == MONO_TYPE_MVAR)
		instance_size = sizeof (MonoObject) + mono_type_stack_size_internal (&klass->byval_arg, NULL, TRUE);
	else if (klass->byval_arg.type == MONO_TYPE_PTR)
		instance_size = sizeof (MonoObject) + sizeof (gpointer);

	/* Publish the data */
	mono_loader_lock ();
	if (klass->instance_size && !klass->image->dynamic) {
		/* Might be already set using cached info */
		g_assert (klass->instance_size == instance_size);
	} else {
		klass->instance_size = instance_size;
	}
	klass->blittable = blittable;
	klass->has_references = has_references;
	klass->packing_size = packing_size;
	klass->min_align = min_align;
	for (i = 0; i < top; ++i) {
		field = &klass->fields [i];
		if (!(field->type->attrs & FIELD_ATTRIBUTE_STATIC))
			klass->fields [i].offset = field_offsets [i];
	}

	mono_memory_barrier ();
	klass->size_inited = 1;
	mono_loader_unlock ();

	/*
	 * Compute static field layout and size
	 * Static fields can reference the class itself, so this has to be
	 * done after instance_size etc. are initialized.
	 */
	class_size = 0;
	for (i = 0; i < top; i++) {
		gint32 align;
		guint32 size;

		field = &klass->fields [i];
			
		if (!(field->type->attrs & FIELD_ATTRIBUTE_STATIC) || field->type->attrs & FIELD_ATTRIBUTE_LITERAL)
			continue;
#ifdef HOST_WIN32
		if ((field->type->attrs & FIELD_ATTRIBUTE_HAS_FIELD_RVA) &&
		    field->parent->image->is_module_handle &&
		    mono_field_get_data(field))
		    continue;
#endif
		if (mono_field_is_deleted (field))
			continue;

		if (mono_type_has_exceptions (field->type)) {
			mono_class_set_type_load_failure (klass, "Field '%s' has an invalid type.", field->name);
			break;
		}

		has_static_fields = TRUE;

		size = mono_type_size (field->type, &align);
		field_offsets [i] = class_size;
		/*align is always non-zero here*/
		field_offsets [i] += align - 1;
		field_offsets [i] &= ~(align - 1);
		class_size = field_offsets [i] + size;
	}

	if (has_static_fields && class_size == 0)
		/* Simplify code which depends on class_size != 0 if the class has static fields */
		class_size = 8;

	/* Compute klass->has_static_refs */
	has_static_refs = FALSE;
	for (i = 0; i < top; i++) {
		MonoType *ftype;

		field = &klass->fields [i];

		if (field->type->attrs & FIELD_ATTRIBUTE_STATIC) {
			ftype = mono_type_get_underlying_type (field->type);
			ftype = mono_type_get_basic_type_from_generic (ftype);
			if (type_has_references (klass, ftype))
				has_static_refs = TRUE;
		}
	}

	/*valuetypes can't be neither bigger than 1Mb or empty. */
	if (klass->valuetype && (klass->instance_size <= 0 || klass->instance_size > (0x100000 + sizeof (MonoObject))))
		mono_class_set_type_load_failure (klass, "Value type instance size (%d) cannot be zero, negative, or bigger than 1Mb", klass->instance_size);

	/* Publish the data */
	mono_loader_lock ();
	if (!klass->rank)
		klass->sizes.class_size = class_size;
	klass->has_static_refs = has_static_refs;
	for (i = 0; i < top; ++i) {
		field = &klass->fields [i];

		if (field->type->attrs & FIELD_ATTRIBUTE_STATIC)
			field->offset = field_offsets [i];
	}

	mono_memory_barrier ();
	klass->fields_inited = 1;
	mono_loader_unlock ();

	g_free (field_offsets);
}

static MonoMethod*
create_array_method (MonoClass *klass, const char *name, MonoMethodSignature *sig)
{
	MonoMethod *method;

	method = (MonoMethod *) mono_image_alloc0 (klass->image, sizeof (MonoMethodPInvoke));
	method->klass = klass;
	method->flags = METHOD_ATTRIBUTE_PUBLIC;
	method->iflags = METHOD_IMPL_ATTRIBUTE_INTERNAL_CALL;
	method->signature = sig;
	method->name = name;
	method->slot = -1;
	/* .ctor */
	if (name [0] == '.') {
		method->flags |= METHOD_ATTRIBUTE_RT_SPECIAL_NAME | METHOD_ATTRIBUTE_SPECIAL_NAME;
	} else {
		method->iflags |= METHOD_IMPL_ATTRIBUTE_RUNTIME;
	}
	return method;
}

/*
 * mono_class_setup_methods:
 * @class: a class
 *
 *   Initializes the 'methods' array in CLASS.
 * Calling this method should be avoided if possible since it allocates a lot 
 * of long-living MonoMethod structures.
 * Methods belonging to an interface are assigned a sequential slot starting
 * from 0.
 *
 * On failure this function sets klass->has_failure and stores a MonoErrorBoxed with details
 */
void
mono_class_setup_methods (MonoClass *klass)
{
	int i, count;
	MonoMethod **methods;

	if (klass->methods)
		return;

	if (klass->generic_class) {
		MonoError error;
		MonoClass *gklass = klass->generic_class->container_class;

		mono_class_init (gklass);
		if (!mono_class_has_failure (gklass))
			mono_class_setup_methods (gklass);
		if (mono_class_set_type_load_failure_causedby_class (klass, gklass, "Generic type definition failed to load"))
			return;

		/* The + 1 makes this always non-NULL to pass the check in mono_class_setup_methods () */
		count = gklass->method.count;
		methods = (MonoMethod **)mono_class_alloc0 (klass, sizeof (MonoMethod*) * (count + 1));

		for (i = 0; i < count; i++) {
			methods [i] = mono_class_inflate_generic_method_full_checked (
				gklass->methods [i], klass, mono_class_get_context (klass), &error);
			if (!mono_error_ok (&error)) {
				char *method = mono_method_full_name (gklass->methods [i], TRUE);
				mono_class_set_type_load_failure (klass, "Could not inflate method %s due to %s", method, mono_error_get_message (&error));

				g_free (method);
				mono_error_cleanup (&error);
				return;				
			}
		}
	} else if (klass->rank) {
		MonoError error;
		MonoMethod *amethod;
		MonoMethodSignature *sig;
		int count_generic = 0, first_generic = 0;
		int method_num = 0;
		gboolean jagged_ctor = FALSE;

		count = 3 + (klass->rank > 1? 2: 1);

		mono_class_setup_interfaces (klass, &error);
		g_assert (mono_error_ok (&error)); /*FIXME can this fail for array types?*/

		if (klass->rank == 1 && klass->element_class->rank) {
			jagged_ctor = TRUE;
			klass->method.count ++;
		}

		if (klass->interface_count) {
			count_generic = generic_array_methods (klass);
			first_generic = count;
			count += klass->interface_count * count_generic;
		}

		methods = (MonoMethod **)mono_class_alloc0 (klass, sizeof (MonoMethod*) * count);

		sig = mono_metadata_signature_alloc (klass->image, klass->rank);
		sig->ret = &mono_defaults.void_class->byval_arg;
		sig->pinvoke = TRUE;
		sig->hasthis = TRUE;
		for (i = 0; i < klass->rank; ++i)
			sig->params [i] = &mono_defaults.int32_class->byval_arg;

		amethod = create_array_method (klass, ".ctor", sig);
		methods [method_num++] = amethod;
		if (klass->rank > 1) {
			sig = mono_metadata_signature_alloc (klass->image, klass->rank * 2);
			sig->ret = &mono_defaults.void_class->byval_arg;
			sig->pinvoke = TRUE;
			sig->hasthis = TRUE;
			for (i = 0; i < klass->rank * 2; ++i)
				sig->params [i] = &mono_defaults.int32_class->byval_arg;

			amethod = create_array_method (klass, ".ctor", sig);
			methods [method_num++] = amethod;
		}

		if (jagged_ctor) {
			/* Jagged arrays have an extra ctor in .net which creates an array of arrays */
			sig = mono_metadata_signature_alloc (klass->image, klass->rank + 1);
			sig->ret = &mono_defaults.void_class->byval_arg;
			sig->pinvoke = TRUE;
			sig->hasthis = TRUE;
			for (i = 0; i < klass->rank + 1; ++i)
				sig->params [i] = &mono_defaults.int32_class->byval_arg;
			amethod = create_array_method (klass, ".ctor", sig);
			methods [method_num++] = amethod;
		}

		/* element Get (idx11, [idx2, ...]) */
		sig = mono_metadata_signature_alloc (klass->image, klass->rank);
		sig->ret = &klass->element_class->byval_arg;
		sig->pinvoke = TRUE;
		sig->hasthis = TRUE;
		for (i = 0; i < klass->rank; ++i)
			sig->params [i] = &mono_defaults.int32_class->byval_arg;
		amethod = create_array_method (klass, "Get", sig);
		methods [method_num++] = amethod;
		/* element& Address (idx11, [idx2, ...]) */
		sig = mono_metadata_signature_alloc (klass->image, klass->rank);
		sig->ret = &klass->element_class->this_arg;
		sig->pinvoke = TRUE;
		sig->hasthis = TRUE;
		for (i = 0; i < klass->rank; ++i)
			sig->params [i] = &mono_defaults.int32_class->byval_arg;
		amethod = create_array_method (klass, "Address", sig);
		methods [method_num++] = amethod;
		/* void Set (idx11, [idx2, ...], element) */
		sig = mono_metadata_signature_alloc (klass->image, klass->rank + 1);
		sig->ret = &mono_defaults.void_class->byval_arg;
		sig->pinvoke = TRUE;
		sig->hasthis = TRUE;
		for (i = 0; i < klass->rank; ++i)
			sig->params [i] = &mono_defaults.int32_class->byval_arg;
		sig->params [i] = &klass->element_class->byval_arg;
		amethod = create_array_method (klass, "Set", sig);
		methods [method_num++] = amethod;

		for (i = 0; i < klass->interface_count; i++)
			setup_generic_array_ifaces (klass, klass->interfaces [i], methods, first_generic + i * count_generic);
	} else {
		MonoError error;

		count = klass->method.count;
		methods = (MonoMethod **)mono_class_alloc (klass, sizeof (MonoMethod*) * count);
		for (i = 0; i < count; ++i) {
			int idx = mono_metadata_translate_token_index (klass->image, MONO_TABLE_METHOD, klass->method.first + i + 1);
			methods [i] = mono_get_method_checked (klass->image, MONO_TOKEN_METHOD_DEF | idx, klass, NULL, &error);
			if (!methods [i]) {
				mono_class_set_type_load_failure (klass, "Could not load method %d due to %s", i, mono_error_get_message (&error));
				mono_error_cleanup (&error);
			}
		}
	}

	if (MONO_CLASS_IS_INTERFACE (klass)) {
		int slot = 0;
		/*Only assign slots to virtual methods as interfaces are allowed to have static methods.*/
		for (i = 0; i < count; ++i) {
			if (methods [i]->flags & METHOD_ATTRIBUTE_VIRTUAL)
				methods [i]->slot = slot++;
		}
	}

	mono_image_lock (klass->image);

	if (!klass->methods) {
		klass->method.count = count;

		/* Needed because of the double-checking locking pattern */
		mono_memory_barrier ();

		klass->methods = methods;
	}

	mono_image_unlock (klass->image);
}

/*
 * mono_class_get_method_by_index:
 *
 *   Returns klass->methods [index], initializing klass->methods if neccesary.
 *
 * LOCKING: Acquires the loader lock.
 */
MonoMethod*
mono_class_get_method_by_index (MonoClass *klass, int index)
{
	MonoError error;
	/* Avoid calling setup_methods () if possible */
	if (klass->generic_class && !klass->methods) {
		MonoClass *gklass = klass->generic_class->container_class;
		MonoMethod *m;

		m = mono_class_inflate_generic_method_full_checked (
				gklass->methods [index], klass, mono_class_get_context (klass), &error);
		g_assert (mono_error_ok (&error)); /* FIXME don't swallow the error */
		/*
		 * If setup_methods () is called later for this class, no duplicates are created,
		 * since inflate_generic_method guarantees that only one instance of a method
		 * is created for each context.
		 */
		/*
		mono_class_setup_methods (klass);
		g_assert (m == klass->methods [index]);
		*/
		return m;
	} else {
		mono_class_setup_methods (klass);
		if (mono_class_has_failure (klass)) /*FIXME do proper error handling*/
			return NULL;
		g_assert (index >= 0 && index < klass->method.count);
		return klass->methods [index];
	}
}	

/*
 * mono_class_get_inflated_method:
 *
 *   Given an inflated class CLASS and a method METHOD which should be a method of
 * CLASS's generic definition, return the inflated method corresponding to METHOD.
 */
MonoMethod*
mono_class_get_inflated_method (MonoClass *klass, MonoMethod *method)
{
	MonoClass *gklass = klass->generic_class->container_class;
	int i;

	g_assert (method->klass == gklass);

	mono_class_setup_methods (gklass);
	g_assert (!mono_class_has_failure (gklass)); /*FIXME do proper error handling*/

	for (i = 0; i < gklass->method.count; ++i) {
		if (gklass->methods [i] == method) {
			if (klass->methods) {
				return klass->methods [i];
			} else {
				MonoError error;
				MonoMethod *result = mono_class_inflate_generic_method_full_checked (gklass->methods [i], klass, mono_class_get_context (klass), &error);
				g_assert (mono_error_ok (&error)); /* FIXME don't swallow this error */
				return result;
			}
		}
	}

	return NULL;
}	

/*
 * mono_class_get_vtable_entry:
 *
 *   Returns klass->vtable [offset], computing it if neccesary. Returns NULL on failure.
 * LOCKING: Acquires the loader lock.
 */
MonoMethod*
mono_class_get_vtable_entry (MonoClass *klass, int offset)
{
	MonoMethod *m;

	if (klass->rank == 1) {
		/* 
		 * szarrays do not overwrite any methods of Array, so we can avoid
		 * initializing their vtables in some cases.
		 */
		mono_class_setup_vtable (klass->parent);
		if (offset < klass->parent->vtable_size)
			return klass->parent->vtable [offset];
	}

	if (klass->generic_class) {
		MonoError error;
		MonoClass *gklass = klass->generic_class->container_class;
		mono_class_setup_vtable (gklass);
		m = gklass->vtable [offset];

		m = mono_class_inflate_generic_method_full_checked (m, klass, mono_class_get_context (klass), &error);
		g_assert (mono_error_ok (&error)); /* FIXME don't swallow this error */
	} else {
		mono_class_setup_vtable (klass);
		if (mono_class_has_failure (klass))
			return NULL;
		m = klass->vtable [offset];
	}

	return m;
}

/*
 * mono_class_get_vtable_size:
 *
 *   Return the vtable size for KLASS.
 */
int
mono_class_get_vtable_size (MonoClass *klass)
{
	mono_class_setup_vtable (klass);

	return klass->vtable_size;
}

/*
 * mono_class_setup_properties:
 *
 *   Initialize klass->ext.property and klass->ext.properties.
 *
 * This method can fail the class.
 */
static void
mono_class_setup_properties (MonoClass *klass)
{
	guint startm, endm, i, j;
	guint32 cols [MONO_PROPERTY_SIZE];
	MonoTableInfo *msemt = &klass->image->tables [MONO_TABLE_METHODSEMANTICS];
	MonoProperty *properties;
	guint32 last;
	int first, count;

	if (klass->ext && klass->ext->properties)
		return;

	if (klass->generic_class) {
		MonoClass *gklass = klass->generic_class->container_class;

		mono_class_init (gklass);
		mono_class_setup_properties (gklass);
		if (mono_class_set_type_load_failure_causedby_class (klass, gklass, "Generic type definition failed to load"))
			return;

		properties = mono_class_new0 (klass, MonoProperty, gklass->ext->property.count + 1);

		for (i = 0; i < gklass->ext->property.count; i++) {
			MonoError error;
			MonoProperty *prop = &properties [i];

			*prop = gklass->ext->properties [i];

			if (prop->get)
				prop->get = mono_class_inflate_generic_method_full_checked (
					prop->get, klass, mono_class_get_context (klass), &error);
			if (prop->set)
				prop->set = mono_class_inflate_generic_method_full_checked (
					prop->set, klass, mono_class_get_context (klass), &error);

			g_assert (mono_error_ok (&error)); /*FIXME proper error handling*/
			prop->parent = klass;
		}

		first = gklass->ext->property.first;
		count = gklass->ext->property.count;
	} else {
		first = mono_metadata_properties_from_typedef (klass->image, mono_metadata_token_index (klass->type_token) - 1, &last);
		count = last - first;

		if (count) {
			mono_class_setup_methods (klass);
			if (mono_class_has_failure (klass))
				return;
		}

		properties = (MonoProperty *)mono_class_alloc0 (klass, sizeof (MonoProperty) * count);
		for (i = first; i < last; ++i) {
			mono_metadata_decode_table_row (klass->image, MONO_TABLE_PROPERTY, i, cols, MONO_PROPERTY_SIZE);
			properties [i - first].parent = klass;
			properties [i - first].attrs = cols [MONO_PROPERTY_FLAGS];
			properties [i - first].name = mono_metadata_string_heap (klass->image, cols [MONO_PROPERTY_NAME]);

			startm = mono_metadata_methods_from_property (klass->image, i, &endm);
			for (j = startm; j < endm; ++j) {
				MonoMethod *method;

				mono_metadata_decode_row (msemt, j, cols, MONO_METHOD_SEMA_SIZE);

				if (klass->image->uncompressed_metadata) {
					MonoError error;
					/* It seems like the MONO_METHOD_SEMA_METHOD column needs no remapping */
					method = mono_get_method_checked (klass->image, MONO_TOKEN_METHOD_DEF | cols [MONO_METHOD_SEMA_METHOD], klass, NULL, &error);
					mono_error_cleanup (&error); /* FIXME don't swallow this error */
				} else {
					method = klass->methods [cols [MONO_METHOD_SEMA_METHOD] - 1 - klass->method.first];
				}

				switch (cols [MONO_METHOD_SEMA_SEMANTICS]) {
				case METHOD_SEMANTIC_SETTER:
					properties [i - first].set = method;
					break;
				case METHOD_SEMANTIC_GETTER:
					properties [i - first].get = method;
					break;
				default:
					break;
				}
			}
		}
	}

	mono_class_alloc_ext (klass);

	mono_image_lock (klass->image);

	if (klass->ext->properties) {
		/* We leak 'properties' which was allocated from the image mempool */
		mono_image_unlock (klass->image);
		return;
	}

	klass->ext->property.first = first;
	klass->ext->property.count = count;

	/* Flush any pending writes as we do double checked locking on klass->ext->properties */
	mono_memory_barrier ();

	/* Leave this assignment as the last op in the function */
	klass->ext->properties = properties;

	mono_image_unlock (klass->image);
}

static MonoMethod**
inflate_method_listz (MonoMethod **methods, MonoClass *klass, MonoGenericContext *context)
{
	MonoMethod **om, **retval;
	int count;

	for (om = methods, count = 0; *om; ++om, ++count)
		;

	retval = g_new0 (MonoMethod*, count + 1);
	count = 0;
	for (om = methods, count = 0; *om; ++om, ++count) {
		MonoError error;
		retval [count] = mono_class_inflate_generic_method_full_checked (*om, klass, context, &error);
		g_assert (mono_error_ok (&error)); /*FIXME proper error handling*/
	}

	return retval;
}

/*This method can fail the class.*/
static void
mono_class_setup_events (MonoClass *klass)
{
	int first, count;
	guint startm, endm, i, j;
	guint32 cols [MONO_EVENT_SIZE];
	MonoTableInfo *msemt = &klass->image->tables [MONO_TABLE_METHODSEMANTICS];
	guint32 last;
	MonoEvent *events;

	if (klass->ext && klass->ext->events)
		return;

	if (klass->generic_class) {
		MonoClass *gklass = klass->generic_class->container_class;
		MonoGenericContext *context = NULL;

		mono_class_setup_events (gklass);
		if (mono_class_set_type_load_failure_causedby_class (klass, gklass, "Generic type definition failed to load"))
			return;

		first = gklass->ext->event.first;
		count = gklass->ext->event.count;

		events = mono_class_new0 (klass, MonoEvent, count);

		if (count)
			context = mono_class_get_context (klass);

		for (i = 0; i < count; i++) {
			MonoError error;
			MonoEvent *event = &events [i];
			MonoEvent *gevent = &gklass->ext->events [i];

			mono_error_init (&error); //since we do conditional calls, we must ensure the default value is ok

			event->parent = klass;
			event->name = gevent->name;
			event->add = gevent->add ? mono_class_inflate_generic_method_full_checked (gevent->add, klass, context, &error) : NULL;
			g_assert (mono_error_ok (&error)); /*FIXME proper error handling*/
			event->remove = gevent->remove ? mono_class_inflate_generic_method_full_checked (gevent->remove, klass, context, &error) : NULL;
			g_assert (mono_error_ok (&error)); /*FIXME proper error handling*/
			event->raise = gevent->raise ? mono_class_inflate_generic_method_full_checked (gevent->raise, klass, context, &error) : NULL;
			g_assert (mono_error_ok (&error)); /*FIXME proper error handling*/

#ifndef MONO_SMALL_CONFIG
			event->other = gevent->other ? inflate_method_listz (gevent->other, klass, context) : NULL;
#endif
			event->attrs = gevent->attrs;
		}
	} else {
		first = mono_metadata_events_from_typedef (klass->image, mono_metadata_token_index (klass->type_token) - 1, &last);
		count = last - first;

		if (count) {
			mono_class_setup_methods (klass);
			if (mono_class_has_failure (klass)) {
				return;
			}
		}

		events = (MonoEvent *)mono_class_alloc0 (klass, sizeof (MonoEvent) * count);
		for (i = first; i < last; ++i) {
			MonoEvent *event = &events [i - first];

			mono_metadata_decode_table_row (klass->image, MONO_TABLE_EVENT, i, cols, MONO_EVENT_SIZE);
			event->parent = klass;
			event->attrs = cols [MONO_EVENT_FLAGS];
			event->name = mono_metadata_string_heap (klass->image, cols [MONO_EVENT_NAME]);

			startm = mono_metadata_methods_from_event (klass->image, i, &endm);
			for (j = startm; j < endm; ++j) {
				MonoMethod *method;

				mono_metadata_decode_row (msemt, j, cols, MONO_METHOD_SEMA_SIZE);

				if (klass->image->uncompressed_metadata) {
					MonoError error;
					/* It seems like the MONO_METHOD_SEMA_METHOD column needs no remapping */
					method = mono_get_method_checked (klass->image, MONO_TOKEN_METHOD_DEF | cols [MONO_METHOD_SEMA_METHOD], klass, NULL, &error);
					mono_error_cleanup (&error); /* FIXME don't swallow this error */
				} else {
					method = klass->methods [cols [MONO_METHOD_SEMA_METHOD] - 1 - klass->method.first];
				}

				switch (cols [MONO_METHOD_SEMA_SEMANTICS]) {
				case METHOD_SEMANTIC_ADD_ON:
					event->add = method;
					break;
				case METHOD_SEMANTIC_REMOVE_ON:
					event->remove = method;
					break;
				case METHOD_SEMANTIC_FIRE:
					event->raise = method;
					break;
				case METHOD_SEMANTIC_OTHER: {
#ifndef MONO_SMALL_CONFIG
					int n = 0;

					if (event->other == NULL) {
						event->other = g_new0 (MonoMethod*, 2);
					} else {
						while (event->other [n])
							n++;
						event->other = (MonoMethod **)g_realloc (event->other, (n + 2) * sizeof (MonoMethod*));
					}
					event->other [n] = method;
					/* NULL terminated */
					event->other [n + 1] = NULL;
#endif
					break;
				}
				default:
					break;
				}
			}
		}
	}

	mono_class_alloc_ext (klass);

	mono_image_lock (klass->image);

	if (klass->ext->events) {
		mono_image_unlock (klass->image);
		return;
	}

	klass->ext->event.first = first;
	klass->ext->event.count = count;

	/* Flush any pending writes as we do double checked locking on klass->ext.events */
	mono_memory_barrier ();

	/* Leave this assignment as the last op in the function */
	klass->ext->events = events;

	mono_image_unlock (klass->image);
}

/*
 * Global pool of interface IDs, represented as a bitset.
 * LOCKING: Protected by the classes lock.
 */
static MonoBitSet *global_interface_bitset = NULL;

/*
 * mono_unload_interface_ids:
 * @bitset: bit set of interface IDs
 *
 * When an image is unloaded, the interface IDs associated with
 * the image are put back in the global pool of IDs so the numbers
 * can be reused.
 */
void
mono_unload_interface_ids (MonoBitSet *bitset)
{
	classes_lock ();
	mono_bitset_sub (global_interface_bitset, bitset);
	classes_unlock ();
}

void
mono_unload_interface_id (MonoClass *klass)
{
	if (global_interface_bitset && klass->interface_id) {
		classes_lock ();
		mono_bitset_clear (global_interface_bitset, klass->interface_id);
		classes_unlock ();
	}
}

/**
 * mono_get_unique_iid:
 * @class: interface
 *
 * Assign a unique integer ID to the interface represented by @class.
 * The ID will positive and as small as possible.
 * LOCKING: Acquires the classes lock.
 * Returns: The new ID.
 */
static guint
mono_get_unique_iid (MonoClass *klass)
{
	int iid;
	
	g_assert (MONO_CLASS_IS_INTERFACE (klass));

	classes_lock ();

	if (!global_interface_bitset) {
		global_interface_bitset = mono_bitset_new (128, 0);
	}

	iid = mono_bitset_find_first_unset (global_interface_bitset, -1);
	if (iid < 0) {
		int old_size = mono_bitset_size (global_interface_bitset);
		MonoBitSet *new_set = mono_bitset_clone (global_interface_bitset, old_size * 2);
		mono_bitset_free (global_interface_bitset);
		global_interface_bitset = new_set;
		iid = old_size;
	}
	mono_bitset_set (global_interface_bitset, iid);
	/* set the bit also in the per-image set */
	if (!klass->generic_class) {
		if (klass->image->interface_bitset) {
			if (iid >= mono_bitset_size (klass->image->interface_bitset)) {
				MonoBitSet *new_set = mono_bitset_clone (klass->image->interface_bitset, iid + 1);
				mono_bitset_free (klass->image->interface_bitset);
				klass->image->interface_bitset = new_set;
			}
		} else {
			klass->image->interface_bitset = mono_bitset_new (iid + 1, 0);
		}
		mono_bitset_set (klass->image->interface_bitset, iid);
	}

	classes_unlock ();

#ifndef MONO_SMALL_CONFIG
	if (mono_print_vtable) {
		int generic_id;
		char *type_name = mono_type_full_name (&klass->byval_arg);
		if (klass->generic_class && !klass->generic_class->context.class_inst->is_open) {
			generic_id = klass->generic_class->context.class_inst->id;
			g_assert (generic_id != 0);
		} else {
			generic_id = 0;
		}
		printf ("Interface: assigned id %d to %s|%s|%d\n", iid, klass->image->name, type_name, generic_id);
		g_free (type_name);
	}
#endif

	g_assert (iid <= 65535);
	return iid;
}

static void
collect_implemented_interfaces_aux (MonoClass *klass, GPtrArray **res, MonoError *error)
{
	int i;
	MonoClass *ic;

	mono_class_setup_interfaces (klass, error);
	return_if_nok (error);

	for (i = 0; i < klass->interface_count; i++) {
		ic = klass->interfaces [i];

		if (*res == NULL)
			*res = g_ptr_array_new ();
		g_ptr_array_add (*res, ic);
		mono_class_init (ic);
		if (mono_class_has_failure (ic)) {
			mono_error_set_type_load_class (error, ic, "Error Loading class");
			return;
		}

		collect_implemented_interfaces_aux (ic, res, error);
		return_if_nok (error);
	}
}

GPtrArray*
mono_class_get_implemented_interfaces (MonoClass *klass, MonoError *error)
{
	GPtrArray *res = NULL;

	collect_implemented_interfaces_aux (klass, &res, error);
	if (!mono_error_ok (error)) {
		if (res)
			g_ptr_array_free (res, TRUE);
		return NULL;
	}
	return res;
}

static int
compare_interface_ids (const void *p_key, const void *p_element) {
	const MonoClass *key = (const MonoClass *)p_key;
	const MonoClass *element = *(const MonoClass **)p_element;
	
	return (key->interface_id - element->interface_id);
}

/*FIXME verify all callers if they should switch to mono_class_interface_offset_with_variance*/
int
mono_class_interface_offset (MonoClass *klass, MonoClass *itf) {
	MonoClass **result = (MonoClass **)mono_binary_search (
			itf,
			klass->interfaces_packed,
			klass->interface_offsets_count,
			sizeof (MonoClass *),
			compare_interface_ids);
	if (result) {
		return klass->interface_offsets_packed [result - (klass->interfaces_packed)];
	} else {
		return -1;
	}
}

/**
 * mono_class_interface_offset_with_variance:
 * 
 * Return the interface offset of @itf in @klass. Sets @non_exact_match to TRUE if the match required variance check
 * If @itf is an interface with generic variant arguments, try to find the compatible one.
 *
 * Note that this function is responsible for resolving ambiguities. Right now we use whatever ordering interfaces_packed gives us.
 *
 * FIXME figure out MS disambiguation rules and fix this function.
 */
int
mono_class_interface_offset_with_variance (MonoClass *klass, MonoClass *itf, gboolean *non_exact_match) {
	int i = mono_class_interface_offset (klass, itf);
	*non_exact_match = FALSE;
	if (i >= 0)
		return i;
	
	if (!mono_class_has_variant_generic_params (itf))
		return -1;

	for (i = 0; i < klass->interface_offsets_count; i++) {
		if (mono_class_is_variant_compatible (itf, klass->interfaces_packed [i], FALSE)) {
			*non_exact_match = TRUE;
			return klass->interface_offsets_packed [i];
		}
	}

	return -1;
}

static void
print_implemented_interfaces (MonoClass *klass) {
	char *name;
	MonoError error;
	GPtrArray *ifaces = NULL;
	int i;
	int ancestor_level = 0;

	name = mono_type_get_full_name (klass);
	printf ("Packed interface table for class %s has size %d\n", name, klass->interface_offsets_count);
	g_free (name);

	for (i = 0; i < klass->interface_offsets_count; i++)
		printf ("  [%03d][UUID %03d][SLOT %03d][SIZE  %03d] interface %s.%s\n", i,
				klass->interfaces_packed [i]->interface_id,
				klass->interface_offsets_packed [i],
				klass->interfaces_packed [i]->method.count,
				klass->interfaces_packed [i]->name_space,
				klass->interfaces_packed [i]->name );
	printf ("Interface flags: ");
	for (i = 0; i <= klass->max_interface_id; i++)
		if (MONO_CLASS_IMPLEMENTS_INTERFACE (klass, i))
			printf ("(%d,T)", i);
		else
			printf ("(%d,F)", i);
	printf ("\n");
	printf ("Dump interface flags:");
#ifdef COMPRESSED_INTERFACE_BITMAP
	{
		const uint8_t* p = klass->interface_bitmap;
		i = klass->max_interface_id;
		while (i > 0) {
			printf (" %d x 00 %02X", p [0], p [1]);
			i -= p [0] * 8;
			i -= 8;
		}
	}
#else
	for (i = 0; i < ((((klass->max_interface_id + 1) >> 3)) + (((klass->max_interface_id + 1) & 7)? 1 :0)); i++)
		printf (" %02X", klass->interface_bitmap [i]);
#endif
	printf ("\n");
	while (klass != NULL) {
		printf ("[LEVEL %d] Implemented interfaces by class %s:\n", ancestor_level, klass->name);
		ifaces = mono_class_get_implemented_interfaces (klass, &error);
		if (!mono_error_ok (&error)) {
			printf ("  Type failed due to %s\n", mono_error_get_message (&error));
			mono_error_cleanup (&error);
		} else if (ifaces) {
			for (i = 0; i < ifaces->len; i++) {
				MonoClass *ic = (MonoClass *)g_ptr_array_index (ifaces, i);
				printf ("  [UIID %d] interface %s\n", ic->interface_id, ic->name);
				printf ("  [%03d][UUID %03d][SLOT %03d][SIZE  %03d] interface %s.%s\n", i,
						ic->interface_id,
						mono_class_interface_offset (klass, ic),
						ic->method.count,
						ic->name_space,
						ic->name );
			}
			g_ptr_array_free (ifaces, TRUE);
		}
		ancestor_level ++;
		klass = klass->parent;
	}
}

static MonoClass*
inflate_class_one_arg (MonoClass *gtype, MonoClass *arg0)
{
	MonoType *args [1];
	args [0] = &arg0->byval_arg;

	return mono_class_bind_generic_parameters (gtype, 1, args, FALSE);
}

static MonoClass*
array_class_get_if_rank (MonoClass *klass, guint rank)
{
	return rank ? mono_array_class_get (klass, rank) : klass;
}

static void
fill_valuetype_array_derived_types (MonoClass **valuetype_types, MonoClass *eclass, int rank)
{
	valuetype_types [0] = eclass;
	if (eclass == mono_defaults.int16_class)
		valuetype_types [1] = mono_defaults.uint16_class;
	else if (eclass == mono_defaults.uint16_class)
		valuetype_types [1] = mono_defaults.int16_class;
	else if (eclass == mono_defaults.int32_class)
		valuetype_types [1] = mono_defaults.uint32_class;
	else if (eclass == mono_defaults.uint32_class)
		valuetype_types [1] = mono_defaults.int32_class;
	else if (eclass == mono_defaults.int64_class)
		valuetype_types [1] = mono_defaults.uint64_class;
	else if (eclass == mono_defaults.uint64_class)
		valuetype_types [1] = mono_defaults.int64_class;
	else if (eclass == mono_defaults.byte_class)
		valuetype_types [1] = mono_defaults.sbyte_class;
	else if (eclass == mono_defaults.sbyte_class)
		valuetype_types [1] = mono_defaults.byte_class;
	else if (eclass->enumtype && mono_class_enum_basetype (eclass))
		valuetype_types [1] = mono_class_from_mono_type (mono_class_enum_basetype (eclass));
}

/* this won't be needed once bug #325495 is completely fixed
 * though we'll need something similar to know which interfaces to allow
 * in arrays when they'll be lazyly created
 * 
 * FIXME: System.Array/InternalEnumerator don't need all this interface fabrication machinery.
 * MS returns diferrent types based on which instance is called. For example:
 * 	object obj = new byte[10][];
 *	Type a = ((IEnumerable<byte[]>)obj).GetEnumerator ().GetType ();
 *	Type b = ((IEnumerable<IList<byte>>)obj).GetEnumerator ().GetType ();
 * 	a != b ==> true
 * 
 * Fixing this should kill quite some code, save some bits and improve compatibility.
 */
static MonoClass**
get_implicit_generic_array_interfaces (MonoClass *klass, int *num, int *is_enumerator)
{
	MonoClass *eclass = klass->element_class;
	static MonoClass* generic_icollection_class = NULL;
	static MonoClass* generic_ienumerable_class = NULL;
	static MonoClass* generic_ienumerator_class = NULL;
	static MonoClass* generic_ireadonlylist_class = NULL;
	static MonoClass* generic_ireadonlycollection_class = NULL;
	MonoClass *valuetype_types[2] = { NULL, NULL };
	MonoClass **interfaces = NULL;
	int i, nifaces, interface_count, real_count, original_rank;
	int all_interfaces;
	gboolean internal_enumerator;
	gboolean eclass_is_valuetype;

	if (!mono_defaults.generic_ilist_class) {
		*num = 0;
		return NULL;
	}
	internal_enumerator = FALSE;
	eclass_is_valuetype = FALSE;
	original_rank = eclass->rank;
	if (klass->byval_arg.type != MONO_TYPE_SZARRAY) {
		if (klass->generic_class && klass->nested_in == mono_defaults.array_class && strcmp (klass->name, "InternalEnumerator`1") == 0)	 {
			/*
			 * For a Enumerator<T[]> we need to get the list of interfaces for T.
			 */
			eclass = mono_class_from_mono_type (klass->generic_class->context.class_inst->type_argv [0]);
			original_rank = eclass->rank;
			if (!eclass->rank)
				eclass = eclass->element_class;
			internal_enumerator = TRUE;
			*is_enumerator = TRUE;
		} else {
			*num = 0;
			return NULL;
		}
	}

	/* 
	 * with this non-lazy impl we can't implement all the interfaces so we do just the minimal stuff
	 * for deep levels of arrays of arrays (string[][] has all the interfaces, string[][][] doesn't)
	 */
	all_interfaces = eclass->rank && eclass->element_class->rank? FALSE: TRUE;

	if (!generic_icollection_class) {
		generic_icollection_class = mono_class_load_from_name (mono_defaults.corlib,
			"System.Collections.Generic", "ICollection`1");
		generic_ienumerable_class = mono_class_load_from_name (mono_defaults.corlib,
			"System.Collections.Generic", "IEnumerable`1");
		generic_ienumerator_class = mono_class_load_from_name (mono_defaults.corlib,
			"System.Collections.Generic", "IEnumerator`1");
		generic_ireadonlylist_class = mono_class_load_from_name (mono_defaults.corlib,
			"System.Collections.Generic", "IReadOnlyList`1");
		generic_ireadonlycollection_class = mono_class_load_from_name (mono_defaults.corlib,
			"System.Collections.Generic", "IReadOnlyCollection`1");
	}

	mono_class_init (eclass);

	/*
	 * Arrays in 2.0 need to implement a number of generic interfaces
	 * (IList`1, ICollection`1, IEnumerable`1 for a number of types depending
	 * on the element class). For net 4.5, we also need to implement IReadOnlyList`1/IReadOnlyCollection`1.
	 * We collect the types needed to build the
	 * instantiations in interfaces at intervals of 3/5, because 3/5 are
	 * the generic interfaces needed to implement.
	 *
	 * On 4.5, as an optimization, we don't expand ref classes for the variant generic interfaces
	 * (IEnumerator, IReadOnlyList and IReadOnlyColleciton). The regular dispatch code can handle those cases.
	 */
	if (eclass->valuetype) {
		nifaces = generic_ireadonlylist_class ? 5 : 3;
		fill_valuetype_array_derived_types (valuetype_types, eclass, original_rank);

		/* IList, ICollection, IEnumerable, IReadOnlyList`1 */
		real_count = interface_count = valuetype_types [1] ? (nifaces * 2) : nifaces;
		if (internal_enumerator) {
			++real_count;
			if (valuetype_types [1])
				++real_count;
		}

		interfaces = (MonoClass **)g_malloc0 (sizeof (MonoClass*) * real_count);
		interfaces [0] = valuetype_types [0];
		if (valuetype_types [1])
			interfaces [nifaces] = valuetype_types [1];

		eclass_is_valuetype = TRUE;
	} else {
		int j;
		int idepth = eclass->idepth;
		if (!internal_enumerator)
			idepth--;
		nifaces = generic_ireadonlylist_class ? 2 : 3;

		// FIXME: This doesn't seem to work/required for generic params
		if (!(eclass->this_arg.type == MONO_TYPE_VAR || eclass->this_arg.type == MONO_TYPE_MVAR || (image_is_dynamic (eclass->image) && !eclass->wastypebuilder)))
			mono_class_setup_interface_offsets (eclass);

		interface_count = all_interfaces? eclass->interface_offsets_count: eclass->interface_count;
		/* we add object for interfaces and the supertypes for the other
		 * types. The last of the supertypes is the element class itself which we
		 * already created the explicit interfaces for (so we include it for IEnumerator
		 * and exclude it for arrays).
		 */
		if (MONO_CLASS_IS_INTERFACE (eclass))
			interface_count++;
		else
			interface_count += idepth;
		if (eclass->rank && eclass->element_class->valuetype) {
			fill_valuetype_array_derived_types (valuetype_types, eclass->element_class, original_rank);
			if (valuetype_types [1])
				++interface_count;
		}
		/* IList, ICollection, IEnumerable, IReadOnlyList */
		interface_count *= nifaces;
		real_count = interface_count;
		if (internal_enumerator) {
			real_count += (MONO_CLASS_IS_INTERFACE (eclass) ? 1 : idepth) + eclass->interface_offsets_count;
			if (valuetype_types [1])
				++real_count;
		}
		interfaces = (MonoClass **)g_malloc0 (sizeof (MonoClass*) * real_count);
		if (MONO_CLASS_IS_INTERFACE (eclass)) {
			interfaces [0] = mono_defaults.object_class;
			j = nifaces;
		} else {
			j = 0;
			for (i = 0; i < idepth; i++) {
				mono_class_init (eclass->supertypes [i]);
				interfaces [j] = eclass->supertypes [i];
				j += nifaces;
			}
		}
		if (all_interfaces) {
			for (i = 0; i < eclass->interface_offsets_count; i++) {
				interfaces [j] = eclass->interfaces_packed [i];
				j += nifaces;
			}
		} else {
			for (i = 0; i < eclass->interface_count; i++) {
				interfaces [j] = eclass->interfaces [i];
				j += nifaces;
			}
		}
		if (valuetype_types [1]) {
			interfaces [j] = array_class_get_if_rank (valuetype_types [1], original_rank);
			j += nifaces;
		}
	}

	/* instantiate the generic interfaces */
	for (i = 0; i < interface_count; i += nifaces) {
		MonoClass *iface = interfaces [i];

		interfaces [i + 0] = inflate_class_one_arg (mono_defaults.generic_ilist_class, iface);
		interfaces [i + 1] = inflate_class_one_arg (generic_icollection_class, iface);

		if (eclass->valuetype) {
			interfaces [i + 2] = inflate_class_one_arg (generic_ienumerable_class, iface);
			if (generic_ireadonlylist_class) {
				interfaces [i + 3] = inflate_class_one_arg (generic_ireadonlylist_class, iface);
				interfaces [i + 4] = inflate_class_one_arg (generic_ireadonlycollection_class, iface);
			}
		} else {
			if (!generic_ireadonlylist_class)
				interfaces [i + 2] = inflate_class_one_arg (generic_ienumerable_class, iface);
		}
	}
	if (internal_enumerator) {
		int j;
		/* instantiate IEnumerator<iface> */
		for (i = 0; i < interface_count; i++) {
			interfaces [i] = inflate_class_one_arg (generic_ienumerator_class, interfaces [i]);
		}
		j = interface_count;
		if (!eclass_is_valuetype) {
			if (MONO_CLASS_IS_INTERFACE (eclass)) {
				interfaces [j] = inflate_class_one_arg (generic_ienumerator_class, mono_defaults.object_class);
				j ++;
			} else {
				for (i = 0; i < eclass->idepth; i++) {
					interfaces [j] = inflate_class_one_arg (generic_ienumerator_class, eclass->supertypes [i]);
					j ++;
				}
			}
			for (i = 0; i < eclass->interface_offsets_count; i++) {
				interfaces [j] = inflate_class_one_arg (generic_ienumerator_class, eclass->interfaces_packed [i]);
				j ++;
			}
		} else {
			interfaces [j++] = inflate_class_one_arg (generic_ienumerator_class, array_class_get_if_rank (valuetype_types [0], original_rank));
		}
		if (valuetype_types [1])
			interfaces [j] = inflate_class_one_arg (generic_ienumerator_class, array_class_get_if_rank (valuetype_types [1], original_rank));
	}
#if 0
	{
	char *type_name = mono_type_get_name_full (&klass->byval_arg, 0);
	for (i = 0; i  < real_count; ++i) {
		char *name = mono_type_get_name_full (&interfaces [i]->byval_arg, 0);
		g_print ("%s implements %s\n", type_name, name);
		g_free (name);
	}
	g_free (type_name);
	}
#endif
	*num = real_count;
	return interfaces;
}

static int
find_array_interface (MonoClass *klass, const char *name)
{
	int i;
	for (i = 0; i < klass->interface_count; ++i) {
		if (strcmp (klass->interfaces [i]->name, name) == 0)
			return i;
	}
	return -1;
}

/*
 * Return the number of virtual methods.
 * Even for interfaces we can't simply return the number of methods as all CLR types are allowed to have static methods.
 * Return -1 on failure.
 * FIXME It would be nice if this information could be cached somewhere.
 */
static int
count_virtual_methods (MonoClass *klass)
{
	int i, count = 0;
	guint32 flags;
	klass = mono_class_get_generic_type_definition (klass); /*We can find this information by looking at the GTD*/

	if (klass->methods || !MONO_CLASS_HAS_STATIC_METADATA (klass)) {
		mono_class_setup_methods (klass);
		if (mono_class_has_failure (klass))
			return -1;

		for (i = 0; i < klass->method.count; ++i) {
			flags = klass->methods [i]->flags;
			if (flags & METHOD_ATTRIBUTE_VIRTUAL)
				++count;
		}
	} else {
		for (i = 0; i < klass->method.count; ++i) {
			flags = mono_metadata_decode_table_row_col (klass->image, MONO_TABLE_METHOD, klass->method.first + i, MONO_METHOD_FLAGS);

			if (flags & METHOD_ATTRIBUTE_VIRTUAL)
				++count;
		}
	}
	return count;
}

static int
find_interface (int num_ifaces, MonoClass **interfaces_full, MonoClass *ic)
{
	int m, l = 0;
	if (!num_ifaces)
		return -1;
	while (1) {
		if (l > num_ifaces)
			return -1;
		m = (l + num_ifaces) / 2;
		if (interfaces_full [m] == ic)
			return m;
		if (l == num_ifaces)
			return -1;
		if (!interfaces_full [m] || interfaces_full [m]->interface_id > ic->interface_id) {
			num_ifaces = m - 1;
		} else {
			l =  m + 1;
		}
	}
}

static int
find_interface_offset (int num_ifaces, MonoClass **interfaces_full, int *interface_offsets_full, MonoClass *ic)
{
	int i = find_interface (num_ifaces, interfaces_full, ic);
	if (i >= 0)
		return interface_offsets_full [i];
	return -1;
}

static mono_bool
set_interface_and_offset (int num_ifaces, MonoClass **interfaces_full, int *interface_offsets_full, MonoClass *ic, int offset, mono_bool force_set)
{
	int i = find_interface (num_ifaces, interfaces_full, ic);
	if (i >= 0) {
		if (!force_set)
			return TRUE;
		interface_offsets_full [i] = offset;
		return FALSE;
	}
	for (i = 0; i < num_ifaces; ++i) {
		if (interfaces_full [i]) {
			int end;
			if (interfaces_full [i]->interface_id < ic->interface_id)
				continue;
			end = i + 1;
			while (end < num_ifaces && interfaces_full [end]) end++;
			memmove (interfaces_full + i + 1, interfaces_full + i, sizeof (MonoClass*) * (end - i));
			memmove (interface_offsets_full + i + 1, interface_offsets_full + i, sizeof (int) * (end - i));
		}
		interfaces_full [i] = ic;
		interface_offsets_full [i] = offset;
		break;
	}
	return FALSE;
}

#ifdef COMPRESSED_INTERFACE_BITMAP

/*
 * Compressed interface bitmap design.
 *
 * Interface bitmaps take a large amount of memory, because their size is
 * linear with the maximum interface id assigned in the process (each interface
 * is assigned a unique id as it is loaded). The number of interface classes
 * is high because of the many implicit interfaces implemented by arrays (we'll
 * need to lazy-load them in the future).
 * Most classes implement a very small number of interfaces, so the bitmap is
 * sparse. This bitmap needs to be checked by interface casts, so access to the
 * needed bit must be fast and doable with few jit instructions.
 *
 * The current compression format is as follows:
 * *) it is a sequence of one or more two-byte elements
 * *) the first byte in the element is the count of empty bitmap bytes
 * at the current bitmap position
 * *) the second byte in the element is an actual bitmap byte at the current
 * bitmap position
 *
 * As an example, the following compressed bitmap bytes:
 * 	0x07 0x01 0x00 0x7
 * correspond to the following bitmap:
 * 	0x00 0x00 0x00 0x00 0x00 0x00 0x00 0x01 0x07
 *
 * Each two-byte element can represent up to 2048 bitmap bits, but as few as a single
 * bitmap byte for non-sparse sequences. In practice the interface bitmaps created
 * during a gmcs bootstrap are reduced to less tha 5% of the original size.
 */

/**
 * mono_compress_bitmap:
 * @dest: destination buffer
 * @bitmap: bitmap buffer
 * @size: size of @bitmap in bytes
 *
 * This is a mono internal function.
 * The @bitmap data is compressed into a format that is small but
 * still searchable in few instructions by the JIT and runtime.
 * The compressed data is stored in the buffer pointed to by the
 * @dest array. Passing a #NULL value for @dest allows to just compute
 * the size of the buffer.
 * This compression algorithm assumes the bits set in the bitmap are
 * few and far between, like in interface bitmaps.
 * Returns: The size of the compressed bitmap in bytes.
 */
int
mono_compress_bitmap (uint8_t *dest, const uint8_t *bitmap, int size)
{
	int numz = 0;
	int res = 0;
	const uint8_t *end = bitmap + size;
	while (bitmap < end) {
		if (*bitmap || numz == 255) {
			if (dest) {
				*dest++ = numz;
				*dest++ = *bitmap;
			}
			res += 2;
			numz = 0;
			bitmap++;
			continue;
		}
		bitmap++;
		numz++;
	}
	if (numz) {
		res += 2;
		if (dest) {
			*dest++ = numz;
			*dest++ = 0;
		}
	}
	return res;
}

/**
 * mono_class_interface_match:
 * @bitmap: a compressed bitmap buffer
 * @id: the index to check in the bitmap
 *
 * This is a mono internal function.
 * Checks if a bit is set in a compressed interface bitmap. @id must
 * be already checked for being smaller than the maximum id encoded in the
 * bitmap.
 *
 * Returns: A non-zero value if bit @id is set in the bitmap @bitmap,
 * #FALSE otherwise.
 */
int
mono_class_interface_match (const uint8_t *bitmap, int id)
{
	while (TRUE) {
		id -= bitmap [0] * 8;
		if (id < 8) {
			if (id < 0)
				return 0;
			return bitmap [1] & (1 << id);
		}
		bitmap += 2;
		id -= 8;
	}
}
#endif

/*
 * LOCKING: this is supposed to be called with the loader lock held.
 * Return -1 on failure and set klass->has_failure and store a MonoErrorBoxed with the details.
 */
static int
setup_interface_offsets (MonoClass *klass, int cur_slot, gboolean overwrite)
{
	MonoError error;
	MonoClass *k, *ic;
	int i, j, max_iid, num_ifaces;
	MonoClass **interfaces_full = NULL;
	int *interface_offsets_full = NULL;
	GPtrArray *ifaces;
	GPtrArray **ifaces_array = NULL;
	int interface_offsets_count;
	MonoClass **array_interfaces = NULL;
	int num_array_interfaces;
	int is_enumerator = FALSE;

	mono_class_setup_supertypes (klass);
	/* 
	 * get the implicit generic interfaces for either the arrays or for System.Array/InternalEnumerator<T>
	 * implicit interfaces have the property that they are assigned the same slot in the
	 * vtables for compatible interfaces
	 */
	array_interfaces = get_implicit_generic_array_interfaces (klass, &num_array_interfaces, &is_enumerator);

	/* compute maximum number of slots and maximum interface id */
	max_iid = 0;
	num_ifaces = num_array_interfaces; /* this can include duplicated ones */
	ifaces_array = g_new0 (GPtrArray *, klass->idepth);
	for (j = 0; j < klass->idepth; j++) {
		k = klass->supertypes [j];
		num_ifaces += k->interface_count;
		for (i = 0; i < k->interface_count; i++) {
			ic = k->interfaces [i];

			if (!ic->inited)
				mono_class_init (ic);

			if (max_iid < ic->interface_id)
				max_iid = ic->interface_id;
		}
		ifaces = mono_class_get_implemented_interfaces (k, &error);
		if (!mono_error_ok (&error)) {
			char *name = mono_type_get_full_name (k);
			mono_class_set_type_load_failure (klass, "Error getting the interfaces of %s due to %s", name, mono_error_get_message (&error));
			g_free (name);
			mono_error_cleanup (&error);
			cur_slot = -1;
			goto end;
		}
		if (ifaces) {
			num_ifaces += ifaces->len;
			for (i = 0; i < ifaces->len; ++i) {
				ic = (MonoClass *)g_ptr_array_index (ifaces, i);
				if (max_iid < ic->interface_id)
					max_iid = ic->interface_id;
			}
			ifaces_array [j] = ifaces;
		}
	}

	for (i = 0; i < num_array_interfaces; ++i) {
		ic = array_interfaces [i];
		mono_class_init (ic);
		if (max_iid < ic->interface_id)
			max_iid = ic->interface_id;
	}

	if (MONO_CLASS_IS_INTERFACE (klass)) {
		num_ifaces++;
		if (max_iid < klass->interface_id)
			max_iid = klass->interface_id;
	}
	klass->max_interface_id = max_iid;
	/* compute vtable offset for interfaces */
	interfaces_full = (MonoClass **)g_malloc0 (sizeof (MonoClass*) * num_ifaces);
	interface_offsets_full = (int *)g_malloc (sizeof (int) * num_ifaces);

	for (i = 0; i < num_ifaces; i++) {
		interface_offsets_full [i] = -1;
	}

	/* skip the current class */
	for (j = 0; j < klass->idepth - 1; j++) {
		k = klass->supertypes [j];
		ifaces = ifaces_array [j];

		if (ifaces) {
			for (i = 0; i < ifaces->len; ++i) {
				int io;
				ic = (MonoClass *)g_ptr_array_index (ifaces, i);
				
				/*Force the sharing of interface offsets between parent and subtypes.*/
				io = mono_class_interface_offset (k, ic);
				g_assert (io >= 0);
				set_interface_and_offset (num_ifaces, interfaces_full, interface_offsets_full, ic, io, TRUE);
			}
		}
	}

	g_assert (klass == klass->supertypes [klass->idepth - 1]);
	ifaces = ifaces_array [klass->idepth - 1];
	if (ifaces) {
		for (i = 0; i < ifaces->len; ++i) {
			int count;
			ic = (MonoClass *)g_ptr_array_index (ifaces, i);
			if (set_interface_and_offset (num_ifaces, interfaces_full, interface_offsets_full, ic, cur_slot, FALSE))
				continue;
			count = count_virtual_methods (ic);
			if (count == -1) {
				char *name = mono_type_get_full_name (ic);
				mono_class_set_type_load_failure (klass, "Error calculating interface offset of %s", name);
				g_free (name);
				cur_slot = -1;
				goto end;
			}
			cur_slot += count;
		}
	}

	if (MONO_CLASS_IS_INTERFACE (klass))
		set_interface_and_offset (num_ifaces, interfaces_full, interface_offsets_full, klass, cur_slot, TRUE);

	if (num_array_interfaces) {
		if (is_enumerator) {
			int ienumerator_idx = find_array_interface (klass, "IEnumerator`1");
			int ienumerator_offset = find_interface_offset (num_ifaces, interfaces_full, interface_offsets_full, klass->interfaces [ienumerator_idx]);
			g_assert (ienumerator_offset >= 0);
			for (i = 0; i < num_array_interfaces; ++i) {
				ic = array_interfaces [i];
				if (strcmp (ic->name, "IEnumerator`1") == 0)
					set_interface_and_offset (num_ifaces, interfaces_full, interface_offsets_full, ic, ienumerator_offset, TRUE);
				else
					g_assert_not_reached ();
				/*g_print ("type %s has %s offset at %d (%s)\n", klass->name, ic->name, interface_offsets_full [ic->interface_id], klass->interfaces [0]->name);*/
			}
		} else {
			int ilist_offset, icollection_offset, ienumerable_offset, ireadonlylist_offset, ireadonlycollection_offset;
			int ilist_iface_idx = find_array_interface (klass, "IList`1");
			MonoClass* ilist_class = klass->interfaces [ilist_iface_idx];
			int ireadonlylist_iface_idx = find_array_interface (klass, "IReadOnlyList`1");
			MonoClass* ireadonlylist_class = ireadonlylist_iface_idx != -1 ? klass->interfaces [ireadonlylist_iface_idx] : NULL;
			int icollection_iface_idx = find_array_interface (ilist_class, "ICollection`1");
			int ienumerable_iface_idx = find_array_interface (ilist_class, "IEnumerable`1");
			int ireadonlycollection_iface_idx = ireadonlylist_iface_idx != -1 ? find_array_interface (ireadonlylist_class, "IReadOnlyCollection`1") : -1;
			ilist_offset = find_interface_offset (num_ifaces, interfaces_full, interface_offsets_full, klass->interfaces [ilist_iface_idx]);
			icollection_offset = find_interface_offset (num_ifaces, interfaces_full, interface_offsets_full, ilist_class->interfaces [icollection_iface_idx]);
			ienumerable_offset = find_interface_offset (num_ifaces, interfaces_full, interface_offsets_full, ilist_class->interfaces [ienumerable_iface_idx]);
			ireadonlylist_offset = ireadonlylist_iface_idx != -1 ? find_interface_offset (num_ifaces, interfaces_full, interface_offsets_full, klass->interfaces [ireadonlylist_iface_idx]) : -1;
			ireadonlycollection_offset = ireadonlycollection_iface_idx != -1 ? find_interface_offset (num_ifaces, interfaces_full, interface_offsets_full, ireadonlylist_class->interfaces [ireadonlycollection_iface_idx]) : -1;
			g_assert (ilist_offset >= 0 && icollection_offset >= 0 && ienumerable_offset >= 0);
			for (i = 0; i < num_array_interfaces; ++i) {
				int offset;
				ic = array_interfaces [i];
				if (ic->generic_class->container_class == mono_defaults.generic_ilist_class)
					offset = ilist_offset;
				else if (strcmp (ic->name, "ICollection`1") == 0)
					offset = icollection_offset;
				else if (strcmp (ic->name, "IEnumerable`1") == 0)
					offset = ienumerable_offset;
				else if (strcmp (ic->name, "IReadOnlyList`1") == 0)
					offset = ireadonlylist_offset;
				else if (strcmp (ic->name, "IReadOnlyCollection`1") == 0)
					offset = ireadonlycollection_offset;
				else
					g_assert_not_reached ();
				set_interface_and_offset (num_ifaces, interfaces_full, interface_offsets_full, ic, offset, TRUE);
				/*g_print ("type %s has %s offset at %d (%s)\n", klass->name, ic->name, offset, klass->interfaces [0]->name);*/
			}
		}
	}

	for (interface_offsets_count = 0, i = 0; i < num_ifaces; i++) {
		if (interface_offsets_full [i] != -1) {
			interface_offsets_count ++;
		}
	}

	/*
	 * We might get called multiple times:
	 * - mono_class_init ()
	 * - mono_class_setup_vtable ().
	 * - mono_class_setup_interface_offsets ().
	 * mono_class_setup_interface_offsets () passes 0 as CUR_SLOT, so the computed interface offsets will be invalid. This
	 * means we have to overwrite those when called from other places (#4440).
	 */
	if (klass->interfaces_packed) {
		if (!overwrite)
			g_assert (klass->interface_offsets_count == interface_offsets_count);
	} else {
		uint8_t *bitmap;
		int bsize;
		klass->interface_offsets_count = interface_offsets_count;
		klass->interfaces_packed = (MonoClass **)mono_class_alloc (klass, sizeof (MonoClass*) * interface_offsets_count);
		klass->interface_offsets_packed = (guint16 *)mono_class_alloc (klass, sizeof (guint16) * interface_offsets_count);
		bsize = (sizeof (guint8) * ((max_iid + 1) >> 3)) + (((max_iid + 1) & 7)? 1 :0);
#ifdef COMPRESSED_INTERFACE_BITMAP
		bitmap = g_malloc0 (bsize);
#else
		bitmap = (uint8_t *)mono_class_alloc0 (klass, bsize);
#endif
		for (i = 0; i < interface_offsets_count; i++) {
			int id = interfaces_full [i]->interface_id;
			bitmap [id >> 3] |= (1 << (id & 7));
			klass->interfaces_packed [i] = interfaces_full [i];
			klass->interface_offsets_packed [i] = interface_offsets_full [i];
			/*if (num_array_interfaces)
			  g_print ("type %s has %s offset at %d\n", mono_type_get_name_full (&klass->byval_arg, 0), mono_type_get_name_full (&interfaces_full [i]->byval_arg, 0), interface_offsets_full [i]);*/
		}
#ifdef COMPRESSED_INTERFACE_BITMAP
		i = mono_compress_bitmap (NULL, bitmap, bsize);
		klass->interface_bitmap = mono_class_alloc0 (klass, i);
		mono_compress_bitmap (klass->interface_bitmap, bitmap, bsize);
		g_free (bitmap);
#else
		klass->interface_bitmap = bitmap;
#endif
	}

end:
	g_free (interfaces_full);
	g_free (interface_offsets_full);
	g_free (array_interfaces);
	for (i = 0; i < klass->idepth; i++) {
		ifaces = ifaces_array [i];
		if (ifaces)
			g_ptr_array_free (ifaces, TRUE);
	}
	g_free (ifaces_array);
	
	//printf ("JUST DONE: ");
	//print_implemented_interfaces (klass);
 
 	return cur_slot;
}

/*
 * Setup interface offsets for interfaces. 
 * Initializes:
 * - klass->max_interface_id
 * - klass->interface_offsets_count
 * - klass->interfaces_packed
 * - klass->interface_offsets_packed
 * - klass->interface_bitmap
 *
 * This function can fail @class.
 */
void
mono_class_setup_interface_offsets (MonoClass *klass)
{
	mono_loader_lock ();

	setup_interface_offsets (klass, 0, FALSE);

	mono_loader_unlock ();
}

/*Checks if @klass has @parent as one of it's parents type gtd
 *
 * For example:
 * 	Foo<T>
 *	Bar<T> : Foo<Bar<Bar<T>>>
 *
 */
static gboolean
mono_class_has_gtd_parent (MonoClass *klass, MonoClass *parent)
{
	klass = mono_class_get_generic_type_definition (klass);
	parent = mono_class_get_generic_type_definition (parent);
	mono_class_setup_supertypes (klass);
	mono_class_setup_supertypes (parent);

	return klass->idepth >= parent->idepth &&
		mono_class_get_generic_type_definition (klass->supertypes [parent->idepth - 1]) == parent;
}

gboolean
mono_class_check_vtable_constraints (MonoClass *klass, GList *in_setup)
{
	MonoGenericInst *ginst;
	int i;
	if (!klass->generic_class) {
		mono_class_setup_vtable_full (klass, in_setup);
		return !mono_class_has_failure (klass);
	}

	mono_class_setup_vtable_full (mono_class_get_generic_type_definition (klass), in_setup);
	if (mono_class_set_type_load_failure_causedby_class (klass, klass->generic_class->container_class, "Failed to load generic definition vtable"))
		return FALSE;

	ginst = klass->generic_class->context.class_inst;
	for (i = 0; i < ginst->type_argc; ++i) {
		MonoClass *arg;
		if (ginst->type_argv [i]->type != MONO_TYPE_GENERICINST)
			continue;
		arg = mono_class_from_mono_type (ginst->type_argv [i]);
		/*Those 2 will be checked by mono_class_setup_vtable itself*/
		if (mono_class_has_gtd_parent (klass, arg) || mono_class_has_gtd_parent (arg, klass))
			continue;
		if (!mono_class_check_vtable_constraints (arg, in_setup)) {
			mono_class_set_type_load_failure (klass, "Failed to load generic parameter %d", i);
			return FALSE;
		}
	}
	return TRUE;
}
 
/*
 * mono_class_setup_vtable:
 *
 *   Creates the generic vtable of CLASS.
 * Initializes the following fields in MonoClass:
 * - vtable
 * - vtable_size
 * Plus all the fields initialized by setup_interface_offsets ().
 * If there is an error during vtable construction, klass->has_failure
 * is set and details are stored in a MonoErrorBoxed.
 *
 * LOCKING: Acquires the loader lock.
 */
void
mono_class_setup_vtable (MonoClass *klass)
{
	mono_class_setup_vtable_full (klass, NULL);
}

static void
mono_class_setup_vtable_full (MonoClass *klass, GList *in_setup)
{
	MonoError error;
	MonoMethod **overrides;
	MonoGenericContext *context;
	guint32 type_token;
	int onum = 0;
	gboolean ok = TRUE;

	if (klass->vtable)
		return;

	if (MONO_CLASS_IS_INTERFACE (klass)) {
		/* This sets method->slot for all methods if this is an interface */
		mono_class_setup_methods (klass);
		return;
	}

	if (mono_class_has_failure (klass))
		return;

	if (g_list_find (in_setup, klass))
		return;

	mono_loader_lock ();

	if (klass->vtable) {
		mono_loader_unlock ();
		return;
	}

	mono_stats.generic_vtable_count ++;
	in_setup = g_list_prepend (in_setup, klass);

	if (klass->generic_class) {
		if (!mono_class_check_vtable_constraints (klass, in_setup)) {
			mono_loader_unlock ();
			g_list_remove (in_setup, klass);
			return;
		}

		context = mono_class_get_context (klass);
		type_token = klass->generic_class->container_class->type_token;
	} else {
		context = (MonoGenericContext *) klass->generic_container;
		type_token = klass->type_token;
	}

	if (image_is_dynamic (klass->image)) {
		/* Generic instances can have zero method overrides without causing any harm.
		 * This is true since we don't do layout all over again for them, we simply inflate
		 * the layout of the parent.
		 */
		mono_reflection_get_dynamic_overrides (klass, &overrides, &onum, &error);
		if (!is_ok (&error)) {
			mono_loader_unlock ();
			g_list_remove (in_setup, klass);
			mono_class_set_type_load_failure (klass, "Could not load list of method overrides due to %s", mono_error_get_message (&error));
			mono_error_cleanup (&error);
			return;
		}
	} else {
		/* The following call fails if there are missing methods in the type */
		/* FIXME it's probably a good idea to avoid this for generic instances. */
		ok = mono_class_get_overrides_full (klass->image, type_token, &overrides, &onum, context);
	}

	if (ok)
		mono_class_setup_vtable_general (klass, overrides, onum, in_setup);
	else
		mono_class_set_type_load_failure (klass, "Could not load list of method overrides");
		
	g_free (overrides);

	mono_loader_unlock ();
	g_list_remove (in_setup, klass);

	return;
}

#define DEBUG_INTERFACE_VTABLE_CODE 0
#define TRACE_INTERFACE_VTABLE_CODE 0
#define VERIFY_INTERFACE_VTABLE_CODE 0
#define VTABLE_SELECTOR (1)

#if (TRACE_INTERFACE_VTABLE_CODE|DEBUG_INTERFACE_VTABLE_CODE)
#define DEBUG_INTERFACE_VTABLE(stmt) do {\
	if (!(VTABLE_SELECTOR)) break; \
	stmt;\
} while (0)
#else
#define DEBUG_INTERFACE_VTABLE(stmt)
#endif

#if TRACE_INTERFACE_VTABLE_CODE
#define TRACE_INTERFACE_VTABLE(stmt) do {\
	if (!(VTABLE_SELECTOR)) break; \
	stmt;\
} while (0)
#else
#define TRACE_INTERFACE_VTABLE(stmt)
#endif

#if VERIFY_INTERFACE_VTABLE_CODE
#define VERIFY_INTERFACE_VTABLE(stmt) do {\
	if (!(VTABLE_SELECTOR)) break; \
	stmt;\
} while (0)
#else
#define VERIFY_INTERFACE_VTABLE(stmt)
#endif


#if (TRACE_INTERFACE_VTABLE_CODE|DEBUG_INTERFACE_VTABLE_CODE)
static char*
mono_signature_get_full_desc (MonoMethodSignature *sig, gboolean include_namespace)
{
	int i;
	char *result;
	GString *res = g_string_new ("");
	
	g_string_append_c (res, '(');
	for (i = 0; i < sig->param_count; ++i) {
		if (i > 0)
			g_string_append_c (res, ',');
		mono_type_get_desc (res, sig->params [i], include_namespace);
	}
	g_string_append (res, ")=>");
	if (sig->ret != NULL) {
		mono_type_get_desc (res, sig->ret, include_namespace);
	} else {
		g_string_append (res, "NULL");
	}
	result = res->str;
	g_string_free (res, FALSE);
	return result;
}
static void
print_method_signatures (MonoMethod *im, MonoMethod *cm) {
	char *im_sig = mono_signature_get_full_desc (mono_method_signature (im), TRUE);
	char *cm_sig = mono_signature_get_full_desc (mono_method_signature (cm), TRUE);
	printf ("(IM \"%s\", CM \"%s\")", im_sig, cm_sig);
	g_free (im_sig);
	g_free (cm_sig);
	
}

#endif
static gboolean
is_wcf_hack_disabled (void)
{
	static gboolean disabled;
	static gboolean inited = FALSE;
	if (!inited) {
		disabled = g_getenv ("MONO_DISABLE_WCF_HACK") != NULL;
		inited = TRUE;
	}
	return disabled;
}

static gboolean
check_interface_method_override (MonoClass *klass, MonoMethod *im, MonoMethod *cm, gboolean require_newslot, gboolean interface_is_explicitly_implemented_by_class, gboolean slot_is_empty)
{
	MonoMethodSignature *cmsig, *imsig;
	if (strcmp (im->name, cm->name) == 0) {
		if (! (cm->flags & METHOD_ATTRIBUTE_PUBLIC)) {
			TRACE_INTERFACE_VTABLE (printf ("[PUBLIC CHECK FAILED]"));
			return FALSE;
		}
		if (! slot_is_empty) {
			if (require_newslot) {
				if (! interface_is_explicitly_implemented_by_class) {
					TRACE_INTERFACE_VTABLE (printf ("[NOT EXPLICIT IMPLEMENTATION IN FULL SLOT REFUSED]"));
					return FALSE;
				}
				if (! (cm->flags & METHOD_ATTRIBUTE_NEW_SLOT)) {
					TRACE_INTERFACE_VTABLE (printf ("[NEWSLOT CHECK FAILED]"));
					return FALSE;
				}
			} else {
				TRACE_INTERFACE_VTABLE (printf ("[FULL SLOT REFUSED]"));
			}
		}
		cmsig = mono_method_signature (cm);
		imsig = mono_method_signature (im);
		if (!cmsig || !imsig) {
			mono_class_set_type_load_failure (klass, "Could not resolve the signature of a virtual method");
			return FALSE;
		}

		if (! mono_metadata_signature_equal (cmsig, imsig)) {
			TRACE_INTERFACE_VTABLE (printf ("[SIGNATURE CHECK FAILED  "));
			TRACE_INTERFACE_VTABLE (print_method_signatures (im, cm));
			TRACE_INTERFACE_VTABLE (printf ("]"));
			return FALSE;
		}
		TRACE_INTERFACE_VTABLE (printf ("[SECURITY CHECKS]"));
		if (mono_security_core_clr_enabled ())
			mono_security_core_clr_check_override (klass, cm, im);

		TRACE_INTERFACE_VTABLE (printf ("[NAME CHECK OK]"));
		if (is_wcf_hack_disabled () && !mono_method_can_access_method_full (cm, im, NULL)) {
			char *body_name = mono_method_full_name (cm, TRUE);
			char *decl_name = mono_method_full_name (im, TRUE);
			mono_class_set_type_load_failure (klass, "Method %s overrides method '%s' which is not accessible", body_name, decl_name);
			g_free (body_name);
			g_free (decl_name);
			return FALSE;
		}

		return TRUE;
	} else {
		MonoClass *ic = im->klass;
		const char *ic_name_space = ic->name_space;
		const char *ic_name = ic->name;
		char *subname;
		
		if (! require_newslot) {
			TRACE_INTERFACE_VTABLE (printf ("[INJECTED METHOD REFUSED]"));
			return FALSE;
		}
		if (cm->klass->rank == 0) {
			TRACE_INTERFACE_VTABLE (printf ("[RANK CHECK FAILED]"));
			return FALSE;
		}
		cmsig = mono_method_signature (cm);
		imsig = mono_method_signature (im);
		if (!cmsig || !imsig) {
			mono_class_set_type_load_failure (klass, "Could not resolve the signature of a virtual method");
			return FALSE;
		}

		if (! mono_metadata_signature_equal (cmsig, imsig)) {
			TRACE_INTERFACE_VTABLE (printf ("[(INJECTED) SIGNATURE CHECK FAILED  "));
			TRACE_INTERFACE_VTABLE (print_method_signatures (im, cm));
			TRACE_INTERFACE_VTABLE (printf ("]"));
			return FALSE;
		}
		if (mono_class_get_image (ic) != mono_defaults.corlib) {
			TRACE_INTERFACE_VTABLE (printf ("[INTERFACE CORLIB CHECK FAILED]"));
			return FALSE;
		}
		if ((ic_name_space == NULL) || (strcmp (ic_name_space, "System.Collections.Generic") != 0)) {
			TRACE_INTERFACE_VTABLE (printf ("[INTERFACE NAMESPACE CHECK FAILED]"));
			return FALSE;
		}
		if ((ic_name == NULL) || ((strcmp (ic_name, "IEnumerable`1") != 0) && (strcmp (ic_name, "ICollection`1") != 0) && (strcmp (ic_name, "IList`1") != 0) && (strcmp (ic_name, "IReadOnlyList`1") != 0) && (strcmp (ic_name, "IReadOnlyCollection`1") != 0))) {
			TRACE_INTERFACE_VTABLE (printf ("[INTERFACE NAME CHECK FAILED]"));
			return FALSE;
		}
		
		subname = strstr (cm->name, ic_name_space);
		if (subname != cm->name) {
			TRACE_INTERFACE_VTABLE (printf ("[ACTUAL NAMESPACE CHECK FAILED]"));
			return FALSE;
		}
		subname += strlen (ic_name_space);
		if (subname [0] != '.') {
			TRACE_INTERFACE_VTABLE (printf ("[FIRST DOT CHECK FAILED]"));
			return FALSE;
		}
		subname ++;
		if (strstr (subname, ic_name) != subname) {
			TRACE_INTERFACE_VTABLE (printf ("[ACTUAL CLASS NAME CHECK FAILED]"));
			return FALSE;
		}
		subname += strlen (ic_name);
		if (subname [0] != '.') {
			TRACE_INTERFACE_VTABLE (printf ("[SECOND DOT CHECK FAILED]"));
			return FALSE;
		}
		subname ++;
		if (strcmp (subname, im->name) != 0) {
			TRACE_INTERFACE_VTABLE (printf ("[METHOD NAME CHECK FAILED]"));
			return FALSE;
		}
		
		TRACE_INTERFACE_VTABLE (printf ("[SECURITY CHECKS (INJECTED CASE)]"));
		if (mono_security_core_clr_enabled ())
			mono_security_core_clr_check_override (klass, cm, im);

		TRACE_INTERFACE_VTABLE (printf ("[INJECTED INTERFACE CHECK OK]"));
		if (is_wcf_hack_disabled () && !mono_method_can_access_method_full (cm, im, NULL)) {
			char *body_name = mono_method_full_name (cm, TRUE);
			char *decl_name = mono_method_full_name (im, TRUE);
			mono_class_set_type_load_failure (klass, "Method %s overrides method '%s' which is not accessible", body_name, decl_name);
			g_free (body_name);
			g_free (decl_name);
			return FALSE;
		}
		
		return TRUE;
	}
}

#if (TRACE_INTERFACE_VTABLE_CODE|DEBUG_INTERFACE_VTABLE_CODE)
static void
foreach_override (gpointer key, gpointer value, gpointer user_data) {
	MonoMethod *method = key;
	MonoMethod *override = value;
	MonoClass *method_class = mono_method_get_class (method);
	MonoClass *override_class = mono_method_get_class (override);
	
	printf ("  Method '%s.%s:%s' has override '%s.%s:%s'\n",
			mono_class_get_namespace (method_class), mono_class_get_name (method_class), mono_method_get_name (method),
			mono_class_get_namespace (override_class), mono_class_get_name (override_class), mono_method_get_name (override));
}
static void
print_overrides (GHashTable *override_map, const char *message) {
	if (override_map) {
		printf ("Override map \"%s\" START:\n", message);
		g_hash_table_foreach (override_map, foreach_override, NULL);
		printf ("Override map \"%s\" END.\n", message);
	} else {
		printf ("Override map \"%s\" EMPTY.\n", message);
	}
}
static void
print_vtable_full (MonoClass *klass, MonoMethod** vtable, int size, int first_non_interface_slot, const char *message, gboolean print_interfaces) {
	char *full_name = mono_type_full_name (&klass->byval_arg);
	int i;
	int parent_size;
	
	printf ("*** Vtable for class '%s' at \"%s\" (size %d)\n", full_name, message, size);
	
	if (print_interfaces) {
		print_implemented_interfaces (klass);
		printf ("* Interfaces for class '%s' done.\nStarting vtable (size %d):\n", full_name, size);
	}
	
	if (klass->parent) {
		parent_size = klass->parent->vtable_size;
	} else {
		parent_size = 0;
	}
	for (i = 0; i < size; ++i) {
		MonoMethod *cm = vtable [i];
		char *cm_name = cm ? mono_method_full_name (cm, TRUE) : g_strdup ("nil");
		char newness = (i < parent_size) ? 'O' : ((i < first_non_interface_slot) ? 'I' : 'N');

		printf ("  [%c][%03d][INDEX %03d] %s [%p]\n", newness, i, cm ? cm->slot : - 1, cm_name, cm);
		g_free (cm_name);
	}

	g_free (full_name);
}
#endif

#if VERIFY_INTERFACE_VTABLE_CODE
static int
mono_method_try_get_vtable_index (MonoMethod *method)
{
	if (method->is_inflated && (method->flags & METHOD_ATTRIBUTE_VIRTUAL)) {
		MonoMethodInflated *imethod = (MonoMethodInflated*)method;
		if (imethod->declaring->is_generic)
			return imethod->declaring->slot;
	}
	return method->slot;
}

static void
mono_class_verify_vtable (MonoClass *klass)
{
	int i;
	char *full_name = mono_type_full_name (&klass->byval_arg);

	printf ("*** Verifying VTable of class '%s' \n", full_name);
	g_free (full_name);
	full_name = NULL;
	
	if (!klass->methods)
		return;

	for (i = 0; i < klass->method.count; ++i) {
		MonoMethod *cm = klass->methods [i];
		int slot;

		if (!(cm->flags & METHOD_ATTRIBUTE_VIRTUAL))
			continue;

		g_free (full_name);
		full_name = mono_method_full_name (cm, TRUE);

		slot = mono_method_try_get_vtable_index (cm);
		if (slot >= 0) {
			if (slot >= klass->vtable_size) {
				printf ("\tInvalid method %s at index %d with vtable of length %d\n", full_name, slot, klass->vtable_size);
				continue;
			}

			if (slot >= 0 && klass->vtable [slot] != cm && (klass->vtable [slot])) {
				char *other_name = klass->vtable [slot] ? mono_method_full_name (klass->vtable [slot], TRUE) : g_strdup ("[null value]");
				printf ("\tMethod %s has slot %d but vtable has %s on it\n", full_name, slot, other_name);
				g_free (other_name);
			}
		} else
			printf ("\tVirtual method %s does n't have an assigned slot\n", full_name);
	}
	g_free (full_name);
}
#endif

static void
print_unimplemented_interface_method_info (MonoClass *klass, MonoClass *ic, MonoMethod *im, int im_slot, MonoMethod **overrides, int onum) {
	int index;
	char *method_signature;
	char *type_name;
	
	for (index = 0; index < onum; ++index) {
		mono_trace_warning (MONO_TRACE_TYPE, " at slot %d: %s (%d) overrides %s (%d)\n", im_slot, overrides [index*2+1]->name, 
			 overrides [index*2+1]->slot, overrides [index*2]->name, overrides [index*2]->slot);
	}
	method_signature = mono_signature_get_desc (mono_method_signature (im), FALSE);
	type_name = mono_type_full_name (&klass->byval_arg);
	mono_trace_warning (MONO_TRACE_TYPE, "no implementation for interface method %s::%s(%s) in class %s\n",
		mono_type_get_name (&ic->byval_arg), im->name, method_signature, type_name);
	g_free (method_signature);
	g_free (type_name);
	mono_class_setup_methods (klass);
	if (mono_class_has_failure (klass)) {
		char *name = mono_type_get_full_name (klass);
		mono_trace_warning (MONO_TRACE_TYPE, "CLASS %s failed to resolve methods\n", name);
		g_free (name);
		return;
	}
	for (index = 0; index < klass->method.count; ++index) {
		MonoMethod *cm = klass->methods [index];
		method_signature = mono_signature_get_desc (mono_method_signature (cm), TRUE);

		mono_trace_warning (MONO_TRACE_TYPE, "METHOD %s(%s)\n", cm->name, method_signature);
		g_free (method_signature);
	}
}

static MonoMethod*
mono_method_get_method_definition (MonoMethod *method)
{
	while (method->is_inflated)
		method = ((MonoMethodInflated*)method)->declaring;
	return method;
}

static gboolean
verify_class_overrides (MonoClass *klass, MonoMethod **overrides, int onum)
{
	int i;

	for (i = 0; i < onum; ++i) {
		MonoMethod *decl = overrides [i * 2];
		MonoMethod *body = overrides [i * 2 + 1];

		if (mono_class_get_generic_type_definition (body->klass) != mono_class_get_generic_type_definition (klass)) {
			mono_class_set_type_load_failure (klass, "Method belongs to a different class than the declared one");
			return FALSE;
		}

		if (!(body->flags & METHOD_ATTRIBUTE_VIRTUAL) || (body->flags & METHOD_ATTRIBUTE_STATIC)) {
			if (body->flags & METHOD_ATTRIBUTE_STATIC)
				mono_class_set_type_load_failure (klass, "Method must not be static to override a base type");
			else
				mono_class_set_type_load_failure (klass, "Method must be virtual to override a base type");
			return FALSE;
		}

		if (!(decl->flags & METHOD_ATTRIBUTE_VIRTUAL) || (decl->flags & METHOD_ATTRIBUTE_STATIC)) {
			if (body->flags & METHOD_ATTRIBUTE_STATIC)
				mono_class_set_type_load_failure (klass, "Cannot override a static method in a base type");
			else
				mono_class_set_type_load_failure (klass, "Cannot override a non virtual method in a base type");
			return FALSE;
		}

		if (!mono_class_is_assignable_from_slow (decl->klass, klass)) {
			mono_class_set_type_load_failure (klass, "Method overrides a class or interface that is not extended or implemented by this type");
			return FALSE;
		}

		body = mono_method_get_method_definition (body);
		decl = mono_method_get_method_definition (decl);

		if (is_wcf_hack_disabled () && !mono_method_can_access_method_full (body, decl, NULL)) {
			char *body_name = mono_method_full_name (body, TRUE);
			char *decl_name = mono_method_full_name (decl, TRUE);
			mono_class_set_type_load_failure (klass, "Method %s overrides method '%s' which is not accessible", body_name, decl_name);
			g_free (body_name);
			g_free (decl_name);
			return FALSE;
		}
	}
	return TRUE;
}

static gboolean
mono_class_need_stelemref_method (MonoClass *klass)
{
	return klass->rank == 1 && MONO_TYPE_IS_REFERENCE (&klass->element_class->byval_arg);
}

/*
 * LOCKING: this is supposed to be called with the loader lock held.
 */
void
mono_class_setup_vtable_general (MonoClass *klass, MonoMethod **overrides, int onum, GList *in_setup)
{
	MonoError error;
	MonoClass *k, *ic;
	MonoMethod **vtable;
	int i, max_vtsize = 0, max_iid, cur_slot = 0;
	GPtrArray *ifaces = NULL;
	GHashTable *override_map = NULL;
	MonoMethod *cm;
#if (DEBUG_INTERFACE_VTABLE_CODE|TRACE_INTERFACE_VTABLE_CODE)
	int first_non_interface_slot;
#endif
	GSList *virt_methods = NULL, *l;
	int stelemref_slot = 0;

	if (klass->vtable)
		return;

	if (overrides && !verify_class_overrides (klass, overrides, onum))
		return;

	ifaces = mono_class_get_implemented_interfaces (klass, &error);
	if (!mono_error_ok (&error)) {
		char *name = mono_type_get_full_name (klass);
		mono_class_set_type_load_failure (klass, "Could not resolve %s interfaces due to %s", name, mono_error_get_message (&error));
		g_free (name);
		mono_error_cleanup (&error);
		return;
	} else if (ifaces) {
		for (i = 0; i < ifaces->len; i++) {
			MonoClass *ic = (MonoClass *)g_ptr_array_index (ifaces, i);
			max_vtsize += ic->method.count;
		}
		g_ptr_array_free (ifaces, TRUE);
		ifaces = NULL;
	}
	
	if (klass->parent) {
		mono_class_init (klass->parent);
		mono_class_setup_vtable_full (klass->parent, in_setup);

		if (mono_class_set_type_load_failure_causedby_class (klass, klass->parent, "Parent class failed to load"))
			return;

		max_vtsize += klass->parent->vtable_size;
		cur_slot = klass->parent->vtable_size;
	}

	max_vtsize += klass->method.count;

	/*Array have a slot for stelemref*/
	if (mono_class_need_stelemref_method (klass)) {
		stelemref_slot = cur_slot;
		++max_vtsize;
		++cur_slot;
	}

	vtable = (MonoMethod **)alloca (sizeof (gpointer) * max_vtsize);
	memset (vtable, 0, sizeof (gpointer) * max_vtsize);

	/* printf ("METAINIT %s.%s\n", klass->name_space, klass->name); */

	cur_slot = setup_interface_offsets (klass, cur_slot, TRUE);
	if (cur_slot == -1) /*setup_interface_offsets fails the type.*/
		return;

	max_iid = klass->max_interface_id;
	DEBUG_INTERFACE_VTABLE (first_non_interface_slot = cur_slot);

	/* Optimized version for generic instances */
	if (klass->generic_class) {
		MonoError error;
		MonoClass *gklass = klass->generic_class->container_class;
		MonoMethod **tmp;

		mono_class_setup_vtable_full (gklass, in_setup);
		if (mono_class_set_type_load_failure_causedby_class (klass, gklass, "Could not load generic definition"))
			return;

		tmp = (MonoMethod **)mono_class_alloc0 (klass, sizeof (gpointer) * gklass->vtable_size);
		klass->vtable_size = gklass->vtable_size;
		for (i = 0; i < gklass->vtable_size; ++i)
			if (gklass->vtable [i]) {
				MonoMethod *inflated = mono_class_inflate_generic_method_full_checked (gklass->vtable [i], klass, mono_class_get_context (klass), &error);
				if (!mono_error_ok (&error)) {
					mono_class_set_type_load_failure (klass, "Could not inflate method due to %s", mono_error_get_message (&error));
					mono_error_cleanup (&error);
					return;
				}
				tmp [i] = inflated;
				tmp [i]->slot = gklass->vtable [i]->slot;
			}
		mono_memory_barrier ();
		klass->vtable = tmp;

		/* Have to set method->slot for abstract virtual methods */
		if (klass->methods && gklass->methods) {
			for (i = 0; i < klass->method.count; ++i)
				if (klass->methods [i]->slot == -1)
					klass->methods [i]->slot = gklass->methods [i]->slot;
		}

		return;
	}

	if (klass->parent && klass->parent->vtable_size) {
		MonoClass *parent = klass->parent;
		int i;
		
		memcpy (vtable, parent->vtable,  sizeof (gpointer) * parent->vtable_size);
		
		// Also inherit parent interface vtables, just as a starting point.
		// This is needed otherwise bug-77127.exe fails when the property methods
		// have different names in the iterface and the class, because for child
		// classes the ".override" information is not used anymore.
		for (i = 0; i < parent->interface_offsets_count; i++) {
			MonoClass *parent_interface = parent->interfaces_packed [i];
			int interface_offset = mono_class_interface_offset (klass, parent_interface);
			/*FIXME this is now dead code as this condition will never hold true.
			Since interface offsets are inherited then the offset of an interface implemented
			by a parent will never be the out of it's vtable boundary.
			*/
			if (interface_offset >= parent->vtable_size) {
				int parent_interface_offset = mono_class_interface_offset (parent, parent_interface);
				int j;
				
				mono_class_setup_methods (parent_interface); /*FIXME Just kill this whole chunk of dead code*/
				TRACE_INTERFACE_VTABLE (printf ("    +++ Inheriting interface %s.%s\n", parent_interface->name_space, parent_interface->name));
				for (j = 0; j < parent_interface->method.count && !mono_class_has_failure (klass); j++) {
					vtable [interface_offset + j] = parent->vtable [parent_interface_offset + j];
					TRACE_INTERFACE_VTABLE (printf ("    --- Inheriting: [%03d][(%03d)+(%03d)] => [%03d][(%03d)+(%03d)]\n",
							parent_interface_offset + j, parent_interface_offset, j,
							interface_offset + j, interface_offset, j));
				}
			}
			
		}
	}

	/*Array have a slot for stelemref*/
	if (mono_class_need_stelemref_method (klass)) {
		MonoMethod *method = mono_marshal_get_virtual_stelemref (klass);
		if (!method->slot)
			method->slot = stelemref_slot;
		else
			g_assert (method->slot == stelemref_slot);

		vtable [stelemref_slot] = method;
	}

	TRACE_INTERFACE_VTABLE (print_vtable_full (klass, vtable, cur_slot, first_non_interface_slot, "AFTER INHERITING PARENT VTABLE", TRUE));
	/* override interface methods */
	for (i = 0; i < onum; i++) {
		MonoMethod *decl = overrides [i*2];
		if (MONO_CLASS_IS_INTERFACE (decl->klass)) {
			int dslot;
			dslot = mono_method_get_vtable_slot (decl);
			if (dslot == -1) {
				mono_class_set_type_load_failure (klass, "");
				return;
			}

			dslot += mono_class_interface_offset (klass, decl->klass);
			vtable [dslot] = overrides [i*2 + 1];
			vtable [dslot]->slot = dslot;
			if (!override_map)
				override_map = g_hash_table_new (mono_aligned_addr_hash, NULL);

			g_hash_table_insert (override_map, overrides [i * 2], overrides [i * 2 + 1]);

			if (mono_security_core_clr_enabled ())
				mono_security_core_clr_check_override (klass, vtable [dslot], decl);
		}
	}
	TRACE_INTERFACE_VTABLE (print_overrides (override_map, "AFTER OVERRIDING INTERFACE METHODS"));
	TRACE_INTERFACE_VTABLE (print_vtable_full (klass, vtable, cur_slot, first_non_interface_slot, "AFTER OVERRIDING INTERFACE METHODS", FALSE));

	/*
	 * Create a list of virtual methods to avoid calling 
	 * mono_class_get_virtual_methods () which is slow because of the metadata
	 * optimization.
	 */
	{
		gpointer iter = NULL;
		MonoMethod *cm;

		virt_methods = NULL;
		while ((cm = mono_class_get_virtual_methods (klass, &iter))) {
			virt_methods = g_slist_prepend (virt_methods, cm);
		}
		if (mono_class_has_failure (klass))
			goto fail;
	}
	
	// Loop on all implemented interfaces...
	for (i = 0; i < klass->interface_offsets_count; i++) {
		MonoClass *parent = klass->parent;
		int ic_offset;
		gboolean interface_is_explicitly_implemented_by_class;
		int im_index;
		
		ic = klass->interfaces_packed [i];
		ic_offset = mono_class_interface_offset (klass, ic);

		mono_class_setup_methods (ic);
		if (mono_class_has_failure (ic))
			goto fail;
		
		// Check if this interface is explicitly implemented (instead of just inherited)
		if (parent != NULL) {
			int implemented_interfaces_index;
			interface_is_explicitly_implemented_by_class = FALSE;
			for (implemented_interfaces_index = 0; implemented_interfaces_index < klass->interface_count; implemented_interfaces_index++) {
				if (ic == klass->interfaces [implemented_interfaces_index]) {
					interface_is_explicitly_implemented_by_class = TRUE;
					break;
				}
			}
		} else {
			interface_is_explicitly_implemented_by_class = TRUE;
		}
		
		// Loop on all interface methods...
		for (im_index = 0; im_index < ic->method.count; im_index++) {
			MonoMethod *im = ic->methods [im_index];
			int im_slot = ic_offset + im->slot;
			MonoMethod *override_im = (override_map != NULL) ? (MonoMethod *)g_hash_table_lookup (override_map, im) : NULL;
			
			if (im->flags & METHOD_ATTRIBUTE_STATIC)
				continue;

			TRACE_INTERFACE_VTABLE (printf ("\tchecking iface method %s\n", mono_method_full_name (im,1)));

			// If there is an explicit implementation, just use it right away,
			// otherwise look for a matching method
			if (override_im == NULL) {
				int cm_index;
				MonoMethod *cm;

				// First look for a suitable method among the class methods
				for (l = virt_methods; l; l = l->next) {
					cm = (MonoMethod *)l->data;
					TRACE_INTERFACE_VTABLE (printf ("    For slot %d ('%s'.'%s':'%s'), trying method '%s'.'%s':'%s'... [EXPLICIT IMPLEMENTATION = %d][SLOT IS NULL = %d]", im_slot, ic->name_space, ic->name, im->name, cm->klass->name_space, cm->klass->name, cm->name, interface_is_explicitly_implemented_by_class, (vtable [im_slot] == NULL)));
					if (check_interface_method_override (klass, im, cm, TRUE, interface_is_explicitly_implemented_by_class, (vtable [im_slot] == NULL))) {
						TRACE_INTERFACE_VTABLE (printf ("[check ok]: ASSIGNING"));
						vtable [im_slot] = cm;
						/* Why do we need this? */
						if (cm->slot < 0) {
							cm->slot = im_slot;
						}
					}
					TRACE_INTERFACE_VTABLE (printf ("\n"));
					if (mono_class_has_failure (klass))  /*Might be set by check_interface_method_override*/
						goto fail;
				}
				
				// If the slot is still empty, look in all the inherited virtual methods...
				if ((vtable [im_slot] == NULL) && klass->parent != NULL) {
					MonoClass *parent = klass->parent;
					// Reverse order, so that last added methods are preferred
					for (cm_index = parent->vtable_size - 1; cm_index >= 0; cm_index--) {
						MonoMethod *cm = parent->vtable [cm_index];
						
						TRACE_INTERFACE_VTABLE ((cm != NULL) && printf ("    For slot %d ('%s'.'%s':'%s'), trying (ancestor) method '%s'.'%s':'%s'... ", im_slot, ic->name_space, ic->name, im->name, cm->klass->name_space, cm->klass->name, cm->name));
						if ((cm != NULL) && check_interface_method_override (klass, im, cm, FALSE, FALSE, TRUE)) {
							TRACE_INTERFACE_VTABLE (printf ("[everything ok]: ASSIGNING"));
							vtable [im_slot] = cm;
							/* Why do we need this? */
							if (cm->slot < 0) {
								cm->slot = im_slot;
							}
							break;
						}
						if (mono_class_has_failure (klass)) /*Might be set by check_interface_method_override*/
							goto fail;
						TRACE_INTERFACE_VTABLE ((cm != NULL) && printf ("\n"));
					}
				}
			} else {
				g_assert (vtable [im_slot] == override_im);
			}
		}
	}
	
	// If the class is not abstract, check that all its interface slots are full.
	// The check is done here and not directly at the end of the loop above because
	// it can happen (for injected generic array interfaces) that the same slot is
	// processed multiple times (those interfaces have overlapping slots), and it
	// will not always be the first pass the one that fills the slot.
	if (! (klass->flags & TYPE_ATTRIBUTE_ABSTRACT)) {
		for (i = 0; i < klass->interface_offsets_count; i++) {
			int ic_offset;
			int im_index;
			
			ic = klass->interfaces_packed [i];
			ic_offset = mono_class_interface_offset (klass, ic);
			
			for (im_index = 0; im_index < ic->method.count; im_index++) {
				MonoMethod *im = ic->methods [im_index];
				int im_slot = ic_offset + im->slot;
				
				if (im->flags & METHOD_ATTRIBUTE_STATIC)
					continue;

				TRACE_INTERFACE_VTABLE (printf ("      [class is not abstract, checking slot %d for interface '%s'.'%s', method %s, slot check is %d]\n",
						im_slot, ic->name_space, ic->name, im->name, (vtable [im_slot] == NULL)));
				if (vtable [im_slot] == NULL) {
					print_unimplemented_interface_method_info (klass, ic, im, im_slot, overrides, onum);
					goto fail;
				}
			}
		}
	}

	TRACE_INTERFACE_VTABLE (print_vtable_full (klass, vtable, cur_slot, first_non_interface_slot, "AFTER SETTING UP INTERFACE METHODS", FALSE));
	for (l = virt_methods; l; l = l->next) {
		cm = (MonoMethod *)l->data;
		/*
		 * If the method is REUSE_SLOT, we must check in the
		 * base class for a method to override.
		 */
		if (!(cm->flags & METHOD_ATTRIBUTE_NEW_SLOT)) {
			int slot = -1;
			for (k = klass->parent; k ; k = k->parent) {
				gpointer k_iter;
				MonoMethod *m1;

				k_iter = NULL;
				while ((m1 = mono_class_get_virtual_methods (k, &k_iter))) {
					MonoMethodSignature *cmsig, *m1sig;

					cmsig = mono_method_signature (cm);
					m1sig = mono_method_signature (m1);

					if (!cmsig || !m1sig) {
						/* FIXME proper error message */
						mono_class_set_type_load_failure (klass, "");
						return;
					}

					if (!strcmp(cm->name, m1->name) && 
					    mono_metadata_signature_equal (cmsig, m1sig)) {

						if (mono_security_core_clr_enabled ())
							mono_security_core_clr_check_override (klass, cm, m1);

						slot = mono_method_get_vtable_slot (m1);
						if (slot == -1)
							goto fail;

						if (is_wcf_hack_disabled () && !mono_method_can_access_method_full (cm, m1, NULL)) {
							char *body_name = mono_method_full_name (cm, TRUE);
							char *decl_name = mono_method_full_name (m1, TRUE);
							mono_class_set_type_load_failure (klass, "Method %s overrides method '%s' which is not accessible", body_name, decl_name);
							g_free (body_name);
							g_free (decl_name);
							goto fail;
						}

						g_assert (cm->slot < max_vtsize);
						if (!override_map)
							override_map = g_hash_table_new (mono_aligned_addr_hash, NULL);
						TRACE_INTERFACE_VTABLE (printf ("adding iface override from %s [%p] to %s [%p]\n",
							mono_method_full_name (m1, 1), m1,
							mono_method_full_name (cm, 1), cm));
						g_hash_table_insert (override_map, m1, cm);
						break;
					}
				}
				if (mono_class_has_failure (k))
					goto fail;
				
				if (slot >= 0) 
					break;
			}
			if (slot >= 0)
				cm->slot = slot;
		}

		/*Non final newslot methods must be given a non-interface vtable slot*/
		if ((cm->flags & METHOD_ATTRIBUTE_NEW_SLOT) && !(cm->flags & METHOD_ATTRIBUTE_FINAL) && cm->slot >= 0)
			cm->slot = -1;

		if (cm->slot < 0)
			cm->slot = cur_slot++;

		if (!(cm->flags & METHOD_ATTRIBUTE_ABSTRACT))
			vtable [cm->slot] = cm;
	}

	/* override non interface methods */
	for (i = 0; i < onum; i++) {
		MonoMethod *decl = overrides [i*2];
		if (!MONO_CLASS_IS_INTERFACE (decl->klass)) {
			g_assert (decl->slot != -1);
			vtable [decl->slot] = overrides [i*2 + 1];
 			overrides [i * 2 + 1]->slot = decl->slot;
			if (!override_map)
				override_map = g_hash_table_new (mono_aligned_addr_hash, NULL);
			TRACE_INTERFACE_VTABLE (printf ("adding explicit override from %s [%p] to %s [%p]\n", 
				mono_method_full_name (decl, 1), decl,
				mono_method_full_name (overrides [i * 2 + 1], 1), overrides [i * 2 + 1]));
			g_hash_table_insert (override_map, decl, overrides [i * 2 + 1]);

			if (mono_security_core_clr_enabled ())
				mono_security_core_clr_check_override (klass, vtable [decl->slot], decl);
		}
	}

	/*
	 * If a method occupies more than one place in the vtable, and it is
	 * overriden, then change the other occurances too.
	 */
	if (override_map) {
		MonoMethod *cm;

		for (i = 0; i < max_vtsize; ++i)
			if (vtable [i]) {
				TRACE_INTERFACE_VTABLE (printf ("checking slot %d method %s[%p] for overrides\n", i, mono_method_full_name (vtable [i], 1), vtable [i]));

				cm = (MonoMethod *)g_hash_table_lookup (override_map, vtable [i]);
				if (cm)
					vtable [i] = cm;
			}

		g_hash_table_destroy (override_map);
		override_map = NULL;
	}

	g_slist_free (virt_methods);
	virt_methods = NULL;

	/* Ensure that all vtable slots are filled with concrete instance methods */
	if (!(klass->flags & TYPE_ATTRIBUTE_ABSTRACT)) {
		for (i = 0; i < cur_slot; ++i) {
			if (vtable [i] == NULL || (vtable [i]->flags & (METHOD_ATTRIBUTE_ABSTRACT | METHOD_ATTRIBUTE_STATIC))) {
				char *type_name = mono_type_get_full_name (klass);
				char *method_name = vtable [i] ? mono_method_full_name (vtable [i], TRUE) : g_strdup ("none");
				mono_class_set_type_load_failure (klass, "Type %s has invalid vtable method slot %d with method %s", type_name, i, method_name);
				g_free (type_name);
				g_free (method_name);
				return;
			}
		}
	}

	if (klass->generic_class) {
		MonoClass *gklass = klass->generic_class->container_class;

		mono_class_init (gklass);

		klass->vtable_size = MAX (gklass->vtable_size, cur_slot);
	} else {
		/* Check that the vtable_size value computed in mono_class_init () is correct */
		if (klass->vtable_size)
			g_assert (cur_slot == klass->vtable_size);
		klass->vtable_size = cur_slot;
	}

	/* Try to share the vtable with our parent. */
	if (klass->parent && (klass->parent->vtable_size == klass->vtable_size) && (memcmp (klass->parent->vtable, vtable, sizeof (gpointer) * klass->vtable_size) == 0)) {
		mono_memory_barrier ();
		klass->vtable = klass->parent->vtable;
	} else {
		MonoMethod **tmp = (MonoMethod **)mono_class_alloc0 (klass, sizeof (gpointer) * klass->vtable_size);
		memcpy (tmp, vtable,  sizeof (gpointer) * klass->vtable_size);
		mono_memory_barrier ();
		klass->vtable = tmp;
	}

	DEBUG_INTERFACE_VTABLE (print_vtable_full (klass, klass->vtable, klass->vtable_size, first_non_interface_slot, "FINALLY", FALSE));
	if (mono_print_vtable) {
		int icount = 0;

		print_implemented_interfaces (klass);
		
		for (i = 0; i <= max_iid; i++)
			if (MONO_CLASS_IMPLEMENTS_INTERFACE (klass, i))
				icount++;

		printf ("VTable %s (vtable entries = %d, interfaces = %d)\n", mono_type_full_name (&klass->byval_arg),
			klass->vtable_size, icount);

		for (i = 0; i < cur_slot; ++i) {
			MonoMethod *cm;
	       
			cm = vtable [i];
			if (cm) {
				printf ("  slot assigned: %03d, slot index: %03d %s\n", i, cm->slot,
					mono_method_full_name (cm, TRUE));
			}
		}


		if (icount) {
			printf ("Interfaces %s.%s (max_iid = %d)\n", klass->name_space,
				klass->name, max_iid);
	
			for (i = 0; i < klass->interface_count; i++) {
				ic = klass->interfaces [i];
				printf ("  slot offset: %03d, method count: %03d, iid: %03d %s\n",  
					mono_class_interface_offset (klass, ic),
					count_virtual_methods (ic), ic->interface_id, mono_type_full_name (&ic->byval_arg));
			}

			for (k = klass->parent; k ; k = k->parent) {
				for (i = 0; i < k->interface_count; i++) {
					ic = k->interfaces [i]; 
					printf ("  parent slot offset: %03d, method count: %03d, iid: %03d %s\n",  
						mono_class_interface_offset (klass, ic),
						count_virtual_methods (ic), ic->interface_id, mono_type_full_name (&ic->byval_arg));
				}
			}
		}
	}

	VERIFY_INTERFACE_VTABLE (mono_class_verify_vtable (klass));
	return;

fail:
	{
	char *name = mono_type_get_full_name (klass);
	mono_class_set_type_load_failure (klass, "VTable setup of type %s failed", name);
	g_free (name);
	if (override_map)
		g_hash_table_destroy (override_map);
	if (virt_methods)
		g_slist_free (virt_methods);
	}
}

/*
 * mono_method_get_vtable_slot:
 *
 *   Returns method->slot, computing it if neccesary. Return -1 on failure.
 * LOCKING: Acquires the loader lock.
 *
 * FIXME Use proper MonoError machinery here.
 */
int
mono_method_get_vtable_slot (MonoMethod *method)
{
	if (method->slot == -1) {
		mono_class_setup_vtable (method->klass);
		if (mono_class_has_failure (method->klass))
			return -1;
		if (method->slot == -1) {
			MonoClass *gklass;
			int i;

			if (!method->klass->generic_class) {
				g_assert (method->is_inflated);
				return mono_method_get_vtable_slot (((MonoMethodInflated*)method)->declaring);
			}

			/* This can happen for abstract methods of generic instances due to the shortcut code in mono_class_setup_vtable_general (). */
			g_assert (method->klass->generic_class);
			gklass = method->klass->generic_class->container_class;
			mono_class_setup_methods (method->klass);
			g_assert (method->klass->methods);
			for (i = 0; i < method->klass->method.count; ++i) {
				if (method->klass->methods [i] == method)
					break;
			}
			g_assert (i < method->klass->method.count);
			g_assert (gklass->methods);
			method->slot = gklass->methods [i]->slot;
		}
		g_assert (method->slot != -1);
	}
	return method->slot;
}

/**
 * mono_method_get_vtable_index:
 * @method: a method
 *
 * Returns the index into the runtime vtable to access the method or,
 * in the case of a virtual generic method, the virtual generic method
 * thunk. Returns -1 on failure.
 *
 * FIXME Use proper MonoError machinery here.
 */
int
mono_method_get_vtable_index (MonoMethod *method)
{
	if (method->is_inflated && (method->flags & METHOD_ATTRIBUTE_VIRTUAL)) {
		MonoMethodInflated *imethod = (MonoMethodInflated*)method;
		if (imethod->declaring->is_generic)
			return mono_method_get_vtable_slot (imethod->declaring);
	}
	return mono_method_get_vtable_slot (method);
}

static MonoMethod *default_ghc = NULL;
static MonoMethod *default_finalize = NULL;
static int finalize_slot = -1;
static int ghc_slot = -1;

static void
initialize_object_slots (MonoClass *klass)
{
	int i;
	if (default_ghc)
		return;
	if (klass == mono_defaults.object_class) {
		mono_class_setup_vtable (klass);
		for (i = 0; i < klass->vtable_size; ++i) {
			MonoMethod *cm = klass->vtable [i];
       
			if (!strcmp (cm->name, "GetHashCode"))
				ghc_slot = i;
			else if (!strcmp (cm->name, "Finalize"))
				finalize_slot = i;
		}

		g_assert (ghc_slot > 0);
		default_ghc = klass->vtable [ghc_slot];

		g_assert (finalize_slot > 0);
		default_finalize = klass->vtable [finalize_slot];
	}
}

typedef struct {
	MonoMethod *array_method;
	char *name;
} GenericArrayMethodInfo;

static int generic_array_method_num = 0;
static GenericArrayMethodInfo *generic_array_method_info = NULL;

static int
generic_array_methods (MonoClass *klass)
{
	int i, count_generic = 0;
	GList *list = NULL, *tmp;
	if (generic_array_method_num)
		return generic_array_method_num;
	mono_class_setup_methods (klass->parent); /*This is setting up System.Array*/
	g_assert (!mono_class_has_failure (klass->parent)); /*So hitting this assert is a huge problem*/
	for (i = 0; i < klass->parent->method.count; i++) {
		MonoMethod *m = klass->parent->methods [i];
		if (!strncmp (m->name, "InternalArray__", 15)) {
			count_generic++;
			list = g_list_prepend (list, m);
		}
	}
	list = g_list_reverse (list);
	generic_array_method_info = (GenericArrayMethodInfo *)mono_image_alloc (mono_defaults.corlib, sizeof (GenericArrayMethodInfo) * count_generic);
	i = 0;
	for (tmp = list; tmp; tmp = tmp->next) {
		const char *mname, *iname;
		gchar *name;
		MonoMethod *m = (MonoMethod *)tmp->data;
		const char *ireadonlylist_prefix = "InternalArray__IReadOnlyList_";
		const char *ireadonlycollection_prefix = "InternalArray__IReadOnlyCollection_";

		generic_array_method_info [i].array_method = m;
		if (!strncmp (m->name, "InternalArray__ICollection_", 27)) {
			iname = "System.Collections.Generic.ICollection`1.";
			mname = m->name + 27;
		} else if (!strncmp (m->name, "InternalArray__IEnumerable_", 27)) {
			iname = "System.Collections.Generic.IEnumerable`1.";
			mname = m->name + 27;
		} else if (!strncmp (m->name, ireadonlylist_prefix, strlen (ireadonlylist_prefix))) {
			iname = "System.Collections.Generic.IReadOnlyList`1.";
			mname = m->name + strlen (ireadonlylist_prefix);
		} else if (!strncmp (m->name, ireadonlycollection_prefix, strlen (ireadonlycollection_prefix))) {
			iname = "System.Collections.Generic.IReadOnlyCollection`1.";
			mname = m->name + strlen (ireadonlycollection_prefix);
		} else if (!strncmp (m->name, "InternalArray__", 15)) {
			iname = "System.Collections.Generic.IList`1.";
			mname = m->name + 15;
		} else {
			g_assert_not_reached ();
		}

		name = (gchar *)mono_image_alloc (mono_defaults.corlib, strlen (iname) + strlen (mname) + 1);
		strcpy (name, iname);
		strcpy (name + strlen (iname), mname);
		generic_array_method_info [i].name = name;
		i++;
	}
	/*g_print ("array generic methods: %d\n", count_generic);*/

	generic_array_method_num = count_generic;
	g_list_free (list);
	return generic_array_method_num;
}

static void
setup_generic_array_ifaces (MonoClass *klass, MonoClass *iface, MonoMethod **methods, int pos)
{
	MonoGenericContext tmp_context;
	int i;

	tmp_context.class_inst = NULL;
	tmp_context.method_inst = iface->generic_class->context.class_inst;
	//g_print ("setting up array interface: %s\n", mono_type_get_name_full (&iface->byval_arg, 0));

	for (i = 0; i < generic_array_method_num; i++) {
		MonoError error;
		MonoMethod *m = generic_array_method_info [i].array_method;
		MonoMethod *inflated;

		inflated = mono_class_inflate_generic_method_checked (m, &tmp_context, &error);
		g_assert (mono_error_ok (&error)); /*FIXME proper error handling*/
		methods [pos++] = mono_marshal_get_generic_array_helper (klass, iface, generic_array_method_info [i].name, inflated);
	}
}

static char*
concat_two_strings_with_zero (MonoImage *image, const char *s1, const char *s2)
{
	int null_length = strlen ("(null)");
	int len = (s1 ? strlen (s1) : null_length) + (s2 ? strlen (s2) : null_length) + 2;
	char *s = (char *)mono_image_alloc (image, len);
	int result;

	result = g_snprintf (s, len, "%s%c%s", s1 ? s1 : "(null)", '\0', s2 ? s2 : "(null)");
	g_assert (result == len - 1);

	return s;
}

/**
 * mono_class_init:
 * @class: the class to initialize
 *
 *   Compute the instance_size, class_size and other infos that cannot be 
 * computed at mono_class_get() time. Also compute vtable_size if possible. 
 * Returns TRUE on success or FALSE if there was a problem in loading
 * the type (incorrect assemblies, missing assemblies, methods, etc). 
 *
 * LOCKING: Acquires the loader lock.
 */
gboolean
mono_class_init (MonoClass *klass)
{
	int i;
	MonoCachedClassInfo cached_info;
	gboolean has_cached_info;
	
	g_assert (klass);

	/* Double-checking locking pattern */
	if (klass->inited || mono_class_has_failure (klass))
		return !mono_class_has_failure (klass);

	/*g_print ("Init class %s\n", mono_type_get_full_name (klass));*/

	/* We do everything inside the lock to prevent races */
	mono_loader_lock ();

	if (klass->inited || mono_class_has_failure (klass)) {
		mono_loader_unlock ();
		/* Somebody might have gotten in before us */
		return !mono_class_has_failure (klass);
	}

	if (klass->init_pending) {
		mono_class_set_type_load_failure (klass, "Recursive type definition detected");
		goto leave;
	}

	klass->init_pending = 1;

	if (mono_verifier_is_enabled_for_class (klass) && !mono_verifier_verify_class (klass)) {
		mono_class_set_type_load_failure (klass, "%s", concat_two_strings_with_zero (klass->image, klass->name, klass->image->assembly_name));
		goto leave;
	}


	if (klass->byval_arg.type == MONO_TYPE_ARRAY || klass->byval_arg.type == MONO_TYPE_SZARRAY) {
		MonoClass *element_class = klass->element_class;
		if (!element_class->inited) 
			mono_class_init (element_class);
		if (mono_class_set_type_load_failure_causedby_class (klass, element_class, "Could not load array element class"))
			goto leave;
	}

	mono_stats.initialized_class_count++;

	if (klass->generic_class && !klass->generic_class->is_dynamic) {
		MonoClass *gklass = klass->generic_class->container_class;

		mono_stats.generic_class_count++;

		klass->method = gklass->method;
		klass->field = gklass->field;

		mono_class_init (gklass);
		// FIXME: Why is this needed ?
		if (!mono_class_has_failure (gklass))
			mono_class_setup_methods (gklass);
		if (mono_class_set_type_load_failure_causedby_class (klass, gklass, "Generic Type Definition failed to init"))
			goto leave;

		if (MONO_CLASS_IS_INTERFACE (klass))
			klass->interface_id = mono_get_unique_iid (klass);
	}

	if (klass->parent && !klass->parent->inited)
		mono_class_init (klass->parent);

	has_cached_info = mono_class_get_cached_class_info (klass, &cached_info);

	if (klass->generic_class || image_is_dynamic (klass->image) || !klass->type_token || (has_cached_info && !cached_info.has_nested_classes))
		klass->nested_classes_inited = TRUE;

	/*
	 * Computes the size used by the fields, and their locations
	 */
	if (has_cached_info) {
		klass->instance_size = cached_info.instance_size;
		klass->sizes.class_size = cached_info.class_size;
		klass->packing_size = cached_info.packing_size;
		klass->min_align = cached_info.min_align;
		klass->blittable = cached_info.blittable;
		klass->has_references = cached_info.has_references;
		klass->has_static_refs = cached_info.has_static_refs;
		klass->no_special_static_fields = cached_info.no_special_static_fields;
	}
	else
		if (!klass->size_inited){
			mono_class_setup_fields (klass);
			if (mono_class_has_failure (klass))
				goto leave;
		}
				
	/* Initialize arrays */
	if (klass->rank) {
		klass->method.count = 3 + (klass->rank > 1? 2: 1);

		if (klass->interface_count) {
			int count_generic = generic_array_methods (klass);
			klass->method.count += klass->interface_count * count_generic;
		}
	}

	mono_class_setup_supertypes (klass);

	if (!default_ghc)
		initialize_object_slots (klass);

	/* 
	 * Initialize the rest of the data without creating a generic vtable if possible.
	 * If possible, also compute vtable_size, so mono_class_create_runtime_vtable () can
	 * also avoid computing a generic vtable.
	 */
	if (has_cached_info) {
		/* AOT case */
		klass->vtable_size = cached_info.vtable_size;
		klass->has_finalize = cached_info.has_finalize;
		klass->has_finalize_inited = TRUE;
		klass->ghcimpl = cached_info.ghcimpl;
		klass->has_cctor = cached_info.has_cctor;
	} else if (klass->rank == 1 && klass->byval_arg.type == MONO_TYPE_SZARRAY) {
		/* SZARRAY can have 2 vtable layouts, with and without the stelemref method.
		 * The first slot if for array with.
		 */
		static int szarray_vtable_size[2] = { 0 };

		int slot = MONO_TYPE_IS_REFERENCE (&klass->element_class->byval_arg) ? 0 : 1;

		/* SZARRAY case */
		if (!szarray_vtable_size [slot]) {
			mono_class_setup_vtable (klass);
			szarray_vtable_size [slot] = klass->vtable_size;
		} else {
			klass->vtable_size = szarray_vtable_size[slot];
		}
	} else if (klass->generic_class && !MONO_CLASS_IS_INTERFACE (klass)) {
		MonoClass *gklass = klass->generic_class->container_class;

		/* Generic instance case */
		klass->ghcimpl = gklass->ghcimpl;
		klass->has_cctor = gklass->has_cctor;

		mono_class_setup_vtable (gklass);
		if (mono_class_set_type_load_failure_causedby_class (klass, gklass, "Generic type definition failed to init"))
			goto leave;

		klass->vtable_size = gklass->vtable_size;
	} else {
		/* General case */

		/* ghcimpl is not currently used
		klass->ghcimpl = 1;
		if (klass->parent) {
			MonoMethod *cmethod = klass->vtable [ghc_slot];
			if (cmethod->is_inflated)
				cmethod = ((MonoMethodInflated*)cmethod)->declaring;
			if (cmethod == default_ghc) {
				klass->ghcimpl = 0;
			}
		}
		*/

		/* C# doesn't allow interfaces to have cctors */
		if (!MONO_CLASS_IS_INTERFACE (klass) || klass->image != mono_defaults.corlib) {
			MonoMethod *cmethod = NULL;

			if (klass->type_token && !image_is_dynamic(klass->image)) {
				cmethod = find_method_in_metadata (klass, ".cctor", 0, METHOD_ATTRIBUTE_SPECIAL_NAME);
				/* The find_method function ignores the 'flags' argument */
				if (cmethod && (cmethod->flags & METHOD_ATTRIBUTE_SPECIAL_NAME))
					klass->has_cctor = 1;
			} else {
				mono_class_setup_methods (klass);
				if (mono_class_has_failure (klass))
					goto leave;

				for (i = 0; i < klass->method.count; ++i) {
					MonoMethod *method = klass->methods [i];
					if ((method->flags & METHOD_ATTRIBUTE_SPECIAL_NAME) && 
						(strcmp (".cctor", method->name) == 0)) {
						klass->has_cctor = 1;
						break;
					}
				}
			}
		}
	}

	if (klass->parent) {
		MonoError parent_error;
		mono_error_init (&parent_error);
		int first_iface_slot;
		/* This will compute klass->parent->vtable_size for some classes */
		mono_class_init (klass->parent);
		if (mono_class_set_type_load_failure_causedby_class (klass, klass->parent, "Parent class failed to initialize")) {
			goto leave;
		}
		if (!klass->parent->vtable_size) {
			/* FIXME: Get rid of this somehow */
			mono_class_setup_vtable (klass->parent);
			if (mono_class_set_type_load_failure_causedby_class (klass, klass->parent, "Parent class vtable failed to initialize")) {
				goto leave;
			}
		}
		first_iface_slot = klass->parent->vtable_size;
		if (mono_class_need_stelemref_method (klass))
			++first_iface_slot;
		setup_interface_offsets (klass, first_iface_slot, TRUE);
	} else {
		setup_interface_offsets (klass, 0, TRUE);
	}

	if (mono_security_core_clr_enabled ())
		mono_security_core_clr_check_inheritance (klass);

	if (klass->generic_class && !mono_verifier_class_is_valid_generic_instantiation (klass))
		mono_class_set_type_load_failure (klass, "Invalid generic instantiation");

	goto leave;

 leave:
	/* Because of the double-checking locking pattern */
	mono_memory_barrier ();
	klass->inited = 1;
	klass->init_pending = 0;

	mono_loader_unlock ();

	return !mono_class_has_failure (klass);
}

/*
 * mono_class_has_finalizer:
 *
 *   Return whenever KLASS has a finalizer, initializing klass->has_finalizer in the
 * process.
 */
gboolean
mono_class_has_finalizer (MonoClass *klass)
{
	gboolean has_finalize = FALSE;

	if (klass->has_finalize_inited)
		return klass->has_finalize;

	/* Interfaces and valuetypes are not supposed to have finalizers */
	if (!(MONO_CLASS_IS_INTERFACE (klass) || klass->valuetype)) {
		MonoMethod *cmethod = NULL;

		if (klass->rank == 1 && klass->byval_arg.type == MONO_TYPE_SZARRAY) {
		} else if (klass->generic_class) {
			MonoClass *gklass = klass->generic_class->container_class;

			has_finalize = mono_class_has_finalizer (gklass);
		} else if (klass->parent && klass->parent->has_finalize) {
			has_finalize = TRUE;
		} else {
			if (klass->parent) {
				/*
				 * Can't search in metadata for a method named Finalize, because that
				 * ignores overrides.
				 */
				mono_class_setup_vtable (klass);
				if (mono_class_has_failure (klass))
					cmethod = NULL;
				else
					cmethod = klass->vtable [finalize_slot];
			}

			if (cmethod) {
				g_assert (klass->vtable_size > finalize_slot);

				if (klass->parent) {
					if (cmethod->is_inflated)
						cmethod = ((MonoMethodInflated*)cmethod)->declaring;
					if (cmethod != default_finalize)
						has_finalize = TRUE;
				}
			}
		}
	}

	mono_image_lock (klass->image);

	if (!klass->has_finalize_inited) {
		klass->has_finalize = has_finalize ? 1 : 0;

		mono_memory_barrier ();
		klass->has_finalize_inited = TRUE;
	}

	mono_image_unlock (klass->image);

	return klass->has_finalize;
}

gboolean
mono_is_corlib_image (MonoImage *image)
{
	return image == mono_defaults.corlib;
}

/*
 * LOCKING: this assumes the loader lock is held
 */
void
mono_class_setup_mono_type (MonoClass *klass)
{
	const char *name = klass->name;
	const char *nspace = klass->name_space;
	gboolean is_corlib = mono_is_corlib_image (klass->image);

	klass->this_arg.byref = 1;
	klass->this_arg.data.klass = klass;
	klass->this_arg.type = MONO_TYPE_CLASS;
	klass->byval_arg.data.klass = klass;
	klass->byval_arg.type = MONO_TYPE_CLASS;

	if (is_corlib && !strcmp (nspace, "System")) {
		if (!strcmp (name, "ValueType")) {
			/*
			 * do not set the valuetype bit for System.ValueType.
			 * klass->valuetype = 1;
			 */
			klass->blittable = TRUE;
		} else if (!strcmp (name, "Enum")) {
			/*
			 * do not set the valuetype bit for System.Enum.
			 * klass->valuetype = 1;
			 */
			klass->valuetype = 0;
			klass->enumtype = 0;
		} else if (!strcmp (name, "Object")) {
			klass->byval_arg.type = MONO_TYPE_OBJECT;
			klass->this_arg.type = MONO_TYPE_OBJECT;
		} else if (!strcmp (name, "String")) {
			klass->byval_arg.type = MONO_TYPE_STRING;
			klass->this_arg.type = MONO_TYPE_STRING;
		} else if (!strcmp (name, "TypedReference")) {
			klass->byval_arg.type = MONO_TYPE_TYPEDBYREF;
			klass->this_arg.type = MONO_TYPE_TYPEDBYREF;
		}
	}

	if (klass->valuetype) {
		int t = MONO_TYPE_VALUETYPE;

		if (is_corlib && !strcmp (nspace, "System")) {
			switch (*name) {
			case 'B':
				if (!strcmp (name, "Boolean")) {
					t = MONO_TYPE_BOOLEAN;
				} else if (!strcmp(name, "Byte")) {
					t = MONO_TYPE_U1;
					klass->blittable = TRUE;						
				}
				break;
			case 'C':
				if (!strcmp (name, "Char")) {
					t = MONO_TYPE_CHAR;
				}
				break;
			case 'D':
				if (!strcmp (name, "Double")) {
					t = MONO_TYPE_R8;
					klass->blittable = TRUE;						
				}
				break;
			case 'I':
				if (!strcmp (name, "Int32")) {
					t = MONO_TYPE_I4;
					klass->blittable = TRUE;
				} else if (!strcmp(name, "Int16")) {
					t = MONO_TYPE_I2;
					klass->blittable = TRUE;
				} else if (!strcmp(name, "Int64")) {
					t = MONO_TYPE_I8;
					klass->blittable = TRUE;
				} else if (!strcmp(name, "IntPtr")) {
					t = MONO_TYPE_I;
					klass->blittable = TRUE;
				}
				break;
			case 'S':
				if (!strcmp (name, "Single")) {
					t = MONO_TYPE_R4;
					klass->blittable = TRUE;						
				} else if (!strcmp(name, "SByte")) {
					t = MONO_TYPE_I1;
					klass->blittable = TRUE;
				}
				break;
			case 'U':
				if (!strcmp (name, "UInt32")) {
					t = MONO_TYPE_U4;
					klass->blittable = TRUE;
				} else if (!strcmp(name, "UInt16")) {
					t = MONO_TYPE_U2;
					klass->blittable = TRUE;
				} else if (!strcmp(name, "UInt64")) {
					t = MONO_TYPE_U8;
					klass->blittable = TRUE;
				} else if (!strcmp(name, "UIntPtr")) {
					t = MONO_TYPE_U;
					klass->blittable = TRUE;
				}
				break;
			case 'T':
				if (!strcmp (name, "TypedReference")) {
					t = MONO_TYPE_TYPEDBYREF;
					klass->blittable = TRUE;
				}
				break;
			case 'V':
				if (!strcmp (name, "Void")) {
					t = MONO_TYPE_VOID;
				}
				break;
			default:
				break;
			}
		}
		klass->byval_arg.type = (MonoTypeEnum)t;
		klass->this_arg.type = (MonoTypeEnum)t;
	}

	if (MONO_CLASS_IS_INTERFACE (klass))
		klass->interface_id = mono_get_unique_iid (klass);

}

#ifndef DISABLE_COM
/*
 * COM initialization is delayed until needed.
 * However when a [ComImport] attribute is present on a type it will trigger
 * the initialization. This is not a problem unless the BCL being executed 
 * lacks the types that COM depends on (e.g. Variant on Silverlight).
 */
static void
init_com_from_comimport (MonoClass *klass)
{
	/* we don't always allow COM initialization under the CoreCLR (e.g. Moonlight does not require it) */
	if (mono_security_core_clr_enabled ()) {
		/* but some other CoreCLR user could requires it for their platform (i.e. trusted) code */
		if (!mono_security_core_clr_determine_platform_image (klass->image)) {
			/* but it can not be made available for application (i.e. user code) since all COM calls
			 * are considered native calls. In this case we fail with a TypeLoadException (just like
			 * Silverlight 2 does */
			mono_class_set_type_load_failure (klass, "");
			return;
		}
	}

	/* FIXME : we should add an extra checks to ensure COM can be initialized properly before continuing */
}
#endif /*DISABLE_COM*/

/*
 * LOCKING: this assumes the loader lock is held
 */
void
mono_class_setup_parent (MonoClass *klass, MonoClass *parent)
{
	gboolean system_namespace;
	gboolean is_corlib = mono_is_corlib_image (klass->image);

	system_namespace = !strcmp (klass->name_space, "System") && is_corlib;

	/* if root of the hierarchy */
	if (system_namespace && !strcmp (klass->name, "Object")) {
		klass->parent = NULL;
		klass->instance_size = sizeof (MonoObject);
		return;
	}
	if (!strcmp (klass->name, "<Module>")) {
		klass->parent = NULL;
		klass->instance_size = 0;
		return;
	}

	if (!MONO_CLASS_IS_INTERFACE (klass)) {
		/* Imported COM Objects always derive from __ComObject. */
#ifndef DISABLE_COM
		if (MONO_CLASS_IS_IMPORT (klass)) {
			init_com_from_comimport (klass);
			if (parent == mono_defaults.object_class)
				parent = mono_class_get_com_object_class ();
		}
#endif
		if (!parent) {
			/* set the parent to something useful and safe, but mark the type as broken */
			parent = mono_defaults.object_class;
			mono_class_set_type_load_failure (klass, "");
			g_assert (parent);
		}

		klass->parent = parent;

		if (parent->generic_class && !parent->name) {
			/*
			 * If the parent is a generic instance, we may get
			 * called before it is fully initialized, especially
			 * before it has its name.
			 */
			return;
		}

#ifndef DISABLE_REMOTING
		klass->marshalbyref = parent->marshalbyref;
		klass->contextbound  = parent->contextbound;
#endif

		klass->delegate  = parent->delegate;

		if (MONO_CLASS_IS_IMPORT (klass) || mono_class_is_com_object (parent))
			mono_class_set_is_com_object (klass);
		
		if (system_namespace) {
#ifndef DISABLE_REMOTING
			if (klass->name [0] == 'M' && !strcmp (klass->name, "MarshalByRefObject"))
				klass->marshalbyref = 1;

			if (klass->name [0] == 'C' && !strcmp (klass->name, "ContextBoundObject")) 
				klass->contextbound  = 1;
#endif
			if (klass->name [0] == 'D' && !strcmp (klass->name, "Delegate")) 
				klass->delegate  = 1;
		}

		if (klass->parent->enumtype || (mono_is_corlib_image (klass->parent->image) && (strcmp (klass->parent->name, "ValueType") == 0) && 
						(strcmp (klass->parent->name_space, "System") == 0)))
			klass->valuetype = 1;
		if (mono_is_corlib_image (klass->parent->image) && ((strcmp (klass->parent->name, "Enum") == 0) && (strcmp (klass->parent->name_space, "System") == 0))) {
			klass->valuetype = klass->enumtype = 1;
		}
		/*klass->enumtype = klass->parent->enumtype; */
	} else {
		/* initialize com types if COM interfaces are present */
#ifndef DISABLE_COM
		if (MONO_CLASS_IS_IMPORT (klass))
			init_com_from_comimport (klass);
#endif
		klass->parent = NULL;
	}

}

/*
 * mono_class_setup_supertypes:
 * @class: a class
 *
 * Build the data structure needed to make fast type checks work.
 * This currently sets two fields in @class:
 *  - idepth: distance between @class and System.Object in the type
 *    hierarchy + 1
 *  - supertypes: array of classes: each element has a class in the hierarchy
 *    starting from @class up to System.Object
 * 
 * LOCKING: This function is atomic, in case of contention we waste memory.
 */
void
mono_class_setup_supertypes (MonoClass *klass)
{
	int ms;
	MonoClass **supertypes;

	mono_atomic_load_acquire (supertypes, MonoClass **, &klass->supertypes);
	if (supertypes)
		return;

	if (klass->parent && !klass->parent->supertypes)
		mono_class_setup_supertypes (klass->parent);
	if (klass->parent)
		klass->idepth = klass->parent->idepth + 1;
	else
		klass->idepth = 1;

	ms = MAX (MONO_DEFAULT_SUPERTABLE_SIZE, klass->idepth);
	supertypes = (MonoClass **)mono_class_alloc0 (klass, sizeof (MonoClass *) * ms);

	if (klass->parent) {
		CHECKED_METADATA_WRITE_PTR ( supertypes [klass->idepth - 1] , klass );

		int supertype_idx;
		for (supertype_idx = 0; supertype_idx < klass->parent->idepth; supertype_idx++)
			CHECKED_METADATA_WRITE_PTR ( supertypes [supertype_idx] , klass->parent->supertypes [supertype_idx] );
	} else {
		CHECKED_METADATA_WRITE_PTR ( supertypes [0] , klass );
	}

	CHECKED_METADATA_WRITE_PTR_ATOMIC ( klass->supertypes , supertypes );
}

static gboolean
fix_gclass_incomplete_instantiation (MonoClass *gclass, void *user_data)
{
	MonoClass *gtd = (MonoClass*)user_data;
	/* Only try to fix generic instances of @gtd */
	if (gclass->generic_class->container_class != gtd)
		return FALSE;

	/* Check if the generic instance has no parent. */
	if (gtd->parent && !gclass->parent)
		mono_generic_class_setup_parent (gclass, gtd);

	return TRUE;
}

static void
mono_class_set_failure_and_error (MonoClass *klass, MonoError *error, const char *msg)
{
	mono_class_set_type_load_failure (klass, "%s", msg);
	mono_error_set_type_load_class (error, klass, "%s", msg);
}

/**
 * mono_class_create_from_typedef:
 * @image: image where the token is valid
 * @type_token:  typedef token
 * @error:  used to return any error found while creating the type
 *
 * Create the MonoClass* representing the specified type token.
 * @type_token must be a TypeDef token.
 *
 * FIXME: don't return NULL on failure, just the the caller figure it out.
 */
static MonoClass *
mono_class_create_from_typedef (MonoImage *image, guint32 type_token, MonoError *error)
{
	MonoTableInfo *tt = &image->tables [MONO_TABLE_TYPEDEF];
	MonoClass *klass, *parent = NULL;
	guint32 cols [MONO_TYPEDEF_SIZE];
	guint32 cols_next [MONO_TYPEDEF_SIZE];
	guint tidx = mono_metadata_token_index (type_token);
	MonoGenericContext *context = NULL;
	const char *name, *nspace;
	guint icount = 0; 
	MonoClass **interfaces;
	guint32 field_last, method_last;
	guint32 nesting_tokeen;

	mono_error_init (error);

	if (mono_metadata_token_table (type_token) != MONO_TABLE_TYPEDEF || tidx > tt->rows) {
		mono_error_set_bad_image (error, image, "Invalid typedef token %x", type_token);
		return NULL;
	}

	mono_loader_lock ();

	if ((klass = (MonoClass *)mono_internal_hash_table_lookup (&image->class_cache, GUINT_TO_POINTER (type_token)))) {
		mono_loader_unlock ();
		return klass;
	}

	mono_metadata_decode_row (tt, tidx - 1, cols, MONO_TYPEDEF_SIZE);
	
	name = mono_metadata_string_heap (image, cols [MONO_TYPEDEF_NAME]);
	nspace = mono_metadata_string_heap (image, cols [MONO_TYPEDEF_NAMESPACE]);

	klass = (MonoClass *)mono_image_alloc0 (image, sizeof (MonoClass));

	klass->name = name;
	klass->name_space = nspace;

	mono_profiler_class_event (klass, MONO_PROFILE_START_LOAD);

	klass->image = image;
	klass->type_token = type_token;
	klass->flags = cols [MONO_TYPEDEF_FLAGS];

	mono_internal_hash_table_insert (&image->class_cache, GUINT_TO_POINTER (type_token), klass);

	classes_size += sizeof (MonoClass);

	/*
	 * Check whether we're a generic type definition.
	 */
	klass->generic_container = mono_metadata_load_generic_params (image, klass->type_token, NULL);
	if (klass->generic_container) {
		klass->is_generic = 1;
		klass->generic_container->owner.klass = klass;
		klass->generic_container->is_anonymous = FALSE; // Owner class is now known, container is no longer anonymous
		context = &klass->generic_container->context;
	}

	if (klass->generic_container)
		enable_gclass_recording ();

	if (cols [MONO_TYPEDEF_EXTENDS]) {
		MonoClass *tmp;
		guint32 parent_token = mono_metadata_token_from_dor (cols [MONO_TYPEDEF_EXTENDS]);

		if (mono_metadata_token_table (parent_token) == MONO_TABLE_TYPESPEC) {
			/*WARNING: this must satisfy mono_metadata_type_hash*/
			klass->this_arg.byref = 1;
			klass->this_arg.data.klass = klass;
			klass->this_arg.type = MONO_TYPE_CLASS;
			klass->byval_arg.data.klass = klass;
			klass->byval_arg.type = MONO_TYPE_CLASS;
		}
		parent = mono_class_get_checked (image, parent_token, error);
		if (parent && context) /* Always inflate */
			parent = mono_class_inflate_generic_class_checked (parent, context, error);

		if (parent == NULL) {
			mono_class_set_type_load_failure (klass, "%s", mono_error_get_message (error));
			goto parent_failure;
		}

		for (tmp = parent; tmp; tmp = tmp->parent) {
			if (tmp == klass) {
				mono_class_set_failure_and_error (klass, error, "Cycle found while resolving parent");
				goto parent_failure;
			}
			if (klass->generic_container && tmp->generic_class && tmp->generic_class->container_class == klass) {
				mono_class_set_failure_and_error (klass, error, "Parent extends generic instance of this type");
				goto parent_failure;
			}
		}
	}

	mono_class_setup_parent (klass, parent);

	/* uses ->valuetype, which is initialized by mono_class_setup_parent above */
	mono_class_setup_mono_type (klass);

	if (klass->generic_container)
		disable_gclass_recording (fix_gclass_incomplete_instantiation, klass);

	/* 
	 * This might access klass->byval_arg for recursion generated by generic constraints,
	 * so it has to come after setup_mono_type ().
	 */
	if ((nesting_tokeen = mono_metadata_nested_in_typedef (image, type_token))) {
		klass->nested_in = mono_class_create_from_typedef (image, nesting_tokeen, error);
		if (!mono_error_ok (error)) {
			/*FIXME implement a mono_class_set_failure_from_mono_error */
			mono_class_set_type_load_failure (klass, "%s",  mono_error_get_message (error));
			mono_loader_unlock ();
			mono_profiler_class_loaded (klass, MONO_PROFILE_FAILED);
			return NULL;
		}
	}

	if ((klass->flags & TYPE_ATTRIBUTE_STRING_FORMAT_MASK) == TYPE_ATTRIBUTE_UNICODE_CLASS)
		klass->unicode = 1;

#ifdef HOST_WIN32
	if ((klass->flags & TYPE_ATTRIBUTE_STRING_FORMAT_MASK) == TYPE_ATTRIBUTE_AUTO_CLASS)
		klass->unicode = 1;
#endif

	klass->cast_class = klass->element_class = klass;

	if (!klass->enumtype) {
		if (!mono_metadata_interfaces_from_typedef_full (
			    image, type_token, &interfaces, &icount, FALSE, context, error)){

			mono_class_set_type_load_failure (klass, "%s", mono_error_get_message (error));
			mono_loader_unlock ();
			mono_profiler_class_loaded (klass, MONO_PROFILE_FAILED);
			return NULL;
		}

		klass->interfaces = interfaces;
		klass->interface_count = icount;
		klass->interfaces_inited = 1;
	}

	/*g_print ("Load class %s\n", name);*/

	/*
	 * Compute the field and method lists
	 */
	klass->field.first  = cols [MONO_TYPEDEF_FIELD_LIST] - 1;
	klass->method.first = cols [MONO_TYPEDEF_METHOD_LIST] - 1;

	if (tt->rows > tidx){		
		mono_metadata_decode_row (tt, tidx, cols_next, MONO_TYPEDEF_SIZE);
		field_last  = cols_next [MONO_TYPEDEF_FIELD_LIST] - 1;
		method_last = cols_next [MONO_TYPEDEF_METHOD_LIST] - 1;
	} else {
		field_last  = image->tables [MONO_TABLE_FIELD].rows;
		method_last = image->tables [MONO_TABLE_METHOD].rows;
	}

	if (cols [MONO_TYPEDEF_FIELD_LIST] && 
	    cols [MONO_TYPEDEF_FIELD_LIST] <= image->tables [MONO_TABLE_FIELD].rows)
		klass->field.count = field_last - klass->field.first;
	else
		klass->field.count = 0;

	if (cols [MONO_TYPEDEF_METHOD_LIST] <= image->tables [MONO_TABLE_METHOD].rows)
		klass->method.count = method_last - klass->method.first;
	else
		klass->method.count = 0;

	/* reserve space to store vector pointer in arrays */
	if (mono_is_corlib_image (image) && !strcmp (nspace, "System") && !strcmp (name, "Array")) {
		klass->instance_size += 2 * sizeof (gpointer);
		g_assert (klass->field.count == 0);
	}

	if (klass->enumtype) {
		MonoType *enum_basetype = mono_class_find_enum_basetype (klass, error);
		if (!enum_basetype) {
			/*set it to a default value as the whole runtime can't handle this to be null*/
			klass->cast_class = klass->element_class = mono_defaults.int32_class;
			mono_class_set_type_load_failure (klass, "%s", mono_error_get_message (error));
			mono_loader_unlock ();
			mono_profiler_class_loaded (klass, MONO_PROFILE_FAILED);
			return NULL;
		}
		klass->cast_class = klass->element_class = mono_class_from_mono_type (enum_basetype);
	}

	/*
	 * If we're a generic type definition, load the constraints.
	 * We must do this after the class has been constructed to make certain recursive scenarios
	 * work.
	 */
	if (klass->generic_container && !mono_metadata_load_generic_param_constraints_checked (image, type_token, klass->generic_container, error)) {
		mono_class_set_type_load_failure (klass, "Could not load generic parameter constrains due to %s", mono_error_get_message (error));
		mono_loader_unlock ();
		mono_profiler_class_loaded (klass, MONO_PROFILE_FAILED);
		return NULL;
	}

	if (klass->image->assembly_name && !strcmp (klass->image->assembly_name, "Mono.Simd") && !strcmp (nspace, "Mono.Simd")) {
		if (!strncmp (name, "Vector", 6))
			klass->simd_type = !strcmp (name + 6, "2d") || !strcmp (name + 6, "2ul") || !strcmp (name + 6, "2l") || !strcmp (name + 6, "4f") || !strcmp (name + 6, "4ui") || !strcmp (name + 6, "4i") || !strcmp (name + 6, "8s") || !strcmp (name + 6, "8us") || !strcmp (name + 6, "16b") || !strcmp (name + 6, "16sb");
	}

	mono_loader_unlock ();

	mono_profiler_class_loaded (klass, MONO_PROFILE_OK);

	return klass;

parent_failure:
	mono_class_setup_mono_type (klass);
	mono_loader_unlock ();
	mono_profiler_class_loaded (klass, MONO_PROFILE_FAILED);
	return NULL;
}

/** Is klass a Nullable<T> ginst? */
gboolean
mono_class_is_nullable (MonoClass *klass)
{
       return klass->generic_class != NULL &&
               klass->generic_class->container_class == mono_defaults.generic_nullable_class;
}


/** if klass is T? return T */
MonoClass*
mono_class_get_nullable_param (MonoClass *klass)
{
       g_assert (mono_class_is_nullable (klass));
       return mono_class_from_mono_type (klass->generic_class->context.class_inst->type_argv [0]);
}

static void
mono_generic_class_setup_parent (MonoClass *klass, MonoClass *gtd)
{
	if (gtd->parent) {
		MonoError error;
		MonoGenericClass *gclass = klass->generic_class;

		klass->parent = mono_class_inflate_generic_class_checked (gtd->parent, mono_generic_class_get_context (gclass), &error);
		if (!mono_error_ok (&error)) {
			/*Set parent to something safe as the runtime doesn't handle well this kind of failure.*/
			klass->parent = mono_defaults.object_class;
			mono_class_set_type_load_failure (klass, "Parent is a generic type instantiation that failed due to: %s", mono_error_get_message (&error));
			mono_error_cleanup (&error);
		}
	}
	if (klass->parent)
		mono_class_setup_parent (klass, klass->parent);

	if (klass->enumtype) {
		klass->cast_class = gtd->cast_class;
		klass->element_class = gtd->element_class;
	}
}


/*
 * Create the `MonoClass' for an instantiation of a generic type.
 * We only do this if we actually need it.
 */
MonoClass*
mono_generic_class_get_class (MonoGenericClass *gclass)
{
	MonoClass *klass, *gklass;

	if (gclass->cached_class)
		return gclass->cached_class;

	mono_loader_lock ();
	if (gclass->cached_class) {
		mono_loader_unlock ();
		return gclass->cached_class;
	}

	klass = (MonoClass *)mono_image_set_alloc0 (gclass->owner, sizeof (MonoClass));

	gklass = gclass->container_class;

	if (record_gclass_instantiation > 0)
		gclass_recorded_list = g_slist_append (gclass_recorded_list, klass);

	if (gklass->nested_in) {
		/* The nested_in type should not be inflated since it's possible to produce a nested type with less generic arguments*/
		klass->nested_in = gklass->nested_in;
	}

	klass->name = gklass->name;
	klass->name_space = gklass->name_space;
	
	mono_profiler_class_event (klass, MONO_PROFILE_START_LOAD);
	
	klass->image = gklass->image;
	klass->flags = gklass->flags;
	klass->type_token = gklass->type_token;
	klass->field.count = gklass->field.count;

	klass->is_inflated = 1;
	klass->generic_class = gclass;

	klass->byval_arg.type = MONO_TYPE_GENERICINST;
	klass->this_arg.type = klass->byval_arg.type;
	klass->this_arg.data.generic_class = klass->byval_arg.data.generic_class = gclass;
	klass->this_arg.byref = TRUE;
	klass->enumtype = gklass->enumtype;
	klass->valuetype = gklass->valuetype;

	klass->cast_class = klass->element_class = klass;

	if (mono_class_is_nullable (klass))
		klass->cast_class = klass->element_class = mono_class_get_nullable_param (klass);

	/*
	 * We're not interested in the nested classes of a generic instance.
	 * We use the generic type definition to look for nested classes.
	 */

	mono_generic_class_setup_parent (klass, gklass);

	if (gclass->is_dynamic) {
		/*
		 * We don't need to do any init workf with unbaked typebuilders. Generic instances created at this point will be later unregistered and/or fixed.
		 * This is to avoid work that would probably give wrong results as fields change as we build the TypeBuilder.
		 * See remove_instantiations_of_and_ensure_contents in reflection.c and its usage in reflection.c to understand the fixup stage of SRE banking.
		*/
		if (!gklass->wastypebuilder)
			klass->inited = 1;

		mono_class_setup_supertypes (klass);

		if (klass->enumtype) {
			/*
			 * For enums, gklass->fields might not been set, but instance_size etc. is 
			 * already set in mono_reflection_create_internal_class (). For non-enums,
			 * these will be computed normally in mono_class_layout_fields ().
			 */
			klass->instance_size = gklass->instance_size;
			klass->sizes.class_size = gklass->sizes.class_size;
			mono_memory_barrier ();
			klass->size_inited = 1;
		}
	}

	mono_memory_barrier ();
	gclass->cached_class = klass;

	mono_profiler_class_loaded (klass, MONO_PROFILE_OK);

	inflated_classes ++;
	inflated_classes_size += sizeof (MonoClass);
	
	mono_loader_unlock ();

	return klass;
}

static MonoImage *
get_image_for_container (MonoGenericContainer *container)
{
	MonoImage *result;
	if (container->is_anonymous) {
		result = container->owner.image;
	} else {
		MonoClass *klass;
		if (container->is_method) {
			MonoMethod *method = container->owner.method;
			g_assert_checked (method);
			klass = method->klass;
		} else {
			klass = container->owner.klass;
		}
		g_assert_checked (klass);
		result = klass->image;
	}
	g_assert (result);
	return result;
}

MonoImage *
get_image_for_generic_param (MonoGenericParam *param)
{
	MonoGenericContainer *container = mono_generic_param_owner (param);
	g_assert_checked (container);
	return get_image_for_container (container);
}

// Make a string in the designated image consisting of a single integer.
#define INT_STRING_SIZE 16
char *
make_generic_name_string (MonoImage *image, int num)
{
	char *name = (char *)mono_image_alloc0 (image, INT_STRING_SIZE);
	g_snprintf (name, INT_STRING_SIZE, "%d", num);
	return name;
}

// This is called by mono_class_from_generic_parameter_internal when a new class must be created.
// pinfo is derived from param by the caller for us.
static MonoClass*
make_generic_param_class (MonoGenericParam *param, MonoGenericParamInfo *pinfo)
{
	MonoClass *klass, **ptr;
	int count, pos, i;
	MonoGenericContainer *container = mono_generic_param_owner (param);
	g_assert_checked (container);

	MonoImage *image = get_image_for_container (container);
	gboolean is_mvar = container->is_method;
	gboolean is_anonymous = container->is_anonymous;

	klass = (MonoClass *)mono_image_alloc0 (image, sizeof (MonoClass));
	classes_size += sizeof (MonoClass);

	if (pinfo) {
		CHECKED_METADATA_WRITE_PTR_EXEMPT ( klass->name , pinfo->name );
	} else {
		int n = mono_generic_param_num (param);
		CHECKED_METADATA_WRITE_PTR_LOCAL ( klass->name , make_generic_name_string (image, n) );
	}

	if (is_anonymous) {
		CHECKED_METADATA_WRITE_PTR_EXEMPT ( klass->name_space ,  "" );
	} else if (is_mvar) {
		MonoMethod *omethod = container->owner.method;
		CHECKED_METADATA_WRITE_PTR_EXEMPT ( klass->name_space , (omethod && omethod->klass) ? omethod->klass->name_space : "" );
	} else {
		MonoClass *oklass = container->owner.klass;
		CHECKED_METADATA_WRITE_PTR_EXEMPT ( klass->name_space , oklass ? oklass->name_space : "" );
	}

	mono_profiler_class_event (klass, MONO_PROFILE_START_LOAD);

	// Count non-NULL items in pinfo->constraints
	count = 0;
	if (pinfo)
		for (ptr = pinfo->constraints; ptr && *ptr; ptr++, count++)
			;

	pos = 0;
	if ((count > 0) && !MONO_CLASS_IS_INTERFACE (pinfo->constraints [0])) {
		CHECKED_METADATA_WRITE_PTR ( klass->parent , pinfo->constraints [0] );
		pos++;
	} else if (pinfo && pinfo->flags & GENERIC_PARAMETER_ATTRIBUTE_VALUE_TYPE_CONSTRAINT) {
		CHECKED_METADATA_WRITE_PTR ( klass->parent , mono_class_load_from_name (mono_defaults.corlib, "System", "ValueType") );
	} else {
		CHECKED_METADATA_WRITE_PTR ( klass->parent , mono_defaults.object_class );
	}

	if (count - pos > 0) {
		klass->interface_count = count - pos;
		CHECKED_METADATA_WRITE_PTR_LOCAL ( klass->interfaces , (MonoClass **)mono_image_alloc0 (image, sizeof (MonoClass *) * (count - pos)) );
		klass->interfaces_inited = TRUE;
		for (i = pos; i < count; i++)
			CHECKED_METADATA_WRITE_PTR ( klass->interfaces [i - pos] , pinfo->constraints [i] );
	}

	CHECKED_METADATA_WRITE_PTR_EXEMPT ( klass->image , image );

	klass->inited = TRUE;
	CHECKED_METADATA_WRITE_PTR_LOCAL ( klass->cast_class ,    klass );
	CHECKED_METADATA_WRITE_PTR_LOCAL ( klass->element_class , klass );
	klass->flags = TYPE_ATTRIBUTE_PUBLIC;

	klass->byval_arg.type = is_mvar ? MONO_TYPE_MVAR : MONO_TYPE_VAR;
	klass->this_arg.type = klass->byval_arg.type;
	CHECKED_METADATA_WRITE_PTR ( klass->this_arg.data.generic_param ,  param );
	CHECKED_METADATA_WRITE_PTR ( klass->byval_arg.data.generic_param , param );
	klass->this_arg.byref = TRUE;

	/* We don't use type_token for VAR since only classes can use it (not arrays, pointer, VARs, etc) */
	klass->sizes.generic_param_token = pinfo ? pinfo->token : 0;

	/*Init these fields to sane values*/
	klass->min_align = 1;
	/*
	 * This makes sure the the value size of this class is equal to the size of the types the gparam is
	 * constrained to, the JIT depends on this.
	 */
	klass->instance_size = sizeof (MonoObject) + mono_type_stack_size_internal (&klass->byval_arg, NULL, TRUE);
	mono_memory_barrier ();
	klass->size_inited = 1;

	mono_class_setup_supertypes (klass);

	if (count - pos > 0) {
		mono_class_setup_vtable (klass->parent);
		if (mono_class_has_failure (klass->parent))
			mono_class_set_type_load_failure (klass, "Failed to setup parent interfaces");
		else
			setup_interface_offsets (klass, klass->parent->vtable_size, TRUE);
	}

	return klass;
}

#define FAST_CACHE_SIZE 16

/*
 * get_anon_gparam_class and set_anon_gparam_class are helpers for mono_class_from_generic_parameter_internal.
 * The latter will sometimes create MonoClasses for anonymous generic params. To prevent this being wasteful,
 * we cache the MonoClasses.
 * FIXME: It would be better to instead cache anonymous MonoGenericParams, and allow anonymous params to point directly to classes using the pklass field.
 * LOCKING: Takes the image lock depending on @take_lock.
 */
static MonoClass *
get_anon_gparam_class (MonoGenericParam *param, gboolean take_lock)
{
	int n = mono_generic_param_num (param);
	MonoImage *image = get_image_for_generic_param (param);
	gboolean is_mvar = mono_generic_param_owner (param)->is_method;
	MonoClass *klass = NULL;
	GHashTable *ht;

	g_assert (image);

	// For params with a small num and no constraints, we use a "fast" cache which does simple num lookup in an array.
	// For high numbers or constraints we have to use pointer hashes.
	if (param->gshared_constraint) {
		ht = is_mvar ? image->mvar_cache_constrained : image->var_cache_constrained;
		if (ht) {
			if (take_lock)
				mono_image_lock (image);
			klass = (MonoClass *)g_hash_table_lookup (ht, param);
			if (take_lock)
				mono_image_unlock (image);
		}
		return klass;
	}

	if (n < FAST_CACHE_SIZE) {
		if (is_mvar)
			return image->mvar_cache_fast ? image->mvar_cache_fast [n] : NULL;
		else
			return image->var_cache_fast ? image->var_cache_fast [n] : NULL;
	} else {
		ht = is_mvar ? image->mvar_cache_slow : image->var_cache_slow;
		if (ht) {
			if (take_lock)
				mono_image_lock (image);
			klass = (MonoClass *)g_hash_table_lookup (ht, GINT_TO_POINTER (n));
			if (take_lock)
				mono_image_unlock (image);
		}
		return klass;
	}
}

/*
 * LOCKING: Image lock (param->image) must be held
 */
static void
set_anon_gparam_class (MonoGenericParam *param, MonoClass *klass)
{
	int n = mono_generic_param_num (param);
	MonoImage *image = get_image_for_generic_param (param);
	gboolean is_mvar = mono_generic_param_owner (param)->is_method;

	g_assert (image);

	if (param->gshared_constraint) {
		GHashTable *ht = is_mvar ? image->mvar_cache_constrained : image->var_cache_constrained;
		if (!ht) {
			ht = g_hash_table_new ((GHashFunc)mono_metadata_generic_param_hash, (GEqualFunc)mono_metadata_generic_param_equal);
			mono_memory_barrier ();
			if (is_mvar)
				image->mvar_cache_constrained = ht;
			else
				image->var_cache_constrained = ht;
		}
		g_hash_table_insert (ht, param, klass);
	} else if (n < FAST_CACHE_SIZE) {
		if (is_mvar) {
			/* Requires locking to avoid droping an already published class */
			if (!image->mvar_cache_fast)
				image->mvar_cache_fast = (MonoClass **)mono_image_alloc0 (image, sizeof (MonoClass*) * FAST_CACHE_SIZE);
			image->mvar_cache_fast [n] = klass;
		} else {
			if (!image->var_cache_fast)
				image->var_cache_fast = (MonoClass **)mono_image_alloc0 (image, sizeof (MonoClass*) * FAST_CACHE_SIZE);
			image->var_cache_fast [n] = klass;
		}
	} else {
		GHashTable *ht = is_mvar ? image->mvar_cache_slow : image->var_cache_slow;
		if (!ht) {
			ht = is_mvar ? image->mvar_cache_slow : image->var_cache_slow;
			if (!ht) {
				ht = g_hash_table_new (NULL, NULL);
				mono_memory_barrier ();
				if (is_mvar)
					image->mvar_cache_slow = ht;
				else
					image->var_cache_slow = ht;
			}
		}
		g_hash_table_insert (ht, GINT_TO_POINTER (n), klass);
	}
}

/*
 * LOCKING: Acquires the image lock (@image).
 */
MonoClass *
mono_class_from_generic_parameter_internal (MonoGenericParam *param)
{
	MonoImage *image = get_image_for_generic_param (param);
	MonoGenericParamInfo *pinfo = mono_generic_param_info (param);
	MonoClass *klass, *klass2;

	// If a klass already exists for this object and is cached, return it.
	if (pinfo) // Non-anonymous
		klass = pinfo->pklass;
	else     // Anonymous
		klass = get_anon_gparam_class (param, TRUE);

	if (klass)
		return klass;

	// Create a new klass
	klass = make_generic_param_class (param, pinfo);

	// Now we need to cache the klass we created.
	// But since we wait to grab the lock until after creating the klass, we need to check to make sure
	// another thread did not get in and cache a klass ahead of us. In that case, return their klass
	// and allow our newly-created klass object to just leak.
	mono_memory_barrier ();

	mono_image_lock (image);

    // Here "klass2" refers to the klass potentially created by the other thread.
	if (pinfo) // Repeat check from above
		klass2 = pinfo->pklass;
	else
		klass2 = get_anon_gparam_class (param, FALSE);

	if (klass2) {
		klass = klass2;
	} else {
		// Cache here
		if (pinfo)
			pinfo->pklass = klass;
		else
			set_anon_gparam_class (param, klass);
	}
	mono_image_unlock (image);

	/* FIXME: Should this go inside 'make_generic_param_klass'? */
	if (klass2)
		mono_profiler_class_loaded (klass2, MONO_PROFILE_FAILED); // Alert profiler about botched class create
	else
		mono_profiler_class_loaded (klass, MONO_PROFILE_OK);

	return klass;
}

/**
 * mono_class_from_generic_parameter:
 * @param: Parameter to find/construct a class for.
 * @arg2: Is ignored.
 * @arg3: Is ignored.
 */
MonoClass *
mono_class_from_generic_parameter (MonoGenericParam *param, MonoImage *arg2 G_GNUC_UNUSED, gboolean arg3 G_GNUC_UNUSED)
{
	return mono_class_from_generic_parameter_internal (param);
}


MonoClass *
mono_ptr_class_get (MonoType *type)
{
	MonoClass *result;
	MonoClass *el_class;
	MonoImage *image;
	char *name;

	el_class = mono_class_from_mono_type (type);
	image = el_class->image;

	mono_image_lock (image);
	if (image->ptr_cache) {
		if ((result = (MonoClass *)g_hash_table_lookup (image->ptr_cache, el_class))) {
			mono_image_unlock (image);
			return result;
		}
	}
	mono_image_unlock (image);
	
	result = (MonoClass *)mono_image_alloc0 (image, sizeof (MonoClass));

	classes_size += sizeof (MonoClass);

	result->parent = NULL; /* no parent for PTR types */
	result->name_space = el_class->name_space;
	name = g_strdup_printf ("%s*", el_class->name);
	result->name = mono_image_strdup (image, name);
	g_free (name);

	mono_profiler_class_event (result, MONO_PROFILE_START_LOAD);

	result->image = el_class->image;
	result->inited = TRUE;
	result->flags = TYPE_ATTRIBUTE_CLASS | (el_class->flags & TYPE_ATTRIBUTE_VISIBILITY_MASK);
	result->instance_size = sizeof (MonoObject) + sizeof (gpointer);
	result->cast_class = result->element_class = el_class;
	result->blittable = TRUE;

	result->byval_arg.type = MONO_TYPE_PTR;
	result->this_arg.type = result->byval_arg.type;
	result->this_arg.data.type = result->byval_arg.data.type = &result->element_class->byval_arg;
	result->this_arg.byref = TRUE;

	mono_class_setup_supertypes (result);

	mono_image_lock (image);
	if (image->ptr_cache) {
		MonoClass *result2;
		if ((result2 = (MonoClass *)g_hash_table_lookup (image->ptr_cache, el_class))) {
			mono_image_unlock (image);
			mono_profiler_class_loaded (result, MONO_PROFILE_FAILED);
			return result2;
		}
	} else {
		image->ptr_cache = g_hash_table_new (mono_aligned_addr_hash, NULL);
	}
	g_hash_table_insert (image->ptr_cache, el_class, result);
	mono_image_unlock (image);

	mono_profiler_class_loaded (result, MONO_PROFILE_OK);

	return result;
}

static MonoClass *
mono_fnptr_class_get (MonoMethodSignature *sig)
{
	MonoClass *result;
	static GHashTable *ptr_hash = NULL;

	/* FIXME: These should be allocate from a mempool as well, but which one ? */

	mono_loader_lock ();

	if (!ptr_hash)
		ptr_hash = g_hash_table_new (mono_aligned_addr_hash, NULL);
	
	if ((result = (MonoClass *)g_hash_table_lookup (ptr_hash, sig))) {
		mono_loader_unlock ();
		return result;
	}
	result = g_new0 (MonoClass, 1);

	result->parent = NULL; /* no parent for PTR types */
	result->name_space = "System";
	result->name = "MonoFNPtrFakeClass";

	mono_profiler_class_event (result, MONO_PROFILE_START_LOAD);

	result->image = mono_defaults.corlib; /* need to fix... */
	result->inited = TRUE;
	result->flags = TYPE_ATTRIBUTE_CLASS; /* | (el_class->flags & TYPE_ATTRIBUTE_VISIBILITY_MASK); */
	result->instance_size = sizeof (MonoObject) + sizeof (gpointer);
	result->cast_class = result->element_class = result;
	result->blittable = TRUE;

	result->byval_arg.type = MONO_TYPE_FNPTR;
	result->this_arg.type = result->byval_arg.type;
	result->this_arg.data.method = result->byval_arg.data.method = sig;
	result->this_arg.byref = TRUE;
	result->blittable = TRUE;

	mono_class_setup_supertypes (result);

	g_hash_table_insert (ptr_hash, sig, result);

	mono_loader_unlock ();

	mono_profiler_class_loaded (result, MONO_PROFILE_OK);

	return result;
}

/**
 * mono_class_from_mono_type:
 * @type: describes the type to return
 *
 * This returns a MonoClass for the specified MonoType, the value is never NULL.
 */
MonoClass *
mono_class_from_mono_type (MonoType *type)
{
	switch (type->type) {
	case MONO_TYPE_OBJECT:
		return type->data.klass? type->data.klass: mono_defaults.object_class;
	case MONO_TYPE_VOID:
		return type->data.klass? type->data.klass: mono_defaults.void_class;
	case MONO_TYPE_BOOLEAN:
		return type->data.klass? type->data.klass: mono_defaults.boolean_class;
	case MONO_TYPE_CHAR:
		return type->data.klass? type->data.klass: mono_defaults.char_class;
	case MONO_TYPE_I1:
		return type->data.klass? type->data.klass: mono_defaults.sbyte_class;
	case MONO_TYPE_U1:
		return type->data.klass? type->data.klass: mono_defaults.byte_class;
	case MONO_TYPE_I2:
		return type->data.klass? type->data.klass: mono_defaults.int16_class;
	case MONO_TYPE_U2:
		return type->data.klass? type->data.klass: mono_defaults.uint16_class;
	case MONO_TYPE_I4:
		return type->data.klass? type->data.klass: mono_defaults.int32_class;
	case MONO_TYPE_U4:
		return type->data.klass? type->data.klass: mono_defaults.uint32_class;
	case MONO_TYPE_I:
		return type->data.klass? type->data.klass: mono_defaults.int_class;
	case MONO_TYPE_U:
		return type->data.klass? type->data.klass: mono_defaults.uint_class;
	case MONO_TYPE_I8:
		return type->data.klass? type->data.klass: mono_defaults.int64_class;
	case MONO_TYPE_U8:
		return type->data.klass? type->data.klass: mono_defaults.uint64_class;
	case MONO_TYPE_R4:
		return type->data.klass? type->data.klass: mono_defaults.single_class;
	case MONO_TYPE_R8:
		return type->data.klass? type->data.klass: mono_defaults.double_class;
	case MONO_TYPE_STRING:
		return type->data.klass? type->data.klass: mono_defaults.string_class;
	case MONO_TYPE_TYPEDBYREF:
		return type->data.klass? type->data.klass: mono_defaults.typed_reference_class;
	case MONO_TYPE_ARRAY:
		return mono_bounded_array_class_get (type->data.array->eklass, type->data.array->rank, TRUE);
	case MONO_TYPE_PTR:
		return mono_ptr_class_get (type->data.type);
	case MONO_TYPE_FNPTR:
		return mono_fnptr_class_get (type->data.method);
	case MONO_TYPE_SZARRAY:
		return mono_array_class_get (type->data.klass, 1);
	case MONO_TYPE_CLASS:
	case MONO_TYPE_VALUETYPE:
		return type->data.klass;
	case MONO_TYPE_GENERICINST:
		return mono_generic_class_get_class (type->data.generic_class);
	case MONO_TYPE_MVAR:
	case MONO_TYPE_VAR:
		return mono_class_from_generic_parameter_internal (type->data.generic_param);
	default:
		g_warning ("mono_class_from_mono_type: implement me 0x%02x\n", type->type);
		g_assert_not_reached ();
	}

	// Yes, this returns NULL, even if it is documented as not doing so, but there
	// is no way for the code to make it this far, due to the assert above.
	return NULL;
}

/**
 * mono_type_retrieve_from_typespec
 * @image: context where the image is created
 * @type_spec:  typespec token
 * @context: the generic context used to evaluate generic instantiations in
 */
static MonoType *
mono_type_retrieve_from_typespec (MonoImage *image, guint32 type_spec, MonoGenericContext *context, gboolean *did_inflate, MonoError *error)
{
	MonoType *t = mono_type_create_from_typespec_checked (image, type_spec, error);

	*did_inflate = FALSE;

	if (!t)
		return NULL;

	if (context && (context->class_inst || context->method_inst)) {
		MonoType *inflated = inflate_generic_type (NULL, t, context, error);

		if (!mono_error_ok (error)) {
			return NULL;
		}

		if (inflated) {
			t = inflated;
			*did_inflate = TRUE;
		}
	}
	return t;
}

/**
 * mono_class_create_from_typespec
 * @image: context where the image is created
 * @type_spec:  typespec token
 * @context: the generic context used to evaluate generic instantiations in
 */
static MonoClass *
mono_class_create_from_typespec (MonoImage *image, guint32 type_spec, MonoGenericContext *context, MonoError *error)
{
	MonoClass *ret;
	gboolean inflated = FALSE;
	MonoType *t = mono_type_retrieve_from_typespec (image, type_spec, context, &inflated, error);
	return_val_if_nok (error, NULL);
	ret = mono_class_from_mono_type (t);
	if (inflated)
		mono_metadata_free_type (t);
	return ret;
}

/**
 * mono_bounded_array_class_get:
 * @element_class: element class 
 * @rank: the dimension of the array class
 * @bounded: whenever the array has non-zero bounds
 *
 * Returns: A class object describing the array with element type @element_type and 
 * dimension @rank. 
 */
MonoClass *
mono_bounded_array_class_get (MonoClass *eclass, guint32 rank, gboolean bounded)
{
	MonoImage *image;
	MonoClass *klass;
	MonoClass *parent = NULL;
	GSList *list, *rootlist = NULL;
	int nsize;
	char *name;

	g_assert (rank <= 255);

	if (rank > 1)
		/* bounded only matters for one-dimensional arrays */
		bounded = FALSE;

	image = eclass->image;

	if (rank == 1 && !bounded) {
		/* 
		 * This case is very frequent not just during compilation because of calls 
		 * from mono_class_from_mono_type (), mono_array_new (), 
		 * Array:CreateInstance (), etc, so use a separate cache + a separate lock.
		 */
		mono_os_mutex_lock (&image->szarray_cache_lock);
		if (!image->szarray_cache)
			image->szarray_cache = g_hash_table_new (mono_aligned_addr_hash, NULL);
		klass = (MonoClass *)g_hash_table_lookup (image->szarray_cache, eclass);
		mono_os_mutex_unlock (&image->szarray_cache_lock);
		if (klass)
			return klass;

		mono_loader_lock ();
	} else {
		mono_loader_lock ();

		if (!image->array_cache)
			image->array_cache = g_hash_table_new (mono_aligned_addr_hash, NULL);

		if ((rootlist = list = (GSList *)g_hash_table_lookup (image->array_cache, eclass))) {
			for (; list; list = list->next) {
				klass = (MonoClass *)list->data;
				if ((klass->rank == rank) && (klass->byval_arg.type == (((rank > 1) || bounded) ? MONO_TYPE_ARRAY : MONO_TYPE_SZARRAY))) {
					mono_loader_unlock ();
					return klass;
				}
			}
		}
	}

	parent = mono_defaults.array_class;
	if (!parent->inited)
		mono_class_init (parent);

	klass = (MonoClass *)mono_image_alloc0 (image, sizeof (MonoClass));

	klass->image = image;
	klass->name_space = eclass->name_space;
	nsize = strlen (eclass->name);
	name = (char *)g_malloc (nsize + 2 + rank + 1);
	memcpy (name, eclass->name, nsize);
	name [nsize] = '[';
	if (rank > 1)
		memset (name + nsize + 1, ',', rank - 1);
	if (bounded)
		name [nsize + rank] = '*';
	name [nsize + rank + bounded] = ']';
	name [nsize + rank + bounded + 1] = 0;
	klass->name = mono_image_strdup (image, name);
	g_free (name);

	mono_profiler_class_event (klass, MONO_PROFILE_START_LOAD);

	classes_size += sizeof (MonoClass);

	klass->type_token = 0;
	/* all arrays are marked serializable and sealed, bug #42779 */
	klass->flags = TYPE_ATTRIBUTE_CLASS | TYPE_ATTRIBUTE_SERIALIZABLE | TYPE_ATTRIBUTE_SEALED | TYPE_ATTRIBUTE_PUBLIC;
	klass->parent = parent;
	klass->instance_size = mono_class_instance_size (klass->parent);

	if (eclass->byval_arg.type == MONO_TYPE_TYPEDBYREF || eclass->byval_arg.type == MONO_TYPE_VOID) {
		/*Arrays of those two types are invalid.*/
		MonoError prepared_error;
		mono_error_init (&prepared_error);
		mono_error_set_invalid_program (&prepared_error, "Arrays of void or System.TypedReference types are invalid.");
		mono_class_set_failure (klass, mono_error_box (&prepared_error, klass->image));
		mono_error_cleanup (&prepared_error);
	} else if (eclass->enumtype && !mono_class_enum_basetype (eclass)) {
		if (!eclass->ref_info_handle || eclass->wastypebuilder) {
			g_warning ("Only incomplete TypeBuilder objects are allowed to be an enum without base_type");
			g_assert (eclass->ref_info_handle && !eclass->wastypebuilder);
		}
		/* element_size -1 is ok as this is not an instantitable type*/
		klass->sizes.element_size = -1;
	} else
		klass->sizes.element_size = mono_class_array_element_size (eclass);

	mono_class_setup_supertypes (klass);

	if (eclass->generic_class)
		mono_class_init (eclass);
	if (!eclass->size_inited)
		mono_class_setup_fields (eclass);
	mono_class_set_type_load_failure_causedby_class (klass, eclass, "Could not load array element type");
	/*FIXME we fail the array type, but we have to let other fields be set.*/

	klass->has_references = MONO_TYPE_IS_REFERENCE (&eclass->byval_arg) || eclass->has_references? TRUE: FALSE;

	klass->rank = rank;
	
	if (eclass->enumtype)
		klass->cast_class = eclass->element_class;
	else
		klass->cast_class = eclass;

	switch (klass->cast_class->byval_arg.type) {
	case MONO_TYPE_I1:
		klass->cast_class = mono_defaults.byte_class;
		break;
	case MONO_TYPE_U2:
		klass->cast_class = mono_defaults.int16_class;
		break;
	case MONO_TYPE_U4:
#if SIZEOF_VOID_P == 4
	case MONO_TYPE_I:
	case MONO_TYPE_U:
#endif
		klass->cast_class = mono_defaults.int32_class;
		break;
	case MONO_TYPE_U8:
#if SIZEOF_VOID_P == 8
	case MONO_TYPE_I:
	case MONO_TYPE_U:
#endif
		klass->cast_class = mono_defaults.int64_class;
		break;
	default:
		break;
	}

	klass->element_class = eclass;

	if ((rank > 1) || bounded) {
		MonoArrayType *at = (MonoArrayType *)mono_image_alloc0 (image, sizeof (MonoArrayType));
		klass->byval_arg.type = MONO_TYPE_ARRAY;
		klass->byval_arg.data.array = at;
		at->eklass = eclass;
		at->rank = rank;
		/* FIXME: complete.... */
	} else {
		klass->byval_arg.type = MONO_TYPE_SZARRAY;
		klass->byval_arg.data.klass = eclass;
	}
	klass->this_arg = klass->byval_arg;
	klass->this_arg.byref = 1;

	klass->generic_container = eclass->generic_container;

	if (rank == 1 && !bounded) {
		MonoClass *prev_class;

		mono_os_mutex_lock (&image->szarray_cache_lock);
		prev_class = (MonoClass *)g_hash_table_lookup (image->szarray_cache, eclass);
		if (prev_class)
			/* Someone got in before us */
			klass = prev_class;
		else
			g_hash_table_insert (image->szarray_cache, eclass, klass);
		mono_os_mutex_unlock (&image->szarray_cache_lock);
	} else {
		list = g_slist_append (rootlist, klass);
		g_hash_table_insert (image->array_cache, eclass, list);
	}

	mono_loader_unlock ();

	mono_profiler_class_loaded (klass, MONO_PROFILE_OK);

	return klass;
}

/**
 * mono_array_class_get:
 * @element_class: element class 
 * @rank: the dimension of the array class
 *
 * Returns: A class object describing the array with element type @element_type and 
 * dimension @rank. 
 */
MonoClass *
mono_array_class_get (MonoClass *eclass, guint32 rank)
{
	return mono_bounded_array_class_get (eclass, rank, FALSE);
}

/**
 * mono_class_instance_size:
 * @klass: a class 
 *
 * Use to get the size of a class in bytes.
 *
 * Returns: The size of an object instance
 */
gint32
mono_class_instance_size (MonoClass *klass)
{	
	if (!klass->size_inited)
		mono_class_init (klass);

	return klass->instance_size;
}

/**
 * mono_class_min_align:
 * @klass: a class 
 *
 * Use to get the computed minimum alignment requirements for the specified class.
 *
 * Returns: minimm alignment requirements 
 */
gint32
mono_class_min_align (MonoClass *klass)
{	
	if (!klass->size_inited)
		mono_class_init (klass);

	return klass->min_align;
}

/**
 * mono_class_value_size:
 * @klass: a class 
 *
 * This function is used for value types, and return the
 * space and the alignment to store that kind of value object.
 *
 * Returns: the size of a value of kind @klass
 */
gint32
mono_class_value_size      (MonoClass *klass, guint32 *align)
{
	gint32 size;

	/* fixme: check disable, because we still have external revereces to
	 * mscorlib and Dummy Objects 
	 */
	/*g_assert (klass->valuetype);*/

	size = mono_class_instance_size (klass) - sizeof (MonoObject);

	if (align)
		*align = klass->min_align;

	return size;
}

/**
 * mono_class_data_size:
 * @klass: a class 
 * 
 * Returns: The size of the static class data
 */
gint32
mono_class_data_size (MonoClass *klass)
{	
	if (!klass->inited)
		mono_class_init (klass);
	/* This can happen with dynamically created types */
	if (!klass->fields_inited)
		mono_class_setup_fields (klass);

	/* in arrays, sizes.class_size is unioned with element_size
	 * and arrays have no static fields
	 */
	if (klass->rank)
		return 0;
	return klass->sizes.class_size;
}

/*
 * Auxiliary routine to mono_class_get_field
 *
 * Takes a field index instead of a field token.
 */
static MonoClassField *
mono_class_get_field_idx (MonoClass *klass, int idx)
{
	mono_class_setup_fields (klass);
	if (mono_class_has_failure (klass))
		return NULL;

	while (klass) {
		if (klass->image->uncompressed_metadata) {
			/* 
			 * klass->field.first points to the FieldPtr table, while idx points into the
			 * Field table, so we have to do a search.
			 */
			/*FIXME this is broken for types with multiple fields with the same name.*/
			const char *name = mono_metadata_string_heap (klass->image, mono_metadata_decode_row_col (&klass->image->tables [MONO_TABLE_FIELD], idx, MONO_FIELD_NAME));
			int i;

			for (i = 0; i < klass->field.count; ++i)
				if (mono_field_get_name (&klass->fields [i]) == name)
					return &klass->fields [i];
			g_assert_not_reached ();
		} else {			
			if (klass->field.count) {
				if ((idx >= klass->field.first) && (idx < klass->field.first + klass->field.count)){
					return &klass->fields [idx - klass->field.first];
				}
			}
		}
		klass = klass->parent;
	}
	return NULL;
}

/**
 * mono_class_get_field:
 * @class: the class to lookup the field.
 * @field_token: the field token
 *
 * Returns: A MonoClassField representing the type and offset of
 * the field, or a NULL value if the field does not belong to this
 * class.
 */
MonoClassField *
mono_class_get_field (MonoClass *klass, guint32 field_token)
{
	int idx = mono_metadata_token_index (field_token);

	g_assert (mono_metadata_token_code (field_token) == MONO_TOKEN_FIELD_DEF);

	return mono_class_get_field_idx (klass, idx - 1);
}

/**
 * mono_class_get_field_from_name:
 * @klass: the class to lookup the field.
 * @name: the field name
 *
 * Search the class @klass and it's parents for a field with the name @name.
 * 
 * Returns: The MonoClassField pointer of the named field or NULL
 */
MonoClassField *
mono_class_get_field_from_name (MonoClass *klass, const char *name)
{
	return mono_class_get_field_from_name_full (klass, name, NULL);
}

/**
 * mono_class_get_field_from_name_full:
 * @klass: the class to lookup the field.
 * @name: the field name
 * @type: the type of the fields. This optional.
 *
 * Search the class @klass and it's parents for a field with the name @name and type @type.
 *
 * If @klass is an inflated generic type, the type comparison is done with the equivalent field
 * of its generic type definition.
 *
 * Returns: The MonoClassField pointer of the named field or NULL
 */
MonoClassField *
mono_class_get_field_from_name_full (MonoClass *klass, const char *name, MonoType *type)
{
	int i;

	mono_class_setup_fields (klass);
	if (mono_class_has_failure (klass))
		return NULL;

	while (klass) {
		for (i = 0; i < klass->field.count; ++i) {
			MonoClassField *field = &klass->fields [i];

			if (strcmp (name, mono_field_get_name (field)) != 0)
				continue;

			if (type) {
				MonoType *field_type = mono_metadata_get_corresponding_field_from_generic_type_definition (field)->type;
				if (!mono_metadata_type_equal_full (type, field_type, TRUE))
					continue;
			}
			return field;
		}
		klass = klass->parent;
	}
	return NULL;
}

/**
 * mono_class_get_field_token:
 * @field: the field we need the token of
 *
 * Get the token of a field. Note that the tokesn is only valid for the image
 * the field was loaded from. Don't use this function for fields in dynamic types.
 * 
 * Returns: The token representing the field in the image it was loaded from.
 */
guint32
mono_class_get_field_token (MonoClassField *field)
{
	MonoClass *klass = field->parent;
	int i;

	mono_class_setup_fields (klass);

	while (klass) {
		if (!klass->fields)
			return 0;
		for (i = 0; i < klass->field.count; ++i) {
			if (&klass->fields [i] == field) {
				int idx = klass->field.first + i + 1;

				if (klass->image->uncompressed_metadata)
					idx = mono_metadata_translate_token_index (klass->image, MONO_TABLE_FIELD, idx);
				return mono_metadata_make_token (MONO_TABLE_FIELD, idx);
			}
		}
		klass = klass->parent;
	}

	g_assert_not_reached ();
	return 0;
}

static int
mono_field_get_index (MonoClassField *field)
{
	int index = field - field->parent->fields;

	g_assert (index >= 0 && index < field->parent->field.count);

	return index;
}

/*
 * mono_class_get_field_default_value:
 *
 * Return the default value of the field as a pointer into the metadata blob.
 */
const char*
mono_class_get_field_default_value (MonoClassField *field, MonoTypeEnum *def_type)
{
	guint32 cindex;
	guint32 constant_cols [MONO_CONSTANT_SIZE];
	int field_index;
	MonoClass *klass = field->parent;

	g_assert (field->type->attrs & FIELD_ATTRIBUTE_HAS_DEFAULT);

	if (!klass->ext || !klass->ext->field_def_values) {
		MonoFieldDefaultValue *def_values;

		mono_class_alloc_ext (klass);

		def_values = (MonoFieldDefaultValue *)mono_class_alloc0 (klass, sizeof (MonoFieldDefaultValue) * klass->field.count);

		mono_image_lock (klass->image);
		mono_memory_barrier ();
		if (!klass->ext->field_def_values)
			klass->ext->field_def_values = def_values;
		mono_image_unlock (klass->image);
	}

	field_index = mono_field_get_index (field);
		
	if (!klass->ext->field_def_values [field_index].data) {
		cindex = mono_metadata_get_constant_index (field->parent->image, mono_class_get_field_token (field), 0);
		if (!cindex)
			return NULL;

		g_assert (!(field->type->attrs & FIELD_ATTRIBUTE_HAS_FIELD_RVA));

		mono_metadata_decode_row (&field->parent->image->tables [MONO_TABLE_CONSTANT], cindex - 1, constant_cols, MONO_CONSTANT_SIZE);
		klass->ext->field_def_values [field_index].def_type = (MonoTypeEnum)constant_cols [MONO_CONSTANT_TYPE];
		klass->ext->field_def_values [field_index].data = (const char *)mono_metadata_blob_heap (field->parent->image, constant_cols [MONO_CONSTANT_VALUE]);
	}

	*def_type = klass->ext->field_def_values [field_index].def_type;
	return klass->ext->field_def_values [field_index].data;
}

static int
mono_property_get_index (MonoProperty *prop)
{
	int index = prop - prop->parent->ext->properties;

	g_assert (index >= 0 && index < prop->parent->ext->property.count);

	return index;
}

/*
 * mono_class_get_property_default_value:
 *
 * Return the default value of the field as a pointer into the metadata blob.
 */
const char*
mono_class_get_property_default_value (MonoProperty *property, MonoTypeEnum *def_type)
{
	guint32 cindex;
	guint32 constant_cols [MONO_CONSTANT_SIZE];
	MonoClass *klass = property->parent;

	g_assert (property->attrs & PROPERTY_ATTRIBUTE_HAS_DEFAULT);
	/*
	 * We don't cache here because it is not used by C# so it's quite rare, but
	 * we still do the lookup in klass->ext because that is where the data
	 * is stored for dynamic assemblies.
	 */

	if (image_is_dynamic (klass->image)) {
		int prop_index = mono_property_get_index (property);
		if (klass->ext->prop_def_values && klass->ext->prop_def_values [prop_index].data) {
			*def_type = klass->ext->prop_def_values [prop_index].def_type;
			return klass->ext->prop_def_values [prop_index].data;
		}
		return NULL;
	}
	cindex = mono_metadata_get_constant_index (klass->image, mono_class_get_property_token (property), 0);
	if (!cindex)
		return NULL;

	mono_metadata_decode_row (&klass->image->tables [MONO_TABLE_CONSTANT], cindex - 1, constant_cols, MONO_CONSTANT_SIZE);
	*def_type = (MonoTypeEnum)constant_cols [MONO_CONSTANT_TYPE];
	return (const char *)mono_metadata_blob_heap (klass->image, constant_cols [MONO_CONSTANT_VALUE]);
}

guint32
mono_class_get_event_token (MonoEvent *event)
{
	MonoClass *klass = event->parent;
	int i;

	while (klass) {
		if (klass->ext) {
			for (i = 0; i < klass->ext->event.count; ++i) {
				if (&klass->ext->events [i] == event)
					return mono_metadata_make_token (MONO_TABLE_EVENT, klass->ext->event.first + i + 1);
			}
		}
		klass = klass->parent;
	}

	g_assert_not_reached ();
	return 0;
}

/**
 * mono_class_get_property_from_name:
 * @klass: a class
 * @name: name of the property to lookup in the specified class
 *
 * Use this method to lookup a property in a class
 * Returns: the MonoProperty with the given name, or NULL if the property
 * does not exist on the @klass.
 */
MonoProperty*
mono_class_get_property_from_name (MonoClass *klass, const char *name)
{
	while (klass) {
		MonoProperty* p;
		gpointer iter = NULL;
		while ((p = mono_class_get_properties (klass, &iter))) {
			if (! strcmp (name, p->name))
				return p;
		}
		klass = klass->parent;
	}
	return NULL;
}

/**
 * mono_class_get_property_token:
 * @prop: MonoProperty to query
 *
 * Returns: The ECMA token for the specified property.
 */
guint32
mono_class_get_property_token (MonoProperty *prop)
{
	MonoClass *klass = prop->parent;
	while (klass) {
		MonoProperty* p;
		int i = 0;
		gpointer iter = NULL;
		while ((p = mono_class_get_properties (klass, &iter))) {
			if (&klass->ext->properties [i] == prop)
				return mono_metadata_make_token (MONO_TABLE_PROPERTY, klass->ext->property.first + i + 1);
			
			i ++;
		}
		klass = klass->parent;
	}

	g_assert_not_reached ();
	return 0;
}

char *
mono_class_name_from_token (MonoImage *image, guint32 type_token)
{
	const char *name, *nspace;
	if (image_is_dynamic (image))
		return g_strdup_printf ("DynamicType 0x%08x", type_token);
	
	switch (type_token & 0xff000000){
	case MONO_TOKEN_TYPE_DEF: {
		guint32 cols [MONO_TYPEDEF_SIZE];
		MonoTableInfo *tt = &image->tables [MONO_TABLE_TYPEDEF];
		guint tidx = mono_metadata_token_index (type_token);

		if (tidx > tt->rows)
			return g_strdup_printf ("Invalid type token 0x%08x", type_token);

		mono_metadata_decode_row (tt, tidx - 1, cols, MONO_TYPEDEF_SIZE);
		name = mono_metadata_string_heap (image, cols [MONO_TYPEDEF_NAME]);
		nspace = mono_metadata_string_heap (image, cols [MONO_TYPEDEF_NAMESPACE]);
		if (strlen (nspace) == 0)
			return g_strdup_printf ("%s", name);
		else
			return g_strdup_printf ("%s.%s", nspace, name);
	}

	case MONO_TOKEN_TYPE_REF: {
		MonoError error;
		guint32 cols [MONO_TYPEREF_SIZE];
		MonoTableInfo  *t = &image->tables [MONO_TABLE_TYPEREF];
		guint tidx = mono_metadata_token_index (type_token);

		if (tidx > t->rows)
			return g_strdup_printf ("Invalid type token 0x%08x", type_token);

		if (!mono_verifier_verify_typeref_row (image, tidx - 1, &error)) {
			char *msg = g_strdup_printf ("Invalid type token 0x%08x due to '%s'", type_token, mono_error_get_message (&error));
			mono_error_cleanup (&error);
			return msg;
		}

		mono_metadata_decode_row (t, tidx-1, cols, MONO_TYPEREF_SIZE);
		name = mono_metadata_string_heap (image, cols [MONO_TYPEREF_NAME]);
		nspace = mono_metadata_string_heap (image, cols [MONO_TYPEREF_NAMESPACE]);
		if (strlen (nspace) == 0)
			return g_strdup_printf ("%s", name);
		else
			return g_strdup_printf ("%s.%s", nspace, name);
	}
		
	case MONO_TOKEN_TYPE_SPEC:
		return g_strdup_printf ("Typespec 0x%08x", type_token);
	default:
		return g_strdup_printf ("Invalid type token 0x%08x", type_token);
	}
}

static char *
mono_assembly_name_from_token (MonoImage *image, guint32 type_token)
{
	if (image_is_dynamic (image))
		return g_strdup_printf ("DynamicAssembly %s", image->name);
	
	switch (type_token & 0xff000000){
	case MONO_TOKEN_TYPE_DEF:
		if (image->assembly)
			return mono_stringify_assembly_name (&image->assembly->aname);
		else if (image->assembly_name)
			return g_strdup (image->assembly_name);
		return g_strdup_printf ("%s", image->name ? image->name : "[Could not resolve assembly name");
	case MONO_TOKEN_TYPE_REF: {
		MonoError error;
		MonoAssemblyName aname;
		guint32 cols [MONO_TYPEREF_SIZE];
		MonoTableInfo  *t = &image->tables [MONO_TABLE_TYPEREF];
		guint32 idx = mono_metadata_token_index (type_token);

		if (idx > t->rows)
			return g_strdup_printf ("Invalid type token 0x%08x", type_token);
	
		if (!mono_verifier_verify_typeref_row (image, idx - 1, &error)) {
			char *msg = g_strdup_printf ("Invalid type token 0x%08x due to '%s'", type_token, mono_error_get_message (&error));
			mono_error_cleanup (&error);
			return msg;
		}
		mono_metadata_decode_row (t, idx-1, cols, MONO_TYPEREF_SIZE);

		idx = cols [MONO_TYPEREF_SCOPE] >> MONO_RESOLUTION_SCOPE_BITS;
		switch (cols [MONO_TYPEREF_SCOPE] & MONO_RESOLUTION_SCOPE_MASK) {
		case MONO_RESOLUTION_SCOPE_MODULE:
			/* FIXME: */
			return g_strdup ("");
		case MONO_RESOLUTION_SCOPE_MODULEREF:
			/* FIXME: */
			return g_strdup ("");
		case MONO_RESOLUTION_SCOPE_TYPEREF:
			/* FIXME: */
			return g_strdup ("");
		case MONO_RESOLUTION_SCOPE_ASSEMBLYREF:
			mono_assembly_get_assemblyref (image, idx - 1, &aname);
			return mono_stringify_assembly_name (&aname);
		default:
			g_assert_not_reached ();
		}
		break;
	}
	case MONO_TOKEN_TYPE_SPEC:
		/* FIXME: */
		return g_strdup ("");
	default:
		g_assert_not_reached ();
	}

	return NULL;
}

/**
 * mono_class_get_full:
 * @image: the image where the class resides
 * @type_token: the token for the class
 * @context: the generic context used to evaluate generic instantiations in
 * @deprecated: Functions that expose MonoGenericContext are going away in mono 4.0
 *
 * Returns: The MonoClass that represents @type_token in @image
 */
MonoClass *
mono_class_get_full (MonoImage *image, guint32 type_token, MonoGenericContext *context)
{
	MonoError error;
	MonoClass *klass;
	klass = mono_class_get_checked (image, type_token, &error);

	if (klass && context && mono_metadata_token_table (type_token) == MONO_TABLE_TYPESPEC)
		klass = mono_class_inflate_generic_class_checked (klass, context, &error);

	g_assert (mono_error_ok (&error)); /* FIXME deprecate this function and forbit the runtime from using it. */
	return klass;
}


MonoClass *
mono_class_get_and_inflate_typespec_checked (MonoImage *image, guint32 type_token, MonoGenericContext *context, MonoError *error)
{
	MonoClass *klass;

	mono_error_init (error);
	klass = mono_class_get_checked (image, type_token, error);

	if (klass && context && mono_metadata_token_table (type_token) == MONO_TABLE_TYPESPEC)
		klass = mono_class_inflate_generic_class_checked (klass, context, error);

	return klass;
}
/**
 * mono_class_get_checked:
 * @image: the image where the class resides
 * @type_token: the token for the class
 * @error: error object to return any error
 *
 * Returns: The MonoClass that represents @type_token in @image, or NULL on error.
 */
MonoClass *
mono_class_get_checked (MonoImage *image, guint32 type_token, MonoError *error)
{
	MonoClass *klass = NULL;

	mono_error_init (error);

	if (image_is_dynamic (image)) {
		int table = mono_metadata_token_table (type_token);

		if (table != MONO_TABLE_TYPEDEF && table != MONO_TABLE_TYPEREF && table != MONO_TABLE_TYPESPEC) {
			mono_error_set_bad_image (error, image,"Bad token table for dynamic image: %x", table);
			return NULL;
		}
		klass = (MonoClass *)mono_lookup_dynamic_token (image, type_token, NULL, error);
		goto done;
	}

	switch (type_token & 0xff000000){
	case MONO_TOKEN_TYPE_DEF:
		klass = mono_class_create_from_typedef (image, type_token, error);
		break;		
	case MONO_TOKEN_TYPE_REF:
		klass = mono_class_from_typeref_checked (image, type_token, error);
		break;
	case MONO_TOKEN_TYPE_SPEC:
		klass = mono_class_create_from_typespec (image, type_token, NULL, error);
		break;
	default:
		mono_error_set_bad_image (error, image, "Unknown type token %x", type_token & 0xff000000);
	}

done:
	/* Generic case, should be avoided for when a better error is possible. */
	if (!klass && mono_error_ok (error)) {
		char *name = mono_class_name_from_token (image, type_token);
		char *assembly = mono_assembly_name_from_token (image, type_token);
		mono_error_set_type_load_name (error, name, assembly, "Could not resolve type with token %08x", type_token);
	}

	return klass;
}


/**
 * mono_type_get_checked:
 * @image: the image where the type resides
 * @type_token: the token for the type
 * @context: the generic context used to evaluate generic instantiations in
 * @error: Error handling context
 *
 * This functions exists to fullfill the fact that sometimes it's desirable to have access to the 
 * 
 * Returns: The MonoType that represents @type_token in @image
 */
MonoType *
mono_type_get_checked (MonoImage *image, guint32 type_token, MonoGenericContext *context, MonoError *error)
{
	MonoType *type = NULL;
	gboolean inflated = FALSE;

	mono_error_init (error);

	//FIXME: this will not fix the very issue for which mono_type_get_full exists -but how to do it then?
	if (image_is_dynamic (image)) {
		MonoClass *klass = (MonoClass *)mono_lookup_dynamic_token (image, type_token, context, error);
		return_val_if_nok (error, NULL);
		return mono_class_get_type (klass);
	}

	if ((type_token & 0xff000000) != MONO_TOKEN_TYPE_SPEC) {
		MonoClass *klass = mono_class_get_checked (image, type_token, error);

		if (!klass) {
			return NULL;
		}

		g_assert (klass);
		return mono_class_get_type (klass);
	}

	type = mono_type_retrieve_from_typespec (image, type_token, context, &inflated, error);

	if (!type) {
		return NULL;
	}

	if (inflated) {
		MonoType *tmp = type;
		type = mono_class_get_type (mono_class_from_mono_type (type));
		/* FIXME: This is a workaround fo the fact that a typespec token sometimes reference to the generic type definition.
		 * A MonoClass::byval_arg of a generic type definion has type CLASS.
		 * Some parts of mono create a GENERICINST to reference a generic type definition and this generates confict with byval_arg.
		 *
		 * The long term solution is to chaise this places and make then set MonoType::type correctly.
		 * */
		if (type->type != tmp->type)
			type = tmp;
		else
			mono_metadata_free_type (tmp);
	}
	return type;
}

/**
 * mono_class_get:
 * @image: image where the class token will be looked up.
 * @type_token: a type token from the image
 *
 * Returns the MonoClass with the given @type_token on the @image
 */
MonoClass *
mono_class_get (MonoImage *image, guint32 type_token)
{
	return mono_class_get_full (image, type_token, NULL);
}

/**
 * mono_image_init_name_cache:
 *
 *  Initializes the class name cache stored in image->name_cache.
 *
 * LOCKING: Acquires the corresponding image lock.
 */
void
mono_image_init_name_cache (MonoImage *image)
{
	MonoTableInfo  *t = &image->tables [MONO_TABLE_TYPEDEF];
	guint32 cols [MONO_TYPEDEF_SIZE];
	const char *name;
	const char *nspace;
	guint32 i, visib, nspace_index;
	GHashTable *name_cache2, *nspace_table, *the_name_cache;

	if (image->name_cache)
		return;

	the_name_cache = g_hash_table_new (g_str_hash, g_str_equal);

	if (image_is_dynamic (image)) {
		mono_image_lock (image);
		if (image->name_cache) {
			/* Somebody initialized it before us */
			g_hash_table_destroy (the_name_cache);
		} else {
			mono_atomic_store_release (&image->name_cache, the_name_cache);
		}
		mono_image_unlock (image);
		return;
	}

	/* Temporary hash table to avoid lookups in the nspace_table */
	name_cache2 = g_hash_table_new (NULL, NULL);

	for (i = 1; i <= t->rows; ++i) {
		mono_metadata_decode_row (t, i - 1, cols, MONO_TYPEDEF_SIZE);
		visib = cols [MONO_TYPEDEF_FLAGS] & TYPE_ATTRIBUTE_VISIBILITY_MASK;
		/*
		 * Nested types are accessed from the nesting name.  We use the fact that nested types use different visibility flags
		 * than toplevel types, thus avoiding the need to grovel through the NESTED_TYPE table
		 */
		if (visib >= TYPE_ATTRIBUTE_NESTED_PUBLIC && visib <= TYPE_ATTRIBUTE_NESTED_FAM_OR_ASSEM)
			continue;
		name = mono_metadata_string_heap (image, cols [MONO_TYPEDEF_NAME]);
		nspace = mono_metadata_string_heap (image, cols [MONO_TYPEDEF_NAMESPACE]);

		nspace_index = cols [MONO_TYPEDEF_NAMESPACE];
		nspace_table = (GHashTable *)g_hash_table_lookup (name_cache2, GUINT_TO_POINTER (nspace_index));
		if (!nspace_table) {
			nspace_table = g_hash_table_new (g_str_hash, g_str_equal);
			g_hash_table_insert (the_name_cache, (char*)nspace, nspace_table);
			g_hash_table_insert (name_cache2, GUINT_TO_POINTER (nspace_index),
								 nspace_table);
		}
		g_hash_table_insert (nspace_table, (char *) name, GUINT_TO_POINTER (i));
	}

	/* Load type names from EXPORTEDTYPES table */
	{
		MonoTableInfo  *t = &image->tables [MONO_TABLE_EXPORTEDTYPE];
		guint32 cols [MONO_EXP_TYPE_SIZE];
		int i;

		for (i = 0; i < t->rows; ++i) {
			mono_metadata_decode_row (t, i, cols, MONO_EXP_TYPE_SIZE);

			guint32 impl = cols [MONO_EXP_TYPE_IMPLEMENTATION];
			if ((impl & MONO_IMPLEMENTATION_MASK) == MONO_IMPLEMENTATION_EXP_TYPE)
				/* Nested type */
				continue;

			name = mono_metadata_string_heap (image, cols [MONO_EXP_TYPE_NAME]);
			nspace = mono_metadata_string_heap (image, cols [MONO_EXP_TYPE_NAMESPACE]);

			nspace_index = cols [MONO_EXP_TYPE_NAMESPACE];
			nspace_table = (GHashTable *)g_hash_table_lookup (name_cache2, GUINT_TO_POINTER (nspace_index));
			if (!nspace_table) {
				nspace_table = g_hash_table_new (g_str_hash, g_str_equal);
				g_hash_table_insert (the_name_cache, (char*)nspace, nspace_table);
				g_hash_table_insert (name_cache2, GUINT_TO_POINTER (nspace_index),
									 nspace_table);
			}
			g_hash_table_insert (nspace_table, (char *) name, GUINT_TO_POINTER (mono_metadata_make_token (MONO_TABLE_EXPORTEDTYPE, i + 1)));
		}
	}

	g_hash_table_destroy (name_cache2);

	mono_image_lock (image);
	if (image->name_cache) {
		/* Somebody initialized it before us */
		g_hash_table_destroy (the_name_cache);
	} else {
		mono_atomic_store_release (&image->name_cache, the_name_cache);
	}
	mono_image_unlock (image);
}

/*FIXME Only dynamic assemblies should allow this operation.*/
void
mono_image_add_to_name_cache (MonoImage *image, const char *nspace, 
							  const char *name, guint32 index)
{
	GHashTable *nspace_table;
	GHashTable *name_cache;
	guint32 old_index;

	mono_image_init_name_cache (image);
	mono_image_lock (image);

	name_cache = image->name_cache;
	if (!(nspace_table = (GHashTable *)g_hash_table_lookup (name_cache, nspace))) {
		nspace_table = g_hash_table_new (g_str_hash, g_str_equal);
		g_hash_table_insert (name_cache, (char *)nspace, (char *)nspace_table);
	}

	if ((old_index = GPOINTER_TO_UINT (g_hash_table_lookup (nspace_table, (char*) name))))
		g_error ("overrwritting old token %x on image %s for type %s::%s", old_index, image->name, nspace, name);

	g_hash_table_insert (nspace_table, (char *) name, GUINT_TO_POINTER (index));

	mono_image_unlock (image);
}

typedef struct {
	gconstpointer key;
	gpointer value;
} FindUserData;

static void
find_nocase (gpointer key, gpointer value, gpointer user_data)
{
	char *name = (char*)key;
	FindUserData *data = (FindUserData*)user_data;

	if (!data->value && (mono_utf8_strcasecmp (name, (char*)data->key) == 0))
		data->value = value;
}

/**
 * mono_class_from_name_case:
 * @image: The MonoImage where the type is looked up in
 * @name_space: the type namespace
 * @name: the type short name.
 * @deprecated: use the mono_class_from_name_case_checked variant instead.
 *
 * Obtains a MonoClass with a given namespace and a given name which
 * is located in the given MonoImage.   The namespace and name
 * lookups are case insensitive.
 */
MonoClass *
mono_class_from_name_case (MonoImage *image, const char* name_space, const char *name)
{
	MonoError error;
	MonoClass *res = mono_class_from_name_case_checked (image, name_space, name, &error);
	mono_error_cleanup (&error);

	return res;
}

/**
 * mono_class_from_name_case:
 * @image: The MonoImage where the type is looked up in
 * @name_space: the type namespace
 * @name: the type short name.
 * @error: if 
 *
 * Obtains a MonoClass with a given namespace and a given name which
 * is located in the given MonoImage.   The namespace and name
 * lookups are case insensitive.
 *
 * Returns: The MonoClass if the given namespace and name were found, or NULL if it
 * was not found.   The @error object will contain information about the problem
 * in that case.
 */
MonoClass *
mono_class_from_name_case_checked (MonoImage *image, const char *name_space, const char *name, MonoError *error)
{
	MonoTableInfo  *t = &image->tables [MONO_TABLE_TYPEDEF];
	guint32 cols [MONO_TYPEDEF_SIZE];
	const char *n;
	const char *nspace;
	guint32 i, visib;

	mono_error_init (error);

	if (image_is_dynamic (image)) {
		guint32 token = 0;
		FindUserData user_data;

		mono_image_init_name_cache (image);
		mono_image_lock (image);

		user_data.key = name_space;
		user_data.value = NULL;
		g_hash_table_foreach (image->name_cache, find_nocase, &user_data);

		if (user_data.value) {
			GHashTable *nspace_table = (GHashTable*)user_data.value;

			user_data.key = name;
			user_data.value = NULL;

			g_hash_table_foreach (nspace_table, find_nocase, &user_data);
			
			if (user_data.value)
				token = GPOINTER_TO_UINT (user_data.value);
		}

		mono_image_unlock (image);
		
		if (token)
			return mono_class_get_checked (image, MONO_TOKEN_TYPE_DEF | token, error);
		else
			return NULL;

	}

	/* add a cache if needed */
	for (i = 1; i <= t->rows; ++i) {
		mono_metadata_decode_row (t, i - 1, cols, MONO_TYPEDEF_SIZE);
		visib = cols [MONO_TYPEDEF_FLAGS] & TYPE_ATTRIBUTE_VISIBILITY_MASK;
		/*
		 * Nested types are accessed from the nesting name.  We use the fact that nested types use different visibility flags
		 * than toplevel types, thus avoiding the need to grovel through the NESTED_TYPE table
		 */
		if (visib >= TYPE_ATTRIBUTE_NESTED_PUBLIC && visib <= TYPE_ATTRIBUTE_NESTED_FAM_OR_ASSEM)
			continue;
		n = mono_metadata_string_heap (image, cols [MONO_TYPEDEF_NAME]);
		nspace = mono_metadata_string_heap (image, cols [MONO_TYPEDEF_NAMESPACE]);
		if (mono_utf8_strcasecmp (n, name) == 0 && mono_utf8_strcasecmp (nspace, name_space) == 0)
			return mono_class_get_checked (image, MONO_TOKEN_TYPE_DEF | i, error);
	}
	return NULL;
}

static MonoClass*
return_nested_in (MonoClass *klass, char *nested)
{
	MonoClass *found;
	char *s = strchr (nested, '/');
	gpointer iter = NULL;

	if (s) {
		*s = 0;
		s++;
	}

	while ((found = mono_class_get_nested_types (klass, &iter))) {
		if (strcmp (found->name, nested) == 0) {
			if (s)
				return return_nested_in (found, s);
			return found;
		}
	}
	return NULL;
}

static MonoClass*
search_modules (MonoImage *image, const char *name_space, const char *name, MonoError *error)
{
	MonoTableInfo *file_table = &image->tables [MONO_TABLE_FILE];
	MonoImage *file_image;
	MonoClass *klass;
	int i;

	mono_error_init (error);

	/* 
	 * The EXPORTEDTYPES table only contains public types, so have to search the
	 * modules as well.
	 * Note: image->modules contains the contents of the MODULEREF table, while
	 * the real module list is in the FILE table.
	 */
	for (i = 0; i < file_table->rows; i++) {
		guint32 cols [MONO_FILE_SIZE];
		mono_metadata_decode_row (file_table, i, cols, MONO_FILE_SIZE);
		if (cols [MONO_FILE_FLAGS] == FILE_CONTAINS_NO_METADATA)
			continue;

		file_image = mono_image_load_file_for_image_checked (image, i + 1, error);
		if (file_image) {
			klass = mono_class_from_name_checked (file_image, name_space, name, error);
			if (klass || !is_ok (error))
				return klass;
		}
	}

	return NULL;
}

static MonoClass *
mono_class_from_name_checked_aux (MonoImage *image, const char* name_space, const char *name, GHashTable* visited_images, MonoError *error)
{
	GHashTable *nspace_table;
	MonoImage *loaded_image;
	guint32 token = 0;
	int i;
	MonoClass *klass;
	char *nested;
	char buf [1024];

	mono_error_init (error);

	// Checking visited images avoids stack overflows when cyclic references exist.
	if (g_hash_table_lookup (visited_images, image))
		return NULL;

	g_hash_table_insert (visited_images, image, GUINT_TO_POINTER(1));

	if ((nested = strchr (name, '/'))) {
		int pos = nested - name;
		int len = strlen (name);
		if (len > 1023)
			return NULL;
		memcpy (buf, name, len + 1);
		buf [pos] = 0;
		nested = buf + pos + 1;
		name = buf;
	}

	/* FIXME: get_class_from_name () can't handle types in the EXPORTEDTYPE table */
	if (get_class_from_name && image->tables [MONO_TABLE_EXPORTEDTYPE].rows == 0) {
		gboolean res = get_class_from_name (image, name_space, name, &klass);
		if (res) {
			if (!klass) {
				klass = search_modules (image, name_space, name, error);
				if (!is_ok (error))
					return NULL;
			}
			if (nested)
				return klass ? return_nested_in (klass, nested) : NULL;
			else
				return klass;
		}
	}

	mono_image_init_name_cache (image);
	mono_image_lock (image);

	nspace_table = (GHashTable *)g_hash_table_lookup (image->name_cache, name_space);

	if (nspace_table)
		token = GPOINTER_TO_UINT (g_hash_table_lookup (nspace_table, name));

	mono_image_unlock (image);

	if (!token && image_is_dynamic (image) && image->modules) {
		/* Search modules as well */
		for (i = 0; i < image->module_count; ++i) {
			MonoImage *module = image->modules [i];

			klass = mono_class_from_name_checked (module, name_space, name, error);
			if (klass || !is_ok (error))
				return klass;
		}
	}

	if (!token) {
		klass = search_modules (image, name_space, name, error);
		if (klass || !is_ok (error))
			return klass;
		return NULL;
	}

	if (mono_metadata_token_table (token) == MONO_TABLE_EXPORTEDTYPE) {
		MonoTableInfo  *t = &image->tables [MONO_TABLE_EXPORTEDTYPE];
		guint32 cols [MONO_EXP_TYPE_SIZE];
		guint32 idx, impl;

		idx = mono_metadata_token_index (token);

		mono_metadata_decode_row (t, idx - 1, cols, MONO_EXP_TYPE_SIZE);

		impl = cols [MONO_EXP_TYPE_IMPLEMENTATION];
		if ((impl & MONO_IMPLEMENTATION_MASK) == MONO_IMPLEMENTATION_FILE) {
			loaded_image = mono_assembly_load_module_checked (image->assembly, impl >> MONO_IMPLEMENTATION_BITS, error);
			if (!loaded_image)
				return NULL;
			klass = mono_class_from_name_checked_aux (loaded_image, name_space, name, visited_images, error);
			if (nested)
				return klass ? return_nested_in (klass, nested) : NULL;
			return klass;
		} else if ((impl & MONO_IMPLEMENTATION_MASK) == MONO_IMPLEMENTATION_ASSEMBLYREF) {
			guint32 assembly_idx;

			assembly_idx = impl >> MONO_IMPLEMENTATION_BITS;

			mono_assembly_load_reference (image, assembly_idx - 1);
			g_assert (image->references [assembly_idx - 1]);
			if (image->references [assembly_idx - 1] == (gpointer)-1)
				return NULL;			
			klass = mono_class_from_name_checked_aux (image->references [assembly_idx - 1]->image, name_space, name, visited_images, error);
			if (nested)
				return klass ? return_nested_in (klass, nested) : NULL;
			return klass;
		} else {
			g_assert_not_reached ();
		}
	}

	token = MONO_TOKEN_TYPE_DEF | token;

	klass = mono_class_get_checked (image, token, error);
	if (nested)
		return return_nested_in (klass, nested);
	return klass;
}

/**
 * mono_class_from_name_checked:
 * @image: The MonoImage where the type is looked up in
 * @name_space: the type namespace
 * @name: the type short name.
 *
 * Obtains a MonoClass with a given namespace and a given name which
 * is located in the given MonoImage.
 *
 * Works like mono_class_from_name, but error handling is tricky. It can return NULL and have no error
 * set if the class was not found or it will return NULL and set the error if there was a loading error.
 */
MonoClass *
mono_class_from_name_checked (MonoImage *image, const char* name_space, const char *name, MonoError *error)
{
	MonoClass *klass;
	GHashTable *visited_images;

	visited_images = g_hash_table_new (g_direct_hash, g_direct_equal);

	klass = mono_class_from_name_checked_aux (image, name_space, name, visited_images, error);

	g_hash_table_destroy (visited_images);

	return klass;
}

/**
 * mono_class_from_name:
 * @image: The MonoImage where the type is looked up in
 * @name_space: the type namespace
 * @name: the type short name.
 *
 * Obtains a MonoClass with a given namespace and a given name which
 * is located in the given MonoImage.
 *
 * To reference nested classes, use the "/" character as a separator.
 * For example use "Foo/Bar" to reference the class Bar that is nested
 * inside Foo, like this: "class Foo { class Bar {} }".
 */
MonoClass *
mono_class_from_name (MonoImage *image, const char* name_space, const char *name)
{
	MonoError error;
	MonoClass *klass;

	klass = mono_class_from_name_checked (image, name_space, name, &error);
	mono_error_cleanup (&error); /* FIXME Don't swallow the error */

	return klass;
}

/**
 * mono_class_load_from_name:
 * @image: The MonoImage where the type is looked up in
 * @name_space: the type namespace
 * @name: the type short name.
 *
 * This function works exactly like mono_class_from_name but it will abort if the class is not found.
 * This function should be used by the runtime for critical types to which there's no way to recover but crash
 * If they are missing. Thing of System.Object or System.String.
 */
MonoClass *
mono_class_load_from_name (MonoImage *image, const char* name_space, const char *name)
{
	MonoError error;
	MonoClass *klass;

	klass = mono_class_from_name_checked (image, name_space, name, &error);
	if (!klass)
		g_error ("Runtime critical type %s.%s not found", name_space, name);
	if (!mono_error_ok (&error))
		g_error ("Could not load runtime critical type %s.%s due to %s", name_space, name, mono_error_get_message (&error));
	return klass;
}

/**
 * mono_class_try_load_from_name:
 * @image: The MonoImage where the type is looked up in
 * @name_space: the type namespace
 * @name: the type short name.
 *
 * This function tries to load a type, returning the class was found or NULL otherwise.
 * This function should be used by the runtime when probing for optional types, those that could have being linked out.
 *
 * Big design consideration. This function aborts if there was an error loading the type. This prevents us from missing
 * a type that we would otherwise assume to be available but was not due some error.
 *
 */
MonoClass*
mono_class_try_load_from_name (MonoImage *image, const char* name_space, const char *name)
{
	MonoError error;
	MonoClass *klass;

	klass = mono_class_from_name_checked (image, name_space, name, &error);
	if (!mono_error_ok (&error))
		g_error ("Could not load runtime critical type %s.%s due to %s", name_space, name, mono_error_get_message (&error));
	return klass;
}


/**
 * mono_class_is_subclass_of:
 * @klass: class to probe if it is a subclass of another one
 * @klassc: the class we suspect is the base class
 * @check_interfaces: whether we should perform interface checks
 *
 * This method determines whether @klass is a subclass of @klassc.
 *
 * If the @check_interfaces flag is set, then if @klassc is an interface
 * this method return TRUE if the @klass implements the interface or
 * if @klass is an interface, if one of its base classes is @klass.
 *
 * If @check_interfaces is false then, then if @klass is not an interface
 * then it returns TRUE if the @klass is a subclass of @klassc.
 *
 * if @klass is an interface and @klassc is System.Object, then this function
 * return true.
 *
 */
gboolean
mono_class_is_subclass_of (MonoClass *klass, MonoClass *klassc, 
			   gboolean check_interfaces)
{
	/* FIXME test for interfaces with variant generic arguments */
	mono_class_init (klass);
	mono_class_init (klassc);
	
	if (check_interfaces && MONO_CLASS_IS_INTERFACE (klassc) && !MONO_CLASS_IS_INTERFACE (klass)) {
		if (MONO_CLASS_IMPLEMENTS_INTERFACE (klass, klassc->interface_id))
			return TRUE;
	} else if (check_interfaces && MONO_CLASS_IS_INTERFACE (klassc) && MONO_CLASS_IS_INTERFACE (klass)) {
		int i;

		for (i = 0; i < klass->interface_count; i ++) {
			MonoClass *ic =  klass->interfaces [i];
			if (ic == klassc)
				return TRUE;
		}
	} else {
		if (!MONO_CLASS_IS_INTERFACE (klass) && mono_class_has_parent (klass, klassc))
			return TRUE;
	}

	/* 
	 * MS.NET thinks interfaces are a subclass of Object, so we think it as
	 * well.
	 */
	if (klassc == mono_defaults.object_class)
		return TRUE;

	return FALSE;
}

static gboolean
mono_type_is_generic_argument (MonoType *type)
{
	return type->type == MONO_TYPE_VAR || type->type == MONO_TYPE_MVAR;
}

gboolean
mono_class_has_variant_generic_params (MonoClass *klass)
{
	int i;
	MonoGenericContainer *container;

	if (!klass->generic_class)
		return FALSE;

	container = klass->generic_class->container_class->generic_container;

	for (i = 0; i < container->type_argc; ++i)
		if (mono_generic_container_get_param_info (container, i)->flags & (MONO_GEN_PARAM_VARIANT|MONO_GEN_PARAM_COVARIANT))
			return TRUE;

	return FALSE;
}

static gboolean
mono_gparam_is_reference_conversible (MonoClass *target, MonoClass *candidate, gboolean check_for_reference_conv)
{
	if (target == candidate)
		return TRUE;

	if (check_for_reference_conv &&
		mono_type_is_generic_argument (&target->byval_arg) &&
		mono_type_is_generic_argument (&candidate->byval_arg)) {
		MonoGenericParam *gparam = candidate->byval_arg.data.generic_param;
		MonoGenericParamInfo *pinfo = mono_generic_param_info (gparam);

		if (!pinfo || (pinfo->flags & GENERIC_PARAMETER_ATTRIBUTE_REFERENCE_TYPE_CONSTRAINT) == 0)
			return FALSE;
	}
	if (!mono_class_is_assignable_from (target, candidate))
		return FALSE;
	return TRUE;
}

/**
 * @container the generic container from the GTD
 * @klass: the class to be assigned to
 * @oklass: the source class
 * 
 * Both @klass and @oklass must be instances of the same generic interface.
 *
 * Returns: TRUE if @klass can be assigned to a @klass variable
 */
gboolean
mono_class_is_variant_compatible (MonoClass *klass, MonoClass *oklass, gboolean check_for_reference_conv)
{
	int j;
	MonoType **klass_argv, **oklass_argv;
	MonoClass *klass_gtd = mono_class_get_generic_type_definition (klass);
	MonoGenericContainer *container = klass_gtd->generic_container;

	if (klass == oklass)
		return TRUE;

	/*Viable candidates are instances of the same generic interface*/
	if (mono_class_get_generic_type_definition (oklass) != klass_gtd || oklass == klass_gtd)
		return FALSE;

	klass_argv = &klass->generic_class->context.class_inst->type_argv [0];
	oklass_argv = &oklass->generic_class->context.class_inst->type_argv [0];

	for (j = 0; j < container->type_argc; ++j) {
		MonoClass *param1_class = mono_class_from_mono_type (klass_argv [j]);
		MonoClass *param2_class = mono_class_from_mono_type (oklass_argv [j]);

		if (param1_class->valuetype != param2_class->valuetype || (param1_class->valuetype && param1_class != param2_class))
			return FALSE;

		/*
		 * The _VARIANT and _COVARIANT constants should read _COVARIANT and
		 * _CONTRAVARIANT, but they are in a public header so we can't fix it.
		 */
		if (param1_class != param2_class) {
			if (mono_generic_container_get_param_info (container, j)->flags & MONO_GEN_PARAM_VARIANT) {
				if (!mono_gparam_is_reference_conversible (param1_class, param2_class, check_for_reference_conv))
					return FALSE;
			} else if (mono_generic_container_get_param_info (container, j)->flags & MONO_GEN_PARAM_COVARIANT) {
				if (!mono_gparam_is_reference_conversible (param2_class, param1_class, check_for_reference_conv))
					return FALSE;
			} else
				return FALSE;
		}
	}
	return TRUE;
}

static gboolean
mono_gparam_is_assignable_from (MonoClass *target, MonoClass *candidate)
{
	MonoGenericParam *gparam, *ogparam;
	MonoGenericParamInfo *tinfo, *cinfo;
	MonoClass **candidate_class;
	gboolean class_constraint_satisfied, valuetype_constraint_satisfied;
	int tmask, cmask;

	if (target == candidate)
		return TRUE;
	if (target->byval_arg.type != candidate->byval_arg.type)
		return FALSE;

	gparam = target->byval_arg.data.generic_param;
	ogparam = candidate->byval_arg.data.generic_param;
	tinfo = mono_generic_param_info (gparam);
	cinfo = mono_generic_param_info (ogparam);

	class_constraint_satisfied = FALSE;
	valuetype_constraint_satisfied = FALSE;

	/*candidate must have a super set of target's special constraints*/
	tmask = tinfo->flags & GENERIC_PARAMETER_ATTRIBUTE_SPECIAL_CONSTRAINTS_MASK;
	cmask = cinfo->flags & GENERIC_PARAMETER_ATTRIBUTE_SPECIAL_CONSTRAINTS_MASK;

	if (cinfo->constraints) {
		for (candidate_class = cinfo->constraints; *candidate_class; ++candidate_class) {
			MonoClass *cc = *candidate_class;

			if (mono_type_is_reference (&cc->byval_arg) && !MONO_CLASS_IS_INTERFACE (cc))
				class_constraint_satisfied = TRUE;
			else if (!mono_type_is_reference (&cc->byval_arg) && !MONO_CLASS_IS_INTERFACE (cc))
				valuetype_constraint_satisfied = TRUE;
		}
	}
	class_constraint_satisfied |= (cmask & GENERIC_PARAMETER_ATTRIBUTE_REFERENCE_TYPE_CONSTRAINT) != 0;
	valuetype_constraint_satisfied |= (cmask & GENERIC_PARAMETER_ATTRIBUTE_VALUE_TYPE_CONSTRAINT) != 0;

	if ((tmask & GENERIC_PARAMETER_ATTRIBUTE_REFERENCE_TYPE_CONSTRAINT) && !class_constraint_satisfied)
		return FALSE;
	if ((tmask & GENERIC_PARAMETER_ATTRIBUTE_VALUE_TYPE_CONSTRAINT) && !valuetype_constraint_satisfied)
		return FALSE;
	if ((tmask & GENERIC_PARAMETER_ATTRIBUTE_CONSTRUCTOR_CONSTRAINT) && !((cmask & GENERIC_PARAMETER_ATTRIBUTE_CONSTRUCTOR_CONSTRAINT) ||
		valuetype_constraint_satisfied)) {
		return FALSE;
	}


	/*candidate type constraints must be a superset of target's*/
	if (tinfo->constraints) {
		MonoClass **target_class;
		for (target_class = tinfo->constraints; *target_class; ++target_class) {
			MonoClass *tc = *target_class;

			/*
			 * A constraint from @target might inflate into @candidate itself and in that case we don't need
			 * check it's constraints since it satisfy the constraint by itself.
			 */
			if (mono_metadata_type_equal (&tc->byval_arg, &candidate->byval_arg))
				continue;

			if (!cinfo->constraints)
				return FALSE;

			for (candidate_class = cinfo->constraints; *candidate_class; ++candidate_class) {
				MonoClass *cc = *candidate_class;

				if (mono_class_is_assignable_from (tc, cc))
					break;

				/*
				 * This happens when we have the following:
				 *
				 * Bar<K> where K : IFace
				 * Foo<T, U> where T : U where U : IFace
				 * 	...
				 * 	Bar<T> <- T here satisfy K constraint transitively through to U's constraint
				 *
				 */
				if (mono_type_is_generic_argument (&cc->byval_arg)) {
					if (mono_gparam_is_assignable_from (target, cc))
						break;
				}
			}
			if (!*candidate_class)
				return FALSE;
		}
	}

	/*candidate itself must have a constraint that satisfy target*/
	if (cinfo->constraints) {
		for (candidate_class = cinfo->constraints; *candidate_class; ++candidate_class) {
			MonoClass *cc = *candidate_class;
			if (mono_class_is_assignable_from (target, cc))
				return TRUE;
		}
	}
	return FALSE;
}

/**
 * mono_class_is_assignable_from:
 * @klass: the class to be assigned to
 * @oklass: the source class
 *
 * Returns: TRUE if an instance of object oklass can be assigned to an
 * instance of object @klass
 */
gboolean
mono_class_is_assignable_from (MonoClass *klass, MonoClass *oklass)
{
	MonoError error;
	/*FIXME this will cause a lot of irrelevant stuff to be loaded.*/
	if (!klass->inited)
		mono_class_init (klass);

	if (!oklass->inited)
		mono_class_init (oklass);

	if (mono_class_has_failure (klass) || mono_class_has_failure  (oklass))
		return FALSE;

	if (mono_type_is_generic_argument (&klass->byval_arg)) {
		if (!mono_type_is_generic_argument (&oklass->byval_arg))
			return FALSE;
		return mono_gparam_is_assignable_from (klass, oklass);
	}

	if (MONO_CLASS_IS_INTERFACE (klass)) {
		if ((oklass->byval_arg.type == MONO_TYPE_VAR) || (oklass->byval_arg.type == MONO_TYPE_MVAR)) {
			MonoGenericParam *gparam = oklass->byval_arg.data.generic_param;
			MonoClass **constraints = mono_generic_container_get_param_info (gparam->owner, gparam->num)->constraints;
			int i;

			if (constraints) {
				for (i = 0; constraints [i]; ++i) {
					if (mono_class_is_assignable_from (klass, constraints [i]))
						return TRUE;
				}
			}

			return FALSE;
		}

		/* interface_offsets might not be set for dynamic classes */
		if (oklass->ref_info_handle && !oklass->interface_bitmap) {
			/* 
			 * oklass might be a generic type parameter but they have 
			 * interface_offsets set.
			 */
 			gboolean result = mono_reflection_call_is_assignable_to (oklass, klass, &error);
			if (!is_ok (&error)) {
				mono_error_cleanup (&error);
				return FALSE;
			}
			return result;
		}
		if (!oklass->interface_bitmap)
			/* Happens with generic instances of not-yet created dynamic types */
			return FALSE;
		if (MONO_CLASS_IMPLEMENTS_INTERFACE (oklass, klass->interface_id))
			return TRUE;

		if (mono_class_has_variant_generic_params (klass)) {
			int i;
			mono_class_setup_interfaces (oklass, &error);
			if (!mono_error_ok (&error)) {
				mono_error_cleanup (&error);
				return FALSE;
			}

			/*klass is a generic variant interface, We need to extract from oklass a list of ifaces which are viable candidates.*/
			for (i = 0; i < oklass->interface_offsets_count; ++i) {
				MonoClass *iface = oklass->interfaces_packed [i];

				if (mono_class_is_variant_compatible (klass, iface, FALSE))
					return TRUE;
			}
		}
		return FALSE;
	} else if (klass->delegate) {
		if (mono_class_has_variant_generic_params (klass) && mono_class_is_variant_compatible (klass, oklass, FALSE))
			return TRUE;
	}else if (klass->rank) {
		MonoClass *eclass, *eoclass;

		if (oklass->rank != klass->rank)
			return FALSE;

		/* vectors vs. one dimensional arrays */
		if (oklass->byval_arg.type != klass->byval_arg.type)
			return FALSE;

		eclass = klass->cast_class;
		eoclass = oklass->cast_class;

		/* 
		 * a is b does not imply a[] is b[] when a is a valuetype, and
		 * b is a reference type.
		 */

		if (eoclass->valuetype) {
			if ((eclass == mono_defaults.enum_class) || 
				(eclass == mono_defaults.enum_class->parent) ||
				(eclass == mono_defaults.object_class))
				return FALSE;
		}

		return mono_class_is_assignable_from (klass->cast_class, oklass->cast_class);
	} else if (mono_class_is_nullable (klass)) {
		if (mono_class_is_nullable (oklass))
			return mono_class_is_assignable_from (klass->cast_class, oklass->cast_class);
		else
			return mono_class_is_assignable_from (klass->cast_class, oklass);
	} else if (klass == mono_defaults.object_class)
		return TRUE;

	return mono_class_has_parent (oklass, klass);
}	

/*Check if @oklass is variant compatible with @klass.*/
static gboolean
mono_class_is_variant_compatible_slow (MonoClass *klass, MonoClass *oklass)
{
	int j;
	MonoType **klass_argv, **oklass_argv;
	MonoClass *klass_gtd = mono_class_get_generic_type_definition (klass);
	MonoGenericContainer *container = klass_gtd->generic_container;

	/*Viable candidates are instances of the same generic interface*/
	if (mono_class_get_generic_type_definition (oklass) != klass_gtd || oklass == klass_gtd)
		return FALSE;

	klass_argv = &klass->generic_class->context.class_inst->type_argv [0];
	oklass_argv = &oklass->generic_class->context.class_inst->type_argv [0];

	for (j = 0; j < container->type_argc; ++j) {
		MonoClass *param1_class = mono_class_from_mono_type (klass_argv [j]);
		MonoClass *param2_class = mono_class_from_mono_type (oklass_argv [j]);

		if (param1_class->valuetype != param2_class->valuetype)
			return FALSE;

		/*
		 * The _VARIANT and _COVARIANT constants should read _COVARIANT and
		 * _CONTRAVARIANT, but they are in a public header so we can't fix it.
		 */
		if (param1_class != param2_class) {
			if (mono_generic_container_get_param_info (container, j)->flags & MONO_GEN_PARAM_VARIANT) {
				if (!mono_class_is_assignable_from_slow (param1_class, param2_class))
					return FALSE;
			} else if (mono_generic_container_get_param_info (container, j)->flags & MONO_GEN_PARAM_COVARIANT) {
				if (!mono_class_is_assignable_from_slow (param2_class, param1_class))
					return FALSE;
			} else
				return FALSE;
		}
	}
	return TRUE;
}
/*Check if @candidate implements the interface @target*/
static gboolean
mono_class_implement_interface_slow (MonoClass *target, MonoClass *candidate)
{
	MonoError error;
	int i;
	gboolean is_variant = mono_class_has_variant_generic_params (target);

	if (is_variant && MONO_CLASS_IS_INTERFACE (candidate)) {
		if (mono_class_is_variant_compatible_slow (target, candidate))
			return TRUE;
	}

	do {
		if (candidate == target)
			return TRUE;

		/*A TypeBuilder can have more interfaces on tb->interfaces than on candidate->interfaces*/
		if (image_is_dynamic (candidate->image) && !candidate->wastypebuilder) {
			MonoReflectionTypeBuilder *tb = (MonoReflectionTypeBuilder *)mono_class_get_ref_info (candidate);
			int j;
			if (tb && tb->interfaces) {
				for (j = mono_array_length (tb->interfaces) - 1; j >= 0; --j) {
					MonoReflectionType *iface = mono_array_get (tb->interfaces, MonoReflectionType*, j);
					MonoClass *iface_class;

					/* we can't realize the type here since it can do pretty much anything. */
					if (!iface->type)
						continue;
					iface_class = mono_class_from_mono_type (iface->type);
					if (iface_class == target)
						return TRUE;
					if (is_variant && mono_class_is_variant_compatible_slow (target, iface_class))
						return TRUE;
					if (mono_class_implement_interface_slow (target, iface_class))
						return TRUE;
				}
			}
		} else {
			/*setup_interfaces don't mono_class_init anything*/
			/*FIXME this doesn't handle primitive type arrays.
			ICollection<sbyte> x byte [] won't work because candidate->interfaces, for byte[], won't have IList<sbyte>.
			A possible way to fix this would be to move that to setup_interfaces from setup_interface_offsets.
			*/
			mono_class_setup_interfaces (candidate, &error);
			if (!mono_error_ok (&error)) {
				mono_error_cleanup (&error);
				return FALSE;
			}

			for (i = 0; i < candidate->interface_count; ++i) {
				if (candidate->interfaces [i] == target)
					return TRUE;
				
				if (is_variant && mono_class_is_variant_compatible_slow (target, candidate->interfaces [i]))
					return TRUE;

				 if (mono_class_implement_interface_slow (target, candidate->interfaces [i]))
					return TRUE;
			}
		}
		candidate = candidate->parent;
	} while (candidate);

	return FALSE;
}

/*
 * Check if @oklass can be assigned to @klass.
 * This function does the same as mono_class_is_assignable_from but is safe to be used from mono_class_init context.
 */
gboolean
mono_class_is_assignable_from_slow (MonoClass *target, MonoClass *candidate)
{
	if (candidate == target)
		return TRUE;
	if (target == mono_defaults.object_class)
		return TRUE;

	if (mono_class_has_parent (candidate, target))
		return TRUE;

	/*If target is not an interface there is no need to check them.*/
	if (MONO_CLASS_IS_INTERFACE (target))
		return mono_class_implement_interface_slow (target, candidate);

 	if (target->delegate && mono_class_has_variant_generic_params (target))
		return mono_class_is_variant_compatible (target, candidate, FALSE);

	if (target->rank) {
		MonoClass *eclass, *eoclass;

		if (target->rank != candidate->rank)
			return FALSE;

		/* vectors vs. one dimensional arrays */
		if (target->byval_arg.type != candidate->byval_arg.type)
			return FALSE;

		eclass = target->cast_class;
		eoclass = candidate->cast_class;

		/*
		 * a is b does not imply a[] is b[] when a is a valuetype, and
		 * b is a reference type.
		 */

		if (eoclass->valuetype) {
			if ((eclass == mono_defaults.enum_class) ||
				(eclass == mono_defaults.enum_class->parent) ||
				(eclass == mono_defaults.object_class))
				return FALSE;
		}

		return mono_class_is_assignable_from_slow (target->cast_class, candidate->cast_class);
	}
	/*FIXME properly handle nullables */
	/*FIXME properly handle (M)VAR */
	return FALSE;
}

/**
 * mono_class_get_cctor:
 * @klass: A MonoClass pointer
 *
 * Returns: The static constructor of @klass if it exists, NULL otherwise.
 */
MonoMethod*
mono_class_get_cctor (MonoClass *klass)
{
	MonoCachedClassInfo cached_info;

	if (image_is_dynamic (klass->image)) {
		/* 
		 * has_cctor is not set for these classes because mono_class_init () is
		 * not run for them.
		 */
		return mono_class_get_method_from_name_flags (klass, ".cctor", -1, METHOD_ATTRIBUTE_SPECIAL_NAME);
	}

	if (!klass->has_cctor)
		return NULL;

	if (mono_class_get_cached_class_info (klass, &cached_info)) {
		MonoError error;
		MonoMethod *result = mono_get_method_checked (klass->image, cached_info.cctor_token, klass, NULL, &error);
		if (!mono_error_ok (&error))
			g_error ("Could not lookup class cctor from cached metadata due to %s", mono_error_get_message (&error));
		return result;
	}

	if (klass->generic_class && !klass->methods)
		return mono_class_get_inflated_method (klass, mono_class_get_cctor (klass->generic_class->container_class));

	return mono_class_get_method_from_name_flags (klass, ".cctor", -1, METHOD_ATTRIBUTE_SPECIAL_NAME);
}

/**
 * mono_class_get_finalizer:
 * @klass: The MonoClass pointer
 *
 * Returns: The finalizer method of @klass if it exists, NULL otherwise.
 */
MonoMethod*
mono_class_get_finalizer (MonoClass *klass)
{
	MonoCachedClassInfo cached_info;

	if (!klass->inited)
		mono_class_init (klass);
	if (!mono_class_has_finalizer (klass))
		return NULL;

	if (mono_class_get_cached_class_info (klass, &cached_info)) {
		MonoError error;
		MonoMethod *result = mono_get_method_checked (cached_info.finalize_image, cached_info.finalize_token, NULL, NULL, &error);
		if (!mono_error_ok (&error))
			g_error ("Could not lookup finalizer from cached metadata due to %s", mono_error_get_message (&error));
		return result;
	}else {
		mono_class_setup_vtable (klass);
		return klass->vtable [finalize_slot];
	}
}

/**
 * mono_class_needs_cctor_run:
 * @klass: the MonoClass pointer
 * @caller: a MonoMethod describing the caller
 *
 * Determines whenever the class has a static constructor and whenever it
 * needs to be called when executing CALLER.
 */
gboolean
mono_class_needs_cctor_run (MonoClass *klass, MonoMethod *caller)
{
	MonoMethod *method;

	method = mono_class_get_cctor (klass);
	if (method)
		return (method == caller) ? FALSE : TRUE;
	else
		return FALSE;
}

/**
 * mono_class_array_element_size:
 * @klass: 
 *
 * Returns: The number of bytes an element of type @klass
 * uses when stored into an array.
 */
gint32
mono_class_array_element_size (MonoClass *klass)
{
	MonoType *type = &klass->byval_arg;
	
handle_enum:
	switch (type->type) {
	case MONO_TYPE_I1:
	case MONO_TYPE_U1:
	case MONO_TYPE_BOOLEAN:
		return 1;
	case MONO_TYPE_I2:
	case MONO_TYPE_U2:
	case MONO_TYPE_CHAR:
		return 2;
	case MONO_TYPE_I4:
	case MONO_TYPE_U4:
	case MONO_TYPE_R4:
		return 4;
	case MONO_TYPE_I:
	case MONO_TYPE_U:
	case MONO_TYPE_PTR:
	case MONO_TYPE_CLASS:
	case MONO_TYPE_STRING:
	case MONO_TYPE_OBJECT:
	case MONO_TYPE_SZARRAY:
	case MONO_TYPE_ARRAY: 
		return sizeof (gpointer);
	case MONO_TYPE_I8:
	case MONO_TYPE_U8:
	case MONO_TYPE_R8:
		return 8;
	case MONO_TYPE_VALUETYPE:
		if (type->data.klass->enumtype) {
			type = mono_class_enum_basetype (type->data.klass);
			klass = klass->element_class;
			goto handle_enum;
		}
		return mono_class_instance_size (klass) - sizeof (MonoObject);
	case MONO_TYPE_GENERICINST:
		type = &type->data.generic_class->container_class->byval_arg;
		goto handle_enum;
	case MONO_TYPE_VAR:
	case MONO_TYPE_MVAR: {
		int align;

		return mono_type_size (type, &align);
	}
	case MONO_TYPE_VOID:
		return 0;
		
	default:
		g_error ("unknown type 0x%02x in mono_class_array_element_size", type->type);
	}
	return -1;
}

/**
 * mono_array_element_size:
 * @ac: pointer to a #MonoArrayClass
 *
 * Returns: The size of single array element.
 */
gint32
mono_array_element_size (MonoClass *ac)
{
	g_assert (ac->rank);
	return ac->sizes.element_size;
}

gpointer
mono_ldtoken (MonoImage *image, guint32 token, MonoClass **handle_class,
	      MonoGenericContext *context)
{
	MonoError error;
	gpointer res = mono_ldtoken_checked (image, token, handle_class, context, &error);
	g_assert (mono_error_ok (&error));
	return res;
}

gpointer
mono_ldtoken_checked (MonoImage *image, guint32 token, MonoClass **handle_class,
	      MonoGenericContext *context, MonoError *error)
{
	mono_error_init (error);

	if (image_is_dynamic (image)) {
		MonoClass *tmp_handle_class;
		gpointer obj = mono_lookup_dynamic_token_class (image, token, TRUE, &tmp_handle_class, context, error);

		mono_error_assert_ok (error);
		g_assert (tmp_handle_class);
		if (handle_class)
			*handle_class = tmp_handle_class;

		if (tmp_handle_class == mono_defaults.typehandle_class)
			return &((MonoClass*)obj)->byval_arg;
		else
			return obj;
	}

	switch (token & 0xff000000) {
	case MONO_TOKEN_TYPE_DEF:
	case MONO_TOKEN_TYPE_REF:
	case MONO_TOKEN_TYPE_SPEC: {
		MonoType *type;
		if (handle_class)
			*handle_class = mono_defaults.typehandle_class;
		type = mono_type_get_checked (image, token, context, error);
		if (!type)
			return NULL;

		mono_class_init (mono_class_from_mono_type (type));
		/* We return a MonoType* as handle */
		return type;
	}
	case MONO_TOKEN_FIELD_DEF: {
		MonoClass *klass;
		guint32 type = mono_metadata_typedef_from_field (image, mono_metadata_token_index (token));
		if (!type) {
			mono_error_set_bad_image (error, image, "Bad ldtoken %x", token);
			return NULL;
		}
		if (handle_class)
			*handle_class = mono_defaults.fieldhandle_class;
		klass = mono_class_get_and_inflate_typespec_checked (image, MONO_TOKEN_TYPE_DEF | type, context, error);
		if (!klass)
			return NULL;

		mono_class_init (klass);
		return mono_class_get_field (klass, token);
	}
	case MONO_TOKEN_METHOD_DEF:
	case MONO_TOKEN_METHOD_SPEC: {
		MonoMethod *meth;
		meth = mono_get_method_checked (image, token, NULL, context, error);
		if (handle_class)
			*handle_class = mono_defaults.methodhandle_class;
		if (!meth)
			return NULL;

		return meth;
	}
	case MONO_TOKEN_MEMBER_REF: {
		guint32 cols [MONO_MEMBERREF_SIZE];
		const char *sig;
		mono_metadata_decode_row (&image->tables [MONO_TABLE_MEMBERREF], mono_metadata_token_index (token) - 1, cols, MONO_MEMBERREF_SIZE);
		sig = mono_metadata_blob_heap (image, cols [MONO_MEMBERREF_SIGNATURE]);
		mono_metadata_decode_blob_size (sig, &sig);
		if (*sig == 0x6) { /* it's a field */
			MonoClass *klass;
			MonoClassField *field;
			field = mono_field_from_token_checked (image, token, &klass, context, error);
			if (handle_class)
				*handle_class = mono_defaults.fieldhandle_class;
			return field;
		} else {
			MonoMethod *meth;
			meth = mono_get_method_checked (image, token, NULL, context, error);
			if (handle_class)
				*handle_class = mono_defaults.methodhandle_class;
			return meth;
		}
	}
	default:
		mono_error_set_bad_image (error, image, "Bad ldtoken %x", token);
	}
	return NULL;
}

gpointer
mono_lookup_dynamic_token (MonoImage *image, guint32 token, MonoGenericContext *context, MonoError *error)
{
	MonoClass *handle_class;
	mono_error_init (error);
	return mono_reflection_lookup_dynamic_token (image, token, TRUE, &handle_class, context, error);
}

gpointer
mono_lookup_dynamic_token_class (MonoImage *image, guint32 token, gboolean valid_token, MonoClass **handle_class, MonoGenericContext *context, MonoError *error)
{
	return mono_reflection_lookup_dynamic_token (image, token, valid_token, handle_class, context, error);
}

static MonoGetCachedClassInfo get_cached_class_info = NULL;

void
mono_install_get_cached_class_info (MonoGetCachedClassInfo func)
{
	get_cached_class_info = func;
}

static gboolean
mono_class_get_cached_class_info (MonoClass *klass, MonoCachedClassInfo *res)
{
	if (!get_cached_class_info)
		return FALSE;
	else
		return get_cached_class_info (klass, res);
}

void
mono_install_get_class_from_name (MonoGetClassFromName func)
{
	get_class_from_name = func;
}

/**
 * mono_class_get_image:
 *
 * Use this method to get the `MonoImage*` where this class came from.
 *
 * Returns: The image where this class is defined.
 */
MonoImage*
mono_class_get_image (MonoClass *klass)
{
	return klass->image;
}

/**
 * mono_class_get_element_class:
 * @klass: the MonoClass to act on
 *
 * Use this function to get the element class of an array.
 *
 * Returns: The element class of an array.
 */
MonoClass*
mono_class_get_element_class (MonoClass *klass)
{
	return klass->element_class;
}

/**
 * mono_class_is_valuetype:
 * @klass: the MonoClass to act on
 *
 * Use this method to determine if the provided `MonoClass*` represents a value type,
 * or a reference type.
 *
 * Returns: TRUE if the MonoClass represents a ValueType, FALSE if it represents a reference type.
 */
gboolean
mono_class_is_valuetype (MonoClass *klass)
{
	return klass->valuetype;
}

/**
 * mono_class_is_enum:
 * @klass: the MonoClass to act on
 *
 * Use this function to determine if the provided `MonoClass*` represents an enumeration.
 *
 * Returns: TRUE if the MonoClass represents an enumeration.
 */
gboolean
mono_class_is_enum (MonoClass *klass)
{
	return klass->enumtype;
}

/**
 * mono_class_enum_basetype:
 * @klass: the MonoClass to act on
 *
 * Use this function to get the underlying type for an enumeration value.
 * 
 * Returns: The underlying type representation for an enumeration.
 */
MonoType*
mono_class_enum_basetype (MonoClass *klass)
{
	if (klass->element_class == klass)
		/* SRE or broken types */
		return NULL;
	else
		return &klass->element_class->byval_arg;
}

/**
 * mono_class_get_parent
 * @klass: the MonoClass to act on
 *
 * Returns: The parent class for this class.
 */
MonoClass*
mono_class_get_parent (MonoClass *klass)
{
	return klass->parent;
}

/**
 * mono_class_get_nesting_type:
 * @klass: the MonoClass to act on
 *
 * Use this function to obtain the class that the provided `MonoClass*` is nested on.
 *
 * If the return is NULL, this indicates that this class is not nested.
 *
 * Returns: The container type where this type is nested or NULL if this type is not a nested type.
 */
MonoClass*
mono_class_get_nesting_type (MonoClass *klass)
{
	return klass->nested_in;
}

/**
 * mono_class_get_rank:
 * @klass: the MonoClass to act on
 *
 * Returns: The rank for the array (the number of dimensions).
 */
int
mono_class_get_rank (MonoClass *klass)
{
	return klass->rank;
}

/**
 * mono_class_get_flags:
 * @klass: the MonoClass to act on
 *
 * The type flags from the TypeDef table from the metadata.
 * see the TYPE_ATTRIBUTE_* definitions on tabledefs.h for the
 * different values.
 *
 * Returns: The flags from the TypeDef table.
 */
guint32
mono_class_get_flags (MonoClass *klass)
{
	return klass->flags;
}

/**
 * mono_class_get_name
 * @klass: the MonoClass to act on
 *
 * Returns: The name of the class.
 */
const char*
mono_class_get_name (MonoClass *klass)
{
	return klass->name;
}

/**
 * mono_class_get_namespace:
 * @klass: the MonoClass to act on
 *
 * Returns: The namespace of the class.
 */
const char*
mono_class_get_namespace (MonoClass *klass)
{
	return klass->name_space;
}

/**
 * mono_class_get_type:
 * @klass: the MonoClass to act on
 *
 * This method returns the internal Type representation for the class.
 *
 * Returns: The MonoType from the class.
 */
MonoType*
mono_class_get_type (MonoClass *klass)
{
	return &klass->byval_arg;
}

/**
 * mono_class_get_type_token:
 * @klass: the MonoClass to act on
 *
 * This method returns type token for the class.
 *
 * Returns: The type token for the class.
 */
guint32
mono_class_get_type_token (MonoClass *klass)
{
  return klass->type_token;
}

/**
 * mono_class_get_byref_type:
 * @klass: the MonoClass to act on
 *
 * 
 */
MonoType*
mono_class_get_byref_type (MonoClass *klass)
{
	return &klass->this_arg;
}

/**
 * mono_class_num_fields:
 * @klass: the MonoClass to act on
 *
 * Returns: The number of static and instance fields in the class.
 */
int
mono_class_num_fields (MonoClass *klass)
{
	return klass->field.count;
}

/**
 * mono_class_num_methods:
 * @klass: the MonoClass to act on
 *
 * Returns: The number of methods in the class.
 */
int
mono_class_num_methods (MonoClass *klass)
{
	return klass->method.count;
}

/**
 * mono_class_num_properties
 * @klass: the MonoClass to act on
 *
 * Returns: The number of properties in the class.
 */
int
mono_class_num_properties (MonoClass *klass)
{
	mono_class_setup_properties (klass);

	return klass->ext->property.count;
}

/**
 * mono_class_num_events:
 * @klass: the MonoClass to act on
 *
 * Returns: The number of events in the class.
 */
int
mono_class_num_events (MonoClass *klass)
{
	mono_class_setup_events (klass);

	return klass->ext->event.count;
}

/**
 * mono_class_get_fields:
 * @klass: the MonoClass to act on
 *
 * This routine is an iterator routine for retrieving the fields in a class.
 *
 * You must pass a gpointer that points to zero and is treated as an opaque handle to
 * iterate over all of the elements.  When no more values are
 * available, the return value is NULL.
 *
 * Returns: a @MonoClassField* on each iteration, or NULL when no more fields are available.
 */
MonoClassField*
mono_class_get_fields (MonoClass* klass, gpointer *iter)
{
	MonoClassField* field;
	if (!iter)
		return NULL;
	if (!*iter) {
		mono_class_setup_fields (klass);
		if (mono_class_has_failure (klass))
			return NULL;
		/* start from the first */
		if (klass->field.count) {
			*iter = &klass->fields [0];
			return &klass->fields [0];
		} else {
			/* no fields */
			return NULL;
		}
	}
	field = (MonoClassField *)*iter;
	field++;
	if (field < &klass->fields [klass->field.count]) {
		*iter = field;
		return field;
	}
	return NULL;
}

/**
 * mono_class_get_methods
 * @klass: the MonoClass to act on
 *
 * This routine is an iterator routine for retrieving the fields in a class.
 *
 * You must pass a gpointer that points to zero and is treated as an opaque handle to
 * iterate over all of the elements.  When no more values are
 * available, the return value is NULL.
 *
 * Returns: a MonoMethod on each iteration or NULL when no more methods are available.
 */
MonoMethod*
mono_class_get_methods (MonoClass* klass, gpointer *iter)
{
	MonoMethod** method;
	if (!iter)
		return NULL;
	if (!*iter) {
		mono_class_setup_methods (klass);

		/*
		 * We can't fail lookup of methods otherwise the runtime will burst in flames on all sort of places.
		 * FIXME we should better report this error to the caller
		 */
		if (!klass->methods)
			return NULL;
		/* start from the first */
		if (klass->method.count) {
			*iter = &klass->methods [0];
			return klass->methods [0];
		} else {
			/* no method */
			return NULL;
		}
	}
	method = (MonoMethod **)*iter;
	method++;
	if (method < &klass->methods [klass->method.count]) {
		*iter = method;
		return *method;
	}
	return NULL;
}

/*
 * mono_class_get_virtual_methods:
 *
 *   Iterate over the virtual methods of KLASS.
 *
 * LOCKING: Assumes the loader lock is held (because of the klass->methods check).
 */
static MonoMethod*
mono_class_get_virtual_methods (MonoClass* klass, gpointer *iter)
{
	MonoMethod** method;
	if (!iter)
		return NULL;
	if (klass->methods || !MONO_CLASS_HAS_STATIC_METADATA (klass)) {
		if (!*iter) {
			mono_class_setup_methods (klass);
			/*
			 * We can't fail lookup of methods otherwise the runtime will burst in flames on all sort of places.
			 * FIXME we should better report this error to the caller
			 */
			if (!klass->methods)
				return NULL;
			/* start from the first */
			method = &klass->methods [0];
		} else {
			method = (MonoMethod **)*iter;
			method++;
		}
		while (method < &klass->methods [klass->method.count]) {
			if (*method && ((*method)->flags & METHOD_ATTRIBUTE_VIRTUAL))
				break;
			method ++;
		}
		if (method < &klass->methods [klass->method.count]) {
			*iter = method;
			return *method;
		} else {
			return NULL;
		}
	} else {
		/* Search directly in metadata to avoid calling setup_methods () */
		MonoMethod *res = NULL;
		int i, start_index;

		if (!*iter) {
			start_index = 0;
		} else {
			start_index = GPOINTER_TO_UINT (*iter);
		}

		for (i = start_index; i < klass->method.count; ++i) {
			guint32 flags;

			/* klass->method.first points into the methodptr table */
			flags = mono_metadata_decode_table_row_col (klass->image, MONO_TABLE_METHOD, klass->method.first + i, MONO_METHOD_FLAGS);

			if (flags & METHOD_ATTRIBUTE_VIRTUAL)
				break;
		}

		if (i < klass->method.count) {
			MonoError error;
			res = mono_get_method_checked (klass->image, MONO_TOKEN_METHOD_DEF | (klass->method.first + i + 1), klass, NULL, &error);
			mono_error_cleanup (&error); /* FIXME don't swallow the error */

			/* Add 1 here so the if (*iter) check fails */
			*iter = GUINT_TO_POINTER (i + 1);
			return res;
		} else {
			return NULL;
		}
	}
}

/**
 * mono_class_get_properties:
 * @klass: the MonoClass to act on
 *
 * This routine is an iterator routine for retrieving the properties in a class.
 *
 * You must pass a gpointer that points to zero and is treated as an opaque handle to
 * iterate over all of the elements.  When no more values are
 * available, the return value is NULL.
 *
 * Returns: a @MonoProperty* on each invocation, or NULL when no more are available.
 */
MonoProperty*
mono_class_get_properties (MonoClass* klass, gpointer *iter)
{
	MonoProperty* property;
	if (!iter)
		return NULL;
	if (!*iter) {
		mono_class_setup_properties (klass);
		/* start from the first */
		if (klass->ext->property.count) {
			*iter = &klass->ext->properties [0];
			return (MonoProperty *)*iter;
		} else {
			/* no fields */
			return NULL;
		}
	}
	property = (MonoProperty *)*iter;
	property++;
	if (property < &klass->ext->properties [klass->ext->property.count]) {
		*iter = property;
		return (MonoProperty *)*iter;
	}
	return NULL;
}

/**
 * mono_class_get_events:
 * @klass: the MonoClass to act on
 *
 * This routine is an iterator routine for retrieving the properties in a class.
 *
 * You must pass a gpointer that points to zero and is treated as an opaque handle to
 * iterate over all of the elements.  When no more values are
 * available, the return value is NULL.
 *
 * Returns: a @MonoEvent* on each invocation, or NULL when no more are available.
 */
MonoEvent*
mono_class_get_events (MonoClass* klass, gpointer *iter)
{
	MonoEvent* event;
	if (!iter)
		return NULL;
	if (!*iter) {
		mono_class_setup_events (klass);
		/* start from the first */
		if (klass->ext->event.count) {
			*iter = &klass->ext->events [0];
			return (MonoEvent *)*iter;
		} else {
			/* no fields */
			return NULL;
		}
	}
	event = (MonoEvent *)*iter;
	event++;
	if (event < &klass->ext->events [klass->ext->event.count]) {
		*iter = event;
		return (MonoEvent *)*iter;
	}
	return NULL;
}

/**
 * mono_class_get_interfaces
 * @klass: the MonoClass to act on
 *
 * This routine is an iterator routine for retrieving the interfaces implemented by this class.
 *
 * You must pass a gpointer that points to zero and is treated as an opaque handle to
 * iterate over all of the elements.  When no more values are
 * available, the return value is NULL.
 *
 * Returns: a @Monoclass* on each invocation, or NULL when no more are available.
 */
MonoClass*
mono_class_get_interfaces (MonoClass* klass, gpointer *iter)
{
	MonoError error;
	MonoClass** iface;
	if (!iter)
		return NULL;
	if (!*iter) {
		if (!klass->inited)
			mono_class_init (klass);
		if (!klass->interfaces_inited) {
			mono_class_setup_interfaces (klass, &error);
			if (!mono_error_ok (&error)) {
				mono_error_cleanup (&error);
				return NULL;
			}
		}
		/* start from the first */
		if (klass->interface_count) {
			*iter = &klass->interfaces [0];
			return klass->interfaces [0];
		} else {
			/* no interface */
			return NULL;
		}
	}
	iface = (MonoClass **)*iter;
	iface++;
	if (iface < &klass->interfaces [klass->interface_count]) {
		*iter = iface;
		return *iface;
	}
	return NULL;
}

static void
setup_nested_types (MonoClass *klass)
{
	MonoError error;
	GList *classes, *nested_classes, *l;
	int i;

	if (klass->nested_classes_inited)
		return;

	if (!klass->type_token)
		klass->nested_classes_inited = TRUE;

	i = mono_metadata_nesting_typedef (klass->image, klass->type_token, 1);
	classes = NULL;
	while (i) {
		MonoClass* nclass;
		guint32 cols [MONO_NESTED_CLASS_SIZE];
		mono_metadata_decode_row (&klass->image->tables [MONO_TABLE_NESTEDCLASS], i - 1, cols, MONO_NESTED_CLASS_SIZE);
		nclass = mono_class_create_from_typedef (klass->image, MONO_TOKEN_TYPE_DEF | cols [MONO_NESTED_CLASS_NESTED], &error);
		if (!mono_error_ok (&error)) {
			/*FIXME don't swallow the error message*/
			mono_error_cleanup (&error);

			i = mono_metadata_nesting_typedef (klass->image, klass->type_token, i + 1);
			continue;
		}

		classes = g_list_prepend (classes, nclass);

		i = mono_metadata_nesting_typedef (klass->image, klass->type_token, i + 1);
	}

	mono_class_alloc_ext (klass);

	nested_classes = NULL;
	for (l = classes; l; l = l->next)
		nested_classes = g_list_prepend_image (klass->image, nested_classes, l->data);
	g_list_free (classes);

	mono_image_lock (klass->image);

	mono_memory_barrier ();
	if (!klass->nested_classes_inited) {
		klass->ext->nested_classes = nested_classes;
		mono_memory_barrier ();
		klass->nested_classes_inited = TRUE;
	}

	mono_image_unlock (klass->image);
}

/**
 * mono_class_get_nested_types
 * @klass: the MonoClass to act on
 *
 * This routine is an iterator routine for retrieving the nested types of a class.
 * This works only if @klass is non-generic, or a generic type definition.
 *
 * You must pass a gpointer that points to zero and is treated as an opaque handle to
 * iterate over all of the elements.  When no more values are
 * available, the return value is NULL.
 *
 * Returns: a @Monoclass* on each invocation, or NULL when no more are available.
 */
MonoClass*
mono_class_get_nested_types (MonoClass* klass, gpointer *iter)
{
	GList *item;

	if (!iter)
		return NULL;
	if (!klass->nested_classes_inited)
		setup_nested_types (klass);

	if (!*iter) {
		/* start from the first */
		if (klass->ext && klass->ext->nested_classes) {
			*iter = klass->ext->nested_classes;
			return (MonoClass *)klass->ext->nested_classes->data;
		} else {
			/* no nested types */
			return NULL;
		}
	}
	item = (GList *)*iter;
	item = item->next;
	if (item) {
		*iter = item;
		return (MonoClass *)item->data;
	}
	return NULL;
}


/**
 * mono_class_is_delegate
 * @klass: the MonoClass to act on
 *
 * Returns: TRUE if the MonoClass represents a System.Delegate.
 */
mono_bool
mono_class_is_delegate (MonoClass *klass)
{
	return klass->delegate;
}

/**
 * mono_class_implements_interface
 * @klass: The MonoClass to act on
 * @interface: The interface to check if @klass implements.
 *
 * Returns: TRUE if @klass implements @interface.
 */
mono_bool
mono_class_implements_interface (MonoClass* klass, MonoClass* iface)
{
	return mono_class_is_assignable_from (iface, klass);
}

/**
 * mono_field_get_name:
 * @field: the MonoClassField to act on
 *
 * Returns: The name of the field.
 */
const char*
mono_field_get_name (MonoClassField *field)
{
	return field->name;
}

/**
 * mono_field_get_type:
 * @field: the MonoClassField to act on
 *
 * Returns: MonoType of the field.
 */
MonoType*
mono_field_get_type (MonoClassField *field)
{
	MonoError error;
	MonoType *type = mono_field_get_type_checked (field, &error);
	if (!mono_error_ok (&error)) {
		mono_trace_warning (MONO_TRACE_TYPE, "Could not load field's type due to %s", mono_error_get_message (&error));
		mono_error_cleanup (&error);
	}
	return type;
}


/**
 * mono_field_get_type_checked:
 * @field: the MonoClassField to act on
 * @error: used to return any erro found while retrieving @field type
 *
 * Returns: MonoType of the field.
 */
MonoType*
mono_field_get_type_checked (MonoClassField *field, MonoError *error)
{
	mono_error_init (error);
	if (!field->type)
		mono_field_resolve_type (field, error);
	return field->type;
}

/**
 * mono_field_get_parent:
 * @field: the MonoClassField to act on
 *
 * Returns: MonoClass where the field was defined.
 */
MonoClass*
mono_field_get_parent (MonoClassField *field)
{
	return field->parent;
}

/**
 * mono_field_get_flags;
 * @field: the MonoClassField to act on
 *
 * The metadata flags for a field are encoded using the
 * FIELD_ATTRIBUTE_* constants.  See the tabledefs.h file for details.
 *
 * Returns: The flags for the field.
 */
guint32
mono_field_get_flags (MonoClassField *field)
{
	if (!field->type)
		return mono_field_resolve_flags (field);
	return field->type->attrs;
}

/**
 * mono_field_get_offset:
 * @field: the MonoClassField to act on
 *
 * Returns: The field offset.
 */
guint32
mono_field_get_offset (MonoClassField *field)
{
	return field->offset;
}

static const char *
mono_field_get_rva (MonoClassField *field)
{
	guint32 rva;
	int field_index;
	MonoClass *klass = field->parent;
	MonoFieldDefaultValue *field_def_values;

	g_assert (field->type->attrs & FIELD_ATTRIBUTE_HAS_FIELD_RVA);

	if (!klass->ext || !klass->ext->field_def_values) {
		mono_class_alloc_ext (klass);

		field_def_values = (MonoFieldDefaultValue *)mono_class_alloc0 (klass, sizeof (MonoFieldDefaultValue) * klass->field.count);

		mono_image_lock (klass->image);
		if (!klass->ext->field_def_values)
			klass->ext->field_def_values = field_def_values;
		mono_image_unlock (klass->image);
	}

	field_index = mono_field_get_index (field);
		
	if (!klass->ext->field_def_values [field_index].data && !image_is_dynamic (klass->image)) {
		mono_metadata_field_info (field->parent->image, klass->field.first + field_index, NULL, &rva, NULL);
		if (!rva)
			g_warning ("field %s in %s should have RVA data, but hasn't", mono_field_get_name (field), field->parent->name);
		klass->ext->field_def_values [field_index].data = mono_image_rva_map (field->parent->image, rva);
	}

	return klass->ext->field_def_values [field_index].data;
}

/**
 * mono_field_get_data:
 * @field: the MonoClassField to act on
 *
 * Returns: A pointer to the metadata constant value or to the field
 * data if it has an RVA flag.
 */
const char *
mono_field_get_data (MonoClassField *field)
{
	if (field->type->attrs & FIELD_ATTRIBUTE_HAS_DEFAULT) {
		MonoTypeEnum def_type;

		return mono_class_get_field_default_value (field, &def_type);
	} else if (field->type->attrs & FIELD_ATTRIBUTE_HAS_FIELD_RVA) {
		return mono_field_get_rva (field);
	} else {
		return NULL;
	}
}

/**
 * mono_property_get_name: 
 * @prop: the MonoProperty to act on
 *
 * Returns: The name of the property
 */
const char*
mono_property_get_name (MonoProperty *prop)
{
	return prop->name;
}

/**
 * mono_property_get_set_method
 * @prop: the MonoProperty to act on.
 *
 * Returns: The setter method of the property (A MonoMethod)
 */
MonoMethod*
mono_property_get_set_method (MonoProperty *prop)
{
	return prop->set;
}

/**
 * mono_property_get_get_method
 * @prop: the MonoProperty to act on.
 *
 * Returns: The setter method of the property (A MonoMethod)
 */
MonoMethod*
mono_property_get_get_method (MonoProperty *prop)
{
	return prop->get;
}

/**
 * mono_property_get_parent:
 * @prop: the MonoProperty to act on.
 *
 * Returns: The MonoClass where the property was defined.
 */
MonoClass*
mono_property_get_parent (MonoProperty *prop)
{
	return prop->parent;
}

/**
 * mono_property_get_flags:
 * @prop: the MonoProperty to act on.
 *
 * The metadata flags for a property are encoded using the
 * PROPERTY_ATTRIBUTE_* constants.  See the tabledefs.h file for details.
 *
 * Returns: The flags for the property.
 */
guint32
mono_property_get_flags (MonoProperty *prop)
{
	return prop->attrs;
}

/**
 * mono_event_get_name:
 * @event: the MonoEvent to act on
 *
 * Returns: The name of the event.
 */
const char*
mono_event_get_name (MonoEvent *event)
{
	return event->name;
}

/**
 * mono_event_get_add_method:
 * @event: The MonoEvent to act on.
 *
 * Returns: The @add' method for the event (a MonoMethod).
 */
MonoMethod*
mono_event_get_add_method (MonoEvent *event)
{
	return event->add;
}

/**
 * mono_event_get_remove_method:
 * @event: The MonoEvent to act on.
 *
 * Returns: The @remove method for the event (a MonoMethod).
 */
MonoMethod*
mono_event_get_remove_method (MonoEvent *event)
{
	return event->remove;
}

/**
 * mono_event_get_raise_method:
 * @event: The MonoEvent to act on.
 *
 * Returns: The @raise method for the event (a MonoMethod).
 */
MonoMethod*
mono_event_get_raise_method (MonoEvent *event)
{
	return event->raise;
}

/**
 * mono_event_get_parent:
 * @event: the MonoEvent to act on.
 *
 * Returns: The MonoClass where the event is defined.
 */
MonoClass*
mono_event_get_parent (MonoEvent *event)
{
	return event->parent;
}

/**
 * mono_event_get_flags
 * @event: the MonoEvent to act on.
 *
 * The metadata flags for an event are encoded using the
 * EVENT_* constants.  See the tabledefs.h file for details.
 *
 * Returns: The flags for the event.
 */
guint32
mono_event_get_flags (MonoEvent *event)
{
	return event->attrs;
}

/**
 * mono_class_get_method_from_name:
 * @klass: where to look for the method
 * @name: name of the method
 * @param_count: number of parameters. -1 for any number.
 *
 * Obtains a MonoMethod with a given name and number of parameters.
 * It only works if there are no multiple signatures for any given method name.
 */
MonoMethod *
mono_class_get_method_from_name (MonoClass *klass, const char *name, int param_count)
{
	return mono_class_get_method_from_name_flags (klass, name, param_count, 0);
}

static MonoMethod*
find_method_in_metadata (MonoClass *klass, const char *name, int param_count, int flags)
{
	MonoMethod *res = NULL;
	int i;

	/* Search directly in the metadata to avoid calling setup_methods () */
	for (i = 0; i < klass->method.count; ++i) {
		MonoError error;
		guint32 cols [MONO_METHOD_SIZE];
		MonoMethod *method;
		MonoMethodSignature *sig;

		/* klass->method.first points into the methodptr table */
		mono_metadata_decode_table_row (klass->image, MONO_TABLE_METHOD, klass->method.first + i, cols, MONO_METHOD_SIZE);

		if (!strcmp (mono_metadata_string_heap (klass->image, cols [MONO_METHOD_NAME]), name)) {
			method = mono_get_method_checked (klass->image, MONO_TOKEN_METHOD_DEF | (klass->method.first + i + 1), klass, NULL, &error);
			if (!method) {
				mono_error_cleanup (&error); /* FIXME don't swallow the error */
				continue;
			}
			if (param_count == -1) {
				res = method;
				break;
			}
			sig = mono_method_signature_checked (method, &error);
			if (!sig) {
				mono_error_cleanup (&error); /* FIXME don't swallow the error */
				continue;
			}
			if (sig->param_count == param_count) {
				res = method;
				break;
			}
		}
	}

	return res;
}

/**
 * mono_class_get_method_from_name_flags:
 * @klass: where to look for the method
 * @name_space: name of the method
 * @param_count: number of parameters. -1 for any number.
 * @flags: flags which must be set in the method
 *
 * Obtains a MonoMethod with a given name and number of parameters.
 * It only works if there are no multiple signatures for any given method name.
 */
MonoMethod *
mono_class_get_method_from_name_flags (MonoClass *klass, const char *name, int param_count, int flags)
{
	MonoMethod *res = NULL;
	int i;

	mono_class_init (klass);

	if (klass->generic_class && !klass->methods) {
		res = mono_class_get_method_from_name_flags (klass->generic_class->container_class, name, param_count, flags);
		if (res) {
			MonoError error;
			res = mono_class_inflate_generic_method_full_checked (res, klass, mono_class_get_context (klass), &error);
			if (!mono_error_ok (&error))
				mono_error_cleanup (&error); /*FIXME don't swallow the error */
		}
		return res;
	}

	if (klass->methods || !MONO_CLASS_HAS_STATIC_METADATA (klass)) {
		mono_class_setup_methods (klass);
		/*
		We can't fail lookup of methods otherwise the runtime will burst in flames on all sort of places.
		See mono/tests/array_load_exception.il
		FIXME we should better report this error to the caller
		 */
		if (!klass->methods)
			return NULL;
		for (i = 0; i < klass->method.count; ++i) {
			MonoMethod *method = klass->methods [i];

			if (method->name[0] == name [0] && 
				!strcmp (name, method->name) &&
				(param_count == -1 || mono_method_signature (method)->param_count == param_count) &&
				((method->flags & flags) == flags)) {
				res = method;
				break;
			}
		}
	}
	else {
	    res = find_method_in_metadata (klass, name, param_count, flags);
	}

	return res;
}

/**
 * mono_class_set_failure:
 * @klass: class in which the failure was detected
 * @ex_type: the kind of exception/error to be thrown (later)
 * @ex_data: exception data (specific to each type of exception/error)
 *
 * Keep a detected failure informations in the class for later processing.
 * Note that only the first failure is kept.
 *
 * LOCKING: Acquires the loader lock.
 */
static gboolean
mono_class_set_failure (MonoClass *klass, MonoErrorBoxed *boxed_error)
{
	g_assert (boxed_error != NULL);

	if (mono_class_has_failure (klass))
		return FALSE;

	mono_loader_lock ();
	klass->has_failure = 1;
	mono_image_property_insert (klass->image, klass, MONO_CLASS_PROP_EXCEPTION_DATA, boxed_error);
	mono_loader_unlock ();

	return TRUE;
}

gboolean
mono_class_has_failure (const MonoClass *klass)
{
	g_assert (klass != NULL);
	return klass->has_failure != 0;
}


/**
 * mono_class_set_type_load_failure:
 * @klass: class in which the failure was detected
 * @fmt: Printf-style error message string.
 *
 * Collect detected failure informaion in the class for later processing.
 * The error is stored as a MonoErrorBoxed as with mono_error_set_type_load_class ()
 * Note that only the first failure is kept.
 *
 * Returns FALSE if a failure was already set on the class, or TRUE otherwise.
 *
 * LOCKING: Acquires the loader lock.
 */
gboolean
mono_class_set_type_load_failure (MonoClass *klass, const char * fmt, ...)
{
	MonoError prepare_error;
	va_list args;

	if (mono_class_has_failure (klass))
		return FALSE;
	
	mono_error_init (&prepare_error);
	
	va_start (args, fmt);
	mono_error_vset_type_load_class (&prepare_error, klass, fmt, args);
	va_end (args);

	MonoErrorBoxed *box = mono_error_box (&prepare_error, klass->image);
	mono_error_cleanup (&prepare_error);
	return mono_class_set_failure (klass, box);
}

/*
 * mono_class_get_exception_data:
 *
 *   Return the exception_data property of KLASS.
 *
 * LOCKING: Acquires the loader lock.
 */
static gpointer
mono_class_get_exception_data (const MonoClass *klass)
{
	return mono_image_property_lookup (klass->image, (MonoClass*)klass, MONO_CLASS_PROP_EXCEPTION_DATA);
}

/**
 * mono_classes_init:
 *
 * Initialize the resources used by this module.
 */
void
mono_classes_init (void)
{
	mono_os_mutex_init (&classes_mutex);

	mono_native_tls_alloc (&setup_fields_tls_id, NULL);

	mono_counters_register ("Inflated methods size",
							MONO_COUNTER_GENERICS | MONO_COUNTER_INT, &inflated_methods_size);
	mono_counters_register ("Inflated classes",
							MONO_COUNTER_GENERICS | MONO_COUNTER_INT, &inflated_classes);
	mono_counters_register ("Inflated classes size",
							MONO_COUNTER_GENERICS | MONO_COUNTER_INT, &inflated_classes_size);
	mono_counters_register ("MonoClass size",
							MONO_COUNTER_METADATA | MONO_COUNTER_INT, &classes_size);
	mono_counters_register ("MonoClassExt size",
							MONO_COUNTER_METADATA | MONO_COUNTER_INT, &class_ext_size);
}

/**
 * mono_classes_cleanup:
 *
 * Free the resources used by this module.
 */
void
mono_classes_cleanup (void)
{
	mono_native_tls_free (setup_fields_tls_id);

	if (global_interface_bitset)
		mono_bitset_free (global_interface_bitset);
	global_interface_bitset = NULL;
	mono_os_mutex_destroy (&classes_mutex);
}

/**
 * mono_class_get_exception_for_failure:
 * @klass: class in which the failure was detected
 *
 * Return a constructed MonoException than the caller can then throw
 * using mono_raise_exception - or NULL if no failure is present (or
 * doesn't result in an exception).
 */
MonoException*
mono_class_get_exception_for_failure (MonoClass *klass)
{
	if (!mono_class_has_failure (klass))
		return NULL;
	MonoError unboxed_error;
	mono_error_init (&unboxed_error);
	mono_error_set_for_class_failure (&unboxed_error, klass);
	return mono_error_convert_to_exception (&unboxed_error);
}

static gboolean
is_nesting_type (MonoClass *outer_klass, MonoClass *inner_klass)
 {
	outer_klass = mono_class_get_generic_type_definition (outer_klass);
	inner_klass = mono_class_get_generic_type_definition (inner_klass);
	do {
		if (outer_klass == inner_klass)
			return TRUE;
		inner_klass = inner_klass->nested_in;
	} while (inner_klass);
	return FALSE;
}

MonoClass *
mono_class_get_generic_type_definition (MonoClass *klass)
{
	return klass->generic_class ? klass->generic_class->container_class : klass;
}

/*
 * Check if @klass is a subtype of @parent ignoring generic instantiations.
 * 
 * Generic instantiations are ignored for all super types of @klass.
 * 
 * Visibility checks ignoring generic instantiations.  
 */
gboolean
mono_class_has_parent_and_ignore_generics (MonoClass *klass, MonoClass *parent)
{
	int i;
	klass = mono_class_get_generic_type_definition (klass);
	parent = mono_class_get_generic_type_definition (parent);
	mono_class_setup_supertypes (klass);

	for (i = 0; i < klass->idepth; ++i) {
		if (parent == mono_class_get_generic_type_definition (klass->supertypes [i]))
			return TRUE;
	}
	return FALSE;
}
/*
 * Subtype can only access parent members with family protection if the site object
 * is subclass of Subtype. For example:
 * class A { protected int x; }
 * class B : A {
 * 	void valid_access () {
 * 		B b;
 * 		b.x = 0;
 *  }
 *  void invalid_access () {
 *		A a;
 * 		a.x = 0;
 *  }
 * }
 * */
static gboolean
is_valid_family_access (MonoClass *access_klass, MonoClass *member_klass, MonoClass *context_klass)
{
	if (!mono_class_has_parent_and_ignore_generics (access_klass, member_klass))
		return FALSE;

	if (context_klass == NULL)
		return TRUE;
	/*if access_klass is not member_klass context_klass must be type compat*/
	if (access_klass != member_klass && !mono_class_has_parent_and_ignore_generics (context_klass, access_klass))
		return FALSE;
	return TRUE;
}

static gboolean
can_access_internals (MonoAssembly *accessing, MonoAssembly* accessed)
{
	GSList *tmp;
	if (accessing == accessed)
		return TRUE;
	if (!accessed || !accessing)
		return FALSE;

	/* extra safety under CoreCLR - the runtime does not verify the strongname signatures
	 * anywhere so untrusted friends are not safe to access platform's code internals */
	if (mono_security_core_clr_enabled ()) {
		if (!mono_security_core_clr_can_access_internals (accessing->image, accessed->image))
			return FALSE;
	}

	mono_assembly_load_friends (accessed);
	for (tmp = accessed->friend_assembly_names; tmp; tmp = tmp->next) {
		MonoAssemblyName *friend_ = (MonoAssemblyName *)tmp->data;
		/* Be conservative with checks */
		if (!friend_->name)
			continue;
		if (strcmp (accessing->aname.name, friend_->name))
			continue;
		if (friend_->public_key_token [0]) {
			if (!accessing->aname.public_key_token [0])
				continue;
			if (!mono_public_tokens_are_equal (friend_->public_key_token, accessing->aname.public_key_token))
				continue;
		}
		return TRUE;
	}
	return FALSE;
}

/*
 * If klass is a generic type or if it is derived from a generic type, return the
 * MonoClass of the generic definition
 * Returns NULL if not found
 */
static MonoClass*
get_generic_definition_class (MonoClass *klass)
{
	while (klass) {
		if (klass->generic_class && klass->generic_class->container_class)
			return klass->generic_class->container_class;
		klass = klass->parent;
	}
	return NULL;
}

static gboolean
can_access_instantiation (MonoClass *access_klass, MonoGenericInst *ginst)
{
	int i;
	for (i = 0; i < ginst->type_argc; ++i) {
		MonoType *type = ginst->type_argv[i];
		switch (type->type) {
		case MONO_TYPE_SZARRAY:
			if (!can_access_type (access_klass, type->data.klass))
				return FALSE;
			break;
		case MONO_TYPE_ARRAY:
			if (!can_access_type (access_klass, type->data.array->eklass))
				return FALSE;
			break;
		case MONO_TYPE_PTR:
			if (!can_access_type (access_klass, mono_class_from_mono_type (type->data.type)))
				return FALSE;
			break;
		case MONO_TYPE_CLASS:
		case MONO_TYPE_VALUETYPE:
		case MONO_TYPE_GENERICINST:
			if (!can_access_type (access_klass, mono_class_from_mono_type (type)))
				return FALSE;
		default:
			break;
		}
	}
	return TRUE;
}

static gboolean
can_access_type (MonoClass *access_klass, MonoClass *member_klass)
{
	int access_level;

	if (access_klass == member_klass)
		return TRUE;

	if (access_klass->image->assembly && access_klass->image->assembly->corlib_internal)
		return TRUE;

	if (access_klass->element_class && !access_klass->enumtype)
		access_klass = access_klass->element_class;

	if (member_klass->element_class && !member_klass->enumtype)
		member_klass = member_klass->element_class;

	access_level = member_klass->flags & TYPE_ATTRIBUTE_VISIBILITY_MASK;

	if (member_klass->byval_arg.type == MONO_TYPE_VAR || member_klass->byval_arg.type == MONO_TYPE_MVAR)
		return TRUE;

	if (member_klass->generic_class && !can_access_instantiation (access_klass, member_klass->generic_class->context.class_inst))
		return FALSE;

	if (is_nesting_type (access_klass, member_klass) || (access_klass->nested_in && is_nesting_type (access_klass->nested_in, member_klass)))
		return TRUE;

	if (member_klass->nested_in && !can_access_type (access_klass, member_klass->nested_in))
		return FALSE;

	/*Non nested type with nested visibility. We just fail it.*/
	if (access_level >= TYPE_ATTRIBUTE_NESTED_PRIVATE && access_level <= TYPE_ATTRIBUTE_NESTED_FAM_OR_ASSEM && member_klass->nested_in == NULL)
		return FALSE;

	switch (access_level) {
	case TYPE_ATTRIBUTE_NOT_PUBLIC:
		return can_access_internals (access_klass->image->assembly, member_klass->image->assembly);

	case TYPE_ATTRIBUTE_PUBLIC:
		return TRUE;

	case TYPE_ATTRIBUTE_NESTED_PUBLIC:
		return TRUE;

	case TYPE_ATTRIBUTE_NESTED_PRIVATE:
		return is_nesting_type (member_klass, access_klass);

	case TYPE_ATTRIBUTE_NESTED_FAMILY:
		return mono_class_has_parent_and_ignore_generics (access_klass, member_klass->nested_in); 

	case TYPE_ATTRIBUTE_NESTED_ASSEMBLY:
		return can_access_internals (access_klass->image->assembly, member_klass->image->assembly);

	case TYPE_ATTRIBUTE_NESTED_FAM_AND_ASSEM:
		return can_access_internals (access_klass->image->assembly, member_klass->nested_in->image->assembly) &&
			mono_class_has_parent_and_ignore_generics (access_klass, member_klass->nested_in);

	case TYPE_ATTRIBUTE_NESTED_FAM_OR_ASSEM:
		return can_access_internals (access_klass->image->assembly, member_klass->nested_in->image->assembly) ||
			mono_class_has_parent_and_ignore_generics (access_klass, member_klass->nested_in);
	}
	return FALSE;
}

/* FIXME: check visibility of type, too */
static gboolean
can_access_member (MonoClass *access_klass, MonoClass *member_klass, MonoClass* context_klass, int access_level)
{
	MonoClass *member_generic_def;
	if (access_klass->image->assembly && access_klass->image->assembly->corlib_internal)
		return TRUE;

	if (((access_klass->generic_class && access_klass->generic_class->container_class) ||
					access_klass->generic_container) && 
			(member_generic_def = get_generic_definition_class (member_klass))) {
		MonoClass *access_container;

		if (access_klass->generic_container)
			access_container = access_klass;
		else
			access_container = access_klass->generic_class->container_class;

		if (can_access_member (access_container, member_generic_def, context_klass, access_level))
			return TRUE;
	}

	/* Partition I 8.5.3.2 */
	/* the access level values are the same for fields and methods */
	switch (access_level) {
	case FIELD_ATTRIBUTE_COMPILER_CONTROLLED:
		/* same compilation unit */
		return access_klass->image == member_klass->image;
	case FIELD_ATTRIBUTE_PRIVATE:
		return access_klass == member_klass;
	case FIELD_ATTRIBUTE_FAM_AND_ASSEM:
		if (is_valid_family_access (access_klass, member_klass, context_klass) &&
		    can_access_internals (access_klass->image->assembly, member_klass->image->assembly))
			return TRUE;
		return FALSE;
	case FIELD_ATTRIBUTE_ASSEMBLY:
		return can_access_internals (access_klass->image->assembly, member_klass->image->assembly);
	case FIELD_ATTRIBUTE_FAMILY:
		if (is_valid_family_access (access_klass, member_klass, context_klass))
			return TRUE;
		return FALSE;
	case FIELD_ATTRIBUTE_FAM_OR_ASSEM:
		if (is_valid_family_access (access_klass, member_klass, context_klass))
			return TRUE;
		return can_access_internals (access_klass->image->assembly, member_klass->image->assembly);
	case FIELD_ATTRIBUTE_PUBLIC:
		return TRUE;
	}
	return FALSE;
}

/**
 * mono_method_can_access_field:
 * @method: Method that will attempt to access the field
 * @field: the field to access
 *
 * Used to determine if a method is allowed to access the specified field.
 *
 * Returns: TRUE if the given @method is allowed to access the @field while following
 * the accessibility rules of the CLI.
 */
gboolean
mono_method_can_access_field (MonoMethod *method, MonoClassField *field)
{
	/* FIXME: check all overlapping fields */
	int can = can_access_member (method->klass, field->parent, NULL, mono_field_get_type (field)->attrs & FIELD_ATTRIBUTE_FIELD_ACCESS_MASK);
	if (!can) {
		MonoClass *nested = method->klass->nested_in;
		while (nested) {
			can = can_access_member (nested, field->parent, NULL, mono_field_get_type (field)->attrs & FIELD_ATTRIBUTE_FIELD_ACCESS_MASK);
			if (can)
				return TRUE;
			nested = nested->nested_in;
		}
	}
	return can;
}

/**
 * mono_method_can_access_method:
 * @method: Method that will attempt to access the other method
 * @called: the method that we want to probe for accessibility.
 *
 * Used to determine if the @method is allowed to access the specified @called method.
 *
 * Returns: TRUE if the given @method is allowed to invoke the @called while following
 * the accessibility rules of the CLI.
 */
gboolean
mono_method_can_access_method (MonoMethod *method, MonoMethod *called)
{
	method = mono_method_get_method_definition (method);
	called = mono_method_get_method_definition (called);
	return mono_method_can_access_method_full (method, called, NULL);
}

/*
 * mono_method_can_access_method_full:
 * @method: The caller method 
 * @called: The called method 
 * @context_klass: The static type on stack of the owner @called object used
 * 
 * This function must be used with instance calls, as they have more strict family accessibility.
 * It can be used with static methods, but context_klass should be NULL.
 * 
 * Returns: TRUE if caller have proper visibility and acessibility to @called
 */
gboolean
mono_method_can_access_method_full (MonoMethod *method, MonoMethod *called, MonoClass *context_klass)
{
	/* Wrappers are except from access checks */
	if (method->wrapper_type != MONO_WRAPPER_NONE || called->wrapper_type != MONO_WRAPPER_NONE)
		return TRUE;

	MonoClass *access_class = method->klass;
	MonoClass *member_class = called->klass;
	int can = can_access_member (access_class, member_class, context_klass, called->flags & METHOD_ATTRIBUTE_MEMBER_ACCESS_MASK);
	if (!can) {
		MonoClass *nested = access_class->nested_in;
		while (nested) {
			can = can_access_member (nested, member_class, context_klass, called->flags & METHOD_ATTRIBUTE_MEMBER_ACCESS_MASK);
			if (can)
				break;
			nested = nested->nested_in;
		}
	}

	if (!can)
		return FALSE;

	can = can_access_type (access_class, member_class);
	if (!can) {
		MonoClass *nested = access_class->nested_in;
		while (nested) {
			can = can_access_type (nested, member_class);
			if (can)
				break;
			nested = nested->nested_in;
		}
	}

	if (!can)
		return FALSE;

	if (called->is_inflated) {
		MonoMethodInflated * infl = (MonoMethodInflated*)called;
		if (infl->context.method_inst && !can_access_instantiation (access_class, infl->context.method_inst))
			return FALSE;
	}
		
	return TRUE;
}


/*
 * mono_method_can_access_field_full:
 * @method: The caller method 
 * @field: The accessed field
 * @context_klass: The static type on stack of the owner @field object used
 * 
 * This function must be used with instance fields, as they have more strict family accessibility.
 * It can be used with static fields, but context_klass should be NULL.
 * 
 * Returns: TRUE if caller have proper visibility and acessibility to @field
 */
gboolean
mono_method_can_access_field_full (MonoMethod *method, MonoClassField *field, MonoClass *context_klass)
{
	MonoClass *access_class = method->klass;
	MonoClass *member_class = field->parent;
	/* FIXME: check all overlapping fields */
	int can = can_access_member (access_class, member_class, context_klass, field->type->attrs & FIELD_ATTRIBUTE_FIELD_ACCESS_MASK);
	if (!can) {
		MonoClass *nested = access_class->nested_in;
		while (nested) {
			can = can_access_member (nested, member_class, context_klass, field->type->attrs & FIELD_ATTRIBUTE_FIELD_ACCESS_MASK);
			if (can)
				break;
			nested = nested->nested_in;
		}
	}

	if (!can)
		return FALSE;

	can = can_access_type (access_class, member_class);
	if (!can) {
		MonoClass *nested = access_class->nested_in;
		while (nested) {
			can = can_access_type (nested, member_class);
			if (can)
				break;
			nested = nested->nested_in;
		}
	}

	if (!can)
		return FALSE;
	return TRUE;
}

/*
 * mono_class_can_access_class:
 * @source_class: The source class 
 * @target_class: The accessed class
 * 
 * This function returns is @target_class is visible to @source_class
 * 
 * Returns: TRUE if source have proper visibility and acessibility to target
 */
gboolean
mono_class_can_access_class (MonoClass *source_class, MonoClass *target_class)
{
	return can_access_type (source_class, target_class);
}

/**
 * mono_type_is_valid_enum_basetype:
 * @type: The MonoType to check
 *
 * Returns: TRUE if the type can be used as the basetype of an enum
 */
gboolean mono_type_is_valid_enum_basetype (MonoType * type) {
	switch (type->type) {
	case MONO_TYPE_I1:
	case MONO_TYPE_U1:
	case MONO_TYPE_BOOLEAN:
	case MONO_TYPE_I2:
	case MONO_TYPE_U2:
	case MONO_TYPE_CHAR:
	case MONO_TYPE_I4:
	case MONO_TYPE_U4:
	case MONO_TYPE_I8:
	case MONO_TYPE_U8:
	case MONO_TYPE_I:
	case MONO_TYPE_U:
		return TRUE;
	default:
		return FALSE;
	}
}

/**
 * mono_class_is_valid_enum:
 * @klass: An enum class to be validated
 *
 * This method verify the required properties an enum should have.
 *  
 * Returns: TRUE if the informed enum class is valid 
 *
 * FIXME: TypeBuilder enums are allowed to implement interfaces, but since they cannot have methods, only empty interfaces are possible
 * FIXME: enum types are not allowed to have a cctor, but mono_reflection_create_runtime_class sets has_cctor to 1 for all types
 * FIXME: TypeBuilder enums can have any kind of static fields, but the spec is very explicit about that (P II 14.3)
 */
gboolean mono_class_is_valid_enum (MonoClass *klass) {
	MonoClassField * field;
	gpointer iter = NULL;
	gboolean found_base_field = FALSE;

	g_assert (klass->enumtype);
	/* we cannot test against mono_defaults.enum_class, or mcs won't be able to compile the System namespace*/
	if (!klass->parent || strcmp (klass->parent->name, "Enum") || strcmp (klass->parent->name_space, "System") ) {
		return FALSE;
	}

	if ((klass->flags & TYPE_ATTRIBUTE_LAYOUT_MASK) != TYPE_ATTRIBUTE_AUTO_LAYOUT)
		return FALSE;

	while ((field = mono_class_get_fields (klass, &iter))) {
		if (!(field->type->attrs & FIELD_ATTRIBUTE_STATIC)) {
			if (found_base_field)
				return FALSE;
			found_base_field = TRUE;
			if (!mono_type_is_valid_enum_basetype (field->type))
				return FALSE;
		}
	}

	if (!found_base_field)
		return FALSE;

	if (klass->method.count > 0) 
		return FALSE;

	return TRUE;
}

gboolean
mono_generic_class_is_generic_type_definition (MonoGenericClass *gklass)
{
	return gklass->context.class_inst == gklass->container_class->generic_container->context.class_inst;
}

/*
 * mono_class_setup_interface_id:
 *
 * Initializes MonoClass::interface_id if required.
 *
 * LOCKING: Acquires the loader lock.
 */
void
mono_class_setup_interface_id (MonoClass *klass)
{
	mono_loader_lock ();
	if (MONO_CLASS_IS_INTERFACE (klass) && !klass->interface_id)
		klass->interface_id = mono_get_unique_iid (klass);
	mono_loader_unlock ();
}

/*
 * mono_class_alloc_ext:
 *
 *   Allocate klass->ext if not already done.
 */
void
mono_class_alloc_ext (MonoClass *klass)
{
	MonoClassExt *ext;

	if (klass->ext)
		return;

	ext = (MonoClassExt *)mono_class_alloc0 (klass, sizeof (MonoClassExt));
	mono_image_lock (klass->image);
	mono_memory_barrier ();
	if (!klass->ext)
		klass->ext = ext;
	class_ext_size += sizeof (MonoClassExt);
	mono_image_unlock (klass->image);
}

/*
 * mono_class_setup_interfaces:
 *
 *   Initialize klass->interfaces/interfaces_count.
 * LOCKING: Acquires the loader lock.
 * This function can fail the type.
 */
void
mono_class_setup_interfaces (MonoClass *klass, MonoError *error)
{
	int i, interface_count;
	MonoClass **interfaces;

	mono_error_init (error);

	if (klass->interfaces_inited)
		return;

	if (klass->rank == 1 && klass->byval_arg.type != MONO_TYPE_ARRAY) {
		MonoType *args [1];

		/* generic IList, ICollection, IEnumerable */
		interface_count = mono_defaults.generic_ireadonlylist_class ? 2 : 1;
		interfaces = (MonoClass **)mono_image_alloc0 (klass->image, sizeof (MonoClass*) * interface_count);

		args [0] = &klass->element_class->byval_arg;
		interfaces [0] = mono_class_bind_generic_parameters (
			mono_defaults.generic_ilist_class, 1, args, FALSE);
		if (interface_count > 1)
			interfaces [1] = mono_class_bind_generic_parameters (
			   mono_defaults.generic_ireadonlylist_class, 1, args, FALSE);
	} else if (klass->generic_class) {
		MonoClass *gklass = klass->generic_class->container_class;

		mono_class_setup_interfaces (gklass, error);
		if (!mono_error_ok (error)) {
			mono_class_set_type_load_failure (klass, "Could not setup the interfaces");
			return;
		}

		interface_count = gklass->interface_count;
		interfaces = mono_class_new0 (klass, MonoClass *, interface_count);
		for (i = 0; i < interface_count; i++) {
			interfaces [i] = mono_class_inflate_generic_class_checked (gklass->interfaces [i], mono_generic_class_get_context (klass->generic_class), error);
			if (!mono_error_ok (error)) {
				mono_class_set_type_load_failure (klass, "Could not setup the interfaces");
				return;
			}
		}
	} else {
		interface_count = 0;
		interfaces = NULL;
	}

	mono_image_lock (klass->image);

	if (!klass->interfaces_inited) {
		klass->interface_count = interface_count;
		klass->interfaces = interfaces;

		mono_memory_barrier ();

		klass->interfaces_inited = TRUE;
	}

	mono_image_unlock (klass->image);
}

static void
mono_field_resolve_type (MonoClassField *field, MonoError *error)
{
	MonoClass *klass = field->parent;
	MonoImage *image = klass->image;
	MonoClass *gtd = klass->generic_class ? mono_class_get_generic_type_definition (klass) : NULL;
	int field_idx = field - klass->fields;

	mono_error_init (error);

	if (gtd) {
		MonoClassField *gfield = &gtd->fields [field_idx];
		MonoType *gtype = mono_field_get_type_checked (gfield, error);
		if (!mono_error_ok (error)) {
			mono_class_set_type_load_failure (klass, "Could not load field %d type due to: %s", field_idx, mono_error_get_message (error));
		}

		field->type = mono_class_inflate_generic_type_no_copy (image, gtype, mono_class_get_context (klass), error);
		if (!mono_error_ok (error)) {
			mono_class_set_type_load_failure (klass, "Could not load field %d type due to: %s", field_idx, mono_error_get_message (error));
		}
	} else {
		const char *sig;
		guint32 cols [MONO_FIELD_SIZE];
		MonoGenericContainer *container = NULL;
		int idx = klass->field.first + field_idx;

		/*FIXME, in theory we do not lazy load SRE fields*/
		g_assert (!image_is_dynamic (image));

		if (klass->generic_container) {
			container = klass->generic_container;
		} else if (gtd) {
			container = gtd->generic_container;
			g_assert (container);
		}

		/* klass->field.first and idx points into the fieldptr table */
		mono_metadata_decode_table_row (image, MONO_TABLE_FIELD, idx, cols, MONO_FIELD_SIZE);

		if (!mono_verifier_verify_field_signature (image, cols [MONO_FIELD_SIGNATURE], NULL)) {
			mono_error_set_type_load_class (error, klass, "Could not verify field %s signature", field->name);;
			mono_class_set_type_load_failure (klass, "%s", mono_error_get_message (error));
			return;
		}

		sig = mono_metadata_blob_heap (image, cols [MONO_FIELD_SIGNATURE]);

		mono_metadata_decode_value (sig, &sig);
		/* FIELD signature == 0x06 */
		g_assert (*sig == 0x06);

		field->type = mono_metadata_parse_type_checked (image, container, cols [MONO_FIELD_FLAGS], FALSE, sig + 1, &sig, error);
		if (!field->type) {
			mono_class_set_type_load_failure (klass, "Could not load field %d type due to: %s", field_idx, mono_error_get_message (error));
		}
	}
}

static guint32
mono_field_resolve_flags (MonoClassField *field)
{
	MonoClass *klass = field->parent;
	MonoImage *image = klass->image;
	MonoClass *gtd = klass->generic_class ? mono_class_get_generic_type_definition (klass) : NULL;
	int field_idx = field - klass->fields;


	if (gtd) {
		MonoClassField *gfield = &gtd->fields [field_idx];
		return mono_field_get_flags (gfield);
	} else {
		int idx = klass->field.first + field_idx;

		/*FIXME, in theory we do not lazy load SRE fields*/
		g_assert (!image_is_dynamic (image));

		return mono_metadata_decode_table_row_col (image, MONO_TABLE_FIELD, idx, MONO_FIELD_FLAGS);
	}
}

/**
 * mono_class_get_fields_lazy:
 * @klass: the MonoClass to act on
 *
 * This routine is an iterator routine for retrieving the fields in a class.
 * Only minimal information about fields are loaded. Accessors must be used
 * for all MonoClassField returned.
 *
 * You must pass a gpointer that points to zero and is treated as an opaque handle to
 * iterate over all of the elements.  When no more values are
 * available, the return value is NULL.
 *
 * Returns: a @MonoClassField* on each iteration, or NULL when no more fields are available.
 */
MonoClassField*
mono_class_get_fields_lazy (MonoClass* klass, gpointer *iter)
{
	MonoClassField* field;
	if (!iter)
		return NULL;
	if (!*iter) {
		mono_class_setup_basic_field_info (klass);
		if (!klass->fields)
			return NULL;
		/* start from the first */
		if (klass->field.count) {
			*iter = &klass->fields [0];
			return (MonoClassField *)*iter;
		} else {
			/* no fields */
			return NULL;
		}
	}
	field = (MonoClassField *)*iter;
	field++;
	if (field < &klass->fields [klass->field.count]) {
		*iter = field;
		return (MonoClassField *)*iter;
	}
	return NULL;
}

char*
mono_class_full_name (MonoClass *klass)
{
	return mono_type_full_name (&klass->byval_arg);
}

/* Declare all shared lazy type lookup functions */
GENERATE_TRY_GET_CLASS_WITH_CACHE (safehandle, System.Runtime.InteropServices, SafeHandle)<|MERGE_RESOLUTION|>--- conflicted
+++ resolved
@@ -1636,26 +1636,11 @@
 			mono_metadata_field_info (m, idx, &uoffset, NULL, NULL);
 			int offset = uoffset;
 
-<<<<<<< HEAD
-				if (field->offset == (guint32)-1 && !(field->type->attrs & FIELD_ATTRIBUTE_STATIC)) {
-					mono_class_set_type_load_failure (klass, "Missing field layout info for %s", field->name);
-					break;
-				}
-				if (field->offset < -2) { /*-1 is used to encode special static fields, -2 for RVA fields */
-					mono_class_set_type_load_failure (klass, "Field '%s' has a negative offset %d", field->name, field->offset);
-					break;
-				}
-				if (klass->generic_container) {
-					mono_class_set_type_load_failure (klass, "Generic class cannot have explicit layout.");
-					break;
-				}
-=======
 			if (offset == (guint32)-1 && !(field->type->attrs & FIELD_ATTRIBUTE_STATIC)) {
 				mono_class_set_type_load_failure (klass, "Missing field layout info for %s", field->name);
 				break;
->>>>>>> 6d22e137
 			}
-			if (offset < -1) { /*-1 is used to encode special static fields */
+			if (offset < -2) { /*-1 is used to encode special static fields, -2 for RVA fields */
 				mono_class_set_type_load_failure (klass, "Field '%s' has a negative offset %d", field->name, offset);
 				break;
 			}
