--- conflicted
+++ resolved
@@ -1215,12 +1215,7 @@
 		if (cols [MONO_FIELD_FLAGS] & FIELD_ATTRIBUTE_STATIC) //no need to decode static fields
 			continue;
 
-<<<<<<< HEAD
-		if (!mono_verifier_verify_field_signature (klass->image, cols [MONO_FIELD_SIGNATURE], error))
-=======
-		if (!mono_verifier_verify_field_signature (image, cols [MONO_FIELD_SIGNATURE], NULL)) {
-			mono_error_set_bad_image (error, image, "Invalid field signature %x", cols [MONO_FIELD_SIGNATURE]);
->>>>>>> 8d1c93e5
+		if (!mono_verifier_verify_field_signature (image, cols [MONO_FIELD_SIGNATURE], error))
 			goto fail;
 
 		sig = mono_metadata_blob_heap (image, cols [MONO_FIELD_SIGNATURE]);
