/*
 * class.c: Class management for the Mono runtime
 *
 * Author:
 *   Miguel de Icaza (miguel@ximian.com)
 *
 * Copyright 2001-2003 Ximian, Inc (http://www.ximian.com)
 * Copyright 2004-2009 Novell, Inc (http://www.novell.com)
 * Copyright 2012 Xamarin Inc (http://www.xamarin.com)
 * Licensed under the MIT license. See LICENSE file in the project root for full license information.
 */
#include <config.h>
#ifdef HAVE_ALLOCA_H
#include <alloca.h>
#endif
#include <glib.h>
#include <stdio.h>
#include <string.h>
#include <stdlib.h>
#include <mono/metadata/image.h>
#include <mono/metadata/image-internals.h>
#include <mono/metadata/assembly.h>
#include <mono/metadata/assembly-internals.h>
#include <mono/metadata/metadata.h>
#include <mono/metadata/metadata-internals.h>
#include <mono/metadata/profiler-private.h>
#include <mono/metadata/tabledefs.h>
#include <mono/metadata/tokentype.h>
#include <mono/metadata/class-internals.h>
#include <mono/metadata/object.h>
#include <mono/metadata/appdomain.h>
#include <mono/metadata/mono-endian.h>
#include <mono/metadata/debug-helpers.h>
#include <mono/metadata/reflection.h>
#include <mono/metadata/exception.h>
#include <mono/metadata/security-manager.h>
#include <mono/metadata/security-core-clr.h>
#include <mono/metadata/attrdefs.h>
#include <mono/metadata/gc-internals.h>
#include <mono/metadata/verify-internals.h>
#include <mono/metadata/mono-debug.h>
#include <mono/utils/mono-counters.h>
#include <mono/utils/mono-string.h>
#include <mono/utils/mono-error-internals.h>
#include <mono/utils/mono-logger-internals.h>
#include <mono/utils/mono-memory-model.h>
#include <mono/utils/atomic.h>
#include <mono/utils/bsearch.h>
#include <mono/utils/checked-build.h>

MonoStats mono_stats;

gboolean mono_print_vtable = FALSE;
gboolean mono_align_small_structs = FALSE;

/* Statistics */
guint32 inflated_classes, inflated_classes_size, inflated_methods_size;
guint32 classes_size, class_ext_size;

/* Low level lock which protects data structures in this module */
static mono_mutex_t classes_mutex;

/* Function supplied by the runtime to find classes by name using information from the AOT file */
static MonoGetClassFromName get_class_from_name = NULL;

static MonoClass * mono_class_create_from_typedef (MonoImage *image, guint32 type_token, MonoError *error);
static gboolean mono_class_get_cached_class_info (MonoClass *klass, MonoCachedClassInfo *res);
static gboolean can_access_type (MonoClass *access_klass, MonoClass *member_klass);
static MonoMethod* find_method_in_metadata (MonoClass *klass, const char *name, int param_count, int flags);
static int generic_array_methods (MonoClass *klass);
static void setup_generic_array_ifaces (MonoClass *klass, MonoClass *iface, MonoMethod **methods, int pos);

static MonoMethod* mono_class_get_virtual_methods (MonoClass* klass, gpointer *iter);
static char* mono_assembly_name_from_token (MonoImage *image, guint32 type_token);
static void mono_field_resolve_type (MonoClassField *field, MonoError *error);
static guint32 mono_field_resolve_flags (MonoClassField *field);
static void mono_class_setup_vtable_full (MonoClass *klass, GList *in_setup);
static void mono_generic_class_setup_parent (MonoClass *klass, MonoClass *gklass);

static gboolean mono_class_set_failure (MonoClass *klass, MonoErrorBoxed *boxed_error);
static gpointer mono_class_get_exception_data (const MonoClass *klass);


/*
We use gclass recording to allow recursive system f types to be referenced by a parent.

Given the following type hierarchy:

class TextBox : TextBoxBase<TextBox> {}
class TextBoxBase<T> : TextInput<TextBox> where T : TextBoxBase<T> {}
class TextInput<T> : Input<T> where T: TextInput<T> {}
class Input<T> {}

The runtime tries to load TextBoxBase<>.
To load TextBoxBase<> to do so it must resolve the parent which is TextInput<TextBox>.
To instantiate TextInput<TextBox> it must resolve TextInput<> and TextBox.
To load TextBox it must resolve the parent which is TextBoxBase<TextBox>.

At this point the runtime must instantiate TextBoxBase<TextBox>. Both types are partially loaded 
at this point, iow, both are registered in the type map and both and a NULL parent. This means
that the resulting generic instance will have a NULL parent, which is wrong and will cause breakage.

To fix that what we do is to record all generic instantes created while resolving the parent of
any generic type definition and, after resolved, correct the parent field if needed.

*/
static int record_gclass_instantiation;
static GSList *gclass_recorded_list;
typedef gboolean (*gclass_record_func) (MonoClass*, void*);

static inline void
classes_lock (void)
{
	mono_locks_os_acquire (&classes_mutex, ClassesLock);
}

static inline void
classes_unlock (void)
{
	mono_locks_os_release (&classes_mutex, ClassesLock);
}

/* 
 * LOCKING: loader lock must be held until pairing disable_gclass_recording is called.
*/
static void
enable_gclass_recording (void)
{
	++record_gclass_instantiation;
}

/* 
 * LOCKING: loader lock must be held since pairing enable_gclass_recording was called.
*/
static void
disable_gclass_recording (gclass_record_func func, void *user_data)
{
	GSList **head = &gclass_recorded_list;

	g_assert (record_gclass_instantiation > 0);
	--record_gclass_instantiation;

	while (*head) {
		GSList *node = *head;
		if (func ((MonoClass*)node->data, user_data)) {
			*head = node->next;
			g_slist_free_1 (node);
		} else {
			head = &node->next;
		}
	}

	/* We automatically discard all recorded gclasses when disabled. */
	if (!record_gclass_instantiation && gclass_recorded_list) {
		g_slist_free (gclass_recorded_list);
		gclass_recorded_list = NULL;
	}
}

/**
 * mono_class_from_typeref:
 * @image: a MonoImage
 * @type_token: a TypeRef token
 *
 * Creates the MonoClass* structure representing the type defined by
 * the typeref token valid inside @image.
 * Returns: The MonoClass* representing the typeref token, NULL ifcould
 * not be loaded.
 */
MonoClass *
mono_class_from_typeref (MonoImage *image, guint32 type_token)
{
	MonoError error;
	MonoClass *klass = mono_class_from_typeref_checked (image, type_token, &error);
	g_assert (mono_error_ok (&error)); /*FIXME proper error handling*/
	return klass;
}

/**
 * mono_class_from_typeref_checked:
 * @image: a MonoImage
 * @type_token: a TypeRef token
 * @error: error return code, if any.
 *
 * Creates the MonoClass* structure representing the type defined by
 * the typeref token valid inside @image.
 *
 * Returns: The MonoClass* representing the typeref token, NULL if it could
 * not be loaded with the @error value filled with the information about the
 * error.
 */
MonoClass *
mono_class_from_typeref_checked (MonoImage *image, guint32 type_token, MonoError *error)
{
	guint32 cols [MONO_TYPEREF_SIZE];
	MonoTableInfo  *t = &image->tables [MONO_TABLE_TYPEREF];
	guint32 idx;
	const char *name, *nspace;
	MonoClass *res = NULL;
	MonoImage *module;

	mono_error_init (error);

	if (!mono_verifier_verify_typeref_row (image, (type_token & 0xffffff) - 1, error))
		return NULL;

	mono_metadata_decode_row (t, (type_token&0xffffff)-1, cols, MONO_TYPEREF_SIZE);

	name = mono_metadata_string_heap (image, cols [MONO_TYPEREF_NAME]);
	nspace = mono_metadata_string_heap (image, cols [MONO_TYPEREF_NAMESPACE]);

	idx = cols [MONO_TYPEREF_SCOPE] >> MONO_RESOLUTION_SCOPE_BITS;
	switch (cols [MONO_TYPEREF_SCOPE] & MONO_RESOLUTION_SCOPE_MASK) {
	case MONO_RESOLUTION_SCOPE_MODULE:
		/*
		LAMESPEC The spec says that a null module resolution scope should go through the exported type table.
		This is not the observed behavior of existing implementations.
		The defacto behavior is that it's just a typedef in disguise.
		*/
		/* a typedef in disguise */
		res = mono_class_from_name_checked (image, nspace, name, error);
		goto done;

	case MONO_RESOLUTION_SCOPE_MODULEREF:
		module = mono_image_load_module_checked (image, idx, error);
		if (module)
			res = mono_class_from_name_checked (module, nspace, name, error);
		goto done;

	case MONO_RESOLUTION_SCOPE_TYPEREF: {
		MonoClass *enclosing;
		GList *tmp;

		if (idx == mono_metadata_token_index (type_token)) {
			mono_error_set_bad_image (error, image, "Image with self-referencing typeref token %08x.", type_token);
			return NULL;
		}

		enclosing = mono_class_from_typeref_checked (image, MONO_TOKEN_TYPE_REF | idx, error); 
		return_val_if_nok (error, NULL);

		if (enclosing->nested_classes_inited && enclosing->ext) {
			/* Micro-optimization: don't scan the metadata tables if enclosing is already inited */
			for (tmp = enclosing->ext->nested_classes; tmp; tmp = tmp->next) {
				res = (MonoClass *)tmp->data;
				if (strcmp (res->name, name) == 0)
					return res;
			}
		} else {
			/* Don't call mono_class_init as we might've been called by it recursively */
			int i = mono_metadata_nesting_typedef (enclosing->image, enclosing->type_token, 1);
			while (i) {
				guint32 class_nested = mono_metadata_decode_row_col (&enclosing->image->tables [MONO_TABLE_NESTEDCLASS], i - 1, MONO_NESTED_CLASS_NESTED);
				guint32 string_offset = mono_metadata_decode_row_col (&enclosing->image->tables [MONO_TABLE_TYPEDEF], class_nested - 1, MONO_TYPEDEF_NAME);
				const char *nname = mono_metadata_string_heap (enclosing->image, string_offset);

				if (strcmp (nname, name) == 0)
					return mono_class_create_from_typedef (enclosing->image, MONO_TOKEN_TYPE_DEF | class_nested, error);

				i = mono_metadata_nesting_typedef (enclosing->image, enclosing->type_token, i + 1);
			}
		}
		g_warning ("TypeRef ResolutionScope not yet handled (%d) for %s.%s in image %s", idx, nspace, name, image->name);
		goto done;
	}
	case MONO_RESOLUTION_SCOPE_ASSEMBLYREF:
		break;
	}

	if (idx > image->tables [MONO_TABLE_ASSEMBLYREF].rows) {
		mono_error_set_bad_image (error, image, "Image with invalid assemblyref token %08x.", idx);
		return NULL;
	}

	if (!image->references || !image->references [idx - 1])
		mono_assembly_load_reference (image, idx - 1);
	g_assert (image->references [idx - 1]);

	/* If the assembly did not load, register this as a type load exception */
	if (image->references [idx - 1] == REFERENCE_MISSING){
		MonoAssemblyName aname;
		char *human_name;
		
		mono_assembly_get_assemblyref (image, idx - 1, &aname);
		human_name = mono_stringify_assembly_name (&aname);
		mono_error_set_assembly_load_simple (error, human_name, image->assembly ? image->assembly->ref_only : FALSE);
		return NULL;
	}

	res = mono_class_from_name_checked (image->references [idx - 1]->image, nspace, name, error);

done:
	/* Generic case, should be avoided for when a better error is possible. */
	if (!res && mono_error_ok (error)) {
		char *name = mono_class_name_from_token (image, type_token);
		char *assembly = mono_assembly_name_from_token (image, type_token);
		mono_error_set_type_load_name (error, name, assembly, "Could not resolve type with token %08x", type_token);
	}
	return res;
}


static void *
mono_image_memdup (MonoImage *image, void *data, guint size)
{
	void *res = mono_image_alloc (image, size);
	memcpy (res, data, size);
	return res;
}
	
/* Copy everything mono_metadata_free_array free. */
MonoArrayType *
mono_dup_array_type (MonoImage *image, MonoArrayType *a)
{
	if (image) {
		a = (MonoArrayType *)mono_image_memdup (image, a, sizeof (MonoArrayType));
		if (a->sizes)
			a->sizes = (int *)mono_image_memdup (image, a->sizes, a->numsizes * sizeof (int));
		if (a->lobounds)
			a->lobounds = (int *)mono_image_memdup (image, a->lobounds, a->numlobounds * sizeof (int));
	} else {
		a = (MonoArrayType *)g_memdup (a, sizeof (MonoArrayType));
		if (a->sizes)
			a->sizes = (int *)g_memdup (a->sizes, a->numsizes * sizeof (int));
		if (a->lobounds)
			a->lobounds = (int *)g_memdup (a->lobounds, a->numlobounds * sizeof (int));
	}
	return a;
}

/* Copy everything mono_metadata_free_method_signature free. */
MonoMethodSignature*
mono_metadata_signature_deep_dup (MonoImage *image, MonoMethodSignature *sig)
{
	int i;
	
	sig = mono_metadata_signature_dup_full (image, sig);
	
	sig->ret = mono_metadata_type_dup (image, sig->ret);
	for (i = 0; i < sig->param_count; ++i)
		sig->params [i] = mono_metadata_type_dup (image, sig->params [i]);
	
	return sig;
}

static void
_mono_type_get_assembly_name (MonoClass *klass, GString *str)
{
	MonoAssembly *ta = klass->image->assembly;
	char *name;

	name = mono_stringify_assembly_name (&ta->aname);
	g_string_append_printf (str, ", %s", name);
	g_free (name);
}

static inline void
mono_type_name_check_byref (MonoType *type, GString *str)
{
	if (type->byref)
		g_string_append_c (str, '&');
}

/**
 * mono_identifier_escape_type_name_chars:
 * @str: a destination string
 * @identifier: an IDENTIFIER in internal form
 *
 * Returns: str.
 *
 * The displayed form of the identifier is appended to str.
 *
 * The displayed form of an identifier has the characters ,+&*[]\
 * that have special meaning in type names escaped with a preceeding
 * backslash (\) character.
 */
static GString*
mono_identifier_escape_type_name_chars (GString* str, const char* identifier)
{
	if (!identifier)
		return str;

	size_t n = str->len;
	// reserve space for common case: there will be no escaped characters.
	g_string_set_size(str, n + strlen(identifier));
	g_string_set_size(str, n);

	for (const char* s = identifier; *s != 0 ; s++) {
		switch (*s) {
		case ',':
		case '+':
		case '&':
		case '*':
		case '[':
		case ']':
		case '\\':
			g_string_append_c (str, '\\');
			g_string_append_c (str, *s);
			break;
		default:
			g_string_append_c (str, *s);
			break;
		}
	}
	return str;
}

static void
mono_type_get_name_recurse (MonoType *type, GString *str, gboolean is_recursed,
			    MonoTypeNameFormat format)
{
	MonoClass *klass;
	
	switch (type->type) {
	case MONO_TYPE_ARRAY: {
		int i, rank = type->data.array->rank;
		MonoTypeNameFormat nested_format;

		nested_format = format == MONO_TYPE_NAME_FORMAT_ASSEMBLY_QUALIFIED ?
			MONO_TYPE_NAME_FORMAT_FULL_NAME : format;

		mono_type_get_name_recurse (
			&type->data.array->eklass->byval_arg, str, FALSE, nested_format);
		g_string_append_c (str, '[');
		if (rank == 1)
			g_string_append_c (str, '*');
		for (i = 1; i < rank; i++)
			g_string_append_c (str, ',');
		g_string_append_c (str, ']');
		
		mono_type_name_check_byref (type, str);

		if (format == MONO_TYPE_NAME_FORMAT_ASSEMBLY_QUALIFIED)
			_mono_type_get_assembly_name (type->data.array->eklass, str);
		break;
	}
	case MONO_TYPE_SZARRAY: {
		MonoTypeNameFormat nested_format;

		nested_format = format == MONO_TYPE_NAME_FORMAT_ASSEMBLY_QUALIFIED ?
			MONO_TYPE_NAME_FORMAT_FULL_NAME : format;

		mono_type_get_name_recurse (
			&type->data.klass->byval_arg, str, FALSE, nested_format);
		g_string_append (str, "[]");
		
		mono_type_name_check_byref (type, str);

		if (format == MONO_TYPE_NAME_FORMAT_ASSEMBLY_QUALIFIED)
			_mono_type_get_assembly_name (type->data.klass, str);
		break;
	}
	case MONO_TYPE_PTR: {
		MonoTypeNameFormat nested_format;

		nested_format = format == MONO_TYPE_NAME_FORMAT_ASSEMBLY_QUALIFIED ?
			MONO_TYPE_NAME_FORMAT_FULL_NAME : format;

		mono_type_get_name_recurse (
			type->data.type, str, FALSE, nested_format);
		g_string_append_c (str, '*');

		mono_type_name_check_byref (type, str);

		if (format == MONO_TYPE_NAME_FORMAT_ASSEMBLY_QUALIFIED)
			_mono_type_get_assembly_name (mono_class_from_mono_type (type->data.type), str);
		break;
	}
	case MONO_TYPE_VAR:
	case MONO_TYPE_MVAR:
		if (!mono_generic_param_info (type->data.generic_param))
			g_string_append_printf (str, "%s%d", type->type == MONO_TYPE_VAR ? "!" : "!!", type->data.generic_param->num);
		else
			g_string_append (str, mono_generic_param_info (type->data.generic_param)->name);

		mono_type_name_check_byref (type, str);

		break;
	default:
		klass = mono_class_from_mono_type (type);
		if (klass->nested_in) {
			mono_type_get_name_recurse (
				&klass->nested_in->byval_arg, str, TRUE, format);
			if (format == MONO_TYPE_NAME_FORMAT_IL)
				g_string_append_c (str, '.');
			else
				g_string_append_c (str, '+');
		} else if (*klass->name_space) {
			if (format == MONO_TYPE_NAME_FORMAT_IL)
				g_string_append (str, klass->name_space);
			else
				mono_identifier_escape_type_name_chars (str, klass->name_space);
			g_string_append_c (str, '.');
		}
		if (format == MONO_TYPE_NAME_FORMAT_IL) {
			char *s = strchr (klass->name, '`');
			int len = s ? s - klass->name : strlen (klass->name);
			g_string_append_len (str, klass->name, len);
		} else {
			mono_identifier_escape_type_name_chars (str, klass->name);
		}
		if (is_recursed)
			break;
		if (klass->generic_class) {
			MonoGenericClass *gclass = klass->generic_class;
			MonoGenericInst *inst = gclass->context.class_inst;
			MonoTypeNameFormat nested_format;
			int i;

			nested_format = format == MONO_TYPE_NAME_FORMAT_FULL_NAME ?
				MONO_TYPE_NAME_FORMAT_ASSEMBLY_QUALIFIED : format;

			if (format == MONO_TYPE_NAME_FORMAT_IL)
				g_string_append_c (str, '<');
			else
				g_string_append_c (str, '[');
			for (i = 0; i < inst->type_argc; i++) {
				MonoType *t = inst->type_argv [i];

				if (i)
					g_string_append_c (str, ',');
				if ((nested_format == MONO_TYPE_NAME_FORMAT_ASSEMBLY_QUALIFIED) &&
				    (t->type != MONO_TYPE_VAR) && (type->type != MONO_TYPE_MVAR))
					g_string_append_c (str, '[');
				mono_type_get_name_recurse (inst->type_argv [i], str, FALSE, nested_format);
				if ((nested_format == MONO_TYPE_NAME_FORMAT_ASSEMBLY_QUALIFIED) &&
				    (t->type != MONO_TYPE_VAR) && (type->type != MONO_TYPE_MVAR))
					g_string_append_c (str, ']');
			}
			if (format == MONO_TYPE_NAME_FORMAT_IL)	
				g_string_append_c (str, '>');
			else
				g_string_append_c (str, ']');
		} else if (klass->generic_container &&
			   (format != MONO_TYPE_NAME_FORMAT_FULL_NAME) &&
			   (format != MONO_TYPE_NAME_FORMAT_ASSEMBLY_QUALIFIED)) {
			int i;

			if (format == MONO_TYPE_NAME_FORMAT_IL)	
				g_string_append_c (str, '<');
			else
				g_string_append_c (str, '[');
			for (i = 0; i < klass->generic_container->type_argc; i++) {
				if (i)
					g_string_append_c (str, ',');
				g_string_append (str, mono_generic_container_get_param_info (klass->generic_container, i)->name);
			}
			if (format == MONO_TYPE_NAME_FORMAT_IL)	
				g_string_append_c (str, '>');
			else
				g_string_append_c (str, ']');
		}

		mono_type_name_check_byref (type, str);

		if ((format == MONO_TYPE_NAME_FORMAT_ASSEMBLY_QUALIFIED) &&
		    (type->type != MONO_TYPE_VAR) && (type->type != MONO_TYPE_MVAR))
			_mono_type_get_assembly_name (klass, str);
		break;
	}
}

/**
 * mono_type_get_name_full:
 * @type: a type
 * @format: the format for the return string.
 *
 * 
 * Returns: The string representation in a number of formats:
 *
 * if format is MONO_TYPE_NAME_FORMAT_REFLECTION, the return string is
 * returned in the formatrequired by System.Reflection, this is the
 * inverse of mono_reflection_parse_type ().
 *
 * if format is MONO_TYPE_NAME_FORMAT_IL, it returns a syntax that can
 * be used by the IL assembler.
 *
 * if format is MONO_TYPE_NAME_FORMAT_FULL_NAME
 *
 * if format is MONO_TYPE_NAME_FORMAT_ASSEMBLY_QUALIFIED
 */
char*
mono_type_get_name_full (MonoType *type, MonoTypeNameFormat format)
{
	GString* result;

	result = g_string_new ("");

	mono_type_get_name_recurse (type, result, FALSE, format);

	return g_string_free (result, FALSE);
}

/**
 * mono_type_get_full_name:
 * @class: a class
 *
 * Returns: The string representation for type as required by System.Reflection.
 * The inverse of mono_reflection_parse_type ().
 */
char *
mono_type_get_full_name (MonoClass *klass)
{
	return mono_type_get_name_full (mono_class_get_type (klass), MONO_TYPE_NAME_FORMAT_REFLECTION);
}

/**
 * mono_type_get_name:
 * @type: a type
 *
 * Returns: The string representation for type as it would be represented in IL code.
 */
char*
mono_type_get_name (MonoType *type)
{
	return mono_type_get_name_full (type, MONO_TYPE_NAME_FORMAT_IL);
}

/*
 * mono_type_get_underlying_type:
 * @type: a type
 *
 * Returns: The MonoType for the underlying integer type if @type
 * is an enum and byref is false, otherwise the type itself.
 */
MonoType*
mono_type_get_underlying_type (MonoType *type)
{
	if (type->type == MONO_TYPE_VALUETYPE && type->data.klass->enumtype && !type->byref)
		return mono_class_enum_basetype (type->data.klass);
	if (type->type == MONO_TYPE_GENERICINST && type->data.generic_class->container_class->enumtype && !type->byref)
		return mono_class_enum_basetype (type->data.generic_class->container_class);
	return type;
}

/**
 * mono_class_is_open_constructed_type:
 * @type: a type
 *
 * Returns: TRUE if type represents a generics open constructed type.
 * IOW, not all type parameters required for the instantiation have
 * been provided or it's a generic type definition.
 *
 * An open constructed type means it's a non realizable type. Not to
 * be mixed up with an abstract type - we can't cast or dispatch to
 * an open type, for example.
 */
gboolean
mono_class_is_open_constructed_type (MonoType *t)
{
	switch (t->type) {
	case MONO_TYPE_VAR:
	case MONO_TYPE_MVAR:
		return TRUE;
	case MONO_TYPE_SZARRAY:
		return mono_class_is_open_constructed_type (&t->data.klass->byval_arg);
	case MONO_TYPE_ARRAY:
		return mono_class_is_open_constructed_type (&t->data.array->eklass->byval_arg);
	case MONO_TYPE_PTR:
		return mono_class_is_open_constructed_type (t->data.type);
	case MONO_TYPE_GENERICINST:
		return t->data.generic_class->context.class_inst->is_open;
	case MONO_TYPE_CLASS:
	case MONO_TYPE_VALUETYPE:
		return t->data.klass->generic_container != NULL;
	default:
		return FALSE;
	}
}

/*
This is a simple function to catch the most common bad instances of generic types.
Specially those that might lead to further failures in the runtime.
*/
static gboolean
is_valid_generic_argument (MonoType *type)
{
	switch (type->type) {
	case MONO_TYPE_VOID:
	//case MONO_TYPE_TYPEDBYREF:
		return FALSE;
	default:
		return TRUE;
	}
}

static MonoType*
inflate_generic_type (MonoImage *image, MonoType *type, MonoGenericContext *context, MonoError *error)
{
	mono_error_init (error);

	switch (type->type) {
	case MONO_TYPE_MVAR: {
		MonoType *nt;
		int num = mono_type_get_generic_param_num (type);
		MonoGenericInst *inst = context->method_inst;
		if (!inst)
			return NULL;
		if (num >= inst->type_argc) {
			MonoGenericParamInfo *info = mono_generic_param_info (type->data.generic_param);
			mono_error_set_bad_image (error, image, "MVAR %d (%s) cannot be expanded in this context with %d instantiations",
				num, info ? info->name : "", inst->type_argc);
			return NULL;
		}

		if (!is_valid_generic_argument (inst->type_argv [num])) {
			MonoGenericParamInfo *info = mono_generic_param_info (type->data.generic_param);
			mono_error_set_bad_image (error, image, "MVAR %d (%s) cannot be expanded with type 0x%x",
				num, info ? info->name : "", inst->type_argv [num]->type);
			return NULL;			
		}
		/*
		 * Note that the VAR/MVAR cases are different from the rest.  The other cases duplicate @type,
		 * while the VAR/MVAR duplicates a type from the context.  So, we need to ensure that the
		 * ->byref and ->attrs from @type are propagated to the returned type.
		 */
		nt = mono_metadata_type_dup (image, inst->type_argv [num]);
		nt->byref = type->byref;
		nt->attrs = type->attrs;
		return nt;
	}
	case MONO_TYPE_VAR: {
		MonoType *nt;
		int num = mono_type_get_generic_param_num (type);
		MonoGenericInst *inst = context->class_inst;
		if (!inst)
			return NULL;
		if (num >= inst->type_argc) {
			MonoGenericParamInfo *info = mono_generic_param_info (type->data.generic_param);
			mono_error_set_bad_image (error, image, "VAR %d (%s) cannot be expanded in this context with %d instantiations",
				num, info ? info->name : "", inst->type_argc);
			return NULL;
		}
		if (!is_valid_generic_argument (inst->type_argv [num])) {
			MonoGenericParamInfo *info = mono_generic_param_info (type->data.generic_param);
			mono_error_set_bad_image (error, image, "VAR %d (%s) cannot be expanded with type 0x%x",
				num, info ? info->name : "", inst->type_argv [num]->type);
			return NULL;			
		}
		nt = mono_metadata_type_dup (image, inst->type_argv [num]);
		nt->byref = type->byref;
		nt->attrs = type->attrs;
		return nt;
	}
	case MONO_TYPE_SZARRAY: {
		MonoClass *eclass = type->data.klass;
		MonoType *nt, *inflated = inflate_generic_type (NULL, &eclass->byval_arg, context, error);
		if (!inflated || !mono_error_ok (error))
			return NULL;
		nt = mono_metadata_type_dup (image, type);
		nt->data.klass = mono_class_from_mono_type (inflated);
		mono_metadata_free_type (inflated);
		return nt;
	}
	case MONO_TYPE_ARRAY: {
		MonoClass *eclass = type->data.array->eklass;
		MonoType *nt, *inflated = inflate_generic_type (NULL, &eclass->byval_arg, context, error);
		if (!inflated || !mono_error_ok (error))
			return NULL;
		nt = mono_metadata_type_dup (image, type);
		nt->data.array->eklass = mono_class_from_mono_type (inflated);
		mono_metadata_free_type (inflated);
		return nt;
	}
	case MONO_TYPE_GENERICINST: {
		MonoGenericClass *gclass = type->data.generic_class;
		MonoGenericInst *inst;
		MonoType *nt;
		if (!gclass->context.class_inst->is_open)
			return NULL;

		inst = mono_metadata_inflate_generic_inst (gclass->context.class_inst, context, error);
		return_val_if_nok (error, NULL);

		if (inst != gclass->context.class_inst)
			gclass = mono_metadata_lookup_generic_class (gclass->container_class, inst, gclass->is_dynamic);

		if (gclass == type->data.generic_class)
			return NULL;

		nt = mono_metadata_type_dup (image, type);
		nt->data.generic_class = gclass;
		return nt;
	}
	case MONO_TYPE_CLASS:
	case MONO_TYPE_VALUETYPE: {
		MonoClass *klass = type->data.klass;
		MonoGenericContainer *container = klass->generic_container;
		MonoGenericInst *inst;
		MonoGenericClass *gclass = NULL;
		MonoType *nt;

		if (!container)
			return NULL;

		/* We can't use context->class_inst directly, since it can have more elements */
		inst = mono_metadata_inflate_generic_inst (container->context.class_inst, context, error);
		return_val_if_nok (error, NULL);

		if (inst == container->context.class_inst)
			return NULL;

		gclass = mono_metadata_lookup_generic_class (klass, inst, image_is_dynamic (klass->image));

		nt = mono_metadata_type_dup (image, type);
		nt->type = MONO_TYPE_GENERICINST;
		nt->data.generic_class = gclass;
		return nt;
	}
	default:
		return NULL;
	}
	return NULL;
}

MonoGenericContext *
mono_generic_class_get_context (MonoGenericClass *gclass)
{
	return &gclass->context;
}

MonoGenericContext *
mono_class_get_context (MonoClass *klass)
{
       return klass->generic_class ? mono_generic_class_get_context (klass->generic_class) : NULL;
}

/*
 * mono_class_get_generic_container:
 *
 *   Return the generic container of KLASS which should be a generic type definition.
 */
MonoGenericContainer*
mono_class_get_generic_container (MonoClass *klass)
{
	g_assert (klass->is_generic);

	return klass->generic_container;
}

/*
 * mono_class_get_generic_class:
 *
 *   Return the MonoGenericClass of KLASS, which should be a generic instance.
 */
MonoGenericClass*
mono_class_get_generic_class (MonoClass *klass)
{
	g_assert (klass->is_inflated);

	return klass->generic_class;
}

/*
 * mono_class_inflate_generic_type_with_mempool:
 * @mempool: a mempool
 * @type: a type
 * @context: a generics context
 * @error: error context
 *
 * The same as mono_class_inflate_generic_type, but allocates the MonoType
 * from mempool if it is non-NULL.  If it is NULL, the MonoType is
 * allocated on the heap and is owned by the caller.
 * The returned type can potentially be the same as TYPE, so it should not be
 * modified by the caller, and it should be freed using mono_metadata_free_type ().
 */
MonoType*
mono_class_inflate_generic_type_with_mempool (MonoImage *image, MonoType *type, MonoGenericContext *context, MonoError *error)
{
	MonoType *inflated = NULL;
	mono_error_init (error);

	if (context)
		inflated = inflate_generic_type (image, type, context, error);
	return_val_if_nok (error, NULL);

	if (!inflated) {
		MonoType *shared = mono_metadata_get_shared_type (type);

		if (shared) {
			return shared;
		} else {
			return mono_metadata_type_dup (image, type);
		}
	}

	mono_stats.inflated_type_count++;
	return inflated;
}

/*
 * mono_class_inflate_generic_type:
 * @type: a type
 * @context: a generics context
 *
 * If @type is a generic type and @context is not NULL, instantiate it using the 
 * generics context @context.
 *
 * Returns: The instantiated type or a copy of @type. The returned MonoType is allocated
 * on the heap and is owned by the caller. Returns NULL on error.
 *
 * @deprecated Please use mono_class_inflate_generic_type_checked instead
 */
MonoType*
mono_class_inflate_generic_type (MonoType *type, MonoGenericContext *context)
{
	MonoError error;
	MonoType *result;
	result = mono_class_inflate_generic_type_checked (type, context, &error);
	mono_error_cleanup (&error);
	return result;
}

/*
 * mono_class_inflate_generic_type:
 * @type: a type
 * @context: a generics context
 * @error: error context to use
 *
 * If @type is a generic type and @context is not NULL, instantiate it using the 
 * generics context @context.
 *
 * Returns: The instantiated type or a copy of @type. The returned MonoType is allocated
 * on the heap and is owned by the caller.
 */
MonoType*
mono_class_inflate_generic_type_checked (MonoType *type, MonoGenericContext *context, MonoError *error)
{
	return mono_class_inflate_generic_type_with_mempool (NULL, type, context, error);
}

/*
 * mono_class_inflate_generic_type_no_copy:
 *
 *   Same as inflate_generic_type_with_mempool, but return TYPE if no inflation
 * was done.
 */
static MonoType*
mono_class_inflate_generic_type_no_copy (MonoImage *image, MonoType *type, MonoGenericContext *context, MonoError *error)
{
	MonoType *inflated = NULL; 

	mono_error_init (error);
	if (context) {
		inflated = inflate_generic_type (image, type, context, error);
		return_val_if_nok (error, NULL);
	}

	if (!inflated)
		return type;

	mono_stats.inflated_type_count++;
	return inflated;
}

/*
 * mono_class_inflate_generic_class:
 *
 *   Inflate the class @gklass with @context. Set @error on failure.
 */
MonoClass*
mono_class_inflate_generic_class_checked (MonoClass *gklass, MonoGenericContext *context, MonoError *error)
{
	MonoClass *res;
	MonoType *inflated;

	inflated = mono_class_inflate_generic_type_checked (&gklass->byval_arg, context, error);
	return_val_if_nok (error, NULL);

	res = mono_class_from_mono_type (inflated);
	mono_metadata_free_type (inflated);

	return res;
}

static MonoGenericContext
inflate_generic_context (MonoGenericContext *context, MonoGenericContext *inflate_with, MonoError *error)
{
	MonoGenericInst *class_inst = NULL;
	MonoGenericInst *method_inst = NULL;
	MonoGenericContext res = { NULL, NULL };

	mono_error_init (error);

	if (context->class_inst) {
		class_inst = mono_metadata_inflate_generic_inst (context->class_inst, inflate_with, error);
		if (!mono_error_ok (error))
			goto fail;
	}

	if (context->method_inst) {
		method_inst = mono_metadata_inflate_generic_inst (context->method_inst, inflate_with, error);
		if (!mono_error_ok (error))
			goto fail;
	}

	res.class_inst = class_inst;
	res.method_inst = method_inst;
fail:
	return res;
}

/*
 * mono_class_inflate_generic_method:
 * @method: a generic method
 * @context: a generics context
 *
 * Instantiate the generic method @method using the generics context @context.
 *
 * Returns: The new instantiated method
 */
MonoMethod *
mono_class_inflate_generic_method (MonoMethod *method, MonoGenericContext *context)
{
	return mono_class_inflate_generic_method_full (method, NULL, context);
}

MonoMethod *
mono_class_inflate_generic_method_checked (MonoMethod *method, MonoGenericContext *context, MonoError *error)
{
	return mono_class_inflate_generic_method_full_checked (method, NULL, context, error);
}

/**
 * mono_class_inflate_generic_method_full:
 *
 * Instantiate method @method with the generic context @context.
 * BEWARE: All non-trivial fields are invalid, including klass, signature, and header.
 *         Use mono_method_signature () and mono_method_get_header () to get the correct values.
 */
MonoMethod*
mono_class_inflate_generic_method_full (MonoMethod *method, MonoClass *klass_hint, MonoGenericContext *context)
{
	MonoError error;
	MonoMethod *res = mono_class_inflate_generic_method_full_checked (method, klass_hint, context, &error);
	if (!mono_error_ok (&error))
		/*FIXME do proper error handling - on this case, kill this function. */
		g_error ("Could not inflate generic method due to %s", mono_error_get_message (&error)); 

	return res;
}

/**
 * mono_class_inflate_generic_method_full_checked:
 * Same as mono_class_inflate_generic_method_full but return failure using @error.
 */
MonoMethod*
mono_class_inflate_generic_method_full_checked (MonoMethod *method, MonoClass *klass_hint, MonoGenericContext *context, MonoError *error)
{
	MonoMethod *result;
	MonoMethodInflated *iresult, *cached;
	MonoMethodSignature *sig;
	MonoGenericContext tmp_context;

	mono_error_init (error);

	/* The `method' has already been instantiated before => we need to peel out the instantiation and create a new context */
	while (method->is_inflated) {
		MonoGenericContext *method_context = mono_method_get_context (method);
		MonoMethodInflated *imethod = (MonoMethodInflated *) method;

		tmp_context = inflate_generic_context (method_context, context, error);
		return_val_if_nok (error, NULL);

		context = &tmp_context;

		if (mono_metadata_generic_context_equal (method_context, context))
			return method;

		method = imethod->declaring;
	}

	/*
	 * A method only needs to be inflated if the context has argument for which it is
	 * parametric. Eg:
	 * 
	 * class Foo<T> { void Bar(); } - doesn't need to be inflated if only mvars' are supplied
	 * class Foo { void Bar<T> (); } - doesn't need to be if only vars' are supplied
	 * 
	 */
	if (!((method->is_generic && context->method_inst) || 
		(method->klass->generic_container && context->class_inst)))
		return method;

	iresult = g_new0 (MonoMethodInflated, 1);
	iresult->context = *context;
	iresult->declaring = method;

	if (!context->method_inst && method->is_generic)
		iresult->context.method_inst = mono_method_get_generic_container (method)->context.method_inst;

	if (!context->class_inst) {
		g_assert (!iresult->declaring->klass->generic_class);
		if (iresult->declaring->klass->generic_container)
			iresult->context.class_inst = iresult->declaring->klass->generic_container->context.class_inst;
		else if (iresult->declaring->klass->generic_class)
			iresult->context.class_inst = iresult->declaring->klass->generic_class->context.class_inst;
	}
	/* This can happen with some callers like mono_object_get_virtual_method () */
	if (!iresult->declaring->klass->generic_container && !iresult->declaring->klass->generic_class)
		iresult->context.class_inst = NULL;

	MonoImageSet *set = mono_metadata_get_image_set_for_method (iresult);

	// check cache
	mono_image_set_lock (set);
	cached = (MonoMethodInflated *)g_hash_table_lookup (set->gmethod_cache, iresult);
	mono_image_set_unlock (set);

	if (cached) {
		g_free (iresult);
		return (MonoMethod*)cached;
	}

	mono_stats.inflated_method_count++;

	inflated_methods_size += sizeof (MonoMethodInflated);

	sig = mono_method_signature (method);
	if (!sig) {
		char *name = mono_type_get_full_name (method->klass);
		mono_error_set_bad_image (error, method->klass->image, "Could not resolve signature of method %s:%s", name, method->name);
		g_free (name);
		goto fail;
	}

	if (sig->pinvoke) {
		memcpy (&iresult->method.pinvoke, method, sizeof (MonoMethodPInvoke));
	} else {
		memcpy (&iresult->method.method, method, sizeof (MonoMethod));
	}

	result = (MonoMethod *) iresult;
	result->is_inflated = TRUE;
	result->is_generic = FALSE;
	result->sre_method = FALSE;
	result->signature = NULL;

	if (method->wrapper_type) {
		MonoMethodWrapper *mw = (MonoMethodWrapper*)method;
		MonoMethodWrapper *resw = (MonoMethodWrapper*)result;
		int len = GPOINTER_TO_INT (((void**)mw->method_data) [0]);

		resw->method_data = (void **)g_malloc (sizeof (gpointer) * (len + 1));
		memcpy (resw->method_data, mw->method_data, sizeof (gpointer) * (len + 1));
	}

	if (iresult->context.method_inst) {
		/* Set the generic_container of the result to the generic_container of method */
		MonoGenericContainer *generic_container = mono_method_get_generic_container (method);

		if (generic_container && iresult->context.method_inst == generic_container->context.method_inst) {
			result->is_generic = 1;
			mono_method_set_generic_container (result, generic_container);
		}
	}

	if (!klass_hint || !klass_hint->generic_class ||
	    klass_hint->generic_class->container_class != method->klass ||
	    klass_hint->generic_class->context.class_inst != context->class_inst)
		klass_hint = NULL;

	if (method->klass->generic_container)
		result->klass = klass_hint;

	if (!result->klass) {
		MonoType *inflated = inflate_generic_type (NULL, &method->klass->byval_arg, context, error);
		if (!mono_error_ok (error)) 
			goto fail;

		result->klass = inflated ? mono_class_from_mono_type (inflated) : method->klass;
		if (inflated)
			mono_metadata_free_type (inflated);
	}

	/*
	 * FIXME: This should hold, but it doesn't:
	 *
	 * if (result->is_inflated && mono_method_get_context (result)->method_inst &&
	 *		mono_method_get_context (result)->method_inst == mono_method_get_generic_container (((MonoMethodInflated*)result)->declaring)->context.method_inst) {
	 * 	g_assert (result->is_generic);
	 * }
	 *
	 * Fixing this here causes other things to break, hence a very
	 * ugly hack in mini-trampolines.c - see
	 * is_generic_method_definition().
	 */

	// check cache
	mono_image_set_lock (set);
	cached = (MonoMethodInflated *)g_hash_table_lookup (set->gmethod_cache, iresult);
	if (!cached) {
		g_hash_table_insert (set->gmethod_cache, iresult, iresult);
		iresult->owner = set;
		cached = iresult;
	}
	mono_image_set_unlock (set);

	return (MonoMethod*)cached;

fail:
	g_free (iresult);
	return NULL;
}

/**
 * mono_get_inflated_method:
 *
 * Obsolete.  We keep it around since it's mentioned in the public API.
 */
MonoMethod*
mono_get_inflated_method (MonoMethod *method)
{
	return method;
}

/*
 * mono_method_get_context_general:
 * @method: a method
 * @uninflated: handle uninflated methods?
 *
 * Returns the generic context of a method or NULL if it doesn't have
 * one.  For an inflated method that's the context stored in the
 * method.  Otherwise it's in the method's generic container or in the
 * generic container of the method's class.
 */
MonoGenericContext*
mono_method_get_context_general (MonoMethod *method, gboolean uninflated)
{
	if (method->is_inflated) {
		MonoMethodInflated *imethod = (MonoMethodInflated *) method;
		return &imethod->context;
	}
	if (!uninflated)
		return NULL;
	if (method->is_generic)
		return &(mono_method_get_generic_container (method)->context);
	if (method->klass->generic_container)
		return &method->klass->generic_container->context;
	return NULL;
}

/*
 * mono_method_get_context:
 * @method: a method
 *
 * Returns the generic context for method if it's inflated, otherwise
 * NULL.
 */
MonoGenericContext*
mono_method_get_context (MonoMethod *method)
{
	return mono_method_get_context_general (method, FALSE);
}

/*
 * mono_method_get_generic_container:
 *
 *   Returns the generic container of METHOD, which should be a generic method definition.
 * Returns NULL if METHOD is not a generic method definition.
 * LOCKING: Acquires the loader lock.
 */
MonoGenericContainer*
mono_method_get_generic_container (MonoMethod *method)
{
	MonoGenericContainer *container;

	if (!method->is_generic)
		return NULL;

	container = (MonoGenericContainer *)mono_image_property_lookup (method->klass->image, method, MONO_METHOD_PROP_GENERIC_CONTAINER);
	g_assert (container);

	return container;
}

/*
 * mono_method_set_generic_container:
 *
 *   Sets the generic container of METHOD to CONTAINER.
 * LOCKING: Acquires the image lock.
 */
void
mono_method_set_generic_container (MonoMethod *method, MonoGenericContainer* container)
{
	g_assert (method->is_generic);

	mono_image_property_insert (method->klass->image, method, MONO_METHOD_PROP_GENERIC_CONTAINER, container);
}

/** 
 * mono_class_find_enum_basetype:
 * @class: The enum class
 *
 *   Determine the basetype of an enum by iterating through its fields. We do this
 * in a separate function since it is cheaper than calling mono_class_setup_fields.
 */
static MonoType*
mono_class_find_enum_basetype (MonoClass *klass, MonoError *error)
{
	MonoGenericContainer *container = NULL;
	MonoImage *m = klass->image;
	const int top = klass->field.count;
	int i;

	g_assert (klass->enumtype);

	mono_error_init (error);

	if (klass->generic_container)
		container = klass->generic_container;
	else if (klass->generic_class) {
		MonoClass *gklass = klass->generic_class->container_class;

		container = gklass->generic_container;
		g_assert (container);
	}

	/*
	 * Fetch all the field information.
	 */
	for (i = 0; i < top; i++){
		const char *sig;
		guint32 cols [MONO_FIELD_SIZE];
		int idx = klass->field.first + i;
		MonoType *ftype;

		/* klass->field.first and idx points into the fieldptr table */
		mono_metadata_decode_table_row (m, MONO_TABLE_FIELD, idx, cols, MONO_FIELD_SIZE);

		if (cols [MONO_FIELD_FLAGS] & FIELD_ATTRIBUTE_STATIC) //no need to decode static fields
			continue;

		if (!mono_verifier_verify_field_signature (klass->image, cols [MONO_FIELD_SIGNATURE], NULL)) {
			mono_error_set_bad_image (error, klass->image, "Invalid field signature %x", cols [MONO_FIELD_SIGNATURE]);
			goto fail;
		}

		sig = mono_metadata_blob_heap (m, cols [MONO_FIELD_SIGNATURE]);
		mono_metadata_decode_value (sig, &sig);
		/* FIELD signature == 0x06 */
		if (*sig != 0x06) {
			mono_error_set_bad_image (error, klass->image, "Invalid field signature %x, expected 0x6 but got %x", cols [MONO_FIELD_SIGNATURE], *sig);
			goto fail;
		}

		ftype = mono_metadata_parse_type_checked (m, container, cols [MONO_FIELD_FLAGS], FALSE, sig + 1, &sig, error);
		if (!ftype)
			goto fail;

		if (klass->generic_class) {
			//FIXME do we leak here?
			ftype = mono_class_inflate_generic_type_checked (ftype, mono_class_get_context (klass), error);
			if (!mono_error_ok (error))
				goto fail;
			ftype->attrs = cols [MONO_FIELD_FLAGS];
		}

		return ftype;
	}
	mono_error_set_type_load_class (error, klass, "Could not find base type");

fail:
	return NULL;
}

/*
 * Checks for MonoClass::has_failure without resolving all MonoType's into MonoClass'es
 */
static gboolean
mono_type_has_exceptions (MonoType *type)
{
	switch (type->type) {
	case MONO_TYPE_CLASS:
	case MONO_TYPE_VALUETYPE:
	case MONO_TYPE_SZARRAY:
		return mono_class_has_failure (type->data.klass);
	case MONO_TYPE_ARRAY:
		return mono_class_has_failure (type->data.array->eklass);
	case MONO_TYPE_GENERICINST:
		return mono_class_has_failure (mono_generic_class_get_class (type->data.generic_class));
	default:
		return FALSE;
	}
}

void
mono_error_set_for_class_failure (MonoError *oerror, const MonoClass *klass)
{
	g_assert (mono_class_has_failure (klass));
	MonoErrorBoxed *box = (MonoErrorBoxed*)mono_class_get_exception_data (klass);
	mono_error_set_from_boxed (oerror, box);
}


/*
 * mono_class_alloc:
 *
 *   Allocate memory for some data belonging to CLASS, either from its image's mempool,
 * or from the heap.
 */
gpointer
mono_class_alloc (MonoClass *klass, int size)
{
	if (klass->generic_class)
		return mono_image_set_alloc (klass->generic_class->owner, size);
	else
		return mono_image_alloc (klass->image, size);
}

gpointer
mono_class_alloc0 (MonoClass *klass, int size)
{
	gpointer res;

	res = mono_class_alloc (klass, size);
	memset (res, 0, size);
	return res;
}

#define mono_class_new0(klass,struct_type, n_structs)		\
    ((struct_type *) mono_class_alloc0 ((klass), ((gsize) sizeof (struct_type)) * ((gsize) (n_structs))))

/**
 * mono_class_setup_basic_field_info:
 * @class: The class to initialize
 *
 * Initializes the klass->fields.
 * LOCKING: Assumes the loader lock is held.
 */
static void
mono_class_setup_basic_field_info (MonoClass *klass)
{
	MonoClassField *field;
	MonoClass *gtd;
	MonoImage *image;
	int i, top;

	if (klass->fields)
		return;

	gtd = klass->generic_class ? mono_class_get_generic_type_definition (klass) : NULL;
	image = klass->image;
	top = klass->field.count;

	if (klass->generic_class && image_is_dynamic (klass->generic_class->container_class->image) && !klass->generic_class->container_class->wastypebuilder) {
		/*
		 * This happens when a generic instance of an unfinished generic typebuilder
		 * is used as an element type for creating an array type. We can't initialize
		 * the fields of this class using the fields of gklass, since gklass is not
		 * finished yet, fields could be added to it later.
		 */
		return;
	}

	if (gtd) {
		mono_class_setup_basic_field_info (gtd);

		top = gtd->field.count;
		klass->field.first = gtd->field.first;
		klass->field.count = gtd->field.count;
	}

	klass->fields = (MonoClassField *)mono_class_alloc0 (klass, sizeof (MonoClassField) * top);

	/*
	 * Fetch all the field information.
	 */
	for (i = 0; i < top; i++){
		field = &klass->fields [i];
		field->parent = klass;

		if (gtd) {
			field->name = mono_field_get_name (&gtd->fields [i]);
		} else {
			int idx = klass->field.first + i;
			/* klass->field.first and idx points into the fieldptr table */
			guint32 name_idx = mono_metadata_decode_table_row_col (image, MONO_TABLE_FIELD, idx, MONO_FIELD_NAME);
			/* The name is needed for fieldrefs */
			field->name = mono_metadata_string_heap (image, name_idx);
		}
	}
}

/**
 * mono_class_set_failure_causedby_class:
 * @klass: the class that is failing
 * @caused_by: the class that caused the failure
 * @msg: Why @klass is failing.
 * 
 * If @caused_by has a failure, sets a TypeLoadException failure on
 * @klass with message "@msg, due to: {@caused_by message}".
 *
 * Returns: TRUE if a failiure was set, or FALSE if @caused_by doesn't have a failure.
 */
static gboolean
mono_class_set_type_load_failure_causedby_class (MonoClass *klass, const MonoClass *caused_by, const gchar* msg)
{
	if (mono_class_has_failure (caused_by)) {
		MonoError cause_error;
		mono_error_init (&cause_error);
		mono_error_set_for_class_failure (&cause_error, caused_by);
		mono_class_set_type_load_failure (klass, "%s, due to: %s", msg, mono_error_get_message (&cause_error));
		mono_error_cleanup (&cause_error);
		return TRUE;
	} else {
		return FALSE;
	}
}


/** 
 * mono_class_setup_fields:
 * @class: The class to initialize
 *
 * Initializes the klass->fields.
 * LOCKING: Assumes the loader lock is held.
 */
static void
mono_class_setup_fields (MonoClass *klass)
{
	MonoError error;
	MonoImage *m = klass->image;
	int top;
	guint32 layout = klass->flags & TYPE_ATTRIBUTE_LAYOUT_MASK;
	int i, blittable = TRUE;
	guint32 real_size = 0;
	guint32 packing_size = 0;
	int instance_size;
	gboolean explicit_size;
	MonoClassField *field;
	MonoGenericContainer *container = NULL;
	MonoClass *gtd = klass->generic_class ? mono_class_get_generic_type_definition (klass) : NULL;

	/*
	 * FIXME: We have a race condition here.  It's possible that this function returns
	 * to its caller with `instance_size` set to `0` instead of the actual size.  This
	 * is not a problem when the function is called recursively on the same class,
	 * because the size will be initialized by the outer invocation.  What follows is a
	 * description of how it can occur in other cases, too.  There it is a problem,
	 * because it can lead to the GC being asked to allocate an object of size `0`,
	 * which SGen chokes on.  The race condition is triggered infrequently by
	 * `tests/sgen-suspend.cs`.
	 *
	 * This function is called for a class whenever one of its subclasses is inited.
	 * For example, it's called for every subclass of Object.  What it does is this:
	 *
	 *     if (klass->setup_fields_called)
	 *         return;
	 *     ...
	 *     klass->instance_size = 0;
	 *     ...
	 *     klass->setup_fields_called = 1;
	 *     ... critical point
	 *     klass->instance_size = actual_instance_size;
	 *
	 * The last two steps are sometimes reversed, but that only changes the way in which
	 * the race condition works.
	 *
	 * Assume thread A goes through this function and makes it to the critical point.
	 * Now thread B runs the function and, since `setup_fields_called` is set, returns
	 * immediately, but `instance_size` is incorrect.
	 *
	 * The other case looks like this:
	 *
	 *     if (klass->setup_fields_called)
	 *         return;
	 *     ... critical point X
	 *     klass->instance_size = 0;
	 *     ... critical point Y
	 *     klass->instance_size = actual_instance_size;
	 *     ...
	 *     klass->setup_fields_called = 1;
	 *
	 * Assume thread A goes through the function and makes it to critical point X.  Now
	 * thread B runs through the whole of the function, returning, assuming
	 * `instance_size` is set.  At that point thread A gets to run and makes it to
	 * critical point Y, at which time `instance_size` is `0` again, invalidating thread
	 * B's assumption.
	 */
	if (klass->setup_fields_called)
		return;

	if (klass->generic_class && image_is_dynamic (klass->generic_class->container_class->image) && !klass->generic_class->container_class->wastypebuilder) {
		/*
		 * This happens when a generic instance of an unfinished generic typebuilder
		 * is used as an element type for creating an array type. We can't initialize
		 * the fields of this class using the fields of gklass, since gklass is not
		 * finished yet, fields could be added to it later.
		 */
		return;
	}

	mono_class_setup_basic_field_info (klass);
	top = klass->field.count;

	if (gtd) {
		mono_class_setup_fields (gtd);
		if (mono_class_set_type_load_failure_causedby_class (klass, gtd, "Generic type definition failed"))
			return;
	}

	instance_size = 0;
	if (!klass->rank)
		klass->sizes.class_size = 0;

	if (klass->parent) {
		/* For generic instances, klass->parent might not have been initialized */
		mono_class_init (klass->parent);
		if (!klass->parent->size_inited) {
			mono_class_setup_fields (klass->parent);
			if (mono_class_set_type_load_failure_causedby_class (klass, klass->parent, "Could not set up parent class"))
				return;
		}
		instance_size += klass->parent->instance_size;
		klass->min_align = klass->parent->min_align;
		/* we use |= since it may have been set already */
		klass->has_references |= klass->parent->has_references;
		blittable = klass->parent->blittable;
	} else {
		instance_size = sizeof (MonoObject);
		klass->min_align = 1;
	}

	/* We can't really enable 16 bytes alignment until the GC supports it.
	The whole layout/instance size code must be reviewed because we do alignment calculation in terms of the
	boxed instance, which leads to unexplainable holes at the beginning of an object embedding a simd type.
	Bug #506144 is an example of this issue.

	 if (klass->simd_type)
		klass->min_align = 16;
	 */
	/* Get the real size */
	explicit_size = mono_metadata_packing_from_typedef (klass->image, klass->type_token, &packing_size, &real_size);

	if (explicit_size) {
		if ((packing_size & 0xffffff00) != 0) {
			mono_class_set_type_load_failure (klass, "Could not load struct '%s' with packing size %d >= 256", klass->name, packing_size);
			return;
		}
		klass->packing_size = packing_size;
		real_size += instance_size;
	}

	if (!top) {
		if (explicit_size && real_size) {
			instance_size = MAX (real_size, instance_size);
		}
		klass->blittable = blittable;
		if (!klass->instance_size)
			klass->instance_size = instance_size;
		mono_memory_barrier ();
		klass->size_inited = 1;
		klass->fields_inited = 1;
		klass->setup_fields_called = 1;
		return;
	}

	if (layout == TYPE_ATTRIBUTE_AUTO_LAYOUT && !(mono_is_corlib_image (klass->image) && !strcmp (klass->name_space, "System") && !strcmp (klass->name, "ValueType")))
		blittable = FALSE;

	/* Prevent infinite loops if the class references itself */
	klass->setup_fields_called = 1;

	if (klass->generic_container) {
		container = klass->generic_container;
	} else if (gtd) {
		container = gtd->generic_container;
		g_assert (container);
	}

	/*
	 * Fetch all the field information.
	 */
	for (i = 0; i < top; i++){
		int idx = klass->field.first + i;
		field = &klass->fields [i];

		field->parent = klass;

		if (!field->type) {
			mono_field_resolve_type (field, &error);
			if (!mono_error_ok (&error)) {
				/*mono_field_resolve_type already failed class*/
				mono_error_cleanup (&error);
				return;
			}
			if (!field->type)
				g_error ("could not resolve %s:%s\n", mono_type_get_full_name(klass), field->name);
			g_assert (field->type);
		}

		if (mono_field_is_deleted (field))
			continue;
		if (gtd) {
			MonoClassField *gfield = &gtd->fields [i];
			field->offset = gfield->offset;
		} else {
			if (layout == TYPE_ATTRIBUTE_EXPLICIT_LAYOUT) {
				guint32 offset;
				mono_metadata_field_info (m, idx, &offset, NULL, NULL);
				field->offset = offset;

				if (field->offset == (guint32)-1 && !(field->type->attrs & FIELD_ATTRIBUTE_STATIC)) {
					mono_class_set_type_load_failure (klass, "Missing field layout info for %s", field->name);
					break;
				}
<<<<<<< HEAD
				if (field->offset < -2) { /*-1 is used to encode special static fields, -2 for RVA fields */
					mono_class_set_failure (klass, MONO_EXCEPTION_TYPE_LOAD, g_strdup_printf ("Invalid negative field offset %d for %s", field->offset, field->name));
=======
				if (field->offset < -1) { /*-1 is used to encode special static fields */
					mono_class_set_type_load_failure (klass, "Field '%s' has a negative offset %d", field->name, field->offset);
>>>>>>> d0fb7a12
					break;
				}
				if (klass->generic_container) {
					mono_class_set_type_load_failure (klass, "Generic class cannot have explicit layout.");
					break;
				}
			}
		}

		/* Only do these checks if we still think this type is blittable */
		if (blittable && !(field->type->attrs & FIELD_ATTRIBUTE_STATIC)) {
			if (field->type->byref || MONO_TYPE_IS_REFERENCE (field->type)) {
				blittable = FALSE;
			} else {
				MonoClass *field_class = mono_class_from_mono_type (field->type);
				if (field_class) {
					mono_class_setup_fields (field_class);
					if (mono_class_has_failure (field_class)) {
						MonoError field_error;
						mono_error_init (&field_error);
						mono_error_set_for_class_failure (&field_error, field_class);
						mono_class_set_type_load_failure (klass, "Could not set up field '%s' due to: %s", field->name, mono_error_get_message (&field_error));
						mono_error_cleanup (&field_error);
						break;
					}
				}
				if (!field_class || !field_class->blittable)
					blittable = FALSE;
			}
		}

		if (klass->enumtype && !(field->type->attrs & FIELD_ATTRIBUTE_STATIC)) {
			klass->cast_class = klass->element_class = mono_class_from_mono_type (field->type);
			blittable = klass->element_class->blittable;
		}

		if (mono_type_has_exceptions (field->type)) {
			char *class_name = mono_type_get_full_name (klass);
			char *type_name = mono_type_full_name (field->type);

			mono_class_set_type_load_failure (klass, "");
			g_warning ("Invalid type %s for instance field %s:%s", type_name, class_name, field->name);
			g_free (class_name);
			g_free (type_name);
			break;
		}
		/* The def_value of fields is compute lazily during vtable creation */
	}

	if (klass == mono_defaults.string_class)
		blittable = FALSE;

	klass->blittable = blittable;

	if (klass->enumtype && !mono_class_enum_basetype (klass)) {
		mono_class_set_type_load_failure (klass, "The enumeration's base type is invalid.");
		return;
	}
	if (explicit_size && real_size) {
		instance_size = MAX (real_size, instance_size);
	}

	if (mono_class_has_failure (klass))
		return;
	mono_class_layout_fields (klass, instance_size);

	/*valuetypes can't be neither bigger than 1Mb or empty. */
	if (klass->valuetype && (klass->instance_size <= 0 || klass->instance_size > (0x100000 + sizeof (MonoObject))))
		mono_class_set_type_load_failure (klass, "Value type instance size (%d) cannot be zero, negative, or bigger than 1Mb", klass->instance_size);

	mono_memory_barrier ();
	klass->fields_inited = 1;
}

/** 
 * mono_class_setup_fields_locking:
 * @class: The class to initialize
 *
 * Initializes the klass->fields array of fields.
 * Aquires the loader lock.
 */
void
mono_class_setup_fields_locking (MonoClass *klass)
{
	/* This can be checked without locks */
	if (klass->fields_inited)
		return;
	mono_loader_lock ();
	mono_class_setup_fields (klass);
	mono_loader_unlock ();
}

/*
 * mono_class_has_references:
 *
 *   Returns whenever @klass->has_references is set, initializing it if needed.
 * Aquires the loader lock.
 */
static gboolean
mono_class_has_references (MonoClass *klass)
{
	if (klass->init_pending) {
		/* Be conservative */
		return TRUE;
	} else {
		mono_class_init (klass);

		return klass->has_references;
	}
}

/*
 * mono_type_get_basic_type_from_generic:
 * @type: a type
 *
 * Returns a closed type corresponding to the possibly open type
 * passed to it.
 */
MonoType*
mono_type_get_basic_type_from_generic (MonoType *type)
{
	/* When we do generic sharing we let type variables stand for reference/primitive types. */
	if (!type->byref && (type->type == MONO_TYPE_VAR || type->type == MONO_TYPE_MVAR) &&
		(!type->data.generic_param->gshared_constraint || type->data.generic_param->gshared_constraint->type == MONO_TYPE_OBJECT))
		return &mono_defaults.object_class->byval_arg;
	return type;
}

static gboolean
type_has_references (MonoClass *klass, MonoType *ftype)
{
	if (MONO_TYPE_IS_REFERENCE (ftype) || IS_GC_REFERENCE (klass, ftype) || ((MONO_TYPE_ISSTRUCT (ftype) && mono_class_has_references (mono_class_from_mono_type (ftype)))))
		return TRUE;
	if (!ftype->byref && (ftype->type == MONO_TYPE_VAR || ftype->type == MONO_TYPE_MVAR)) {
		MonoGenericParam *gparam = ftype->data.generic_param;

		if (gparam->gshared_constraint)
			return mono_class_has_references (mono_class_from_mono_type (gparam->gshared_constraint));
	}
	return FALSE;
}

/*
 * mono_class_layout_fields:
 * @class: a class
 * @instance_size: base instance size
 *
 * Compute the placement of fields inside an object or struct, according to
 * the layout rules and set the following fields in @class:
 *  - has_references (if the class contains instance references firled or structs that contain references)
 *  - has_static_refs (same, but for static fields)
 *  - instance_size (size of the object in memory)
 *  - class_size (size needed for the static fields)
 *  - size_inited (flag set when the instance_size is set)
 *
 * LOCKING: this is supposed to be called with the loader lock held.
 */
void
mono_class_layout_fields (MonoClass *klass, int instance_size)
{
	int i;
	const int top = klass->field.count;
	guint32 layout = klass->flags & TYPE_ATTRIBUTE_LAYOUT_MASK;
	guint32 pass, passes, real_size;
	gboolean gc_aware_layout = FALSE;
	gboolean has_static_fields = FALSE;
	MonoClassField *field;

	/*
	 * When we do generic sharing we need to have layout
	 * information for open generic classes (either with a generic
	 * context containing type variables or with a generic
	 * container), so we don't return in that case anymore.
	 */

	/*
	 * Enable GC aware auto layout: in this mode, reference
	 * fields are grouped together inside objects, increasing collector 
	 * performance.
	 * Requires that all classes whose layout is known to native code be annotated
	 * with [StructLayout (LayoutKind.Sequential)]
	 * Value types have gc_aware_layout disabled by default, as per
	 * what the default is for other runtimes.
	 */
	 /* corlib is missing [StructLayout] directives in many places */
	if (layout == TYPE_ATTRIBUTE_AUTO_LAYOUT) {
		if (!klass->valuetype)
			gc_aware_layout = TRUE;
	}

	/* Compute klass->has_references */
	/* 
	 * Process non-static fields first, since static fields might recursively
	 * refer to the class itself.
	 */
	for (i = 0; i < top; i++) {
		MonoType *ftype;

		field = &klass->fields [i];

		if (!(field->type->attrs & FIELD_ATTRIBUTE_STATIC)) {
			ftype = mono_type_get_underlying_type (field->type);
			ftype = mono_type_get_basic_type_from_generic (ftype);
			if (type_has_references (klass, ftype))
				klass->has_references = TRUE;
		}
	}

	for (i = 0; i < top; i++) {
		MonoType *ftype;

		field = &klass->fields [i];

		if (field->type->attrs & FIELD_ATTRIBUTE_STATIC) {
			ftype = mono_type_get_underlying_type (field->type);
			ftype = mono_type_get_basic_type_from_generic (ftype);
			if (type_has_references (klass, ftype))
				klass->has_static_refs = TRUE;
		}
	}

	for (i = 0; i < top; i++) {
		MonoType *ftype;

		field = &klass->fields [i];

		ftype = mono_type_get_underlying_type (field->type);
		ftype = mono_type_get_basic_type_from_generic (ftype);
		if (type_has_references (klass, ftype)) {
			if (field->type->attrs & FIELD_ATTRIBUTE_STATIC)
				klass->has_static_refs = TRUE;
			else
				klass->has_references = TRUE;
		}
	}

	/*
	 * Compute field layout and total size (not considering static fields)
	 */
	switch (layout) {
	case TYPE_ATTRIBUTE_AUTO_LAYOUT:
	case TYPE_ATTRIBUTE_SEQUENTIAL_LAYOUT:

		if (gc_aware_layout)
			passes = 2;
		else
			passes = 1;

		if (layout != TYPE_ATTRIBUTE_AUTO_LAYOUT)
			passes = 1;

		if (klass->parent) {
			mono_class_setup_fields (klass->parent);
			if (mono_class_set_type_load_failure_causedby_class (klass, klass->parent, "Cannot initialize parent class"))
				return;
			real_size = klass->parent->instance_size;
		} else {
			real_size = sizeof (MonoObject);
		}

		for (pass = 0; pass < passes; ++pass) {
			for (i = 0; i < top; i++){
				gint32 align;
				guint32 size;
				MonoType *ftype;

				field = &klass->fields [i];

				if (mono_field_is_deleted (field))
					continue;
				if (field->type->attrs & FIELD_ATTRIBUTE_STATIC)
					continue;

				ftype = mono_type_get_underlying_type (field->type);
				ftype = mono_type_get_basic_type_from_generic (ftype);
				if (gc_aware_layout) {
					if (type_has_references (klass, ftype)) {
						if (pass == 1)
							continue;
					} else {
						if (pass == 0)
							continue;
					}
				}

				if ((top == 1) && (klass->instance_size == sizeof (MonoObject)) &&
					(strcmp (mono_field_get_name (field), "$PRIVATE$") == 0)) {
					/* This field is a hack inserted by MCS to empty structures */
					continue;
				}

				size = mono_type_size (field->type, &align);
			
				/* FIXME (LAMESPEC): should we also change the min alignment according to pack? */
				align = klass->packing_size ? MIN (klass->packing_size, align): align;
				/* if the field has managed references, we need to force-align it
				 * see bug #77788
				 */
				if (type_has_references (klass, ftype))
					align = MAX (align, sizeof (gpointer));

				klass->min_align = MAX (align, klass->min_align);
				field->offset = real_size;
				if (align) {
					field->offset += align - 1;
					field->offset &= ~(align - 1);
				}
				/*TypeBuilders produce all sort of weird things*/
				g_assert (image_is_dynamic (klass->image) || field->offset > 0);
				real_size = field->offset + size;
			}

			instance_size = MAX (real_size, instance_size);
       
			if (instance_size & (klass->min_align - 1)) {
				instance_size += klass->min_align - 1;
				instance_size &= ~(klass->min_align - 1);
			}
		}
		break;
	case TYPE_ATTRIBUTE_EXPLICIT_LAYOUT: {
		guint8 *ref_bitmap;

		real_size = 0;
		for (i = 0; i < top; i++) {
			gint32 align;
			guint32 size;
			MonoType *ftype;

			field = &klass->fields [i];

			/*
			 * There must be info about all the fields in a type if it
			 * uses explicit layout.
			 */
			if (mono_field_is_deleted (field))
				continue;
			if (field->type->attrs & FIELD_ATTRIBUTE_STATIC)
				continue;

			size = mono_type_size (field->type, &align);
			align = klass->packing_size ? MIN (klass->packing_size, align): align;
			klass->min_align = MAX (align, klass->min_align);

			/*
			 * When we get here, field->offset is already set by the
			 * loader (for either runtime fields or fields loaded from metadata).
			 * The offset is from the start of the object: this works for both
			 * classes and valuetypes.
			 */
			field->offset += sizeof (MonoObject);
			ftype = mono_type_get_underlying_type (field->type);
			ftype = mono_type_get_basic_type_from_generic (ftype);
			if (type_has_references (klass, ftype)) {
				if (field->offset % sizeof (gpointer)) {
					mono_class_set_type_load_failure (klass, "Reference typed field '%s' has explicit offset that is not pointer-size aligned.", field->name);
				}
			}

			/*
			 * Calc max size.
			 */
			real_size = MAX (real_size, size + field->offset);
		}

		if (klass->has_references) {
			ref_bitmap = g_new0 (guint8, real_size / sizeof (gpointer));

			/* Check for overlapping reference and non-reference fields */
			for (i = 0; i < top; i++) {
				MonoType *ftype;

				field = &klass->fields [i];

				if (mono_field_is_deleted (field))
					continue;
				if (field->type->attrs & FIELD_ATTRIBUTE_STATIC)
					continue;
				ftype = mono_type_get_underlying_type (field->type);
				if (MONO_TYPE_IS_REFERENCE (ftype))
					ref_bitmap [field->offset / sizeof (gpointer)] = 1;
			}
			for (i = 0; i < top; i++) {
				field = &klass->fields [i];

				if (mono_field_is_deleted (field))
					continue;
				if (field->type->attrs & FIELD_ATTRIBUTE_STATIC)
					continue;

				// FIXME: Too much code does this
#if 0
				if (!MONO_TYPE_IS_REFERENCE (field->type) && ref_bitmap [field->offset / sizeof (gpointer)]) {
					mono_class_set_type_load_failure (klass, "Could not load type '%s' because it contains an object field at offset %d that is incorrectly aligned or overlapped by a non-object field.", klass->name, field->offset);
				}
#endif
			}
			g_free (ref_bitmap);
		}

		instance_size = MAX (real_size, instance_size);
		if (instance_size & (klass->min_align - 1)) {
			instance_size += klass->min_align - 1;
			instance_size &= ~(klass->min_align - 1);
		}
		break;
	}
	}

	if (layout != TYPE_ATTRIBUTE_EXPLICIT_LAYOUT) {
		/*
		 * This leads to all kinds of problems with nested structs, so only
		 * enable it when a MONO_DEBUG property is set.
		 *
		 * For small structs, set min_align to at least the struct size to improve
		 * performance, and since the JIT memset/memcpy code assumes this and generates 
		 * unaligned accesses otherwise. See #78990 for a testcase.
		 */
		if (mono_align_small_structs) {
			if (instance_size <= sizeof (MonoObject) + sizeof (gpointer))
				klass->min_align = MAX (klass->min_align, instance_size - sizeof (MonoObject));
		}
	}

	if (klass->instance_size && !klass->image->dynamic) {
		/* Might be already set using cached info */
		g_assert (klass->instance_size == instance_size);
	} else {
		klass->instance_size = instance_size;
	}
	mono_memory_barrier ();
	klass->size_inited = 1;

	/*
	 * Compute static field layout and size
	 */
	for (i = 0; i < top; i++){
		gint32 align;
		guint32 size;

		field = &klass->fields [i];
			
		if (!(field->type->attrs & FIELD_ATTRIBUTE_STATIC) || field->type->attrs & FIELD_ATTRIBUTE_LITERAL)
			continue;
#ifdef HOST_WIN32
		if ((field->type->attrs & FIELD_ATTRIBUTE_HAS_FIELD_RVA) &&
		    field->parent->image->is_module_handle &&
		    mono_field_get_data(field))
		    continue;
#endif
		if (mono_field_is_deleted (field))
			continue;

		if (mono_type_has_exceptions (field->type)) {
			mono_class_set_type_load_failure (klass, "Field '%s' has an invalid type.", field->name);
			break;
		}

		has_static_fields = TRUE;

		size = mono_type_size (field->type, &align);
		field->offset = klass->sizes.class_size;
		/*align is always non-zero here*/
		field->offset += align - 1;
		field->offset &= ~(align - 1);
		klass->sizes.class_size = field->offset + size;
	}

	if (has_static_fields && klass->sizes.class_size == 0)
		/* Simplify code which depends on class_size != 0 if the class has static fields */
		klass->sizes.class_size = 8;
}

static MonoMethod*
create_array_method (MonoClass *klass, const char *name, MonoMethodSignature *sig)
{
	MonoMethod *method;

	method = (MonoMethod *) mono_image_alloc0 (klass->image, sizeof (MonoMethodPInvoke));
	method->klass = klass;
	method->flags = METHOD_ATTRIBUTE_PUBLIC;
	method->iflags = METHOD_IMPL_ATTRIBUTE_INTERNAL_CALL;
	method->signature = sig;
	method->name = name;
	method->slot = -1;
	/* .ctor */
	if (name [0] == '.') {
		method->flags |= METHOD_ATTRIBUTE_RT_SPECIAL_NAME | METHOD_ATTRIBUTE_SPECIAL_NAME;
	} else {
		method->iflags |= METHOD_IMPL_ATTRIBUTE_RUNTIME;
	}
	return method;
}

/*
 * mono_class_setup_methods:
 * @class: a class
 *
 *   Initializes the 'methods' array in CLASS.
 * Calling this method should be avoided if possible since it allocates a lot 
 * of long-living MonoMethod structures.
 * Methods belonging to an interface are assigned a sequential slot starting
 * from 0.
 *
 * On failure this function sets klass->has_failure and stores a MonoErrorBoxed with details
 */
void
mono_class_setup_methods (MonoClass *klass)
{
	int i, count;
	MonoMethod **methods;

	if (klass->methods)
		return;

	if (klass->generic_class) {
		MonoError error;
		MonoClass *gklass = klass->generic_class->container_class;

		mono_class_init (gklass);
		if (!mono_class_has_failure (gklass))
			mono_class_setup_methods (gklass);
		if (mono_class_set_type_load_failure_causedby_class (klass, gklass, "Generic type definition failed to load"))
			return;

		/* The + 1 makes this always non-NULL to pass the check in mono_class_setup_methods () */
		count = gklass->method.count;
		methods = (MonoMethod **)mono_class_alloc0 (klass, sizeof (MonoMethod*) * (count + 1));

		for (i = 0; i < count; i++) {
			methods [i] = mono_class_inflate_generic_method_full_checked (
				gklass->methods [i], klass, mono_class_get_context (klass), &error);
			if (!mono_error_ok (&error)) {
				char *method = mono_method_full_name (gklass->methods [i], TRUE);
				mono_class_set_type_load_failure (klass, "Could not inflate method %s due to %s", method, mono_error_get_message (&error));

				g_free (method);
				mono_error_cleanup (&error);
				return;				
			}
		}
	} else if (klass->rank) {
		MonoError error;
		MonoMethod *amethod;
		MonoMethodSignature *sig;
		int count_generic = 0, first_generic = 0;
		int method_num = 0;
		gboolean jagged_ctor = FALSE;

		count = 3 + (klass->rank > 1? 2: 1);

		mono_class_setup_interfaces (klass, &error);
		g_assert (mono_error_ok (&error)); /*FIXME can this fail for array types?*/

		if (klass->rank == 1 && klass->element_class->rank) {
			jagged_ctor = TRUE;
			klass->method.count ++;
		}

		if (klass->interface_count) {
			count_generic = generic_array_methods (klass);
			first_generic = count;
			count += klass->interface_count * count_generic;
		}

		methods = (MonoMethod **)mono_class_alloc0 (klass, sizeof (MonoMethod*) * count);

		sig = mono_metadata_signature_alloc (klass->image, klass->rank);
		sig->ret = &mono_defaults.void_class->byval_arg;
		sig->pinvoke = TRUE;
		sig->hasthis = TRUE;
		for (i = 0; i < klass->rank; ++i)
			sig->params [i] = &mono_defaults.int32_class->byval_arg;

		amethod = create_array_method (klass, ".ctor", sig);
		methods [method_num++] = amethod;
		if (klass->rank > 1) {
			sig = mono_metadata_signature_alloc (klass->image, klass->rank * 2);
			sig->ret = &mono_defaults.void_class->byval_arg;
			sig->pinvoke = TRUE;
			sig->hasthis = TRUE;
			for (i = 0; i < klass->rank * 2; ++i)
				sig->params [i] = &mono_defaults.int32_class->byval_arg;

			amethod = create_array_method (klass, ".ctor", sig);
			methods [method_num++] = amethod;
		}

		if (jagged_ctor) {
			/* Jagged arrays have an extra ctor in .net which creates an array of arrays */
			sig = mono_metadata_signature_alloc (klass->image, klass->rank + 1);
			sig->ret = &mono_defaults.void_class->byval_arg;
			sig->pinvoke = TRUE;
			sig->hasthis = TRUE;
			for (i = 0; i < klass->rank + 1; ++i)
				sig->params [i] = &mono_defaults.int32_class->byval_arg;
			amethod = create_array_method (klass, ".ctor", sig);
			methods [method_num++] = amethod;
		}

		/* element Get (idx11, [idx2, ...]) */
		sig = mono_metadata_signature_alloc (klass->image, klass->rank);
		sig->ret = &klass->element_class->byval_arg;
		sig->pinvoke = TRUE;
		sig->hasthis = TRUE;
		for (i = 0; i < klass->rank; ++i)
			sig->params [i] = &mono_defaults.int32_class->byval_arg;
		amethod = create_array_method (klass, "Get", sig);
		methods [method_num++] = amethod;
		/* element& Address (idx11, [idx2, ...]) */
		sig = mono_metadata_signature_alloc (klass->image, klass->rank);
		sig->ret = &klass->element_class->this_arg;
		sig->pinvoke = TRUE;
		sig->hasthis = TRUE;
		for (i = 0; i < klass->rank; ++i)
			sig->params [i] = &mono_defaults.int32_class->byval_arg;
		amethod = create_array_method (klass, "Address", sig);
		methods [method_num++] = amethod;
		/* void Set (idx11, [idx2, ...], element) */
		sig = mono_metadata_signature_alloc (klass->image, klass->rank + 1);
		sig->ret = &mono_defaults.void_class->byval_arg;
		sig->pinvoke = TRUE;
		sig->hasthis = TRUE;
		for (i = 0; i < klass->rank; ++i)
			sig->params [i] = &mono_defaults.int32_class->byval_arg;
		sig->params [i] = &klass->element_class->byval_arg;
		amethod = create_array_method (klass, "Set", sig);
		methods [method_num++] = amethod;

		for (i = 0; i < klass->interface_count; i++)
			setup_generic_array_ifaces (klass, klass->interfaces [i], methods, first_generic + i * count_generic);
	} else {
		MonoError error;

		count = klass->method.count;
		methods = (MonoMethod **)mono_class_alloc (klass, sizeof (MonoMethod*) * count);
		for (i = 0; i < count; ++i) {
			int idx = mono_metadata_translate_token_index (klass->image, MONO_TABLE_METHOD, klass->method.first + i + 1);
			methods [i] = mono_get_method_checked (klass->image, MONO_TOKEN_METHOD_DEF | idx, klass, NULL, &error);
			if (!methods [i]) {
				mono_class_set_type_load_failure (klass, "Could not load method %d due to %s", i, mono_error_get_message (&error));
				mono_error_cleanup (&error);
			}
		}
	}

	if (MONO_CLASS_IS_INTERFACE (klass)) {
		int slot = 0;
		/*Only assign slots to virtual methods as interfaces are allowed to have static methods.*/
		for (i = 0; i < count; ++i) {
			if (methods [i]->flags & METHOD_ATTRIBUTE_VIRTUAL)
				methods [i]->slot = slot++;
		}
	}

	mono_image_lock (klass->image);

	if (!klass->methods) {
		klass->method.count = count;

		/* Needed because of the double-checking locking pattern */
		mono_memory_barrier ();

		klass->methods = methods;
	}

	mono_image_unlock (klass->image);
}

/*
 * mono_class_get_method_by_index:
 *
 *   Returns klass->methods [index], initializing klass->methods if neccesary.
 *
 * LOCKING: Acquires the loader lock.
 */
MonoMethod*
mono_class_get_method_by_index (MonoClass *klass, int index)
{
	MonoError error;
	/* Avoid calling setup_methods () if possible */
	if (klass->generic_class && !klass->methods) {
		MonoClass *gklass = klass->generic_class->container_class;
		MonoMethod *m;

		m = mono_class_inflate_generic_method_full_checked (
				gklass->methods [index], klass, mono_class_get_context (klass), &error);
		g_assert (mono_error_ok (&error)); /* FIXME don't swallow the error */
		/*
		 * If setup_methods () is called later for this class, no duplicates are created,
		 * since inflate_generic_method guarantees that only one instance of a method
		 * is created for each context.
		 */
		/*
		mono_class_setup_methods (klass);
		g_assert (m == klass->methods [index]);
		*/
		return m;
	} else {
		mono_class_setup_methods (klass);
		if (mono_class_has_failure (klass)) /*FIXME do proper error handling*/
			return NULL;
		g_assert (index >= 0 && index < klass->method.count);
		return klass->methods [index];
	}
}	

/*
 * mono_class_get_inflated_method:
 *
 *   Given an inflated class CLASS and a method METHOD which should be a method of
 * CLASS's generic definition, return the inflated method corresponding to METHOD.
 */
MonoMethod*
mono_class_get_inflated_method (MonoClass *klass, MonoMethod *method)
{
	MonoClass *gklass = klass->generic_class->container_class;
	int i;

	g_assert (method->klass == gklass);

	mono_class_setup_methods (gklass);
	g_assert (!mono_class_has_failure (gklass)); /*FIXME do proper error handling*/

	for (i = 0; i < gklass->method.count; ++i) {
		if (gklass->methods [i] == method) {
			if (klass->methods) {
				return klass->methods [i];
			} else {
				MonoError error;
				MonoMethod *result = mono_class_inflate_generic_method_full_checked (gklass->methods [i], klass, mono_class_get_context (klass), &error);
				g_assert (mono_error_ok (&error)); /* FIXME don't swallow this error */
				return result;
			}
		}
	}

	return NULL;
}	

/*
 * mono_class_get_vtable_entry:
 *
 *   Returns klass->vtable [offset], computing it if neccesary. Returns NULL on failure.
 * LOCKING: Acquires the loader lock.
 */
MonoMethod*
mono_class_get_vtable_entry (MonoClass *klass, int offset)
{
	MonoMethod *m;

	if (klass->rank == 1) {
		/* 
		 * szarrays do not overwrite any methods of Array, so we can avoid
		 * initializing their vtables in some cases.
		 */
		mono_class_setup_vtable (klass->parent);
		if (offset < klass->parent->vtable_size)
			return klass->parent->vtable [offset];
	}

	if (klass->generic_class) {
		MonoError error;
		MonoClass *gklass = klass->generic_class->container_class;
		mono_class_setup_vtable (gklass);
		m = gklass->vtable [offset];

		m = mono_class_inflate_generic_method_full_checked (m, klass, mono_class_get_context (klass), &error);
		g_assert (mono_error_ok (&error)); /* FIXME don't swallow this error */
	} else {
		mono_class_setup_vtable (klass);
		if (mono_class_has_failure (klass))
			return NULL;
		m = klass->vtable [offset];
	}

	return m;
}

/*
 * mono_class_get_vtable_size:
 *
 *   Return the vtable size for KLASS.
 */
int
mono_class_get_vtable_size (MonoClass *klass)
{
	mono_class_setup_vtable (klass);

	return klass->vtable_size;
}

/*
 * mono_class_setup_properties:
 *
 *   Initialize klass->ext.property and klass->ext.properties.
 *
 * This method can fail the class.
 */
static void
mono_class_setup_properties (MonoClass *klass)
{
	guint startm, endm, i, j;
	guint32 cols [MONO_PROPERTY_SIZE];
	MonoTableInfo *msemt = &klass->image->tables [MONO_TABLE_METHODSEMANTICS];
	MonoProperty *properties;
	guint32 last;
	int first, count;

	if (klass->ext && klass->ext->properties)
		return;

	if (klass->generic_class) {
		MonoClass *gklass = klass->generic_class->container_class;

		mono_class_init (gklass);
		mono_class_setup_properties (gklass);
		if (mono_class_set_type_load_failure_causedby_class (klass, gklass, "Generic type definition failed to load"))
			return;

		properties = mono_class_new0 (klass, MonoProperty, gklass->ext->property.count + 1);

		for (i = 0; i < gklass->ext->property.count; i++) {
			MonoError error;
			MonoProperty *prop = &properties [i];

			*prop = gklass->ext->properties [i];

			if (prop->get)
				prop->get = mono_class_inflate_generic_method_full_checked (
					prop->get, klass, mono_class_get_context (klass), &error);
			if (prop->set)
				prop->set = mono_class_inflate_generic_method_full_checked (
					prop->set, klass, mono_class_get_context (klass), &error);

			g_assert (mono_error_ok (&error)); /*FIXME proper error handling*/
			prop->parent = klass;
		}

		first = gklass->ext->property.first;
		count = gklass->ext->property.count;
	} else {
		first = mono_metadata_properties_from_typedef (klass->image, mono_metadata_token_index (klass->type_token) - 1, &last);
		count = last - first;

		if (count) {
			mono_class_setup_methods (klass);
			if (mono_class_has_failure (klass))
				return;
		}

		properties = (MonoProperty *)mono_class_alloc0 (klass, sizeof (MonoProperty) * count);
		for (i = first; i < last; ++i) {
			mono_metadata_decode_table_row (klass->image, MONO_TABLE_PROPERTY, i, cols, MONO_PROPERTY_SIZE);
			properties [i - first].parent = klass;
			properties [i - first].attrs = cols [MONO_PROPERTY_FLAGS];
			properties [i - first].name = mono_metadata_string_heap (klass->image, cols [MONO_PROPERTY_NAME]);

			startm = mono_metadata_methods_from_property (klass->image, i, &endm);
			for (j = startm; j < endm; ++j) {
				MonoMethod *method;

				mono_metadata_decode_row (msemt, j, cols, MONO_METHOD_SEMA_SIZE);

				if (klass->image->uncompressed_metadata) {
					MonoError error;
					/* It seems like the MONO_METHOD_SEMA_METHOD column needs no remapping */
					method = mono_get_method_checked (klass->image, MONO_TOKEN_METHOD_DEF | cols [MONO_METHOD_SEMA_METHOD], klass, NULL, &error);
					mono_error_cleanup (&error); /* FIXME don't swallow this error */
				} else {
					method = klass->methods [cols [MONO_METHOD_SEMA_METHOD] - 1 - klass->method.first];
				}

				switch (cols [MONO_METHOD_SEMA_SEMANTICS]) {
				case METHOD_SEMANTIC_SETTER:
					properties [i - first].set = method;
					break;
				case METHOD_SEMANTIC_GETTER:
					properties [i - first].get = method;
					break;
				default:
					break;
				}
			}
		}
	}

	mono_class_alloc_ext (klass);

	mono_image_lock (klass->image);

	if (klass->ext->properties) {
		/* We leak 'properties' which was allocated from the image mempool */
		mono_image_unlock (klass->image);
		return;
	}

	klass->ext->property.first = first;
	klass->ext->property.count = count;

	/* Flush any pending writes as we do double checked locking on klass->ext->properties */
	mono_memory_barrier ();

	/* Leave this assignment as the last op in the function */
	klass->ext->properties = properties;

	mono_image_unlock (klass->image);
}

static MonoMethod**
inflate_method_listz (MonoMethod **methods, MonoClass *klass, MonoGenericContext *context)
{
	MonoMethod **om, **retval;
	int count;

	for (om = methods, count = 0; *om; ++om, ++count)
		;

	retval = g_new0 (MonoMethod*, count + 1);
	count = 0;
	for (om = methods, count = 0; *om; ++om, ++count) {
		MonoError error;
		retval [count] = mono_class_inflate_generic_method_full_checked (*om, klass, context, &error);
		g_assert (mono_error_ok (&error)); /*FIXME proper error handling*/
	}

	return retval;
}

/*This method can fail the class.*/
static void
mono_class_setup_events (MonoClass *klass)
{
	int first, count;
	guint startm, endm, i, j;
	guint32 cols [MONO_EVENT_SIZE];
	MonoTableInfo *msemt = &klass->image->tables [MONO_TABLE_METHODSEMANTICS];
	guint32 last;
	MonoEvent *events;

	if (klass->ext && klass->ext->events)
		return;

	if (klass->generic_class) {
		MonoClass *gklass = klass->generic_class->container_class;
		MonoGenericContext *context = NULL;

		mono_class_setup_events (gklass);
		if (mono_class_set_type_load_failure_causedby_class (klass, gklass, "Generic type definition failed to load"))
			return;

		first = gklass->ext->event.first;
		count = gklass->ext->event.count;

		events = mono_class_new0 (klass, MonoEvent, count);

		if (count)
			context = mono_class_get_context (klass);

		for (i = 0; i < count; i++) {
			MonoError error;
			MonoEvent *event = &events [i];
			MonoEvent *gevent = &gklass->ext->events [i];

			mono_error_init (&error); //since we do conditional calls, we must ensure the default value is ok

			event->parent = klass;
			event->name = gevent->name;
			event->add = gevent->add ? mono_class_inflate_generic_method_full_checked (gevent->add, klass, context, &error) : NULL;
			g_assert (mono_error_ok (&error)); /*FIXME proper error handling*/
			event->remove = gevent->remove ? mono_class_inflate_generic_method_full_checked (gevent->remove, klass, context, &error) : NULL;
			g_assert (mono_error_ok (&error)); /*FIXME proper error handling*/
			event->raise = gevent->raise ? mono_class_inflate_generic_method_full_checked (gevent->raise, klass, context, &error) : NULL;
			g_assert (mono_error_ok (&error)); /*FIXME proper error handling*/

#ifndef MONO_SMALL_CONFIG
			event->other = gevent->other ? inflate_method_listz (gevent->other, klass, context) : NULL;
#endif
			event->attrs = gevent->attrs;
		}
	} else {
		first = mono_metadata_events_from_typedef (klass->image, mono_metadata_token_index (klass->type_token) - 1, &last);
		count = last - first;

		if (count) {
			mono_class_setup_methods (klass);
			if (mono_class_has_failure (klass)) {
				return;
			}
		}

		events = (MonoEvent *)mono_class_alloc0 (klass, sizeof (MonoEvent) * count);
		for (i = first; i < last; ++i) {
			MonoEvent *event = &events [i - first];

			mono_metadata_decode_table_row (klass->image, MONO_TABLE_EVENT, i, cols, MONO_EVENT_SIZE);
			event->parent = klass;
			event->attrs = cols [MONO_EVENT_FLAGS];
			event->name = mono_metadata_string_heap (klass->image, cols [MONO_EVENT_NAME]);

			startm = mono_metadata_methods_from_event (klass->image, i, &endm);
			for (j = startm; j < endm; ++j) {
				MonoMethod *method;

				mono_metadata_decode_row (msemt, j, cols, MONO_METHOD_SEMA_SIZE);

				if (klass->image->uncompressed_metadata) {
					MonoError error;
					/* It seems like the MONO_METHOD_SEMA_METHOD column needs no remapping */
					method = mono_get_method_checked (klass->image, MONO_TOKEN_METHOD_DEF | cols [MONO_METHOD_SEMA_METHOD], klass, NULL, &error);
					mono_error_cleanup (&error); /* FIXME don't swallow this error */
				} else {
					method = klass->methods [cols [MONO_METHOD_SEMA_METHOD] - 1 - klass->method.first];
				}

				switch (cols [MONO_METHOD_SEMA_SEMANTICS]) {
				case METHOD_SEMANTIC_ADD_ON:
					event->add = method;
					break;
				case METHOD_SEMANTIC_REMOVE_ON:
					event->remove = method;
					break;
				case METHOD_SEMANTIC_FIRE:
					event->raise = method;
					break;
				case METHOD_SEMANTIC_OTHER: {
#ifndef MONO_SMALL_CONFIG
					int n = 0;

					if (event->other == NULL) {
						event->other = g_new0 (MonoMethod*, 2);
					} else {
						while (event->other [n])
							n++;
						event->other = (MonoMethod **)g_realloc (event->other, (n + 2) * sizeof (MonoMethod*));
					}
					event->other [n] = method;
					/* NULL terminated */
					event->other [n + 1] = NULL;
#endif
					break;
				}
				default:
					break;
				}
			}
		}
	}

	mono_class_alloc_ext (klass);

	mono_image_lock (klass->image);

	if (klass->ext->events) {
		mono_image_unlock (klass->image);
		return;
	}

	klass->ext->event.first = first;
	klass->ext->event.count = count;

	/* Flush any pending writes as we do double checked locking on klass->ext.events */
	mono_memory_barrier ();

	/* Leave this assignment as the last op in the function */
	klass->ext->events = events;

	mono_image_unlock (klass->image);
}

/*
 * Global pool of interface IDs, represented as a bitset.
 * LOCKING: Protected by the classes lock.
 */
static MonoBitSet *global_interface_bitset = NULL;

/*
 * mono_unload_interface_ids:
 * @bitset: bit set of interface IDs
 *
 * When an image is unloaded, the interface IDs associated with
 * the image are put back in the global pool of IDs so the numbers
 * can be reused.
 */
void
mono_unload_interface_ids (MonoBitSet *bitset)
{
	classes_lock ();
	mono_bitset_sub (global_interface_bitset, bitset);
	classes_unlock ();
}

void
mono_unload_interface_id (MonoClass *klass)
{
	if (global_interface_bitset && klass->interface_id) {
		classes_lock ();
		mono_bitset_clear (global_interface_bitset, klass->interface_id);
		classes_unlock ();
	}
}

/**
 * mono_get_unique_iid:
 * @class: interface
 *
 * Assign a unique integer ID to the interface represented by @class.
 * The ID will positive and as small as possible.
 * LOCKING: Acquires the classes lock.
 * Returns: The new ID.
 */
static guint
mono_get_unique_iid (MonoClass *klass)
{
	int iid;
	
	g_assert (MONO_CLASS_IS_INTERFACE (klass));

	classes_lock ();

	if (!global_interface_bitset) {
		global_interface_bitset = mono_bitset_new (128, 0);
	}

	iid = mono_bitset_find_first_unset (global_interface_bitset, -1);
	if (iid < 0) {
		int old_size = mono_bitset_size (global_interface_bitset);
		MonoBitSet *new_set = mono_bitset_clone (global_interface_bitset, old_size * 2);
		mono_bitset_free (global_interface_bitset);
		global_interface_bitset = new_set;
		iid = old_size;
	}
	mono_bitset_set (global_interface_bitset, iid);
	/* set the bit also in the per-image set */
	if (!klass->generic_class) {
		if (klass->image->interface_bitset) {
			if (iid >= mono_bitset_size (klass->image->interface_bitset)) {
				MonoBitSet *new_set = mono_bitset_clone (klass->image->interface_bitset, iid + 1);
				mono_bitset_free (klass->image->interface_bitset);
				klass->image->interface_bitset = new_set;
			}
		} else {
			klass->image->interface_bitset = mono_bitset_new (iid + 1, 0);
		}
		mono_bitset_set (klass->image->interface_bitset, iid);
	}

	classes_unlock ();

#ifndef MONO_SMALL_CONFIG
	if (mono_print_vtable) {
		int generic_id;
		char *type_name = mono_type_full_name (&klass->byval_arg);
		if (klass->generic_class && !klass->generic_class->context.class_inst->is_open) {
			generic_id = klass->generic_class->context.class_inst->id;
			g_assert (generic_id != 0);
		} else {
			generic_id = 0;
		}
		printf ("Interface: assigned id %d to %s|%s|%d\n", iid, klass->image->name, type_name, generic_id);
		g_free (type_name);
	}
#endif

	g_assert (iid <= 65535);
	return iid;
}

static void
collect_implemented_interfaces_aux (MonoClass *klass, GPtrArray **res, MonoError *error)
{
	int i;
	MonoClass *ic;

	mono_class_setup_interfaces (klass, error);
	return_if_nok (error);

	for (i = 0; i < klass->interface_count; i++) {
		ic = klass->interfaces [i];

		if (*res == NULL)
			*res = g_ptr_array_new ();
		g_ptr_array_add (*res, ic);
		mono_class_init (ic);
		if (mono_class_has_failure (ic)) {
			mono_error_set_type_load_class (error, ic, "Error Loading class");
			return;
		}

		collect_implemented_interfaces_aux (ic, res, error);
		return_if_nok (error);
	}
}

GPtrArray*
mono_class_get_implemented_interfaces (MonoClass *klass, MonoError *error)
{
	GPtrArray *res = NULL;

	collect_implemented_interfaces_aux (klass, &res, error);
	if (!mono_error_ok (error)) {
		if (res)
			g_ptr_array_free (res, TRUE);
		return NULL;
	}
	return res;
}

static int
compare_interface_ids (const void *p_key, const void *p_element) {
	const MonoClass *key = (const MonoClass *)p_key;
	const MonoClass *element = *(const MonoClass **)p_element;
	
	return (key->interface_id - element->interface_id);
}

/*FIXME verify all callers if they should switch to mono_class_interface_offset_with_variance*/
int
mono_class_interface_offset (MonoClass *klass, MonoClass *itf) {
	MonoClass **result = (MonoClass **)mono_binary_search (
			itf,
			klass->interfaces_packed,
			klass->interface_offsets_count,
			sizeof (MonoClass *),
			compare_interface_ids);
	if (result) {
		return klass->interface_offsets_packed [result - (klass->interfaces_packed)];
	} else {
		return -1;
	}
}

/**
 * mono_class_interface_offset_with_variance:
 * 
 * Return the interface offset of @itf in @klass. Sets @non_exact_match to TRUE if the match required variance check
 * If @itf is an interface with generic variant arguments, try to find the compatible one.
 *
 * Note that this function is responsible for resolving ambiguities. Right now we use whatever ordering interfaces_packed gives us.
 *
 * FIXME figure out MS disambiguation rules and fix this function.
 */
int
mono_class_interface_offset_with_variance (MonoClass *klass, MonoClass *itf, gboolean *non_exact_match) {
	int i = mono_class_interface_offset (klass, itf);
	*non_exact_match = FALSE;
	if (i >= 0)
		return i;
	
	if (!mono_class_has_variant_generic_params (itf))
		return -1;

	for (i = 0; i < klass->interface_offsets_count; i++) {
		if (mono_class_is_variant_compatible (itf, klass->interfaces_packed [i], FALSE)) {
			*non_exact_match = TRUE;
			return klass->interface_offsets_packed [i];
		}
	}

	return -1;
}

static void
print_implemented_interfaces (MonoClass *klass) {
	char *name;
	MonoError error;
	GPtrArray *ifaces = NULL;
	int i;
	int ancestor_level = 0;

	name = mono_type_get_full_name (klass);
	printf ("Packed interface table for class %s has size %d\n", name, klass->interface_offsets_count);
	g_free (name);

	for (i = 0; i < klass->interface_offsets_count; i++)
		printf ("  [%03d][UUID %03d][SLOT %03d][SIZE  %03d] interface %s.%s\n", i,
				klass->interfaces_packed [i]->interface_id,
				klass->interface_offsets_packed [i],
				klass->interfaces_packed [i]->method.count,
				klass->interfaces_packed [i]->name_space,
				klass->interfaces_packed [i]->name );
	printf ("Interface flags: ");
	for (i = 0; i <= klass->max_interface_id; i++)
		if (MONO_CLASS_IMPLEMENTS_INTERFACE (klass, i))
			printf ("(%d,T)", i);
		else
			printf ("(%d,F)", i);
	printf ("\n");
	printf ("Dump interface flags:");
#ifdef COMPRESSED_INTERFACE_BITMAP
	{
		const uint8_t* p = klass->interface_bitmap;
		i = klass->max_interface_id;
		while (i > 0) {
			printf (" %d x 00 %02X", p [0], p [1]);
			i -= p [0] * 8;
			i -= 8;
		}
	}
#else
	for (i = 0; i < ((((klass->max_interface_id + 1) >> 3)) + (((klass->max_interface_id + 1) & 7)? 1 :0)); i++)
		printf (" %02X", klass->interface_bitmap [i]);
#endif
	printf ("\n");
	while (klass != NULL) {
		printf ("[LEVEL %d] Implemented interfaces by class %s:\n", ancestor_level, klass->name);
		ifaces = mono_class_get_implemented_interfaces (klass, &error);
		if (!mono_error_ok (&error)) {
			printf ("  Type failed due to %s\n", mono_error_get_message (&error));
			mono_error_cleanup (&error);
		} else if (ifaces) {
			for (i = 0; i < ifaces->len; i++) {
				MonoClass *ic = (MonoClass *)g_ptr_array_index (ifaces, i);
				printf ("  [UIID %d] interface %s\n", ic->interface_id, ic->name);
				printf ("  [%03d][UUID %03d][SLOT %03d][SIZE  %03d] interface %s.%s\n", i,
						ic->interface_id,
						mono_class_interface_offset (klass, ic),
						ic->method.count,
						ic->name_space,
						ic->name );
			}
			g_ptr_array_free (ifaces, TRUE);
		}
		ancestor_level ++;
		klass = klass->parent;
	}
}

static MonoClass*
inflate_class_one_arg (MonoClass *gtype, MonoClass *arg0)
{
	MonoType *args [1];
	args [0] = &arg0->byval_arg;

	return mono_class_bind_generic_parameters (gtype, 1, args, FALSE);
}

static MonoClass*
array_class_get_if_rank (MonoClass *klass, guint rank)
{
	return rank ? mono_array_class_get (klass, rank) : klass;
}

static void
fill_valuetype_array_derived_types (MonoClass **valuetype_types, MonoClass *eclass, int rank)
{
	valuetype_types [0] = eclass;
	if (eclass == mono_defaults.int16_class)
		valuetype_types [1] = mono_defaults.uint16_class;
	else if (eclass == mono_defaults.uint16_class)
		valuetype_types [1] = mono_defaults.int16_class;
	else if (eclass == mono_defaults.int32_class)
		valuetype_types [1] = mono_defaults.uint32_class;
	else if (eclass == mono_defaults.uint32_class)
		valuetype_types [1] = mono_defaults.int32_class;
	else if (eclass == mono_defaults.int64_class)
		valuetype_types [1] = mono_defaults.uint64_class;
	else if (eclass == mono_defaults.uint64_class)
		valuetype_types [1] = mono_defaults.int64_class;
	else if (eclass == mono_defaults.byte_class)
		valuetype_types [1] = mono_defaults.sbyte_class;
	else if (eclass == mono_defaults.sbyte_class)
		valuetype_types [1] = mono_defaults.byte_class;
	else if (eclass->enumtype && mono_class_enum_basetype (eclass))
		valuetype_types [1] = mono_class_from_mono_type (mono_class_enum_basetype (eclass));
}

/* this won't be needed once bug #325495 is completely fixed
 * though we'll need something similar to know which interfaces to allow
 * in arrays when they'll be lazyly created
 * 
 * FIXME: System.Array/InternalEnumerator don't need all this interface fabrication machinery.
 * MS returns diferrent types based on which instance is called. For example:
 * 	object obj = new byte[10][];
 *	Type a = ((IEnumerable<byte[]>)obj).GetEnumerator ().GetType ();
 *	Type b = ((IEnumerable<IList<byte>>)obj).GetEnumerator ().GetType ();
 * 	a != b ==> true
 * 
 * Fixing this should kill quite some code, save some bits and improve compatibility.
 */
static MonoClass**
get_implicit_generic_array_interfaces (MonoClass *klass, int *num, int *is_enumerator)
{
	MonoClass *eclass = klass->element_class;
	static MonoClass* generic_icollection_class = NULL;
	static MonoClass* generic_ienumerable_class = NULL;
	static MonoClass* generic_ienumerator_class = NULL;
	static MonoClass* generic_ireadonlylist_class = NULL;
	static MonoClass* generic_ireadonlycollection_class = NULL;
	MonoClass *valuetype_types[2] = { NULL, NULL };
	MonoClass **interfaces = NULL;
	int i, nifaces, interface_count, real_count, original_rank;
	int all_interfaces;
	gboolean internal_enumerator;
	gboolean eclass_is_valuetype;

	if (!mono_defaults.generic_ilist_class) {
		*num = 0;
		return NULL;
	}
	internal_enumerator = FALSE;
	eclass_is_valuetype = FALSE;
	original_rank = eclass->rank;
	if (klass->byval_arg.type != MONO_TYPE_SZARRAY) {
		if (klass->generic_class && klass->nested_in == mono_defaults.array_class && strcmp (klass->name, "InternalEnumerator`1") == 0)	 {
			/*
			 * For a Enumerator<T[]> we need to get the list of interfaces for T.
			 */
			eclass = mono_class_from_mono_type (klass->generic_class->context.class_inst->type_argv [0]);
			original_rank = eclass->rank;
			if (!eclass->rank)
				eclass = eclass->element_class;
			internal_enumerator = TRUE;
			*is_enumerator = TRUE;
		} else {
			*num = 0;
			return NULL;
		}
	}

	/* 
	 * with this non-lazy impl we can't implement all the interfaces so we do just the minimal stuff
	 * for deep levels of arrays of arrays (string[][] has all the interfaces, string[][][] doesn't)
	 */
	all_interfaces = eclass->rank && eclass->element_class->rank? FALSE: TRUE;

	if (!generic_icollection_class) {
		generic_icollection_class = mono_class_load_from_name (mono_defaults.corlib,
			"System.Collections.Generic", "ICollection`1");
		generic_ienumerable_class = mono_class_load_from_name (mono_defaults.corlib,
			"System.Collections.Generic", "IEnumerable`1");
		generic_ienumerator_class = mono_class_load_from_name (mono_defaults.corlib,
			"System.Collections.Generic", "IEnumerator`1");
		generic_ireadonlylist_class = mono_class_load_from_name (mono_defaults.corlib,
			"System.Collections.Generic", "IReadOnlyList`1");
		generic_ireadonlycollection_class = mono_class_load_from_name (mono_defaults.corlib,
			"System.Collections.Generic", "IReadOnlyCollection`1");
	}

	mono_class_init (eclass);

	/*
	 * Arrays in 2.0 need to implement a number of generic interfaces
	 * (IList`1, ICollection`1, IEnumerable`1 for a number of types depending
	 * on the element class). For net 4.5, we also need to implement IReadOnlyList`1/IReadOnlyCollection`1.
	 * We collect the types needed to build the
	 * instantiations in interfaces at intervals of 3/5, because 3/5 are
	 * the generic interfaces needed to implement.
	 *
	 * On 4.5, as an optimization, we don't expand ref classes for the variant generic interfaces
	 * (IEnumerator, IReadOnlyList and IReadOnlyColleciton). The regular dispatch code can handle those cases.
	 */
	if (eclass->valuetype) {
		nifaces = generic_ireadonlylist_class ? 5 : 3;
		fill_valuetype_array_derived_types (valuetype_types, eclass, original_rank);

		/* IList, ICollection, IEnumerable, IReadOnlyList`1 */
		real_count = interface_count = valuetype_types [1] ? (nifaces * 2) : nifaces;
		if (internal_enumerator) {
			++real_count;
			if (valuetype_types [1])
				++real_count;
		}

		interfaces = (MonoClass **)g_malloc0 (sizeof (MonoClass*) * real_count);
		interfaces [0] = valuetype_types [0];
		if (valuetype_types [1])
			interfaces [nifaces] = valuetype_types [1];

		eclass_is_valuetype = TRUE;
	} else {
		int j;
		int idepth = eclass->idepth;
		if (!internal_enumerator)
			idepth--;
		nifaces = generic_ireadonlylist_class ? 2 : 3;

		// FIXME: This doesn't seem to work/required for generic params
		if (!(eclass->this_arg.type == MONO_TYPE_VAR || eclass->this_arg.type == MONO_TYPE_MVAR || (image_is_dynamic (eclass->image) && !eclass->wastypebuilder)))
			mono_class_setup_interface_offsets (eclass);

		interface_count = all_interfaces? eclass->interface_offsets_count: eclass->interface_count;
		/* we add object for interfaces and the supertypes for the other
		 * types. The last of the supertypes is the element class itself which we
		 * already created the explicit interfaces for (so we include it for IEnumerator
		 * and exclude it for arrays).
		 */
		if (MONO_CLASS_IS_INTERFACE (eclass))
			interface_count++;
		else
			interface_count += idepth;
		if (eclass->rank && eclass->element_class->valuetype) {
			fill_valuetype_array_derived_types (valuetype_types, eclass->element_class, original_rank);
			if (valuetype_types [1])
				++interface_count;
		}
		/* IList, ICollection, IEnumerable, IReadOnlyList */
		interface_count *= nifaces;
		real_count = interface_count;
		if (internal_enumerator) {
			real_count += (MONO_CLASS_IS_INTERFACE (eclass) ? 1 : idepth) + eclass->interface_offsets_count;
			if (valuetype_types [1])
				++real_count;
		}
		interfaces = (MonoClass **)g_malloc0 (sizeof (MonoClass*) * real_count);
		if (MONO_CLASS_IS_INTERFACE (eclass)) {
			interfaces [0] = mono_defaults.object_class;
			j = nifaces;
		} else {
			j = 0;
			for (i = 0; i < idepth; i++) {
				mono_class_init (eclass->supertypes [i]);
				interfaces [j] = eclass->supertypes [i];
				j += nifaces;
			}
		}
		if (all_interfaces) {
			for (i = 0; i < eclass->interface_offsets_count; i++) {
				interfaces [j] = eclass->interfaces_packed [i];
				j += nifaces;
			}
		} else {
			for (i = 0; i < eclass->interface_count; i++) {
				interfaces [j] = eclass->interfaces [i];
				j += nifaces;
			}
		}
		if (valuetype_types [1]) {
			interfaces [j] = array_class_get_if_rank (valuetype_types [1], original_rank);
			j += nifaces;
		}
	}

	/* instantiate the generic interfaces */
	for (i = 0; i < interface_count; i += nifaces) {
		MonoClass *iface = interfaces [i];

		interfaces [i + 0] = inflate_class_one_arg (mono_defaults.generic_ilist_class, iface);
		interfaces [i + 1] = inflate_class_one_arg (generic_icollection_class, iface);

		if (eclass->valuetype) {
			interfaces [i + 2] = inflate_class_one_arg (generic_ienumerable_class, iface);
			if (generic_ireadonlylist_class) {
				interfaces [i + 3] = inflate_class_one_arg (generic_ireadonlylist_class, iface);
				interfaces [i + 4] = inflate_class_one_arg (generic_ireadonlycollection_class, iface);
			}
		} else {
			if (!generic_ireadonlylist_class)
				interfaces [i + 2] = inflate_class_one_arg (generic_ienumerable_class, iface);
		}
	}
	if (internal_enumerator) {
		int j;
		/* instantiate IEnumerator<iface> */
		for (i = 0; i < interface_count; i++) {
			interfaces [i] = inflate_class_one_arg (generic_ienumerator_class, interfaces [i]);
		}
		j = interface_count;
		if (!eclass_is_valuetype) {
			if (MONO_CLASS_IS_INTERFACE (eclass)) {
				interfaces [j] = inflate_class_one_arg (generic_ienumerator_class, mono_defaults.object_class);
				j ++;
			} else {
				for (i = 0; i < eclass->idepth; i++) {
					interfaces [j] = inflate_class_one_arg (generic_ienumerator_class, eclass->supertypes [i]);
					j ++;
				}
			}
			for (i = 0; i < eclass->interface_offsets_count; i++) {
				interfaces [j] = inflate_class_one_arg (generic_ienumerator_class, eclass->interfaces_packed [i]);
				j ++;
			}
		} else {
			interfaces [j++] = inflate_class_one_arg (generic_ienumerator_class, array_class_get_if_rank (valuetype_types [0], original_rank));
		}
		if (valuetype_types [1])
			interfaces [j] = inflate_class_one_arg (generic_ienumerator_class, array_class_get_if_rank (valuetype_types [1], original_rank));
	}
#if 0
	{
	char *type_name = mono_type_get_name_full (&klass->byval_arg, 0);
	for (i = 0; i  < real_count; ++i) {
		char *name = mono_type_get_name_full (&interfaces [i]->byval_arg, 0);
		g_print ("%s implements %s\n", type_name, name);
		g_free (name);
	}
	g_free (type_name);
	}
#endif
	*num = real_count;
	return interfaces;
}

static int
find_array_interface (MonoClass *klass, const char *name)
{
	int i;
	for (i = 0; i < klass->interface_count; ++i) {
		if (strcmp (klass->interfaces [i]->name, name) == 0)
			return i;
	}
	return -1;
}

/*
 * Return the number of virtual methods.
 * Even for interfaces we can't simply return the number of methods as all CLR types are allowed to have static methods.
 * Return -1 on failure.
 * FIXME It would be nice if this information could be cached somewhere.
 */
static int
count_virtual_methods (MonoClass *klass)
{
	int i, count = 0;
	guint32 flags;
	klass = mono_class_get_generic_type_definition (klass); /*We can find this information by looking at the GTD*/

	if (klass->methods || !MONO_CLASS_HAS_STATIC_METADATA (klass)) {
		mono_class_setup_methods (klass);
		if (mono_class_has_failure (klass))
			return -1;

		for (i = 0; i < klass->method.count; ++i) {
			flags = klass->methods [i]->flags;
			if (flags & METHOD_ATTRIBUTE_VIRTUAL)
				++count;
		}
	} else {
		for (i = 0; i < klass->method.count; ++i) {
			flags = mono_metadata_decode_table_row_col (klass->image, MONO_TABLE_METHOD, klass->method.first + i, MONO_METHOD_FLAGS);

			if (flags & METHOD_ATTRIBUTE_VIRTUAL)
				++count;
		}
	}
	return count;
}

static int
find_interface (int num_ifaces, MonoClass **interfaces_full, MonoClass *ic)
{
	int m, l = 0;
	if (!num_ifaces)
		return -1;
	while (1) {
		if (l > num_ifaces)
			return -1;
		m = (l + num_ifaces) / 2;
		if (interfaces_full [m] == ic)
			return m;
		if (l == num_ifaces)
			return -1;
		if (!interfaces_full [m] || interfaces_full [m]->interface_id > ic->interface_id) {
			num_ifaces = m - 1;
		} else {
			l =  m + 1;
		}
	}
}

static int
find_interface_offset (int num_ifaces, MonoClass **interfaces_full, int *interface_offsets_full, MonoClass *ic)
{
	int i = find_interface (num_ifaces, interfaces_full, ic);
	if (i >= 0)
		return interface_offsets_full [i];
	return -1;
}

static mono_bool
set_interface_and_offset (int num_ifaces, MonoClass **interfaces_full, int *interface_offsets_full, MonoClass *ic, int offset, mono_bool force_set)
{
	int i = find_interface (num_ifaces, interfaces_full, ic);
	if (i >= 0) {
		if (!force_set)
			return TRUE;
		interface_offsets_full [i] = offset;
		return FALSE;
	}
	for (i = 0; i < num_ifaces; ++i) {
		if (interfaces_full [i]) {
			int end;
			if (interfaces_full [i]->interface_id < ic->interface_id)
				continue;
			end = i + 1;
			while (end < num_ifaces && interfaces_full [end]) end++;
			memmove (interfaces_full + i + 1, interfaces_full + i, sizeof (MonoClass*) * (end - i));
			memmove (interface_offsets_full + i + 1, interface_offsets_full + i, sizeof (int) * (end - i));
		}
		interfaces_full [i] = ic;
		interface_offsets_full [i] = offset;
		break;
	}
	return FALSE;
}

#ifdef COMPRESSED_INTERFACE_BITMAP

/*
 * Compressed interface bitmap design.
 *
 * Interface bitmaps take a large amount of memory, because their size is
 * linear with the maximum interface id assigned in the process (each interface
 * is assigned a unique id as it is loaded). The number of interface classes
 * is high because of the many implicit interfaces implemented by arrays (we'll
 * need to lazy-load them in the future).
 * Most classes implement a very small number of interfaces, so the bitmap is
 * sparse. This bitmap needs to be checked by interface casts, so access to the
 * needed bit must be fast and doable with few jit instructions.
 *
 * The current compression format is as follows:
 * *) it is a sequence of one or more two-byte elements
 * *) the first byte in the element is the count of empty bitmap bytes
 * at the current bitmap position
 * *) the second byte in the element is an actual bitmap byte at the current
 * bitmap position
 *
 * As an example, the following compressed bitmap bytes:
 * 	0x07 0x01 0x00 0x7
 * correspond to the following bitmap:
 * 	0x00 0x00 0x00 0x00 0x00 0x00 0x00 0x01 0x07
 *
 * Each two-byte element can represent up to 2048 bitmap bits, but as few as a single
 * bitmap byte for non-sparse sequences. In practice the interface bitmaps created
 * during a gmcs bootstrap are reduced to less tha 5% of the original size.
 */

/**
 * mono_compress_bitmap:
 * @dest: destination buffer
 * @bitmap: bitmap buffer
 * @size: size of @bitmap in bytes
 *
 * This is a mono internal function.
 * The @bitmap data is compressed into a format that is small but
 * still searchable in few instructions by the JIT and runtime.
 * The compressed data is stored in the buffer pointed to by the
 * @dest array. Passing a #NULL value for @dest allows to just compute
 * the size of the buffer.
 * This compression algorithm assumes the bits set in the bitmap are
 * few and far between, like in interface bitmaps.
 * Returns: The size of the compressed bitmap in bytes.
 */
int
mono_compress_bitmap (uint8_t *dest, const uint8_t *bitmap, int size)
{
	int numz = 0;
	int res = 0;
	const uint8_t *end = bitmap + size;
	while (bitmap < end) {
		if (*bitmap || numz == 255) {
			if (dest) {
				*dest++ = numz;
				*dest++ = *bitmap;
			}
			res += 2;
			numz = 0;
			bitmap++;
			continue;
		}
		bitmap++;
		numz++;
	}
	if (numz) {
		res += 2;
		if (dest) {
			*dest++ = numz;
			*dest++ = 0;
		}
	}
	return res;
}

/**
 * mono_class_interface_match:
 * @bitmap: a compressed bitmap buffer
 * @id: the index to check in the bitmap
 *
 * This is a mono internal function.
 * Checks if a bit is set in a compressed interface bitmap. @id must
 * be already checked for being smaller than the maximum id encoded in the
 * bitmap.
 *
 * Returns: A non-zero value if bit @id is set in the bitmap @bitmap,
 * #FALSE otherwise.
 */
int
mono_class_interface_match (const uint8_t *bitmap, int id)
{
	while (TRUE) {
		id -= bitmap [0] * 8;
		if (id < 8) {
			if (id < 0)
				return 0;
			return bitmap [1] & (1 << id);
		}
		bitmap += 2;
		id -= 8;
	}
}
#endif

/*
 * LOCKING: this is supposed to be called with the loader lock held.
 * Return -1 on failure and set klass->has_failure and store a MonoErrorBoxed with the details.
 */
static int
setup_interface_offsets (MonoClass *klass, int cur_slot, gboolean overwrite)
{
	MonoError error;
	MonoClass *k, *ic;
	int i, j, max_iid, num_ifaces;
	MonoClass **interfaces_full = NULL;
	int *interface_offsets_full = NULL;
	GPtrArray *ifaces;
	GPtrArray **ifaces_array = NULL;
	int interface_offsets_count;
	MonoClass **array_interfaces = NULL;
	int num_array_interfaces;
	int is_enumerator = FALSE;

	mono_class_setup_supertypes (klass);
	/* 
	 * get the implicit generic interfaces for either the arrays or for System.Array/InternalEnumerator<T>
	 * implicit interfaces have the property that they are assigned the same slot in the
	 * vtables for compatible interfaces
	 */
	array_interfaces = get_implicit_generic_array_interfaces (klass, &num_array_interfaces, &is_enumerator);

	/* compute maximum number of slots and maximum interface id */
	max_iid = 0;
	num_ifaces = num_array_interfaces; /* this can include duplicated ones */
	ifaces_array = g_new0 (GPtrArray *, klass->idepth);
	for (j = 0; j < klass->idepth; j++) {
		k = klass->supertypes [j];
		num_ifaces += k->interface_count;
		for (i = 0; i < k->interface_count; i++) {
			ic = k->interfaces [i];

			if (!ic->inited)
				mono_class_init (ic);

			if (max_iid < ic->interface_id)
				max_iid = ic->interface_id;
		}
		ifaces = mono_class_get_implemented_interfaces (k, &error);
		if (!mono_error_ok (&error)) {
			char *name = mono_type_get_full_name (k);
			mono_class_set_type_load_failure (klass, "Error getting the interfaces of %s due to %s", name, mono_error_get_message (&error));
			g_free (name);
			mono_error_cleanup (&error);
			cur_slot = -1;
			goto end;
		}
		if (ifaces) {
			num_ifaces += ifaces->len;
			for (i = 0; i < ifaces->len; ++i) {
				ic = (MonoClass *)g_ptr_array_index (ifaces, i);
				if (max_iid < ic->interface_id)
					max_iid = ic->interface_id;
			}
			ifaces_array [j] = ifaces;
		}
	}

	for (i = 0; i < num_array_interfaces; ++i) {
		ic = array_interfaces [i];
		mono_class_init (ic);
		if (max_iid < ic->interface_id)
			max_iid = ic->interface_id;
	}

	if (MONO_CLASS_IS_INTERFACE (klass)) {
		num_ifaces++;
		if (max_iid < klass->interface_id)
			max_iid = klass->interface_id;
	}
	klass->max_interface_id = max_iid;
	/* compute vtable offset for interfaces */
	interfaces_full = (MonoClass **)g_malloc0 (sizeof (MonoClass*) * num_ifaces);
	interface_offsets_full = (int *)g_malloc (sizeof (int) * num_ifaces);

	for (i = 0; i < num_ifaces; i++) {
		interface_offsets_full [i] = -1;
	}

	/* skip the current class */
	for (j = 0; j < klass->idepth - 1; j++) {
		k = klass->supertypes [j];
		ifaces = ifaces_array [j];

		if (ifaces) {
			for (i = 0; i < ifaces->len; ++i) {
				int io;
				ic = (MonoClass *)g_ptr_array_index (ifaces, i);
				
				/*Force the sharing of interface offsets between parent and subtypes.*/
				io = mono_class_interface_offset (k, ic);
				g_assert (io >= 0);
				set_interface_and_offset (num_ifaces, interfaces_full, interface_offsets_full, ic, io, TRUE);
			}
		}
	}

	g_assert (klass == klass->supertypes [klass->idepth - 1]);
	ifaces = ifaces_array [klass->idepth - 1];
	if (ifaces) {
		for (i = 0; i < ifaces->len; ++i) {
			int count;
			ic = (MonoClass *)g_ptr_array_index (ifaces, i);
			if (set_interface_and_offset (num_ifaces, interfaces_full, interface_offsets_full, ic, cur_slot, FALSE))
				continue;
			count = count_virtual_methods (ic);
			if (count == -1) {
				char *name = mono_type_get_full_name (ic);
				mono_class_set_type_load_failure (klass, "Error calculating interface offset of %s", name);
				g_free (name);
				cur_slot = -1;
				goto end;
			}
			cur_slot += count;
		}
	}

	if (MONO_CLASS_IS_INTERFACE (klass))
		set_interface_and_offset (num_ifaces, interfaces_full, interface_offsets_full, klass, cur_slot, TRUE);

	if (num_array_interfaces) {
		if (is_enumerator) {
			int ienumerator_idx = find_array_interface (klass, "IEnumerator`1");
			int ienumerator_offset = find_interface_offset (num_ifaces, interfaces_full, interface_offsets_full, klass->interfaces [ienumerator_idx]);
			g_assert (ienumerator_offset >= 0);
			for (i = 0; i < num_array_interfaces; ++i) {
				ic = array_interfaces [i];
				if (strcmp (ic->name, "IEnumerator`1") == 0)
					set_interface_and_offset (num_ifaces, interfaces_full, interface_offsets_full, ic, ienumerator_offset, TRUE);
				else
					g_assert_not_reached ();
				/*g_print ("type %s has %s offset at %d (%s)\n", klass->name, ic->name, interface_offsets_full [ic->interface_id], klass->interfaces [0]->name);*/
			}
		} else {
			int ilist_offset, icollection_offset, ienumerable_offset, ireadonlylist_offset, ireadonlycollection_offset;
			int ilist_iface_idx = find_array_interface (klass, "IList`1");
			MonoClass* ilist_class = klass->interfaces [ilist_iface_idx];
			int ireadonlylist_iface_idx = find_array_interface (klass, "IReadOnlyList`1");
			MonoClass* ireadonlylist_class = ireadonlylist_iface_idx != -1 ? klass->interfaces [ireadonlylist_iface_idx] : NULL;
			int icollection_iface_idx = find_array_interface (ilist_class, "ICollection`1");
			int ienumerable_iface_idx = find_array_interface (ilist_class, "IEnumerable`1");
			int ireadonlycollection_iface_idx = ireadonlylist_iface_idx != -1 ? find_array_interface (ireadonlylist_class, "IReadOnlyCollection`1") : -1;
			ilist_offset = find_interface_offset (num_ifaces, interfaces_full, interface_offsets_full, klass->interfaces [ilist_iface_idx]);
			icollection_offset = find_interface_offset (num_ifaces, interfaces_full, interface_offsets_full, ilist_class->interfaces [icollection_iface_idx]);
			ienumerable_offset = find_interface_offset (num_ifaces, interfaces_full, interface_offsets_full, ilist_class->interfaces [ienumerable_iface_idx]);
			ireadonlylist_offset = ireadonlylist_iface_idx != -1 ? find_interface_offset (num_ifaces, interfaces_full, interface_offsets_full, klass->interfaces [ireadonlylist_iface_idx]) : -1;
			ireadonlycollection_offset = ireadonlycollection_iface_idx != -1 ? find_interface_offset (num_ifaces, interfaces_full, interface_offsets_full, ireadonlylist_class->interfaces [ireadonlycollection_iface_idx]) : -1;
			g_assert (ilist_offset >= 0 && icollection_offset >= 0 && ienumerable_offset >= 0);
			for (i = 0; i < num_array_interfaces; ++i) {
				int offset;
				ic = array_interfaces [i];
				if (ic->generic_class->container_class == mono_defaults.generic_ilist_class)
					offset = ilist_offset;
				else if (strcmp (ic->name, "ICollection`1") == 0)
					offset = icollection_offset;
				else if (strcmp (ic->name, "IEnumerable`1") == 0)
					offset = ienumerable_offset;
				else if (strcmp (ic->name, "IReadOnlyList`1") == 0)
					offset = ireadonlylist_offset;
				else if (strcmp (ic->name, "IReadOnlyCollection`1") == 0)
					offset = ireadonlycollection_offset;
				else
					g_assert_not_reached ();
				set_interface_and_offset (num_ifaces, interfaces_full, interface_offsets_full, ic, offset, TRUE);
				/*g_print ("type %s has %s offset at %d (%s)\n", klass->name, ic->name, offset, klass->interfaces [0]->name);*/
			}
		}
	}

	for (interface_offsets_count = 0, i = 0; i < num_ifaces; i++) {
		if (interface_offsets_full [i] != -1) {
			interface_offsets_count ++;
		}
	}

	/*
	 * We might get called multiple times:
	 * - mono_class_init ()
	 * - mono_class_setup_vtable ().
	 * - mono_class_setup_interface_offsets ().
	 * mono_class_setup_interface_offsets () passes 0 as CUR_SLOT, so the computed interface offsets will be invalid. This
	 * means we have to overwrite those when called from other places (#4440).
	 */
	if (klass->interfaces_packed) {
		if (!overwrite)
			g_assert (klass->interface_offsets_count == interface_offsets_count);
	} else {
		uint8_t *bitmap;
		int bsize;
		klass->interface_offsets_count = interface_offsets_count;
		klass->interfaces_packed = (MonoClass **)mono_class_alloc (klass, sizeof (MonoClass*) * interface_offsets_count);
		klass->interface_offsets_packed = (guint16 *)mono_class_alloc (klass, sizeof (guint16) * interface_offsets_count);
		bsize = (sizeof (guint8) * ((max_iid + 1) >> 3)) + (((max_iid + 1) & 7)? 1 :0);
#ifdef COMPRESSED_INTERFACE_BITMAP
		bitmap = g_malloc0 (bsize);
#else
		bitmap = (uint8_t *)mono_class_alloc0 (klass, bsize);
#endif
		for (i = 0; i < interface_offsets_count; i++) {
			int id = interfaces_full [i]->interface_id;
			bitmap [id >> 3] |= (1 << (id & 7));
			klass->interfaces_packed [i] = interfaces_full [i];
			klass->interface_offsets_packed [i] = interface_offsets_full [i];
			/*if (num_array_interfaces)
			  g_print ("type %s has %s offset at %d\n", mono_type_get_name_full (&klass->byval_arg, 0), mono_type_get_name_full (&interfaces_full [i]->byval_arg, 0), interface_offsets_full [i]);*/
		}
#ifdef COMPRESSED_INTERFACE_BITMAP
		i = mono_compress_bitmap (NULL, bitmap, bsize);
		klass->interface_bitmap = mono_class_alloc0 (klass, i);
		mono_compress_bitmap (klass->interface_bitmap, bitmap, bsize);
		g_free (bitmap);
#else
		klass->interface_bitmap = bitmap;
#endif
	}

end:
	g_free (interfaces_full);
	g_free (interface_offsets_full);
	g_free (array_interfaces);
	for (i = 0; i < klass->idepth; i++) {
		ifaces = ifaces_array [i];
		if (ifaces)
			g_ptr_array_free (ifaces, TRUE);
	}
	g_free (ifaces_array);
	
	//printf ("JUST DONE: ");
	//print_implemented_interfaces (klass);
 
 	return cur_slot;
}

/*
 * Setup interface offsets for interfaces. 
 * Initializes:
 * - klass->max_interface_id
 * - klass->interface_offsets_count
 * - klass->interfaces_packed
 * - klass->interface_offsets_packed
 * - klass->interface_bitmap
 *
 * This function can fail @class.
 */
void
mono_class_setup_interface_offsets (MonoClass *klass)
{
	mono_loader_lock ();

	setup_interface_offsets (klass, 0, FALSE);

	mono_loader_unlock ();
}

/*Checks if @klass has @parent as one of it's parents type gtd
 *
 * For example:
 * 	Foo<T>
 *	Bar<T> : Foo<Bar<Bar<T>>>
 *
 */
static gboolean
mono_class_has_gtd_parent (MonoClass *klass, MonoClass *parent)
{
	klass = mono_class_get_generic_type_definition (klass);
	parent = mono_class_get_generic_type_definition (parent);
	mono_class_setup_supertypes (klass);
	mono_class_setup_supertypes (parent);

	return klass->idepth >= parent->idepth &&
		mono_class_get_generic_type_definition (klass->supertypes [parent->idepth - 1]) == parent;
}

gboolean
mono_class_check_vtable_constraints (MonoClass *klass, GList *in_setup)
{
	MonoGenericInst *ginst;
	int i;
	if (!klass->generic_class) {
		mono_class_setup_vtable_full (klass, in_setup);
		return !mono_class_has_failure (klass);
	}

	mono_class_setup_vtable_full (mono_class_get_generic_type_definition (klass), in_setup);
	if (mono_class_set_type_load_failure_causedby_class (klass, klass->generic_class->container_class, "Failed to load generic definition vtable"))
		return FALSE;

	ginst = klass->generic_class->context.class_inst;
	for (i = 0; i < ginst->type_argc; ++i) {
		MonoClass *arg;
		if (ginst->type_argv [i]->type != MONO_TYPE_GENERICINST)
			continue;
		arg = mono_class_from_mono_type (ginst->type_argv [i]);
		/*Those 2 will be checked by mono_class_setup_vtable itself*/
		if (mono_class_has_gtd_parent (klass, arg) || mono_class_has_gtd_parent (arg, klass))
			continue;
		if (!mono_class_check_vtable_constraints (arg, in_setup)) {
			mono_class_set_type_load_failure (klass, "Failed to load generic parameter %d", i);
			return FALSE;
		}
	}
	return TRUE;
}
 
/*
 * mono_class_setup_vtable:
 *
 *   Creates the generic vtable of CLASS.
 * Initializes the following fields in MonoClass:
 * - vtable
 * - vtable_size
 * Plus all the fields initialized by setup_interface_offsets ().
 * If there is an error during vtable construction, klass->has_failure
 * is set and details are stored in a MonoErrorBoxed.
 *
 * LOCKING: Acquires the loader lock.
 */
void
mono_class_setup_vtable (MonoClass *klass)
{
	mono_class_setup_vtable_full (klass, NULL);
}

static void
mono_class_setup_vtable_full (MonoClass *klass, GList *in_setup)
{
	MonoError error;
	MonoMethod **overrides;
	MonoGenericContext *context;
	guint32 type_token;
	int onum = 0;
	gboolean ok = TRUE;

	if (klass->vtable)
		return;

	if (MONO_CLASS_IS_INTERFACE (klass)) {
		/* This sets method->slot for all methods if this is an interface */
		mono_class_setup_methods (klass);
		return;
	}

	if (mono_class_has_failure (klass))
		return;

	if (g_list_find (in_setup, klass))
		return;

	mono_loader_lock ();

	if (klass->vtable) {
		mono_loader_unlock ();
		return;
	}

	mono_stats.generic_vtable_count ++;
	in_setup = g_list_prepend (in_setup, klass);

	if (klass->generic_class) {
		if (!mono_class_check_vtable_constraints (klass, in_setup)) {
			mono_loader_unlock ();
			g_list_remove (in_setup, klass);
			return;
		}

		context = mono_class_get_context (klass);
		type_token = klass->generic_class->container_class->type_token;
	} else {
		context = (MonoGenericContext *) klass->generic_container;
		type_token = klass->type_token;
	}

	if (image_is_dynamic (klass->image)) {
		/* Generic instances can have zero method overrides without causing any harm.
		 * This is true since we don't do layout all over again for them, we simply inflate
		 * the layout of the parent.
		 */
		mono_reflection_get_dynamic_overrides (klass, &overrides, &onum, &error);
		if (!is_ok (&error)) {
			mono_loader_unlock ();
			g_list_remove (in_setup, klass);
			mono_class_set_type_load_failure (klass, "Could not load list of method overrides due to %s", mono_error_get_message (&error));
			mono_error_cleanup (&error);
			return;
		}
	} else {
		/* The following call fails if there are missing methods in the type */
		/* FIXME it's probably a good idea to avoid this for generic instances. */
		ok = mono_class_get_overrides_full (klass->image, type_token, &overrides, &onum, context);
	}

	if (ok)
		mono_class_setup_vtable_general (klass, overrides, onum, in_setup);
	else
		mono_class_set_type_load_failure (klass, "Could not load list of method overrides");
		
	g_free (overrides);

	mono_loader_unlock ();
	g_list_remove (in_setup, klass);

	return;
}

#define DEBUG_INTERFACE_VTABLE_CODE 0
#define TRACE_INTERFACE_VTABLE_CODE 0
#define VERIFY_INTERFACE_VTABLE_CODE 0
#define VTABLE_SELECTOR (1)

#if (TRACE_INTERFACE_VTABLE_CODE|DEBUG_INTERFACE_VTABLE_CODE)
#define DEBUG_INTERFACE_VTABLE(stmt) do {\
	if (!(VTABLE_SELECTOR)) break; \
	stmt;\
} while (0)
#else
#define DEBUG_INTERFACE_VTABLE(stmt)
#endif

#if TRACE_INTERFACE_VTABLE_CODE
#define TRACE_INTERFACE_VTABLE(stmt) do {\
	if (!(VTABLE_SELECTOR)) break; \
	stmt;\
} while (0)
#else
#define TRACE_INTERFACE_VTABLE(stmt)
#endif

#if VERIFY_INTERFACE_VTABLE_CODE
#define VERIFY_INTERFACE_VTABLE(stmt) do {\
	if (!(VTABLE_SELECTOR)) break; \
	stmt;\
} while (0)
#else
#define VERIFY_INTERFACE_VTABLE(stmt)
#endif


#if (TRACE_INTERFACE_VTABLE_CODE|DEBUG_INTERFACE_VTABLE_CODE)
static char*
mono_signature_get_full_desc (MonoMethodSignature *sig, gboolean include_namespace)
{
	int i;
	char *result;
	GString *res = g_string_new ("");
	
	g_string_append_c (res, '(');
	for (i = 0; i < sig->param_count; ++i) {
		if (i > 0)
			g_string_append_c (res, ',');
		mono_type_get_desc (res, sig->params [i], include_namespace);
	}
	g_string_append (res, ")=>");
	if (sig->ret != NULL) {
		mono_type_get_desc (res, sig->ret, include_namespace);
	} else {
		g_string_append (res, "NULL");
	}
	result = res->str;
	g_string_free (res, FALSE);
	return result;
}
static void
print_method_signatures (MonoMethod *im, MonoMethod *cm) {
	char *im_sig = mono_signature_get_full_desc (mono_method_signature (im), TRUE);
	char *cm_sig = mono_signature_get_full_desc (mono_method_signature (cm), TRUE);
	printf ("(IM \"%s\", CM \"%s\")", im_sig, cm_sig);
	g_free (im_sig);
	g_free (cm_sig);
	
}

#endif
static gboolean
is_wcf_hack_disabled (void)
{
	static gboolean disabled;
	static gboolean inited = FALSE;
	if (!inited) {
		disabled = g_getenv ("MONO_DISABLE_WCF_HACK") != NULL;
		inited = TRUE;
	}
	return disabled;
}

static gboolean
check_interface_method_override (MonoClass *klass, MonoMethod *im, MonoMethod *cm, gboolean require_newslot, gboolean interface_is_explicitly_implemented_by_class, gboolean slot_is_empty)
{
	MonoMethodSignature *cmsig, *imsig;
	if (strcmp (im->name, cm->name) == 0) {
		if (! (cm->flags & METHOD_ATTRIBUTE_PUBLIC)) {
			TRACE_INTERFACE_VTABLE (printf ("[PUBLIC CHECK FAILED]"));
			return FALSE;
		}
		if (! slot_is_empty) {
			if (require_newslot) {
				if (! interface_is_explicitly_implemented_by_class) {
					TRACE_INTERFACE_VTABLE (printf ("[NOT EXPLICIT IMPLEMENTATION IN FULL SLOT REFUSED]"));
					return FALSE;
				}
				if (! (cm->flags & METHOD_ATTRIBUTE_NEW_SLOT)) {
					TRACE_INTERFACE_VTABLE (printf ("[NEWSLOT CHECK FAILED]"));
					return FALSE;
				}
			} else {
				TRACE_INTERFACE_VTABLE (printf ("[FULL SLOT REFUSED]"));
			}
		}
		cmsig = mono_method_signature (cm);
		imsig = mono_method_signature (im);
		if (!cmsig || !imsig) {
			mono_class_set_type_load_failure (klass, "Could not resolve the signature of a virtual method");
			return FALSE;
		}

		if (! mono_metadata_signature_equal (cmsig, imsig)) {
			TRACE_INTERFACE_VTABLE (printf ("[SIGNATURE CHECK FAILED  "));
			TRACE_INTERFACE_VTABLE (print_method_signatures (im, cm));
			TRACE_INTERFACE_VTABLE (printf ("]"));
			return FALSE;
		}
		TRACE_INTERFACE_VTABLE (printf ("[SECURITY CHECKS]"));
		if (mono_security_core_clr_enabled ())
			mono_security_core_clr_check_override (klass, cm, im);

		TRACE_INTERFACE_VTABLE (printf ("[NAME CHECK OK]"));
		if (is_wcf_hack_disabled () && !mono_method_can_access_method_full (cm, im, NULL)) {
			char *body_name = mono_method_full_name (cm, TRUE);
			char *decl_name = mono_method_full_name (im, TRUE);
			mono_class_set_type_load_failure (klass, "Method %s overrides method '%s' which is not accessible", body_name, decl_name);
			g_free (body_name);
			g_free (decl_name);
			return FALSE;
		}

		return TRUE;
	} else {
		MonoClass *ic = im->klass;
		const char *ic_name_space = ic->name_space;
		const char *ic_name = ic->name;
		char *subname;
		
		if (! require_newslot) {
			TRACE_INTERFACE_VTABLE (printf ("[INJECTED METHOD REFUSED]"));
			return FALSE;
		}
		if (cm->klass->rank == 0) {
			TRACE_INTERFACE_VTABLE (printf ("[RANK CHECK FAILED]"));
			return FALSE;
		}
		cmsig = mono_method_signature (cm);
		imsig = mono_method_signature (im);
		if (!cmsig || !imsig) {
			mono_class_set_type_load_failure (klass, "Could not resolve the signature of a virtual method");
			return FALSE;
		}

		if (! mono_metadata_signature_equal (cmsig, imsig)) {
			TRACE_INTERFACE_VTABLE (printf ("[(INJECTED) SIGNATURE CHECK FAILED  "));
			TRACE_INTERFACE_VTABLE (print_method_signatures (im, cm));
			TRACE_INTERFACE_VTABLE (printf ("]"));
			return FALSE;
		}
		if (mono_class_get_image (ic) != mono_defaults.corlib) {
			TRACE_INTERFACE_VTABLE (printf ("[INTERFACE CORLIB CHECK FAILED]"));
			return FALSE;
		}
		if ((ic_name_space == NULL) || (strcmp (ic_name_space, "System.Collections.Generic") != 0)) {
			TRACE_INTERFACE_VTABLE (printf ("[INTERFACE NAMESPACE CHECK FAILED]"));
			return FALSE;
		}
		if ((ic_name == NULL) || ((strcmp (ic_name, "IEnumerable`1") != 0) && (strcmp (ic_name, "ICollection`1") != 0) && (strcmp (ic_name, "IList`1") != 0) && (strcmp (ic_name, "IReadOnlyList`1") != 0) && (strcmp (ic_name, "IReadOnlyCollection`1") != 0))) {
			TRACE_INTERFACE_VTABLE (printf ("[INTERFACE NAME CHECK FAILED]"));
			return FALSE;
		}
		
		subname = strstr (cm->name, ic_name_space);
		if (subname != cm->name) {
			TRACE_INTERFACE_VTABLE (printf ("[ACTUAL NAMESPACE CHECK FAILED]"));
			return FALSE;
		}
		subname += strlen (ic_name_space);
		if (subname [0] != '.') {
			TRACE_INTERFACE_VTABLE (printf ("[FIRST DOT CHECK FAILED]"));
			return FALSE;
		}
		subname ++;
		if (strstr (subname, ic_name) != subname) {
			TRACE_INTERFACE_VTABLE (printf ("[ACTUAL CLASS NAME CHECK FAILED]"));
			return FALSE;
		}
		subname += strlen (ic_name);
		if (subname [0] != '.') {
			TRACE_INTERFACE_VTABLE (printf ("[SECOND DOT CHECK FAILED]"));
			return FALSE;
		}
		subname ++;
		if (strcmp (subname, im->name) != 0) {
			TRACE_INTERFACE_VTABLE (printf ("[METHOD NAME CHECK FAILED]"));
			return FALSE;
		}
		
		TRACE_INTERFACE_VTABLE (printf ("[SECURITY CHECKS (INJECTED CASE)]"));
		if (mono_security_core_clr_enabled ())
			mono_security_core_clr_check_override (klass, cm, im);

		TRACE_INTERFACE_VTABLE (printf ("[INJECTED INTERFACE CHECK OK]"));
		if (is_wcf_hack_disabled () && !mono_method_can_access_method_full (cm, im, NULL)) {
			char *body_name = mono_method_full_name (cm, TRUE);
			char *decl_name = mono_method_full_name (im, TRUE);
			mono_class_set_type_load_failure (klass, "Method %s overrides method '%s' which is not accessible", body_name, decl_name);
			g_free (body_name);
			g_free (decl_name);
			return FALSE;
		}
		
		return TRUE;
	}
}

#if (TRACE_INTERFACE_VTABLE_CODE|DEBUG_INTERFACE_VTABLE_CODE)
static void
foreach_override (gpointer key, gpointer value, gpointer user_data) {
	MonoMethod *method = key;
	MonoMethod *override = value;
	MonoClass *method_class = mono_method_get_class (method);
	MonoClass *override_class = mono_method_get_class (override);
	
	printf ("  Method '%s.%s:%s' has override '%s.%s:%s'\n",
			mono_class_get_namespace (method_class), mono_class_get_name (method_class), mono_method_get_name (method),
			mono_class_get_namespace (override_class), mono_class_get_name (override_class), mono_method_get_name (override));
}
static void
print_overrides (GHashTable *override_map, const char *message) {
	if (override_map) {
		printf ("Override map \"%s\" START:\n", message);
		g_hash_table_foreach (override_map, foreach_override, NULL);
		printf ("Override map \"%s\" END.\n", message);
	} else {
		printf ("Override map \"%s\" EMPTY.\n", message);
	}
}
static void
print_vtable_full (MonoClass *klass, MonoMethod** vtable, int size, int first_non_interface_slot, const char *message, gboolean print_interfaces) {
	char *full_name = mono_type_full_name (&klass->byval_arg);
	int i;
	int parent_size;
	
	printf ("*** Vtable for class '%s' at \"%s\" (size %d)\n", full_name, message, size);
	
	if (print_interfaces) {
		print_implemented_interfaces (klass);
		printf ("* Interfaces for class '%s' done.\nStarting vtable (size %d):\n", full_name, size);
	}
	
	if (klass->parent) {
		parent_size = klass->parent->vtable_size;
	} else {
		parent_size = 0;
	}
	for (i = 0; i < size; ++i) {
		MonoMethod *cm = vtable [i];
		char *cm_name = cm ? mono_method_full_name (cm, TRUE) : g_strdup ("nil");
		char newness = (i < parent_size) ? 'O' : ((i < first_non_interface_slot) ? 'I' : 'N');

		printf ("  [%c][%03d][INDEX %03d] %s [%p]\n", newness, i, cm ? cm->slot : - 1, cm_name, cm);
		g_free (cm_name);
	}

	g_free (full_name);
}
#endif

#if VERIFY_INTERFACE_VTABLE_CODE
static int
mono_method_try_get_vtable_index (MonoMethod *method)
{
	if (method->is_inflated && (method->flags & METHOD_ATTRIBUTE_VIRTUAL)) {
		MonoMethodInflated *imethod = (MonoMethodInflated*)method;
		if (imethod->declaring->is_generic)
			return imethod->declaring->slot;
	}
	return method->slot;
}

static void
mono_class_verify_vtable (MonoClass *klass)
{
	int i;
	char *full_name = mono_type_full_name (&klass->byval_arg);

	printf ("*** Verifying VTable of class '%s' \n", full_name);
	g_free (full_name);
	full_name = NULL;
	
	if (!klass->methods)
		return;

	for (i = 0; i < klass->method.count; ++i) {
		MonoMethod *cm = klass->methods [i];
		int slot;

		if (!(cm->flags & METHOD_ATTRIBUTE_VIRTUAL))
			continue;

		g_free (full_name);
		full_name = mono_method_full_name (cm, TRUE);

		slot = mono_method_try_get_vtable_index (cm);
		if (slot >= 0) {
			if (slot >= klass->vtable_size) {
				printf ("\tInvalid method %s at index %d with vtable of length %d\n", full_name, slot, klass->vtable_size);
				continue;
			}

			if (slot >= 0 && klass->vtable [slot] != cm && (klass->vtable [slot])) {
				char *other_name = klass->vtable [slot] ? mono_method_full_name (klass->vtable [slot], TRUE) : g_strdup ("[null value]");
				printf ("\tMethod %s has slot %d but vtable has %s on it\n", full_name, slot, other_name);
				g_free (other_name);
			}
		} else
			printf ("\tVirtual method %s does n't have an assigned slot\n", full_name);
	}
	g_free (full_name);
}
#endif

static void
print_unimplemented_interface_method_info (MonoClass *klass, MonoClass *ic, MonoMethod *im, int im_slot, MonoMethod **overrides, int onum) {
	int index;
	char *method_signature;
	char *type_name;
	
	for (index = 0; index < onum; ++index) {
		mono_trace_warning (MONO_TRACE_TYPE, " at slot %d: %s (%d) overrides %s (%d)\n", im_slot, overrides [index*2+1]->name, 
			 overrides [index*2+1]->slot, overrides [index*2]->name, overrides [index*2]->slot);
	}
	method_signature = mono_signature_get_desc (mono_method_signature (im), FALSE);
	type_name = mono_type_full_name (&klass->byval_arg);
	mono_trace_warning (MONO_TRACE_TYPE, "no implementation for interface method %s::%s(%s) in class %s\n",
		mono_type_get_name (&ic->byval_arg), im->name, method_signature, type_name);
	g_free (method_signature);
	g_free (type_name);
	mono_class_setup_methods (klass);
	if (mono_class_has_failure (klass)) {
		char *name = mono_type_get_full_name (klass);
		mono_trace_warning (MONO_TRACE_TYPE, "CLASS %s failed to resolve methods\n", name);
		g_free (name);
		return;
	}
	for (index = 0; index < klass->method.count; ++index) {
		MonoMethod *cm = klass->methods [index];
		method_signature = mono_signature_get_desc (mono_method_signature (cm), TRUE);

		mono_trace_warning (MONO_TRACE_TYPE, "METHOD %s(%s)\n", cm->name, method_signature);
		g_free (method_signature);
	}
}

static MonoMethod*
mono_method_get_method_definition (MonoMethod *method)
{
	while (method->is_inflated)
		method = ((MonoMethodInflated*)method)->declaring;
	return method;
}

static gboolean
verify_class_overrides (MonoClass *klass, MonoMethod **overrides, int onum)
{
	int i;

	for (i = 0; i < onum; ++i) {
		MonoMethod *decl = overrides [i * 2];
		MonoMethod *body = overrides [i * 2 + 1];

		if (mono_class_get_generic_type_definition (body->klass) != mono_class_get_generic_type_definition (klass)) {
			mono_class_set_type_load_failure (klass, "Method belongs to a different class than the declared one");
			return FALSE;
		}

		if (!(body->flags & METHOD_ATTRIBUTE_VIRTUAL) || (body->flags & METHOD_ATTRIBUTE_STATIC)) {
			if (body->flags & METHOD_ATTRIBUTE_STATIC)
				mono_class_set_type_load_failure (klass, "Method must not be static to override a base type");
			else
				mono_class_set_type_load_failure (klass, "Method must be virtual to override a base type");
			return FALSE;
		}

		if (!(decl->flags & METHOD_ATTRIBUTE_VIRTUAL) || (decl->flags & METHOD_ATTRIBUTE_STATIC)) {
			if (body->flags & METHOD_ATTRIBUTE_STATIC)
				mono_class_set_type_load_failure (klass, "Cannot override a static method in a base type");
			else
				mono_class_set_type_load_failure (klass, "Cannot override a non virtual method in a base type");
			return FALSE;
		}

		if (!mono_class_is_assignable_from_slow (decl->klass, klass)) {
			mono_class_set_type_load_failure (klass, "Method overrides a class or interface that is not extended or implemented by this type");
			return FALSE;
		}

		body = mono_method_get_method_definition (body);
		decl = mono_method_get_method_definition (decl);

		if (is_wcf_hack_disabled () && !mono_method_can_access_method_full (body, decl, NULL)) {
			char *body_name = mono_method_full_name (body, TRUE);
			char *decl_name = mono_method_full_name (decl, TRUE);
			mono_class_set_type_load_failure (klass, "Method %s overrides method '%s' which is not accessible", body_name, decl_name);
			g_free (body_name);
			g_free (decl_name);
			return FALSE;
		}
	}
	return TRUE;
}

static gboolean
mono_class_need_stelemref_method (MonoClass *klass)
{
	return klass->rank == 1 && MONO_TYPE_IS_REFERENCE (&klass->element_class->byval_arg);
}

/*
 * LOCKING: this is supposed to be called with the loader lock held.
 */
void
mono_class_setup_vtable_general (MonoClass *klass, MonoMethod **overrides, int onum, GList *in_setup)
{
	MonoError error;
	MonoClass *k, *ic;
	MonoMethod **vtable;
	int i, max_vtsize = 0, max_iid, cur_slot = 0;
	GPtrArray *ifaces = NULL;
	GHashTable *override_map = NULL;
	MonoMethod *cm;
#if (DEBUG_INTERFACE_VTABLE_CODE|TRACE_INTERFACE_VTABLE_CODE)
	int first_non_interface_slot;
#endif
	GSList *virt_methods = NULL, *l;
	int stelemref_slot = 0;

	if (klass->vtable)
		return;

	if (overrides && !verify_class_overrides (klass, overrides, onum))
		return;

	ifaces = mono_class_get_implemented_interfaces (klass, &error);
	if (!mono_error_ok (&error)) {
		char *name = mono_type_get_full_name (klass);
		mono_class_set_type_load_failure (klass, "Could not resolve %s interfaces due to %s", name, mono_error_get_message (&error));
		g_free (name);
		mono_error_cleanup (&error);
		return;
	} else if (ifaces) {
		for (i = 0; i < ifaces->len; i++) {
			MonoClass *ic = (MonoClass *)g_ptr_array_index (ifaces, i);
			max_vtsize += ic->method.count;
		}
		g_ptr_array_free (ifaces, TRUE);
		ifaces = NULL;
	}
	
	if (klass->parent) {
		mono_class_init (klass->parent);
		mono_class_setup_vtable_full (klass->parent, in_setup);

		if (mono_class_set_type_load_failure_causedby_class (klass, klass->parent, "Parent class failed to load"))
			return;

		max_vtsize += klass->parent->vtable_size;
		cur_slot = klass->parent->vtable_size;
	}

	max_vtsize += klass->method.count;

	/*Array have a slot for stelemref*/
	if (mono_class_need_stelemref_method (klass)) {
		stelemref_slot = cur_slot;
		++max_vtsize;
		++cur_slot;
	}

	vtable = (MonoMethod **)alloca (sizeof (gpointer) * max_vtsize);
	memset (vtable, 0, sizeof (gpointer) * max_vtsize);

	/* printf ("METAINIT %s.%s\n", klass->name_space, klass->name); */

	cur_slot = setup_interface_offsets (klass, cur_slot, TRUE);
	if (cur_slot == -1) /*setup_interface_offsets fails the type.*/
		return;

	max_iid = klass->max_interface_id;
	DEBUG_INTERFACE_VTABLE (first_non_interface_slot = cur_slot);

	/* Optimized version for generic instances */
	if (klass->generic_class) {
		MonoError error;
		MonoClass *gklass = klass->generic_class->container_class;
		MonoMethod **tmp;

		mono_class_setup_vtable_full (gklass, in_setup);
		if (mono_class_set_type_load_failure_causedby_class (klass, gklass, "Could not load generic definition"))
			return;

		tmp = (MonoMethod **)mono_class_alloc0 (klass, sizeof (gpointer) * gklass->vtable_size);
		klass->vtable_size = gklass->vtable_size;
		for (i = 0; i < gklass->vtable_size; ++i)
			if (gklass->vtable [i]) {
				MonoMethod *inflated = mono_class_inflate_generic_method_full_checked (gklass->vtable [i], klass, mono_class_get_context (klass), &error);
				if (!mono_error_ok (&error)) {
					mono_class_set_type_load_failure (klass, "Could not inflate method due to %s", mono_error_get_message (&error));
					mono_error_cleanup (&error);
					return;
				}
				tmp [i] = inflated;
				tmp [i]->slot = gklass->vtable [i]->slot;
			}
		mono_memory_barrier ();
		klass->vtable = tmp;

		/* Have to set method->slot for abstract virtual methods */
		if (klass->methods && gklass->methods) {
			for (i = 0; i < klass->method.count; ++i)
				if (klass->methods [i]->slot == -1)
					klass->methods [i]->slot = gklass->methods [i]->slot;
		}

		return;
	}

	if (klass->parent && klass->parent->vtable_size) {
		MonoClass *parent = klass->parent;
		int i;
		
		memcpy (vtable, parent->vtable,  sizeof (gpointer) * parent->vtable_size);
		
		// Also inherit parent interface vtables, just as a starting point.
		// This is needed otherwise bug-77127.exe fails when the property methods
		// have different names in the iterface and the class, because for child
		// classes the ".override" information is not used anymore.
		for (i = 0; i < parent->interface_offsets_count; i++) {
			MonoClass *parent_interface = parent->interfaces_packed [i];
			int interface_offset = mono_class_interface_offset (klass, parent_interface);
			/*FIXME this is now dead code as this condition will never hold true.
			Since interface offsets are inherited then the offset of an interface implemented
			by a parent will never be the out of it's vtable boundary.
			*/
			if (interface_offset >= parent->vtable_size) {
				int parent_interface_offset = mono_class_interface_offset (parent, parent_interface);
				int j;
				
				mono_class_setup_methods (parent_interface); /*FIXME Just kill this whole chunk of dead code*/
				TRACE_INTERFACE_VTABLE (printf ("    +++ Inheriting interface %s.%s\n", parent_interface->name_space, parent_interface->name));
				for (j = 0; j < parent_interface->method.count && !mono_class_has_failure (klass); j++) {
					vtable [interface_offset + j] = parent->vtable [parent_interface_offset + j];
					TRACE_INTERFACE_VTABLE (printf ("    --- Inheriting: [%03d][(%03d)+(%03d)] => [%03d][(%03d)+(%03d)]\n",
							parent_interface_offset + j, parent_interface_offset, j,
							interface_offset + j, interface_offset, j));
				}
			}
			
		}
	}

	/*Array have a slot for stelemref*/
	if (mono_class_need_stelemref_method (klass)) {
		MonoMethod *method = mono_marshal_get_virtual_stelemref (klass);
		if (!method->slot)
			method->slot = stelemref_slot;
		else
			g_assert (method->slot == stelemref_slot);

		vtable [stelemref_slot] = method;
	}

	TRACE_INTERFACE_VTABLE (print_vtable_full (klass, vtable, cur_slot, first_non_interface_slot, "AFTER INHERITING PARENT VTABLE", TRUE));
	/* override interface methods */
	for (i = 0; i < onum; i++) {
		MonoMethod *decl = overrides [i*2];
		if (MONO_CLASS_IS_INTERFACE (decl->klass)) {
			int dslot;
			dslot = mono_method_get_vtable_slot (decl);
			if (dslot == -1) {
				mono_class_set_type_load_failure (klass, "");
				return;
			}

			dslot += mono_class_interface_offset (klass, decl->klass);
			vtable [dslot] = overrides [i*2 + 1];
			vtable [dslot]->slot = dslot;
			if (!override_map)
				override_map = g_hash_table_new (mono_aligned_addr_hash, NULL);

			g_hash_table_insert (override_map, overrides [i * 2], overrides [i * 2 + 1]);

			if (mono_security_core_clr_enabled ())
				mono_security_core_clr_check_override (klass, vtable [dslot], decl);
		}
	}
	TRACE_INTERFACE_VTABLE (print_overrides (override_map, "AFTER OVERRIDING INTERFACE METHODS"));
	TRACE_INTERFACE_VTABLE (print_vtable_full (klass, vtable, cur_slot, first_non_interface_slot, "AFTER OVERRIDING INTERFACE METHODS", FALSE));

	/*
	 * Create a list of virtual methods to avoid calling 
	 * mono_class_get_virtual_methods () which is slow because of the metadata
	 * optimization.
	 */
	{
		gpointer iter = NULL;
		MonoMethod *cm;

		virt_methods = NULL;
		while ((cm = mono_class_get_virtual_methods (klass, &iter))) {
			virt_methods = g_slist_prepend (virt_methods, cm);
		}
		if (mono_class_has_failure (klass))
			goto fail;
	}
	
	// Loop on all implemented interfaces...
	for (i = 0; i < klass->interface_offsets_count; i++) {
		MonoClass *parent = klass->parent;
		int ic_offset;
		gboolean interface_is_explicitly_implemented_by_class;
		int im_index;
		
		ic = klass->interfaces_packed [i];
		ic_offset = mono_class_interface_offset (klass, ic);

		mono_class_setup_methods (ic);
		if (mono_class_has_failure (ic))
			goto fail;
		
		// Check if this interface is explicitly implemented (instead of just inherited)
		if (parent != NULL) {
			int implemented_interfaces_index;
			interface_is_explicitly_implemented_by_class = FALSE;
			for (implemented_interfaces_index = 0; implemented_interfaces_index < klass->interface_count; implemented_interfaces_index++) {
				if (ic == klass->interfaces [implemented_interfaces_index]) {
					interface_is_explicitly_implemented_by_class = TRUE;
					break;
				}
			}
		} else {
			interface_is_explicitly_implemented_by_class = TRUE;
		}
		
		// Loop on all interface methods...
		for (im_index = 0; im_index < ic->method.count; im_index++) {
			MonoMethod *im = ic->methods [im_index];
			int im_slot = ic_offset + im->slot;
			MonoMethod *override_im = (override_map != NULL) ? (MonoMethod *)g_hash_table_lookup (override_map, im) : NULL;
			
			if (im->flags & METHOD_ATTRIBUTE_STATIC)
				continue;

			TRACE_INTERFACE_VTABLE (printf ("\tchecking iface method %s\n", mono_method_full_name (im,1)));

			// If there is an explicit implementation, just use it right away,
			// otherwise look for a matching method
			if (override_im == NULL) {
				int cm_index;
				MonoMethod *cm;

				// First look for a suitable method among the class methods
				for (l = virt_methods; l; l = l->next) {
					cm = (MonoMethod *)l->data;
					TRACE_INTERFACE_VTABLE (printf ("    For slot %d ('%s'.'%s':'%s'), trying method '%s'.'%s':'%s'... [EXPLICIT IMPLEMENTATION = %d][SLOT IS NULL = %d]", im_slot, ic->name_space, ic->name, im->name, cm->klass->name_space, cm->klass->name, cm->name, interface_is_explicitly_implemented_by_class, (vtable [im_slot] == NULL)));
					if (check_interface_method_override (klass, im, cm, TRUE, interface_is_explicitly_implemented_by_class, (vtable [im_slot] == NULL))) {
						TRACE_INTERFACE_VTABLE (printf ("[check ok]: ASSIGNING"));
						vtable [im_slot] = cm;
						/* Why do we need this? */
						if (cm->slot < 0) {
							cm->slot = im_slot;
						}
					}
					TRACE_INTERFACE_VTABLE (printf ("\n"));
					if (mono_class_has_failure (klass))  /*Might be set by check_interface_method_override*/
						goto fail;
				}
				
				// If the slot is still empty, look in all the inherited virtual methods...
				if ((vtable [im_slot] == NULL) && klass->parent != NULL) {
					MonoClass *parent = klass->parent;
					// Reverse order, so that last added methods are preferred
					for (cm_index = parent->vtable_size - 1; cm_index >= 0; cm_index--) {
						MonoMethod *cm = parent->vtable [cm_index];
						
						TRACE_INTERFACE_VTABLE ((cm != NULL) && printf ("    For slot %d ('%s'.'%s':'%s'), trying (ancestor) method '%s'.'%s':'%s'... ", im_slot, ic->name_space, ic->name, im->name, cm->klass->name_space, cm->klass->name, cm->name));
						if ((cm != NULL) && check_interface_method_override (klass, im, cm, FALSE, FALSE, TRUE)) {
							TRACE_INTERFACE_VTABLE (printf ("[everything ok]: ASSIGNING"));
							vtable [im_slot] = cm;
							/* Why do we need this? */
							if (cm->slot < 0) {
								cm->slot = im_slot;
							}
							break;
						}
						if (mono_class_has_failure (klass)) /*Might be set by check_interface_method_override*/
							goto fail;
						TRACE_INTERFACE_VTABLE ((cm != NULL) && printf ("\n"));
					}
				}
			} else {
				g_assert (vtable [im_slot] == override_im);
			}
		}
	}
	
	// If the class is not abstract, check that all its interface slots are full.
	// The check is done here and not directly at the end of the loop above because
	// it can happen (for injected generic array interfaces) that the same slot is
	// processed multiple times (those interfaces have overlapping slots), and it
	// will not always be the first pass the one that fills the slot.
	if (! (klass->flags & TYPE_ATTRIBUTE_ABSTRACT)) {
		for (i = 0; i < klass->interface_offsets_count; i++) {
			int ic_offset;
			int im_index;
			
			ic = klass->interfaces_packed [i];
			ic_offset = mono_class_interface_offset (klass, ic);
			
			for (im_index = 0; im_index < ic->method.count; im_index++) {
				MonoMethod *im = ic->methods [im_index];
				int im_slot = ic_offset + im->slot;
				
				if (im->flags & METHOD_ATTRIBUTE_STATIC)
					continue;

				TRACE_INTERFACE_VTABLE (printf ("      [class is not abstract, checking slot %d for interface '%s'.'%s', method %s, slot check is %d]\n",
						im_slot, ic->name_space, ic->name, im->name, (vtable [im_slot] == NULL)));
				if (vtable [im_slot] == NULL) {
					print_unimplemented_interface_method_info (klass, ic, im, im_slot, overrides, onum);
					goto fail;
				}
			}
		}
	}

	TRACE_INTERFACE_VTABLE (print_vtable_full (klass, vtable, cur_slot, first_non_interface_slot, "AFTER SETTING UP INTERFACE METHODS", FALSE));
	for (l = virt_methods; l; l = l->next) {
		cm = (MonoMethod *)l->data;
		/*
		 * If the method is REUSE_SLOT, we must check in the
		 * base class for a method to override.
		 */
		if (!(cm->flags & METHOD_ATTRIBUTE_NEW_SLOT)) {
			int slot = -1;
			for (k = klass->parent; k ; k = k->parent) {
				gpointer k_iter;
				MonoMethod *m1;

				k_iter = NULL;
				while ((m1 = mono_class_get_virtual_methods (k, &k_iter))) {
					MonoMethodSignature *cmsig, *m1sig;

					cmsig = mono_method_signature (cm);
					m1sig = mono_method_signature (m1);

					if (!cmsig || !m1sig) {
						/* FIXME proper error message */
						mono_class_set_type_load_failure (klass, "");
						return;
					}

					if (!strcmp(cm->name, m1->name) && 
					    mono_metadata_signature_equal (cmsig, m1sig)) {

						if (mono_security_core_clr_enabled ())
							mono_security_core_clr_check_override (klass, cm, m1);

						slot = mono_method_get_vtable_slot (m1);
						if (slot == -1)
							goto fail;

						if (is_wcf_hack_disabled () && !mono_method_can_access_method_full (cm, m1, NULL)) {
							char *body_name = mono_method_full_name (cm, TRUE);
							char *decl_name = mono_method_full_name (m1, TRUE);
							mono_class_set_type_load_failure (klass, "Method %s overrides method '%s' which is not accessible", body_name, decl_name);
							g_free (body_name);
							g_free (decl_name);
							goto fail;
						}

						g_assert (cm->slot < max_vtsize);
						if (!override_map)
							override_map = g_hash_table_new (mono_aligned_addr_hash, NULL);
						TRACE_INTERFACE_VTABLE (printf ("adding iface override from %s [%p] to %s [%p]\n",
							mono_method_full_name (m1, 1), m1,
							mono_method_full_name (cm, 1), cm));
						g_hash_table_insert (override_map, m1, cm);
						break;
					}
				}
				if (mono_class_has_failure (k))
					goto fail;
				
				if (slot >= 0) 
					break;
			}
			if (slot >= 0)
				cm->slot = slot;
		}

		/*Non final newslot methods must be given a non-interface vtable slot*/
		if ((cm->flags & METHOD_ATTRIBUTE_NEW_SLOT) && !(cm->flags & METHOD_ATTRIBUTE_FINAL) && cm->slot >= 0)
			cm->slot = -1;

		if (cm->slot < 0)
			cm->slot = cur_slot++;

		if (!(cm->flags & METHOD_ATTRIBUTE_ABSTRACT))
			vtable [cm->slot] = cm;
	}

	/* override non interface methods */
	for (i = 0; i < onum; i++) {
		MonoMethod *decl = overrides [i*2];
		if (!MONO_CLASS_IS_INTERFACE (decl->klass)) {
			g_assert (decl->slot != -1);
			vtable [decl->slot] = overrides [i*2 + 1];
 			overrides [i * 2 + 1]->slot = decl->slot;
			if (!override_map)
				override_map = g_hash_table_new (mono_aligned_addr_hash, NULL);
			TRACE_INTERFACE_VTABLE (printf ("adding explicit override from %s [%p] to %s [%p]\n", 
				mono_method_full_name (decl, 1), decl,
				mono_method_full_name (overrides [i * 2 + 1], 1), overrides [i * 2 + 1]));
			g_hash_table_insert (override_map, decl, overrides [i * 2 + 1]);

			if (mono_security_core_clr_enabled ())
				mono_security_core_clr_check_override (klass, vtable [decl->slot], decl);
		}
	}

	/*
	 * If a method occupies more than one place in the vtable, and it is
	 * overriden, then change the other occurances too.
	 */
	if (override_map) {
		MonoMethod *cm;

		for (i = 0; i < max_vtsize; ++i)
			if (vtable [i]) {
				TRACE_INTERFACE_VTABLE (printf ("checking slot %d method %s[%p] for overrides\n", i, mono_method_full_name (vtable [i], 1), vtable [i]));

				cm = (MonoMethod *)g_hash_table_lookup (override_map, vtable [i]);
				if (cm)
					vtable [i] = cm;
			}

		g_hash_table_destroy (override_map);
		override_map = NULL;
	}

	g_slist_free (virt_methods);
	virt_methods = NULL;

	/* Ensure that all vtable slots are filled with concrete instance methods */
	if (!(klass->flags & TYPE_ATTRIBUTE_ABSTRACT)) {
		for (i = 0; i < cur_slot; ++i) {
			if (vtable [i] == NULL || (vtable [i]->flags & (METHOD_ATTRIBUTE_ABSTRACT | METHOD_ATTRIBUTE_STATIC))) {
				char *type_name = mono_type_get_full_name (klass);
				char *method_name = vtable [i] ? mono_method_full_name (vtable [i], TRUE) : g_strdup ("none");
				mono_class_set_type_load_failure (klass, "Type %s has invalid vtable method slot %d with method %s", type_name, i, method_name);
				g_free (type_name);
				g_free (method_name);
				return;
			}
		}
	}

	if (klass->generic_class) {
		MonoClass *gklass = klass->generic_class->container_class;

		mono_class_init (gklass);

		klass->vtable_size = MAX (gklass->vtable_size, cur_slot);
	} else {
		/* Check that the vtable_size value computed in mono_class_init () is correct */
		if (klass->vtable_size)
			g_assert (cur_slot == klass->vtable_size);
		klass->vtable_size = cur_slot;
	}

	/* Try to share the vtable with our parent. */
	if (klass->parent && (klass->parent->vtable_size == klass->vtable_size) && (memcmp (klass->parent->vtable, vtable, sizeof (gpointer) * klass->vtable_size) == 0)) {
		mono_memory_barrier ();
		klass->vtable = klass->parent->vtable;
	} else {
		MonoMethod **tmp = (MonoMethod **)mono_class_alloc0 (klass, sizeof (gpointer) * klass->vtable_size);
		memcpy (tmp, vtable,  sizeof (gpointer) * klass->vtable_size);
		mono_memory_barrier ();
		klass->vtable = tmp;
	}

	DEBUG_INTERFACE_VTABLE (print_vtable_full (klass, klass->vtable, klass->vtable_size, first_non_interface_slot, "FINALLY", FALSE));
	if (mono_print_vtable) {
		int icount = 0;

		print_implemented_interfaces (klass);
		
		for (i = 0; i <= max_iid; i++)
			if (MONO_CLASS_IMPLEMENTS_INTERFACE (klass, i))
				icount++;

		printf ("VTable %s (vtable entries = %d, interfaces = %d)\n", mono_type_full_name (&klass->byval_arg),
			klass->vtable_size, icount);

		for (i = 0; i < cur_slot; ++i) {
			MonoMethod *cm;
	       
			cm = vtable [i];
			if (cm) {
				printf ("  slot assigned: %03d, slot index: %03d %s\n", i, cm->slot,
					mono_method_full_name (cm, TRUE));
			}
		}


		if (icount) {
			printf ("Interfaces %s.%s (max_iid = %d)\n", klass->name_space,
				klass->name, max_iid);
	
			for (i = 0; i < klass->interface_count; i++) {
				ic = klass->interfaces [i];
				printf ("  slot offset: %03d, method count: %03d, iid: %03d %s\n",  
					mono_class_interface_offset (klass, ic),
					count_virtual_methods (ic), ic->interface_id, mono_type_full_name (&ic->byval_arg));
			}

			for (k = klass->parent; k ; k = k->parent) {
				for (i = 0; i < k->interface_count; i++) {
					ic = k->interfaces [i]; 
					printf ("  parent slot offset: %03d, method count: %03d, iid: %03d %s\n",  
						mono_class_interface_offset (klass, ic),
						count_virtual_methods (ic), ic->interface_id, mono_type_full_name (&ic->byval_arg));
				}
			}
		}
	}

	VERIFY_INTERFACE_VTABLE (mono_class_verify_vtable (klass));
	return;

fail:
	{
	char *name = mono_type_get_full_name (klass);
	mono_class_set_type_load_failure (klass, "VTable setup of type %s failed", name);
	g_free (name);
	if (override_map)
		g_hash_table_destroy (override_map);
	if (virt_methods)
		g_slist_free (virt_methods);
	}
}

/*
 * mono_method_get_vtable_slot:
 *
 *   Returns method->slot, computing it if neccesary. Return -1 on failure.
 * LOCKING: Acquires the loader lock.
 *
 * FIXME Use proper MonoError machinery here.
 */
int
mono_method_get_vtable_slot (MonoMethod *method)
{
	if (method->slot == -1) {
		mono_class_setup_vtable (method->klass);
		if (mono_class_has_failure (method->klass))
			return -1;
		if (method->slot == -1) {
			MonoClass *gklass;
			int i;

			if (!method->klass->generic_class) {
				g_assert (method->is_inflated);
				return mono_method_get_vtable_slot (((MonoMethodInflated*)method)->declaring);
			}

			/* This can happen for abstract methods of generic instances due to the shortcut code in mono_class_setup_vtable_general (). */
			g_assert (method->klass->generic_class);
			gklass = method->klass->generic_class->container_class;
			mono_class_setup_methods (method->klass);
			g_assert (method->klass->methods);
			for (i = 0; i < method->klass->method.count; ++i) {
				if (method->klass->methods [i] == method)
					break;
			}
			g_assert (i < method->klass->method.count);
			g_assert (gklass->methods);
			method->slot = gklass->methods [i]->slot;
		}
		g_assert (method->slot != -1);
	}
	return method->slot;
}

/**
 * mono_method_get_vtable_index:
 * @method: a method
 *
 * Returns the index into the runtime vtable to access the method or,
 * in the case of a virtual generic method, the virtual generic method
 * thunk. Returns -1 on failure.
 *
 * FIXME Use proper MonoError machinery here.
 */
int
mono_method_get_vtable_index (MonoMethod *method)
{
	if (method->is_inflated && (method->flags & METHOD_ATTRIBUTE_VIRTUAL)) {
		MonoMethodInflated *imethod = (MonoMethodInflated*)method;
		if (imethod->declaring->is_generic)
			return mono_method_get_vtable_slot (imethod->declaring);
	}
	return mono_method_get_vtable_slot (method);
}

static MonoMethod *default_ghc = NULL;
static MonoMethod *default_finalize = NULL;
static int finalize_slot = -1;
static int ghc_slot = -1;

static void
initialize_object_slots (MonoClass *klass)
{
	int i;
	if (default_ghc)
		return;
	if (klass == mono_defaults.object_class) {
		mono_class_setup_vtable (klass);
		for (i = 0; i < klass->vtable_size; ++i) {
			MonoMethod *cm = klass->vtable [i];
       
			if (!strcmp (cm->name, "GetHashCode"))
				ghc_slot = i;
			else if (!strcmp (cm->name, "Finalize"))
				finalize_slot = i;
		}

		g_assert (ghc_slot > 0);
		default_ghc = klass->vtable [ghc_slot];

		g_assert (finalize_slot > 0);
		default_finalize = klass->vtable [finalize_slot];
	}
}

typedef struct {
	MonoMethod *array_method;
	char *name;
} GenericArrayMethodInfo;

static int generic_array_method_num = 0;
static GenericArrayMethodInfo *generic_array_method_info = NULL;

static int
generic_array_methods (MonoClass *klass)
{
	int i, count_generic = 0;
	GList *list = NULL, *tmp;
	if (generic_array_method_num)
		return generic_array_method_num;
	mono_class_setup_methods (klass->parent); /*This is setting up System.Array*/
	g_assert (!mono_class_has_failure (klass->parent)); /*So hitting this assert is a huge problem*/
	for (i = 0; i < klass->parent->method.count; i++) {
		MonoMethod *m = klass->parent->methods [i];
		if (!strncmp (m->name, "InternalArray__", 15)) {
			count_generic++;
			list = g_list_prepend (list, m);
		}
	}
	list = g_list_reverse (list);
	generic_array_method_info = (GenericArrayMethodInfo *)mono_image_alloc (mono_defaults.corlib, sizeof (GenericArrayMethodInfo) * count_generic);
	i = 0;
	for (tmp = list; tmp; tmp = tmp->next) {
		const char *mname, *iname;
		gchar *name;
		MonoMethod *m = (MonoMethod *)tmp->data;
		const char *ireadonlylist_prefix = "InternalArray__IReadOnlyList_";
		const char *ireadonlycollection_prefix = "InternalArray__IReadOnlyCollection_";

		generic_array_method_info [i].array_method = m;
		if (!strncmp (m->name, "InternalArray__ICollection_", 27)) {
			iname = "System.Collections.Generic.ICollection`1.";
			mname = m->name + 27;
		} else if (!strncmp (m->name, "InternalArray__IEnumerable_", 27)) {
			iname = "System.Collections.Generic.IEnumerable`1.";
			mname = m->name + 27;
		} else if (!strncmp (m->name, ireadonlylist_prefix, strlen (ireadonlylist_prefix))) {
			iname = "System.Collections.Generic.IReadOnlyList`1.";
			mname = m->name + strlen (ireadonlylist_prefix);
		} else if (!strncmp (m->name, ireadonlycollection_prefix, strlen (ireadonlycollection_prefix))) {
			iname = "System.Collections.Generic.IReadOnlyCollection`1.";
			mname = m->name + strlen (ireadonlycollection_prefix);
		} else if (!strncmp (m->name, "InternalArray__", 15)) {
			iname = "System.Collections.Generic.IList`1.";
			mname = m->name + 15;
		} else {
			g_assert_not_reached ();
		}

		name = (gchar *)mono_image_alloc (mono_defaults.corlib, strlen (iname) + strlen (mname) + 1);
		strcpy (name, iname);
		strcpy (name + strlen (iname), mname);
		generic_array_method_info [i].name = name;
		i++;
	}
	/*g_print ("array generic methods: %d\n", count_generic);*/

	generic_array_method_num = count_generic;
	g_list_free (list);
	return generic_array_method_num;
}

static void
setup_generic_array_ifaces (MonoClass *klass, MonoClass *iface, MonoMethod **methods, int pos)
{
	MonoGenericContext tmp_context;
	int i;

	tmp_context.class_inst = NULL;
	tmp_context.method_inst = iface->generic_class->context.class_inst;
	//g_print ("setting up array interface: %s\n", mono_type_get_name_full (&iface->byval_arg, 0));

	for (i = 0; i < generic_array_method_num; i++) {
		MonoError error;
		MonoMethod *m = generic_array_method_info [i].array_method;
		MonoMethod *inflated;

		inflated = mono_class_inflate_generic_method_checked (m, &tmp_context, &error);
		g_assert (mono_error_ok (&error)); /*FIXME proper error handling*/
		methods [pos++] = mono_marshal_get_generic_array_helper (klass, iface, generic_array_method_info [i].name, inflated);
	}
}

static char*
concat_two_strings_with_zero (MonoImage *image, const char *s1, const char *s2)
{
	int null_length = strlen ("(null)");
	int len = (s1 ? strlen (s1) : null_length) + (s2 ? strlen (s2) : null_length) + 2;
	char *s = (char *)mono_image_alloc (image, len);
	int result;

	result = g_snprintf (s, len, "%s%c%s", s1 ? s1 : "(null)", '\0', s2 ? s2 : "(null)");
	g_assert (result == len - 1);

	return s;
}

/**
 * mono_class_init:
 * @class: the class to initialize
 *
 *   Compute the instance_size, class_size and other infos that cannot be 
 * computed at mono_class_get() time. Also compute vtable_size if possible. 
 * Returns TRUE on success or FALSE if there was a problem in loading
 * the type (incorrect assemblies, missing assemblies, methods, etc). 
 *
 * LOCKING: Acquires the loader lock.
 */
gboolean
mono_class_init (MonoClass *klass)
{
	int i;
	MonoCachedClassInfo cached_info;
	gboolean has_cached_info;
	
	g_assert (klass);

	/* Double-checking locking pattern */
	if (klass->inited || mono_class_has_failure (klass))
		return !mono_class_has_failure (klass);

	/*g_print ("Init class %s\n", mono_type_get_full_name (klass));*/

	/* We do everything inside the lock to prevent races */
	mono_loader_lock ();

	if (klass->inited || mono_class_has_failure (klass)) {
		mono_loader_unlock ();
		/* Somebody might have gotten in before us */
		return !mono_class_has_failure (klass);
	}

	if (klass->init_pending) {
		mono_class_set_type_load_failure (klass, "Recursive type definition detected");
		goto leave;
	}

	klass->init_pending = 1;

	if (mono_verifier_is_enabled_for_class (klass) && !mono_verifier_verify_class (klass)) {
		mono_class_set_type_load_failure (klass, "%s", concat_two_strings_with_zero (klass->image, klass->name, klass->image->assembly_name));
		goto leave;
	}


	if (klass->byval_arg.type == MONO_TYPE_ARRAY || klass->byval_arg.type == MONO_TYPE_SZARRAY) {
		MonoClass *element_class = klass->element_class;
		if (!element_class->inited) 
			mono_class_init (element_class);
		if (mono_class_set_type_load_failure_causedby_class (klass, element_class, "Could not load array element class"))
			goto leave;
	}

	mono_stats.initialized_class_count++;

	if (klass->generic_class && !klass->generic_class->is_dynamic) {
		MonoClass *gklass = klass->generic_class->container_class;

		mono_stats.generic_class_count++;

		klass->method = gklass->method;
		klass->field = gklass->field;

		mono_class_init (gklass);
		// FIXME: Why is this needed ?
		if (!mono_class_has_failure (gklass))
			mono_class_setup_methods (gklass);
		if (mono_class_set_type_load_failure_causedby_class (klass, gklass, "Generic Type Definition failed to init"))
			goto leave;

		if (MONO_CLASS_IS_INTERFACE (klass))
			klass->interface_id = mono_get_unique_iid (klass);
	}

	if (klass->parent && !klass->parent->inited)
		mono_class_init (klass->parent);

	has_cached_info = mono_class_get_cached_class_info (klass, &cached_info);

	if (klass->generic_class || image_is_dynamic (klass->image) || !klass->type_token || (has_cached_info && !cached_info.has_nested_classes))
		klass->nested_classes_inited = TRUE;

	/*
	 * Computes the size used by the fields, and their locations
	 */
	if (has_cached_info) {
		klass->instance_size = cached_info.instance_size;
		klass->sizes.class_size = cached_info.class_size;
		klass->packing_size = cached_info.packing_size;
		klass->min_align = cached_info.min_align;
		klass->blittable = cached_info.blittable;
		klass->has_references = cached_info.has_references;
		klass->has_static_refs = cached_info.has_static_refs;
		klass->no_special_static_fields = cached_info.no_special_static_fields;
	}
	else
		if (!klass->size_inited){
			mono_class_setup_fields (klass);
			if (mono_class_has_failure (klass))
				goto leave;
		}
				
	/* Initialize arrays */
	if (klass->rank) {
		klass->method.count = 3 + (klass->rank > 1? 2: 1);

		if (klass->interface_count) {
			int count_generic = generic_array_methods (klass);
			klass->method.count += klass->interface_count * count_generic;
		}
	}

	mono_class_setup_supertypes (klass);

	if (!default_ghc)
		initialize_object_slots (klass);

	/* 
	 * Initialize the rest of the data without creating a generic vtable if possible.
	 * If possible, also compute vtable_size, so mono_class_create_runtime_vtable () can
	 * also avoid computing a generic vtable.
	 */
	if (has_cached_info) {
		/* AOT case */
		klass->vtable_size = cached_info.vtable_size;
		klass->has_finalize = cached_info.has_finalize;
		klass->has_finalize_inited = TRUE;
		klass->ghcimpl = cached_info.ghcimpl;
		klass->has_cctor = cached_info.has_cctor;
	} else if (klass->rank == 1 && klass->byval_arg.type == MONO_TYPE_SZARRAY) {
		/* SZARRAY can have 2 vtable layouts, with and without the stelemref method.
		 * The first slot if for array with.
		 */
		static int szarray_vtable_size[2] = { 0 };

		int slot = MONO_TYPE_IS_REFERENCE (&klass->element_class->byval_arg) ? 0 : 1;

		/* SZARRAY case */
		if (!szarray_vtable_size [slot]) {
			mono_class_setup_vtable (klass);
			szarray_vtable_size [slot] = klass->vtable_size;
		} else {
			klass->vtable_size = szarray_vtable_size[slot];
		}
	} else if (klass->generic_class && !MONO_CLASS_IS_INTERFACE (klass)) {
		MonoClass *gklass = klass->generic_class->container_class;

		/* Generic instance case */
		klass->ghcimpl = gklass->ghcimpl;
		klass->has_cctor = gklass->has_cctor;

		mono_class_setup_vtable (gklass);
		if (mono_class_set_type_load_failure_causedby_class (klass, gklass, "Generic type definition failed to init"))
			goto leave;

		klass->vtable_size = gklass->vtable_size;
	} else {
		/* General case */

		/* ghcimpl is not currently used
		klass->ghcimpl = 1;
		if (klass->parent) {
			MonoMethod *cmethod = klass->vtable [ghc_slot];
			if (cmethod->is_inflated)
				cmethod = ((MonoMethodInflated*)cmethod)->declaring;
			if (cmethod == default_ghc) {
				klass->ghcimpl = 0;
			}
		}
		*/

		/* C# doesn't allow interfaces to have cctors */
		if (!MONO_CLASS_IS_INTERFACE (klass) || klass->image != mono_defaults.corlib) {
			MonoMethod *cmethod = NULL;

			if (klass->type_token && !image_is_dynamic(klass->image)) {
				cmethod = find_method_in_metadata (klass, ".cctor", 0, METHOD_ATTRIBUTE_SPECIAL_NAME);
				/* The find_method function ignores the 'flags' argument */
				if (cmethod && (cmethod->flags & METHOD_ATTRIBUTE_SPECIAL_NAME))
					klass->has_cctor = 1;
			} else {
				mono_class_setup_methods (klass);
				if (mono_class_has_failure (klass))
					goto leave;

				for (i = 0; i < klass->method.count; ++i) {
					MonoMethod *method = klass->methods [i];
					if ((method->flags & METHOD_ATTRIBUTE_SPECIAL_NAME) && 
						(strcmp (".cctor", method->name) == 0)) {
						klass->has_cctor = 1;
						break;
					}
				}
			}
		}
	}

	if (klass->parent) {
		MonoError parent_error;
		mono_error_init (&parent_error);
		int first_iface_slot;
		/* This will compute klass->parent->vtable_size for some classes */
		mono_class_init (klass->parent);
		if (mono_class_set_type_load_failure_causedby_class (klass, klass->parent, "Parent class failed to initialize")) {
			goto leave;
		}
		if (!klass->parent->vtable_size) {
			/* FIXME: Get rid of this somehow */
			mono_class_setup_vtable (klass->parent);
			if (mono_class_set_type_load_failure_causedby_class (klass, klass->parent, "Parent class vtable failed to initialize")) {
				goto leave;
			}
		}
		first_iface_slot = klass->parent->vtable_size;
		if (mono_class_need_stelemref_method (klass))
			++first_iface_slot;
		setup_interface_offsets (klass, first_iface_slot, TRUE);
	} else {
		setup_interface_offsets (klass, 0, TRUE);
	}

	if (mono_security_core_clr_enabled ())
		mono_security_core_clr_check_inheritance (klass);

	if (klass->generic_class && !mono_verifier_class_is_valid_generic_instantiation (klass))
		mono_class_set_type_load_failure (klass, "Invalid generic instantiation");

	goto leave;

 leave:
	/* Because of the double-checking locking pattern */
	mono_memory_barrier ();
	klass->inited = 1;
	klass->init_pending = 0;

	mono_loader_unlock ();

	return !mono_class_has_failure (klass);
}

/*
 * mono_class_has_finalizer:
 *
 *   Return whenever KLASS has a finalizer, initializing klass->has_finalizer in the
 * process.
 */
gboolean
mono_class_has_finalizer (MonoClass *klass)
{
	gboolean has_finalize = FALSE;

	if (klass->has_finalize_inited)
		return klass->has_finalize;

	/* Interfaces and valuetypes are not supposed to have finalizers */
	if (!(MONO_CLASS_IS_INTERFACE (klass) || klass->valuetype)) {
		MonoMethod *cmethod = NULL;

		if (klass->rank == 1 && klass->byval_arg.type == MONO_TYPE_SZARRAY) {
		} else if (klass->generic_class) {
			MonoClass *gklass = klass->generic_class->container_class;

			has_finalize = mono_class_has_finalizer (gklass);
		} else if (klass->parent && klass->parent->has_finalize) {
			has_finalize = TRUE;
		} else {
			if (klass->parent) {
				/*
				 * Can't search in metadata for a method named Finalize, because that
				 * ignores overrides.
				 */
				mono_class_setup_vtable (klass);
				if (mono_class_has_failure (klass))
					cmethod = NULL;
				else
					cmethod = klass->vtable [finalize_slot];
			}

			if (cmethod) {
				g_assert (klass->vtable_size > finalize_slot);

				if (klass->parent) {
					if (cmethod->is_inflated)
						cmethod = ((MonoMethodInflated*)cmethod)->declaring;
					if (cmethod != default_finalize)
						has_finalize = TRUE;
				}
			}
		}
	}

	mono_image_lock (klass->image);

	if (!klass->has_finalize_inited) {
		klass->has_finalize = has_finalize ? 1 : 0;

		mono_memory_barrier ();
		klass->has_finalize_inited = TRUE;
	}

	mono_image_unlock (klass->image);

	return klass->has_finalize;
}

gboolean
mono_is_corlib_image (MonoImage *image)
{
	/* FIXME: allow the dynamic case for our compilers and with full trust */
	if (image_is_dynamic (image))
		return image->assembly && !strcmp (image->assembly->aname.name, "mscorlib");
	else
		return image == mono_defaults.corlib;
}

/*
 * LOCKING: this assumes the loader lock is held
 */
void
mono_class_setup_mono_type (MonoClass *klass)
{
	const char *name = klass->name;
	const char *nspace = klass->name_space;
	gboolean is_corlib = mono_is_corlib_image (klass->image);

	klass->this_arg.byref = 1;
	klass->this_arg.data.klass = klass;
	klass->this_arg.type = MONO_TYPE_CLASS;
	klass->byval_arg.data.klass = klass;
	klass->byval_arg.type = MONO_TYPE_CLASS;

	if (is_corlib && !strcmp (nspace, "System")) {
		if (!strcmp (name, "ValueType")) {
			/*
			 * do not set the valuetype bit for System.ValueType.
			 * klass->valuetype = 1;
			 */
			klass->blittable = TRUE;
		} else if (!strcmp (name, "Enum")) {
			/*
			 * do not set the valuetype bit for System.Enum.
			 * klass->valuetype = 1;
			 */
			klass->valuetype = 0;
			klass->enumtype = 0;
		} else if (!strcmp (name, "Object")) {
			klass->byval_arg.type = MONO_TYPE_OBJECT;
			klass->this_arg.type = MONO_TYPE_OBJECT;
		} else if (!strcmp (name, "String")) {
			klass->byval_arg.type = MONO_TYPE_STRING;
			klass->this_arg.type = MONO_TYPE_STRING;
		} else if (!strcmp (name, "TypedReference")) {
			klass->byval_arg.type = MONO_TYPE_TYPEDBYREF;
			klass->this_arg.type = MONO_TYPE_TYPEDBYREF;
		}
	}

	if (klass->valuetype) {
		int t = MONO_TYPE_VALUETYPE;

		if (is_corlib && !strcmp (nspace, "System")) {
			switch (*name) {
			case 'B':
				if (!strcmp (name, "Boolean")) {
					t = MONO_TYPE_BOOLEAN;
				} else if (!strcmp(name, "Byte")) {
					t = MONO_TYPE_U1;
					klass->blittable = TRUE;						
				}
				break;
			case 'C':
				if (!strcmp (name, "Char")) {
					t = MONO_TYPE_CHAR;
				}
				break;
			case 'D':
				if (!strcmp (name, "Double")) {
					t = MONO_TYPE_R8;
					klass->blittable = TRUE;						
				}
				break;
			case 'I':
				if (!strcmp (name, "Int32")) {
					t = MONO_TYPE_I4;
					klass->blittable = TRUE;
				} else if (!strcmp(name, "Int16")) {
					t = MONO_TYPE_I2;
					klass->blittable = TRUE;
				} else if (!strcmp(name, "Int64")) {
					t = MONO_TYPE_I8;
					klass->blittable = TRUE;
				} else if (!strcmp(name, "IntPtr")) {
					t = MONO_TYPE_I;
					klass->blittable = TRUE;
				}
				break;
			case 'S':
				if (!strcmp (name, "Single")) {
					t = MONO_TYPE_R4;
					klass->blittable = TRUE;						
				} else if (!strcmp(name, "SByte")) {
					t = MONO_TYPE_I1;
					klass->blittable = TRUE;
				}
				break;
			case 'U':
				if (!strcmp (name, "UInt32")) {
					t = MONO_TYPE_U4;
					klass->blittable = TRUE;
				} else if (!strcmp(name, "UInt16")) {
					t = MONO_TYPE_U2;
					klass->blittable = TRUE;
				} else if (!strcmp(name, "UInt64")) {
					t = MONO_TYPE_U8;
					klass->blittable = TRUE;
				} else if (!strcmp(name, "UIntPtr")) {
					t = MONO_TYPE_U;
					klass->blittable = TRUE;
				}
				break;
			case 'T':
				if (!strcmp (name, "TypedReference")) {
					t = MONO_TYPE_TYPEDBYREF;
					klass->blittable = TRUE;
				}
				break;
			case 'V':
				if (!strcmp (name, "Void")) {
					t = MONO_TYPE_VOID;
				}
				break;
			default:
				break;
			}
		}
		klass->byval_arg.type = (MonoTypeEnum)t;
		klass->this_arg.type = (MonoTypeEnum)t;
	}

	if (MONO_CLASS_IS_INTERFACE (klass))
		klass->interface_id = mono_get_unique_iid (klass);

}

#ifndef DISABLE_COM
/*
 * COM initialization is delayed until needed.
 * However when a [ComImport] attribute is present on a type it will trigger
 * the initialization. This is not a problem unless the BCL being executed 
 * lacks the types that COM depends on (e.g. Variant on Silverlight).
 */
static void
init_com_from_comimport (MonoClass *klass)
{
	/* we don't always allow COM initialization under the CoreCLR (e.g. Moonlight does not require it) */
	if (mono_security_core_clr_enabled ()) {
		/* but some other CoreCLR user could requires it for their platform (i.e. trusted) code */
		if (!mono_security_core_clr_determine_platform_image (klass->image)) {
			/* but it can not be made available for application (i.e. user code) since all COM calls
			 * are considered native calls. In this case we fail with a TypeLoadException (just like
			 * Silverlight 2 does */
			mono_class_set_type_load_failure (klass, "");
			return;
		}
	}

	/* FIXME : we should add an extra checks to ensure COM can be initialized properly before continuing */
}
#endif /*DISABLE_COM*/

/*
 * LOCKING: this assumes the loader lock is held
 */
void
mono_class_setup_parent (MonoClass *klass, MonoClass *parent)
{
	gboolean system_namespace;
	gboolean is_corlib = mono_is_corlib_image (klass->image);

	system_namespace = !strcmp (klass->name_space, "System") && is_corlib;

	/* if root of the hierarchy */
	if (system_namespace && !strcmp (klass->name, "Object")) {
		klass->parent = NULL;
		klass->instance_size = sizeof (MonoObject);
		return;
	}
	if (!strcmp (klass->name, "<Module>")) {
		klass->parent = NULL;
		klass->instance_size = 0;
		return;
	}

	if (!MONO_CLASS_IS_INTERFACE (klass)) {
		/* Imported COM Objects always derive from __ComObject. */
#ifndef DISABLE_COM
		if (MONO_CLASS_IS_IMPORT (klass)) {
			init_com_from_comimport (klass);
			if (parent == mono_defaults.object_class)
				parent = mono_class_get_com_object_class ();
		}
#endif
		if (!parent) {
			/* set the parent to something useful and safe, but mark the type as broken */
			parent = mono_defaults.object_class;
			mono_class_set_type_load_failure (klass, "");
		}

		klass->parent = parent;

		if (parent->generic_class && !parent->name) {
			/*
			 * If the parent is a generic instance, we may get
			 * called before it is fully initialized, especially
			 * before it has its name.
			 */
			return;
		}

#ifndef DISABLE_REMOTING
		klass->marshalbyref = parent->marshalbyref;
		klass->contextbound  = parent->contextbound;
#endif

		klass->delegate  = parent->delegate;

		if (MONO_CLASS_IS_IMPORT (klass) || mono_class_is_com_object (parent))
			mono_class_set_is_com_object (klass);
		
		if (system_namespace) {
#ifndef DISABLE_REMOTING
			if (klass->name [0] == 'M' && !strcmp (klass->name, "MarshalByRefObject"))
				klass->marshalbyref = 1;

			if (klass->name [0] == 'C' && !strcmp (klass->name, "ContextBoundObject")) 
				klass->contextbound  = 1;
#endif
			if (klass->name [0] == 'D' && !strcmp (klass->name, "Delegate")) 
				klass->delegate  = 1;
		}

		if (klass->parent->enumtype || (mono_is_corlib_image (klass->parent->image) && (strcmp (klass->parent->name, "ValueType") == 0) && 
						(strcmp (klass->parent->name_space, "System") == 0)))
			klass->valuetype = 1;
		if (mono_is_corlib_image (klass->parent->image) && ((strcmp (klass->parent->name, "Enum") == 0) && (strcmp (klass->parent->name_space, "System") == 0))) {
			klass->valuetype = klass->enumtype = 1;
		}
		/*klass->enumtype = klass->parent->enumtype; */
	} else {
		/* initialize com types if COM interfaces are present */
#ifndef DISABLE_COM
		if (MONO_CLASS_IS_IMPORT (klass))
			init_com_from_comimport (klass);
#endif
		klass->parent = NULL;
	}

}

/*
 * mono_class_setup_supertypes:
 * @class: a class
 *
 * Build the data structure needed to make fast type checks work.
 * This currently sets two fields in @class:
 *  - idepth: distance between @class and System.Object in the type
 *    hierarchy + 1
 *  - supertypes: array of classes: each element has a class in the hierarchy
 *    starting from @class up to System.Object
 * 
 * LOCKING: This function is atomic, in case of contention we waste memory.
 */
void
mono_class_setup_supertypes (MonoClass *klass)
{
	int ms;
	MonoClass **supertypes;

	mono_atomic_load_acquire (supertypes, MonoClass **, &klass->supertypes);
	if (supertypes)
		return;

	if (klass->parent && !klass->parent->supertypes)
		mono_class_setup_supertypes (klass->parent);
	if (klass->parent)
		klass->idepth = klass->parent->idepth + 1;
	else
		klass->idepth = 1;

	ms = MAX (MONO_DEFAULT_SUPERTABLE_SIZE, klass->idepth);
	supertypes = (MonoClass **)mono_class_alloc0 (klass, sizeof (MonoClass *) * ms);

	if (klass->parent) {
		CHECKED_METADATA_WRITE_PTR ( supertypes [klass->idepth - 1] , klass );

		int supertype_idx;
		for (supertype_idx = 0; supertype_idx < klass->parent->idepth; supertype_idx++)
			CHECKED_METADATA_WRITE_PTR ( supertypes [supertype_idx] , klass->parent->supertypes [supertype_idx] );
	} else {
		CHECKED_METADATA_WRITE_PTR ( supertypes [0] , klass );
	}

	CHECKED_METADATA_WRITE_PTR_ATOMIC ( klass->supertypes , supertypes );
}

static gboolean
fix_gclass_incomplete_instantiation (MonoClass *gclass, void *user_data)
{
	MonoClass *gtd = (MonoClass*)user_data;
	/* Only try to fix generic instances of @gtd */
	if (gclass->generic_class->container_class != gtd)
		return FALSE;

	/* Check if the generic instance has no parent. */
	if (gtd->parent && !gclass->parent)
		mono_generic_class_setup_parent (gclass, gtd);

	return TRUE;
}

static void
mono_class_set_failure_and_error (MonoClass *klass, MonoError *error, const char *msg)
{
	mono_class_set_type_load_failure (klass, "%s", msg);
	mono_error_set_type_load_class (error, klass, "%s", msg);
}

/**
 * mono_class_create_from_typedef:
 * @image: image where the token is valid
 * @type_token:  typedef token
 * @error:  used to return any error found while creating the type
 *
 * Create the MonoClass* representing the specified type token.
 * @type_token must be a TypeDef token.
 *
 * FIXME: don't return NULL on failure, just the the caller figure it out.
 */
static MonoClass *
mono_class_create_from_typedef (MonoImage *image, guint32 type_token, MonoError *error)
{
	MonoTableInfo *tt = &image->tables [MONO_TABLE_TYPEDEF];
	MonoClass *klass, *parent = NULL;
	guint32 cols [MONO_TYPEDEF_SIZE];
	guint32 cols_next [MONO_TYPEDEF_SIZE];
	guint tidx = mono_metadata_token_index (type_token);
	MonoGenericContext *context = NULL;
	const char *name, *nspace;
	guint icount = 0; 
	MonoClass **interfaces;
	guint32 field_last, method_last;
	guint32 nesting_tokeen;

	mono_error_init (error);

	if (mono_metadata_token_table (type_token) != MONO_TABLE_TYPEDEF || tidx > tt->rows) {
		mono_error_set_bad_image (error, image, "Invalid typedef token %x", type_token);
		return NULL;
	}

	mono_loader_lock ();

	if ((klass = (MonoClass *)mono_internal_hash_table_lookup (&image->class_cache, GUINT_TO_POINTER (type_token)))) {
		mono_loader_unlock ();
		return klass;
	}

	mono_metadata_decode_row (tt, tidx - 1, cols, MONO_TYPEDEF_SIZE);
	
	name = mono_metadata_string_heap (image, cols [MONO_TYPEDEF_NAME]);
	nspace = mono_metadata_string_heap (image, cols [MONO_TYPEDEF_NAMESPACE]);

	klass = (MonoClass *)mono_image_alloc0 (image, sizeof (MonoClass));

	klass->name = name;
	klass->name_space = nspace;

	mono_profiler_class_event (klass, MONO_PROFILE_START_LOAD);

	klass->image = image;
	klass->type_token = type_token;
	klass->flags = cols [MONO_TYPEDEF_FLAGS];

	mono_internal_hash_table_insert (&image->class_cache, GUINT_TO_POINTER (type_token), klass);

	classes_size += sizeof (MonoClass);

	/*
	 * Check whether we're a generic type definition.
	 */
	klass->generic_container = mono_metadata_load_generic_params (image, klass->type_token, NULL);
	if (klass->generic_container) {
		klass->is_generic = 1;
		klass->generic_container->owner.klass = klass;
		klass->generic_container->is_anonymous = FALSE; // Owner class is now known, container is no longer anonymous
		context = &klass->generic_container->context;
	}

	if (klass->generic_container)
		enable_gclass_recording ();

	if (cols [MONO_TYPEDEF_EXTENDS]) {
		MonoClass *tmp;
		guint32 parent_token = mono_metadata_token_from_dor (cols [MONO_TYPEDEF_EXTENDS]);

		if (mono_metadata_token_table (parent_token) == MONO_TABLE_TYPESPEC) {
			/*WARNING: this must satisfy mono_metadata_type_hash*/
			klass->this_arg.byref = 1;
			klass->this_arg.data.klass = klass;
			klass->this_arg.type = MONO_TYPE_CLASS;
			klass->byval_arg.data.klass = klass;
			klass->byval_arg.type = MONO_TYPE_CLASS;
		}
		parent = mono_class_get_checked (image, parent_token, error);
		if (parent && context) /* Always inflate */
			parent = mono_class_inflate_generic_class_checked (parent, context, error);

		if (parent == NULL) {
			mono_class_set_type_load_failure (klass, "%s", mono_error_get_message (error));
			goto parent_failure;
		}

		for (tmp = parent; tmp; tmp = tmp->parent) {
			if (tmp == klass) {
				mono_class_set_failure_and_error (klass, error, "Cycle found while resolving parent");
				goto parent_failure;
			}
			if (klass->generic_container && tmp->generic_class && tmp->generic_class->container_class == klass) {
				mono_class_set_failure_and_error (klass, error, "Parent extends generic instance of this type");
				goto parent_failure;
			}
		}
	}

	mono_class_setup_parent (klass, parent);

	/* uses ->valuetype, which is initialized by mono_class_setup_parent above */
	mono_class_setup_mono_type (klass);

	if (klass->generic_container)
		disable_gclass_recording (fix_gclass_incomplete_instantiation, klass);

	/* 
	 * This might access klass->byval_arg for recursion generated by generic constraints,
	 * so it has to come after setup_mono_type ().
	 */
	if ((nesting_tokeen = mono_metadata_nested_in_typedef (image, type_token))) {
		klass->nested_in = mono_class_create_from_typedef (image, nesting_tokeen, error);
		if (!mono_error_ok (error)) {
			/*FIXME implement a mono_class_set_failure_from_mono_error */
			mono_class_set_type_load_failure (klass, "%s",  mono_error_get_message (error));
			mono_loader_unlock ();
			mono_profiler_class_loaded (klass, MONO_PROFILE_FAILED);
			return NULL;
		}
	}

	if ((klass->flags & TYPE_ATTRIBUTE_STRING_FORMAT_MASK) == TYPE_ATTRIBUTE_UNICODE_CLASS)
		klass->unicode = 1;

#ifdef HOST_WIN32
	if ((klass->flags & TYPE_ATTRIBUTE_STRING_FORMAT_MASK) == TYPE_ATTRIBUTE_AUTO_CLASS)
		klass->unicode = 1;
#endif

	klass->cast_class = klass->element_class = klass;

	if (!klass->enumtype) {
		if (!mono_metadata_interfaces_from_typedef_full (
			    image, type_token, &interfaces, &icount, FALSE, context, error)){

			mono_class_set_type_load_failure (klass, "%s", mono_error_get_message (error));
			mono_loader_unlock ();
			mono_profiler_class_loaded (klass, MONO_PROFILE_FAILED);
			return NULL;
		}

		klass->interfaces = interfaces;
		klass->interface_count = icount;
		klass->interfaces_inited = 1;
	}

	/*g_print ("Load class %s\n", name);*/

	/*
	 * Compute the field and method lists
	 */
	klass->field.first  = cols [MONO_TYPEDEF_FIELD_LIST] - 1;
	klass->method.first = cols [MONO_TYPEDEF_METHOD_LIST] - 1;

	if (tt->rows > tidx){		
		mono_metadata_decode_row (tt, tidx, cols_next, MONO_TYPEDEF_SIZE);
		field_last  = cols_next [MONO_TYPEDEF_FIELD_LIST] - 1;
		method_last = cols_next [MONO_TYPEDEF_METHOD_LIST] - 1;
	} else {
		field_last  = image->tables [MONO_TABLE_FIELD].rows;
		method_last = image->tables [MONO_TABLE_METHOD].rows;
	}

	if (cols [MONO_TYPEDEF_FIELD_LIST] && 
	    cols [MONO_TYPEDEF_FIELD_LIST] <= image->tables [MONO_TABLE_FIELD].rows)
		klass->field.count = field_last - klass->field.first;
	else
		klass->field.count = 0;

	if (cols [MONO_TYPEDEF_METHOD_LIST] <= image->tables [MONO_TABLE_METHOD].rows)
		klass->method.count = method_last - klass->method.first;
	else
		klass->method.count = 0;

	/* reserve space to store vector pointer in arrays */
	if (mono_is_corlib_image (image) && !strcmp (nspace, "System") && !strcmp (name, "Array")) {
		klass->instance_size += 2 * sizeof (gpointer);
		g_assert (klass->field.count == 0);
	}

	if (klass->enumtype) {
		MonoType *enum_basetype = mono_class_find_enum_basetype (klass, error);
		if (!enum_basetype) {
			/*set it to a default value as the whole runtime can't handle this to be null*/
			klass->cast_class = klass->element_class = mono_defaults.int32_class;
			mono_class_set_type_load_failure (klass, "%s", mono_error_get_message (error));
			mono_loader_unlock ();
			mono_profiler_class_loaded (klass, MONO_PROFILE_FAILED);
			return NULL;
		}
		klass->cast_class = klass->element_class = mono_class_from_mono_type (enum_basetype);
	}

	/*
	 * If we're a generic type definition, load the constraints.
	 * We must do this after the class has been constructed to make certain recursive scenarios
	 * work.
	 */
	if (klass->generic_container && !mono_metadata_load_generic_param_constraints_checked (image, type_token, klass->generic_container, error)) {
		mono_class_set_type_load_failure (klass, "Could not load generic parameter constrains due to %s", mono_error_get_message (error));
		mono_loader_unlock ();
		mono_profiler_class_loaded (klass, MONO_PROFILE_FAILED);
		return NULL;
	}

	if (klass->image->assembly_name && !strcmp (klass->image->assembly_name, "Mono.Simd") && !strcmp (nspace, "Mono.Simd")) {
		if (!strncmp (name, "Vector", 6))
			klass->simd_type = !strcmp (name + 6, "2d") || !strcmp (name + 6, "2ul") || !strcmp (name + 6, "2l") || !strcmp (name + 6, "4f") || !strcmp (name + 6, "4ui") || !strcmp (name + 6, "4i") || !strcmp (name + 6, "8s") || !strcmp (name + 6, "8us") || !strcmp (name + 6, "16b") || !strcmp (name + 6, "16sb");
	}

	mono_loader_unlock ();

	mono_profiler_class_loaded (klass, MONO_PROFILE_OK);

	return klass;

parent_failure:
	mono_class_setup_mono_type (klass);
	mono_loader_unlock ();
	mono_profiler_class_loaded (klass, MONO_PROFILE_FAILED);
	return NULL;
}

/** Is klass a Nullable<T> ginst? */
gboolean
mono_class_is_nullable (MonoClass *klass)
{
       return klass->generic_class != NULL &&
               klass->generic_class->container_class == mono_defaults.generic_nullable_class;
}


/** if klass is T? return T */
MonoClass*
mono_class_get_nullable_param (MonoClass *klass)
{
       g_assert (mono_class_is_nullable (klass));
       return mono_class_from_mono_type (klass->generic_class->context.class_inst->type_argv [0]);
}

static void
mono_generic_class_setup_parent (MonoClass *klass, MonoClass *gtd)
{
	if (gtd->parent) {
		MonoError error;
		MonoGenericClass *gclass = klass->generic_class;

		klass->parent = mono_class_inflate_generic_class_checked (gtd->parent, mono_generic_class_get_context (gclass), &error);
		if (!mono_error_ok (&error)) {
			/*Set parent to something safe as the runtime doesn't handle well this kind of failure.*/
			klass->parent = mono_defaults.object_class;
			mono_class_set_type_load_failure (klass, "Parent is a generic type instantiation that failed due to: %s", mono_error_get_message (&error));
			mono_error_cleanup (&error);
		}
	}
	if (klass->parent)
		mono_class_setup_parent (klass, klass->parent);

	if (klass->enumtype) {
		klass->cast_class = gtd->cast_class;
		klass->element_class = gtd->element_class;
	}
}


/*
 * Create the `MonoClass' for an instantiation of a generic type.
 * We only do this if we actually need it.
 */
MonoClass*
mono_generic_class_get_class (MonoGenericClass *gclass)
{
	MonoClass *klass, *gklass;

	if (gclass->cached_class)
		return gclass->cached_class;

	mono_loader_lock ();
	if (gclass->cached_class) {
		mono_loader_unlock ();
		return gclass->cached_class;
	}

	klass = (MonoClass *)mono_image_set_alloc0 (gclass->owner, sizeof (MonoClass));

	gklass = gclass->container_class;

	if (record_gclass_instantiation > 0)
		gclass_recorded_list = g_slist_append (gclass_recorded_list, klass);

	if (gklass->nested_in) {
		/* The nested_in type should not be inflated since it's possible to produce a nested type with less generic arguments*/
		klass->nested_in = gklass->nested_in;
	}

	klass->name = gklass->name;
	klass->name_space = gklass->name_space;
	
	mono_profiler_class_event (klass, MONO_PROFILE_START_LOAD);
	
	klass->image = gklass->image;
	klass->flags = gklass->flags;
	klass->type_token = gklass->type_token;
	klass->field.count = gklass->field.count;

	klass->is_inflated = 1;
	klass->generic_class = gclass;

	klass->byval_arg.type = MONO_TYPE_GENERICINST;
	klass->this_arg.type = klass->byval_arg.type;
	klass->this_arg.data.generic_class = klass->byval_arg.data.generic_class = gclass;
	klass->this_arg.byref = TRUE;
	klass->enumtype = gklass->enumtype;
	klass->valuetype = gklass->valuetype;

	klass->cast_class = klass->element_class = klass;

	if (mono_class_is_nullable (klass))
		klass->cast_class = klass->element_class = mono_class_get_nullable_param (klass);

	/*
	 * We're not interested in the nested classes of a generic instance.
	 * We use the generic type definition to look for nested classes.
	 */

	mono_generic_class_setup_parent (klass, gklass);

	if (gclass->is_dynamic) {
		/*
		 * We don't need to do any init workf with unbaked typebuilders. Generic instances created at this point will be later unregistered and/or fixed.
		 * This is to avoid work that would probably give wrong results as fields change as we build the TypeBuilder.
		 * See remove_instantiations_of_and_ensure_contents in reflection.c and its usage in reflection.c to understand the fixup stage of SRE banking.
		*/
		if (!gklass->wastypebuilder)
			klass->inited = 1;

		mono_class_setup_supertypes (klass);

		if (klass->enumtype) {
			/*
			 * For enums, gklass->fields might not been set, but instance_size etc. is 
			 * already set in mono_reflection_create_internal_class (). For non-enums,
			 * these will be computed normally in mono_class_layout_fields ().
			 */
			klass->instance_size = gklass->instance_size;
			klass->sizes.class_size = gklass->sizes.class_size;
			mono_memory_barrier ();
			klass->size_inited = 1;
		}
	}

	mono_memory_barrier ();
	gclass->cached_class = klass;

	mono_profiler_class_loaded (klass, MONO_PROFILE_OK);

	inflated_classes ++;
	inflated_classes_size += sizeof (MonoClass);
	
	mono_loader_unlock ();

	return klass;
}

static MonoImage *
get_image_for_container (MonoGenericContainer *container)
{
	MonoImage *result;
	if (container->is_anonymous) {
		result = container->owner.image;
	} else {
		MonoClass *klass;
		if (container->is_method) {
			MonoMethod *method = container->owner.method;
			g_assert_checked (method);
			klass = method->klass;
		} else {
			klass = container->owner.klass;
		}
		g_assert_checked (klass);
		result = klass->image;
	}
	g_assert (result);
	return result;
}

MonoImage *
get_image_for_generic_param (MonoGenericParam *param)
{
	MonoGenericContainer *container = mono_generic_param_owner (param);
	g_assert_checked (container);
	return get_image_for_container (container);
}

// Make a string in the designated image consisting of a single integer.
#define INT_STRING_SIZE 16
char *
make_generic_name_string (MonoImage *image, int num)
{
	char *name = (char *)mono_image_alloc0 (image, INT_STRING_SIZE);
	g_snprintf (name, INT_STRING_SIZE, "%d", num);
	return name;
}

// This is called by mono_class_from_generic_parameter_internal when a new class must be created.
// pinfo is derived from param by the caller for us.
static MonoClass*
make_generic_param_class (MonoGenericParam *param, MonoGenericParamInfo *pinfo)
{
	MonoClass *klass, **ptr;
	int count, pos, i;
	MonoGenericContainer *container = mono_generic_param_owner (param);
	g_assert_checked (container);

	MonoImage *image = get_image_for_container (container);
	gboolean is_mvar = container->is_method;
	gboolean is_anonymous = container->is_anonymous;

	klass = (MonoClass *)mono_image_alloc0 (image, sizeof (MonoClass));
	classes_size += sizeof (MonoClass);

	if (pinfo) {
		CHECKED_METADATA_WRITE_PTR_EXEMPT ( klass->name , pinfo->name );
	} else {
		int n = mono_generic_param_num (param);
		CHECKED_METADATA_WRITE_PTR_LOCAL ( klass->name , make_generic_name_string (image, n) );
	}

	if (is_anonymous) {
		CHECKED_METADATA_WRITE_PTR_EXEMPT ( klass->name_space ,  "" );
	} else if (is_mvar) {
		MonoMethod *omethod = container->owner.method;
		CHECKED_METADATA_WRITE_PTR_EXEMPT ( klass->name_space , (omethod && omethod->klass) ? omethod->klass->name_space : "" );
	} else {
		MonoClass *oklass = container->owner.klass;
		CHECKED_METADATA_WRITE_PTR_EXEMPT ( klass->name_space , oklass ? oklass->name_space : "" );
	}

	mono_profiler_class_event (klass, MONO_PROFILE_START_LOAD);

	// Count non-NULL items in pinfo->constraints
	count = 0;
	if (pinfo)
		for (ptr = pinfo->constraints; ptr && *ptr; ptr++, count++)
			;

	pos = 0;
	if ((count > 0) && !MONO_CLASS_IS_INTERFACE (pinfo->constraints [0])) {
		CHECKED_METADATA_WRITE_PTR ( klass->parent , pinfo->constraints [0] );
		pos++;
	} else if (pinfo && pinfo->flags & GENERIC_PARAMETER_ATTRIBUTE_VALUE_TYPE_CONSTRAINT) {
		CHECKED_METADATA_WRITE_PTR ( klass->parent , mono_class_load_from_name (mono_defaults.corlib, "System", "ValueType") );
	} else {
		CHECKED_METADATA_WRITE_PTR ( klass->parent , mono_defaults.object_class );
	}

	if (count - pos > 0) {
		klass->interface_count = count - pos;
		CHECKED_METADATA_WRITE_PTR_LOCAL ( klass->interfaces , (MonoClass **)mono_image_alloc0 (image, sizeof (MonoClass *) * (count - pos)) );
		klass->interfaces_inited = TRUE;
		for (i = pos; i < count; i++)
			CHECKED_METADATA_WRITE_PTR ( klass->interfaces [i - pos] , pinfo->constraints [i] );
	}

	CHECKED_METADATA_WRITE_PTR_EXEMPT ( klass->image , image );

	klass->inited = TRUE;
	CHECKED_METADATA_WRITE_PTR_LOCAL ( klass->cast_class ,    klass );
	CHECKED_METADATA_WRITE_PTR_LOCAL ( klass->element_class , klass );
	klass->flags = TYPE_ATTRIBUTE_PUBLIC;

	klass->byval_arg.type = is_mvar ? MONO_TYPE_MVAR : MONO_TYPE_VAR;
	klass->this_arg.type = klass->byval_arg.type;
	CHECKED_METADATA_WRITE_PTR ( klass->this_arg.data.generic_param ,  param );
	CHECKED_METADATA_WRITE_PTR ( klass->byval_arg.data.generic_param , param );
	klass->this_arg.byref = TRUE;

	/* We don't use type_token for VAR since only classes can use it (not arrays, pointer, VARs, etc) */
	klass->sizes.generic_param_token = pinfo ? pinfo->token : 0;

	/*Init these fields to sane values*/
	klass->min_align = 1;
	/*
	 * This makes sure the the value size of this class is equal to the size of the types the gparam is
	 * constrained to, the JIT depends on this.
	 */
	klass->instance_size = sizeof (MonoObject) + mono_type_stack_size_internal (&klass->byval_arg, NULL, TRUE);
	mono_memory_barrier ();
	klass->size_inited = 1;
	klass->setup_fields_called = 1;

	mono_class_setup_supertypes (klass);

	if (count - pos > 0) {
		mono_class_setup_vtable (klass->parent);
		if (mono_class_has_failure (klass->parent))
			mono_class_set_type_load_failure (klass, "Failed to setup parent interfaces");
		else
			setup_interface_offsets (klass, klass->parent->vtable_size, TRUE);
	}

	return klass;
}

#define FAST_CACHE_SIZE 16

/*
 * get_anon_gparam_class and set_anon_gparam_class are helpers for mono_class_from_generic_parameter_internal.
 * The latter will sometimes create MonoClasses for anonymous generic params. To prevent this being wasteful,
 * we cache the MonoClasses.
 * FIXME: It would be better to instead cache anonymous MonoGenericParams, and allow anonymous params to point directly to classes using the pklass field.
 * LOCKING: Takes the image lock depending on @take_lock.
 */
static MonoClass *
get_anon_gparam_class (MonoGenericParam *param, gboolean take_lock)
{
	int n = mono_generic_param_num (param);
	MonoImage *image = get_image_for_generic_param (param);
	gboolean is_mvar = mono_generic_param_owner (param)->is_method;
	MonoClass *klass = NULL;
	GHashTable *ht;

	g_assert (image);

	// For params with a small num and no constraints, we use a "fast" cache which does simple num lookup in an array.
	// For high numbers or constraints we have to use pointer hashes.
	if (param->gshared_constraint) {
		ht = is_mvar ? image->mvar_cache_constrained : image->var_cache_constrained;
		if (ht) {
			if (take_lock)
				mono_image_lock (image);
			klass = (MonoClass *)g_hash_table_lookup (ht, param);
			if (take_lock)
				mono_image_unlock (image);
		}
		return klass;
	}

	if (n < FAST_CACHE_SIZE) {
		if (is_mvar)
			return image->mvar_cache_fast ? image->mvar_cache_fast [n] : NULL;
		else
			return image->var_cache_fast ? image->var_cache_fast [n] : NULL;
	} else {
		ht = is_mvar ? image->mvar_cache_slow : image->var_cache_slow;
		if (ht) {
			if (take_lock)
				mono_image_lock (image);
			klass = (MonoClass *)g_hash_table_lookup (ht, GINT_TO_POINTER (n));
			if (take_lock)
				mono_image_unlock (image);
		}
		return klass;
	}
}

/*
 * LOCKING: Image lock (param->image) must be held
 */
static void
set_anon_gparam_class (MonoGenericParam *param, MonoClass *klass)
{
	int n = mono_generic_param_num (param);
	MonoImage *image = get_image_for_generic_param (param);
	gboolean is_mvar = mono_generic_param_owner (param)->is_method;

	g_assert (image);

	if (param->gshared_constraint) {
		GHashTable *ht = is_mvar ? image->mvar_cache_constrained : image->var_cache_constrained;
		if (!ht) {
			ht = g_hash_table_new ((GHashFunc)mono_metadata_generic_param_hash, (GEqualFunc)mono_metadata_generic_param_equal);
			mono_memory_barrier ();
			if (is_mvar)
				image->mvar_cache_constrained = ht;
			else
				image->var_cache_constrained = ht;
		}
		g_hash_table_insert (ht, param, klass);
	} else if (n < FAST_CACHE_SIZE) {
		if (is_mvar) {
			/* Requires locking to avoid droping an already published class */
			if (!image->mvar_cache_fast)
				image->mvar_cache_fast = (MonoClass **)mono_image_alloc0 (image, sizeof (MonoClass*) * FAST_CACHE_SIZE);
			image->mvar_cache_fast [n] = klass;
		} else {
			if (!image->var_cache_fast)
				image->var_cache_fast = (MonoClass **)mono_image_alloc0 (image, sizeof (MonoClass*) * FAST_CACHE_SIZE);
			image->var_cache_fast [n] = klass;
		}
	} else {
		GHashTable *ht = is_mvar ? image->mvar_cache_slow : image->var_cache_slow;
		if (!ht) {
			ht = is_mvar ? image->mvar_cache_slow : image->var_cache_slow;
			if (!ht) {
				ht = g_hash_table_new (NULL, NULL);
				mono_memory_barrier ();
				if (is_mvar)
					image->mvar_cache_slow = ht;
				else
					image->var_cache_slow = ht;
			}
		}
		g_hash_table_insert (ht, GINT_TO_POINTER (n), klass);
	}
}

/*
 * LOCKING: Acquires the image lock (@image).
 */
MonoClass *
mono_class_from_generic_parameter_internal (MonoGenericParam *param)
{
	MonoImage *image = get_image_for_generic_param (param);
	MonoGenericParamInfo *pinfo = mono_generic_param_info (param);
	MonoClass *klass, *klass2;

	// If a klass already exists for this object and is cached, return it.
	if (pinfo) // Non-anonymous
		klass = pinfo->pklass;
	else     // Anonymous
		klass = get_anon_gparam_class (param, TRUE);

	if (klass)
		return klass;

	// Create a new klass
	klass = make_generic_param_class (param, pinfo);

	// Now we need to cache the klass we created.
	// But since we wait to grab the lock until after creating the klass, we need to check to make sure
	// another thread did not get in and cache a klass ahead of us. In that case, return their klass
	// and allow our newly-created klass object to just leak.
	mono_memory_barrier ();

	mono_image_lock (image);

    // Here "klass2" refers to the klass potentially created by the other thread.
	if (pinfo) // Repeat check from above
		klass2 = pinfo->pklass;
	else
		klass2 = get_anon_gparam_class (param, FALSE);

	if (klass2) {
		klass = klass2;
	} else {
		// Cache here
		if (pinfo)
			pinfo->pklass = klass;
		else
			set_anon_gparam_class (param, klass);
	}
	mono_image_unlock (image);

	/* FIXME: Should this go inside 'make_generic_param_klass'? */
	if (klass2)
		mono_profiler_class_loaded (klass2, MONO_PROFILE_FAILED); // Alert profiler about botched class create
	else
		mono_profiler_class_loaded (klass, MONO_PROFILE_OK);

	return klass;
}

/**
 * mono_class_from_generic_parameter:
 * @param: Parameter to find/construct a class for.
 * @arg2: Is ignored.
 * @arg3: Is ignored.
 */
MonoClass *
mono_class_from_generic_parameter (MonoGenericParam *param, MonoImage *arg2 G_GNUC_UNUSED, gboolean arg3 G_GNUC_UNUSED)
{
	return mono_class_from_generic_parameter_internal (param);
}


MonoClass *
mono_ptr_class_get (MonoType *type)
{
	MonoClass *result;
	MonoClass *el_class;
	MonoImage *image;
	char *name;

	el_class = mono_class_from_mono_type (type);
	image = el_class->image;

	mono_image_lock (image);
	if (image->ptr_cache) {
		if ((result = (MonoClass *)g_hash_table_lookup (image->ptr_cache, el_class))) {
			mono_image_unlock (image);
			return result;
		}
	}
	mono_image_unlock (image);
	
	result = (MonoClass *)mono_image_alloc0 (image, sizeof (MonoClass));

	classes_size += sizeof (MonoClass);

	result->parent = NULL; /* no parent for PTR types */
	result->name_space = el_class->name_space;
	name = g_strdup_printf ("%s*", el_class->name);
	result->name = mono_image_strdup (image, name);
	g_free (name);

	mono_profiler_class_event (result, MONO_PROFILE_START_LOAD);

	result->image = el_class->image;
	result->inited = TRUE;
	result->flags = TYPE_ATTRIBUTE_CLASS | (el_class->flags & TYPE_ATTRIBUTE_VISIBILITY_MASK);
	result->instance_size = sizeof (MonoObject) + sizeof (gpointer);
	result->cast_class = result->element_class = el_class;
	result->blittable = TRUE;

	result->byval_arg.type = MONO_TYPE_PTR;
	result->this_arg.type = result->byval_arg.type;
	result->this_arg.data.type = result->byval_arg.data.type = &result->element_class->byval_arg;
	result->this_arg.byref = TRUE;

	mono_class_setup_supertypes (result);

	mono_image_lock (image);
	if (image->ptr_cache) {
		MonoClass *result2;
		if ((result2 = (MonoClass *)g_hash_table_lookup (image->ptr_cache, el_class))) {
			mono_image_unlock (image);
			mono_profiler_class_loaded (result, MONO_PROFILE_FAILED);
			return result2;
		}
	} else {
		image->ptr_cache = g_hash_table_new (mono_aligned_addr_hash, NULL);
	}
	g_hash_table_insert (image->ptr_cache, el_class, result);
	mono_image_unlock (image);

	mono_profiler_class_loaded (result, MONO_PROFILE_OK);

	return result;
}

static MonoClass *
mono_fnptr_class_get (MonoMethodSignature *sig)
{
	MonoClass *result;
	static GHashTable *ptr_hash = NULL;

	/* FIXME: These should be allocate from a mempool as well, but which one ? */

	mono_loader_lock ();

	if (!ptr_hash)
		ptr_hash = g_hash_table_new (mono_aligned_addr_hash, NULL);
	
	if ((result = (MonoClass *)g_hash_table_lookup (ptr_hash, sig))) {
		mono_loader_unlock ();
		return result;
	}
	result = g_new0 (MonoClass, 1);

	result->parent = NULL; /* no parent for PTR types */
	result->name_space = "System";
	result->name = "MonoFNPtrFakeClass";

	mono_profiler_class_event (result, MONO_PROFILE_START_LOAD);

	result->image = mono_defaults.corlib; /* need to fix... */
	result->inited = TRUE;
	result->flags = TYPE_ATTRIBUTE_CLASS; /* | (el_class->flags & TYPE_ATTRIBUTE_VISIBILITY_MASK); */
	result->instance_size = sizeof (MonoObject) + sizeof (gpointer);
	result->cast_class = result->element_class = result;
	result->blittable = TRUE;

	result->byval_arg.type = MONO_TYPE_FNPTR;
	result->this_arg.type = result->byval_arg.type;
	result->this_arg.data.method = result->byval_arg.data.method = sig;
	result->this_arg.byref = TRUE;
	result->blittable = TRUE;

	mono_class_setup_supertypes (result);

	g_hash_table_insert (ptr_hash, sig, result);

	mono_loader_unlock ();

	mono_profiler_class_loaded (result, MONO_PROFILE_OK);

	return result;
}

/**
 * mono_class_from_mono_type:
 * @type: describes the type to return
 *
 * This returns a MonoClass for the specified MonoType, the value is never NULL.
 */
MonoClass *
mono_class_from_mono_type (MonoType *type)
{
	switch (type->type) {
	case MONO_TYPE_OBJECT:
		return type->data.klass? type->data.klass: mono_defaults.object_class;
	case MONO_TYPE_VOID:
		return type->data.klass? type->data.klass: mono_defaults.void_class;
	case MONO_TYPE_BOOLEAN:
		return type->data.klass? type->data.klass: mono_defaults.boolean_class;
	case MONO_TYPE_CHAR:
		return type->data.klass? type->data.klass: mono_defaults.char_class;
	case MONO_TYPE_I1:
		return type->data.klass? type->data.klass: mono_defaults.sbyte_class;
	case MONO_TYPE_U1:
		return type->data.klass? type->data.klass: mono_defaults.byte_class;
	case MONO_TYPE_I2:
		return type->data.klass? type->data.klass: mono_defaults.int16_class;
	case MONO_TYPE_U2:
		return type->data.klass? type->data.klass: mono_defaults.uint16_class;
	case MONO_TYPE_I4:
		return type->data.klass? type->data.klass: mono_defaults.int32_class;
	case MONO_TYPE_U4:
		return type->data.klass? type->data.klass: mono_defaults.uint32_class;
	case MONO_TYPE_I:
		return type->data.klass? type->data.klass: mono_defaults.int_class;
	case MONO_TYPE_U:
		return type->data.klass? type->data.klass: mono_defaults.uint_class;
	case MONO_TYPE_I8:
		return type->data.klass? type->data.klass: mono_defaults.int64_class;
	case MONO_TYPE_U8:
		return type->data.klass? type->data.klass: mono_defaults.uint64_class;
	case MONO_TYPE_R4:
		return type->data.klass? type->data.klass: mono_defaults.single_class;
	case MONO_TYPE_R8:
		return type->data.klass? type->data.klass: mono_defaults.double_class;
	case MONO_TYPE_STRING:
		return type->data.klass? type->data.klass: mono_defaults.string_class;
	case MONO_TYPE_TYPEDBYREF:
		return type->data.klass? type->data.klass: mono_defaults.typed_reference_class;
	case MONO_TYPE_ARRAY:
		return mono_bounded_array_class_get (type->data.array->eklass, type->data.array->rank, TRUE);
	case MONO_TYPE_PTR:
		return mono_ptr_class_get (type->data.type);
	case MONO_TYPE_FNPTR:
		return mono_fnptr_class_get (type->data.method);
	case MONO_TYPE_SZARRAY:
		return mono_array_class_get (type->data.klass, 1);
	case MONO_TYPE_CLASS:
	case MONO_TYPE_VALUETYPE:
		return type->data.klass;
	case MONO_TYPE_GENERICINST:
		return mono_generic_class_get_class (type->data.generic_class);
	case MONO_TYPE_MVAR:
	case MONO_TYPE_VAR:
		return mono_class_from_generic_parameter_internal (type->data.generic_param);
	default:
		g_warning ("mono_class_from_mono_type: implement me 0x%02x\n", type->type);
		g_assert_not_reached ();
	}

	// Yes, this returns NULL, even if it is documented as not doing so, but there
	// is no way for the code to make it this far, due to the assert above.
	return NULL;
}

/**
 * mono_type_retrieve_from_typespec
 * @image: context where the image is created
 * @type_spec:  typespec token
 * @context: the generic context used to evaluate generic instantiations in
 */
static MonoType *
mono_type_retrieve_from_typespec (MonoImage *image, guint32 type_spec, MonoGenericContext *context, gboolean *did_inflate, MonoError *error)
{
	MonoType *t = mono_type_create_from_typespec_checked (image, type_spec, error);

	*did_inflate = FALSE;

	if (!t)
		return NULL;

	if (context && (context->class_inst || context->method_inst)) {
		MonoType *inflated = inflate_generic_type (NULL, t, context, error);

		if (!mono_error_ok (error)) {
			return NULL;
		}

		if (inflated) {
			t = inflated;
			*did_inflate = TRUE;
		}
	}
	return t;
}

/**
 * mono_class_create_from_typespec
 * @image: context where the image is created
 * @type_spec:  typespec token
 * @context: the generic context used to evaluate generic instantiations in
 */
static MonoClass *
mono_class_create_from_typespec (MonoImage *image, guint32 type_spec, MonoGenericContext *context, MonoError *error)
{
	MonoClass *ret;
	gboolean inflated = FALSE;
	MonoType *t = mono_type_retrieve_from_typespec (image, type_spec, context, &inflated, error);
	return_val_if_nok (error, NULL);
	ret = mono_class_from_mono_type (t);
	if (inflated)
		mono_metadata_free_type (t);
	return ret;
}

/**
 * mono_bounded_array_class_get:
 * @element_class: element class 
 * @rank: the dimension of the array class
 * @bounded: whenever the array has non-zero bounds
 *
 * Returns: A class object describing the array with element type @element_type and 
 * dimension @rank. 
 */
MonoClass *
mono_bounded_array_class_get (MonoClass *eclass, guint32 rank, gboolean bounded)
{
	MonoImage *image;
	MonoClass *klass;
	MonoClass *parent = NULL;
	GSList *list, *rootlist = NULL;
	int nsize;
	char *name;
	gboolean corlib_type = FALSE;

	g_assert (rank <= 255);

	if (rank > 1)
		/* bounded only matters for one-dimensional arrays */
		bounded = FALSE;

	image = eclass->image;

	if (rank == 1 && !bounded) {
		/* 
		 * This case is very frequent not just during compilation because of calls 
		 * from mono_class_from_mono_type (), mono_array_new (), 
		 * Array:CreateInstance (), etc, so use a separate cache + a separate lock.
		 */
		mono_os_mutex_lock (&image->szarray_cache_lock);
		if (!image->szarray_cache)
			image->szarray_cache = g_hash_table_new (mono_aligned_addr_hash, NULL);
		klass = (MonoClass *)g_hash_table_lookup (image->szarray_cache, eclass);
		mono_os_mutex_unlock (&image->szarray_cache_lock);
		if (klass)
			return klass;

		mono_loader_lock ();
	} else {
		mono_loader_lock ();

		if (!image->array_cache)
			image->array_cache = g_hash_table_new (mono_aligned_addr_hash, NULL);

		if ((rootlist = list = (GSList *)g_hash_table_lookup (image->array_cache, eclass))) {
			for (; list; list = list->next) {
				klass = (MonoClass *)list->data;
				if ((klass->rank == rank) && (klass->byval_arg.type == (((rank > 1) || bounded) ? MONO_TYPE_ARRAY : MONO_TYPE_SZARRAY))) {
					mono_loader_unlock ();
					return klass;
				}
			}
		}
	}

	/* for the building corlib use System.Array from it */
	if (image->assembly && assembly_is_dynamic (image->assembly) && image->assembly_name && strcmp (image->assembly_name, "mscorlib") == 0) {
		parent = mono_class_load_from_name (image, "System", "Array");
		corlib_type = TRUE;
	} else {
		parent = mono_defaults.array_class;
		if (!parent->inited)
			mono_class_init (parent);
	}

	klass = (MonoClass *)mono_image_alloc0 (image, sizeof (MonoClass));

	klass->image = image;
	klass->name_space = eclass->name_space;
	nsize = strlen (eclass->name);
	name = (char *)g_malloc (nsize + 2 + rank + 1);
	memcpy (name, eclass->name, nsize);
	name [nsize] = '[';
	if (rank > 1)
		memset (name + nsize + 1, ',', rank - 1);
	if (bounded)
		name [nsize + rank] = '*';
	name [nsize + rank + bounded] = ']';
	name [nsize + rank + bounded + 1] = 0;
	klass->name = mono_image_strdup (image, name);
	g_free (name);

	mono_profiler_class_event (klass, MONO_PROFILE_START_LOAD);

	classes_size += sizeof (MonoClass);

	klass->type_token = 0;
	/* all arrays are marked serializable and sealed, bug #42779 */
	klass->flags = TYPE_ATTRIBUTE_CLASS | TYPE_ATTRIBUTE_SERIALIZABLE | TYPE_ATTRIBUTE_SEALED | TYPE_ATTRIBUTE_PUBLIC;
	klass->parent = parent;
	klass->instance_size = mono_class_instance_size (klass->parent);

	if (eclass->byval_arg.type == MONO_TYPE_TYPEDBYREF || eclass->byval_arg.type == MONO_TYPE_VOID) {
		/*Arrays of those two types are invalid.*/
		MonoError prepared_error;
		mono_error_init (&prepared_error);
		mono_error_set_invalid_program (&prepared_error, "Arrays of void or System.TypedReference types are invalid.");
		mono_class_set_failure (klass, mono_error_box (&prepared_error, klass->image));
		mono_error_cleanup (&prepared_error);
	} else if (eclass->enumtype && !mono_class_enum_basetype (eclass)) {
		if (!eclass->ref_info_handle || eclass->wastypebuilder) {
			g_warning ("Only incomplete TypeBuilder objects are allowed to be an enum without base_type");
			g_assert (eclass->ref_info_handle && !eclass->wastypebuilder);
		}
		/* element_size -1 is ok as this is not an instantitable type*/
		klass->sizes.element_size = -1;
	} else
		klass->sizes.element_size = mono_class_array_element_size (eclass);

	mono_class_setup_supertypes (klass);

	if (eclass->generic_class)
		mono_class_init (eclass);
	if (!eclass->size_inited)
		mono_class_setup_fields (eclass);
	mono_class_set_type_load_failure_causedby_class (klass, eclass, "Could not load array element type");
	/*FIXME we fail the array type, but we have to let other fields be set.*/

	klass->has_references = MONO_TYPE_IS_REFERENCE (&eclass->byval_arg) || eclass->has_references? TRUE: FALSE;

	klass->rank = rank;
	
	if (eclass->enumtype)
		klass->cast_class = eclass->element_class;
	else
		klass->cast_class = eclass;

	switch (klass->cast_class->byval_arg.type) {
	case MONO_TYPE_I1:
		klass->cast_class = mono_defaults.byte_class;
		break;
	case MONO_TYPE_U2:
		klass->cast_class = mono_defaults.int16_class;
		break;
	case MONO_TYPE_U4:
#if SIZEOF_VOID_P == 4
	case MONO_TYPE_I:
	case MONO_TYPE_U:
#endif
		klass->cast_class = mono_defaults.int32_class;
		break;
	case MONO_TYPE_U8:
#if SIZEOF_VOID_P == 8
	case MONO_TYPE_I:
	case MONO_TYPE_U:
#endif
		klass->cast_class = mono_defaults.int64_class;
		break;
	default:
		break;
	}

	klass->element_class = eclass;

	if ((rank > 1) || bounded) {
		MonoArrayType *at = (MonoArrayType *)mono_image_alloc0 (image, sizeof (MonoArrayType));
		klass->byval_arg.type = MONO_TYPE_ARRAY;
		klass->byval_arg.data.array = at;
		at->eklass = eclass;
		at->rank = rank;
		/* FIXME: complete.... */
	} else {
		klass->byval_arg.type = MONO_TYPE_SZARRAY;
		klass->byval_arg.data.klass = eclass;
	}
	klass->this_arg = klass->byval_arg;
	klass->this_arg.byref = 1;
	if (corlib_type) {
		klass->inited = 1;
	}

	klass->generic_container = eclass->generic_container;

	if (rank == 1 && !bounded) {
		MonoClass *prev_class;

		mono_os_mutex_lock (&image->szarray_cache_lock);
		prev_class = (MonoClass *)g_hash_table_lookup (image->szarray_cache, eclass);
		if (prev_class)
			/* Someone got in before us */
			klass = prev_class;
		else
			g_hash_table_insert (image->szarray_cache, eclass, klass);
		mono_os_mutex_unlock (&image->szarray_cache_lock);
	} else {
		list = g_slist_append (rootlist, klass);
		g_hash_table_insert (image->array_cache, eclass, list);
	}

	mono_loader_unlock ();

	mono_profiler_class_loaded (klass, MONO_PROFILE_OK);

	return klass;
}

/**
 * mono_array_class_get:
 * @element_class: element class 
 * @rank: the dimension of the array class
 *
 * Returns: A class object describing the array with element type @element_type and 
 * dimension @rank. 
 */
MonoClass *
mono_array_class_get (MonoClass *eclass, guint32 rank)
{
	return mono_bounded_array_class_get (eclass, rank, FALSE);
}

/**
 * mono_class_instance_size:
 * @klass: a class 
 *
 * Use to get the size of a class in bytes.
 *
 * Returns: The size of an object instance
 */
gint32
mono_class_instance_size (MonoClass *klass)
{	
	if (!klass->size_inited)
		mono_class_init (klass);

	return klass->instance_size;
}

/**
 * mono_class_min_align:
 * @klass: a class 
 *
 * Use to get the computed minimum alignment requirements for the specified class.
 *
 * Returns: minimm alignment requirements 
 */
gint32
mono_class_min_align (MonoClass *klass)
{	
	if (!klass->size_inited)
		mono_class_init (klass);

	return klass->min_align;
}

/**
 * mono_class_value_size:
 * @klass: a class 
 *
 * This function is used for value types, and return the
 * space and the alignment to store that kind of value object.
 *
 * Returns: the size of a value of kind @klass
 */
gint32
mono_class_value_size      (MonoClass *klass, guint32 *align)
{
	gint32 size;

	/* fixme: check disable, because we still have external revereces to
	 * mscorlib and Dummy Objects 
	 */
	/*g_assert (klass->valuetype);*/

	size = mono_class_instance_size (klass) - sizeof (MonoObject);

	if (align)
		*align = klass->min_align;

	return size;
}

/**
 * mono_class_data_size:
 * @klass: a class 
 * 
 * Returns: The size of the static class data
 */
gint32
mono_class_data_size (MonoClass *klass)
{	
	if (!klass->inited)
		mono_class_init (klass);
	/* This can happen with dynamically created types */
	if (!klass->fields_inited)
		mono_class_setup_fields_locking (klass);

	/* in arrays, sizes.class_size is unioned with element_size
	 * and arrays have no static fields
	 */
	if (klass->rank)
		return 0;
	return klass->sizes.class_size;
}

/*
 * Auxiliary routine to mono_class_get_field
 *
 * Takes a field index instead of a field token.
 */
static MonoClassField *
mono_class_get_field_idx (MonoClass *klass, int idx)
{
	mono_class_setup_fields_locking (klass);
	if (mono_class_has_failure (klass))
		return NULL;

	while (klass) {
		if (klass->image->uncompressed_metadata) {
			/* 
			 * klass->field.first points to the FieldPtr table, while idx points into the
			 * Field table, so we have to do a search.
			 */
			/*FIXME this is broken for types with multiple fields with the same name.*/
			const char *name = mono_metadata_string_heap (klass->image, mono_metadata_decode_row_col (&klass->image->tables [MONO_TABLE_FIELD], idx, MONO_FIELD_NAME));
			int i;

			for (i = 0; i < klass->field.count; ++i)
				if (mono_field_get_name (&klass->fields [i]) == name)
					return &klass->fields [i];
			g_assert_not_reached ();
		} else {			
			if (klass->field.count) {
				if ((idx >= klass->field.first) && (idx < klass->field.first + klass->field.count)){
					return &klass->fields [idx - klass->field.first];
				}
			}
		}
		klass = klass->parent;
	}
	return NULL;
}

/**
 * mono_class_get_field:
 * @class: the class to lookup the field.
 * @field_token: the field token
 *
 * Returns: A MonoClassField representing the type and offset of
 * the field, or a NULL value if the field does not belong to this
 * class.
 */
MonoClassField *
mono_class_get_field (MonoClass *klass, guint32 field_token)
{
	int idx = mono_metadata_token_index (field_token);

	g_assert (mono_metadata_token_code (field_token) == MONO_TOKEN_FIELD_DEF);

	return mono_class_get_field_idx (klass, idx - 1);
}

/**
 * mono_class_get_field_from_name:
 * @klass: the class to lookup the field.
 * @name: the field name
 *
 * Search the class @klass and it's parents for a field with the name @name.
 * 
 * Returns: The MonoClassField pointer of the named field or NULL
 */
MonoClassField *
mono_class_get_field_from_name (MonoClass *klass, const char *name)
{
	return mono_class_get_field_from_name_full (klass, name, NULL);
}

/**
 * mono_class_get_field_from_name_full:
 * @klass: the class to lookup the field.
 * @name: the field name
 * @type: the type of the fields. This optional.
 *
 * Search the class @klass and it's parents for a field with the name @name and type @type.
 *
 * If @klass is an inflated generic type, the type comparison is done with the equivalent field
 * of its generic type definition.
 *
 * Returns: The MonoClassField pointer of the named field or NULL
 */
MonoClassField *
mono_class_get_field_from_name_full (MonoClass *klass, const char *name, MonoType *type)
{
	int i;

	mono_class_setup_fields_locking (klass);
	if (mono_class_has_failure (klass))
		return NULL;

	while (klass) {
		for (i = 0; i < klass->field.count; ++i) {
			MonoClassField *field = &klass->fields [i];

			if (strcmp (name, mono_field_get_name (field)) != 0)
				continue;

			if (type) {
				MonoType *field_type = mono_metadata_get_corresponding_field_from_generic_type_definition (field)->type;
				if (!mono_metadata_type_equal_full (type, field_type, TRUE))
					continue;
			}
			return field;
		}
		klass = klass->parent;
	}
	return NULL;
}

/**
 * mono_class_get_field_token:
 * @field: the field we need the token of
 *
 * Get the token of a field. Note that the tokesn is only valid for the image
 * the field was loaded from. Don't use this function for fields in dynamic types.
 * 
 * Returns: The token representing the field in the image it was loaded from.
 */
guint32
mono_class_get_field_token (MonoClassField *field)
{
	MonoClass *klass = field->parent;
	int i;

	mono_class_setup_fields_locking (klass);

	while (klass) {
		if (!klass->fields)
			return 0;
		for (i = 0; i < klass->field.count; ++i) {
			if (&klass->fields [i] == field) {
				int idx = klass->field.first + i + 1;

				if (klass->image->uncompressed_metadata)
					idx = mono_metadata_translate_token_index (klass->image, MONO_TABLE_FIELD, idx);
				return mono_metadata_make_token (MONO_TABLE_FIELD, idx);
			}
		}
		klass = klass->parent;
	}

	g_assert_not_reached ();
	return 0;
}

static int
mono_field_get_index (MonoClassField *field)
{
	int index = field - field->parent->fields;

	g_assert (index >= 0 && index < field->parent->field.count);

	return index;
}

/*
 * mono_class_get_field_default_value:
 *
 * Return the default value of the field as a pointer into the metadata blob.
 */
const char*
mono_class_get_field_default_value (MonoClassField *field, MonoTypeEnum *def_type)
{
	guint32 cindex;
	guint32 constant_cols [MONO_CONSTANT_SIZE];
	int field_index;
	MonoClass *klass = field->parent;

	g_assert (field->type->attrs & FIELD_ATTRIBUTE_HAS_DEFAULT);

	if (!klass->ext || !klass->ext->field_def_values) {
		MonoFieldDefaultValue *def_values;

		mono_class_alloc_ext (klass);

		def_values = (MonoFieldDefaultValue *)mono_class_alloc0 (klass, sizeof (MonoFieldDefaultValue) * klass->field.count);

		mono_image_lock (klass->image);
		mono_memory_barrier ();
		if (!klass->ext->field_def_values)
			klass->ext->field_def_values = def_values;
		mono_image_unlock (klass->image);
	}

	field_index = mono_field_get_index (field);
		
	if (!klass->ext->field_def_values [field_index].data) {
		cindex = mono_metadata_get_constant_index (field->parent->image, mono_class_get_field_token (field), 0);
		if (!cindex)
			return NULL;

		g_assert (!(field->type->attrs & FIELD_ATTRIBUTE_HAS_FIELD_RVA));

		mono_metadata_decode_row (&field->parent->image->tables [MONO_TABLE_CONSTANT], cindex - 1, constant_cols, MONO_CONSTANT_SIZE);
		klass->ext->field_def_values [field_index].def_type = (MonoTypeEnum)constant_cols [MONO_CONSTANT_TYPE];
		klass->ext->field_def_values [field_index].data = (const char *)mono_metadata_blob_heap (field->parent->image, constant_cols [MONO_CONSTANT_VALUE]);
	}

	*def_type = klass->ext->field_def_values [field_index].def_type;
	return klass->ext->field_def_values [field_index].data;
}

static int
mono_property_get_index (MonoProperty *prop)
{
	int index = prop - prop->parent->ext->properties;

	g_assert (index >= 0 && index < prop->parent->ext->property.count);

	return index;
}

/*
 * mono_class_get_property_default_value:
 *
 * Return the default value of the field as a pointer into the metadata blob.
 */
const char*
mono_class_get_property_default_value (MonoProperty *property, MonoTypeEnum *def_type)
{
	guint32 cindex;
	guint32 constant_cols [MONO_CONSTANT_SIZE];
	MonoClass *klass = property->parent;

	g_assert (property->attrs & PROPERTY_ATTRIBUTE_HAS_DEFAULT);
	/*
	 * We don't cache here because it is not used by C# so it's quite rare, but
	 * we still do the lookup in klass->ext because that is where the data
	 * is stored for dynamic assemblies.
	 */

	if (image_is_dynamic (klass->image)) {
		int prop_index = mono_property_get_index (property);
		if (klass->ext->prop_def_values && klass->ext->prop_def_values [prop_index].data) {
			*def_type = klass->ext->prop_def_values [prop_index].def_type;
			return klass->ext->prop_def_values [prop_index].data;
		}
		return NULL;
	}
	cindex = mono_metadata_get_constant_index (klass->image, mono_class_get_property_token (property), 0);
	if (!cindex)
		return NULL;

	mono_metadata_decode_row (&klass->image->tables [MONO_TABLE_CONSTANT], cindex - 1, constant_cols, MONO_CONSTANT_SIZE);
	*def_type = (MonoTypeEnum)constant_cols [MONO_CONSTANT_TYPE];
	return (const char *)mono_metadata_blob_heap (klass->image, constant_cols [MONO_CONSTANT_VALUE]);
}

guint32
mono_class_get_event_token (MonoEvent *event)
{
	MonoClass *klass = event->parent;
	int i;

	while (klass) {
		if (klass->ext) {
			for (i = 0; i < klass->ext->event.count; ++i) {
				if (&klass->ext->events [i] == event)
					return mono_metadata_make_token (MONO_TABLE_EVENT, klass->ext->event.first + i + 1);
			}
		}
		klass = klass->parent;
	}

	g_assert_not_reached ();
	return 0;
}

/**
 * mono_class_get_property_from_name:
 * @klass: a class
 * @name: name of the property to lookup in the specified class
 *
 * Use this method to lookup a property in a class
 * Returns: the MonoProperty with the given name, or NULL if the property
 * does not exist on the @klass.
 */
MonoProperty*
mono_class_get_property_from_name (MonoClass *klass, const char *name)
{
	while (klass) {
		MonoProperty* p;
		gpointer iter = NULL;
		while ((p = mono_class_get_properties (klass, &iter))) {
			if (! strcmp (name, p->name))
				return p;
		}
		klass = klass->parent;
	}
	return NULL;
}

/**
 * mono_class_get_property_token:
 * @prop: MonoProperty to query
 *
 * Returns: The ECMA token for the specified property.
 */
guint32
mono_class_get_property_token (MonoProperty *prop)
{
	MonoClass *klass = prop->parent;
	while (klass) {
		MonoProperty* p;
		int i = 0;
		gpointer iter = NULL;
		while ((p = mono_class_get_properties (klass, &iter))) {
			if (&klass->ext->properties [i] == prop)
				return mono_metadata_make_token (MONO_TABLE_PROPERTY, klass->ext->property.first + i + 1);
			
			i ++;
		}
		klass = klass->parent;
	}

	g_assert_not_reached ();
	return 0;
}

char *
mono_class_name_from_token (MonoImage *image, guint32 type_token)
{
	const char *name, *nspace;
	if (image_is_dynamic (image))
		return g_strdup_printf ("DynamicType 0x%08x", type_token);
	
	switch (type_token & 0xff000000){
	case MONO_TOKEN_TYPE_DEF: {
		guint32 cols [MONO_TYPEDEF_SIZE];
		MonoTableInfo *tt = &image->tables [MONO_TABLE_TYPEDEF];
		guint tidx = mono_metadata_token_index (type_token);

		if (tidx > tt->rows)
			return g_strdup_printf ("Invalid type token 0x%08x", type_token);

		mono_metadata_decode_row (tt, tidx - 1, cols, MONO_TYPEDEF_SIZE);
		name = mono_metadata_string_heap (image, cols [MONO_TYPEDEF_NAME]);
		nspace = mono_metadata_string_heap (image, cols [MONO_TYPEDEF_NAMESPACE]);
		if (strlen (nspace) == 0)
			return g_strdup_printf ("%s", name);
		else
			return g_strdup_printf ("%s.%s", nspace, name);
	}

	case MONO_TOKEN_TYPE_REF: {
		MonoError error;
		guint32 cols [MONO_TYPEREF_SIZE];
		MonoTableInfo  *t = &image->tables [MONO_TABLE_TYPEREF];
		guint tidx = mono_metadata_token_index (type_token);

		if (tidx > t->rows)
			return g_strdup_printf ("Invalid type token 0x%08x", type_token);

		if (!mono_verifier_verify_typeref_row (image, tidx - 1, &error)) {
			char *msg = g_strdup_printf ("Invalid type token 0x%08x due to '%s'", type_token, mono_error_get_message (&error));
			mono_error_cleanup (&error);
			return msg;
		}

		mono_metadata_decode_row (t, tidx-1, cols, MONO_TYPEREF_SIZE);
		name = mono_metadata_string_heap (image, cols [MONO_TYPEREF_NAME]);
		nspace = mono_metadata_string_heap (image, cols [MONO_TYPEREF_NAMESPACE]);
		if (strlen (nspace) == 0)
			return g_strdup_printf ("%s", name);
		else
			return g_strdup_printf ("%s.%s", nspace, name);
	}
		
	case MONO_TOKEN_TYPE_SPEC:
		return g_strdup_printf ("Typespec 0x%08x", type_token);
	default:
		return g_strdup_printf ("Invalid type token 0x%08x", type_token);
	}
}

static char *
mono_assembly_name_from_token (MonoImage *image, guint32 type_token)
{
	if (image_is_dynamic (image))
		return g_strdup_printf ("DynamicAssembly %s", image->name);
	
	switch (type_token & 0xff000000){
	case MONO_TOKEN_TYPE_DEF:
		if (image->assembly)
			return mono_stringify_assembly_name (&image->assembly->aname);
		else if (image->assembly_name)
			return g_strdup (image->assembly_name);
		return g_strdup_printf ("%s", image->name ? image->name : "[Could not resolve assembly name");
	case MONO_TOKEN_TYPE_REF: {
		MonoError error;
		MonoAssemblyName aname;
		guint32 cols [MONO_TYPEREF_SIZE];
		MonoTableInfo  *t = &image->tables [MONO_TABLE_TYPEREF];
		guint32 idx = mono_metadata_token_index (type_token);

		if (idx > t->rows)
			return g_strdup_printf ("Invalid type token 0x%08x", type_token);
	
		if (!mono_verifier_verify_typeref_row (image, idx - 1, &error)) {
			char *msg = g_strdup_printf ("Invalid type token 0x%08x due to '%s'", type_token, mono_error_get_message (&error));
			mono_error_cleanup (&error);
			return msg;
		}
		mono_metadata_decode_row (t, idx-1, cols, MONO_TYPEREF_SIZE);

		idx = cols [MONO_TYPEREF_SCOPE] >> MONO_RESOLUTION_SCOPE_BITS;
		switch (cols [MONO_TYPEREF_SCOPE] & MONO_RESOLUTION_SCOPE_MASK) {
		case MONO_RESOLUTION_SCOPE_MODULE:
			/* FIXME: */
			return g_strdup ("");
		case MONO_RESOLUTION_SCOPE_MODULEREF:
			/* FIXME: */
			return g_strdup ("");
		case MONO_RESOLUTION_SCOPE_TYPEREF:
			/* FIXME: */
			return g_strdup ("");
		case MONO_RESOLUTION_SCOPE_ASSEMBLYREF:
			mono_assembly_get_assemblyref (image, idx - 1, &aname);
			return mono_stringify_assembly_name (&aname);
		default:
			g_assert_not_reached ();
		}
		break;
	}
	case MONO_TOKEN_TYPE_SPEC:
		/* FIXME: */
		return g_strdup ("");
	default:
		g_assert_not_reached ();
	}

	return NULL;
}

/**
 * mono_class_get_full:
 * @image: the image where the class resides
 * @type_token: the token for the class
 * @context: the generic context used to evaluate generic instantiations in
 * @deprecated: Functions that expose MonoGenericContext are going away in mono 4.0
 *
 * Returns: The MonoClass that represents @type_token in @image
 */
MonoClass *
mono_class_get_full (MonoImage *image, guint32 type_token, MonoGenericContext *context)
{
	MonoError error;
	MonoClass *klass;
	klass = mono_class_get_checked (image, type_token, &error);

	if (klass && context && mono_metadata_token_table (type_token) == MONO_TABLE_TYPESPEC)
		klass = mono_class_inflate_generic_class_checked (klass, context, &error);

	g_assert (mono_error_ok (&error)); /* FIXME deprecate this function and forbit the runtime from using it. */
	return klass;
}


MonoClass *
mono_class_get_and_inflate_typespec_checked (MonoImage *image, guint32 type_token, MonoGenericContext *context, MonoError *error)
{
	MonoClass *klass;

	mono_error_init (error);
	klass = mono_class_get_checked (image, type_token, error);

	if (klass && context && mono_metadata_token_table (type_token) == MONO_TABLE_TYPESPEC)
		klass = mono_class_inflate_generic_class_checked (klass, context, error);

	return klass;
}
/**
 * mono_class_get_checked:
 * @image: the image where the class resides
 * @type_token: the token for the class
 * @error: error object to return any error
 *
 * Returns: The MonoClass that represents @type_token in @image, or NULL on error.
 */
MonoClass *
mono_class_get_checked (MonoImage *image, guint32 type_token, MonoError *error)
{
	MonoClass *klass = NULL;

	mono_error_init (error);

	if (image_is_dynamic (image)) {
		int table = mono_metadata_token_table (type_token);

		if (table != MONO_TABLE_TYPEDEF && table != MONO_TABLE_TYPEREF && table != MONO_TABLE_TYPESPEC) {
			mono_error_set_bad_image (error, image,"Bad token table for dynamic image: %x", table);
			return NULL;
		}
		klass = (MonoClass *)mono_lookup_dynamic_token (image, type_token, NULL, error);
		goto done;
	}

	switch (type_token & 0xff000000){
	case MONO_TOKEN_TYPE_DEF:
		klass = mono_class_create_from_typedef (image, type_token, error);
		break;		
	case MONO_TOKEN_TYPE_REF:
		klass = mono_class_from_typeref_checked (image, type_token, error);
		break;
	case MONO_TOKEN_TYPE_SPEC:
		klass = mono_class_create_from_typespec (image, type_token, NULL, error);
		break;
	default:
		mono_error_set_bad_image (error, image, "Unknown type token %x", type_token & 0xff000000);
	}

done:
	/* Generic case, should be avoided for when a better error is possible. */
	if (!klass && mono_error_ok (error)) {
		char *name = mono_class_name_from_token (image, type_token);
		char *assembly = mono_assembly_name_from_token (image, type_token);
		mono_error_set_type_load_name (error, name, assembly, "Could not resolve type with token %08x", type_token);
	}

	return klass;
}


/**
 * mono_type_get_checked:
 * @image: the image where the type resides
 * @type_token: the token for the type
 * @context: the generic context used to evaluate generic instantiations in
 * @error: Error handling context
 *
 * This functions exists to fullfill the fact that sometimes it's desirable to have access to the 
 * 
 * Returns: The MonoType that represents @type_token in @image
 */
MonoType *
mono_type_get_checked (MonoImage *image, guint32 type_token, MonoGenericContext *context, MonoError *error)
{
	MonoType *type = NULL;
	gboolean inflated = FALSE;

	mono_error_init (error);

	//FIXME: this will not fix the very issue for which mono_type_get_full exists -but how to do it then?
	if (image_is_dynamic (image)) {
		MonoClass *klass = (MonoClass *)mono_lookup_dynamic_token (image, type_token, context, error);
		return_val_if_nok (error, NULL);
		return mono_class_get_type (klass);
	}

	if ((type_token & 0xff000000) != MONO_TOKEN_TYPE_SPEC) {
		MonoClass *klass = mono_class_get_checked (image, type_token, error);

		if (!klass) {
			return NULL;
		}

		g_assert (klass);
		return mono_class_get_type (klass);
	}

	type = mono_type_retrieve_from_typespec (image, type_token, context, &inflated, error);

	if (!type) {
		return NULL;
	}

	if (inflated) {
		MonoType *tmp = type;
		type = mono_class_get_type (mono_class_from_mono_type (type));
		/* FIXME: This is a workaround fo the fact that a typespec token sometimes reference to the generic type definition.
		 * A MonoClass::byval_arg of a generic type definion has type CLASS.
		 * Some parts of mono create a GENERICINST to reference a generic type definition and this generates confict with byval_arg.
		 *
		 * The long term solution is to chaise this places and make then set MonoType::type correctly.
		 * */
		if (type->type != tmp->type)
			type = tmp;
		else
			mono_metadata_free_type (tmp);
	}
	return type;
}

/**
 * mono_class_get:
 * @image: image where the class token will be looked up.
 * @type_token: a type token from the image
 *
 * Returns the MonoClass with the given @type_token on the @image
 */
MonoClass *
mono_class_get (MonoImage *image, guint32 type_token)
{
	return mono_class_get_full (image, type_token, NULL);
}

/**
 * mono_image_init_name_cache:
 *
 *  Initializes the class name cache stored in image->name_cache.
 *
 * LOCKING: Acquires the corresponding image lock.
 */
void
mono_image_init_name_cache (MonoImage *image)
{
	MonoTableInfo  *t = &image->tables [MONO_TABLE_TYPEDEF];
	guint32 cols [MONO_TYPEDEF_SIZE];
	const char *name;
	const char *nspace;
	guint32 i, visib, nspace_index;
	GHashTable *name_cache2, *nspace_table, *the_name_cache;

	if (image->name_cache)
		return;

	the_name_cache = g_hash_table_new (g_str_hash, g_str_equal);

	if (image_is_dynamic (image)) {
		mono_image_lock (image);
		if (image->name_cache) {
			/* Somebody initialized it before us */
			g_hash_table_destroy (the_name_cache);
		} else {
			mono_atomic_store_release (&image->name_cache, the_name_cache);
		}
		mono_image_unlock (image);
		return;
	}

	/* Temporary hash table to avoid lookups in the nspace_table */
	name_cache2 = g_hash_table_new (NULL, NULL);

	for (i = 1; i <= t->rows; ++i) {
		mono_metadata_decode_row (t, i - 1, cols, MONO_TYPEDEF_SIZE);
		visib = cols [MONO_TYPEDEF_FLAGS] & TYPE_ATTRIBUTE_VISIBILITY_MASK;
		/*
		 * Nested types are accessed from the nesting name.  We use the fact that nested types use different visibility flags
		 * than toplevel types, thus avoiding the need to grovel through the NESTED_TYPE table
		 */
		if (visib >= TYPE_ATTRIBUTE_NESTED_PUBLIC && visib <= TYPE_ATTRIBUTE_NESTED_FAM_OR_ASSEM)
			continue;
		name = mono_metadata_string_heap (image, cols [MONO_TYPEDEF_NAME]);
		nspace = mono_metadata_string_heap (image, cols [MONO_TYPEDEF_NAMESPACE]);

		nspace_index = cols [MONO_TYPEDEF_NAMESPACE];
		nspace_table = (GHashTable *)g_hash_table_lookup (name_cache2, GUINT_TO_POINTER (nspace_index));
		if (!nspace_table) {
			nspace_table = g_hash_table_new (g_str_hash, g_str_equal);
			g_hash_table_insert (the_name_cache, (char*)nspace, nspace_table);
			g_hash_table_insert (name_cache2, GUINT_TO_POINTER (nspace_index),
								 nspace_table);
		}
		g_hash_table_insert (nspace_table, (char *) name, GUINT_TO_POINTER (i));
	}

	/* Load type names from EXPORTEDTYPES table */
	{
		MonoTableInfo  *t = &image->tables [MONO_TABLE_EXPORTEDTYPE];
		guint32 cols [MONO_EXP_TYPE_SIZE];
		int i;

		for (i = 0; i < t->rows; ++i) {
			mono_metadata_decode_row (t, i, cols, MONO_EXP_TYPE_SIZE);

			guint32 impl = cols [MONO_EXP_TYPE_IMPLEMENTATION];
			if ((impl & MONO_IMPLEMENTATION_MASK) == MONO_IMPLEMENTATION_EXP_TYPE)
				/* Nested type */
				continue;

			name = mono_metadata_string_heap (image, cols [MONO_EXP_TYPE_NAME]);
			nspace = mono_metadata_string_heap (image, cols [MONO_EXP_TYPE_NAMESPACE]);

			nspace_index = cols [MONO_EXP_TYPE_NAMESPACE];
			nspace_table = (GHashTable *)g_hash_table_lookup (name_cache2, GUINT_TO_POINTER (nspace_index));
			if (!nspace_table) {
				nspace_table = g_hash_table_new (g_str_hash, g_str_equal);
				g_hash_table_insert (the_name_cache, (char*)nspace, nspace_table);
				g_hash_table_insert (name_cache2, GUINT_TO_POINTER (nspace_index),
									 nspace_table);
			}
			g_hash_table_insert (nspace_table, (char *) name, GUINT_TO_POINTER (mono_metadata_make_token (MONO_TABLE_EXPORTEDTYPE, i + 1)));
		}
	}

	g_hash_table_destroy (name_cache2);

	mono_image_lock (image);
	if (image->name_cache) {
		/* Somebody initialized it before us */
		g_hash_table_destroy (the_name_cache);
	} else {
		mono_atomic_store_release (&image->name_cache, the_name_cache);
	}
	mono_image_unlock (image);
}

/*FIXME Only dynamic assemblies should allow this operation.*/
void
mono_image_add_to_name_cache (MonoImage *image, const char *nspace, 
							  const char *name, guint32 index)
{
	GHashTable *nspace_table;
	GHashTable *name_cache;
	guint32 old_index;

	mono_image_init_name_cache (image);
	mono_image_lock (image);

	name_cache = image->name_cache;
	if (!(nspace_table = (GHashTable *)g_hash_table_lookup (name_cache, nspace))) {
		nspace_table = g_hash_table_new (g_str_hash, g_str_equal);
		g_hash_table_insert (name_cache, (char *)nspace, (char *)nspace_table);
	}

	if ((old_index = GPOINTER_TO_UINT (g_hash_table_lookup (nspace_table, (char*) name))))
		g_error ("overrwritting old token %x on image %s for type %s::%s", old_index, image->name, nspace, name);

	g_hash_table_insert (nspace_table, (char *) name, GUINT_TO_POINTER (index));

	mono_image_unlock (image);
}

typedef struct {
	gconstpointer key;
	gpointer value;
} FindUserData;

static void
find_nocase (gpointer key, gpointer value, gpointer user_data)
{
	char *name = (char*)key;
	FindUserData *data = (FindUserData*)user_data;

	if (!data->value && (mono_utf8_strcasecmp (name, (char*)data->key) == 0))
		data->value = value;
}

/**
 * mono_class_from_name_case:
 * @image: The MonoImage where the type is looked up in
 * @name_space: the type namespace
 * @name: the type short name.
 * @deprecated: use the mono_class_from_name_case_checked variant instead.
 *
 * Obtains a MonoClass with a given namespace and a given name which
 * is located in the given MonoImage.   The namespace and name
 * lookups are case insensitive.
 */
MonoClass *
mono_class_from_name_case (MonoImage *image, const char* name_space, const char *name)
{
	MonoError error;
	MonoClass *res = mono_class_from_name_case_checked (image, name_space, name, &error);
	mono_error_cleanup (&error);

	return res;
}

/**
 * mono_class_from_name_case:
 * @image: The MonoImage where the type is looked up in
 * @name_space: the type namespace
 * @name: the type short name.
 * @error: if 
 *
 * Obtains a MonoClass with a given namespace and a given name which
 * is located in the given MonoImage.   The namespace and name
 * lookups are case insensitive.
 *
 * Returns: The MonoClass if the given namespace and name were found, or NULL if it
 * was not found.   The @error object will contain information about the problem
 * in that case.
 */
MonoClass *
mono_class_from_name_case_checked (MonoImage *image, const char *name_space, const char *name, MonoError *error)
{
	MonoTableInfo  *t = &image->tables [MONO_TABLE_TYPEDEF];
	guint32 cols [MONO_TYPEDEF_SIZE];
	const char *n;
	const char *nspace;
	guint32 i, visib;

	mono_error_init (error);

	if (image_is_dynamic (image)) {
		guint32 token = 0;
		FindUserData user_data;

		mono_image_init_name_cache (image);
		mono_image_lock (image);

		user_data.key = name_space;
		user_data.value = NULL;
		g_hash_table_foreach (image->name_cache, find_nocase, &user_data);

		if (user_data.value) {
			GHashTable *nspace_table = (GHashTable*)user_data.value;

			user_data.key = name;
			user_data.value = NULL;

			g_hash_table_foreach (nspace_table, find_nocase, &user_data);
			
			if (user_data.value)
				token = GPOINTER_TO_UINT (user_data.value);
		}

		mono_image_unlock (image);
		
		if (token)
			return mono_class_get_checked (image, MONO_TOKEN_TYPE_DEF | token, error);
		else
			return NULL;

	}

	/* add a cache if needed */
	for (i = 1; i <= t->rows; ++i) {
		mono_metadata_decode_row (t, i - 1, cols, MONO_TYPEDEF_SIZE);
		visib = cols [MONO_TYPEDEF_FLAGS] & TYPE_ATTRIBUTE_VISIBILITY_MASK;
		/*
		 * Nested types are accessed from the nesting name.  We use the fact that nested types use different visibility flags
		 * than toplevel types, thus avoiding the need to grovel through the NESTED_TYPE table
		 */
		if (visib >= TYPE_ATTRIBUTE_NESTED_PUBLIC && visib <= TYPE_ATTRIBUTE_NESTED_FAM_OR_ASSEM)
			continue;
		n = mono_metadata_string_heap (image, cols [MONO_TYPEDEF_NAME]);
		nspace = mono_metadata_string_heap (image, cols [MONO_TYPEDEF_NAMESPACE]);
		if (mono_utf8_strcasecmp (n, name) == 0 && mono_utf8_strcasecmp (nspace, name_space) == 0)
			return mono_class_get_checked (image, MONO_TOKEN_TYPE_DEF | i, error);
	}
	return NULL;
}

static MonoClass*
return_nested_in (MonoClass *klass, char *nested)
{
	MonoClass *found;
	char *s = strchr (nested, '/');
	gpointer iter = NULL;

	if (s) {
		*s = 0;
		s++;
	}

	while ((found = mono_class_get_nested_types (klass, &iter))) {
		if (strcmp (found->name, nested) == 0) {
			if (s)
				return return_nested_in (found, s);
			return found;
		}
	}
	return NULL;
}

static MonoClass*
search_modules (MonoImage *image, const char *name_space, const char *name, MonoError *error)
{
	MonoTableInfo *file_table = &image->tables [MONO_TABLE_FILE];
	MonoImage *file_image;
	MonoClass *klass;
	int i;

	mono_error_init (error);

	/* 
	 * The EXPORTEDTYPES table only contains public types, so have to search the
	 * modules as well.
	 * Note: image->modules contains the contents of the MODULEREF table, while
	 * the real module list is in the FILE table.
	 */
	for (i = 0; i < file_table->rows; i++) {
		guint32 cols [MONO_FILE_SIZE];
		mono_metadata_decode_row (file_table, i, cols, MONO_FILE_SIZE);
		if (cols [MONO_FILE_FLAGS] == FILE_CONTAINS_NO_METADATA)
			continue;

		file_image = mono_image_load_file_for_image_checked (image, i + 1, error);
		if (file_image) {
			klass = mono_class_from_name_checked (file_image, name_space, name, error);
			if (klass || !is_ok (error))
				return klass;
		}
	}

	return NULL;
}

static MonoClass *
mono_class_from_name_checked_aux (MonoImage *image, const char* name_space, const char *name, GHashTable* visited_images, MonoError *error)
{
	GHashTable *nspace_table;
	MonoImage *loaded_image;
	guint32 token = 0;
	int i;
	MonoClass *klass;
	char *nested;
	char buf [1024];

	mono_error_init (error);

	// Checking visited images avoids stack overflows when cyclic references exist.
	if (g_hash_table_lookup (visited_images, image))
		return NULL;

	g_hash_table_insert (visited_images, image, GUINT_TO_POINTER(1));

	if ((nested = strchr (name, '/'))) {
		int pos = nested - name;
		int len = strlen (name);
		if (len > 1023)
			return NULL;
		memcpy (buf, name, len + 1);
		buf [pos] = 0;
		nested = buf + pos + 1;
		name = buf;
	}

	/* FIXME: get_class_from_name () can't handle types in the EXPORTEDTYPE table */
	if (get_class_from_name && image->tables [MONO_TABLE_EXPORTEDTYPE].rows == 0) {
		gboolean res = get_class_from_name (image, name_space, name, &klass);
		if (res) {
			if (!klass) {
				klass = search_modules (image, name_space, name, error);
				if (!is_ok (error))
					return NULL;
			}
			if (nested)
				return klass ? return_nested_in (klass, nested) : NULL;
			else
				return klass;
		}
	}

	mono_image_init_name_cache (image);
	mono_image_lock (image);

	nspace_table = (GHashTable *)g_hash_table_lookup (image->name_cache, name_space);

	if (nspace_table)
		token = GPOINTER_TO_UINT (g_hash_table_lookup (nspace_table, name));

	mono_image_unlock (image);

	if (!token && image_is_dynamic (image) && image->modules) {
		/* Search modules as well */
		for (i = 0; i < image->module_count; ++i) {
			MonoImage *module = image->modules [i];

			klass = mono_class_from_name_checked (module, name_space, name, error);
			if (klass || !is_ok (error))
				return klass;
		}
	}

	if (!token) {
		klass = search_modules (image, name_space, name, error);
		if (klass || !is_ok (error))
			return klass;
		return NULL;
	}

	if (mono_metadata_token_table (token) == MONO_TABLE_EXPORTEDTYPE) {
		MonoTableInfo  *t = &image->tables [MONO_TABLE_EXPORTEDTYPE];
		guint32 cols [MONO_EXP_TYPE_SIZE];
		guint32 idx, impl;

		idx = mono_metadata_token_index (token);

		mono_metadata_decode_row (t, idx - 1, cols, MONO_EXP_TYPE_SIZE);

		impl = cols [MONO_EXP_TYPE_IMPLEMENTATION];
		if ((impl & MONO_IMPLEMENTATION_MASK) == MONO_IMPLEMENTATION_FILE) {
			loaded_image = mono_assembly_load_module_checked (image->assembly, impl >> MONO_IMPLEMENTATION_BITS, error);
			if (!loaded_image)
				return NULL;
			klass = mono_class_from_name_checked_aux (loaded_image, name_space, name, visited_images, error);
			if (nested)
				return klass ? return_nested_in (klass, nested) : NULL;
			return klass;
		} else if ((impl & MONO_IMPLEMENTATION_MASK) == MONO_IMPLEMENTATION_ASSEMBLYREF) {
			guint32 assembly_idx;

			assembly_idx = impl >> MONO_IMPLEMENTATION_BITS;

			mono_assembly_load_reference (image, assembly_idx - 1);
			g_assert (image->references [assembly_idx - 1]);
			if (image->references [assembly_idx - 1] == (gpointer)-1)
				return NULL;			
			klass = mono_class_from_name_checked_aux (image->references [assembly_idx - 1]->image, name_space, name, visited_images, error);
			if (nested)
				return klass ? return_nested_in (klass, nested) : NULL;
			return klass;
		} else {
			g_assert_not_reached ();
		}
	}

	token = MONO_TOKEN_TYPE_DEF | token;

	klass = mono_class_get_checked (image, token, error);
	if (nested)
		return return_nested_in (klass, nested);
	return klass;
}

/**
 * mono_class_from_name_checked:
 * @image: The MonoImage where the type is looked up in
 * @name_space: the type namespace
 * @name: the type short name.
 *
 * Obtains a MonoClass with a given namespace and a given name which
 * is located in the given MonoImage.
 *
 * Works like mono_class_from_name, but error handling is tricky. It can return NULL and have no error
 * set if the class was not found or it will return NULL and set the error if there was a loading error.
 */
MonoClass *
mono_class_from_name_checked (MonoImage *image, const char* name_space, const char *name, MonoError *error)
{
	MonoClass *klass;
	GHashTable *visited_images;

	visited_images = g_hash_table_new (g_direct_hash, g_direct_equal);

	klass = mono_class_from_name_checked_aux (image, name_space, name, visited_images, error);

	g_hash_table_destroy (visited_images);

	return klass;
}

/**
 * mono_class_from_name:
 * @image: The MonoImage where the type is looked up in
 * @name_space: the type namespace
 * @name: the type short name.
 *
 * Obtains a MonoClass with a given namespace and a given name which
 * is located in the given MonoImage.
 *
 * To reference nested classes, use the "/" character as a separator.
 * For example use "Foo/Bar" to reference the class Bar that is nested
 * inside Foo, like this: "class Foo { class Bar {} }".
 */
MonoClass *
mono_class_from_name (MonoImage *image, const char* name_space, const char *name)
{
	MonoError error;
	MonoClass *klass;

	klass = mono_class_from_name_checked (image, name_space, name, &error);
	mono_error_cleanup (&error); /* FIXME Don't swallow the error */

	return klass;
}

/**
 * mono_class_load_from_name:
 * @image: The MonoImage where the type is looked up in
 * @name_space: the type namespace
 * @name: the type short name.
 *
 * This function works exactly like mono_class_from_name but it will abort if the class is not found.
 * This function should be used by the runtime for critical types to which there's no way to recover but crash
 * If they are missing. Thing of System.Object or System.String.
 */
MonoClass *
mono_class_load_from_name (MonoImage *image, const char* name_space, const char *name)
{
	MonoError error;
	MonoClass *klass;

	klass = mono_class_from_name_checked (image, name_space, name, &error);
	if (!klass)
		g_error ("Runtime critical type %s.%s not found", name_space, name);
	if (!mono_error_ok (&error))
		g_error ("Could not load runtime critical type %s.%s due to %s", name_space, name, mono_error_get_message (&error));
	return klass;
}

/**
 * mono_class_try_load_from_name:
 * @image: The MonoImage where the type is looked up in
 * @name_space: the type namespace
 * @name: the type short name.
 *
 * This function tries to load a type, returning the class was found or NULL otherwise.
 * This function should be used by the runtime when probing for optional types, those that could have being linked out.
 *
 * Big design consideration. This function aborts if there was an error loading the type. This prevents us from missing
 * a type that we would otherwise assume to be available but was not due some error.
 *
 */
MonoClass*
mono_class_try_load_from_name (MonoImage *image, const char* name_space, const char *name)
{
	MonoError error;
	MonoClass *klass;

	klass = mono_class_from_name_checked (image, name_space, name, &error);
	if (!mono_error_ok (&error))
		g_error ("Could not load runtime critical type %s.%s due to %s", name_space, name, mono_error_get_message (&error));
	return klass;
}


/**
 * mono_class_is_subclass_of:
 * @klass: class to probe if it is a subclass of another one
 * @klassc: the class we suspect is the base class
 * @check_interfaces: whether we should perform interface checks
 *
 * This method determines whether @klass is a subclass of @klassc.
 *
 * If the @check_interfaces flag is set, then if @klassc is an interface
 * this method return TRUE if the @klass implements the interface or
 * if @klass is an interface, if one of its base classes is @klass.
 *
 * If @check_interfaces is false then, then if @klass is not an interface
 * then it returns TRUE if the @klass is a subclass of @klassc.
 *
 * if @klass is an interface and @klassc is System.Object, then this function
 * return true.
 *
 */
gboolean
mono_class_is_subclass_of (MonoClass *klass, MonoClass *klassc, 
			   gboolean check_interfaces)
{
	/* FIXME test for interfaces with variant generic arguments */
	mono_class_init (klass);
	mono_class_init (klassc);
	
	if (check_interfaces && MONO_CLASS_IS_INTERFACE (klassc) && !MONO_CLASS_IS_INTERFACE (klass)) {
		if (MONO_CLASS_IMPLEMENTS_INTERFACE (klass, klassc->interface_id))
			return TRUE;
	} else if (check_interfaces && MONO_CLASS_IS_INTERFACE (klassc) && MONO_CLASS_IS_INTERFACE (klass)) {
		int i;

		for (i = 0; i < klass->interface_count; i ++) {
			MonoClass *ic =  klass->interfaces [i];
			if (ic == klassc)
				return TRUE;
		}
	} else {
		if (!MONO_CLASS_IS_INTERFACE (klass) && mono_class_has_parent (klass, klassc))
			return TRUE;
	}

	/* 
	 * MS.NET thinks interfaces are a subclass of Object, so we think it as
	 * well.
	 */
	if (klassc == mono_defaults.object_class)
		return TRUE;

	return FALSE;
}

static gboolean
mono_type_is_generic_argument (MonoType *type)
{
	return type->type == MONO_TYPE_VAR || type->type == MONO_TYPE_MVAR;
}

gboolean
mono_class_has_variant_generic_params (MonoClass *klass)
{
	int i;
	MonoGenericContainer *container;

	if (!klass->generic_class)
		return FALSE;

	container = klass->generic_class->container_class->generic_container;

	for (i = 0; i < container->type_argc; ++i)
		if (mono_generic_container_get_param_info (container, i)->flags & (MONO_GEN_PARAM_VARIANT|MONO_GEN_PARAM_COVARIANT))
			return TRUE;

	return FALSE;
}

static gboolean
mono_gparam_is_reference_conversible (MonoClass *target, MonoClass *candidate, gboolean check_for_reference_conv)
{
	if (target == candidate)
		return TRUE;

	if (check_for_reference_conv &&
		mono_type_is_generic_argument (&target->byval_arg) &&
		mono_type_is_generic_argument (&candidate->byval_arg)) {
		MonoGenericParam *gparam = candidate->byval_arg.data.generic_param;
		MonoGenericParamInfo *pinfo = mono_generic_param_info (gparam);

		if (!pinfo || (pinfo->flags & GENERIC_PARAMETER_ATTRIBUTE_REFERENCE_TYPE_CONSTRAINT) == 0)
			return FALSE;
	}
	if (!mono_class_is_assignable_from (target, candidate))
		return FALSE;
	return TRUE;
}

/**
 * @container the generic container from the GTD
 * @klass: the class to be assigned to
 * @oklass: the source class
 * 
 * Both @klass and @oklass must be instances of the same generic interface.
 *
 * Returns: TRUE if @klass can be assigned to a @klass variable
 */
gboolean
mono_class_is_variant_compatible (MonoClass *klass, MonoClass *oklass, gboolean check_for_reference_conv)
{
	int j;
	MonoType **klass_argv, **oklass_argv;
	MonoClass *klass_gtd = mono_class_get_generic_type_definition (klass);
	MonoGenericContainer *container = klass_gtd->generic_container;

	if (klass == oklass)
		return TRUE;

	/*Viable candidates are instances of the same generic interface*/
	if (mono_class_get_generic_type_definition (oklass) != klass_gtd || oklass == klass_gtd)
		return FALSE;

	klass_argv = &klass->generic_class->context.class_inst->type_argv [0];
	oklass_argv = &oklass->generic_class->context.class_inst->type_argv [0];

	for (j = 0; j < container->type_argc; ++j) {
		MonoClass *param1_class = mono_class_from_mono_type (klass_argv [j]);
		MonoClass *param2_class = mono_class_from_mono_type (oklass_argv [j]);

		if (param1_class->valuetype != param2_class->valuetype || (param1_class->valuetype && param1_class != param2_class))
			return FALSE;

		/*
		 * The _VARIANT and _COVARIANT constants should read _COVARIANT and
		 * _CONTRAVARIANT, but they are in a public header so we can't fix it.
		 */
		if (param1_class != param2_class) {
			if (mono_generic_container_get_param_info (container, j)->flags & MONO_GEN_PARAM_VARIANT) {
				if (!mono_gparam_is_reference_conversible (param1_class, param2_class, check_for_reference_conv))
					return FALSE;
			} else if (mono_generic_container_get_param_info (container, j)->flags & MONO_GEN_PARAM_COVARIANT) {
				if (!mono_gparam_is_reference_conversible (param2_class, param1_class, check_for_reference_conv))
					return FALSE;
			} else
				return FALSE;
		}
	}
	return TRUE;
}

static gboolean
mono_gparam_is_assignable_from (MonoClass *target, MonoClass *candidate)
{
	MonoGenericParam *gparam, *ogparam;
	MonoGenericParamInfo *tinfo, *cinfo;
	MonoClass **candidate_class;
	gboolean class_constraint_satisfied, valuetype_constraint_satisfied;
	int tmask, cmask;

	if (target == candidate)
		return TRUE;
	if (target->byval_arg.type != candidate->byval_arg.type)
		return FALSE;

	gparam = target->byval_arg.data.generic_param;
	ogparam = candidate->byval_arg.data.generic_param;
	tinfo = mono_generic_param_info (gparam);
	cinfo = mono_generic_param_info (ogparam);

	class_constraint_satisfied = FALSE;
	valuetype_constraint_satisfied = FALSE;

	/*candidate must have a super set of target's special constraints*/
	tmask = tinfo->flags & GENERIC_PARAMETER_ATTRIBUTE_SPECIAL_CONSTRAINTS_MASK;
	cmask = cinfo->flags & GENERIC_PARAMETER_ATTRIBUTE_SPECIAL_CONSTRAINTS_MASK;

	if (cinfo->constraints) {
		for (candidate_class = cinfo->constraints; *candidate_class; ++candidate_class) {
			MonoClass *cc = *candidate_class;

			if (mono_type_is_reference (&cc->byval_arg) && !MONO_CLASS_IS_INTERFACE (cc))
				class_constraint_satisfied = TRUE;
			else if (!mono_type_is_reference (&cc->byval_arg) && !MONO_CLASS_IS_INTERFACE (cc))
				valuetype_constraint_satisfied = TRUE;
		}
	}
	class_constraint_satisfied |= (cmask & GENERIC_PARAMETER_ATTRIBUTE_REFERENCE_TYPE_CONSTRAINT) != 0;
	valuetype_constraint_satisfied |= (cmask & GENERIC_PARAMETER_ATTRIBUTE_VALUE_TYPE_CONSTRAINT) != 0;

	if ((tmask & GENERIC_PARAMETER_ATTRIBUTE_REFERENCE_TYPE_CONSTRAINT) && !class_constraint_satisfied)
		return FALSE;
	if ((tmask & GENERIC_PARAMETER_ATTRIBUTE_VALUE_TYPE_CONSTRAINT) && !valuetype_constraint_satisfied)
		return FALSE;
	if ((tmask & GENERIC_PARAMETER_ATTRIBUTE_CONSTRUCTOR_CONSTRAINT) && !((cmask & GENERIC_PARAMETER_ATTRIBUTE_CONSTRUCTOR_CONSTRAINT) ||
		valuetype_constraint_satisfied)) {
		return FALSE;
	}


	/*candidate type constraints must be a superset of target's*/
	if (tinfo->constraints) {
		MonoClass **target_class;
		for (target_class = tinfo->constraints; *target_class; ++target_class) {
			MonoClass *tc = *target_class;

			/*
			 * A constraint from @target might inflate into @candidate itself and in that case we don't need
			 * check it's constraints since it satisfy the constraint by itself.
			 */
			if (mono_metadata_type_equal (&tc->byval_arg, &candidate->byval_arg))
				continue;

			if (!cinfo->constraints)
				return FALSE;

			for (candidate_class = cinfo->constraints; *candidate_class; ++candidate_class) {
				MonoClass *cc = *candidate_class;

				if (mono_class_is_assignable_from (tc, cc))
					break;

				/*
				 * This happens when we have the following:
				 *
				 * Bar<K> where K : IFace
				 * Foo<T, U> where T : U where U : IFace
				 * 	...
				 * 	Bar<T> <- T here satisfy K constraint transitively through to U's constraint
				 *
				 */
				if (mono_type_is_generic_argument (&cc->byval_arg)) {
					if (mono_gparam_is_assignable_from (target, cc))
						break;
				}
			}
			if (!*candidate_class)
				return FALSE;
		}
	}

	/*candidate itself must have a constraint that satisfy target*/
	if (cinfo->constraints) {
		for (candidate_class = cinfo->constraints; *candidate_class; ++candidate_class) {
			MonoClass *cc = *candidate_class;
			if (mono_class_is_assignable_from (target, cc))
				return TRUE;
		}
	}
	return FALSE;
}

/**
 * mono_class_is_assignable_from:
 * @klass: the class to be assigned to
 * @oklass: the source class
 *
 * Returns: TRUE if an instance of object oklass can be assigned to an
 * instance of object @klass
 */
gboolean
mono_class_is_assignable_from (MonoClass *klass, MonoClass *oklass)
{
	MonoError error;
	/*FIXME this will cause a lot of irrelevant stuff to be loaded.*/
	if (!klass->inited)
		mono_class_init (klass);

	if (!oklass->inited)
		mono_class_init (oklass);

	if (mono_class_has_failure (klass) || mono_class_has_failure  (oklass))
		return FALSE;

	if (mono_type_is_generic_argument (&klass->byval_arg)) {
		if (!mono_type_is_generic_argument (&oklass->byval_arg))
			return FALSE;
		return mono_gparam_is_assignable_from (klass, oklass);
	}

	if (MONO_CLASS_IS_INTERFACE (klass)) {
		if ((oklass->byval_arg.type == MONO_TYPE_VAR) || (oklass->byval_arg.type == MONO_TYPE_MVAR)) {
			MonoGenericParam *gparam = oklass->byval_arg.data.generic_param;
			MonoClass **constraints = mono_generic_container_get_param_info (gparam->owner, gparam->num)->constraints;
			int i;

			if (constraints) {
				for (i = 0; constraints [i]; ++i) {
					if (mono_class_is_assignable_from (klass, constraints [i]))
						return TRUE;
				}
			}

			return FALSE;
		}

		/* interface_offsets might not be set for dynamic classes */
		if (oklass->ref_info_handle && !oklass->interface_bitmap) {
			/* 
			 * oklass might be a generic type parameter but they have 
			 * interface_offsets set.
			 */
 			gboolean result = mono_reflection_call_is_assignable_to (oklass, klass, &error);
			if (!is_ok (&error)) {
				mono_error_cleanup (&error);
				return FALSE;
			}
			return result;
		}
		if (!oklass->interface_bitmap)
			/* Happens with generic instances of not-yet created dynamic types */
			return FALSE;
		if (MONO_CLASS_IMPLEMENTS_INTERFACE (oklass, klass->interface_id))
			return TRUE;

		if (mono_class_has_variant_generic_params (klass)) {
			int i;
			mono_class_setup_interfaces (oklass, &error);
			if (!mono_error_ok (&error)) {
				mono_error_cleanup (&error);
				return FALSE;
			}

			/*klass is a generic variant interface, We need to extract from oklass a list of ifaces which are viable candidates.*/
			for (i = 0; i < oklass->interface_offsets_count; ++i) {
				MonoClass *iface = oklass->interfaces_packed [i];

				if (mono_class_is_variant_compatible (klass, iface, FALSE))
					return TRUE;
			}
		}
		return FALSE;
	} else if (klass->delegate) {
		if (mono_class_has_variant_generic_params (klass) && mono_class_is_variant_compatible (klass, oklass, FALSE))
			return TRUE;
	}else if (klass->rank) {
		MonoClass *eclass, *eoclass;

		if (oklass->rank != klass->rank)
			return FALSE;

		/* vectors vs. one dimensional arrays */
		if (oklass->byval_arg.type != klass->byval_arg.type)
			return FALSE;

		eclass = klass->cast_class;
		eoclass = oklass->cast_class;

		/* 
		 * a is b does not imply a[] is b[] when a is a valuetype, and
		 * b is a reference type.
		 */

		if (eoclass->valuetype) {
			if ((eclass == mono_defaults.enum_class) || 
				(eclass == mono_defaults.enum_class->parent) ||
				(eclass == mono_defaults.object_class))
				return FALSE;
		}

		return mono_class_is_assignable_from (klass->cast_class, oklass->cast_class);
	} else if (mono_class_is_nullable (klass)) {
		if (mono_class_is_nullable (oklass))
			return mono_class_is_assignable_from (klass->cast_class, oklass->cast_class);
		else
			return mono_class_is_assignable_from (klass->cast_class, oklass);
	} else if (klass == mono_defaults.object_class)
		return TRUE;

	return mono_class_has_parent (oklass, klass);
}	

/*Check if @oklass is variant compatible with @klass.*/
static gboolean
mono_class_is_variant_compatible_slow (MonoClass *klass, MonoClass *oklass)
{
	int j;
	MonoType **klass_argv, **oklass_argv;
	MonoClass *klass_gtd = mono_class_get_generic_type_definition (klass);
	MonoGenericContainer *container = klass_gtd->generic_container;

	/*Viable candidates are instances of the same generic interface*/
	if (mono_class_get_generic_type_definition (oklass) != klass_gtd || oklass == klass_gtd)
		return FALSE;

	klass_argv = &klass->generic_class->context.class_inst->type_argv [0];
	oklass_argv = &oklass->generic_class->context.class_inst->type_argv [0];

	for (j = 0; j < container->type_argc; ++j) {
		MonoClass *param1_class = mono_class_from_mono_type (klass_argv [j]);
		MonoClass *param2_class = mono_class_from_mono_type (oklass_argv [j]);

		if (param1_class->valuetype != param2_class->valuetype)
			return FALSE;

		/*
		 * The _VARIANT and _COVARIANT constants should read _COVARIANT and
		 * _CONTRAVARIANT, but they are in a public header so we can't fix it.
		 */
		if (param1_class != param2_class) {
			if (mono_generic_container_get_param_info (container, j)->flags & MONO_GEN_PARAM_VARIANT) {
				if (!mono_class_is_assignable_from_slow (param1_class, param2_class))
					return FALSE;
			} else if (mono_generic_container_get_param_info (container, j)->flags & MONO_GEN_PARAM_COVARIANT) {
				if (!mono_class_is_assignable_from_slow (param2_class, param1_class))
					return FALSE;
			} else
				return FALSE;
		}
	}
	return TRUE;
}
/*Check if @candidate implements the interface @target*/
static gboolean
mono_class_implement_interface_slow (MonoClass *target, MonoClass *candidate)
{
	MonoError error;
	int i;
	gboolean is_variant = mono_class_has_variant_generic_params (target);

	if (is_variant && MONO_CLASS_IS_INTERFACE (candidate)) {
		if (mono_class_is_variant_compatible_slow (target, candidate))
			return TRUE;
	}

	do {
		if (candidate == target)
			return TRUE;

		/*A TypeBuilder can have more interfaces on tb->interfaces than on candidate->interfaces*/
		if (image_is_dynamic (candidate->image) && !candidate->wastypebuilder) {
			MonoReflectionTypeBuilder *tb = (MonoReflectionTypeBuilder *)mono_class_get_ref_info (candidate);
			int j;
			if (tb && tb->interfaces) {
				for (j = mono_array_length (tb->interfaces) - 1; j >= 0; --j) {
					MonoReflectionType *iface = mono_array_get (tb->interfaces, MonoReflectionType*, j);
					MonoClass *iface_class;

					/* we can't realize the type here since it can do pretty much anything. */
					if (!iface->type)
						continue;
					iface_class = mono_class_from_mono_type (iface->type);
					if (iface_class == target)
						return TRUE;
					if (is_variant && mono_class_is_variant_compatible_slow (target, iface_class))
						return TRUE;
					if (mono_class_implement_interface_slow (target, iface_class))
						return TRUE;
				}
			}
		} else {
			/*setup_interfaces don't mono_class_init anything*/
			/*FIXME this doesn't handle primitive type arrays.
			ICollection<sbyte> x byte [] won't work because candidate->interfaces, for byte[], won't have IList<sbyte>.
			A possible way to fix this would be to move that to setup_interfaces from setup_interface_offsets.
			*/
			mono_class_setup_interfaces (candidate, &error);
			if (!mono_error_ok (&error)) {
				mono_error_cleanup (&error);
				return FALSE;
			}

			for (i = 0; i < candidate->interface_count; ++i) {
				if (candidate->interfaces [i] == target)
					return TRUE;
				
				if (is_variant && mono_class_is_variant_compatible_slow (target, candidate->interfaces [i]))
					return TRUE;

				 if (mono_class_implement_interface_slow (target, candidate->interfaces [i]))
					return TRUE;
			}
		}
		candidate = candidate->parent;
	} while (candidate);

	return FALSE;
}

/*
 * Check if @oklass can be assigned to @klass.
 * This function does the same as mono_class_is_assignable_from but is safe to be used from mono_class_init context.
 */
gboolean
mono_class_is_assignable_from_slow (MonoClass *target, MonoClass *candidate)
{
	if (candidate == target)
		return TRUE;
	if (target == mono_defaults.object_class)
		return TRUE;

	if (mono_class_has_parent (candidate, target))
		return TRUE;

	/*If target is not an interface there is no need to check them.*/
	if (MONO_CLASS_IS_INTERFACE (target))
		return mono_class_implement_interface_slow (target, candidate);

 	if (target->delegate && mono_class_has_variant_generic_params (target))
		return mono_class_is_variant_compatible (target, candidate, FALSE);

	if (target->rank) {
		MonoClass *eclass, *eoclass;

		if (target->rank != candidate->rank)
			return FALSE;

		/* vectors vs. one dimensional arrays */
		if (target->byval_arg.type != candidate->byval_arg.type)
			return FALSE;

		eclass = target->cast_class;
		eoclass = candidate->cast_class;

		/*
		 * a is b does not imply a[] is b[] when a is a valuetype, and
		 * b is a reference type.
		 */

		if (eoclass->valuetype) {
			if ((eclass == mono_defaults.enum_class) ||
				(eclass == mono_defaults.enum_class->parent) ||
				(eclass == mono_defaults.object_class))
				return FALSE;
		}

		return mono_class_is_assignable_from_slow (target->cast_class, candidate->cast_class);
	}
	/*FIXME properly handle nullables */
	/*FIXME properly handle (M)VAR */
	return FALSE;
}

/**
 * mono_class_get_cctor:
 * @klass: A MonoClass pointer
 *
 * Returns: The static constructor of @klass if it exists, NULL otherwise.
 */
MonoMethod*
mono_class_get_cctor (MonoClass *klass)
{
	MonoCachedClassInfo cached_info;

	if (image_is_dynamic (klass->image)) {
		/* 
		 * has_cctor is not set for these classes because mono_class_init () is
		 * not run for them.
		 */
		return mono_class_get_method_from_name_flags (klass, ".cctor", -1, METHOD_ATTRIBUTE_SPECIAL_NAME);
	}

	if (!klass->has_cctor)
		return NULL;

	if (mono_class_get_cached_class_info (klass, &cached_info)) {
		MonoError error;
		MonoMethod *result = mono_get_method_checked (klass->image, cached_info.cctor_token, klass, NULL, &error);
		if (!mono_error_ok (&error))
			g_error ("Could not lookup class cctor from cached metadata due to %s", mono_error_get_message (&error));
		return result;
	}

	if (klass->generic_class && !klass->methods)
		return mono_class_get_inflated_method (klass, mono_class_get_cctor (klass->generic_class->container_class));

	return mono_class_get_method_from_name_flags (klass, ".cctor", -1, METHOD_ATTRIBUTE_SPECIAL_NAME);
}

/**
 * mono_class_get_finalizer:
 * @klass: The MonoClass pointer
 *
 * Returns: The finalizer method of @klass if it exists, NULL otherwise.
 */
MonoMethod*
mono_class_get_finalizer (MonoClass *klass)
{
	MonoCachedClassInfo cached_info;

	if (!klass->inited)
		mono_class_init (klass);
	if (!mono_class_has_finalizer (klass))
		return NULL;

	if (mono_class_get_cached_class_info (klass, &cached_info)) {
		MonoError error;
		MonoMethod *result = mono_get_method_checked (cached_info.finalize_image, cached_info.finalize_token, NULL, NULL, &error);
		if (!mono_error_ok (&error))
			g_error ("Could not lookup finalizer from cached metadata due to %s", mono_error_get_message (&error));
		return result;
	}else {
		mono_class_setup_vtable (klass);
		return klass->vtable [finalize_slot];
	}
}

/**
 * mono_class_needs_cctor_run:
 * @klass: the MonoClass pointer
 * @caller: a MonoMethod describing the caller
 *
 * Determines whenever the class has a static constructor and whenever it
 * needs to be called when executing CALLER.
 */
gboolean
mono_class_needs_cctor_run (MonoClass *klass, MonoMethod *caller)
{
	MonoMethod *method;

	method = mono_class_get_cctor (klass);
	if (method)
		return (method == caller) ? FALSE : TRUE;
	else
		return FALSE;
}

/**
 * mono_class_array_element_size:
 * @klass: 
 *
 * Returns: The number of bytes an element of type @klass
 * uses when stored into an array.
 */
gint32
mono_class_array_element_size (MonoClass *klass)
{
	MonoType *type = &klass->byval_arg;
	
handle_enum:
	switch (type->type) {
	case MONO_TYPE_I1:
	case MONO_TYPE_U1:
	case MONO_TYPE_BOOLEAN:
		return 1;
	case MONO_TYPE_I2:
	case MONO_TYPE_U2:
	case MONO_TYPE_CHAR:
		return 2;
	case MONO_TYPE_I4:
	case MONO_TYPE_U4:
	case MONO_TYPE_R4:
		return 4;
	case MONO_TYPE_I:
	case MONO_TYPE_U:
	case MONO_TYPE_PTR:
	case MONO_TYPE_CLASS:
	case MONO_TYPE_STRING:
	case MONO_TYPE_OBJECT:
	case MONO_TYPE_SZARRAY:
	case MONO_TYPE_ARRAY: 
		return sizeof (gpointer);
	case MONO_TYPE_I8:
	case MONO_TYPE_U8:
	case MONO_TYPE_R8:
		return 8;
	case MONO_TYPE_VALUETYPE:
		if (type->data.klass->enumtype) {
			type = mono_class_enum_basetype (type->data.klass);
			klass = klass->element_class;
			goto handle_enum;
		}
		return mono_class_instance_size (klass) - sizeof (MonoObject);
	case MONO_TYPE_GENERICINST:
		type = &type->data.generic_class->container_class->byval_arg;
		goto handle_enum;
	case MONO_TYPE_VAR:
	case MONO_TYPE_MVAR: {
		int align;

		return mono_type_size (type, &align);
	}
	case MONO_TYPE_VOID:
		return 0;
		
	default:
		g_error ("unknown type 0x%02x in mono_class_array_element_size", type->type);
	}
	return -1;
}

/**
 * mono_array_element_size:
 * @ac: pointer to a #MonoArrayClass
 *
 * Returns: The size of single array element.
 */
gint32
mono_array_element_size (MonoClass *ac)
{
	g_assert (ac->rank);
	return ac->sizes.element_size;
}

gpointer
mono_ldtoken (MonoImage *image, guint32 token, MonoClass **handle_class,
	      MonoGenericContext *context)
{
	MonoError error;
	gpointer res = mono_ldtoken_checked (image, token, handle_class, context, &error);
	g_assert (mono_error_ok (&error));
	return res;
}

gpointer
mono_ldtoken_checked (MonoImage *image, guint32 token, MonoClass **handle_class,
	      MonoGenericContext *context, MonoError *error)
{
	mono_error_init (error);

	if (image_is_dynamic (image)) {
		MonoClass *tmp_handle_class;
		gpointer obj = mono_lookup_dynamic_token_class (image, token, TRUE, &tmp_handle_class, context, error);

		mono_error_assert_ok (error);
		g_assert (tmp_handle_class);
		if (handle_class)
			*handle_class = tmp_handle_class;

		if (tmp_handle_class == mono_defaults.typehandle_class)
			return &((MonoClass*)obj)->byval_arg;
		else
			return obj;
	}

	switch (token & 0xff000000) {
	case MONO_TOKEN_TYPE_DEF:
	case MONO_TOKEN_TYPE_REF:
	case MONO_TOKEN_TYPE_SPEC: {
		MonoType *type;
		if (handle_class)
			*handle_class = mono_defaults.typehandle_class;
		type = mono_type_get_checked (image, token, context, error);
		if (!type)
			return NULL;

		mono_class_init (mono_class_from_mono_type (type));
		/* We return a MonoType* as handle */
		return type;
	}
	case MONO_TOKEN_FIELD_DEF: {
		MonoClass *klass;
		guint32 type = mono_metadata_typedef_from_field (image, mono_metadata_token_index (token));
		if (!type) {
			mono_error_set_bad_image (error, image, "Bad ldtoken %x", token);
			return NULL;
		}
		if (handle_class)
			*handle_class = mono_defaults.fieldhandle_class;
		klass = mono_class_get_and_inflate_typespec_checked (image, MONO_TOKEN_TYPE_DEF | type, context, error);
		if (!klass)
			return NULL;

		mono_class_init (klass);
		return mono_class_get_field (klass, token);
	}
	case MONO_TOKEN_METHOD_DEF:
	case MONO_TOKEN_METHOD_SPEC: {
		MonoMethod *meth;
		meth = mono_get_method_checked (image, token, NULL, context, error);
		if (handle_class)
			*handle_class = mono_defaults.methodhandle_class;
		if (!meth)
			return NULL;

		return meth;
	}
	case MONO_TOKEN_MEMBER_REF: {
		guint32 cols [MONO_MEMBERREF_SIZE];
		const char *sig;
		mono_metadata_decode_row (&image->tables [MONO_TABLE_MEMBERREF], mono_metadata_token_index (token) - 1, cols, MONO_MEMBERREF_SIZE);
		sig = mono_metadata_blob_heap (image, cols [MONO_MEMBERREF_SIGNATURE]);
		mono_metadata_decode_blob_size (sig, &sig);
		if (*sig == 0x6) { /* it's a field */
			MonoClass *klass;
			MonoClassField *field;
			field = mono_field_from_token_checked (image, token, &klass, context, error);
			if (handle_class)
				*handle_class = mono_defaults.fieldhandle_class;
			return field;
		} else {
			MonoMethod *meth;
			meth = mono_get_method_checked (image, token, NULL, context, error);
			if (handle_class)
				*handle_class = mono_defaults.methodhandle_class;
			return meth;
		}
	}
	default:
		mono_error_set_bad_image (error, image, "Bad ldtoken %x", token);
	}
	return NULL;
}

gpointer
mono_lookup_dynamic_token (MonoImage *image, guint32 token, MonoGenericContext *context, MonoError *error)
{
	MonoClass *handle_class;
	mono_error_init (error);
	return mono_reflection_lookup_dynamic_token (image, token, TRUE, &handle_class, context, error);
}

gpointer
mono_lookup_dynamic_token_class (MonoImage *image, guint32 token, gboolean valid_token, MonoClass **handle_class, MonoGenericContext *context, MonoError *error)
{
	return mono_reflection_lookup_dynamic_token (image, token, valid_token, handle_class, context, error);
}

static MonoGetCachedClassInfo get_cached_class_info = NULL;

void
mono_install_get_cached_class_info (MonoGetCachedClassInfo func)
{
	get_cached_class_info = func;
}

static gboolean
mono_class_get_cached_class_info (MonoClass *klass, MonoCachedClassInfo *res)
{
	if (!get_cached_class_info)
		return FALSE;
	else
		return get_cached_class_info (klass, res);
}

void
mono_install_get_class_from_name (MonoGetClassFromName func)
{
	get_class_from_name = func;
}

/**
 * mono_class_get_image:
 *
 * Use this method to get the `MonoImage*` where this class came from.
 *
 * Returns: The image where this class is defined.
 */
MonoImage*
mono_class_get_image (MonoClass *klass)
{
	return klass->image;
}

/**
 * mono_class_get_element_class:
 * @klass: the MonoClass to act on
 *
 * Use this function to get the element class of an array.
 *
 * Returns: The element class of an array.
 */
MonoClass*
mono_class_get_element_class (MonoClass *klass)
{
	return klass->element_class;
}

/**
 * mono_class_is_valuetype:
 * @klass: the MonoClass to act on
 *
 * Use this method to determine if the provided `MonoClass*` represents a value type,
 * or a reference type.
 *
 * Returns: TRUE if the MonoClass represents a ValueType, FALSE if it represents a reference type.
 */
gboolean
mono_class_is_valuetype (MonoClass *klass)
{
	return klass->valuetype;
}

/**
 * mono_class_is_enum:
 * @klass: the MonoClass to act on
 *
 * Use this function to determine if the provided `MonoClass*` represents an enumeration.
 *
 * Returns: TRUE if the MonoClass represents an enumeration.
 */
gboolean
mono_class_is_enum (MonoClass *klass)
{
	return klass->enumtype;
}

/**
 * mono_class_enum_basetype:
 * @klass: the MonoClass to act on
 *
 * Use this function to get the underlying type for an enumeration value.
 * 
 * Returns: The underlying type representation for an enumeration.
 */
MonoType*
mono_class_enum_basetype (MonoClass *klass)
{
	if (klass->element_class == klass)
		/* SRE or broken types */
		return NULL;
	else
		return &klass->element_class->byval_arg;
}

/**
 * mono_class_get_parent
 * @klass: the MonoClass to act on
 *
 * Returns: The parent class for this class.
 */
MonoClass*
mono_class_get_parent (MonoClass *klass)
{
	return klass->parent;
}

/**
 * mono_class_get_nesting_type:
 * @klass: the MonoClass to act on
 *
 * Use this function to obtain the class that the provided `MonoClass*` is nested on.
 *
 * If the return is NULL, this indicates that this class is not nested.
 *
 * Returns: The container type where this type is nested or NULL if this type is not a nested type.
 */
MonoClass*
mono_class_get_nesting_type (MonoClass *klass)
{
	return klass->nested_in;
}

/**
 * mono_class_get_rank:
 * @klass: the MonoClass to act on
 *
 * Returns: The rank for the array (the number of dimensions).
 */
int
mono_class_get_rank (MonoClass *klass)
{
	return klass->rank;
}

/**
 * mono_class_get_flags:
 * @klass: the MonoClass to act on
 *
 * The type flags from the TypeDef table from the metadata.
 * see the TYPE_ATTRIBUTE_* definitions on tabledefs.h for the
 * different values.
 *
 * Returns: The flags from the TypeDef table.
 */
guint32
mono_class_get_flags (MonoClass *klass)
{
	return klass->flags;
}

/**
 * mono_class_get_name
 * @klass: the MonoClass to act on
 *
 * Returns: The name of the class.
 */
const char*
mono_class_get_name (MonoClass *klass)
{
	return klass->name;
}

/**
 * mono_class_get_namespace:
 * @klass: the MonoClass to act on
 *
 * Returns: The namespace of the class.
 */
const char*
mono_class_get_namespace (MonoClass *klass)
{
	return klass->name_space;
}

/**
 * mono_class_get_type:
 * @klass: the MonoClass to act on
 *
 * This method returns the internal Type representation for the class.
 *
 * Returns: The MonoType from the class.
 */
MonoType*
mono_class_get_type (MonoClass *klass)
{
	return &klass->byval_arg;
}

/**
 * mono_class_get_type_token:
 * @klass: the MonoClass to act on
 *
 * This method returns type token for the class.
 *
 * Returns: The type token for the class.
 */
guint32
mono_class_get_type_token (MonoClass *klass)
{
  return klass->type_token;
}

/**
 * mono_class_get_byref_type:
 * @klass: the MonoClass to act on
 *
 * 
 */
MonoType*
mono_class_get_byref_type (MonoClass *klass)
{
	return &klass->this_arg;
}

/**
 * mono_class_num_fields:
 * @klass: the MonoClass to act on
 *
 * Returns: The number of static and instance fields in the class.
 */
int
mono_class_num_fields (MonoClass *klass)
{
	return klass->field.count;
}

/**
 * mono_class_num_methods:
 * @klass: the MonoClass to act on
 *
 * Returns: The number of methods in the class.
 */
int
mono_class_num_methods (MonoClass *klass)
{
	return klass->method.count;
}

/**
 * mono_class_num_properties
 * @klass: the MonoClass to act on
 *
 * Returns: The number of properties in the class.
 */
int
mono_class_num_properties (MonoClass *klass)
{
	mono_class_setup_properties (klass);

	return klass->ext->property.count;
}

/**
 * mono_class_num_events:
 * @klass: the MonoClass to act on
 *
 * Returns: The number of events in the class.
 */
int
mono_class_num_events (MonoClass *klass)
{
	mono_class_setup_events (klass);

	return klass->ext->event.count;
}

/**
 * mono_class_get_fields:
 * @klass: the MonoClass to act on
 *
 * This routine is an iterator routine for retrieving the fields in a class.
 *
 * You must pass a gpointer that points to zero and is treated as an opaque handle to
 * iterate over all of the elements.  When no more values are
 * available, the return value is NULL.
 *
 * Returns: a @MonoClassField* on each iteration, or NULL when no more fields are available.
 */
MonoClassField*
mono_class_get_fields (MonoClass* klass, gpointer *iter)
{
	MonoClassField* field;
	if (!iter)
		return NULL;
	if (!*iter) {
		mono_class_setup_fields_locking (klass);
		if (mono_class_has_failure (klass))
			return NULL;
		/* start from the first */
		if (klass->field.count) {
			*iter = &klass->fields [0];
			return &klass->fields [0];
		} else {
			/* no fields */
			return NULL;
		}
	}
	field = (MonoClassField *)*iter;
	field++;
	if (field < &klass->fields [klass->field.count]) {
		*iter = field;
		return field;
	}
	return NULL;
}

/**
 * mono_class_get_methods
 * @klass: the MonoClass to act on
 *
 * This routine is an iterator routine for retrieving the fields in a class.
 *
 * You must pass a gpointer that points to zero and is treated as an opaque handle to
 * iterate over all of the elements.  When no more values are
 * available, the return value is NULL.
 *
 * Returns: a MonoMethod on each iteration or NULL when no more methods are available.
 */
MonoMethod*
mono_class_get_methods (MonoClass* klass, gpointer *iter)
{
	MonoMethod** method;
	if (!iter)
		return NULL;
	if (!*iter) {
		mono_class_setup_methods (klass);

		/*
		 * We can't fail lookup of methods otherwise the runtime will burst in flames on all sort of places.
		 * FIXME we should better report this error to the caller
		 */
		if (!klass->methods)
			return NULL;
		/* start from the first */
		if (klass->method.count) {
			*iter = &klass->methods [0];
			return klass->methods [0];
		} else {
			/* no method */
			return NULL;
		}
	}
	method = (MonoMethod **)*iter;
	method++;
	if (method < &klass->methods [klass->method.count]) {
		*iter = method;
		return *method;
	}
	return NULL;
}

/*
 * mono_class_get_virtual_methods:
 *
 *   Iterate over the virtual methods of KLASS.
 *
 * LOCKING: Assumes the loader lock is held (because of the klass->methods check).
 */
static MonoMethod*
mono_class_get_virtual_methods (MonoClass* klass, gpointer *iter)
{
	MonoMethod** method;
	if (!iter)
		return NULL;
	if (klass->methods || !MONO_CLASS_HAS_STATIC_METADATA (klass)) {
		if (!*iter) {
			mono_class_setup_methods (klass);
			/*
			 * We can't fail lookup of methods otherwise the runtime will burst in flames on all sort of places.
			 * FIXME we should better report this error to the caller
			 */
			if (!klass->methods)
				return NULL;
			/* start from the first */
			method = &klass->methods [0];
		} else {
			method = (MonoMethod **)*iter;
			method++;
		}
		while (method < &klass->methods [klass->method.count]) {
			if (*method && ((*method)->flags & METHOD_ATTRIBUTE_VIRTUAL))
				break;
			method ++;
		}
		if (method < &klass->methods [klass->method.count]) {
			*iter = method;
			return *method;
		} else {
			return NULL;
		}
	} else {
		/* Search directly in metadata to avoid calling setup_methods () */
		MonoMethod *res = NULL;
		int i, start_index;

		if (!*iter) {
			start_index = 0;
		} else {
			start_index = GPOINTER_TO_UINT (*iter);
		}

		for (i = start_index; i < klass->method.count; ++i) {
			guint32 flags;

			/* klass->method.first points into the methodptr table */
			flags = mono_metadata_decode_table_row_col (klass->image, MONO_TABLE_METHOD, klass->method.first + i, MONO_METHOD_FLAGS);

			if (flags & METHOD_ATTRIBUTE_VIRTUAL)
				break;
		}

		if (i < klass->method.count) {
			MonoError error;
			res = mono_get_method_checked (klass->image, MONO_TOKEN_METHOD_DEF | (klass->method.first + i + 1), klass, NULL, &error);
			mono_error_cleanup (&error); /* FIXME don't swallow the error */

			/* Add 1 here so the if (*iter) check fails */
			*iter = GUINT_TO_POINTER (i + 1);
			return res;
		} else {
			return NULL;
		}
	}
}

/**
 * mono_class_get_properties:
 * @klass: the MonoClass to act on
 *
 * This routine is an iterator routine for retrieving the properties in a class.
 *
 * You must pass a gpointer that points to zero and is treated as an opaque handle to
 * iterate over all of the elements.  When no more values are
 * available, the return value is NULL.
 *
 * Returns: a @MonoProperty* on each invocation, or NULL when no more are available.
 */
MonoProperty*
mono_class_get_properties (MonoClass* klass, gpointer *iter)
{
	MonoProperty* property;
	if (!iter)
		return NULL;
	if (!*iter) {
		mono_class_setup_properties (klass);
		/* start from the first */
		if (klass->ext->property.count) {
			*iter = &klass->ext->properties [0];
			return (MonoProperty *)*iter;
		} else {
			/* no fields */
			return NULL;
		}
	}
	property = (MonoProperty *)*iter;
	property++;
	if (property < &klass->ext->properties [klass->ext->property.count]) {
		*iter = property;
		return (MonoProperty *)*iter;
	}
	return NULL;
}

/**
 * mono_class_get_events:
 * @klass: the MonoClass to act on
 *
 * This routine is an iterator routine for retrieving the properties in a class.
 *
 * You must pass a gpointer that points to zero and is treated as an opaque handle to
 * iterate over all of the elements.  When no more values are
 * available, the return value is NULL.
 *
 * Returns: a @MonoEvent* on each invocation, or NULL when no more are available.
 */
MonoEvent*
mono_class_get_events (MonoClass* klass, gpointer *iter)
{
	MonoEvent* event;
	if (!iter)
		return NULL;
	if (!*iter) {
		mono_class_setup_events (klass);
		/* start from the first */
		if (klass->ext->event.count) {
			*iter = &klass->ext->events [0];
			return (MonoEvent *)*iter;
		} else {
			/* no fields */
			return NULL;
		}
	}
	event = (MonoEvent *)*iter;
	event++;
	if (event < &klass->ext->events [klass->ext->event.count]) {
		*iter = event;
		return (MonoEvent *)*iter;
	}
	return NULL;
}

/**
 * mono_class_get_interfaces
 * @klass: the MonoClass to act on
 *
 * This routine is an iterator routine for retrieving the interfaces implemented by this class.
 *
 * You must pass a gpointer that points to zero and is treated as an opaque handle to
 * iterate over all of the elements.  When no more values are
 * available, the return value is NULL.
 *
 * Returns: a @Monoclass* on each invocation, or NULL when no more are available.
 */
MonoClass*
mono_class_get_interfaces (MonoClass* klass, gpointer *iter)
{
	MonoError error;
	MonoClass** iface;
	if (!iter)
		return NULL;
	if (!*iter) {
		if (!klass->inited)
			mono_class_init (klass);
		if (!klass->interfaces_inited) {
			mono_class_setup_interfaces (klass, &error);
			if (!mono_error_ok (&error)) {
				mono_error_cleanup (&error);
				return NULL;
			}
		}
		/* start from the first */
		if (klass->interface_count) {
			*iter = &klass->interfaces [0];
			return klass->interfaces [0];
		} else {
			/* no interface */
			return NULL;
		}
	}
	iface = (MonoClass **)*iter;
	iface++;
	if (iface < &klass->interfaces [klass->interface_count]) {
		*iter = iface;
		return *iface;
	}
	return NULL;
}

static void
setup_nested_types (MonoClass *klass)
{
	MonoError error;
	GList *classes, *nested_classes, *l;
	int i;

	if (klass->nested_classes_inited)
		return;

	if (!klass->type_token)
		klass->nested_classes_inited = TRUE;

	i = mono_metadata_nesting_typedef (klass->image, klass->type_token, 1);
	classes = NULL;
	while (i) {
		MonoClass* nclass;
		guint32 cols [MONO_NESTED_CLASS_SIZE];
		mono_metadata_decode_row (&klass->image->tables [MONO_TABLE_NESTEDCLASS], i - 1, cols, MONO_NESTED_CLASS_SIZE);
		nclass = mono_class_create_from_typedef (klass->image, MONO_TOKEN_TYPE_DEF | cols [MONO_NESTED_CLASS_NESTED], &error);
		if (!mono_error_ok (&error)) {
			/*FIXME don't swallow the error message*/
			mono_error_cleanup (&error);

			i = mono_metadata_nesting_typedef (klass->image, klass->type_token, i + 1);
			continue;
		}

		classes = g_list_prepend (classes, nclass);

		i = mono_metadata_nesting_typedef (klass->image, klass->type_token, i + 1);
	}

	mono_class_alloc_ext (klass);

	nested_classes = NULL;
	for (l = classes; l; l = l->next)
		nested_classes = g_list_prepend_image (klass->image, nested_classes, l->data);
	g_list_free (classes);

	mono_image_lock (klass->image);

	mono_memory_barrier ();
	if (!klass->nested_classes_inited) {
		klass->ext->nested_classes = nested_classes;
		mono_memory_barrier ();
		klass->nested_classes_inited = TRUE;
	}

	mono_image_unlock (klass->image);
}

/**
 * mono_class_get_nested_types
 * @klass: the MonoClass to act on
 *
 * This routine is an iterator routine for retrieving the nested types of a class.
 * This works only if @klass is non-generic, or a generic type definition.
 *
 * You must pass a gpointer that points to zero and is treated as an opaque handle to
 * iterate over all of the elements.  When no more values are
 * available, the return value is NULL.
 *
 * Returns: a @Monoclass* on each invocation, or NULL when no more are available.
 */
MonoClass*
mono_class_get_nested_types (MonoClass* klass, gpointer *iter)
{
	GList *item;

	if (!iter)
		return NULL;
	if (!klass->nested_classes_inited)
		setup_nested_types (klass);

	if (!*iter) {
		/* start from the first */
		if (klass->ext && klass->ext->nested_classes) {
			*iter = klass->ext->nested_classes;
			return (MonoClass *)klass->ext->nested_classes->data;
		} else {
			/* no nested types */
			return NULL;
		}
	}
	item = (GList *)*iter;
	item = item->next;
	if (item) {
		*iter = item;
		return (MonoClass *)item->data;
	}
	return NULL;
}


/**
 * mono_class_is_delegate
 * @klass: the MonoClass to act on
 *
 * Returns: TRUE if the MonoClass represents a System.Delegate.
 */
mono_bool
mono_class_is_delegate (MonoClass *klass)
{
	return klass->delegate;
}

/**
 * mono_class_implements_interface
 * @klass: The MonoClass to act on
 * @interface: The interface to check if @klass implements.
 *
 * Returns: TRUE if @klass implements @interface.
 */
mono_bool
mono_class_implements_interface (MonoClass* klass, MonoClass* iface)
{
	return mono_class_is_assignable_from (iface, klass);
}

/**
 * mono_field_get_name:
 * @field: the MonoClassField to act on
 *
 * Returns: The name of the field.
 */
const char*
mono_field_get_name (MonoClassField *field)
{
	return field->name;
}

/**
 * mono_field_get_type:
 * @field: the MonoClassField to act on
 *
 * Returns: MonoType of the field.
 */
MonoType*
mono_field_get_type (MonoClassField *field)
{
	MonoError error;
	MonoType *type = mono_field_get_type_checked (field, &error);
	if (!mono_error_ok (&error)) {
		mono_trace_warning (MONO_TRACE_TYPE, "Could not load field's type due to %s", mono_error_get_message (&error));
		mono_error_cleanup (&error);
	}
	return type;
}


/**
 * mono_field_get_type_checked:
 * @field: the MonoClassField to act on
 * @error: used to return any erro found while retrieving @field type
 *
 * Returns: MonoType of the field.
 */
MonoType*
mono_field_get_type_checked (MonoClassField *field, MonoError *error)
{
	mono_error_init (error);
	if (!field->type)
		mono_field_resolve_type (field, error);
	return field->type;
}

/**
 * mono_field_get_parent:
 * @field: the MonoClassField to act on
 *
 * Returns: MonoClass where the field was defined.
 */
MonoClass*
mono_field_get_parent (MonoClassField *field)
{
	return field->parent;
}

/**
 * mono_field_get_flags;
 * @field: the MonoClassField to act on
 *
 * The metadata flags for a field are encoded using the
 * FIELD_ATTRIBUTE_* constants.  See the tabledefs.h file for details.
 *
 * Returns: The flags for the field.
 */
guint32
mono_field_get_flags (MonoClassField *field)
{
	if (!field->type)
		return mono_field_resolve_flags (field);
	return field->type->attrs;
}

/**
 * mono_field_get_offset:
 * @field: the MonoClassField to act on
 *
 * Returns: The field offset.
 */
guint32
mono_field_get_offset (MonoClassField *field)
{
	return field->offset;
}

static const char *
mono_field_get_rva (MonoClassField *field)
{
	guint32 rva;
	int field_index;
	MonoClass *klass = field->parent;
	MonoFieldDefaultValue *field_def_values;

	g_assert (field->type->attrs & FIELD_ATTRIBUTE_HAS_FIELD_RVA);

	if (!klass->ext || !klass->ext->field_def_values) {
		mono_class_alloc_ext (klass);

		field_def_values = (MonoFieldDefaultValue *)mono_class_alloc0 (klass, sizeof (MonoFieldDefaultValue) * klass->field.count);

		mono_image_lock (klass->image);
		if (!klass->ext->field_def_values)
			klass->ext->field_def_values = field_def_values;
		mono_image_unlock (klass->image);
	}

	field_index = mono_field_get_index (field);
		
	if (!klass->ext->field_def_values [field_index].data && !image_is_dynamic (klass->image)) {
		mono_metadata_field_info (field->parent->image, klass->field.first + field_index, NULL, &rva, NULL);
		if (!rva)
			g_warning ("field %s in %s should have RVA data, but hasn't", mono_field_get_name (field), field->parent->name);
		klass->ext->field_def_values [field_index].data = mono_image_rva_map (field->parent->image, rva);
	}

	return klass->ext->field_def_values [field_index].data;
}

/**
 * mono_field_get_data:
 * @field: the MonoClassField to act on
 *
 * Returns: A pointer to the metadata constant value or to the field
 * data if it has an RVA flag.
 */
const char *
mono_field_get_data (MonoClassField *field)
{
	if (field->type->attrs & FIELD_ATTRIBUTE_HAS_DEFAULT) {
		MonoTypeEnum def_type;

		return mono_class_get_field_default_value (field, &def_type);
	} else if (field->type->attrs & FIELD_ATTRIBUTE_HAS_FIELD_RVA) {
		return mono_field_get_rva (field);
	} else {
		return NULL;
	}
}

/**
 * mono_property_get_name: 
 * @prop: the MonoProperty to act on
 *
 * Returns: The name of the property
 */
const char*
mono_property_get_name (MonoProperty *prop)
{
	return prop->name;
}

/**
 * mono_property_get_set_method
 * @prop: the MonoProperty to act on.
 *
 * Returns: The setter method of the property (A MonoMethod)
 */
MonoMethod*
mono_property_get_set_method (MonoProperty *prop)
{
	return prop->set;
}

/**
 * mono_property_get_get_method
 * @prop: the MonoProperty to act on.
 *
 * Returns: The setter method of the property (A MonoMethod)
 */
MonoMethod*
mono_property_get_get_method (MonoProperty *prop)
{
	return prop->get;
}

/**
 * mono_property_get_parent:
 * @prop: the MonoProperty to act on.
 *
 * Returns: The MonoClass where the property was defined.
 */
MonoClass*
mono_property_get_parent (MonoProperty *prop)
{
	return prop->parent;
}

/**
 * mono_property_get_flags:
 * @prop: the MonoProperty to act on.
 *
 * The metadata flags for a property are encoded using the
 * PROPERTY_ATTRIBUTE_* constants.  See the tabledefs.h file for details.
 *
 * Returns: The flags for the property.
 */
guint32
mono_property_get_flags (MonoProperty *prop)
{
	return prop->attrs;
}

/**
 * mono_event_get_name:
 * @event: the MonoEvent to act on
 *
 * Returns: The name of the event.
 */
const char*
mono_event_get_name (MonoEvent *event)
{
	return event->name;
}

/**
 * mono_event_get_add_method:
 * @event: The MonoEvent to act on.
 *
 * Returns: The @add' method for the event (a MonoMethod).
 */
MonoMethod*
mono_event_get_add_method (MonoEvent *event)
{
	return event->add;
}

/**
 * mono_event_get_remove_method:
 * @event: The MonoEvent to act on.
 *
 * Returns: The @remove method for the event (a MonoMethod).
 */
MonoMethod*
mono_event_get_remove_method (MonoEvent *event)
{
	return event->remove;
}

/**
 * mono_event_get_raise_method:
 * @event: The MonoEvent to act on.
 *
 * Returns: The @raise method for the event (a MonoMethod).
 */
MonoMethod*
mono_event_get_raise_method (MonoEvent *event)
{
	return event->raise;
}

/**
 * mono_event_get_parent:
 * @event: the MonoEvent to act on.
 *
 * Returns: The MonoClass where the event is defined.
 */
MonoClass*
mono_event_get_parent (MonoEvent *event)
{
	return event->parent;
}

/**
 * mono_event_get_flags
 * @event: the MonoEvent to act on.
 *
 * The metadata flags for an event are encoded using the
 * EVENT_* constants.  See the tabledefs.h file for details.
 *
 * Returns: The flags for the event.
 */
guint32
mono_event_get_flags (MonoEvent *event)
{
	return event->attrs;
}

/**
 * mono_class_get_method_from_name:
 * @klass: where to look for the method
 * @name: name of the method
 * @param_count: number of parameters. -1 for any number.
 *
 * Obtains a MonoMethod with a given name and number of parameters.
 * It only works if there are no multiple signatures for any given method name.
 */
MonoMethod *
mono_class_get_method_from_name (MonoClass *klass, const char *name, int param_count)
{
	return mono_class_get_method_from_name_flags (klass, name, param_count, 0);
}

static MonoMethod*
find_method_in_metadata (MonoClass *klass, const char *name, int param_count, int flags)
{
	MonoMethod *res = NULL;
	int i;

	/* Search directly in the metadata to avoid calling setup_methods () */
	for (i = 0; i < klass->method.count; ++i) {
		MonoError error;
		guint32 cols [MONO_METHOD_SIZE];
		MonoMethod *method;
		MonoMethodSignature *sig;

		/* klass->method.first points into the methodptr table */
		mono_metadata_decode_table_row (klass->image, MONO_TABLE_METHOD, klass->method.first + i, cols, MONO_METHOD_SIZE);

		if (!strcmp (mono_metadata_string_heap (klass->image, cols [MONO_METHOD_NAME]), name)) {
			method = mono_get_method_checked (klass->image, MONO_TOKEN_METHOD_DEF | (klass->method.first + i + 1), klass, NULL, &error);
			if (!method) {
				mono_error_cleanup (&error); /* FIXME don't swallow the error */
				continue;
			}
			if (param_count == -1) {
				res = method;
				break;
			}
			sig = mono_method_signature_checked (method, &error);
			if (!sig) {
				mono_error_cleanup (&error); /* FIXME don't swallow the error */
				continue;
			}
			if (sig->param_count == param_count) {
				res = method;
				break;
			}
		}
	}

	return res;
}

/**
 * mono_class_get_method_from_name_flags:
 * @klass: where to look for the method
 * @name_space: name of the method
 * @param_count: number of parameters. -1 for any number.
 * @flags: flags which must be set in the method
 *
 * Obtains a MonoMethod with a given name and number of parameters.
 * It only works if there are no multiple signatures for any given method name.
 */
MonoMethod *
mono_class_get_method_from_name_flags (MonoClass *klass, const char *name, int param_count, int flags)
{
	MonoMethod *res = NULL;
	int i;

	mono_class_init (klass);

	if (klass->generic_class && !klass->methods) {
		res = mono_class_get_method_from_name_flags (klass->generic_class->container_class, name, param_count, flags);
		if (res) {
			MonoError error;
			res = mono_class_inflate_generic_method_full_checked (res, klass, mono_class_get_context (klass), &error);
			if (!mono_error_ok (&error))
				mono_error_cleanup (&error); /*FIXME don't swallow the error */
		}
		return res;
	}

	if (klass->methods || !MONO_CLASS_HAS_STATIC_METADATA (klass)) {
		mono_class_setup_methods (klass);
		/*
		We can't fail lookup of methods otherwise the runtime will burst in flames on all sort of places.
		See mono/tests/array_load_exception.il
		FIXME we should better report this error to the caller
		 */
		if (!klass->methods)
			return NULL;
		for (i = 0; i < klass->method.count; ++i) {
			MonoMethod *method = klass->methods [i];

			if (method->name[0] == name [0] && 
				!strcmp (name, method->name) &&
				(param_count == -1 || mono_method_signature (method)->param_count == param_count) &&
				((method->flags & flags) == flags)) {
				res = method;
				break;
			}
		}
	}
	else {
	    res = find_method_in_metadata (klass, name, param_count, flags);
	}

	return res;
}

/**
 * mono_class_set_failure:
 * @klass: class in which the failure was detected
 * @ex_type: the kind of exception/error to be thrown (later)
 * @ex_data: exception data (specific to each type of exception/error)
 *
 * Keep a detected failure informations in the class for later processing.
 * Note that only the first failure is kept.
 *
 * LOCKING: Acquires the loader lock.
 */
static gboolean
mono_class_set_failure (MonoClass *klass, MonoErrorBoxed *boxed_error)
{
	g_assert (boxed_error != NULL);

	if (mono_class_has_failure (klass))
		return FALSE;

	mono_loader_lock ();
	klass->has_failure = 1;
	mono_image_property_insert (klass->image, klass, MONO_CLASS_PROP_EXCEPTION_DATA, boxed_error);
	mono_loader_unlock ();

	return TRUE;
}

gboolean
mono_class_has_failure (const MonoClass *klass)
{
	g_assert (klass != NULL);
	return klass->has_failure != 0;
}


/**
 * mono_class_set_type_load_failure:
 * @klass: class in which the failure was detected
 * @fmt: Printf-style error message string.
 *
 * Collect detected failure informaion in the class for later processing.
 * The error is stored as a MonoErrorBoxed as with mono_error_set_type_load_class ()
 * Note that only the first failure is kept.
 *
 * Returns FALSE if a failure was already set on the class, or TRUE otherwise.
 *
 * LOCKING: Acquires the loader lock.
 */
gboolean
mono_class_set_type_load_failure (MonoClass *klass, const char * fmt, ...)
{
	MonoError prepare_error;
	va_list args;

	if (mono_class_has_failure (klass))
		return FALSE;
	
	mono_error_init (&prepare_error);
	
	va_start (args, fmt);
	mono_error_vset_type_load_class (&prepare_error, klass, fmt, args);
	va_end (args);

	MonoErrorBoxed *box = mono_error_box (&prepare_error, klass->image);
	mono_error_cleanup (&prepare_error);
	return mono_class_set_failure (klass, box);
}

/*
 * mono_class_get_exception_data:
 *
 *   Return the exception_data property of KLASS.
 *
 * LOCKING: Acquires the loader lock.
 */
static gpointer
mono_class_get_exception_data (const MonoClass *klass)
{
	return mono_image_property_lookup (klass->image, (MonoClass*)klass, MONO_CLASS_PROP_EXCEPTION_DATA);
}

/**
 * mono_classes_init:
 *
 * Initialize the resources used by this module.
 */
void
mono_classes_init (void)
{
	mono_os_mutex_init (&classes_mutex);

	mono_counters_register ("Inflated methods size",
							MONO_COUNTER_GENERICS | MONO_COUNTER_INT, &inflated_methods_size);
	mono_counters_register ("Inflated classes",
							MONO_COUNTER_GENERICS | MONO_COUNTER_INT, &inflated_classes);
	mono_counters_register ("Inflated classes size",
							MONO_COUNTER_GENERICS | MONO_COUNTER_INT, &inflated_classes_size);
	mono_counters_register ("MonoClass size",
							MONO_COUNTER_METADATA | MONO_COUNTER_INT, &classes_size);
	mono_counters_register ("MonoClassExt size",
							MONO_COUNTER_METADATA | MONO_COUNTER_INT, &class_ext_size);
}

/**
 * mono_classes_cleanup:
 *
 * Free the resources used by this module.
 */
void
mono_classes_cleanup (void)
{
	if (global_interface_bitset)
		mono_bitset_free (global_interface_bitset);
	global_interface_bitset = NULL;
	mono_os_mutex_destroy (&classes_mutex);
}

/**
 * mono_class_get_exception_for_failure:
 * @klass: class in which the failure was detected
 *
 * Return a constructed MonoException than the caller can then throw
 * using mono_raise_exception - or NULL if no failure is present (or
 * doesn't result in an exception).
 */
MonoException*
mono_class_get_exception_for_failure (MonoClass *klass)
{
	if (!mono_class_has_failure (klass))
		return NULL;
	MonoError unboxed_error;
	mono_error_init (&unboxed_error);
	mono_error_set_for_class_failure (&unboxed_error, klass);
	return mono_error_convert_to_exception (&unboxed_error);
}

static gboolean
is_nesting_type (MonoClass *outer_klass, MonoClass *inner_klass)
 {
	outer_klass = mono_class_get_generic_type_definition (outer_klass);
	inner_klass = mono_class_get_generic_type_definition (inner_klass);
	do {
		if (outer_klass == inner_klass)
			return TRUE;
		inner_klass = inner_klass->nested_in;
	} while (inner_klass);
	return FALSE;
}

MonoClass *
mono_class_get_generic_type_definition (MonoClass *klass)
{
	return klass->generic_class ? klass->generic_class->container_class : klass;
}

/*
 * Check if @klass is a subtype of @parent ignoring generic instantiations.
 * 
 * Generic instantiations are ignored for all super types of @klass.
 * 
 * Visibility checks ignoring generic instantiations.  
 */
gboolean
mono_class_has_parent_and_ignore_generics (MonoClass *klass, MonoClass *parent)
{
	int i;
	klass = mono_class_get_generic_type_definition (klass);
	parent = mono_class_get_generic_type_definition (parent);
	mono_class_setup_supertypes (klass);

	for (i = 0; i < klass->idepth; ++i) {
		if (parent == mono_class_get_generic_type_definition (klass->supertypes [i]))
			return TRUE;
	}
	return FALSE;
}
/*
 * Subtype can only access parent members with family protection if the site object
 * is subclass of Subtype. For example:
 * class A { protected int x; }
 * class B : A {
 * 	void valid_access () {
 * 		B b;
 * 		b.x = 0;
 *  }
 *  void invalid_access () {
 *		A a;
 * 		a.x = 0;
 *  }
 * }
 * */
static gboolean
is_valid_family_access (MonoClass *access_klass, MonoClass *member_klass, MonoClass *context_klass)
{
	if (!mono_class_has_parent_and_ignore_generics (access_klass, member_klass))
		return FALSE;

	if (context_klass == NULL)
		return TRUE;
	/*if access_klass is not member_klass context_klass must be type compat*/
	if (access_klass != member_klass && !mono_class_has_parent_and_ignore_generics (context_klass, access_klass))
		return FALSE;
	return TRUE;
}

static gboolean
can_access_internals (MonoAssembly *accessing, MonoAssembly* accessed)
{
	GSList *tmp;
	if (accessing == accessed)
		return TRUE;
	if (!accessed || !accessing)
		return FALSE;

	/* extra safety under CoreCLR - the runtime does not verify the strongname signatures
	 * anywhere so untrusted friends are not safe to access platform's code internals */
	if (mono_security_core_clr_enabled ()) {
		if (!mono_security_core_clr_can_access_internals (accessing->image, accessed->image))
			return FALSE;
	}

	mono_assembly_load_friends (accessed);
	for (tmp = accessed->friend_assembly_names; tmp; tmp = tmp->next) {
		MonoAssemblyName *friend_ = (MonoAssemblyName *)tmp->data;
		/* Be conservative with checks */
		if (!friend_->name)
			continue;
		if (strcmp (accessing->aname.name, friend_->name))
			continue;
		if (friend_->public_key_token [0]) {
			if (!accessing->aname.public_key_token [0])
				continue;
			if (!mono_public_tokens_are_equal (friend_->public_key_token, accessing->aname.public_key_token))
				continue;
		}
		return TRUE;
	}
	return FALSE;
}

/*
 * If klass is a generic type or if it is derived from a generic type, return the
 * MonoClass of the generic definition
 * Returns NULL if not found
 */
static MonoClass*
get_generic_definition_class (MonoClass *klass)
{
	while (klass) {
		if (klass->generic_class && klass->generic_class->container_class)
			return klass->generic_class->container_class;
		klass = klass->parent;
	}
	return NULL;
}

static gboolean
can_access_instantiation (MonoClass *access_klass, MonoGenericInst *ginst)
{
	int i;
	for (i = 0; i < ginst->type_argc; ++i) {
		MonoType *type = ginst->type_argv[i];
		switch (type->type) {
		case MONO_TYPE_SZARRAY:
			if (!can_access_type (access_klass, type->data.klass))
				return FALSE;
			break;
		case MONO_TYPE_ARRAY:
			if (!can_access_type (access_klass, type->data.array->eklass))
				return FALSE;
			break;
		case MONO_TYPE_PTR:
			if (!can_access_type (access_klass, mono_class_from_mono_type (type->data.type)))
				return FALSE;
			break;
		case MONO_TYPE_CLASS:
		case MONO_TYPE_VALUETYPE:
		case MONO_TYPE_GENERICINST:
			if (!can_access_type (access_klass, mono_class_from_mono_type (type)))
				return FALSE;
		default:
			break;
		}
	}
	return TRUE;
}

static gboolean
can_access_type (MonoClass *access_klass, MonoClass *member_klass)
{
	int access_level;

	if (access_klass == member_klass)
		return TRUE;

	if (access_klass->image->assembly && access_klass->image->assembly->corlib_internal)
		return TRUE;

	if (access_klass->element_class && !access_klass->enumtype)
		access_klass = access_klass->element_class;

	if (member_klass->element_class && !member_klass->enumtype)
		member_klass = member_klass->element_class;

	access_level = member_klass->flags & TYPE_ATTRIBUTE_VISIBILITY_MASK;

	if (member_klass->byval_arg.type == MONO_TYPE_VAR || member_klass->byval_arg.type == MONO_TYPE_MVAR)
		return TRUE;

	if (member_klass->generic_class && !can_access_instantiation (access_klass, member_klass->generic_class->context.class_inst))
		return FALSE;

	if (is_nesting_type (access_klass, member_klass) || (access_klass->nested_in && is_nesting_type (access_klass->nested_in, member_klass)))
		return TRUE;

	if (member_klass->nested_in && !can_access_type (access_klass, member_klass->nested_in))
		return FALSE;

	/*Non nested type with nested visibility. We just fail it.*/
	if (access_level >= TYPE_ATTRIBUTE_NESTED_PRIVATE && access_level <= TYPE_ATTRIBUTE_NESTED_FAM_OR_ASSEM && member_klass->nested_in == NULL)
		return FALSE;

	switch (access_level) {
	case TYPE_ATTRIBUTE_NOT_PUBLIC:
		return can_access_internals (access_klass->image->assembly, member_klass->image->assembly);

	case TYPE_ATTRIBUTE_PUBLIC:
		return TRUE;

	case TYPE_ATTRIBUTE_NESTED_PUBLIC:
		return TRUE;

	case TYPE_ATTRIBUTE_NESTED_PRIVATE:
		return is_nesting_type (member_klass, access_klass);

	case TYPE_ATTRIBUTE_NESTED_FAMILY:
		return mono_class_has_parent_and_ignore_generics (access_klass, member_klass->nested_in); 

	case TYPE_ATTRIBUTE_NESTED_ASSEMBLY:
		return can_access_internals (access_klass->image->assembly, member_klass->image->assembly);

	case TYPE_ATTRIBUTE_NESTED_FAM_AND_ASSEM:
		return can_access_internals (access_klass->image->assembly, member_klass->nested_in->image->assembly) &&
			mono_class_has_parent_and_ignore_generics (access_klass, member_klass->nested_in);

	case TYPE_ATTRIBUTE_NESTED_FAM_OR_ASSEM:
		return can_access_internals (access_klass->image->assembly, member_klass->nested_in->image->assembly) ||
			mono_class_has_parent_and_ignore_generics (access_klass, member_klass->nested_in);
	}
	return FALSE;
}

/* FIXME: check visibility of type, too */
static gboolean
can_access_member (MonoClass *access_klass, MonoClass *member_klass, MonoClass* context_klass, int access_level)
{
	MonoClass *member_generic_def;
	if (access_klass->image->assembly && access_klass->image->assembly->corlib_internal)
		return TRUE;

	if (((access_klass->generic_class && access_klass->generic_class->container_class) ||
					access_klass->generic_container) && 
			(member_generic_def = get_generic_definition_class (member_klass))) {
		MonoClass *access_container;

		if (access_klass->generic_container)
			access_container = access_klass;
		else
			access_container = access_klass->generic_class->container_class;

		if (can_access_member (access_container, member_generic_def, context_klass, access_level))
			return TRUE;
	}

	/* Partition I 8.5.3.2 */
	/* the access level values are the same for fields and methods */
	switch (access_level) {
	case FIELD_ATTRIBUTE_COMPILER_CONTROLLED:
		/* same compilation unit */
		return access_klass->image == member_klass->image;
	case FIELD_ATTRIBUTE_PRIVATE:
		return access_klass == member_klass;
	case FIELD_ATTRIBUTE_FAM_AND_ASSEM:
		if (is_valid_family_access (access_klass, member_klass, context_klass) &&
		    can_access_internals (access_klass->image->assembly, member_klass->image->assembly))
			return TRUE;
		return FALSE;
	case FIELD_ATTRIBUTE_ASSEMBLY:
		return can_access_internals (access_klass->image->assembly, member_klass->image->assembly);
	case FIELD_ATTRIBUTE_FAMILY:
		if (is_valid_family_access (access_klass, member_klass, context_klass))
			return TRUE;
		return FALSE;
	case FIELD_ATTRIBUTE_FAM_OR_ASSEM:
		if (is_valid_family_access (access_klass, member_klass, context_klass))
			return TRUE;
		return can_access_internals (access_klass->image->assembly, member_klass->image->assembly);
	case FIELD_ATTRIBUTE_PUBLIC:
		return TRUE;
	}
	return FALSE;
}

/**
 * mono_method_can_access_field:
 * @method: Method that will attempt to access the field
 * @field: the field to access
 *
 * Used to determine if a method is allowed to access the specified field.
 *
 * Returns: TRUE if the given @method is allowed to access the @field while following
 * the accessibility rules of the CLI.
 */
gboolean
mono_method_can_access_field (MonoMethod *method, MonoClassField *field)
{
	/* FIXME: check all overlapping fields */
	int can = can_access_member (method->klass, field->parent, NULL, mono_field_get_type (field)->attrs & FIELD_ATTRIBUTE_FIELD_ACCESS_MASK);
	if (!can) {
		MonoClass *nested = method->klass->nested_in;
		while (nested) {
			can = can_access_member (nested, field->parent, NULL, mono_field_get_type (field)->attrs & FIELD_ATTRIBUTE_FIELD_ACCESS_MASK);
			if (can)
				return TRUE;
			nested = nested->nested_in;
		}
	}
	return can;
}

/**
 * mono_method_can_access_method:
 * @method: Method that will attempt to access the other method
 * @called: the method that we want to probe for accessibility.
 *
 * Used to determine if the @method is allowed to access the specified @called method.
 *
 * Returns: TRUE if the given @method is allowed to invoke the @called while following
 * the accessibility rules of the CLI.
 */
gboolean
mono_method_can_access_method (MonoMethod *method, MonoMethod *called)
{
	method = mono_method_get_method_definition (method);
	called = mono_method_get_method_definition (called);
	return mono_method_can_access_method_full (method, called, NULL);
}

/*
 * mono_method_can_access_method_full:
 * @method: The caller method 
 * @called: The called method 
 * @context_klass: The static type on stack of the owner @called object used
 * 
 * This function must be used with instance calls, as they have more strict family accessibility.
 * It can be used with static methods, but context_klass should be NULL.
 * 
 * Returns: TRUE if caller have proper visibility and acessibility to @called
 */
gboolean
mono_method_can_access_method_full (MonoMethod *method, MonoMethod *called, MonoClass *context_klass)
{
	/* Wrappers are except from access checks */
	if (method->wrapper_type != MONO_WRAPPER_NONE || called->wrapper_type != MONO_WRAPPER_NONE)
		return TRUE;

	MonoClass *access_class = method->klass;
	MonoClass *member_class = called->klass;
	int can = can_access_member (access_class, member_class, context_klass, called->flags & METHOD_ATTRIBUTE_MEMBER_ACCESS_MASK);
	if (!can) {
		MonoClass *nested = access_class->nested_in;
		while (nested) {
			can = can_access_member (nested, member_class, context_klass, called->flags & METHOD_ATTRIBUTE_MEMBER_ACCESS_MASK);
			if (can)
				break;
			nested = nested->nested_in;
		}
	}

	if (!can)
		return FALSE;

	can = can_access_type (access_class, member_class);
	if (!can) {
		MonoClass *nested = access_class->nested_in;
		while (nested) {
			can = can_access_type (nested, member_class);
			if (can)
				break;
			nested = nested->nested_in;
		}
	}

	if (!can)
		return FALSE;

	if (called->is_inflated) {
		MonoMethodInflated * infl = (MonoMethodInflated*)called;
		if (infl->context.method_inst && !can_access_instantiation (access_class, infl->context.method_inst))
			return FALSE;
	}
		
	return TRUE;
}


/*
 * mono_method_can_access_field_full:
 * @method: The caller method 
 * @field: The accessed field
 * @context_klass: The static type on stack of the owner @field object used
 * 
 * This function must be used with instance fields, as they have more strict family accessibility.
 * It can be used with static fields, but context_klass should be NULL.
 * 
 * Returns: TRUE if caller have proper visibility and acessibility to @field
 */
gboolean
mono_method_can_access_field_full (MonoMethod *method, MonoClassField *field, MonoClass *context_klass)
{
	MonoClass *access_class = method->klass;
	MonoClass *member_class = field->parent;
	/* FIXME: check all overlapping fields */
	int can = can_access_member (access_class, member_class, context_klass, field->type->attrs & FIELD_ATTRIBUTE_FIELD_ACCESS_MASK);
	if (!can) {
		MonoClass *nested = access_class->nested_in;
		while (nested) {
			can = can_access_member (nested, member_class, context_klass, field->type->attrs & FIELD_ATTRIBUTE_FIELD_ACCESS_MASK);
			if (can)
				break;
			nested = nested->nested_in;
		}
	}

	if (!can)
		return FALSE;

	can = can_access_type (access_class, member_class);
	if (!can) {
		MonoClass *nested = access_class->nested_in;
		while (nested) {
			can = can_access_type (nested, member_class);
			if (can)
				break;
			nested = nested->nested_in;
		}
	}

	if (!can)
		return FALSE;
	return TRUE;
}

/*
 * mono_class_can_access_class:
 * @source_class: The source class 
 * @target_class: The accessed class
 * 
 * This function returns is @target_class is visible to @source_class
 * 
 * Returns: TRUE if source have proper visibility and acessibility to target
 */
gboolean
mono_class_can_access_class (MonoClass *source_class, MonoClass *target_class)
{
	return can_access_type (source_class, target_class);
}

/**
 * mono_type_is_valid_enum_basetype:
 * @type: The MonoType to check
 *
 * Returns: TRUE if the type can be used as the basetype of an enum
 */
gboolean mono_type_is_valid_enum_basetype (MonoType * type) {
	switch (type->type) {
	case MONO_TYPE_I1:
	case MONO_TYPE_U1:
	case MONO_TYPE_BOOLEAN:
	case MONO_TYPE_I2:
	case MONO_TYPE_U2:
	case MONO_TYPE_CHAR:
	case MONO_TYPE_I4:
	case MONO_TYPE_U4:
	case MONO_TYPE_I8:
	case MONO_TYPE_U8:
	case MONO_TYPE_I:
	case MONO_TYPE_U:
		return TRUE;
	default:
		return FALSE;
	}
}

/**
 * mono_class_is_valid_enum:
 * @klass: An enum class to be validated
 *
 * This method verify the required properties an enum should have.
 *  
 * Returns: TRUE if the informed enum class is valid 
 *
 * FIXME: TypeBuilder enums are allowed to implement interfaces, but since they cannot have methods, only empty interfaces are possible
 * FIXME: enum types are not allowed to have a cctor, but mono_reflection_create_runtime_class sets has_cctor to 1 for all types
 * FIXME: TypeBuilder enums can have any kind of static fields, but the spec is very explicit about that (P II 14.3)
 */
gboolean mono_class_is_valid_enum (MonoClass *klass) {
	MonoClassField * field;
	gpointer iter = NULL;
	gboolean found_base_field = FALSE;

	g_assert (klass->enumtype);
	/* we cannot test against mono_defaults.enum_class, or mcs won't be able to compile the System namespace*/
	if (!klass->parent || strcmp (klass->parent->name, "Enum") || strcmp (klass->parent->name_space, "System") ) {
		return FALSE;
	}

	if ((klass->flags & TYPE_ATTRIBUTE_LAYOUT_MASK) != TYPE_ATTRIBUTE_AUTO_LAYOUT)
		return FALSE;

	while ((field = mono_class_get_fields (klass, &iter))) {
		if (!(field->type->attrs & FIELD_ATTRIBUTE_STATIC)) {
			if (found_base_field)
				return FALSE;
			found_base_field = TRUE;
			if (!mono_type_is_valid_enum_basetype (field->type))
				return FALSE;
		}
	}

	if (!found_base_field)
		return FALSE;

	if (klass->method.count > 0) 
		return FALSE;

	return TRUE;
}

gboolean
mono_generic_class_is_generic_type_definition (MonoGenericClass *gklass)
{
	return gklass->context.class_inst == gklass->container_class->generic_container->context.class_inst;
}

/*
 * mono_class_setup_interface_id:
 *
 * Initializes MonoClass::interface_id if required.
 *
 * LOCKING: Acquires the loader lock.
 */
void
mono_class_setup_interface_id (MonoClass *klass)
{
	mono_loader_lock ();
	if (MONO_CLASS_IS_INTERFACE (klass) && !klass->interface_id)
		klass->interface_id = mono_get_unique_iid (klass);
	mono_loader_unlock ();
}

/*
 * mono_class_alloc_ext:
 *
 *   Allocate klass->ext if not already done.
 */
void
mono_class_alloc_ext (MonoClass *klass)
{
	MonoClassExt *ext;

	if (klass->ext)
		return;

	ext = (MonoClassExt *)mono_class_alloc0 (klass, sizeof (MonoClassExt));
	mono_image_lock (klass->image);
	mono_memory_barrier ();
	if (!klass->ext)
		klass->ext = ext;
	class_ext_size += sizeof (MonoClassExt);
	mono_image_unlock (klass->image);
}

/*
 * mono_class_setup_interfaces:
 *
 *   Initialize klass->interfaces/interfaces_count.
 * LOCKING: Acquires the loader lock.
 * This function can fail the type.
 */
void
mono_class_setup_interfaces (MonoClass *klass, MonoError *error)
{
	int i, interface_count;
	MonoClass **interfaces;

	mono_error_init (error);

	if (klass->interfaces_inited)
		return;

	if (klass->rank == 1 && klass->byval_arg.type != MONO_TYPE_ARRAY) {
		MonoType *args [1];

		/* generic IList, ICollection, IEnumerable */
		interface_count = mono_defaults.generic_ireadonlylist_class ? 2 : 1;
		interfaces = (MonoClass **)mono_image_alloc0 (klass->image, sizeof (MonoClass*) * interface_count);

		args [0] = &klass->element_class->byval_arg;
		interfaces [0] = mono_class_bind_generic_parameters (
			mono_defaults.generic_ilist_class, 1, args, FALSE);
		if (interface_count > 1)
			interfaces [1] = mono_class_bind_generic_parameters (
			   mono_defaults.generic_ireadonlylist_class, 1, args, FALSE);
	} else if (klass->generic_class) {
		MonoClass *gklass = klass->generic_class->container_class;

		mono_class_setup_interfaces (gklass, error);
		if (!mono_error_ok (error)) {
			mono_class_set_type_load_failure (klass, "Could not setup the interfaces");
			return;
		}

		interface_count = gklass->interface_count;
		interfaces = mono_class_new0 (klass, MonoClass *, interface_count);
		for (i = 0; i < interface_count; i++) {
			interfaces [i] = mono_class_inflate_generic_class_checked (gklass->interfaces [i], mono_generic_class_get_context (klass->generic_class), error);
			if (!mono_error_ok (error)) {
				mono_class_set_type_load_failure (klass, "Could not setup the interfaces");
				return;
			}
		}
	} else {
		interface_count = 0;
		interfaces = NULL;
	}

	mono_image_lock (klass->image);

	if (!klass->interfaces_inited) {
		klass->interface_count = interface_count;
		klass->interfaces = interfaces;

		mono_memory_barrier ();

		klass->interfaces_inited = TRUE;
	}

	mono_image_unlock (klass->image);
}

static void
mono_field_resolve_type (MonoClassField *field, MonoError *error)
{
	MonoClass *klass = field->parent;
	MonoImage *image = klass->image;
	MonoClass *gtd = klass->generic_class ? mono_class_get_generic_type_definition (klass) : NULL;
	int field_idx = field - klass->fields;

	mono_error_init (error);

	if (gtd) {
		MonoClassField *gfield = &gtd->fields [field_idx];
		MonoType *gtype = mono_field_get_type_checked (gfield, error);
		if (!mono_error_ok (error)) {
			mono_class_set_type_load_failure (klass, "Could not load field %d type due to: %s", field_idx, mono_error_get_message (error));
		}

		field->type = mono_class_inflate_generic_type_no_copy (image, gtype, mono_class_get_context (klass), error);
		if (!mono_error_ok (error)) {
			mono_class_set_type_load_failure (klass, "Could not load field %d type due to: %s", field_idx, mono_error_get_message (error));
		}
	} else {
		const char *sig;
		guint32 cols [MONO_FIELD_SIZE];
		MonoGenericContainer *container = NULL;
		int idx = klass->field.first + field_idx;

		/*FIXME, in theory we do not lazy load SRE fields*/
		g_assert (!image_is_dynamic (image));

		if (klass->generic_container) {
			container = klass->generic_container;
		} else if (gtd) {
			container = gtd->generic_container;
			g_assert (container);
		}

		/* klass->field.first and idx points into the fieldptr table */
		mono_metadata_decode_table_row (image, MONO_TABLE_FIELD, idx, cols, MONO_FIELD_SIZE);

		if (!mono_verifier_verify_field_signature (image, cols [MONO_FIELD_SIGNATURE], NULL)) {
			mono_error_set_type_load_class (error, klass, "Could not verify field %s signature", field->name);;
			mono_class_set_type_load_failure (klass, "%s", mono_error_get_message (error));
			return;
		}

		sig = mono_metadata_blob_heap (image, cols [MONO_FIELD_SIGNATURE]);

		mono_metadata_decode_value (sig, &sig);
		/* FIELD signature == 0x06 */
		g_assert (*sig == 0x06);

		field->type = mono_metadata_parse_type_checked (image, container, cols [MONO_FIELD_FLAGS], FALSE, sig + 1, &sig, error);
		if (!field->type) {
			mono_class_set_type_load_failure (klass, "Could not load field %d type due to: %s", field_idx, mono_error_get_message (error));
		}
	}
}

static guint32
mono_field_resolve_flags (MonoClassField *field)
{
	MonoClass *klass = field->parent;
	MonoImage *image = klass->image;
	MonoClass *gtd = klass->generic_class ? mono_class_get_generic_type_definition (klass) : NULL;
	int field_idx = field - klass->fields;


	if (gtd) {
		MonoClassField *gfield = &gtd->fields [field_idx];
		return mono_field_get_flags (gfield);
	} else {
		int idx = klass->field.first + field_idx;

		/*FIXME, in theory we do not lazy load SRE fields*/
		g_assert (!image_is_dynamic (image));

		return mono_metadata_decode_table_row_col (image, MONO_TABLE_FIELD, idx, MONO_FIELD_FLAGS);
	}
}

/**
 * mono_class_setup_basic_field_info:
 * @class: The class to initialize
 *
 * Initializes the klass->fields array of fields.
 * Aquires the loader lock.
 */
static void
mono_class_setup_basic_field_info_locking (MonoClass *klass)
{
	mono_loader_lock ();
	mono_class_setup_basic_field_info (klass);
	mono_loader_unlock ();
}

/**
 * mono_class_get_fields_lazy:
 * @klass: the MonoClass to act on
 *
 * This routine is an iterator routine for retrieving the fields in a class.
 * Only minimal information about fields are loaded. Accessors must be used
 * for all MonoClassField returned.
 *
 * You must pass a gpointer that points to zero and is treated as an opaque handle to
 * iterate over all of the elements.  When no more values are
 * available, the return value is NULL.
 *
 * Returns: a @MonoClassField* on each iteration, or NULL when no more fields are available.
 */
MonoClassField*
mono_class_get_fields_lazy (MonoClass* klass, gpointer *iter)
{
	MonoClassField* field;
	if (!iter)
		return NULL;
	if (!*iter) {
		mono_class_setup_basic_field_info_locking (klass);
		if (!klass->fields)
			return NULL;
		/* start from the first */
		if (klass->field.count) {
			*iter = &klass->fields [0];
			return (MonoClassField *)*iter;
		} else {
			/* no fields */
			return NULL;
		}
	}
	field = (MonoClassField *)*iter;
	field++;
	if (field < &klass->fields [klass->field.count]) {
		*iter = field;
		return (MonoClassField *)*iter;
	}
	return NULL;
}

char*
mono_class_full_name (MonoClass *klass)
{
	return mono_type_full_name (&klass->byval_arg);
}

/* Declare all shared lazy type lookup functions */
GENERATE_TRY_GET_CLASS_WITH_CACHE (safehandle, System.Runtime.InteropServices, SafeHandle)<|MERGE_RESOLUTION|>--- conflicted
+++ resolved
@@ -1705,13 +1705,8 @@
 					mono_class_set_type_load_failure (klass, "Missing field layout info for %s", field->name);
 					break;
 				}
-<<<<<<< HEAD
 				if (field->offset < -2) { /*-1 is used to encode special static fields, -2 for RVA fields */
-					mono_class_set_failure (klass, MONO_EXCEPTION_TYPE_LOAD, g_strdup_printf ("Invalid negative field offset %d for %s", field->offset, field->name));
-=======
-				if (field->offset < -1) { /*-1 is used to encode special static fields */
 					mono_class_set_type_load_failure (klass, "Field '%s' has a negative offset %d", field->name, field->offset);
->>>>>>> d0fb7a12
 					break;
 				}
 				if (klass->generic_container) {
