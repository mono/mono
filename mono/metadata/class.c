--- conflicted
+++ resolved
@@ -1672,13 +1672,8 @@
 					mono_class_set_failure (klass, MONO_EXCEPTION_TYPE_LOAD, g_strdup_printf ("Missing field layout info for %s", field->name));
 					break;
 				}
-<<<<<<< HEAD
 				if (field->offset < -2) { /*-1 is used to encode special static fields, -2 for RVA fields */
-					mono_class_set_failure (class, MONO_EXCEPTION_TYPE_LOAD, g_strdup_printf ("Invalid negative field offset %d for %s", field->offset, field->name));
-=======
-				if (field->offset < -1) { /*-1 is used to encode special static fields */
 					mono_class_set_failure (klass, MONO_EXCEPTION_TYPE_LOAD, g_strdup_printf ("Invalid negative field offset %d for %s", field->offset, field->name));
->>>>>>> 3bc22b19
 					break;
 				}
 				if (klass->generic_container) {
