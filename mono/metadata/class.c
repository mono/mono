/**
 * \file
 * Class management for the Mono runtime
 *
 * Author:
 *   Miguel de Icaza (miguel@ximian.com)
 *
 * Copyright 2001-2003 Ximian, Inc (http://www.ximian.com)
 * Copyright 2004-2009 Novell, Inc (http://www.novell.com)
 * Copyright 2012 Xamarin Inc (http://www.xamarin.com)
 * Licensed under the MIT license. See LICENSE file in the project root for full license information.
 */
#include <config.h>
#ifdef HAVE_ALLOCA_H
#include <alloca.h>
#endif
#include <glib.h>
#include <stdio.h>
#include <string.h>
#include <stdlib.h>
#include <mono/metadata/image.h>
#include <mono/metadata/image-internals.h>
#include <mono/metadata/assembly.h>
#include <mono/metadata/assembly-internals.h>
#include <mono/metadata/exception-internals.h>
#include <mono/metadata/metadata.h>
#include <mono/metadata/metadata-internals.h>
#include <mono/metadata/profiler-private.h>
#include <mono/metadata/tabledefs.h>
#include <mono/metadata/tokentype.h>
#include <mono/metadata/class-init.h>
#include <mono/metadata/class-internals.h>
#include <mono/metadata/object.h>
#include <mono/metadata/appdomain.h>
#include <mono/metadata/mono-endian.h>
#include <mono/metadata/debug-helpers.h>
#include <mono/metadata/reflection.h>
#include <mono/metadata/exception.h>
#include <mono/metadata/security-manager.h>
#include <mono/metadata/security-core-clr.h>
#include <mono/metadata/attrdefs.h>
#include <mono/metadata/gc-internals.h>
#include <mono/metadata/verify-internals.h>
#include <mono/metadata/mono-debug.h>
#include <mono/utils/mono-counters.h>
#include <mono/utils/mono-string.h>
#include <mono/utils/mono-error-internals.h>
#include <mono/utils/mono-logger-internals.h>
#include <mono/utils/mono-memory-model.h>
#include <mono/utils/atomic.h>
#include <mono/utils/unlocked.h>
#include <mono/utils/bsearch.h>
#include <mono/utils/checked-build.h>

MonoStats mono_stats;

/* Statistics */
extern gint32 mono_inflated_methods_size;

/* Function supplied by the runtime to find classes by name using information from the AOT file */
static MonoGetClassFromName get_class_from_name = NULL;

static gboolean can_access_type (MonoClass *access_klass, MonoClass *member_klass);

static char* mono_assembly_name_from_token (MonoImage *image, guint32 type_token);
static guint32 mono_field_resolve_flags (MonoClassField *field);

static
MonoImage *
mono_method_get_image (MonoMethod *method)
{
	return m_class_get_image (method->klass);
}

/**
 * mono_class_from_typeref:
 * \param image a MonoImage
 * \param type_token a TypeRef token
 *
 * Creates the \c MonoClass* structure representing the type defined by
 * the typeref token valid inside \p image.
 * \returns The \c MonoClass* representing the typeref token, or NULL if it could
 * not be loaded.
 */
MonoClass *
mono_class_from_typeref (MonoImage *image, guint32 type_token)
{
	ERROR_DECL (error);
	MonoClass *klass = mono_class_from_typeref_checked (image, type_token, error);
	g_assert (mono_error_ok (error)); /*FIXME proper error handling*/
	return klass;
}

/**
 * mono_class_from_typeref_checked:
 * \param image a MonoImage
 * \param type_token a TypeRef token
 * \param error error return code, if any.
 *
 * Creates the \c MonoClass* structure representing the type defined by
 * the typeref token valid inside \p image.
 *
 * \returns The \c MonoClass* representing the typeref token, NULL if it could
 * not be loaded with the \p error value filled with the information about the
 * error.
 */
MonoClass *
mono_class_from_typeref_checked (MonoImage *image, guint32 type_token, MonoError *error)
{
	guint32 cols [MONO_TYPEREF_SIZE];
	MonoTableInfo  *t = &image->tables [MONO_TABLE_TYPEREF];
	guint32 idx;
	const char *name, *nspace;
	MonoClass *res = NULL;
	MonoImage *module;

	error_init (error);

	if (!mono_verifier_verify_typeref_row (image, (type_token & 0xffffff) - 1, error))
		return NULL;

	mono_metadata_decode_row (t, (type_token&0xffffff)-1, cols, MONO_TYPEREF_SIZE);

	name = mono_metadata_string_heap (image, cols [MONO_TYPEREF_NAME]);
	nspace = mono_metadata_string_heap (image, cols [MONO_TYPEREF_NAMESPACE]);

	idx = cols [MONO_TYPEREF_SCOPE] >> MONO_RESOLUTION_SCOPE_BITS;
	switch (cols [MONO_TYPEREF_SCOPE] & MONO_RESOLUTION_SCOPE_MASK) {
	case MONO_RESOLUTION_SCOPE_MODULE:
		/*
		LAMESPEC The spec says that a null module resolution scope should go through the exported type table.
		This is not the observed behavior of existing implementations.
		The defacto behavior is that it's just a typedef in disguise.
		*/
		/* a typedef in disguise */
		res = mono_class_from_name_checked (image, nspace, name, error);
		goto done;

	case MONO_RESOLUTION_SCOPE_MODULEREF:
		module = mono_image_load_module_checked (image, idx, error);
		if (module)
			res = mono_class_from_name_checked (module, nspace, name, error);
		goto done;

	case MONO_RESOLUTION_SCOPE_TYPEREF: {
		MonoClass *enclosing;
		GList *tmp;

		if (idx == mono_metadata_token_index (type_token)) {
			mono_error_set_bad_image (error, image, "Image with self-referencing typeref token %08x.", type_token);
			return NULL;
		}

		enclosing = mono_class_from_typeref_checked (image, MONO_TOKEN_TYPE_REF | idx, error); 
		return_val_if_nok (error, NULL);

		GList *nested_classes = mono_class_get_nested_classes_property (enclosing);
		if (m_class_is_nested_classes_inited (enclosing) && nested_classes) {
			/* Micro-optimization: don't scan the metadata tables if enclosing is already inited */
			for (tmp = nested_classes; tmp; tmp = tmp->next) {
				res = (MonoClass *)tmp->data;
				if (strcmp (m_class_get_name (res), name) == 0)
					return res;
			}
		} else {
			MonoImage *enclosing_image = m_class_get_image (enclosing);
			guint32 enclosing_type_token = m_class_get_type_token (enclosing);
			/* Don't call mono_class_init as we might've been called by it recursively */
			int i = mono_metadata_nesting_typedef (enclosing_image, enclosing_type_token, 1);
			while (i) {
				guint32 class_nested = mono_metadata_decode_row_col (&enclosing_image->tables [MONO_TABLE_NESTEDCLASS], i - 1, MONO_NESTED_CLASS_NESTED);
				guint32 string_offset = mono_metadata_decode_row_col (&enclosing_image->tables [MONO_TABLE_TYPEDEF], class_nested - 1, MONO_TYPEDEF_NAME);
				const char *nname = mono_metadata_string_heap (enclosing_image, string_offset);

				if (strcmp (nname, name) == 0)
					return mono_class_create_from_typedef (enclosing_image, MONO_TOKEN_TYPE_DEF | class_nested, error);

				i = mono_metadata_nesting_typedef (enclosing_image, enclosing_type_token, i + 1);
			}
		}
		g_warning ("TypeRef ResolutionScope not yet handled (%d) for %s.%s in image %s", idx, nspace, name, image->name);
		goto done;
	}
	case MONO_RESOLUTION_SCOPE_ASSEMBLYREF:
		break;
	}

	if (idx > image->tables [MONO_TABLE_ASSEMBLYREF].rows) {
		mono_error_set_bad_image (error, image, "Image with invalid assemblyref token %08x.", idx);
		return NULL;
	}

	if (!image->references || !image->references [idx - 1])
		mono_assembly_load_reference (image, idx - 1);
	g_assert (image->references [idx - 1]);

	/* If the assembly did not load, register this as a type load exception */
	if (image->references [idx - 1] == REFERENCE_MISSING){
		MonoAssemblyName aname;
		char *human_name;
		
		mono_assembly_get_assemblyref (image, idx - 1, &aname);
		human_name = mono_stringify_assembly_name (&aname);
		mono_error_set_simple_file_not_found (error, human_name, image->assembly ? image->assembly->ref_only : FALSE);
		g_free (human_name);
		return NULL;
	}

	res = mono_class_from_name_checked (image->references [idx - 1]->image, nspace, name, error);

done:
	/* Generic case, should be avoided for when a better error is possible. */
	if (!res && mono_error_ok (error)) {
		char *name = mono_class_name_from_token (image, type_token);
		char *assembly = mono_assembly_name_from_token (image, type_token);
		mono_error_set_type_load_name (error, name, assembly, "Could not resolve type with token %08x from typeref (expected class '%s' in assembly '%s')", type_token, name, assembly);
	}
	return res;
}


static void *
mono_image_memdup (MonoImage *image, void *data, guint size)
{
	void *res = mono_image_alloc (image, size);
	memcpy (res, data, size);
	return res;
}
	
/* Copy everything mono_metadata_free_array free. */
MonoArrayType *
mono_dup_array_type (MonoImage *image, MonoArrayType *a)
{
	if (image) {
		a = (MonoArrayType *)mono_image_memdup (image, a, sizeof (MonoArrayType));
		if (a->sizes)
			a->sizes = (int *)mono_image_memdup (image, a->sizes, a->numsizes * sizeof (int));
		if (a->lobounds)
			a->lobounds = (int *)mono_image_memdup (image, a->lobounds, a->numlobounds * sizeof (int));
	} else {
		a = (MonoArrayType *)g_memdup (a, sizeof (MonoArrayType));
		if (a->sizes)
			a->sizes = (int *)g_memdup (a->sizes, a->numsizes * sizeof (int));
		if (a->lobounds)
			a->lobounds = (int *)g_memdup (a->lobounds, a->numlobounds * sizeof (int));
	}
	return a;
}

/* Copy everything mono_metadata_free_method_signature free. */
MonoMethodSignature*
mono_metadata_signature_deep_dup (MonoImage *image, MonoMethodSignature *sig)
{
	int i;
	
	sig = mono_metadata_signature_dup_full (image, sig);
	
	sig->ret = mono_metadata_type_dup (image, sig->ret);
	for (i = 0; i < sig->param_count; ++i)
		sig->params [i] = mono_metadata_type_dup (image, sig->params [i]);
	
	return sig;
}

static void
_mono_type_get_assembly_name (MonoClass *klass, GString *str)
{
	MonoAssembly *ta = m_class_get_image (klass)->assembly;
	char *name;

	name = mono_stringify_assembly_name (&ta->aname);
	g_string_append_printf (str, ", %s", name);
	g_free (name);
}

static inline void
mono_type_name_check_byref (MonoType *type, GString *str)
{
	if (type->byref)
		g_string_append_c (str, '&');
}

/**
 * mono_identifier_escape_type_name_chars:
 * \param str a destination string
 * \param identifier an IDENTIFIER in internal form
 *
 * \returns \p str
 *
 * The displayed form of the identifier is appended to str.
 *
 * The displayed form of an identifier has the characters ,+&*[]\
 * that have special meaning in type names escaped with a preceeding
 * backslash (\) character.
 */
static GString*
mono_identifier_escape_type_name_chars (GString* str, const char* identifier)
{
	if (!identifier)
		return str;

	size_t n = str->len;
	// reserve space for common case: there will be no escaped characters.
	g_string_set_size(str, n + strlen(identifier));
	g_string_set_size(str, n);

	for (const char* s = identifier; *s != 0 ; s++) {
		switch (*s) {
		case ',':
		case '+':
		case '&':
		case '*':
		case '[':
		case ']':
		case '\\':
			g_string_append_c (str, '\\');
			g_string_append_c (str, *s);
			break;
		default:
			g_string_append_c (str, *s);
			break;
		}
	}
	return str;
}

static void
mono_type_get_name_recurse (MonoType *type, GString *str, gboolean is_recursed,
			    MonoTypeNameFormat format)
{
	MonoClass *klass;
	
	switch (type->type) {
	case MONO_TYPE_ARRAY: {
		int i, rank = type->data.array->rank;
		MonoTypeNameFormat nested_format;

		nested_format = format == MONO_TYPE_NAME_FORMAT_ASSEMBLY_QUALIFIED ?
			MONO_TYPE_NAME_FORMAT_FULL_NAME : format;

		mono_type_get_name_recurse (
			m_class_get_byval_arg (type->data.array->eklass), str, FALSE, nested_format);
		g_string_append_c (str, '[');
		if (rank == 1)
			g_string_append_c (str, '*');
		for (i = 1; i < rank; i++)
			g_string_append_c (str, ',');
		g_string_append_c (str, ']');
		
		mono_type_name_check_byref (type, str);

		if (format == MONO_TYPE_NAME_FORMAT_ASSEMBLY_QUALIFIED)
			_mono_type_get_assembly_name (type->data.array->eklass, str);
		break;
	}
	case MONO_TYPE_SZARRAY: {
		MonoTypeNameFormat nested_format;

		nested_format = format == MONO_TYPE_NAME_FORMAT_ASSEMBLY_QUALIFIED ?
			MONO_TYPE_NAME_FORMAT_FULL_NAME : format;

		mono_type_get_name_recurse (
			m_class_get_byval_arg (type->data.klass), str, FALSE, nested_format);
		g_string_append (str, "[]");
		
		mono_type_name_check_byref (type, str);

		if (format == MONO_TYPE_NAME_FORMAT_ASSEMBLY_QUALIFIED)
			_mono_type_get_assembly_name (type->data.klass, str);
		break;
	}
	case MONO_TYPE_PTR: {
		MonoTypeNameFormat nested_format;

		nested_format = format == MONO_TYPE_NAME_FORMAT_ASSEMBLY_QUALIFIED ?
			MONO_TYPE_NAME_FORMAT_FULL_NAME : format;

		mono_type_get_name_recurse (
			type->data.type, str, FALSE, nested_format);
		g_string_append_c (str, '*');

		mono_type_name_check_byref (type, str);

		if (format == MONO_TYPE_NAME_FORMAT_ASSEMBLY_QUALIFIED)
			_mono_type_get_assembly_name (mono_class_from_mono_type (type->data.type), str);
		break;
	}
	case MONO_TYPE_VAR:
	case MONO_TYPE_MVAR:
		if (!mono_generic_param_name (type->data.generic_param))
			g_string_append_printf (str, "%s%d", type->type == MONO_TYPE_VAR ? "!" : "!!", type->data.generic_param->num);
		else
			g_string_append (str, mono_generic_param_name (type->data.generic_param));

		mono_type_name_check_byref (type, str);

		break;
	default:
		klass = mono_class_from_mono_type (type);
		if (m_class_get_nested_in (klass)) {
			mono_type_get_name_recurse (
				m_class_get_byval_arg (m_class_get_nested_in (klass)), str, TRUE, format);
			if (format == MONO_TYPE_NAME_FORMAT_IL)
				g_string_append_c (str, '.');
			else
				g_string_append_c (str, '+');
		} else if (*m_class_get_name_space (klass)) {
			const char *klass_name_space = m_class_get_name_space (klass);
			if (format == MONO_TYPE_NAME_FORMAT_IL)
				g_string_append (str, klass_name_space);
			else
				mono_identifier_escape_type_name_chars (str, klass_name_space);
			g_string_append_c (str, '.');
		}
		const char *klass_name = m_class_get_name (klass);
		if (format == MONO_TYPE_NAME_FORMAT_IL) {
			char *s = strchr (klass_name, '`');
			int len = s ? s - klass_name : strlen (klass_name);
			g_string_append_len (str, klass_name, len);
		} else {
			mono_identifier_escape_type_name_chars (str, klass_name);
		}
		if (is_recursed)
			break;
		if (mono_class_is_ginst (klass)) {
			MonoGenericClass *gclass = mono_class_get_generic_class (klass);
			MonoGenericInst *inst = gclass->context.class_inst;
			MonoTypeNameFormat nested_format;
			int i;

			nested_format = format == MONO_TYPE_NAME_FORMAT_FULL_NAME ?
				MONO_TYPE_NAME_FORMAT_ASSEMBLY_QUALIFIED : format;

			if (format == MONO_TYPE_NAME_FORMAT_IL)
				g_string_append_c (str, '<');
			else
				g_string_append_c (str, '[');
			for (i = 0; i < inst->type_argc; i++) {
				MonoType *t = inst->type_argv [i];

				if (i)
					g_string_append_c (str, ',');
				if ((nested_format == MONO_TYPE_NAME_FORMAT_ASSEMBLY_QUALIFIED) &&
				    (t->type != MONO_TYPE_VAR) && (type->type != MONO_TYPE_MVAR))
					g_string_append_c (str, '[');
				mono_type_get_name_recurse (inst->type_argv [i], str, FALSE, nested_format);
				if ((nested_format == MONO_TYPE_NAME_FORMAT_ASSEMBLY_QUALIFIED) &&
				    (t->type != MONO_TYPE_VAR) && (type->type != MONO_TYPE_MVAR))
					g_string_append_c (str, ']');
			}
			if (format == MONO_TYPE_NAME_FORMAT_IL)	
				g_string_append_c (str, '>');
			else
				g_string_append_c (str, ']');
		} else if (mono_class_is_gtd (klass) &&
			   (format != MONO_TYPE_NAME_FORMAT_FULL_NAME) &&
			   (format != MONO_TYPE_NAME_FORMAT_ASSEMBLY_QUALIFIED)) {
			int i;

			if (format == MONO_TYPE_NAME_FORMAT_IL)	
				g_string_append_c (str, '<');
			else
				g_string_append_c (str, '[');
			for (i = 0; i < mono_class_get_generic_container (klass)->type_argc; i++) {
				if (i)
					g_string_append_c (str, ',');
				g_string_append (str, mono_generic_container_get_param_info (mono_class_get_generic_container (klass), i)->name);
			}
			if (format == MONO_TYPE_NAME_FORMAT_IL)	
				g_string_append_c (str, '>');
			else
				g_string_append_c (str, ']');
		}

		mono_type_name_check_byref (type, str);

		if ((format == MONO_TYPE_NAME_FORMAT_ASSEMBLY_QUALIFIED) &&
		    (type->type != MONO_TYPE_VAR) && (type->type != MONO_TYPE_MVAR))
			_mono_type_get_assembly_name (klass, str);
		break;
	}
}

/**
 * mono_type_get_name_full:
 * \param type a type
 * \param format the format for the return string.
 *
 * 
 * \returns The string representation in a number of formats:
 *
 * if \p format is \c MONO_TYPE_NAME_FORMAT_REFLECTION, the return string is
 * returned in the format required by \c System.Reflection, this is the
 * inverse of mono_reflection_parse_type().
 *
 * if \p format is \c MONO_TYPE_NAME_FORMAT_IL, it returns a syntax that can
 * be used by the IL assembler.
 *
 * if \p format is \c MONO_TYPE_NAME_FORMAT_FULL_NAME
 *
 * if \p format is \c MONO_TYPE_NAME_FORMAT_ASSEMBLY_QUALIFIED
 */
char*
mono_type_get_name_full (MonoType *type, MonoTypeNameFormat format)
{
	GString* result;

	result = g_string_new ("");

	mono_type_get_name_recurse (type, result, FALSE, format);

	return g_string_free (result, FALSE);
}

/**
 * mono_type_get_full_name:
 * \param class a class
 *
 * \returns The string representation for type as required by System.Reflection.
 * The inverse of mono_reflection_parse_type().
 */
char *
mono_type_get_full_name (MonoClass *klass)
{
	return mono_type_get_name_full (mono_class_get_type (klass), MONO_TYPE_NAME_FORMAT_REFLECTION);
}

/**
 * mono_type_get_name:
 * \param type a type
 * \returns The string representation for type as it would be represented in IL code.
 */
char*
mono_type_get_name (MonoType *type)
{
	return mono_type_get_name_full (type, MONO_TYPE_NAME_FORMAT_IL);
}

/**
 * mono_type_get_underlying_type:
 * \param type a type
 * \returns The \c MonoType for the underlying integer type if \p type
 * is an enum and byref is false, otherwise the type itself.
 */
MonoType*
mono_type_get_underlying_type (MonoType *type)
{
	if (type->type == MONO_TYPE_VALUETYPE && m_class_is_enumtype (type->data.klass) && !type->byref)
		return mono_class_enum_basetype (type->data.klass);
	if (type->type == MONO_TYPE_GENERICINST && m_class_is_enumtype (type->data.generic_class->container_class) && !type->byref)
		return mono_class_enum_basetype (type->data.generic_class->container_class);
	return type;
}

/**
 * mono_class_is_open_constructed_type:
 * \param type a type
 *
 * \returns TRUE if type represents a generics open constructed type.
 * IOW, not all type parameters required for the instantiation have
 * been provided or it's a generic type definition.
 *
 * An open constructed type means it's a non realizable type. Not to
 * be mixed up with an abstract type - we can't cast or dispatch to
 * an open type, for example.
 */
gboolean
mono_class_is_open_constructed_type (MonoType *t)
{
	switch (t->type) {
	case MONO_TYPE_VAR:
	case MONO_TYPE_MVAR:
		return TRUE;
	case MONO_TYPE_SZARRAY:
		return mono_class_is_open_constructed_type (m_class_get_byval_arg (t->data.klass));
	case MONO_TYPE_ARRAY:
		return mono_class_is_open_constructed_type (m_class_get_byval_arg (t->data.array->eklass));
	case MONO_TYPE_PTR:
		return mono_class_is_open_constructed_type (t->data.type);
	case MONO_TYPE_GENERICINST:
		return t->data.generic_class->context.class_inst->is_open;
	case MONO_TYPE_CLASS:
	case MONO_TYPE_VALUETYPE:
		return mono_class_is_gtd (t->data.klass);
	default:
		return FALSE;
	}
}

/*
This is a simple function to catch the most common bad instances of generic types.
Specially those that might lead to further failures in the runtime.
*/
static gboolean
is_valid_generic_argument (MonoType *type)
{
	switch (type->type) {
	case MONO_TYPE_VOID:
	//case MONO_TYPE_TYPEDBYREF:
		return FALSE;
	default:
		return TRUE;
	}
}

static MonoType*
inflate_generic_type (MonoImage *image, MonoType *type, MonoGenericContext *context, MonoError *error)
{
	error_init (error);

	switch (type->type) {
	case MONO_TYPE_MVAR: {
		MonoType *nt;
		int num = mono_type_get_generic_param_num (type);
		MonoGenericInst *inst = context->method_inst;
		if (!inst)
			return NULL;
		if (num >= inst->type_argc) {
			const char *pname = mono_generic_param_name (type->data.generic_param);
			mono_error_set_bad_image (error, image, "MVAR %d (%s) cannot be expanded in this context with %d instantiations",
				num, pname ? pname : "", inst->type_argc);
			return NULL;
		}

		if (!is_valid_generic_argument (inst->type_argv [num])) {
			const char *pname = mono_generic_param_name (type->data.generic_param);
			mono_error_set_bad_image (error, image, "MVAR %d (%s) cannot be expanded with type 0x%x",
				num, pname ? pname : "", inst->type_argv [num]->type);
			return NULL;			
		}
		/*
		 * Note that the VAR/MVAR cases are different from the rest.  The other cases duplicate @type,
		 * while the VAR/MVAR duplicates a type from the context.  So, we need to ensure that the
		 * ->byref and ->attrs from @type are propagated to the returned type.
		 */
		nt = mono_metadata_type_dup (image, inst->type_argv [num]);
		nt->byref = type->byref;
		nt->attrs = type->attrs;
		return nt;
	}
	case MONO_TYPE_VAR: {
		MonoType *nt;
		int num = mono_type_get_generic_param_num (type);
		MonoGenericInst *inst = context->class_inst;
		if (!inst)
			return NULL;
		if (num >= inst->type_argc) {
			const char *pname = mono_generic_param_name (type->data.generic_param);
			mono_error_set_bad_image (error, image, "VAR %d (%s) cannot be expanded in this context with %d instantiations",
				num, pname ? pname : "", inst->type_argc);
			return NULL;
		}
		if (!is_valid_generic_argument (inst->type_argv [num])) {
			const char *pname = mono_generic_param_name (type->data.generic_param);
			mono_error_set_bad_image (error, image, "VAR %d (%s) cannot be expanded with type 0x%x",
				num, pname ? pname : "", inst->type_argv [num]->type);
			return NULL;			
		}
		nt = mono_metadata_type_dup (image, inst->type_argv [num]);
		nt->byref = type->byref;
		nt->attrs = type->attrs;
		return nt;
	}
	case MONO_TYPE_SZARRAY: {
		MonoClass *eclass = type->data.klass;
		MonoType *nt, *inflated = inflate_generic_type (NULL, m_class_get_byval_arg (eclass), context, error);
		if (!inflated || !mono_error_ok (error))
			return NULL;
		nt = mono_metadata_type_dup (image, type);
		nt->data.klass = mono_class_from_mono_type (inflated);
		mono_metadata_free_type (inflated);
		return nt;
	}
	case MONO_TYPE_ARRAY: {
		MonoClass *eclass = type->data.array->eklass;
		MonoType *nt, *inflated = inflate_generic_type (NULL, m_class_get_byval_arg (eclass), context, error);
		if (!inflated || !mono_error_ok (error))
			return NULL;
		nt = mono_metadata_type_dup (image, type);
		nt->data.array->eklass = mono_class_from_mono_type (inflated);
		mono_metadata_free_type (inflated);
		return nt;
	}
	case MONO_TYPE_GENERICINST: {
		MonoGenericClass *gclass = type->data.generic_class;
		MonoGenericInst *inst;
		MonoType *nt;
		if (!gclass->context.class_inst->is_open)
			return NULL;

		inst = mono_metadata_inflate_generic_inst (gclass->context.class_inst, context, error);
		return_val_if_nok (error, NULL);

		if (inst != gclass->context.class_inst)
			gclass = mono_metadata_lookup_generic_class (gclass->container_class, inst, gclass->is_dynamic);

		if (gclass == type->data.generic_class)
			return NULL;

		nt = mono_metadata_type_dup (image, type);
		nt->data.generic_class = gclass;
		return nt;
	}
	case MONO_TYPE_CLASS:
	case MONO_TYPE_VALUETYPE: {
		MonoClass *klass = type->data.klass;
		MonoGenericContainer *container = mono_class_try_get_generic_container (klass);
		MonoGenericInst *inst;
		MonoGenericClass *gclass = NULL;
		MonoType *nt;

		if (!container)
			return NULL;

		/* We can't use context->class_inst directly, since it can have more elements */
		inst = mono_metadata_inflate_generic_inst (container->context.class_inst, context, error);
		return_val_if_nok (error, NULL);

		if (inst == container->context.class_inst)
			return NULL;

		gclass = mono_metadata_lookup_generic_class (klass, inst, image_is_dynamic (m_class_get_image (klass)));

		nt = mono_metadata_type_dup (image, type);
		nt->type = MONO_TYPE_GENERICINST;
		nt->data.generic_class = gclass;
		return nt;
	}
	default:
		return NULL;
	}
	return NULL;
}

MonoGenericContext *
mono_generic_class_get_context (MonoGenericClass *gclass)
{
	return &gclass->context;
}

MonoGenericContext *
mono_class_get_context (MonoClass *klass)
{
	MonoGenericClass *gklass = mono_class_try_get_generic_class (klass);
	return gklass ? mono_generic_class_get_context (gklass) : NULL;
}

/*
 * mono_class_inflate_generic_type_with_mempool:
 * @mempool: a mempool
 * @type: a type
 * @context: a generics context
 * @error: error context
 *
 * The same as mono_class_inflate_generic_type, but allocates the MonoType
 * from mempool if it is non-NULL.  If it is NULL, the MonoType is
 * allocated on the heap and is owned by the caller.
 * The returned type can potentially be the same as TYPE, so it should not be
 * modified by the caller, and it should be freed using mono_metadata_free_type ().
 */
MonoType*
mono_class_inflate_generic_type_with_mempool (MonoImage *image, MonoType *type, MonoGenericContext *context, MonoError *error)
{
	MonoType *inflated = NULL;
	error_init (error);

	if (context)
		inflated = inflate_generic_type (image, type, context, error);
	return_val_if_nok (error, NULL);

	if (!inflated) {
		MonoType *shared = mono_metadata_get_shared_type (type);

		if (shared) {
			return shared;
		} else {
			return mono_metadata_type_dup (image, type);
		}
	}

	UnlockedIncrement (&mono_stats.inflated_type_count);
	return inflated;
}

/**
 * mono_class_inflate_generic_type:
 * \param type a type
 * \param context a generics context
 * \deprecated Please use \c mono_class_inflate_generic_type_checked instead
 *
 * If \p type is a generic type and \p context is not NULL, instantiate it using the 
 * generics context \p context.
 *
 * \returns The instantiated type or a copy of \p type. The returned \c MonoType is allocated
 * on the heap and is owned by the caller. Returns NULL on error.
 */
MonoType*
mono_class_inflate_generic_type (MonoType *type, MonoGenericContext *context)
{
	ERROR_DECL (error);
	MonoType *result;
	result = mono_class_inflate_generic_type_checked (type, context, error);
	mono_error_cleanup (error);
	return result;
}

/*
 * mono_class_inflate_generic_type:
 * @type: a type
 * @context: a generics context
 * @error: error context to use
 *
 * If @type is a generic type and @context is not NULL, instantiate it using the 
 * generics context @context.
 *
 * Returns: The instantiated type or a copy of @type. The returned MonoType is allocated
 * on the heap and is owned by the caller.
 */
MonoType*
mono_class_inflate_generic_type_checked (MonoType *type, MonoGenericContext *context, MonoError *error)
{
	return mono_class_inflate_generic_type_with_mempool (NULL, type, context, error);
}

/*
 * mono_class_inflate_generic_type_no_copy:
 *
 *   Same as inflate_generic_type_with_mempool, but return TYPE if no inflation
 * was done.
 */
static MonoType*
mono_class_inflate_generic_type_no_copy (MonoImage *image, MonoType *type, MonoGenericContext *context, MonoError *error)
{
	MonoType *inflated = NULL; 

	error_init (error);
	if (context) {
		inflated = inflate_generic_type (image, type, context, error);
		return_val_if_nok (error, NULL);
	}

	if (!inflated)
		return type;

	UnlockedIncrement (&mono_stats.inflated_type_count);
	return inflated;
}

/*
 * mono_class_inflate_generic_class:
 *
 *   Inflate the class @gklass with @context. Set @error on failure.
 */
MonoClass*
mono_class_inflate_generic_class_checked (MonoClass *gklass, MonoGenericContext *context, MonoError *error)
{
	MonoClass *res;
	MonoType *inflated;

	inflated = mono_class_inflate_generic_type_checked (m_class_get_byval_arg (gklass), context, error);
	return_val_if_nok (error, NULL);

	res = mono_class_from_mono_type (inflated);
	mono_metadata_free_type (inflated);

	return res;
}

static MonoGenericContext
inflate_generic_context (MonoGenericContext *context, MonoGenericContext *inflate_with, MonoError *error)
{
	MonoGenericInst *class_inst = NULL;
	MonoGenericInst *method_inst = NULL;
	MonoGenericContext res = { NULL, NULL };

	error_init (error);

	if (context->class_inst) {
		class_inst = mono_metadata_inflate_generic_inst (context->class_inst, inflate_with, error);
		if (!mono_error_ok (error))
			goto fail;
	}

	if (context->method_inst) {
		method_inst = mono_metadata_inflate_generic_inst (context->method_inst, inflate_with, error);
		if (!mono_error_ok (error))
			goto fail;
	}

	res.class_inst = class_inst;
	res.method_inst = method_inst;
fail:
	return res;
}

/**
 * mono_class_inflate_generic_method:
 * \param method a generic method
 * \param context a generics context
 *
 * Instantiate the generic method \p method using the generics context \p context.
 *
 * \returns The new instantiated method
 */
MonoMethod *
mono_class_inflate_generic_method (MonoMethod *method, MonoGenericContext *context)
{
	ERROR_DECL (error);
	error_init (error);
	MonoMethod *res = mono_class_inflate_generic_method_full_checked (method, NULL, context, error);
	mono_error_assert_msg_ok (error, "Could not inflate generic method");
	return res;
}

MonoMethod *
mono_class_inflate_generic_method_checked (MonoMethod *method, MonoGenericContext *context, MonoError *error)
{
	return mono_class_inflate_generic_method_full_checked (method, NULL, context, error);
}

/**
 * mono_class_inflate_generic_method_full_checked:
 * Instantiate method \p method with the generic context \p context.
 * On failure returns NULL and sets \p error.
 *
 * BEWARE: All non-trivial fields are invalid, including klass, signature, and header.
 *         Use mono_method_signature() and mono_method_get_header() to get the correct values.
 */
MonoMethod*
mono_class_inflate_generic_method_full_checked (MonoMethod *method, MonoClass *klass_hint, MonoGenericContext *context, MonoError *error)
{
	MonoMethod *result;
	MonoMethodInflated *iresult, *cached;
	MonoMethodSignature *sig;
	MonoGenericContext tmp_context;

	error_init (error);

	/* The `method' has already been instantiated before => we need to peel out the instantiation and create a new context */
	while (method->is_inflated) {
		MonoGenericContext *method_context = mono_method_get_context (method);
		MonoMethodInflated *imethod = (MonoMethodInflated *) method;

		tmp_context = inflate_generic_context (method_context, context, error);
		return_val_if_nok (error, NULL);

		context = &tmp_context;

		if (mono_metadata_generic_context_equal (method_context, context))
			return method;

		method = imethod->declaring;
	}

	/*
	 * A method only needs to be inflated if the context has argument for which it is
	 * parametric. Eg:
	 * 
	 * class Foo<T> { void Bar(); } - doesn't need to be inflated if only mvars' are supplied
	 * class Foo { void Bar<T> (); } - doesn't need to be if only vars' are supplied
	 * 
	 */
	if (!((method->is_generic && context->method_inst) || 
		(mono_class_is_gtd (method->klass) && context->class_inst)))
		return method;

	iresult = g_new0 (MonoMethodInflated, 1);
	iresult->context = *context;
	iresult->declaring = method;

	if (!context->method_inst && method->is_generic)
		iresult->context.method_inst = mono_method_get_generic_container (method)->context.method_inst;

	if (!context->class_inst) {
		g_assert (!mono_class_is_ginst (iresult->declaring->klass));
		if (mono_class_is_gtd (iresult->declaring->klass))
			iresult->context.class_inst = mono_class_get_generic_container (iresult->declaring->klass)->context.class_inst;
	}
	/* This can happen with some callers like mono_object_get_virtual_method () */
	if (!mono_class_is_gtd (iresult->declaring->klass) && !mono_class_is_ginst (iresult->declaring->klass))
		iresult->context.class_inst = NULL;

	MonoImageSet *set = mono_metadata_get_image_set_for_method (iresult);

	// check cache
	mono_image_set_lock (set);
	cached = (MonoMethodInflated *)g_hash_table_lookup (set->gmethod_cache, iresult);
	mono_image_set_unlock (set);

	if (cached) {
		g_free (iresult);
		return (MonoMethod*)cached;
	}

	UnlockedIncrement (&mono_stats.inflated_method_count);

	UnlockedAdd (&mono_inflated_methods_size,  sizeof (MonoMethodInflated));

	sig = mono_method_signature (method);
	if (!sig) {
		char *name = mono_type_get_full_name (method->klass);
		mono_error_set_bad_image (error, mono_method_get_image (method), "Could not resolve signature of method %s:%s", name, method->name);
		g_free (name);
		goto fail;
	}

	if (sig->pinvoke) {
		memcpy (&iresult->method.pinvoke, method, sizeof (MonoMethodPInvoke));
	} else {
		memcpy (&iresult->method.method, method, sizeof (MonoMethod));
	}

	result = (MonoMethod *) iresult;
	result->is_inflated = TRUE;
	result->is_generic = FALSE;
	result->sre_method = FALSE;
	result->signature = NULL;

	if (method->wrapper_type) {
		MonoMethodWrapper *mw = (MonoMethodWrapper*)method;
		MonoMethodWrapper *resw = (MonoMethodWrapper*)result;
		int len = GPOINTER_TO_INT (((void**)mw->method_data) [0]);

		resw->method_data = (void **)g_malloc (sizeof (gpointer) * (len + 1));
		memcpy (resw->method_data, mw->method_data, sizeof (gpointer) * (len + 1));
	}

	if (iresult->context.method_inst) {
		/* Set the generic_container of the result to the generic_container of method */
		MonoGenericContainer *generic_container = mono_method_get_generic_container (method);

		if (generic_container && iresult->context.method_inst == generic_container->context.method_inst) {
			result->is_generic = 1;
			mono_method_set_generic_container (result, generic_container);
		}
	}

	if (klass_hint) {
		MonoGenericClass *gklass_hint = mono_class_try_get_generic_class (klass_hint);
		if (gklass_hint && (gklass_hint->container_class != method->klass || gklass_hint->context.class_inst != context->class_inst))
			klass_hint = NULL;
	}

	if (mono_class_is_gtd (method->klass))
		result->klass = klass_hint;

	if (!result->klass) {
		MonoType *inflated = inflate_generic_type (NULL, m_class_get_byval_arg (method->klass), context, error);
		if (!mono_error_ok (error)) 
			goto fail;

		result->klass = inflated ? mono_class_from_mono_type (inflated) : method->klass;
		if (inflated)
			mono_metadata_free_type (inflated);
	}

	/*
	 * FIXME: This should hold, but it doesn't:
	 *
	 * if (result->is_inflated && mono_method_get_context (result)->method_inst &&
	 *		mono_method_get_context (result)->method_inst == mono_method_get_generic_container (((MonoMethodInflated*)result)->declaring)->context.method_inst) {
	 * 	g_assert (result->is_generic);
	 * }
	 *
	 * Fixing this here causes other things to break, hence a very
	 * ugly hack in mini-trampolines.c - see
	 * is_generic_method_definition().
	 */

	// check cache
	mono_image_set_lock (set);
	cached = (MonoMethodInflated *)g_hash_table_lookup (set->gmethod_cache, iresult);
	if (!cached) {
		g_hash_table_insert (set->gmethod_cache, iresult, iresult);
		iresult->owner = set;
		cached = iresult;
	}
	mono_image_set_unlock (set);

	return (MonoMethod*)cached;

fail:
	g_free (iresult);
	return NULL;
}

/**
 * mono_get_inflated_method:
 *
 * Obsolete.  We keep it around since it's mentioned in the public API.
 */
MonoMethod*
mono_get_inflated_method (MonoMethod *method)
{
	return method;
}

/*
 * mono_method_get_context_general:
 * @method: a method
 * @uninflated: handle uninflated methods?
 *
 * Returns the generic context of a method or NULL if it doesn't have
 * one.  For an inflated method that's the context stored in the
 * method.  Otherwise it's in the method's generic container or in the
 * generic container of the method's class.
 */
MonoGenericContext*
mono_method_get_context_general (MonoMethod *method, gboolean uninflated)
{
	if (method->is_inflated) {
		MonoMethodInflated *imethod = (MonoMethodInflated *) method;
		return &imethod->context;
	}
	if (!uninflated)
		return NULL;
	if (method->is_generic)
		return &(mono_method_get_generic_container (method)->context);
	if (mono_class_is_gtd (method->klass))
		return &mono_class_get_generic_container (method->klass)->context;
	return NULL;
}

/*
 * mono_method_get_context:
 * @method: a method
 *
 * Returns the generic context for method if it's inflated, otherwise
 * NULL.
 */
MonoGenericContext*
mono_method_get_context (MonoMethod *method)
{
	return mono_method_get_context_general (method, FALSE);
}

/*
 * mono_method_get_generic_container:
 *
 *   Returns the generic container of METHOD, which should be a generic method definition.
 * Returns NULL if METHOD is not a generic method definition.
 * LOCKING: Acquires the loader lock.
 */
MonoGenericContainer*
mono_method_get_generic_container (MonoMethod *method)
{
	MonoGenericContainer *container;

	if (!method->is_generic)
		return NULL;

	container = (MonoGenericContainer *)mono_image_property_lookup (mono_method_get_image (method), method, MONO_METHOD_PROP_GENERIC_CONTAINER);
	g_assert (container);

	return container;
}

/*
 * mono_method_set_generic_container:
 *
 *   Sets the generic container of METHOD to CONTAINER.
 * LOCKING: Acquires the image lock.
 */
void
mono_method_set_generic_container (MonoMethod *method, MonoGenericContainer* container)
{
	g_assert (method->is_generic);

	mono_image_property_insert (mono_method_get_image (method), method, MONO_METHOD_PROP_GENERIC_CONTAINER, container);
}

/** 
 * mono_class_find_enum_basetype:
 * \param class The enum class
 *
 *   Determine the basetype of an enum by iterating through its fields. We do this
 * in a separate function since it is cheaper than calling mono_class_setup_fields.
 */
MonoType*
mono_class_find_enum_basetype (MonoClass *klass, MonoError *error)
{
	MonoGenericContainer *container = NULL;
	MonoImage *image = m_class_get_image (klass);
	const int top = mono_class_get_field_count (klass);
	int i, first_field_idx;

	g_assert (m_class_is_enumtype (klass));

	error_init (error);

	container = mono_class_try_get_generic_container (klass);
	if (mono_class_is_ginst (klass)) {
		MonoClass *gklass = mono_class_get_generic_class (klass)->container_class;

		container = mono_class_get_generic_container (gklass);
		g_assert (container);
	}

	/*
	 * Fetch all the field information.
	 */
	first_field_idx = mono_class_get_first_field_idx (klass);
	for (i = 0; i < top; i++){
		const char *sig;
		guint32 cols [MONO_FIELD_SIZE];
		int idx = first_field_idx + i;
		MonoType *ftype;

		/* first_field_idx and idx points into the fieldptr table */
		mono_metadata_decode_table_row (image, MONO_TABLE_FIELD, idx, cols, MONO_FIELD_SIZE);

		if (cols [MONO_FIELD_FLAGS] & FIELD_ATTRIBUTE_STATIC) //no need to decode static fields
			continue;

		if (!mono_verifier_verify_field_signature (image, cols [MONO_FIELD_SIGNATURE], NULL)) {
			mono_error_set_bad_image (error, image, "Invalid field signature %x", cols [MONO_FIELD_SIGNATURE]);
			goto fail;
		}

		sig = mono_metadata_blob_heap (image, cols [MONO_FIELD_SIGNATURE]);
		mono_metadata_decode_value (sig, &sig);
		/* FIELD signature == 0x06 */
		if (*sig != 0x06) {
			mono_error_set_bad_image (error, image, "Invalid field signature %x, expected 0x6 but got %x", cols [MONO_FIELD_SIGNATURE], *sig);
			goto fail;
		}

		ftype = mono_metadata_parse_type_checked (image, container, cols [MONO_FIELD_FLAGS], FALSE, sig + 1, &sig, error);
		if (!ftype)
			goto fail;

		if (mono_class_is_ginst (klass)) {
			//FIXME do we leak here?
			ftype = mono_class_inflate_generic_type_checked (ftype, mono_class_get_context (klass), error);
			if (!mono_error_ok (error))
				goto fail;
			ftype->attrs = cols [MONO_FIELD_FLAGS];
		}

		return ftype;
	}
	mono_error_set_type_load_class (error, klass, "Could not find base type");

fail:
	return NULL;
}

/*
 * Checks for MonoClass::has_failure without resolving all MonoType's into MonoClass'es
 */
gboolean
mono_type_has_exceptions (MonoType *type)
{
	switch (type->type) {
	case MONO_TYPE_CLASS:
	case MONO_TYPE_VALUETYPE:
	case MONO_TYPE_SZARRAY:
		return mono_class_has_failure (type->data.klass);
	case MONO_TYPE_ARRAY:
		return mono_class_has_failure (type->data.array->eklass);
	case MONO_TYPE_GENERICINST:
		return mono_class_has_failure (mono_class_create_generic_inst (type->data.generic_class));
	default:
		return FALSE;
	}
}

void
mono_error_set_for_class_failure (MonoError *oerror, const MonoClass *klass)
{
	g_assert (mono_class_has_failure (klass));
	MonoErrorBoxed *box = mono_class_get_exception_data ((MonoClass*)klass);
	mono_error_set_from_boxed (oerror, box);
}

/*
 * mono_class_alloc:
 *
 *   Allocate memory for some data belonging to CLASS, either from its image's mempool,
 * or from the heap.
 */
gpointer
mono_class_alloc (MonoClass *klass, int size)
{
	MonoGenericClass *gklass = mono_class_try_get_generic_class (klass);
	if (gklass)
		return mono_image_set_alloc (gklass->owner, size);
	else
		return mono_image_alloc (m_class_get_image (klass), size);
}

gpointer
mono_class_alloc0 (MonoClass *klass, int size)
{
	gpointer res;

	res = mono_class_alloc (klass, size);
	memset (res, 0, size);
	return res;
}

#define mono_class_new0(klass,struct_type, n_structs)		\
    ((struct_type *) mono_class_alloc0 ((klass), ((gsize) sizeof (struct_type)) * ((gsize) (n_structs))))

/**
 * mono_class_set_failure_causedby_class:
 * \param klass the class that is failing
 * \param caused_by the class that caused the failure
 * \param msg Why \p klass is failing.
 * 
 * If \p caused_by has a failure, sets a TypeLoadException failure on
 * \p klass with message "\p msg, due to: {\p caused_by message}".
 *
 * \returns TRUE if a failiure was set, or FALSE if \p caused_by doesn't have a failure.
 */
gboolean
mono_class_set_type_load_failure_causedby_class (MonoClass *klass, const MonoClass *caused_by, const gchar* msg)
{
	if (mono_class_has_failure (caused_by)) {
		ERROR_DECL_VALUE (cause_error);
		error_init (&cause_error);
		mono_error_set_for_class_failure (&cause_error, caused_by);
		mono_class_set_type_load_failure (klass, "%s, due to: %s", msg, mono_error_get_message (&cause_error));
		mono_error_cleanup (&cause_error);
		return TRUE;
	} else {
		return FALSE;
	}
}


/*
 * mono_type_get_basic_type_from_generic:
 * @type: a type
 *
 * Returns a closed type corresponding to the possibly open type
 * passed to it.
 */
MonoType*
mono_type_get_basic_type_from_generic (MonoType *type)
{
	/* When we do generic sharing we let type variables stand for reference/primitive types. */
	if (!type->byref && (type->type == MONO_TYPE_VAR || type->type == MONO_TYPE_MVAR) &&
		(!type->data.generic_param->gshared_constraint || type->data.generic_param->gshared_constraint->type == MONO_TYPE_OBJECT))
		return mono_get_object_type ();
	return type;
}

/*
 * mono_class_get_method_by_index:
 *
 *   Returns klass->methods [index], initializing klass->methods if neccesary.
 *
 * LOCKING: Acquires the loader lock.
 */
MonoMethod*
mono_class_get_method_by_index (MonoClass *klass, int index)
{
	ERROR_DECL (error);

	MonoGenericClass *gklass = mono_class_try_get_generic_class (klass);
	/* Avoid calling setup_methods () if possible */
	if (gklass && !m_class_get_methods (klass)) {
		MonoMethod *m;

		m = mono_class_inflate_generic_method_full_checked (
			m_class_get_methods (gklass->container_class) [index], klass, mono_class_get_context (klass), error);
		g_assert (mono_error_ok (error)); /* FIXME don't swallow the error */
		/*
		 * If setup_methods () is called later for this class, no duplicates are created,
		 * since inflate_generic_method guarantees that only one instance of a method
		 * is created for each context.
		 */
		/*
		mono_class_setup_methods (klass);
		g_assert (m == klass->methods [index]);
		*/
		return m;
	} else {
		mono_class_setup_methods (klass);
		if (mono_class_has_failure (klass)) /*FIXME do proper error handling*/
			return NULL;
		g_assert (index >= 0 && index < mono_class_get_method_count (klass));
		return m_class_get_methods (klass) [index];
	}
}	

/**
 * mono_class_get_inflated_method:
 * \param klass an inflated class
 * \param method a method of \p klass's generic definition
 * \param error set on error
 *
 * Given an inflated class \p klass and a method \p method which should be a
 * method of \p klass's generic definition, return the inflated method
 * corresponding to \p method.
 *
 * On failure sets \p error and returns NULL.
 */
MonoMethod*
mono_class_get_inflated_method (MonoClass *klass, MonoMethod *method, MonoError *error)
{
	MonoClass *gklass = mono_class_get_generic_class (klass)->container_class;
	int i, mcount;

	g_assert (method->klass == gklass);

	mono_class_setup_methods (gklass);
	if (mono_class_has_failure (gklass)) {
		mono_error_set_for_class_failure (error, gklass);
		return NULL;
	}

<<<<<<< HEAD
			if (offset == (guint32)-1 && !(field->type->attrs & FIELD_ATTRIBUTE_STATIC)) {
				mono_class_set_type_load_failure (klass, "Missing field layout info for %s", field->name);
				break;
			}
			if (offset < -2) { /*-1 is used to encode special static fields, -2 for RVA fields */
				mono_class_set_type_load_failure (klass, "Field '%s' has a negative offset %d", field->name, offset);
				break;
			}
			if (mono_class_is_gtd (klass)) {
				mono_class_set_type_load_failure (klass, "Generic class cannot have explicit layout.");
				break;
=======
	MonoMethod **gklass_methods = m_class_get_methods (gklass);
	mcount = mono_class_get_method_count (gklass);
	for (i = 0; i < mcount; ++i) {
		if (gklass_methods [i] == method) {
			MonoMethod *inflated_method = NULL;
			MonoMethod **klass_methods = m_class_get_methods (klass);
			if (klass_methods) {
				inflated_method = klass_methods [i];
			} else {
				inflated_method = mono_class_inflate_generic_method_full_checked (gklass_methods [i], klass, mono_class_get_context (klass), error);
				return_val_if_nok (error, NULL);
>>>>>>> 24ef4257
			}
			g_assert (inflated_method);
			return inflated_method;
		}
	}

	g_assert_not_reached ();
}	

/*
 * mono_class_get_vtable_entry:
 *
 *   Returns klass->vtable [offset], computing it if neccesary. Returns NULL on failure.
 * LOCKING: Acquires the loader lock.
 */
MonoMethod*
mono_class_get_vtable_entry (MonoClass *klass, int offset)
{
	MonoMethod *m;

	if (m_class_get_rank (klass) == 1) {
		MonoClass *klass_parent = m_class_get_parent (klass);
		/* 
		 * szarrays do not overwrite any methods of Array, so we can avoid
		 * initializing their vtables in some cases.
		 */
		mono_class_setup_vtable (klass_parent);
		if (offset < m_class_get_vtable_size (klass_parent))
			return m_class_get_vtable (klass_parent) [offset];
	}

	if (mono_class_is_ginst (klass)) {
		ERROR_DECL (error);
		MonoClass *gklass = mono_class_get_generic_class (klass)->container_class;
		mono_class_setup_vtable (gklass);
		m = m_class_get_vtable (gklass) [offset];

		m = mono_class_inflate_generic_method_full_checked (m, klass, mono_class_get_context (klass), error);
		g_assert (mono_error_ok (error)); /* FIXME don't swallow this error */
	} else {
		mono_class_setup_vtable (klass);
		if (mono_class_has_failure (klass))
			return NULL;
		m = m_class_get_vtable (klass) [offset];
	}

	return m;
}

/*
 * mono_class_get_vtable_size:
 *
 *   Return the vtable size for KLASS.
 */
int
mono_class_get_vtable_size (MonoClass *klass)
{
	mono_class_setup_vtable (klass);

	return m_class_get_vtable_size (klass);
}

static void
collect_implemented_interfaces_aux (MonoClass *klass, GPtrArray **res, GHashTable **ifaces, MonoError *error)
{
	int i;
	MonoClass *ic;

	mono_class_setup_interfaces (klass, error);
	return_if_nok (error);

	MonoClass **klass_interfaces = m_class_get_interfaces (klass);
	for (i = 0; i < m_class_get_interface_count (klass); i++) {
		ic = klass_interfaces [i];

<<<<<<< HEAD
	/*
	 * Compute static field layout and size
	 * Static fields can reference the class itself, so this has to be
	 * done after instance_size etc. are initialized.
	 */
	class_size = 0;
	for (i = 0; i < top; i++) {
		gint32 align;
		guint32 size;

		field = &klass->fields [i];
			
		if (!(field->type->attrs & FIELD_ATTRIBUTE_STATIC) || field->type->attrs & FIELD_ATTRIBUTE_LITERAL)
			continue;
#ifdef HOST_WIN32
		if ((field->type->attrs & FIELD_ATTRIBUTE_HAS_FIELD_RVA) &&
		    field->parent->image->is_module_handle &&
		    mono_field_get_data(field))
		    continue;
#endif
		if (mono_field_is_deleted (field))
			continue;

		if (mono_type_has_exceptions (field->type)) {
			mono_class_set_type_load_failure (klass, "Field '%s' has an invalid type.", field->name);
			break;
		}

		has_static_fields = TRUE;

		size = mono_type_size (field->type, &align);
		field_offsets [i] = class_size;
		/*align is always non-zero here*/
		field_offsets [i] += align - 1;
		field_offsets [i] &= ~(align - 1);
		class_size = field_offsets [i] + size;
	}

	if (has_static_fields && class_size == 0)
		/* Simplify code which depends on class_size != 0 if the class has static fields */
		class_size = 8;

	/* Compute klass->has_static_refs */
	has_static_refs = FALSE;
	for (i = 0; i < top; i++) {
		MonoType *ftype;

		field = &klass->fields [i];

		if (field->type->attrs & FIELD_ATTRIBUTE_STATIC) {
			ftype = mono_type_get_underlying_type (field->type);
			ftype = mono_type_get_basic_type_from_generic (ftype);
			if (type_has_references (klass, ftype))
				has_static_refs = TRUE;
		}
	}

	/*valuetypes can't be neither bigger than 1Mb or empty. */
	if (klass->valuetype && (klass->instance_size <= 0 || klass->instance_size > (0x100000 + sizeof (MonoObject))))
		mono_class_set_type_load_failure (klass, "Value type instance size (%d) cannot be zero, negative, or bigger than 1Mb", klass->instance_size);

	/* Publish the data */
	mono_loader_lock ();
	if (!klass->rank)
		klass->sizes.class_size = class_size;
	klass->has_static_refs = has_static_refs;
	for (i = 0; i < top; ++i) {
		field = &klass->fields [i];

		if (field->type->attrs & FIELD_ATTRIBUTE_STATIC)
			field->offset = field_offsets [i];
	}

	mono_memory_barrier ();
	klass->fields_inited = 1;
	mono_loader_unlock ();

	g_free (field_offsets);
	g_free (fields_has_references);
}

static MonoMethod*
create_array_method (MonoClass *klass, const char *name, MonoMethodSignature *sig)
{
	MonoMethod *method;

	method = (MonoMethod *) mono_image_alloc0 (klass->image, sizeof (MonoMethodPInvoke));
	method->klass = klass;
	method->flags = METHOD_ATTRIBUTE_PUBLIC;
	method->iflags = METHOD_IMPL_ATTRIBUTE_INTERNAL_CALL;
	method->signature = sig;
	method->name = name;
	method->slot = -1;
	/* .ctor */
	if (name [0] == '.') {
		method->flags |= METHOD_ATTRIBUTE_RT_SPECIAL_NAME | METHOD_ATTRIBUTE_SPECIAL_NAME;
	} else {
		method->iflags |= METHOD_IMPL_ATTRIBUTE_RUNTIME;
	}
	return method;
}

/*
 * mono_class_setup_methods:
 * @class: a class
 *
 *   Initializes the 'methods' array in CLASS.
 * Calling this method should be avoided if possible since it allocates a lot 
 * of long-living MonoMethod structures.
 * Methods belonging to an interface are assigned a sequential slot starting
 * from 0.
 *
 * On failure this function sets klass->has_failure and stores a MonoErrorBoxed with details
 */
void
mono_class_setup_methods (MonoClass *klass)
{
	int i, count;
	MonoMethod **methods;

	if (klass->methods)
		return;

	if (mono_class_is_ginst (klass)) {
		MonoError error;
		MonoClass *gklass = mono_class_get_generic_class (klass)->container_class;

		mono_class_init (gklass);
		if (!mono_class_has_failure (gklass))
			mono_class_setup_methods (gklass);
		if (mono_class_set_type_load_failure_causedby_class (klass, gklass, "Generic type definition failed to load"))
			return;

		/* The + 1 makes this always non-NULL to pass the check in mono_class_setup_methods () */
		count = mono_class_get_method_count (gklass);
		methods = (MonoMethod **)mono_class_alloc0 (klass, sizeof (MonoMethod*) * (count + 1));

		for (i = 0; i < count; i++) {
			methods [i] = mono_class_inflate_generic_method_full_checked (
				gklass->methods [i], klass, mono_class_get_context (klass), &error);
			if (!mono_error_ok (&error)) {
				char *method = mono_method_full_name (gklass->methods [i], TRUE);
				mono_class_set_type_load_failure (klass, "Could not inflate method %s due to %s", method, mono_error_get_message (&error));

				g_free (method);
				mono_error_cleanup (&error);
				return;				
			}
		}
	} else if (klass->rank) {
		MonoError error;
		MonoMethod *amethod;
		MonoMethodSignature *sig;
		int count_generic = 0, first_generic = 0;
		int method_num = 0;
		gboolean jagged_ctor = FALSE;

		count = 3 + (klass->rank > 1? 2: 1);

		mono_class_setup_interfaces (klass, &error);
		g_assert (mono_error_ok (&error)); /*FIXME can this fail for array types?*/

		if (klass->rank == 1 && klass->element_class->rank) {
			jagged_ctor = TRUE;
			count ++;
		}

		if (klass->interface_count) {
			count_generic = generic_array_methods (klass);
			first_generic = count;
			count += klass->interface_count * count_generic;
		}

		methods = (MonoMethod **)mono_class_alloc0 (klass, sizeof (MonoMethod*) * count);

		sig = mono_metadata_signature_alloc (klass->image, klass->rank);
		sig->ret = &mono_defaults.void_class->byval_arg;
		sig->pinvoke = TRUE;
		sig->hasthis = TRUE;
		for (i = 0; i < klass->rank; ++i)
			sig->params [i] = &mono_defaults.int32_class->byval_arg;

		amethod = create_array_method (klass, ".ctor", sig);
		methods [method_num++] = amethod;
		if (klass->rank > 1) {
			sig = mono_metadata_signature_alloc (klass->image, klass->rank * 2);
			sig->ret = &mono_defaults.void_class->byval_arg;
			sig->pinvoke = TRUE;
			sig->hasthis = TRUE;
			for (i = 0; i < klass->rank * 2; ++i)
				sig->params [i] = &mono_defaults.int32_class->byval_arg;

			amethod = create_array_method (klass, ".ctor", sig);
			methods [method_num++] = amethod;
		}

		if (jagged_ctor) {
			/* Jagged arrays have an extra ctor in .net which creates an array of arrays */
			sig = mono_metadata_signature_alloc (klass->image, klass->rank + 1);
			sig->ret = &mono_defaults.void_class->byval_arg;
			sig->pinvoke = TRUE;
			sig->hasthis = TRUE;
			for (i = 0; i < klass->rank + 1; ++i)
				sig->params [i] = &mono_defaults.int32_class->byval_arg;
			amethod = create_array_method (klass, ".ctor", sig);
			methods [method_num++] = amethod;
		}

		/* element Get (idx11, [idx2, ...]) */
		sig = mono_metadata_signature_alloc (klass->image, klass->rank);
		sig->ret = &klass->element_class->byval_arg;
		sig->pinvoke = TRUE;
		sig->hasthis = TRUE;
		for (i = 0; i < klass->rank; ++i)
			sig->params [i] = &mono_defaults.int32_class->byval_arg;
		amethod = create_array_method (klass, "Get", sig);
		methods [method_num++] = amethod;
		/* element& Address (idx11, [idx2, ...]) */
		sig = mono_metadata_signature_alloc (klass->image, klass->rank);
		sig->ret = &klass->element_class->this_arg;
		sig->pinvoke = TRUE;
		sig->hasthis = TRUE;
		for (i = 0; i < klass->rank; ++i)
			sig->params [i] = &mono_defaults.int32_class->byval_arg;
		amethod = create_array_method (klass, "Address", sig);
		methods [method_num++] = amethod;
		/* void Set (idx11, [idx2, ...], element) */
		sig = mono_metadata_signature_alloc (klass->image, klass->rank + 1);
		sig->ret = &mono_defaults.void_class->byval_arg;
		sig->pinvoke = TRUE;
		sig->hasthis = TRUE;
		for (i = 0; i < klass->rank; ++i)
			sig->params [i] = &mono_defaults.int32_class->byval_arg;
		sig->params [i] = &klass->element_class->byval_arg;
		amethod = create_array_method (klass, "Set", sig);
		methods [method_num++] = amethod;

		GHashTable *cache = g_hash_table_new (NULL, NULL);
		for (i = 0; i < klass->interface_count; i++)
			setup_generic_array_ifaces (klass, klass->interfaces [i], methods, first_generic + i * count_generic, cache);
		g_hash_table_destroy (cache);
	} else if (mono_class_has_static_metadata (klass)) {
		MonoError error;
		int first_idx = mono_class_get_first_method_idx (klass);

		count = mono_class_get_method_count (klass);
		methods = (MonoMethod **)mono_class_alloc (klass, sizeof (MonoMethod*) * count);
		for (i = 0; i < count; ++i) {
			int idx = mono_metadata_translate_token_index (klass->image, MONO_TABLE_METHOD, first_idx + i + 1);
			methods [i] = mono_get_method_checked (klass->image, MONO_TOKEN_METHOD_DEF | idx, klass, NULL, &error);
			if (!methods [i]) {
				mono_class_set_type_load_failure (klass, "Could not load method %d due to %s", i, mono_error_get_message (&error));
				mono_error_cleanup (&error);
			}
		}
	} else {
		methods = (MonoMethod **)mono_class_alloc (klass, sizeof (MonoMethod*) * 1);
		count = 0;
	}

	if (MONO_CLASS_IS_INTERFACE (klass)) {
		int slot = 0;
		/*Only assign slots to virtual methods as interfaces are allowed to have static methods.*/
		for (i = 0; i < count; ++i) {
			if (methods [i]->flags & METHOD_ATTRIBUTE_VIRTUAL)
				methods [i]->slot = slot++;
		}
	}

	mono_image_lock (klass->image);

	if (!klass->methods) {
		mono_class_set_method_count (klass, count);

		/* Needed because of the double-checking locking pattern */
		mono_memory_barrier ();

		klass->methods = methods;
	}

	mono_image_unlock (klass->image);
}

/*
 * mono_class_get_method_by_index:
 *
 *   Returns klass->methods [index], initializing klass->methods if neccesary.
 *
 * LOCKING: Acquires the loader lock.
 */
MonoMethod*
mono_class_get_method_by_index (MonoClass *klass, int index)
{
	MonoError error;

	MonoGenericClass *gklass = mono_class_try_get_generic_class (klass);
	/* Avoid calling setup_methods () if possible */
	if (gklass && !klass->methods) {
		MonoMethod *m;

		m = mono_class_inflate_generic_method_full_checked (
				gklass->container_class->methods [index], klass, mono_class_get_context (klass), &error);
		g_assert (mono_error_ok (&error)); /* FIXME don't swallow the error */
		/*
		 * If setup_methods () is called later for this class, no duplicates are created,
		 * since inflate_generic_method guarantees that only one instance of a method
		 * is created for each context.
		 */
		/*
		mono_class_setup_methods (klass);
		g_assert (m == klass->methods [index]);
		*/
		return m;
	} else {
		mono_class_setup_methods (klass);
		if (mono_class_has_failure (klass)) /*FIXME do proper error handling*/
			return NULL;
		g_assert (index >= 0 && index < mono_class_get_method_count (klass));
		return klass->methods [index];
	}
}	

/*
 * mono_class_get_inflated_method:
 *
 *   Given an inflated class CLASS and a method METHOD which should be a method of
 * CLASS's generic definition, return the inflated method corresponding to METHOD.
 */
MonoMethod*
mono_class_get_inflated_method (MonoClass *klass, MonoMethod *method)
{
	MonoClass *gklass = mono_class_get_generic_class (klass)->container_class;
	int i, mcount;

	g_assert (method->klass == gklass);

	mono_class_setup_methods (gklass);
	g_assert (!mono_class_has_failure (gklass)); /*FIXME do proper error handling*/

	mcount = mono_class_get_method_count (gklass);
	for (i = 0; i < mcount; ++i) {
		if (gklass->methods [i] == method) {
			if (klass->methods) {
				return klass->methods [i];
			} else {
				MonoError error;
				MonoMethod *result = mono_class_inflate_generic_method_full_checked (gklass->methods [i], klass, mono_class_get_context (klass), &error);
				g_assert (mono_error_ok (&error)); /* FIXME don't swallow this error */
				return result;
			}
		}
	}

	return NULL;
}	

/*
 * mono_class_get_vtable_entry:
 *
 *   Returns klass->vtable [offset], computing it if neccesary. Returns NULL on failure.
 * LOCKING: Acquires the loader lock.
 */
MonoMethod*
mono_class_get_vtable_entry (MonoClass *klass, int offset)
{
	MonoMethod *m;

	if (klass->rank == 1) {
		/* 
		 * szarrays do not overwrite any methods of Array, so we can avoid
		 * initializing their vtables in some cases.
		 */
		mono_class_setup_vtable (klass->parent);
		if (offset < klass->parent->vtable_size)
			return klass->parent->vtable [offset];
	}

	if (mono_class_is_ginst (klass)) {
		MonoError error;
		MonoClass *gklass = mono_class_get_generic_class (klass)->container_class;
		mono_class_setup_vtable (gklass);
		m = gklass->vtable [offset];

		m = mono_class_inflate_generic_method_full_checked (m, klass, mono_class_get_context (klass), &error);
		g_assert (mono_error_ok (&error)); /* FIXME don't swallow this error */
	} else {
		mono_class_setup_vtable (klass);
		if (mono_class_has_failure (klass))
			return NULL;
		m = klass->vtable [offset];
	}

	return m;
}

/*
 * mono_class_get_vtable_size:
 *
 *   Return the vtable size for KLASS.
 */
int
mono_class_get_vtable_size (MonoClass *klass)
{
	mono_class_setup_vtable (klass);

	return klass->vtable_size;
}

/*
 * mono_class_setup_properties:
 *
 *   Initialize klass->ext.property and klass->ext.properties.
 *
 * This method can fail the class.
 */
static void
mono_class_setup_properties (MonoClass *klass)
{
	guint startm, endm, i, j;
	guint32 cols [MONO_PROPERTY_SIZE];
	MonoTableInfo *msemt = &klass->image->tables [MONO_TABLE_METHODSEMANTICS];
	MonoProperty *properties;
	guint32 last;
	int first, count;
	MonoClassPropertyInfo *info;

	info = mono_class_get_property_info (klass);
	if (info)
		return;

	if (mono_class_is_ginst (klass)) {
		MonoClass *gklass = mono_class_get_generic_class (klass)->container_class;

		mono_class_init (gklass);
		mono_class_setup_properties (gklass);
		if (mono_class_set_type_load_failure_causedby_class (klass, gklass, "Generic type definition failed to load"))
			return;

		MonoClassPropertyInfo *ginfo = mono_class_get_property_info (gklass);
		properties = mono_class_new0 (klass, MonoProperty, ginfo->count + 1);

		for (i = 0; i < ginfo->count; i++) {
			MonoError error;
			MonoProperty *prop = &properties [i];

			*prop = ginfo->properties [i];

			if (prop->get)
				prop->get = mono_class_inflate_generic_method_full_checked (
					prop->get, klass, mono_class_get_context (klass), &error);
			if (prop->set)
				prop->set = mono_class_inflate_generic_method_full_checked (
					prop->set, klass, mono_class_get_context (klass), &error);

			g_assert (mono_error_ok (&error)); /*FIXME proper error handling*/
			prop->parent = klass;
		}

		first = ginfo->first;
		count = ginfo->count;
	} else {
		first = mono_metadata_properties_from_typedef (klass->image, mono_metadata_token_index (klass->type_token) - 1, &last);
		count = last - first;

		if (count) {
			mono_class_setup_methods (klass);
			if (mono_class_has_failure (klass))
				return;
		}

		properties = (MonoProperty *)mono_class_alloc0 (klass, sizeof (MonoProperty) * count);
		for (i = first; i < last; ++i) {
			mono_metadata_decode_table_row (klass->image, MONO_TABLE_PROPERTY, i, cols, MONO_PROPERTY_SIZE);
			properties [i - first].parent = klass;
			properties [i - first].attrs = cols [MONO_PROPERTY_FLAGS];
			properties [i - first].name = mono_metadata_string_heap (klass->image, cols [MONO_PROPERTY_NAME]);

			startm = mono_metadata_methods_from_property (klass->image, i, &endm);
			int first_idx = mono_class_get_first_method_idx (klass);
			for (j = startm; j < endm; ++j) {
				MonoMethod *method;

				mono_metadata_decode_row (msemt, j, cols, MONO_METHOD_SEMA_SIZE);

				if (klass->image->uncompressed_metadata) {
					MonoError error;
					/* It seems like the MONO_METHOD_SEMA_METHOD column needs no remapping */
					method = mono_get_method_checked (klass->image, MONO_TOKEN_METHOD_DEF | cols [MONO_METHOD_SEMA_METHOD], klass, NULL, &error);
					mono_error_cleanup (&error); /* FIXME don't swallow this error */
				} else {
					method = klass->methods [cols [MONO_METHOD_SEMA_METHOD] - 1 - first_idx];
				}

				switch (cols [MONO_METHOD_SEMA_SEMANTICS]) {
				case METHOD_SEMANTIC_SETTER:
					properties [i - first].set = method;
					break;
				case METHOD_SEMANTIC_GETTER:
					properties [i - first].get = method;
					break;
				default:
					break;
				}
			}
		}
	}

	info = mono_class_alloc0 (klass, sizeof (MonoClassPropertyInfo));
	info->first = first;
	info->count = count;
	info->properties = properties;
	mono_memory_barrier ();

	/* This might leak 'info' which was allocated from the image mempool */
	mono_class_set_property_info (klass, info);
}

static MonoMethod**
inflate_method_listz (MonoMethod **methods, MonoClass *klass, MonoGenericContext *context)
{
	MonoMethod **om, **retval;
	int count;

	for (om = methods, count = 0; *om; ++om, ++count)
		;

	retval = g_new0 (MonoMethod*, count + 1);
	count = 0;
	for (om = methods, count = 0; *om; ++om, ++count) {
		MonoError error;
		retval [count] = mono_class_inflate_generic_method_full_checked (*om, klass, context, &error);
		g_assert (mono_error_ok (&error)); /*FIXME proper error handling*/
	}

	return retval;
}

/*This method can fail the class.*/
static void
mono_class_setup_events (MonoClass *klass)
{
	int first, count;
	guint startm, endm, i, j;
	guint32 cols [MONO_EVENT_SIZE];
	MonoTableInfo *msemt = &klass->image->tables [MONO_TABLE_METHODSEMANTICS];
	guint32 last;
	MonoEvent *events;

	MonoClassEventInfo *info = mono_class_get_event_info (klass);
	if (info)
		return;

	if (mono_class_is_ginst (klass)) {
		MonoClass *gklass = mono_class_get_generic_class (klass)->container_class;
		MonoGenericContext *context = NULL;

		mono_class_setup_events (gklass);
		if (mono_class_set_type_load_failure_causedby_class (klass, gklass, "Generic type definition failed to load"))
			return;

		MonoClassEventInfo *ginfo = mono_class_get_event_info (gklass);
		first = ginfo->first;
		count = ginfo->count;

		events = mono_class_new0 (klass, MonoEvent, count);

		if (count)
			context = mono_class_get_context (klass);

		for (i = 0; i < count; i++) {
			MonoError error;
			MonoEvent *event = &events [i];
			MonoEvent *gevent = &ginfo->events [i];

			error_init (&error); //since we do conditional calls, we must ensure the default value is ok

			event->parent = klass;
			event->name = gevent->name;
			event->add = gevent->add ? mono_class_inflate_generic_method_full_checked (gevent->add, klass, context, &error) : NULL;
			g_assert (mono_error_ok (&error)); /*FIXME proper error handling*/
			event->remove = gevent->remove ? mono_class_inflate_generic_method_full_checked (gevent->remove, klass, context, &error) : NULL;
			g_assert (mono_error_ok (&error)); /*FIXME proper error handling*/
			event->raise = gevent->raise ? mono_class_inflate_generic_method_full_checked (gevent->raise, klass, context, &error) : NULL;
			g_assert (mono_error_ok (&error)); /*FIXME proper error handling*/

#ifndef MONO_SMALL_CONFIG
			event->other = gevent->other ? inflate_method_listz (gevent->other, klass, context) : NULL;
#endif
			event->attrs = gevent->attrs;
		}
	} else {
		first = mono_metadata_events_from_typedef (klass->image, mono_metadata_token_index (klass->type_token) - 1, &last);
		count = last - first;

		if (count) {
			mono_class_setup_methods (klass);
			if (mono_class_has_failure (klass)) {
				return;
			}
		}

		events = (MonoEvent *)mono_class_alloc0 (klass, sizeof (MonoEvent) * count);
		for (i = first; i < last; ++i) {
			MonoEvent *event = &events [i - first];

			mono_metadata_decode_table_row (klass->image, MONO_TABLE_EVENT, i, cols, MONO_EVENT_SIZE);
			event->parent = klass;
			event->attrs = cols [MONO_EVENT_FLAGS];
			event->name = mono_metadata_string_heap (klass->image, cols [MONO_EVENT_NAME]);

			startm = mono_metadata_methods_from_event (klass->image, i, &endm);
			int first_idx = mono_class_get_first_method_idx (klass);
			for (j = startm; j < endm; ++j) {
				MonoMethod *method;

				mono_metadata_decode_row (msemt, j, cols, MONO_METHOD_SEMA_SIZE);

				if (klass->image->uncompressed_metadata) {
					MonoError error;
					/* It seems like the MONO_METHOD_SEMA_METHOD column needs no remapping */
					method = mono_get_method_checked (klass->image, MONO_TOKEN_METHOD_DEF | cols [MONO_METHOD_SEMA_METHOD], klass, NULL, &error);
					mono_error_cleanup (&error); /* FIXME don't swallow this error */
				} else {
					method = klass->methods [cols [MONO_METHOD_SEMA_METHOD] - 1 - first_idx];
				}

				switch (cols [MONO_METHOD_SEMA_SEMANTICS]) {
				case METHOD_SEMANTIC_ADD_ON:
					event->add = method;
					break;
				case METHOD_SEMANTIC_REMOVE_ON:
					event->remove = method;
					break;
				case METHOD_SEMANTIC_FIRE:
					event->raise = method;
					break;
				case METHOD_SEMANTIC_OTHER: {
#ifndef MONO_SMALL_CONFIG
					int n = 0;

					if (event->other == NULL) {
						event->other = g_new0 (MonoMethod*, 2);
					} else {
						while (event->other [n])
							n++;
						event->other = (MonoMethod **)g_realloc (event->other, (n + 2) * sizeof (MonoMethod*));
					}
					event->other [n] = method;
					/* NULL terminated */
					event->other [n + 1] = NULL;
#endif
					break;
				}
				default:
					break;
				}
			}
		}
	}

	info = mono_class_alloc0 (klass, sizeof (MonoClassEventInfo));
	info->events = events;
	info->first = first;
	info->count = count;

	mono_memory_barrier ();

	mono_class_set_event_info (klass, info);
}

/*
 * Global pool of interface IDs, represented as a bitset.
 * LOCKING: Protected by the classes lock.
 */
static MonoBitSet *global_interface_bitset = NULL;

/*
 * mono_unload_interface_ids:
 * @bitset: bit set of interface IDs
 *
 * When an image is unloaded, the interface IDs associated with
 * the image are put back in the global pool of IDs so the numbers
 * can be reused.
 */
void
mono_unload_interface_ids (MonoBitSet *bitset)
{
	classes_lock ();
	mono_bitset_sub (global_interface_bitset, bitset);
	classes_unlock ();
}

void
mono_unload_interface_id (MonoClass *klass)
{
	if (global_interface_bitset && klass->interface_id) {
		classes_lock ();
		mono_bitset_clear (global_interface_bitset, klass->interface_id);
		classes_unlock ();
	}
}

/**
 * mono_get_unique_iid:
 * \param klass interface
 *
 * Assign a unique integer ID to the interface represented by \p klass.
 * The ID will positive and as small as possible.
 * LOCKING: Acquires the classes lock.
 * \returns The new ID.
 */
static guint32
mono_get_unique_iid (MonoClass *klass)
{
	int iid;
	
	g_assert (MONO_CLASS_IS_INTERFACE (klass));

	classes_lock ();

	if (!global_interface_bitset) {
		global_interface_bitset = mono_bitset_new (128, 0);
	}

	iid = mono_bitset_find_first_unset (global_interface_bitset, -1);
	if (iid < 0) {
		int old_size = mono_bitset_size (global_interface_bitset);
		MonoBitSet *new_set = mono_bitset_clone (global_interface_bitset, old_size * 2);
		mono_bitset_free (global_interface_bitset);
		global_interface_bitset = new_set;
		iid = old_size;
	}
	mono_bitset_set (global_interface_bitset, iid);
	/* set the bit also in the per-image set */
	if (!mono_class_is_ginst (klass)) {
		if (klass->image->interface_bitset) {
			if (iid >= mono_bitset_size (klass->image->interface_bitset)) {
				MonoBitSet *new_set = mono_bitset_clone (klass->image->interface_bitset, iid + 1);
				mono_bitset_free (klass->image->interface_bitset);
				klass->image->interface_bitset = new_set;
			}
		} else {
			klass->image->interface_bitset = mono_bitset_new (iid + 1, 0);
		}
		mono_bitset_set (klass->image->interface_bitset, iid);
	}

	classes_unlock ();

#ifndef MONO_SMALL_CONFIG
	if (mono_print_vtable) {
		int generic_id;
		char *type_name = mono_type_full_name (&klass->byval_arg);
		MonoGenericClass *gklass = mono_class_try_get_generic_class (klass);
		if (gklass && !gklass->context.class_inst->is_open) {
			generic_id = gklass->context.class_inst->id;
			g_assert (generic_id != 0);
		} else {
			generic_id = 0;
		}
		printf ("Interface: assigned id %d to %s|%s|%d\n", iid, klass->image->name, type_name, generic_id);
		g_free (type_name);
	}
#endif

	/* I've confirmed iids safe past 16 bits, however bitset code uses a signed int while testing.
	 * Once this changes, it should be safe for us to allow 2^32-1 interfaces, until then 2^31-2 is the max. */
	g_assert (iid < INT_MAX);
	return iid;
}

static void
collect_implemented_interfaces_aux (MonoClass *klass, GPtrArray **res, GHashTable **ifaces, MonoError *error)
{
	int i;
	MonoClass *ic;

	mono_class_setup_interfaces (klass, error);
	return_if_nok (error);

	for (i = 0; i < klass->interface_count; i++) {
		ic = klass->interfaces [i];

=======
>>>>>>> 24ef4257
		if (*res == NULL)
			*res = g_ptr_array_new ();
		if (*ifaces == NULL)
			*ifaces = g_hash_table_new (NULL, NULL);
		if (g_hash_table_lookup (*ifaces, ic))
			continue;
		/* A gparam is not an implemented interface for the purposes of
		 * mono_class_get_implemented_interfaces */
		if (mono_class_is_gparam (ic))
			continue;
		g_ptr_array_add (*res, ic);
		g_hash_table_insert (*ifaces, ic, ic);
		mono_class_init (ic);
		if (mono_class_has_failure (ic)) {
			mono_error_set_type_load_class (error, ic, "Error Loading class");
			return;
		}

		collect_implemented_interfaces_aux (ic, res, ifaces, error);
		return_if_nok (error);
	}
}

GPtrArray*
mono_class_get_implemented_interfaces (MonoClass *klass, MonoError *error)
{
	GPtrArray *res = NULL;
	GHashTable *ifaces = NULL;

	collect_implemented_interfaces_aux (klass, &res, &ifaces, error);
	if (ifaces)
		g_hash_table_destroy (ifaces);
	if (!mono_error_ok (error)) {
		if (res)
			g_ptr_array_free (res, TRUE);
		return NULL;
	}
	return res;
}

static int
compare_interface_ids (const void *p_key, const void *p_element)
{
	MonoClass *key = (MonoClass *)p_key;
	MonoClass *element = *(MonoClass **)p_element;
	
	return (m_class_get_interface_id (key) - m_class_get_interface_id (element));
}

/*FIXME verify all callers if they should switch to mono_class_interface_offset_with_variance*/
int
mono_class_interface_offset (MonoClass *klass, MonoClass *itf)
{
	MonoClass **klass_interfaces_packed = m_class_get_interfaces_packed (klass);
	MonoClass **result = (MonoClass **)mono_binary_search (
			itf,
			klass_interfaces_packed,
			m_class_get_interface_offsets_count (klass),
			sizeof (MonoClass *),
			compare_interface_ids);
	if (result) {
		return m_class_get_interface_offsets_packed (klass) [result - klass_interfaces_packed];
	} else {
		return -1;
	}
}

/**
 * mono_class_interface_offset_with_variance:
 * 
 * Return the interface offset of \p itf in \p klass. Sets \p non_exact_match to TRUE if the match required variance check
 * If \p itf is an interface with generic variant arguments, try to find the compatible one.
 *
 * Note that this function is responsible for resolving ambiguities. Right now we use whatever ordering interfaces_packed gives us.
 *
 * FIXME figure out MS disambiguation rules and fix this function.
 */
int
mono_class_interface_offset_with_variance (MonoClass *klass, MonoClass *itf, gboolean *non_exact_match)
{
	int i = mono_class_interface_offset (klass, itf);
	*non_exact_match = FALSE;
	if (i >= 0)
		return i;
	
	int klass_interface_offsets_count = m_class_get_interface_offsets_count (klass);

	if (m_class_is_array_special_interface  (itf) && m_class_get_rank (klass) < 2) {
		MonoClass *gtd = mono_class_get_generic_type_definition (itf);
		int found = -1;

		for (i = 0; i < klass_interface_offsets_count; i++) {
			if (mono_class_is_variant_compatible (itf, m_class_get_interfaces_packed (klass) [i], FALSE)) {
				found = i;
				*non_exact_match = TRUE;
				break;
			}

		}
		if (found != -1)
			return m_class_get_interface_offsets_packed (klass) [found];

		for (i = 0; i < klass_interface_offsets_count; i++) {
			// printf ("\t%s\n", mono_type_get_full_name (klass->interfaces_packed [i]));
			if (mono_class_get_generic_type_definition (m_class_get_interfaces_packed (klass) [i]) == gtd) {
				found = i;
				*non_exact_match = TRUE;
				break;
			}
		}

		if (found == -1)
			return -1;

		return m_class_get_interface_offsets_packed (klass) [found];
	}

	if (!mono_class_has_variant_generic_params (itf))
		return -1;

	for (i = 0; i < klass_interface_offsets_count; i++) {
		if (mono_class_is_variant_compatible (itf, m_class_get_interfaces_packed (klass) [i], FALSE)) {
			*non_exact_match = TRUE;
			return m_class_get_interface_offsets_packed (klass) [i];
		}
	}

	return -1;
}


/*
 * mono_method_get_vtable_slot:
 *
 *   Returns method->slot, computing it if neccesary. Return -1 on failure.
 * LOCKING: Acquires the loader lock.
 *
 * FIXME Use proper MonoError machinery here.
 */
int
mono_method_get_vtable_slot (MonoMethod *method)
{
	if (method->slot == -1) {
		mono_class_setup_vtable (method->klass);
		if (mono_class_has_failure (method->klass))
			return -1;
		if (method->slot == -1) {
			MonoClass *gklass;
			int i, mcount;

			if (!mono_class_is_ginst (method->klass)) {
				g_assert (method->is_inflated);
				return mono_method_get_vtable_slot (((MonoMethodInflated*)method)->declaring);
			}

			/* This can happen for abstract methods of generic instances due to the shortcut code in mono_class_setup_vtable_general (). */
			g_assert (mono_class_is_ginst (method->klass));
			gklass = mono_class_get_generic_class (method->klass)->container_class;
			mono_class_setup_methods (method->klass);
			MonoMethod **klass_methods = m_class_get_methods (method->klass);
			g_assert (klass_methods);
			mcount = mono_class_get_method_count (method->klass);
			for (i = 0; i < mcount; ++i) {
				if (klass_methods [i] == method)
					break;
			}
			g_assert (i < mcount);
			g_assert (m_class_get_methods (gklass));
			method->slot = m_class_get_methods (gklass) [i]->slot;
		}
		g_assert (method->slot != -1);
	}
	return method->slot;
}

/**
 * mono_method_get_vtable_index:
 * \param method a method
 *
 * Returns the index into the runtime vtable to access the method or,
 * in the case of a virtual generic method, the virtual generic method
 * thunk. Returns -1 on failure.
 *
 * FIXME Use proper MonoError machinery here.
 */
int
mono_method_get_vtable_index (MonoMethod *method)
{
	if (method->is_inflated && (method->flags & METHOD_ATTRIBUTE_VIRTUAL)) {
		MonoMethodInflated *imethod = (MonoMethodInflated*)method;
		if (imethod->declaring->is_generic)
			return mono_method_get_vtable_slot (imethod->declaring);
	}
	return mono_method_get_vtable_slot (method);
}

/*
 * mono_class_has_finalizer:
 *
 *   Return whenever KLASS has a finalizer, initializing klass->has_finalizer in the
 * process.
 *
 * LOCKING: Acquires the loader lock;
 */
gboolean
mono_class_has_finalizer (MonoClass *klass)
{
	if (!m_class_is_has_finalize_inited (klass))
		mono_class_setup_has_finalizer (klass);

	return m_class_has_finalize (klass);
}

gboolean
mono_is_corlib_image (MonoImage *image)
{
	return image == mono_defaults.corlib;
}


/** Is klass a Nullable<T> ginst? */
gboolean
mono_class_is_nullable (MonoClass *klass)
{
	MonoGenericClass *gklass = mono_class_try_get_generic_class (klass);
	return gklass && gklass->container_class == mono_defaults.generic_nullable_class;
}


/** if klass is T? return T */
MonoClass*
mono_class_get_nullable_param (MonoClass *klass)
{
       g_assert (mono_class_is_nullable (klass));
       return mono_class_from_mono_type (mono_class_get_generic_class (klass)->context.class_inst->type_argv [0]);
}

gboolean
mono_type_is_primitive (MonoType *type)
{
	return (type->type >= MONO_TYPE_BOOLEAN && type->type <= MONO_TYPE_R8) ||
			type-> type == MONO_TYPE_I || type->type == MONO_TYPE_U;
}

static MonoImage *
get_image_for_container (MonoGenericContainer *container)
{
	MonoImage *result;
	if (container->is_anonymous) {
		result = container->owner.image;
	} else {
		MonoClass *klass;
		if (container->is_method) {
			MonoMethod *method = container->owner.method;
			g_assert_checked (method);
			klass = method->klass;
		} else {
			klass = container->owner.klass;
		}
		g_assert_checked (klass);
		result = m_class_get_image (klass);
	}
	g_assert (result);
	return result;
}

MonoImage *
mono_get_image_for_generic_param (MonoGenericParam *param)
{
	MonoGenericContainer *container = mono_generic_param_owner (param);
	g_assert_checked (container);
	return get_image_for_container (container);
}

// Make a string in the designated image consisting of a single integer.
#define INT_STRING_SIZE 16
char *
mono_make_generic_name_string (MonoImage *image, int num)
{
	char *name = (char *)mono_image_alloc0 (image, INT_STRING_SIZE);
	g_snprintf (name, INT_STRING_SIZE, "%d", num);
	return name;
}

/**
 * mono_class_from_generic_parameter:
 * \param param Parameter to find/construct a class for.
 * \param arg2 Is ignored.
 * \param arg3 Is ignored.
 */
MonoClass *
mono_class_from_generic_parameter (MonoGenericParam *param, MonoImage *arg2 G_GNUC_UNUSED, gboolean arg3 G_GNUC_UNUSED)
{
	return mono_class_create_generic_parameter (param);
}

/**
 * mono_ptr_class_get:
 */
MonoClass *
mono_ptr_class_get (MonoType *type)
{
	return mono_class_create_ptr (type);
}

/**
 * mono_class_from_mono_type:
 * \param type describes the type to return
 * \returns a \c MonoClass for the specified \c MonoType, the value is never NULL.
 */
MonoClass *
mono_class_from_mono_type (MonoType *type)
{
	switch (type->type) {
	case MONO_TYPE_OBJECT:
		return type->data.klass? type->data.klass: mono_defaults.object_class;
	case MONO_TYPE_VOID:
		return type->data.klass? type->data.klass: mono_defaults.void_class;
	case MONO_TYPE_BOOLEAN:
		return type->data.klass? type->data.klass: mono_defaults.boolean_class;
	case MONO_TYPE_CHAR:
		return type->data.klass? type->data.klass: mono_defaults.char_class;
	case MONO_TYPE_I1:
		return type->data.klass? type->data.klass: mono_defaults.sbyte_class;
	case MONO_TYPE_U1:
		return type->data.klass? type->data.klass: mono_defaults.byte_class;
	case MONO_TYPE_I2:
		return type->data.klass? type->data.klass: mono_defaults.int16_class;
	case MONO_TYPE_U2:
		return type->data.klass? type->data.klass: mono_defaults.uint16_class;
	case MONO_TYPE_I4:
		return type->data.klass? type->data.klass: mono_defaults.int32_class;
	case MONO_TYPE_U4:
		return type->data.klass? type->data.klass: mono_defaults.uint32_class;
	case MONO_TYPE_I:
		return type->data.klass? type->data.klass: mono_defaults.int_class;
	case MONO_TYPE_U:
		return type->data.klass? type->data.klass: mono_defaults.uint_class;
	case MONO_TYPE_I8:
		return type->data.klass? type->data.klass: mono_defaults.int64_class;
	case MONO_TYPE_U8:
		return type->data.klass? type->data.klass: mono_defaults.uint64_class;
	case MONO_TYPE_R4:
		return type->data.klass? type->data.klass: mono_defaults.single_class;
	case MONO_TYPE_R8:
		return type->data.klass? type->data.klass: mono_defaults.double_class;
	case MONO_TYPE_STRING:
		return type->data.klass? type->data.klass: mono_defaults.string_class;
	case MONO_TYPE_TYPEDBYREF:
		return type->data.klass? type->data.klass: mono_defaults.typed_reference_class;
	case MONO_TYPE_ARRAY:
		return mono_class_create_bounded_array (type->data.array->eklass, type->data.array->rank, TRUE);
	case MONO_TYPE_PTR:
		return mono_class_create_ptr (type->data.type);
	case MONO_TYPE_FNPTR:
		return mono_class_create_fnptr (type->data.method);
	case MONO_TYPE_SZARRAY:
		return mono_class_create_array (type->data.klass, 1);
	case MONO_TYPE_CLASS:
	case MONO_TYPE_VALUETYPE:
		return type->data.klass;
	case MONO_TYPE_GENERICINST:
		return mono_class_create_generic_inst (type->data.generic_class);
	case MONO_TYPE_MVAR:
	case MONO_TYPE_VAR:
		return mono_class_create_generic_parameter (type->data.generic_param);
	default:
		g_warning ("mono_class_from_mono_type: implement me 0x%02x\n", type->type);
		g_assert_not_reached ();
	}

	// Yes, this returns NULL, even if it is documented as not doing so, but there
	// is no way for the code to make it this far, due to the assert above.
	return NULL;
}

/**
 * mono_type_retrieve_from_typespec
 * \param image context where the image is created
 * \param type_spec  typespec token
 * \param context the generic context used to evaluate generic instantiations in
 */
static MonoType *
mono_type_retrieve_from_typespec (MonoImage *image, guint32 type_spec, MonoGenericContext *context, gboolean *did_inflate, MonoError *error)
{
	MonoType *t = mono_type_create_from_typespec_checked (image, type_spec, error);

	*did_inflate = FALSE;

	if (!t)
		return NULL;

	if (context && (context->class_inst || context->method_inst)) {
		MonoType *inflated = inflate_generic_type (NULL, t, context, error);

		if (!mono_error_ok (error)) {
			return NULL;
		}

		if (inflated) {
			t = inflated;
			*did_inflate = TRUE;
		}
	}
	return t;
}

/**
 * mono_class_create_from_typespec
 * \param image context where the image is created
 * \param type_spec typespec token
 * \param context the generic context used to evaluate generic instantiations in
 */
static MonoClass *
mono_class_create_from_typespec (MonoImage *image, guint32 type_spec, MonoGenericContext *context, MonoError *error)
{
	MonoClass *ret;
	gboolean inflated = FALSE;
	MonoType *t = mono_type_retrieve_from_typespec (image, type_spec, context, &inflated, error);
	return_val_if_nok (error, NULL);
	ret = mono_class_from_mono_type (t);
	if (inflated)
		mono_metadata_free_type (t);
	return ret;
}

/**
 * mono_bounded_array_class_get:
 * \param element_class element class 
 * \param rank the dimension of the array class
 * \param bounded whenever the array has non-zero bounds
 * \returns A class object describing the array with element type \p element_type and 
 * dimension \p rank.
 */
MonoClass *
mono_bounded_array_class_get (MonoClass *eclass, guint32 rank, gboolean bounded)
{
	return mono_class_create_bounded_array (eclass, rank, bounded);
}

/**
 * mono_array_class_get:
 * \param element_class element class 
 * \param rank the dimension of the array class
 * \returns A class object describing the array with element type \p element_type and 
 * dimension \p rank.
 */
MonoClass *
mono_array_class_get (MonoClass *eclass, guint32 rank)
{
	return mono_class_create_array (eclass, rank);
}

/**
 * mono_class_instance_size:
 * \param klass a class
 *
 * Use to get the size of a class in bytes.
 *
 * \returns The size of an object instance
 */
gint32
mono_class_instance_size (MonoClass *klass)
{	
	if (!m_class_is_size_inited (klass))
		mono_class_init (klass);

	return m_class_get_instance_size (klass);
}

/**
 * mono_class_min_align:
 * \param klass a class 
 *
 * Use to get the computed minimum alignment requirements for the specified class.
 *
 * Returns: minimum alignment requirements
 */
gint32
mono_class_min_align (MonoClass *klass)
{	
	if (!m_class_is_size_inited (klass))
		mono_class_init (klass);

	return m_class_get_min_align (klass);
}

/**
 * mono_class_value_size:
 * \param klass a class 
 *
 * This function is used for value types, and return the
 * space and the alignment to store that kind of value object.
 *
 * \returns the size of a value of kind \p klass
 */
gint32
mono_class_value_size (MonoClass *klass, guint32 *align)
{
	gint32 size;

	/* fixme: check disable, because we still have external revereces to
	 * mscorlib and Dummy Objects 
	 */
	/*g_assert (klass->valuetype);*/

	size = mono_class_instance_size (klass) - sizeof (MonoObject);

	if (align)
		*align = m_class_get_min_align (klass);

	return size;
}

/**
 * mono_class_data_size:
 * \param klass a class 
 * 
 * \returns The size of the static class data
 */
gint32
mono_class_data_size (MonoClass *klass)
{	
	if (!m_class_is_inited (klass))
		mono_class_init (klass);
	/* This can happen with dynamically created types */
	if (!m_class_is_fields_inited (klass))
		mono_class_setup_fields (klass);

	/* in arrays, sizes.class_size is unioned with element_size
	 * and arrays have no static fields
	 */
	if (m_class_get_rank (klass))
		return 0;
	return m_class_get_sizes (klass).class_size;
}

/*
 * Auxiliary routine to mono_class_get_field
 *
 * Takes a field index instead of a field token.
 */
static MonoClassField *
mono_class_get_field_idx (MonoClass *klass, int idx)
{
	mono_class_setup_fields (klass);
	if (mono_class_has_failure (klass))
		return NULL;

	while (klass) {
		int first_field_idx = mono_class_get_first_field_idx (klass);
		int fcount = mono_class_get_field_count (klass);
		MonoImage *klass_image = m_class_get_image (klass);
		MonoClassField *klass_fields = m_class_get_fields (klass);
		if (klass_image->uncompressed_metadata) {
			/* 
			 * first_field_idx points to the FieldPtr table, while idx points into the
			 * Field table, so we have to do a search.
			 */
			/*FIXME this is broken for types with multiple fields with the same name.*/
			const char *name = mono_metadata_string_heap (klass_image, mono_metadata_decode_row_col (&klass_image->tables [MONO_TABLE_FIELD], idx, MONO_FIELD_NAME));
			int i;

			for (i = 0; i < fcount; ++i)
				if (mono_field_get_name (&klass_fields [i]) == name)
					return &klass_fields [i];
			g_assert_not_reached ();
		} else {			
			if (fcount) {
				if ((idx >= first_field_idx) && (idx < first_field_idx + fcount)){
					return &klass_fields [idx - first_field_idx];
				}
			}
		}
		klass = m_class_get_parent (klass);
	}
	return NULL;
}

/**
 * mono_class_get_field:
 * \param class the class to lookup the field.
 * \param field_token the field token
 *
 * \returns A \c MonoClassField representing the type and offset of
 * the field, or a NULL value if the field does not belong to this
 * class.
 */
MonoClassField *
mono_class_get_field (MonoClass *klass, guint32 field_token)
{
	int idx = mono_metadata_token_index (field_token);

	g_assert (mono_metadata_token_code (field_token) == MONO_TOKEN_FIELD_DEF);

	return mono_class_get_field_idx (klass, idx - 1);
}

/**
 * mono_class_get_field_from_name:
 * \param klass the class to lookup the field.
 * \param name the field name
 *
 * Search the class \p klass and its parents for a field with the name \p name.
 * 
 * \returns The \c MonoClassField pointer of the named field or NULL
 */
MonoClassField *
mono_class_get_field_from_name (MonoClass *klass, const char *name)
{
	return mono_class_get_field_from_name_full (klass, name, NULL);
}

/**
 * mono_class_get_field_from_name_full:
 * \param klass the class to lookup the field.
 * \param name the field name
 * \param type the type of the fields. This optional.
 *
 * Search the class \p klass and it's parents for a field with the name \p name and type \p type.
 *
 * If \p klass is an inflated generic type, the type comparison is done with the equivalent field
 * of its generic type definition.
 *
 * \returns The MonoClassField pointer of the named field or NULL
 */
MonoClassField *
mono_class_get_field_from_name_full (MonoClass *klass, const char *name, MonoType *type)
{
	int i;

	mono_class_setup_fields (klass);
	if (mono_class_has_failure (klass))
		return NULL;

	while (klass) {
		int fcount = mono_class_get_field_count (klass);
		for (i = 0; i < fcount; ++i) {
			MonoClassField *field = &m_class_get_fields (klass) [i];

			if (strcmp (name, mono_field_get_name (field)) != 0)
				continue;

			if (type) {
				MonoType *field_type = mono_metadata_get_corresponding_field_from_generic_type_definition (field)->type;
				if (!mono_metadata_type_equal_full (type, field_type, TRUE))
					continue;
			}
			return field;
		}
		klass = m_class_get_parent (klass);
	}
	return NULL;
}

/**
 * mono_class_get_field_token:
 * \param field the field we need the token of
 *
 * Get the token of a field. Note that the tokesn is only valid for the image
 * the field was loaded from. Don't use this function for fields in dynamic types.
 * 
 * \returns The token representing the field in the image it was loaded from.
 */
guint32
mono_class_get_field_token (MonoClassField *field)
{
	MonoClass *klass = field->parent;
	int i;

	mono_class_setup_fields (klass);

	while (klass) {
		MonoClassField *klass_fields = m_class_get_fields (klass);
		if (!klass_fields)
			return 0;
		int first_field_idx = mono_class_get_first_field_idx (klass);
		int fcount = mono_class_get_field_count (klass);
		for (i = 0; i < fcount; ++i) {
			if (&klass_fields [i] == field) {
				int idx = first_field_idx + i + 1;

				if (m_class_get_image (klass)->uncompressed_metadata)
					idx = mono_metadata_translate_token_index (m_class_get_image (klass), MONO_TABLE_FIELD, idx);
				return mono_metadata_make_token (MONO_TABLE_FIELD, idx);
			}
		}
		klass = m_class_get_parent (klass);
	}

	g_assert_not_reached ();
	return 0;
}

static int
mono_field_get_index (MonoClassField *field)
{
	int index = field - m_class_get_fields (field->parent);
	g_assert (index >= 0 && index < mono_class_get_field_count (field->parent));

	return index;
}

/*
 * mono_class_get_field_default_value:
 *
 * Return the default value of the field as a pointer into the metadata blob.
 */
const char*
mono_class_get_field_default_value (MonoClassField *field, MonoTypeEnum *def_type)
{
	guint32 cindex;
	guint32 constant_cols [MONO_CONSTANT_SIZE];
	int field_index;
	MonoClass *klass = field->parent;
	MonoFieldDefaultValue *def_values;

	g_assert (field->type->attrs & FIELD_ATTRIBUTE_HAS_DEFAULT);

	def_values = mono_class_get_field_def_values (klass);
	if (!def_values) {
		def_values = (MonoFieldDefaultValue *)mono_class_alloc0 (klass, sizeof (MonoFieldDefaultValue) * mono_class_get_field_count (klass));

		mono_class_set_field_def_values (klass, def_values);
	}

	field_index = mono_field_get_index (field);
		
	if (!def_values [field_index].data) {
		MonoImage *field_parent_image = m_class_get_image (field->parent);
		cindex = mono_metadata_get_constant_index (field_parent_image, mono_class_get_field_token (field), 0);
		if (!cindex)
			return NULL;

		g_assert (!(field->type->attrs & FIELD_ATTRIBUTE_HAS_FIELD_RVA));

		mono_metadata_decode_row (&field_parent_image->tables [MONO_TABLE_CONSTANT], cindex - 1, constant_cols, MONO_CONSTANT_SIZE);
		def_values [field_index].def_type = (MonoTypeEnum)constant_cols [MONO_CONSTANT_TYPE];
		mono_memory_barrier ();
		def_values [field_index].data = (const char *)mono_metadata_blob_heap (field_parent_image, constant_cols [MONO_CONSTANT_VALUE]);
	}

	*def_type = def_values [field_index].def_type;
	return def_values [field_index].data;
}

static int
mono_property_get_index (MonoProperty *prop)
{
	MonoClassPropertyInfo *info = mono_class_get_property_info (prop->parent);
	int index = prop - info->properties;

	g_assert (index >= 0 && index < info->count);

	return index;
}

/*
 * mono_class_get_property_default_value:
 *
 * Return the default value of the field as a pointer into the metadata blob.
 */
const char*
mono_class_get_property_default_value (MonoProperty *property, MonoTypeEnum *def_type)
{
	guint32 cindex;
	guint32 constant_cols [MONO_CONSTANT_SIZE];
	MonoClass *klass = property->parent;
	MonoImage *klass_image = m_class_get_image (klass);

	g_assert (property->attrs & PROPERTY_ATTRIBUTE_HAS_DEFAULT);
	/*
	 * We don't cache here because it is not used by C# so it's quite rare, but
	 * we still do the lookup in klass->ext because that is where the data
	 * is stored for dynamic assemblies.
	 */

	if (image_is_dynamic (klass_image)) {
		MonoClassPropertyInfo *info = mono_class_get_property_info (klass);
		int prop_index = mono_property_get_index (property);
		if (info->def_values && info->def_values [prop_index].data) {
			*def_type = info->def_values [prop_index].def_type;
			return info->def_values [prop_index].data;
		}
		return NULL;
	}
	cindex = mono_metadata_get_constant_index (klass_image, mono_class_get_property_token (property), 0);
	if (!cindex)
		return NULL;

	mono_metadata_decode_row (&klass_image->tables [MONO_TABLE_CONSTANT], cindex - 1, constant_cols, MONO_CONSTANT_SIZE);
	*def_type = (MonoTypeEnum)constant_cols [MONO_CONSTANT_TYPE];
	return (const char *)mono_metadata_blob_heap (klass_image, constant_cols [MONO_CONSTANT_VALUE]);
}

/**
 * mono_class_get_event_token:
 */
guint32
mono_class_get_event_token (MonoEvent *event)
{
	MonoClass *klass = event->parent;
	int i;

	while (klass) {
		MonoClassEventInfo *info = mono_class_get_event_info (klass);
		if (info) {
			for (i = 0; i < info->count; ++i) {
				if (&info->events [i] == event)
					return mono_metadata_make_token (MONO_TABLE_EVENT, info->first + i + 1);
			}
		}
		klass = m_class_get_parent (klass);
	}

	g_assert_not_reached ();
	return 0;
}

/**
 * mono_class_get_property_from_name:
 * \param klass a class
 * \param name name of the property to lookup in the specified class
 *
 * Use this method to lookup a property in a class
 * \returns the \c MonoProperty with the given name, or NULL if the property
 * does not exist on the \p klass.
 */
MonoProperty*
mono_class_get_property_from_name (MonoClass *klass, const char *name)
{
	while (klass) {
		MonoProperty* p;
		gpointer iter = NULL;
		while ((p = mono_class_get_properties (klass, &iter))) {
			if (! strcmp (name, p->name))
				return p;
		}
		klass = m_class_get_parent (klass);
	}
	return NULL;
}

/**
 * mono_class_get_property_token:
 * \param prop MonoProperty to query
 *
 * \returns The ECMA token for the specified property.
 */
guint32
mono_class_get_property_token (MonoProperty *prop)
{
	MonoClass *klass = prop->parent;
	while (klass) {
		MonoProperty* p;
		int i = 0;
		gpointer iter = NULL;
		MonoClassPropertyInfo *info = mono_class_get_property_info (klass);
		while ((p = mono_class_get_properties (klass, &iter))) {
			if (&info->properties [i] == prop)
				return mono_metadata_make_token (MONO_TABLE_PROPERTY, info->first + i + 1);
			
			i ++;
		}
		klass = m_class_get_parent (klass);
	}

	g_assert_not_reached ();
	return 0;
}

/**
 * mono_class_name_from_token:
 */
char *
mono_class_name_from_token (MonoImage *image, guint32 type_token)
{
	const char *name, *nspace;
	if (image_is_dynamic (image))
		return g_strdup_printf ("DynamicType 0x%08x", type_token);
	
	switch (type_token & 0xff000000){
	case MONO_TOKEN_TYPE_DEF: {
		guint32 cols [MONO_TYPEDEF_SIZE];
		MonoTableInfo *tt = &image->tables [MONO_TABLE_TYPEDEF];
		guint tidx = mono_metadata_token_index (type_token);

		if (tidx > tt->rows)
			return g_strdup_printf ("Invalid type token 0x%08x", type_token);

		mono_metadata_decode_row (tt, tidx - 1, cols, MONO_TYPEDEF_SIZE);
		name = mono_metadata_string_heap (image, cols [MONO_TYPEDEF_NAME]);
		nspace = mono_metadata_string_heap (image, cols [MONO_TYPEDEF_NAMESPACE]);
		if (strlen (nspace) == 0)
			return g_strdup_printf ("%s", name);
		else
			return g_strdup_printf ("%s.%s", nspace, name);
	}

	case MONO_TOKEN_TYPE_REF: {
		ERROR_DECL (error);
		guint32 cols [MONO_TYPEREF_SIZE];
		MonoTableInfo  *t = &image->tables [MONO_TABLE_TYPEREF];
		guint tidx = mono_metadata_token_index (type_token);

		if (tidx > t->rows)
			return g_strdup_printf ("Invalid type token 0x%08x", type_token);

		if (!mono_verifier_verify_typeref_row (image, tidx - 1, error)) {
			char *msg = g_strdup_printf ("Invalid type token 0x%08x due to '%s'", type_token, mono_error_get_message (error));
			mono_error_cleanup (error);
			return msg;
		}

		mono_metadata_decode_row (t, tidx-1, cols, MONO_TYPEREF_SIZE);
		name = mono_metadata_string_heap (image, cols [MONO_TYPEREF_NAME]);
		nspace = mono_metadata_string_heap (image, cols [MONO_TYPEREF_NAMESPACE]);
		if (strlen (nspace) == 0)
			return g_strdup_printf ("%s", name);
		else
			return g_strdup_printf ("%s.%s", nspace, name);
	}
		
	case MONO_TOKEN_TYPE_SPEC:
		return g_strdup_printf ("Typespec 0x%08x", type_token);
	default:
		return g_strdup_printf ("Invalid type token 0x%08x", type_token);
	}
}

static char *
mono_assembly_name_from_token (MonoImage *image, guint32 type_token)
{
	if (image_is_dynamic (image))
		return g_strdup_printf ("DynamicAssembly %s", image->name);
	
	switch (type_token & 0xff000000){
	case MONO_TOKEN_TYPE_DEF:
		if (image->assembly)
			return mono_stringify_assembly_name (&image->assembly->aname);
		else if (image->assembly_name)
			return g_strdup (image->assembly_name);
		return g_strdup_printf ("%s", image->name ? image->name : "[Could not resolve assembly name");
	case MONO_TOKEN_TYPE_REF: {
		ERROR_DECL (error);
		MonoAssemblyName aname;
		guint32 cols [MONO_TYPEREF_SIZE];
		MonoTableInfo  *t = &image->tables [MONO_TABLE_TYPEREF];
		guint32 idx = mono_metadata_token_index (type_token);

		if (idx > t->rows)
			return g_strdup_printf ("Invalid type token 0x%08x", type_token);
	
		if (!mono_verifier_verify_typeref_row (image, idx - 1, error)) {
			char *msg = g_strdup_printf ("Invalid type token 0x%08x due to '%s'", type_token, mono_error_get_message (error));
			mono_error_cleanup (error);
			return msg;
		}
		mono_metadata_decode_row (t, idx-1, cols, MONO_TYPEREF_SIZE);

		idx = cols [MONO_TYPEREF_SCOPE] >> MONO_RESOLUTION_SCOPE_BITS;
		switch (cols [MONO_TYPEREF_SCOPE] & MONO_RESOLUTION_SCOPE_MASK) {
		case MONO_RESOLUTION_SCOPE_MODULE:
			/* FIXME: */
			return g_strdup ("");
		case MONO_RESOLUTION_SCOPE_MODULEREF:
			/* FIXME: */
			return g_strdup ("");
		case MONO_RESOLUTION_SCOPE_TYPEREF:
			/* FIXME: */
			return g_strdup ("");
		case MONO_RESOLUTION_SCOPE_ASSEMBLYREF:
			mono_assembly_get_assemblyref (image, idx - 1, &aname);
			return mono_stringify_assembly_name (&aname);
		default:
			g_assert_not_reached ();
		}
		break;
	}
	case MONO_TOKEN_TYPE_SPEC:
		/* FIXME: */
		return g_strdup ("");
	default:
		g_assert_not_reached ();
	}

	return NULL;
}

/**
 * mono_class_get_full:
 * \param image the image where the class resides
 * \param type_token the token for the class
 * \param context the generic context used to evaluate generic instantiations in
 * \deprecated Functions that expose \c MonoGenericContext are going away in mono 4.0
 * \returns The \c MonoClass that represents \p type_token in \p image
 */
MonoClass *
mono_class_get_full (MonoImage *image, guint32 type_token, MonoGenericContext *context)
{
	ERROR_DECL (error);
	MonoClass *klass;
	klass = mono_class_get_checked (image, type_token, error);

	if (klass && context && mono_metadata_token_table (type_token) == MONO_TABLE_TYPESPEC)
		klass = mono_class_inflate_generic_class_checked (klass, context, error);

	mono_error_assert_ok (error);
	return klass;
}


MonoClass *
mono_class_get_and_inflate_typespec_checked (MonoImage *image, guint32 type_token, MonoGenericContext *context, MonoError *error)
{
	MonoClass *klass;

	error_init (error);
	klass = mono_class_get_checked (image, type_token, error);

	if (klass && context && mono_metadata_token_table (type_token) == MONO_TABLE_TYPESPEC)
		klass = mono_class_inflate_generic_class_checked (klass, context, error);

	return klass;
}
/**
 * mono_class_get_checked:
 * \param image the image where the class resides
 * \param type_token the token for the class
 * \param error error object to return any error
 *
 * \returns The MonoClass that represents \p type_token in \p image, or NULL on error.
 */
MonoClass *
mono_class_get_checked (MonoImage *image, guint32 type_token, MonoError *error)
{
	MonoClass *klass = NULL;

	error_init (error);

	if (image_is_dynamic (image)) {
		int table = mono_metadata_token_table (type_token);

		if (table != MONO_TABLE_TYPEDEF && table != MONO_TABLE_TYPEREF && table != MONO_TABLE_TYPESPEC) {
			mono_error_set_bad_image (error, image,"Bad token table for dynamic image: %x", table);
			return NULL;
		}
		klass = (MonoClass *)mono_lookup_dynamic_token (image, type_token, NULL, error);
		goto done;
	}

	switch (type_token & 0xff000000){
	case MONO_TOKEN_TYPE_DEF:
		klass = mono_class_create_from_typedef (image, type_token, error);
		break;		
	case MONO_TOKEN_TYPE_REF:
		klass = mono_class_from_typeref_checked (image, type_token, error);
		break;
	case MONO_TOKEN_TYPE_SPEC:
		klass = mono_class_create_from_typespec (image, type_token, NULL, error);
		break;
	default:
		mono_error_set_bad_image (error, image, "Unknown type token %x", type_token & 0xff000000);
	}

done:
	/* Generic case, should be avoided for when a better error is possible. */
	if (!klass && mono_error_ok (error)) {
		char *name = mono_class_name_from_token (image, type_token);
		char *assembly = mono_assembly_name_from_token (image, type_token);
		mono_error_set_type_load_name (error, name, assembly, "Could not resolve type with token %08x (expected class '%s' in assembly '%s')", type_token, name, assembly);
	}

	return klass;
}


/**
 * mono_type_get_checked:
 * \param image the image where the type resides
 * \param type_token the token for the type
 * \param context the generic context used to evaluate generic instantiations in
 * \param error Error handling context
 *
 * This functions exists to fullfill the fact that sometimes it's desirable to have access to the 
 * 
 * \returns The MonoType that represents \p type_token in \p image
 */
MonoType *
mono_type_get_checked (MonoImage *image, guint32 type_token, MonoGenericContext *context, MonoError *error)
{
	MonoType *type = NULL;
	gboolean inflated = FALSE;

	error_init (error);

	//FIXME: this will not fix the very issue for which mono_type_get_full exists -but how to do it then?
	if (image_is_dynamic (image)) {
		MonoClass *klass = (MonoClass *)mono_lookup_dynamic_token (image, type_token, context, error);
		return_val_if_nok (error, NULL);
		return mono_class_get_type (klass);
	}

	if ((type_token & 0xff000000) != MONO_TOKEN_TYPE_SPEC) {
		MonoClass *klass = mono_class_get_checked (image, type_token, error);

		if (!klass) {
			return NULL;
		}

		g_assert (klass);
		return mono_class_get_type (klass);
	}

	type = mono_type_retrieve_from_typespec (image, type_token, context, &inflated, error);

	if (!type) {
		return NULL;
	}

	if (inflated) {
		MonoType *tmp = type;
		type = mono_class_get_type (mono_class_from_mono_type (type));
		/* FIXME: This is a workaround fo the fact that a typespec token sometimes reference to the generic type definition.
		 * A MonoClass::_byval_arg of a generic type definion has type CLASS.
		 * Some parts of mono create a GENERICINST to reference a generic type definition and this generates confict with _byval_arg.
		 *
		 * The long term solution is to chaise this places and make then set MonoType::type correctly.
		 * */
		if (type->type != tmp->type)
			type = tmp;
		else
			mono_metadata_free_type (tmp);
	}
	return type;
}

/**
 * mono_class_get:
 * \param image image where the class token will be looked up.
 * \param type_token a type token from the image
 * \returns the \c MonoClass with the given \p type_token on the \p image
 */
MonoClass *
mono_class_get (MonoImage *image, guint32 type_token)
{
	ERROR_DECL (error);
	error_init (error);
	MonoClass *result = mono_class_get_checked (image, type_token, error);
	mono_error_assert_ok (error);
	return result;
}

/**
 * mono_image_init_name_cache:
 *
 *  Initializes the class name cache stored in image->name_cache.
 *
 * LOCKING: Acquires the corresponding image lock.
 */
void
mono_image_init_name_cache (MonoImage *image)
{
	MonoTableInfo  *t = &image->tables [MONO_TABLE_TYPEDEF];
	guint32 cols [MONO_TYPEDEF_SIZE];
	const char *name;
	const char *nspace;
	guint32 i, visib, nspace_index;
	GHashTable *name_cache2, *nspace_table, *the_name_cache;

	if (image->name_cache)
		return;

	the_name_cache = g_hash_table_new (g_str_hash, g_str_equal);

	if (image_is_dynamic (image)) {
		mono_image_lock (image);
		if (image->name_cache) {
			/* Somebody initialized it before us */
			g_hash_table_destroy (the_name_cache);
		} else {
			mono_atomic_store_release (&image->name_cache, the_name_cache);
		}
		mono_image_unlock (image);
		return;
	}

	/* Temporary hash table to avoid lookups in the nspace_table */
	name_cache2 = g_hash_table_new (NULL, NULL);

	for (i = 1; i <= t->rows; ++i) {
		mono_metadata_decode_row (t, i - 1, cols, MONO_TYPEDEF_SIZE);
		visib = cols [MONO_TYPEDEF_FLAGS] & TYPE_ATTRIBUTE_VISIBILITY_MASK;
		/*
		 * Nested types are accessed from the nesting name.  We use the fact that nested types use different visibility flags
		 * than toplevel types, thus avoiding the need to grovel through the NESTED_TYPE table
		 */
		if (visib >= TYPE_ATTRIBUTE_NESTED_PUBLIC && visib <= TYPE_ATTRIBUTE_NESTED_FAM_OR_ASSEM)
			continue;
		name = mono_metadata_string_heap (image, cols [MONO_TYPEDEF_NAME]);
		nspace = mono_metadata_string_heap (image, cols [MONO_TYPEDEF_NAMESPACE]);

		nspace_index = cols [MONO_TYPEDEF_NAMESPACE];
		nspace_table = (GHashTable *)g_hash_table_lookup (name_cache2, GUINT_TO_POINTER (nspace_index));
		if (!nspace_table) {
			nspace_table = g_hash_table_new (g_str_hash, g_str_equal);
			g_hash_table_insert (the_name_cache, (char*)nspace, nspace_table);
			g_hash_table_insert (name_cache2, GUINT_TO_POINTER (nspace_index),
								 nspace_table);
		}
		g_hash_table_insert (nspace_table, (char *) name, GUINT_TO_POINTER (i));
	}

	/* Load type names from EXPORTEDTYPES table */
	{
		MonoTableInfo  *t = &image->tables [MONO_TABLE_EXPORTEDTYPE];
		guint32 cols [MONO_EXP_TYPE_SIZE];
		int i;

		for (i = 0; i < t->rows; ++i) {
			mono_metadata_decode_row (t, i, cols, MONO_EXP_TYPE_SIZE);

			guint32 impl = cols [MONO_EXP_TYPE_IMPLEMENTATION];
			if ((impl & MONO_IMPLEMENTATION_MASK) == MONO_IMPLEMENTATION_EXP_TYPE)
				/* Nested type */
				continue;

			name = mono_metadata_string_heap (image, cols [MONO_EXP_TYPE_NAME]);
			nspace = mono_metadata_string_heap (image, cols [MONO_EXP_TYPE_NAMESPACE]);

			nspace_index = cols [MONO_EXP_TYPE_NAMESPACE];
			nspace_table = (GHashTable *)g_hash_table_lookup (name_cache2, GUINT_TO_POINTER (nspace_index));
			if (!nspace_table) {
				nspace_table = g_hash_table_new (g_str_hash, g_str_equal);
				g_hash_table_insert (the_name_cache, (char*)nspace, nspace_table);
				g_hash_table_insert (name_cache2, GUINT_TO_POINTER (nspace_index),
									 nspace_table);
			}
			g_hash_table_insert (nspace_table, (char *) name, GUINT_TO_POINTER (mono_metadata_make_token (MONO_TABLE_EXPORTEDTYPE, i + 1)));
		}
	}

	g_hash_table_destroy (name_cache2);

	mono_image_lock (image);
	if (image->name_cache) {
		/* Somebody initialized it before us */
		g_hash_table_destroy (the_name_cache);
	} else {
		mono_atomic_store_release (&image->name_cache, the_name_cache);
	}
	mono_image_unlock (image);
}

/*FIXME Only dynamic assemblies should allow this operation.*/
/**
 * mono_image_add_to_name_cache:
 */
void
mono_image_add_to_name_cache (MonoImage *image, const char *nspace, 
							  const char *name, guint32 index)
{
	GHashTable *nspace_table;
	GHashTable *name_cache;
	guint32 old_index;

	mono_image_init_name_cache (image);
	mono_image_lock (image);

	name_cache = image->name_cache;
	if (!(nspace_table = (GHashTable *)g_hash_table_lookup (name_cache, nspace))) {
		nspace_table = g_hash_table_new (g_str_hash, g_str_equal);
		g_hash_table_insert (name_cache, (char *)nspace, (char *)nspace_table);
	}

	if ((old_index = GPOINTER_TO_UINT (g_hash_table_lookup (nspace_table, (char*) name))))
		g_error ("overrwritting old token %x on image %s for type %s::%s", old_index, image->name, nspace, name);

	g_hash_table_insert (nspace_table, (char *) name, GUINT_TO_POINTER (index));

	mono_image_unlock (image);
}

typedef struct {
	gconstpointer key;
	gpointer value;
} FindUserData;

static void
find_nocase (gpointer key, gpointer value, gpointer user_data)
{
	char *name = (char*)key;
	FindUserData *data = (FindUserData*)user_data;

	if (!data->value && (mono_utf8_strcasecmp (name, (char*)data->key) == 0))
		data->value = value;
}

/**
 * mono_class_from_name_case:
 * \param image The MonoImage where the type is looked up in
 * \param name_space the type namespace
 * \param name the type short name.
 * \deprecated use the mono_class_from_name_case_checked variant instead.
 *
 * Obtains a \c MonoClass with a given namespace and a given name which
 * is located in the given \c MonoImage.   The namespace and name
 * lookups are case insensitive.
 */
MonoClass *
mono_class_from_name_case (MonoImage *image, const char* name_space, const char *name)
{
	ERROR_DECL (error);
	MonoClass *res = mono_class_from_name_case_checked (image, name_space, name, error);
	mono_error_cleanup (error);

	return res;
}

/**
 * mono_class_from_name_case_checked:
 * \param image The MonoImage where the type is looked up in
 * \param name_space the type namespace
 * \param name the type short name.
 * \param error if 
 *
 * Obtains a MonoClass with a given namespace and a given name which
 * is located in the given MonoImage.   The namespace and name
 * lookups are case insensitive.
 *
 * \returns The MonoClass if the given namespace and name were found, or NULL if it
 * was not found.   The \p error object will contain information about the problem
 * in that case.
 */
MonoClass *
mono_class_from_name_case_checked (MonoImage *image, const char *name_space, const char *name, MonoError *error)
{
	MonoTableInfo  *t = &image->tables [MONO_TABLE_TYPEDEF];
	guint32 cols [MONO_TYPEDEF_SIZE];
	const char *n;
	const char *nspace;
	guint32 i, visib;

	error_init (error);

	if (image_is_dynamic (image)) {
		guint32 token = 0;
		FindUserData user_data;

		mono_image_init_name_cache (image);
		mono_image_lock (image);

		user_data.key = name_space;
		user_data.value = NULL;
		g_hash_table_foreach (image->name_cache, find_nocase, &user_data);

		if (user_data.value) {
			GHashTable *nspace_table = (GHashTable*)user_data.value;

			user_data.key = name;
			user_data.value = NULL;

			g_hash_table_foreach (nspace_table, find_nocase, &user_data);
			
			if (user_data.value)
				token = GPOINTER_TO_UINT (user_data.value);
		}

		mono_image_unlock (image);
		
		if (token)
			return mono_class_get_checked (image, MONO_TOKEN_TYPE_DEF | token, error);
		else
			return NULL;

	}

	/* add a cache if needed */
	for (i = 1; i <= t->rows; ++i) {
		mono_metadata_decode_row (t, i - 1, cols, MONO_TYPEDEF_SIZE);
		visib = cols [MONO_TYPEDEF_FLAGS] & TYPE_ATTRIBUTE_VISIBILITY_MASK;
		/*
		 * Nested types are accessed from the nesting name.  We use the fact that nested types use different visibility flags
		 * than toplevel types, thus avoiding the need to grovel through the NESTED_TYPE table
		 */
		if (visib >= TYPE_ATTRIBUTE_NESTED_PUBLIC && visib <= TYPE_ATTRIBUTE_NESTED_FAM_OR_ASSEM)
			continue;
		n = mono_metadata_string_heap (image, cols [MONO_TYPEDEF_NAME]);
		nspace = mono_metadata_string_heap (image, cols [MONO_TYPEDEF_NAMESPACE]);
		if (mono_utf8_strcasecmp (n, name) == 0 && mono_utf8_strcasecmp (nspace, name_space) == 0)
			return mono_class_get_checked (image, MONO_TOKEN_TYPE_DEF | i, error);
	}
	return NULL;
}

static MonoClass*
return_nested_in (MonoClass *klass, char *nested)
{
	MonoClass *found;
	char *s = strchr (nested, '/');
	gpointer iter = NULL;

	if (s) {
		*s = 0;
		s++;
	}

	while ((found = mono_class_get_nested_types (klass, &iter))) {
		if (strcmp (m_class_get_name (found), nested) == 0) {
			if (s)
				return return_nested_in (found, s);
			return found;
		}
	}
	return NULL;
}

static MonoClass*
search_modules (MonoImage *image, const char *name_space, const char *name, MonoError *error)
{
	MonoTableInfo *file_table = &image->tables [MONO_TABLE_FILE];
	MonoImage *file_image;
	MonoClass *klass;
	int i;

	error_init (error);

	/* 
	 * The EXPORTEDTYPES table only contains public types, so have to search the
	 * modules as well.
	 * Note: image->modules contains the contents of the MODULEREF table, while
	 * the real module list is in the FILE table.
	 */
	for (i = 0; i < file_table->rows; i++) {
		guint32 cols [MONO_FILE_SIZE];
		mono_metadata_decode_row (file_table, i, cols, MONO_FILE_SIZE);
		if (cols [MONO_FILE_FLAGS] == FILE_CONTAINS_NO_METADATA)
			continue;

		file_image = mono_image_load_file_for_image_checked (image, i + 1, error);
		if (file_image) {
			klass = mono_class_from_name_checked (file_image, name_space, name, error);
			if (klass || !is_ok (error))
				return klass;
		}
	}

	return NULL;
}

static MonoClass *
mono_class_from_name_checked_aux (MonoImage *image, const char* name_space, const char *name, GHashTable* visited_images, MonoError *error)
{
	GHashTable *nspace_table;
	MonoImage *loaded_image;
	guint32 token = 0;
	int i;
	MonoClass *klass;
	char *nested;
	char buf [1024];

	error_init (error);

	// Checking visited images avoids stack overflows when cyclic references exist.
	if (g_hash_table_lookup (visited_images, image))
		return NULL;

	g_hash_table_insert (visited_images, image, GUINT_TO_POINTER(1));

	if ((nested = strchr (name, '/'))) {
		int pos = nested - name;
		int len = strlen (name);
		if (len > 1023)
			return NULL;
		memcpy (buf, name, len + 1);
		buf [pos] = 0;
		nested = buf + pos + 1;
		name = buf;
	}

	/* FIXME: get_class_from_name () can't handle types in the EXPORTEDTYPE table */
	if (get_class_from_name && image->tables [MONO_TABLE_EXPORTEDTYPE].rows == 0) {
		gboolean res = get_class_from_name (image, name_space, name, &klass);
		if (res) {
			if (!klass) {
				klass = search_modules (image, name_space, name, error);
				if (!is_ok (error))
					return NULL;
			}
			if (nested)
				return klass ? return_nested_in (klass, nested) : NULL;
			else
				return klass;
		}
	}

	mono_image_init_name_cache (image);
	mono_image_lock (image);

	nspace_table = (GHashTable *)g_hash_table_lookup (image->name_cache, name_space);

	if (nspace_table)
		token = GPOINTER_TO_UINT (g_hash_table_lookup (nspace_table, name));

	mono_image_unlock (image);

	if (!token && image_is_dynamic (image) && image->modules) {
		/* Search modules as well */
		for (i = 0; i < image->module_count; ++i) {
			MonoImage *module = image->modules [i];

			klass = mono_class_from_name_checked (module, name_space, name, error);
			if (klass || !is_ok (error))
				return klass;
		}
	}

	if (!token) {
		klass = search_modules (image, name_space, name, error);
		if (klass || !is_ok (error))
			return klass;
		return NULL;
	}

	if (mono_metadata_token_table (token) == MONO_TABLE_EXPORTEDTYPE) {
		MonoTableInfo  *t = &image->tables [MONO_TABLE_EXPORTEDTYPE];
		guint32 cols [MONO_EXP_TYPE_SIZE];
		guint32 idx, impl;

		idx = mono_metadata_token_index (token);

		mono_metadata_decode_row (t, idx - 1, cols, MONO_EXP_TYPE_SIZE);

		impl = cols [MONO_EXP_TYPE_IMPLEMENTATION];
		if ((impl & MONO_IMPLEMENTATION_MASK) == MONO_IMPLEMENTATION_FILE) {
			loaded_image = mono_assembly_load_module_checked (image->assembly, impl >> MONO_IMPLEMENTATION_BITS, error);
			if (!loaded_image)
				return NULL;
			klass = mono_class_from_name_checked_aux (loaded_image, name_space, name, visited_images, error);
			if (nested)
				return klass ? return_nested_in (klass, nested) : NULL;
			return klass;
		} else if ((impl & MONO_IMPLEMENTATION_MASK) == MONO_IMPLEMENTATION_ASSEMBLYREF) {
			guint32 assembly_idx;

			assembly_idx = impl >> MONO_IMPLEMENTATION_BITS;

			mono_assembly_load_reference (image, assembly_idx - 1);
			g_assert (image->references [assembly_idx - 1]);
			if (image->references [assembly_idx - 1] == (gpointer)-1)
				return NULL;			
			klass = mono_class_from_name_checked_aux (image->references [assembly_idx - 1]->image, name_space, name, visited_images, error);
			if (nested)
				return klass ? return_nested_in (klass, nested) : NULL;
			return klass;
		} else {
			g_assert_not_reached ();
		}
	}

	token = MONO_TOKEN_TYPE_DEF | token;

	klass = mono_class_get_checked (image, token, error);
	if (nested)
		return return_nested_in (klass, nested);
	return klass;
}

/**
 * mono_class_from_name_checked:
 * \param image The MonoImage where the type is looked up in
 * \param name_space the type namespace
 * \param name the type short name.
 *
 * Obtains a MonoClass with a given namespace and a given name which
 * is located in the given MonoImage.
 *
 * Works like mono_class_from_name, but error handling is tricky. It can return NULL and have no error
 * set if the class was not found or it will return NULL and set the error if there was a loading error.
 */
MonoClass *
mono_class_from_name_checked (MonoImage *image, const char* name_space, const char *name, MonoError *error)
{
	MonoClass *klass;
	GHashTable *visited_images;

	visited_images = g_hash_table_new (g_direct_hash, g_direct_equal);

	klass = mono_class_from_name_checked_aux (image, name_space, name, visited_images, error);

	g_hash_table_destroy (visited_images);

	return klass;
}

/**
 * mono_class_from_name:
 * \param image The \c MonoImage where the type is looked up in
 * \param name_space the type namespace
 * \param name the type short name.
 *
 * Obtains a \c MonoClass with a given namespace and a given name which
 * is located in the given \c MonoImage.
 *
 * To reference nested classes, use the "/" character as a separator.
 * For example use \c "Foo/Bar" to reference the class \c Bar that is nested
 * inside \c Foo, like this: "class Foo { class Bar {} }".
 */
MonoClass *
mono_class_from_name (MonoImage *image, const char* name_space, const char *name)
{
	ERROR_DECL (error);
	MonoClass *klass;

	klass = mono_class_from_name_checked (image, name_space, name, error);
	mono_error_cleanup (error); /* FIXME Don't swallow the error */

	return klass;
}

/**
 * mono_class_load_from_name:
 * \param image The MonoImage where the type is looked up in
 * \param name_space the type namespace
 * \param name the type short name.
 *
 * This function works exactly like mono_class_from_name but it will abort if the class is not found.
 * This function should be used by the runtime for critical types to which there's no way to recover but crash
 * If they are missing. Thing of System.Object or System.String.
 */
MonoClass *
mono_class_load_from_name (MonoImage *image, const char* name_space, const char *name)
{
	ERROR_DECL (error);
	MonoClass *klass;

	klass = mono_class_from_name_checked (image, name_space, name, error);
	if (!klass)
		g_error ("Runtime critical type %s.%s not found", name_space, name);
	mono_error_assertf_ok (error, "Could not load runtime critical type %s.%s", name_space, name);
	return klass;
}

/**
 * mono_class_try_load_from_name:
 * \param image The MonoImage where the type is looked up in
 * \param name_space the type namespace
 * \param name the type short name.
 *
 * This function tries to load a type, returning the class was found or NULL otherwise.
 * This function should be used by the runtime when probing for optional types, those that could have being linked out.
 *
 * Big design consideration. This function aborts if there was an error loading the type. This prevents us from missing
 * a type that we would otherwise assume to be available but was not due some error.
 *
 */
MonoClass*
mono_class_try_load_from_name (MonoImage *image, const char* name_space, const char *name)
{
	ERROR_DECL (error);
	MonoClass *klass;

	klass = mono_class_from_name_checked (image, name_space, name, error);
	mono_error_assertf_ok (error, "Could not load runtime critical type %s.%s", name_space, name);
	return klass;
}


/**
 * mono_class_is_subclass_of:
 * \param klass class to probe if it is a subclass of another one
 * \param klassc the class we suspect is the base class
 * \param check_interfaces whether we should perform interface checks
 *
 * This method determines whether \p klass is a subclass of \p klassc.
 *
 * If the \p check_interfaces flag is set, then if \p klassc is an interface
 * this method return TRUE if the \p klass implements the interface or
 * if \p klass is an interface, if one of its base classes is \p klass.
 *
 * If \p check_interfaces is false, then if \p klass is not an interface,
 * it returns TRUE if the \p klass is a subclass of \p klassc.
 *
 * if \p klass is an interface and \p klassc is \c System.Object, then this function
 * returns TRUE.
 *
 */
gboolean
mono_class_is_subclass_of (MonoClass *klass, MonoClass *klassc, 
			   gboolean check_interfaces)
{
	/* FIXME test for interfaces with variant generic arguments */
	mono_class_init (klass);
	mono_class_init (klassc);
	
	if (check_interfaces && MONO_CLASS_IS_INTERFACE (klassc) && !MONO_CLASS_IS_INTERFACE (klass)) {
		if (MONO_CLASS_IMPLEMENTS_INTERFACE (klass, m_class_get_interface_id (klassc)))
			return TRUE;
	} else if (check_interfaces && MONO_CLASS_IS_INTERFACE (klassc) && MONO_CLASS_IS_INTERFACE (klass)) {
		int i;

		MonoClass **klass_interfaces = m_class_get_interfaces (klass);
		for (i = 0; i < m_class_get_interface_count (klass); i ++) {
			MonoClass *ic =  klass_interfaces [i];
			if (ic == klassc)
				return TRUE;
		}
	} else {
		if (!MONO_CLASS_IS_INTERFACE (klass) && mono_class_has_parent (klass, klassc))
			return TRUE;
	}

	/* 
	 * MS.NET thinks interfaces are a subclass of Object, so we think it as
	 * well.
	 */
	if (klassc == mono_defaults.object_class)
		return TRUE;

	return FALSE;
}

static gboolean
mono_type_is_generic_argument (MonoType *type)
{
	return type->type == MONO_TYPE_VAR || type->type == MONO_TYPE_MVAR;
}

gboolean
mono_class_has_variant_generic_params (MonoClass *klass)
{
	int i;
	MonoGenericContainer *container;

	if (!mono_class_is_ginst (klass))
		return FALSE;

	container = mono_class_get_generic_container (mono_class_get_generic_class (klass)->container_class);

	for (i = 0; i < container->type_argc; ++i)
		if (mono_generic_container_get_param_info (container, i)->flags & (MONO_GEN_PARAM_VARIANT|MONO_GEN_PARAM_COVARIANT))
			return TRUE;

	return FALSE;
}

static gboolean
mono_gparam_is_reference_conversible (MonoClass *target, MonoClass *candidate, gboolean check_for_reference_conv)
{
	if (target == candidate)
		return TRUE;

	if (check_for_reference_conv &&
		mono_type_is_generic_argument (m_class_get_byval_arg (target)) &&
		mono_type_is_generic_argument (m_class_get_byval_arg (candidate))) {
		MonoGenericParam *gparam = m_class_get_byval_arg (candidate)->data.generic_param;
		MonoGenericParamInfo *pinfo = mono_generic_param_info (gparam);

		if (!pinfo || (pinfo->flags & GENERIC_PARAMETER_ATTRIBUTE_REFERENCE_TYPE_CONSTRAINT) == 0)
			return FALSE;
	}
	if (!mono_class_is_assignable_from (target, candidate))
		return FALSE;
	return TRUE;
}

/**
 * @container the generic container from the GTD
 * @klass: the class to be assigned to
 * @oklass: the source class
 * 
 * Both @klass and @oklass must be instances of the same generic interface.
 *
 * Returns: TRUE if @klass can be assigned to a @klass variable
 */
gboolean
mono_class_is_variant_compatible (MonoClass *klass, MonoClass *oklass, gboolean check_for_reference_conv)
{
	int j;
	MonoType **klass_argv, **oklass_argv;
	MonoClass *klass_gtd = mono_class_get_generic_type_definition (klass);
	MonoGenericContainer *container = mono_class_get_generic_container (klass_gtd);

	if (klass == oklass)
		return TRUE;

	/*Viable candidates are instances of the same generic interface*/
	if (mono_class_get_generic_type_definition (oklass) != klass_gtd || oklass == klass_gtd)
		return FALSE;

	klass_argv = &mono_class_get_generic_class (klass)->context.class_inst->type_argv [0];
	oklass_argv = &mono_class_get_generic_class (oklass)->context.class_inst->type_argv [0];

	for (j = 0; j < container->type_argc; ++j) {
		MonoClass *param1_class = mono_class_from_mono_type (klass_argv [j]);
		MonoClass *param2_class = mono_class_from_mono_type (oklass_argv [j]);

		if (m_class_is_valuetype (param1_class) != m_class_is_valuetype (param2_class) || (m_class_is_valuetype (param1_class) && param1_class != param2_class))
			return FALSE;

		/*
		 * The _VARIANT and _COVARIANT constants should read _COVARIANT and
		 * _CONTRAVARIANT, but they are in a public header so we can't fix it.
		 */
		if (param1_class != param2_class) {
			if (mono_generic_container_get_param_info (container, j)->flags & MONO_GEN_PARAM_VARIANT) {
				if (!mono_gparam_is_reference_conversible (param1_class, param2_class, check_for_reference_conv))
					return FALSE;
			} else if (mono_generic_container_get_param_info (container, j)->flags & MONO_GEN_PARAM_COVARIANT) {
				if (!mono_gparam_is_reference_conversible (param2_class, param1_class, check_for_reference_conv))
					return FALSE;
			} else
				return FALSE;
		}
	}
	return TRUE;
}

static gboolean
mono_gparam_is_assignable_from (MonoClass *target, MonoClass *candidate)
{
	MonoGenericParam *gparam, *ogparam;
	MonoGenericParamInfo *tinfo, *cinfo;
	MonoClass **candidate_class;
	gboolean class_constraint_satisfied, valuetype_constraint_satisfied;
	int tmask, cmask;

	if (target == candidate)
		return TRUE;
	MonoType *target_byval_arg = m_class_get_byval_arg (target);
	MonoType *candidate_byval_arg = m_class_get_byval_arg (candidate);
	if (target_byval_arg->type != candidate_byval_arg->type)
		return FALSE;

	gparam = target_byval_arg->data.generic_param;
	ogparam = candidate_byval_arg->data.generic_param;
	tinfo = mono_generic_param_info (gparam);
	cinfo = mono_generic_param_info (ogparam);

	class_constraint_satisfied = FALSE;
	valuetype_constraint_satisfied = FALSE;

	/*candidate must have a super set of target's special constraints*/
	tmask = tinfo->flags & GENERIC_PARAMETER_ATTRIBUTE_SPECIAL_CONSTRAINTS_MASK;
	cmask = cinfo->flags & GENERIC_PARAMETER_ATTRIBUTE_SPECIAL_CONSTRAINTS_MASK;

	if (cinfo->constraints) {
		for (candidate_class = cinfo->constraints; *candidate_class; ++candidate_class) {
			MonoClass *cc = *candidate_class;
			MonoType *cc_byval_arg = m_class_get_byval_arg (cc);

			if (mono_type_is_reference (cc_byval_arg) && !MONO_CLASS_IS_INTERFACE (cc))
				class_constraint_satisfied = TRUE;
			else if (!mono_type_is_reference (cc_byval_arg) && !MONO_CLASS_IS_INTERFACE (cc))
				valuetype_constraint_satisfied = TRUE;
		}
	}
	class_constraint_satisfied |= (cmask & GENERIC_PARAMETER_ATTRIBUTE_REFERENCE_TYPE_CONSTRAINT) != 0;
	valuetype_constraint_satisfied |= (cmask & GENERIC_PARAMETER_ATTRIBUTE_VALUE_TYPE_CONSTRAINT) != 0;

	if ((tmask & GENERIC_PARAMETER_ATTRIBUTE_REFERENCE_TYPE_CONSTRAINT) && !class_constraint_satisfied)
		return FALSE;
	if ((tmask & GENERIC_PARAMETER_ATTRIBUTE_VALUE_TYPE_CONSTRAINT) && !valuetype_constraint_satisfied)
		return FALSE;
	if ((tmask & GENERIC_PARAMETER_ATTRIBUTE_CONSTRUCTOR_CONSTRAINT) && !((cmask & GENERIC_PARAMETER_ATTRIBUTE_CONSTRUCTOR_CONSTRAINT) ||
		valuetype_constraint_satisfied)) {
		return FALSE;
	}


	/*candidate type constraints must be a superset of target's*/
	if (tinfo->constraints) {
		MonoClass **target_class;
		for (target_class = tinfo->constraints; *target_class; ++target_class) {
			MonoClass *tc = *target_class;
			MonoType *tc_byval_arg = m_class_get_byval_arg (tc);

			/*
			 * A constraint from @target might inflate into @candidate itself and in that case we don't need
			 * check it's constraints since it satisfy the constraint by itself.
			 */
			if (mono_metadata_type_equal (tc_byval_arg, candidate_byval_arg))
				continue;

			if (!cinfo->constraints)
				return FALSE;

			for (candidate_class = cinfo->constraints; *candidate_class; ++candidate_class) {
				MonoClass *cc = *candidate_class;

				if (mono_class_is_assignable_from (tc, cc))
					break;

				/*
				 * This happens when we have the following:
				 *
				 * Bar<K> where K : IFace
				 * Foo<T, U> where T : U where U : IFace
				 * 	...
				 * 	Bar<T> <- T here satisfy K constraint transitively through to U's constraint
				 *
				 */
				if (mono_type_is_generic_argument (m_class_get_byval_arg (cc))) {
					if (mono_gparam_is_assignable_from (target, cc))
						break;
				}
			}
			if (!*candidate_class)
				return FALSE;
		}
	}

	/*candidate itself must have a constraint that satisfy target*/
	if (cinfo->constraints) {
		for (candidate_class = cinfo->constraints; *candidate_class; ++candidate_class) {
			MonoClass *cc = *candidate_class;
			if (mono_class_is_assignable_from (target, cc))
				return TRUE;
		}
	}
	return FALSE;
}

/**
 * mono_class_is_assignable_from:
 * \param klass the class to be assigned to
 * \param oklass the source class
 *
 * \returns TRUE if an instance of class \p oklass can be assigned to an
 * instance of class \p klass
 */
gboolean
mono_class_is_assignable_from (MonoClass *klass, MonoClass *oklass)
{
	ERROR_DECL (error);
	/*FIXME this will cause a lot of irrelevant stuff to be loaded.*/
	if (!m_class_is_inited (klass))
		mono_class_init (klass);

	if (!m_class_is_inited (oklass))
		mono_class_init (oklass);

	if (mono_class_has_failure (klass) || mono_class_has_failure  (oklass))
		return FALSE;

	MonoType *klass_byval_arg = m_class_get_byval_arg (klass);
	MonoType  *oklass_byval_arg = m_class_get_byval_arg (oklass);

	if (mono_type_is_generic_argument (klass_byval_arg)) {
		if (!mono_type_is_generic_argument (oklass_byval_arg))
			return FALSE;
		return mono_gparam_is_assignable_from (klass, oklass);
	}

	/* This can happen if oklass is a tyvar that has a constraint which is another tyvar which in turn
	 * has a constraint which is a class type:
	 *
	 *  class Foo { }
	 *  class G<T1, T2> where T1 : T2 where T2 : Foo { }
	 *
	 * In this case, Foo is assignable from T1.
	 */
	if (mono_type_is_generic_argument (oklass_byval_arg)) {
		MonoGenericParam *gparam = oklass_byval_arg->data.generic_param;
		MonoClass **constraints = mono_generic_container_get_param_info (gparam->owner, gparam->num)->constraints;
		int i;

		if (constraints) {
			for (i = 0; constraints [i]; ++i) {
				if (mono_class_is_assignable_from (klass, constraints [i]))
					return TRUE;
			}
		}

		return mono_class_has_parent (oklass, klass);
	}

	if (MONO_CLASS_IS_INTERFACE (klass)) {

		/* interface_offsets might not be set for dynamic classes */
		if (mono_class_get_ref_info_handle (oklass) && !m_class_get_interface_bitmap (oklass)) {
			/* 
			 * oklass might be a generic type parameter but they have 
			 * interface_offsets set.
			 */
			gboolean result = mono_reflection_call_is_assignable_to (oklass, klass, error);
			if (!is_ok (error)) {
				mono_error_cleanup (error);
				return FALSE;
			}
			return result;
		}
		if (!m_class_get_interface_bitmap (oklass))
			/* Happens with generic instances of not-yet created dynamic types */
			return FALSE;
		if (MONO_CLASS_IMPLEMENTS_INTERFACE (oklass, m_class_get_interface_id (klass)))
			return TRUE;

		if (m_class_is_array_special_interface (klass) && m_class_get_rank (oklass) == 1) {
			if (mono_class_is_gtd (klass)) {
				/* klass is an array special gtd like
				 * IList`1<>, and oklass is X[] for some X.
				 * Moreover we know that X isn't !0 (the gparam
				 * of IList`1) because in that case we would
				 * have returned TRUE for
				 * MONO_CLASS_IMPLEMENTS_INTERFACE, above.
				 */
				return FALSE;
			}
			// FIXME: IEnumerator`1 should not be an array special interface.
			// The correct fix is to make
			// ((IEnumerable<U>) (new T[] {...})).GetEnumerator()
			// return an IEnumerator<U> (like .NET does) instead of IEnumerator<T>
			// and to stop marking IEnumerable`1 as an array_special_interface.
			if (mono_class_get_generic_type_definition (klass) == mono_defaults.generic_ienumerator_class)
				return FALSE;

			//XXX we could offset this by having the cast target computed at JIT time
			//XXX we could go even further and emit a wrapper that would do the extra type check
			MonoClass *iface_klass = mono_class_from_mono_type (mono_class_get_generic_class (klass)->context.class_inst->type_argv [0]);
			MonoClass *obj_klass = m_class_get_cast_class (oklass); //This gets us the cast class of element type of the array

			// If the target we're trying to cast to is a valuetype, we must account of weird valuetype equivalences such as IntEnum <> int or uint <> int
			// We can't apply it for ref types as this would go wrong with arrays - IList<byte[]> would have byte tested
			if (!mono_class_is_nullable (iface_klass)) {
				if (m_class_is_valuetype (iface_klass))
					iface_klass = m_class_get_cast_class (iface_klass);

				//array covariant casts only operates on scalar to scalar
				//This is so int[] can't be casted to IComparable<int>[]
				if (!(m_class_is_valuetype (obj_klass) && !m_class_is_valuetype (iface_klass)) && mono_class_is_assignable_from (iface_klass, obj_klass))
					return TRUE;
			}
		}

		if (mono_class_has_variant_generic_params (klass)) {
			int i;
			mono_class_setup_interfaces (oklass, error);
			if (!mono_error_ok (error)) {
				mono_error_cleanup (error);
				return FALSE;
			}

			/*klass is a generic variant interface, We need to extract from oklass a list of ifaces which are viable candidates.*/
			for (i = 0; i < m_class_get_interface_offsets_count (oklass); ++i) {
				MonoClass *iface = m_class_get_interfaces_packed (oklass) [i];

				if (mono_class_is_variant_compatible (klass, iface, FALSE))
					return TRUE;
			}
		}
		return FALSE;
	} else if (m_class_is_delegate (klass)) {
		if (mono_class_has_variant_generic_params (klass) && mono_class_is_variant_compatible (klass, oklass, FALSE))
			return TRUE;
	}else if (m_class_get_rank (klass)) {
		MonoClass *eclass, *eoclass;

		if (m_class_get_rank (oklass) != m_class_get_rank (klass))
			return FALSE;

		/* vectors vs. one dimensional arrays */
		if (oklass_byval_arg->type != klass_byval_arg->type)
			return FALSE;

		eclass = m_class_get_cast_class (klass);
		eoclass = m_class_get_cast_class (oklass);

		/* 
		 * a is b does not imply a[] is b[] when a is a valuetype, and
		 * b is a reference type.
		 */

		if (m_class_is_valuetype (eoclass)) {
			if ((eclass == mono_defaults.enum_class) || 
			    (eclass == m_class_get_parent (mono_defaults.enum_class)) ||
				(eclass == mono_defaults.object_class))
				return FALSE;
		}

		return mono_class_is_assignable_from (eclass, eoclass);
	} else if (mono_class_is_nullable (klass)) {
		if (mono_class_is_nullable (oklass))
			return mono_class_is_assignable_from (m_class_get_cast_class (klass), m_class_get_cast_class (oklass));
		else
			return mono_class_is_assignable_from (m_class_get_cast_class (klass), oklass);
	} else if (klass == mono_defaults.object_class)
		return TRUE;

	return mono_class_has_parent (oklass, klass);
}	

/*Check if @oklass is variant compatible with @klass.*/
static gboolean
mono_class_is_variant_compatible_slow (MonoClass *klass, MonoClass *oklass)
{
	int j;
	MonoType **klass_argv, **oklass_argv;
	MonoClass *klass_gtd = mono_class_get_generic_type_definition (klass);
	MonoGenericContainer *container = mono_class_get_generic_container (klass_gtd);

	/*Viable candidates are instances of the same generic interface*/
	if (mono_class_get_generic_type_definition (oklass) != klass_gtd || oklass == klass_gtd)
		return FALSE;

	klass_argv = &mono_class_get_generic_class (klass)->context.class_inst->type_argv [0];
	oklass_argv = &mono_class_get_generic_class (oklass)->context.class_inst->type_argv [0];

	for (j = 0; j < container->type_argc; ++j) {
		MonoClass *param1_class = mono_class_from_mono_type (klass_argv [j]);
		MonoClass *param2_class = mono_class_from_mono_type (oklass_argv [j]);

		if (m_class_is_valuetype (param1_class) != m_class_is_valuetype (param2_class))
			return FALSE;

		/*
		 * The _VARIANT and _COVARIANT constants should read _COVARIANT and
		 * _CONTRAVARIANT, but they are in a public header so we can't fix it.
		 */
		if (param1_class != param2_class) {
			if (mono_generic_container_get_param_info (container, j)->flags & MONO_GEN_PARAM_VARIANT) {
				if (!mono_class_is_assignable_from_slow (param1_class, param2_class))
					return FALSE;
			} else if (mono_generic_container_get_param_info (container, j)->flags & MONO_GEN_PARAM_COVARIANT) {
				if (!mono_class_is_assignable_from_slow (param2_class, param1_class))
					return FALSE;
			} else
				return FALSE;
		}
	}
	return TRUE;
}
/*Check if @candidate implements the interface @target*/
static gboolean
mono_class_implement_interface_slow (MonoClass *target, MonoClass *candidate)
{
	ERROR_DECL (error);
	int i;
	gboolean is_variant = mono_class_has_variant_generic_params (target);

	if (is_variant && MONO_CLASS_IS_INTERFACE (candidate)) {
		if (mono_class_is_variant_compatible_slow (target, candidate))
			return TRUE;
	}

	do {
		if (candidate == target)
			return TRUE;

		/*A TypeBuilder can have more interfaces on tb->interfaces than on candidate->interfaces*/
		if (image_is_dynamic (m_class_get_image (candidate)) && !m_class_was_typebuilder (candidate)) {
			MonoReflectionTypeBuilder *tb = (MonoReflectionTypeBuilder *)mono_class_get_ref_info_raw (candidate); /* FIXME use handles */
			int j;
			if (tb && tb->interfaces) {
				for (j = mono_array_length (tb->interfaces) - 1; j >= 0; --j) {
					MonoReflectionType *iface = mono_array_get (tb->interfaces, MonoReflectionType*, j);
					MonoClass *iface_class;

					/* we can't realize the type here since it can do pretty much anything. */
					if (!iface->type)
						continue;
					iface_class = mono_class_from_mono_type (iface->type);
					if (iface_class == target)
						return TRUE;
					if (is_variant && mono_class_is_variant_compatible_slow (target, iface_class))
						return TRUE;
					if (mono_class_implement_interface_slow (target, iface_class))
						return TRUE;
				}
			}
		} else {
			/*setup_interfaces don't mono_class_init anything*/
			/*FIXME this doesn't handle primitive type arrays.
			ICollection<sbyte> x byte [] won't work because candidate->interfaces, for byte[], won't have IList<sbyte>.
			A possible way to fix this would be to move that to setup_interfaces from setup_interface_offsets.
			*/
			mono_class_setup_interfaces (candidate, error);
			if (!mono_error_ok (error)) {
				mono_error_cleanup (error);
				return FALSE;
			}

			int candidate_interface_count = m_class_get_interface_count (candidate);
			MonoClass **candidate_interfaces = m_class_get_interfaces (candidate);
			for (i = 0; i < candidate_interface_count; ++i) {
				if (candidate_interfaces [i] == target)
					return TRUE;
				
				if (is_variant && mono_class_is_variant_compatible_slow (target, candidate_interfaces [i]))
					return TRUE;

				 if (mono_class_implement_interface_slow (target, candidate_interfaces [i]))
					return TRUE;
			}
		}
		candidate = m_class_get_parent (candidate);
	} while (candidate);

	return FALSE;
}

/*
 * Check if @oklass can be assigned to @klass.
 * This function does the same as mono_class_is_assignable_from but is safe to be used from mono_class_init context.
 */
gboolean
mono_class_is_assignable_from_slow (MonoClass *target, MonoClass *candidate)
{
	if (candidate == target)
		return TRUE;
	if (target == mono_defaults.object_class)
		return TRUE;

	if (mono_class_has_parent (candidate, target))
		return TRUE;

	/*If target is not an interface there is no need to check them.*/
	if (MONO_CLASS_IS_INTERFACE (target))
		return mono_class_implement_interface_slow (target, candidate);

 	if (m_class_is_delegate (target) && mono_class_has_variant_generic_params (target))
		return mono_class_is_variant_compatible (target, candidate, FALSE);

	if (m_class_get_rank (target)) {
		MonoClass *eclass, *eoclass;

		if (m_class_get_rank (target) != m_class_get_rank (candidate))
			return FALSE;

		/* vectors vs. one dimensional arrays */
		if (m_class_get_byval_arg (target)->type != m_class_get_byval_arg (candidate)->type)
			return FALSE;

		eclass = m_class_get_cast_class (target);
		eoclass = m_class_get_cast_class (candidate);

		/*
		 * a is b does not imply a[] is b[] when a is a valuetype, and
		 * b is a reference type.
		 */

		if (m_class_is_valuetype (eoclass)) {
			if ((eclass == mono_defaults.enum_class) ||
			    (eclass == m_class_get_parent (mono_defaults.enum_class)) ||
				(eclass == mono_defaults.object_class))
				return FALSE;
		}

		return mono_class_is_assignable_from_slow (eclass, eoclass);
	}
	/*FIXME properly handle nullables */
	/*FIXME properly handle (M)VAR */
	return FALSE;
}

/**
 * mono_class_get_cctor:
 * \param klass A MonoClass pointer
 *
 * \returns The static constructor of \p klass if it exists, NULL otherwise.
 */
MonoMethod*
mono_class_get_cctor (MonoClass *klass)
{
	MonoCachedClassInfo cached_info;

	if (image_is_dynamic (m_class_get_image (klass))) {
		/* 
		 * has_cctor is not set for these classes because mono_class_init () is
		 * not run for them.
		 */
		return mono_class_get_method_from_name_flags (klass, ".cctor", -1, METHOD_ATTRIBUTE_SPECIAL_NAME);
	}

	mono_class_init (klass);

	if (!m_class_has_cctor (klass))
		return NULL;

	if (mono_class_is_ginst (klass) && !m_class_get_methods (klass)) {
		ERROR_DECL (error);
		error_init (error);
		MonoMethod *result = mono_class_get_inflated_method (klass, mono_class_get_cctor (mono_class_get_generic_class (klass)->container_class), error);
		mono_error_assert_msg_ok (error, "Could not lookup inflated class cctor"); /* FIXME do proper error handling */
		return result;
	}

	if (mono_class_get_cached_class_info (klass, &cached_info)) {
		ERROR_DECL (error);
		MonoMethod *result = mono_get_method_checked (m_class_get_image (klass), cached_info.cctor_token, klass, NULL, error);
		mono_error_assert_msg_ok (error, "Could not lookup class cctor from cached metadata");
		return result;
	}

	return mono_class_get_method_from_name_flags (klass, ".cctor", -1, METHOD_ATTRIBUTE_SPECIAL_NAME);
}

/**
 * mono_class_get_finalizer:
 * \param klass: The MonoClass pointer
 *
 * \returns The finalizer method of \p klass if it exists, NULL otherwise.
 */
MonoMethod*
mono_class_get_finalizer (MonoClass *klass)
{
	MonoCachedClassInfo cached_info;

	if (!m_class_is_inited (klass))
		mono_class_init (klass);
	if (!mono_class_has_finalizer (klass))
		return NULL;

	if (mono_class_get_cached_class_info (klass, &cached_info)) {
		ERROR_DECL (error);
		MonoMethod *result = mono_get_method_checked (cached_info.finalize_image, cached_info.finalize_token, NULL, NULL, error);
		mono_error_assert_msg_ok (error, "Could not lookup finalizer from cached metadata");
		return result;
	}else {
		mono_class_setup_vtable (klass);
		return m_class_get_vtable (klass) [mono_class_get_object_finalize_slot ()];
	}
}

/**
 * mono_class_needs_cctor_run:
 * \param klass the MonoClass pointer
 * \param caller a MonoMethod describing the caller
 *
 * Determines whenever the class has a static constructor and whenever it
 * needs to be called when executing CALLER.
 */
gboolean
mono_class_needs_cctor_run (MonoClass *klass, MonoMethod *caller)
{
	MonoMethod *method;

	method = mono_class_get_cctor (klass);
	if (method)
		return (method == caller) ? FALSE : TRUE;
	else
		return FALSE;
}

/**
 * mono_class_array_element_size:
 * \param klass
 *
 * \returns The number of bytes an element of type \p klass uses when stored into an array.
 */
gint32
mono_class_array_element_size (MonoClass *klass)
{
	MonoType *type = m_class_get_byval_arg (klass);
	
handle_enum:
	switch (type->type) {
	case MONO_TYPE_I1:
	case MONO_TYPE_U1:
	case MONO_TYPE_BOOLEAN:
		return 1;
	case MONO_TYPE_I2:
	case MONO_TYPE_U2:
	case MONO_TYPE_CHAR:
		return 2;
	case MONO_TYPE_I4:
	case MONO_TYPE_U4:
	case MONO_TYPE_R4:
		return 4;
	case MONO_TYPE_I:
	case MONO_TYPE_U:
	case MONO_TYPE_PTR:
	case MONO_TYPE_CLASS:
	case MONO_TYPE_STRING:
	case MONO_TYPE_OBJECT:
	case MONO_TYPE_SZARRAY:
	case MONO_TYPE_ARRAY: 
		return sizeof (gpointer);
	case MONO_TYPE_I8:
	case MONO_TYPE_U8:
	case MONO_TYPE_R8:
		return 8;
	case MONO_TYPE_VALUETYPE:
		if (m_class_is_enumtype (type->data.klass)) {
			type = mono_class_enum_basetype (type->data.klass);
			klass = m_class_get_element_class (klass);
			goto handle_enum;
		}
		return mono_class_instance_size (klass) - sizeof (MonoObject);
	case MONO_TYPE_GENERICINST:
		type = m_class_get_byval_arg (type->data.generic_class->container_class);
		goto handle_enum;
	case MONO_TYPE_VAR:
	case MONO_TYPE_MVAR: {
		int align;

		return mono_type_size (type, &align);
	}
	case MONO_TYPE_VOID:
		return 0;
		
	default:
		g_error ("unknown type 0x%02x in mono_class_array_element_size", type->type);
	}
	return -1;
}

/**
 * mono_array_element_size:
 * \param ac pointer to a \c MonoArrayClass
 *
 * \returns The size of single array element.
 *
 * LOCKING: Acquires the loader lock.
 */
gint32
mono_array_element_size (MonoClass *ac)
{
	g_assert (m_class_get_rank (ac));
	if (G_UNLIKELY (!m_class_is_size_inited (ac))) {
		mono_class_setup_fields (ac);
	}
	return m_class_get_sizes (ac).element_size;
}

/**
 * mono_ldtoken:
 */
gpointer
mono_ldtoken (MonoImage *image, guint32 token, MonoClass **handle_class,
	      MonoGenericContext *context)
{
	ERROR_DECL (error);
	gpointer res = mono_ldtoken_checked (image, token, handle_class, context, error);
	mono_error_assert_ok (error);
	return res;
}

gpointer
mono_ldtoken_checked (MonoImage *image, guint32 token, MonoClass **handle_class,
	      MonoGenericContext *context, MonoError *error)
{
	error_init (error);

	if (image_is_dynamic (image)) {
		MonoClass *tmp_handle_class;
		gpointer obj = mono_lookup_dynamic_token_class (image, token, TRUE, &tmp_handle_class, context, error);

		mono_error_assert_ok (error);
		g_assert (tmp_handle_class);
		if (handle_class)
			*handle_class = tmp_handle_class;

		if (tmp_handle_class == mono_defaults.typehandle_class)
			return m_class_get_byval_arg ((MonoClass*)obj);
		else
			return obj;
	}

	switch (token & 0xff000000) {
	case MONO_TOKEN_TYPE_DEF:
	case MONO_TOKEN_TYPE_REF:
	case MONO_TOKEN_TYPE_SPEC: {
		MonoType *type;
		if (handle_class)
			*handle_class = mono_defaults.typehandle_class;
		type = mono_type_get_checked (image, token, context, error);
		if (!type)
			return NULL;

		mono_class_init (mono_class_from_mono_type (type));
		/* We return a MonoType* as handle */
		return type;
	}
	case MONO_TOKEN_FIELD_DEF: {
		MonoClass *klass;
		guint32 type = mono_metadata_typedef_from_field (image, mono_metadata_token_index (token));
		if (!type) {
			mono_error_set_bad_image (error, image, "Bad ldtoken %x", token);
			return NULL;
		}
		if (handle_class)
			*handle_class = mono_defaults.fieldhandle_class;
		klass = mono_class_get_and_inflate_typespec_checked (image, MONO_TOKEN_TYPE_DEF | type, context, error);
		if (!klass)
			return NULL;

		mono_class_init (klass);
		return mono_class_get_field (klass, token);
	}
	case MONO_TOKEN_METHOD_DEF:
	case MONO_TOKEN_METHOD_SPEC: {
		MonoMethod *meth;
		meth = mono_get_method_checked (image, token, NULL, context, error);
		if (handle_class)
			*handle_class = mono_defaults.methodhandle_class;
		if (!meth)
			return NULL;

		return meth;
	}
	case MONO_TOKEN_MEMBER_REF: {
		guint32 cols [MONO_MEMBERREF_SIZE];
		const char *sig;
		mono_metadata_decode_row (&image->tables [MONO_TABLE_MEMBERREF], mono_metadata_token_index (token) - 1, cols, MONO_MEMBERREF_SIZE);
		sig = mono_metadata_blob_heap (image, cols [MONO_MEMBERREF_SIGNATURE]);
		mono_metadata_decode_blob_size (sig, &sig);
		if (*sig == 0x6) { /* it's a field */
			MonoClass *klass;
			MonoClassField *field;
			field = mono_field_from_token_checked (image, token, &klass, context, error);
			if (handle_class)
				*handle_class = mono_defaults.fieldhandle_class;
			return field;
		} else {
			MonoMethod *meth;
			meth = mono_get_method_checked (image, token, NULL, context, error);
			if (handle_class)
				*handle_class = mono_defaults.methodhandle_class;
			return meth;
		}
	}
	default:
		mono_error_set_bad_image (error, image, "Bad ldtoken %x", token);
	}
	return NULL;
}

gpointer
mono_lookup_dynamic_token (MonoImage *image, guint32 token, MonoGenericContext *context, MonoError *error)
{
	MonoClass *handle_class;
	error_init (error);
	return mono_reflection_lookup_dynamic_token (image, token, TRUE, &handle_class, context, error);
}

gpointer
mono_lookup_dynamic_token_class (MonoImage *image, guint32 token, gboolean valid_token, MonoClass **handle_class, MonoGenericContext *context, MonoError *error)
{
	return mono_reflection_lookup_dynamic_token (image, token, valid_token, handle_class, context, error);
}

static MonoGetCachedClassInfo get_cached_class_info = NULL;

void
mono_install_get_cached_class_info (MonoGetCachedClassInfo func)
{
	get_cached_class_info = func;
}

gboolean
mono_class_get_cached_class_info (MonoClass *klass, MonoCachedClassInfo *res)
{
	if (!get_cached_class_info)
		return FALSE;
	else
		return get_cached_class_info (klass, res);
}

void
mono_install_get_class_from_name (MonoGetClassFromName func)
{
	get_class_from_name = func;
}

/**
 * mono_class_get_image:
 *
 * Use this method to get the \c MonoImage* where this class came from.
 *
 * \returns The image where this class is defined.
 */
MonoImage*
mono_class_get_image (MonoClass *klass)
{
	return m_class_get_image (klass);
}

/**
 * mono_class_get_element_class:
 * \param klass the \c MonoClass to act on
 *
 * Use this function to get the element class of an array.
 *
 * \returns The element class of an array.
 */
MonoClass*
mono_class_get_element_class (MonoClass *klass)
{
	return m_class_get_element_class (klass);
}

/**
 * mono_class_is_valuetype:
 * \param klass the \c MonoClass to act on
 *
 * Use this method to determine if the provided \c MonoClass* represents a value type,
 * or a reference type.
 *
 * \returns TRUE if the \c MonoClass represents a \c ValueType, FALSE if it represents a reference type.
 */
gboolean
mono_class_is_valuetype (MonoClass *klass)
{
	return m_class_is_valuetype (klass);
}

/**
 * mono_class_is_enum:
 * \param klass the \c MonoClass to act on
 *
 * Use this function to determine if the provided \c MonoClass* represents an enumeration.
 *
 * \returns TRUE if the \c MonoClass represents an enumeration.
 */
gboolean
mono_class_is_enum (MonoClass *klass)
{
	return m_class_is_enumtype (klass);
}

/**
 * mono_class_enum_basetype:
 * \param klass the \c MonoClass to act on
 *
 * Use this function to get the underlying type for an enumeration value.
 * 
 * \returns The underlying type representation for an enumeration.
 */
MonoType*
mono_class_enum_basetype (MonoClass *klass)
{
	if (m_class_get_element_class (klass) == klass)
		/* SRE or broken types */
		return NULL;
	else
		return m_class_get_byval_arg (m_class_get_element_class (klass));
}

/**
 * mono_class_get_parent
 * \param klass the \c MonoClass to act on
 *
 * \returns The parent class for this class.
 */
MonoClass*
mono_class_get_parent (MonoClass *klass)
{
	return m_class_get_parent (klass);
}

/**
 * mono_class_get_nesting_type:
 * \param klass the \c MonoClass to act on
 *
 * Use this function to obtain the class that the provided \c MonoClass* is nested on.
 *
 * If the return is NULL, this indicates that this class is not nested.
 *
 * \returns The container type where this type is nested or NULL if this type is not a nested type.
 */
MonoClass*
mono_class_get_nesting_type (MonoClass *klass)
{
	return m_class_get_nested_in (klass);
}

/**
 * mono_class_get_rank:
 * \param klass the MonoClass to act on
 *
 * \returns The rank for the array (the number of dimensions).
 */
int
mono_class_get_rank (MonoClass *klass)
{
	return m_class_get_rank (klass);
}

/**
 * mono_class_get_name
 * \param klass the \c MonoClass to act on
 *
 * \returns The name of the class.
 */
const char*
mono_class_get_name (MonoClass *klass)
{
	return m_class_get_name (klass);
}

/**
 * mono_class_get_namespace:
 * \param klass the \c MonoClass to act on
 *
 * \returns The namespace of the class.
 */
const char*
mono_class_get_namespace (MonoClass *klass)
{
	return m_class_get_name_space (klass);
}

/**
 * mono_class_get_type:
 * \param klass the \c MonoClass to act on
 *
 * This method returns the internal \c MonoType representation for the class.
 *
 * \returns The \c MonoType from the class.
 */
MonoType*
mono_class_get_type (MonoClass *klass)
{
	return m_class_get_byval_arg (klass);
}

/**
 * mono_class_get_type_token:
 * \param klass the \c MonoClass to act on
 *
 * This method returns type token for the class.
 *
 * \returns The type token for the class.
 */
guint32
mono_class_get_type_token (MonoClass *klass)
{
	return m_class_get_type_token (klass);
}

/**
 * mono_class_get_byref_type:
 * \param klass the \c MonoClass to act on
 *
 * 
 */
MonoType*
mono_class_get_byref_type (MonoClass *klass)
{
	return m_class_get_this_arg (klass);
}

/**
 * mono_class_num_fields:
 * \param klass the \c MonoClass to act on
 *
 * \returns The number of static and instance fields in the class.
 */
int
mono_class_num_fields (MonoClass *klass)
{
	return mono_class_get_field_count (klass);
}

/**
 * mono_class_num_methods:
 * \param klass the \c MonoClass to act on
 *
 * \returns The number of methods in the class.
 */
int
mono_class_num_methods (MonoClass *klass)
{
	return mono_class_get_method_count (klass);
}

/**
 * mono_class_num_properties
 * \param klass the \c MonoClass to act on
 *
 * \returns The number of properties in the class.
 */
int
mono_class_num_properties (MonoClass *klass)
{
	mono_class_setup_properties (klass);

	return mono_class_get_property_info (klass)->count;
}

/**
 * mono_class_num_events:
 * \param klass the \c MonoClass to act on
 *
 * \returns The number of events in the class.
 */
int
mono_class_num_events (MonoClass *klass)
{
	mono_class_setup_events (klass);

	return mono_class_get_event_info (klass)->count;
}

/**
 * mono_class_get_fields:
 * \param klass the \c MonoClass to act on
 *
 * This routine is an iterator routine for retrieving the fields in a class.
 *
 * You must pass a \c gpointer that points to zero and is treated as an opaque handle to
 * iterate over all of the elements.  When no more values are
 * available, the return value is NULL.
 *
 * \returns a \c MonoClassField* on each iteration, or NULL when no more fields are available.
 */
MonoClassField*
mono_class_get_fields (MonoClass* klass, gpointer *iter)
{
	MonoClassField* field;
	if (!iter)
		return NULL;
	if (!*iter) {
		mono_class_setup_fields (klass);
		if (mono_class_has_failure (klass))
			return NULL;
		/* start from the first */
		if (mono_class_get_field_count (klass)) {
			MonoClassField *klass_fields = m_class_get_fields (klass);
			*iter = &klass_fields [0];
			return &klass_fields [0];
		} else {
			/* no fields */
			return NULL;
		}
	}
	field = (MonoClassField *)*iter;
	field++;
	if (field < &m_class_get_fields (klass) [mono_class_get_field_count (klass)]) {
		*iter = field;
		return field;
	}
	return NULL;
}

/**
 * mono_class_get_methods:
 * \param klass the \c MonoClass to act on
 *
 * This routine is an iterator routine for retrieving the fields in a class.
 *
 * You must pass a \c gpointer that points to zero and is treated as an opaque handle to
 * iterate over all of the elements.  When no more values are
 * available, the return value is NULL.
 *
 * \returns a \c MonoMethod on each iteration or NULL when no more methods are available.
 */
MonoMethod*
mono_class_get_methods (MonoClass* klass, gpointer *iter)
{
	MonoMethod** method;
	if (!iter)
		return NULL;
	if (!*iter) {
		mono_class_setup_methods (klass);

		MonoMethod **klass_methods = m_class_get_methods (klass);
		/*
		 * We can't fail lookup of methods otherwise the runtime will burst in flames on all sort of places.
		 * FIXME we should better report this error to the caller
		 */
		if (!klass_methods)
			return NULL;
		/* start from the first */
		if (mono_class_get_method_count (klass)) {
			*iter = &klass_methods [0];
			return klass_methods [0];
		} else {
			/* no method */
			return NULL;
		}
	}
	method = (MonoMethod **)*iter;
	method++;
	if (method < &m_class_get_methods (klass) [mono_class_get_method_count (klass)]) {
		*iter = method;
		return *method;
	}
	return NULL;
}

/**
 * mono_class_get_properties:
 * \param klass the \c MonoClass to act on
 *
 * This routine is an iterator routine for retrieving the properties in a class.
 *
 * You must pass a gpointer that points to zero and is treated as an opaque handle to
 * iterate over all of the elements.  When no more values are
 * available, the return value is NULL.
 *
 * Returns: a \c MonoProperty* on each invocation, or NULL when no more are available.
 */
MonoProperty*
mono_class_get_properties (MonoClass* klass, gpointer *iter)
{
	MonoProperty* property;
	if (!iter)
		return NULL;
	if (!*iter) {
		mono_class_setup_properties (klass);
		MonoClassPropertyInfo *info = mono_class_get_property_info (klass);
		/* start from the first */
		if (info->count) {
			*iter = &info->properties [0];
			return (MonoProperty *)*iter;
		} else {
			/* no fields */
			return NULL;
		}
	}
	property = (MonoProperty *)*iter;
	property++;
	MonoClassPropertyInfo *info = mono_class_get_property_info (klass);
	if (property < &info->properties [info->count]) {
		*iter = property;
		return (MonoProperty *)*iter;
	}
	return NULL;
}

/**
 * mono_class_get_events:
 * \param klass the \c MonoClass to act on
 *
 * This routine is an iterator routine for retrieving the properties in a class.
 *
 * You must pass a \c gpointer that points to zero and is treated as an opaque handle to
 * iterate over all of the elements.  When no more values are
 * available, the return value is NULL.
 *
 * \returns a \c MonoEvent* on each invocation, or NULL when no more are available.
 */
MonoEvent*
mono_class_get_events (MonoClass* klass, gpointer *iter)
{
	MonoEvent* event;
	if (!iter)
		return NULL;
	if (!*iter) {
		mono_class_setup_events (klass);
		MonoClassEventInfo *info = mono_class_get_event_info (klass);
		/* start from the first */
		if (info->count) {
			*iter = &info->events [0];
			return (MonoEvent *)*iter;
		} else {
			/* no fields */
			return NULL;
		}
	}
	event = (MonoEvent *)*iter;
	event++;
	MonoClassEventInfo *info = mono_class_get_event_info (klass);
	if (event < &info->events [info->count]) {
		*iter = event;
		return (MonoEvent *)*iter;
	}
	return NULL;
}

/**
 * mono_class_get_interfaces
 * \param klass the \c MonoClass to act on
 *
 * This routine is an iterator routine for retrieving the interfaces implemented by this class.
 *
 * You must pass a \c gpointer that points to zero and is treated as an opaque handle to
 * iterate over all of the elements.  When no more values are
 * available, the return value is NULL.
 *
 * \returns a \c MonoClass* on each invocation, or NULL when no more are available.
 */
MonoClass*
mono_class_get_interfaces (MonoClass* klass, gpointer *iter)
{
	ERROR_DECL (error);
	MonoClass** iface;
	if (!iter)
		return NULL;
	if (!*iter) {
		if (!m_class_is_inited (klass))
			mono_class_init (klass);
		if (!m_class_is_interfaces_inited (klass)) {
			mono_class_setup_interfaces (klass, error);
			if (!mono_error_ok (error)) {
				mono_error_cleanup (error);
				return NULL;
			}
		}
		/* start from the first */
		if (m_class_get_interface_count (klass)) {
			*iter = &m_class_get_interfaces (klass) [0];
			return m_class_get_interfaces (klass) [0];
		} else {
			/* no interface */
			return NULL;
		}
	}
	iface = (MonoClass **)*iter;
	iface++;
	if (iface < &m_class_get_interfaces (klass) [m_class_get_interface_count (klass)]) {
		*iter = iface;
		return *iface;
	}
	return NULL;
}

/**
 * mono_class_get_nested_types
 * \param klass the \c MonoClass to act on
 *
 * This routine is an iterator routine for retrieving the nested types of a class.
 * This works only if \p klass is non-generic, or a generic type definition.
 *
 * You must pass a \c gpointer that points to zero and is treated as an opaque handle to
 * iterate over all of the elements.  When no more values are
 * available, the return value is NULL.
 *
 * \returns a \c Monoclass* on each invocation, or NULL when no more are available.
 */
MonoClass*
mono_class_get_nested_types (MonoClass* klass, gpointer *iter)
{
	GList *item;

	if (!iter)
		return NULL;
	if (!m_class_is_nested_classes_inited (klass))
		mono_class_setup_nested_types (klass);

	if (!*iter) {
		GList *nested_classes = mono_class_get_nested_classes_property (klass);
		/* start from the first */
		if (nested_classes) {
			*iter = nested_classes;
			return (MonoClass *)nested_classes->data;
		} else {
			/* no nested types */
			return NULL;
		}
	}
	item = (GList *)*iter;
	item = item->next;
	if (item) {
		*iter = item;
		return (MonoClass *)item->data;
	}
	return NULL;
}


/**
 * mono_class_is_delegate
 * \param klass the \c MonoClass to act on
 *
 * \returns TRUE if the \c MonoClass represents a \c System.Delegate.
 */
mono_bool
mono_class_is_delegate (MonoClass *klass)
{
	return m_class_is_delegate (klass);
}

/**
 * mono_class_implements_interface
 * \param klass The MonoClass to act on
 * \param interface The interface to check if \p klass implements.
 *
 * \returns TRUE if \p klass implements \p interface.
 */
mono_bool
mono_class_implements_interface (MonoClass* klass, MonoClass* iface)
{
	return mono_class_is_assignable_from (iface, klass);
}

/**
 * mono_field_get_name:
 * \param field the \c MonoClassField to act on
 *
 * \returns The name of the field.
 */
const char*
mono_field_get_name (MonoClassField *field)
{
	return field->name;
}

/**
 * mono_field_get_type:
 * \param field the \c MonoClassField to act on
 * \returns \c MonoType of the field.
 */
MonoType*
mono_field_get_type (MonoClassField *field)
{
	ERROR_DECL (error);
	MonoType *type = mono_field_get_type_checked (field, error);
	if (!mono_error_ok (error)) {
		mono_trace_warning (MONO_TRACE_TYPE, "Could not load field's type due to %s", mono_error_get_message (error));
		mono_error_cleanup (error);
	}
	return type;
}


/**
 * mono_field_get_type_checked:
 * \param field the \c MonoClassField to act on
 * \param error used to return any error found while retrieving \p field type
 *
 * \returns \c MonoType of the field.
 */
MonoType*
mono_field_get_type_checked (MonoClassField *field, MonoError *error)
{
	error_init (error);
	if (!field->type)
		mono_field_resolve_type (field, error);
	return field->type;
}

/**
 * mono_field_get_parent:
 * \param field the \c MonoClassField to act on
 *
 * \returns \c MonoClass where the field was defined.
 */
MonoClass*
mono_field_get_parent (MonoClassField *field)
{
	return field->parent;
}

/**
 * mono_field_get_flags;
 * \param field the \c MonoClassField to act on
 *
 * The metadata flags for a field are encoded using the
 * \c FIELD_ATTRIBUTE_* constants.  See the \c tabledefs.h file for details.
 *
 * \returns The flags for the field.
 */
guint32
mono_field_get_flags (MonoClassField *field)
{
	if (!field->type)
		return mono_field_resolve_flags (field);
	return field->type->attrs;
}

/**
 * mono_field_get_offset:
 * \param field the \c MonoClassField to act on
 *
 * \returns The field offset.
 */
guint32
mono_field_get_offset (MonoClassField *field)
{
	return field->offset;
}

static const char *
mono_field_get_rva (MonoClassField *field)
{
	guint32 rva;
	int field_index;
	MonoClass *klass = field->parent;
	MonoFieldDefaultValue *def_values;

	g_assert (field->type->attrs & FIELD_ATTRIBUTE_HAS_FIELD_RVA);

	def_values = mono_class_get_field_def_values (klass);
	if (!def_values) {
		def_values = (MonoFieldDefaultValue *)mono_class_alloc0 (klass, sizeof (MonoFieldDefaultValue) * mono_class_get_field_count (klass));

		mono_class_set_field_def_values (klass, def_values);
	}

	field_index = mono_field_get_index (field);
		
	if (!def_values [field_index].data && !image_is_dynamic (m_class_get_image (klass))) {
		int first_field_idx = mono_class_get_first_field_idx (klass);
		mono_metadata_field_info (m_class_get_image (field->parent), first_field_idx + field_index, NULL, &rva, NULL);
		if (!rva)
			g_warning ("field %s in %s should have RVA data, but hasn't", mono_field_get_name (field), m_class_get_name (field->parent));
		def_values [field_index].data = mono_image_rva_map (m_class_get_image (field->parent), rva);
	}

	return def_values [field_index].data;
}

/**
 * mono_field_get_data:
 * \param field the \c MonoClassField to act on
 *
 * \returns A pointer to the metadata constant value or to the field
 * data if it has an RVA flag.
 */
const char *
mono_field_get_data (MonoClassField *field)
{
	if (field->type->attrs & FIELD_ATTRIBUTE_HAS_DEFAULT) {
		MonoTypeEnum def_type;

		return mono_class_get_field_default_value (field, &def_type);
	} else if (field->type->attrs & FIELD_ATTRIBUTE_HAS_FIELD_RVA) {
		return mono_field_get_rva (field);
	} else {
		return NULL;
	}
}

/**
 * mono_property_get_name: 
 * \param prop the \c MonoProperty to act on
 * \returns The name of the property
 */
const char*
mono_property_get_name (MonoProperty *prop)
{
	return prop->name;
}

/**
 * mono_property_get_set_method
 * \param prop the \c MonoProperty to act on.
 * \returns The setter method of the property, a \c MonoMethod.
 */
MonoMethod*
mono_property_get_set_method (MonoProperty *prop)
{
	return prop->set;
}

/**
 * mono_property_get_get_method
 * \param prop the MonoProperty to act on.
 * \returns The getter method of the property (A \c MonoMethod)
 */
MonoMethod*
mono_property_get_get_method (MonoProperty *prop)
{
	return prop->get;
}

/**
 * mono_property_get_parent:
 * \param prop the \c MonoProperty to act on.
 * \returns The \c MonoClass where the property was defined.
 */
MonoClass*
mono_property_get_parent (MonoProperty *prop)
{
	return prop->parent;
}

/**
 * mono_property_get_flags:
 * \param prop the \c MonoProperty to act on.
 *
 * The metadata flags for a property are encoded using the
 * \c PROPERTY_ATTRIBUTE_* constants.  See the \c tabledefs.h file for details.
 *
 * \returns The flags for the property.
 */
guint32
mono_property_get_flags (MonoProperty *prop)
{
	return prop->attrs;
}

/**
 * mono_event_get_name:
 * \param event the MonoEvent to act on
 * \returns The name of the event.
 */
const char*
mono_event_get_name (MonoEvent *event)
{
	return event->name;
}

/**
 * mono_event_get_add_method:
 * \param event The \c MonoEvent to act on.
 * \returns The \c add method for the event, a \c MonoMethod.
 */
MonoMethod*
mono_event_get_add_method (MonoEvent *event)
{
	return event->add;
}

/**
 * mono_event_get_remove_method:
 * \param event The \c MonoEvent to act on.
 * \returns The \c remove method for the event, a \c MonoMethod.
 */
MonoMethod*
mono_event_get_remove_method (MonoEvent *event)
{
	return event->remove;
}

/**
 * mono_event_get_raise_method:
 * \param event The \c MonoEvent to act on.
 * \returns The \c raise method for the event, a \c MonoMethod.
 */
MonoMethod*
mono_event_get_raise_method (MonoEvent *event)
{
	return event->raise;
}

/**
 * mono_event_get_parent:
 * \param event the MonoEvent to act on.
 * \returns The \c MonoClass where the event is defined.
 */
MonoClass*
mono_event_get_parent (MonoEvent *event)
{
	return event->parent;
}

/**
 * mono_event_get_flags
 * \param event the \c MonoEvent to act on.
 *
 * The metadata flags for an event are encoded using the
 * \c EVENT_* constants.  See the \c tabledefs.h file for details.
 *
 * \returns The flags for the event.
 */
guint32
mono_event_get_flags (MonoEvent *event)
{
	return event->attrs;
}

/**
 * mono_class_get_method_from_name:
 * \param klass where to look for the method
 * \param name name of the method
 * \param param_count number of parameters. -1 for any number.
 *
 * Obtains a \c MonoMethod with a given name and number of parameters.
 * It only works if there are no multiple signatures for any given method name.
 */
MonoMethod *
mono_class_get_method_from_name (MonoClass *klass, const char *name, int param_count)
{
	return mono_class_get_method_from_name_flags (klass, name, param_count, 0);
}

MonoMethod*
mono_find_method_in_metadata (MonoClass *klass, const char *name, int param_count, int flags)
{
	MonoImage *klass_image = m_class_get_image (klass);
	MonoMethod *res = NULL;
	int i;

	/* Search directly in the metadata to avoid calling setup_methods () */
	int first_idx = mono_class_get_first_method_idx (klass);
	int mcount = mono_class_get_method_count (klass);
	for (i = 0; i < mcount; ++i) {
		ERROR_DECL (error);
		guint32 cols [MONO_METHOD_SIZE];
		MonoMethod *method;
		MonoMethodSignature *sig;

		/* first_idx points into the methodptr table */
		mono_metadata_decode_table_row (klass_image, MONO_TABLE_METHOD, first_idx + i, cols, MONO_METHOD_SIZE);

		if (!strcmp (mono_metadata_string_heap (klass_image, cols [MONO_METHOD_NAME]), name)) {
			method = mono_get_method_checked (klass_image, MONO_TOKEN_METHOD_DEF | (first_idx + i + 1), klass, NULL, error);
			if (!method) {
				mono_error_cleanup (error); /* FIXME don't swallow the error */
				continue;
			}
			if (param_count == -1) {
				res = method;
				break;
			}
			sig = mono_method_signature_checked (method, error);
			if (!sig) {
				mono_error_cleanup (error); /* FIXME don't swallow the error */
				continue;
			}
			if (sig->param_count == param_count) {
				res = method;
				break;
			}
		}
	}

	return res;
}

/**
 * mono_class_get_method_from_name_flags:
 * \param klass where to look for the method
 * \param name_space name of the method
 * \param param_count number of parameters. -1 for any number.
 * \param flags flags which must be set in the method
 *
 * Obtains a \c MonoMethod with a given name and number of parameters.
 * It only works if there are no multiple signatures for any given method name.
 */
MonoMethod *
mono_class_get_method_from_name_flags (MonoClass *klass, const char *name, int param_count, int flags)
{
	ERROR_DECL (error);
	error_init (error);

	MonoMethod * const method = mono_class_get_method_from_name_checked (klass, name, param_count, flags, error);

	mono_error_cleanup (error);
	return method;
}

/**
 * mono_class_get_method_from_name_checked:
 * \param klass where to look for the method
 * \param name_space name of the method
 * \param param_count number of parameters. -1 for any number.
 * \param flags flags which must be set in the method
 * \param error
 *
 * Obtains a \c MonoMethod with a given name and number of parameters.
 * It only works if there are no multiple signatures for any given method name.
 */
MonoMethod *
mono_class_get_method_from_name_checked (MonoClass *klass, const char *name,
	int param_count, int flags, MonoError *error)
{
	MonoMethod *res = NULL;
	int i;

	mono_class_init (klass);

	if (mono_class_is_ginst (klass) && !m_class_get_methods (klass)) {
		res = mono_class_get_method_from_name_checked (mono_class_get_generic_class (klass)->container_class, name, param_count, flags, error);

		if (res)
			res = mono_class_inflate_generic_method_full_checked (res, klass, mono_class_get_context (klass), error);

		return res;
	}

	if (m_class_get_methods (klass) || !MONO_CLASS_HAS_STATIC_METADATA (klass)) {
		mono_class_setup_methods (klass);
		/*
		We can't fail lookup of methods otherwise the runtime will burst in flames on all sort of places.
		See mono/tests/array_load_exception.il
		FIXME we should better report this error to the caller
		 */
		MonoMethod **klass_methods = m_class_get_methods (klass);
		if (!klass_methods)
			return NULL;
		int mcount = mono_class_get_method_count (klass);
		for (i = 0; i < mcount; ++i) {
			MonoMethod *method = klass_methods [i];

			if (method->name[0] == name [0] && 
				!strcmp (name, method->name) &&
				(param_count == -1 || mono_method_signature (method)->param_count == param_count) &&
				((method->flags & flags) == flags)) {
				res = method;
				break;
			}
		}
	}
	else {
	    res = mono_find_method_in_metadata (klass, name, param_count, flags);
	}

	return res;
}

gboolean
mono_class_has_failure (const MonoClass *klass)
{
	g_assert (klass != NULL);
	return m_class_has_failure ((MonoClass*)klass) != 0;
}


/**
 * mono_class_set_type_load_failure:
 * \param klass class in which the failure was detected
 * \param fmt \c printf -style error message string.
 *
 * Collect detected failure informaion in the class for later processing.
 * The error is stored as a MonoErrorBoxed as with mono_error_set_type_load_class()
 * Note that only the first failure is kept.
 *
 * LOCKING: Acquires the loader lock.
 *
 * \returns FALSE if a failure was already set on the class, or TRUE otherwise.
 */
gboolean
mono_class_set_type_load_failure (MonoClass *klass, const char * fmt, ...)
{
	ERROR_DECL_VALUE (prepare_error);
	va_list args;

	if (mono_class_has_failure (klass))
		return FALSE;
	
	error_init (&prepare_error);
	
	va_start (args, fmt);
	mono_error_vset_type_load_class (&prepare_error, klass, fmt, args);
	va_end (args);

	MonoErrorBoxed *box = mono_error_box (&prepare_error, m_class_get_image (klass));
	mono_error_cleanup (&prepare_error);
	return mono_class_set_failure (klass, box);
}

/**
 * mono_class_get_exception_for_failure:
 * \param klass class in which the failure was detected
 *
 * \returns a constructed MonoException than the caller can then throw
 * using mono_raise_exception - or NULL if no failure is present (or
 * doesn't result in an exception).
 */
MonoException*
mono_class_get_exception_for_failure (MonoClass *klass)
{
	if (!mono_class_has_failure (klass))
		return NULL;
	ERROR_DECL_VALUE (unboxed_error);
	error_init (&unboxed_error);
	mono_error_set_for_class_failure (&unboxed_error, klass);
	return mono_error_convert_to_exception (&unboxed_error);
}

static gboolean
is_nesting_type (MonoClass *outer_klass, MonoClass *inner_klass)
 {
	outer_klass = mono_class_get_generic_type_definition (outer_klass);
	inner_klass = mono_class_get_generic_type_definition (inner_klass);
	do {
		if (outer_klass == inner_klass)
			return TRUE;
		inner_klass = m_class_get_nested_in (inner_klass);
	} while (inner_klass);
	return FALSE;
}

MonoClass *
mono_class_get_generic_type_definition (MonoClass *klass)
{
	MonoGenericClass *gklass =  mono_class_try_get_generic_class (klass);
	return gklass ? gklass->container_class : klass;
}

/*
 * Check if @klass is a subtype of @parent ignoring generic instantiations.
 * 
 * Generic instantiations are ignored for all super types of @klass.
 * 
 * Visibility checks ignoring generic instantiations.  
 */
gboolean
mono_class_has_parent_and_ignore_generics (MonoClass *klass, MonoClass *parent)
{
	int i;
	klass = mono_class_get_generic_type_definition (klass);
	parent = mono_class_get_generic_type_definition (parent);
	mono_class_setup_supertypes (klass);

	for (i = 0; i < m_class_get_idepth (klass); ++i) {
		if (parent == mono_class_get_generic_type_definition (m_class_get_supertypes (klass) [i]))
			return TRUE;
	}
	return FALSE;
}
/*
 * Subtype can only access parent members with family protection if the site object
 * is subclass of Subtype. For example:
 * class A { protected int x; }
 * class B : A {
 * 	void valid_access () {
 * 		B b;
 * 		b.x = 0;
 *  }
 *  void invalid_access () {
 *		A a;
 * 		a.x = 0;
 *  }
 * }
 * */
static gboolean
is_valid_family_access (MonoClass *access_klass, MonoClass *member_klass, MonoClass *context_klass)
{
	if (MONO_CLASS_IS_INTERFACE (member_klass) && !MONO_CLASS_IS_INTERFACE (access_klass)) {
		/* Can happen with default interface methods */
		if (!mono_class_implements_interface (access_klass, member_klass))
			return FALSE;
	} else {
		if (!mono_class_has_parent_and_ignore_generics (access_klass, member_klass))
			return FALSE;
	}

	if (context_klass == NULL)
		return TRUE;
	/*if access_klass is not member_klass context_klass must be type compat*/
	if (access_klass != member_klass && !mono_class_has_parent_and_ignore_generics (context_klass, access_klass))
		return FALSE;
	return TRUE;
}

static gboolean
can_access_internals (MonoAssembly *accessing, MonoAssembly* accessed)
{
	GSList *tmp;
	if (accessing == accessed)
		return TRUE;
	if (!accessed || !accessing)
		return FALSE;

	/* extra safety under CoreCLR - the runtime does not verify the strongname signatures
	 * anywhere so untrusted friends are not safe to access platform's code internals */
	if (mono_security_core_clr_enabled ()) {
		if (!mono_security_core_clr_can_access_internals (accessing->image, accessed->image))
			return FALSE;
	}

	mono_assembly_load_friends (accessed);
	for (tmp = accessed->friend_assembly_names; tmp; tmp = tmp->next) {
		MonoAssemblyName *friend_ = (MonoAssemblyName *)tmp->data;
		/* Be conservative with checks */
		if (!friend_->name)
			continue;
		if (g_ascii_strcasecmp (accessing->aname.name, friend_->name))
			continue;
		if (friend_->public_key_token [0]) {
			if (!accessing->aname.public_key_token [0])
				continue;
			if (!mono_public_tokens_are_equal (friend_->public_key_token, accessing->aname.public_key_token))
				continue;
		}
		return TRUE;
	}
	return FALSE;
}

/*
 * If klass is a generic type or if it is derived from a generic type, return the
 * MonoClass of the generic definition
 * Returns NULL if not found
 */
static MonoClass*
get_generic_definition_class (MonoClass *klass)
{
	while (klass) {
		MonoGenericClass *gklass = mono_class_try_get_generic_class (klass);
		if (gklass && gklass->container_class)
			return gklass->container_class;
		klass = m_class_get_parent (klass);
	}
	return NULL;
}

static gboolean
can_access_instantiation (MonoClass *access_klass, MonoGenericInst *ginst)
{
	int i;
	for (i = 0; i < ginst->type_argc; ++i) {
		MonoType *type = ginst->type_argv[i];
		switch (type->type) {
		case MONO_TYPE_SZARRAY:
			if (!can_access_type (access_klass, type->data.klass))
				return FALSE;
			break;
		case MONO_TYPE_ARRAY:
			if (!can_access_type (access_klass, type->data.array->eklass))
				return FALSE;
			break;
		case MONO_TYPE_PTR:
			if (!can_access_type (access_klass, mono_class_from_mono_type (type->data.type)))
				return FALSE;
			break;
		case MONO_TYPE_CLASS:
		case MONO_TYPE_VALUETYPE:
		case MONO_TYPE_GENERICINST:
			if (!can_access_type (access_klass, mono_class_from_mono_type (type)))
				return FALSE;
		default:
			break;
		}
	}
	return TRUE;
}

static gboolean
can_access_type (MonoClass *access_klass, MonoClass *member_klass)
{
	int access_level;

	if (access_klass == member_klass)
		return TRUE;

	MonoAssembly *access_klass_assembly = m_class_get_image (access_klass)->assembly;
	MonoAssembly *member_klass_assembly = m_class_get_image (member_klass)->assembly;

	if (access_klass_assembly && m_class_get_image (access_klass)->assembly->corlib_internal)
		return TRUE;

	if (m_class_get_element_class (access_klass) && !m_class_is_enumtype (access_klass)) {
		access_klass = m_class_get_element_class (access_klass);
		access_klass_assembly = m_class_get_image (access_klass)->assembly;
	}

	if (m_class_get_element_class (member_klass) && !m_class_is_enumtype (member_klass)) {
		member_klass = m_class_get_element_class (member_klass);
		member_klass_assembly = m_class_get_image (member_klass)->assembly;
	}

	access_level = mono_class_get_flags (member_klass) & TYPE_ATTRIBUTE_VISIBILITY_MASK;

	if (mono_type_is_generic_argument (m_class_get_byval_arg (member_klass)))
		return TRUE;

	if (mono_class_is_ginst (member_klass) && !can_access_instantiation (access_klass, mono_class_get_generic_class (member_klass)->context.class_inst))
		return FALSE;

	if (is_nesting_type (access_klass, member_klass) || (m_class_get_nested_in (access_klass) && is_nesting_type (m_class_get_nested_in (access_klass), member_klass)))
		return TRUE;

	/*Non nested type with nested visibility. We just fail it.*/
	if (access_level >= TYPE_ATTRIBUTE_NESTED_PRIVATE && access_level <= TYPE_ATTRIBUTE_NESTED_FAM_OR_ASSEM && m_class_get_nested_in (member_klass) == NULL)
		return FALSE;

	MonoClass *member_klass_nested_in = m_class_get_nested_in (member_klass);
	switch (access_level) {
	case TYPE_ATTRIBUTE_NOT_PUBLIC:
		return can_access_internals (access_klass_assembly, member_klass_assembly);

	case TYPE_ATTRIBUTE_PUBLIC:
		return TRUE;

	case TYPE_ATTRIBUTE_NESTED_PUBLIC:
		return member_klass_nested_in && can_access_type (access_klass, member_klass_nested_in);

	case TYPE_ATTRIBUTE_NESTED_PRIVATE:
		return is_nesting_type (member_klass, access_klass) && member_klass_nested_in && can_access_type (access_klass, member_klass_nested_in);

	case TYPE_ATTRIBUTE_NESTED_FAMILY:
		return mono_class_has_parent_and_ignore_generics (access_klass, m_class_get_nested_in (member_klass)); 

	case TYPE_ATTRIBUTE_NESTED_ASSEMBLY:
		return can_access_internals (access_klass_assembly, member_klass_assembly) && member_klass_nested_in && can_access_type (access_klass, member_klass_nested_in);

	case TYPE_ATTRIBUTE_NESTED_FAM_AND_ASSEM:
		return can_access_internals (access_klass_assembly, m_class_get_image (member_klass_nested_in)->assembly) &&
			mono_class_has_parent_and_ignore_generics (access_klass, member_klass_nested_in);

	case TYPE_ATTRIBUTE_NESTED_FAM_OR_ASSEM:
		return can_access_internals (access_klass_assembly, m_class_get_image (member_klass_nested_in)->assembly) ||
			mono_class_has_parent_and_ignore_generics (access_klass, member_klass_nested_in);
	}
	return FALSE;
}

/* FIXME: check visibility of type, too */
static gboolean
can_access_member (MonoClass *access_klass, MonoClass *member_klass, MonoClass* context_klass, int access_level)
{
	MonoClass *member_generic_def;
	MonoAssembly *access_klass_assembly = m_class_get_image (access_klass)->assembly;
	if (access_klass_assembly && access_klass_assembly->corlib_internal)
		return TRUE;

	MonoGenericClass *access_gklass = mono_class_try_get_generic_class (access_klass);
	if (((access_gklass && access_gklass->container_class) ||
					mono_class_is_gtd (access_klass)) && 
			(member_generic_def = get_generic_definition_class (member_klass))) {
		MonoClass *access_container;

		if (mono_class_is_gtd (access_klass))
			access_container = access_klass;
		else
			access_container = access_gklass->container_class;

		if (can_access_member (access_container, member_generic_def, context_klass, access_level))
			return TRUE;
	}

	MonoImage *member_klass_image = m_class_get_image (member_klass);
	/* Partition I 8.5.3.2 */
	/* the access level values are the same for fields and methods */
	switch (access_level) {
	case FIELD_ATTRIBUTE_COMPILER_CONTROLLED:
		/* same compilation unit */
		return m_class_get_image (access_klass) == member_klass_image;
	case FIELD_ATTRIBUTE_PRIVATE:
		return access_klass == member_klass;
	case FIELD_ATTRIBUTE_FAM_AND_ASSEM:
		if (is_valid_family_access (access_klass, member_klass, context_klass) &&
		    can_access_internals (access_klass_assembly, member_klass_image->assembly))
			return TRUE;
		return FALSE;
	case FIELD_ATTRIBUTE_ASSEMBLY:
		return can_access_internals (access_klass_assembly, member_klass_image->assembly);
	case FIELD_ATTRIBUTE_FAMILY:
		if (is_valid_family_access (access_klass, member_klass, context_klass))
			return TRUE;
		return FALSE;
	case FIELD_ATTRIBUTE_FAM_OR_ASSEM:
		if (is_valid_family_access (access_klass, member_klass, context_klass))
			return TRUE;
		return can_access_internals (access_klass_assembly, member_klass_image->assembly);
	case FIELD_ATTRIBUTE_PUBLIC:
		return TRUE;
	}
	return FALSE;
}

/**
 * mono_method_can_access_field:
 * \param method Method that will attempt to access the field
 * \param field the field to access
 *
 * Used to determine if a method is allowed to access the specified field.
 *
 * \returns TRUE if the given \p method is allowed to access the \p field while following
 * the accessibility rules of the CLI.
 */
gboolean
mono_method_can_access_field (MonoMethod *method, MonoClassField *field)
{
	/* FIXME: check all overlapping fields */
	int can = can_access_member (method->klass, field->parent, NULL, mono_field_get_type (field)->attrs & FIELD_ATTRIBUTE_FIELD_ACCESS_MASK);
	if (!can) {
		MonoClass *nested = m_class_get_nested_in (method->klass);
		while (nested) {
			can = can_access_member (nested, field->parent, NULL, mono_field_get_type (field)->attrs & FIELD_ATTRIBUTE_FIELD_ACCESS_MASK);
			if (can)
				return TRUE;
			nested = m_class_get_nested_in (nested);
		}
	}
	return can;
}

static MonoMethod*
mono_method_get_method_definition (MonoMethod *method)
{
	while (method->is_inflated)
		method = ((MonoMethodInflated*)method)->declaring;
	return method;
}

/**
 * mono_method_can_access_method:
 * \param method Method that will attempt to access the other method
 * \param called the method that we want to probe for accessibility.
 *
 * Used to determine if the \p method is allowed to access the specified \p called method.
 *
 * \returns TRUE if the given \p method is allowed to invoke the \p called while following
 * the accessibility rules of the CLI.
 */
gboolean
mono_method_can_access_method (MonoMethod *method, MonoMethod *called)
{
	method = mono_method_get_method_definition (method);
	called = mono_method_get_method_definition (called);
	return mono_method_can_access_method_full (method, called, NULL);
}

/*
 * mono_method_can_access_method_full:
 * @method: The caller method 
 * @called: The called method 
 * @context_klass: The static type on stack of the owner @called object used
 * 
 * This function must be used with instance calls, as they have more strict family accessibility.
 * It can be used with static methods, but context_klass should be NULL.
 * 
 * Returns: TRUE if caller have proper visibility and acessibility to @called
 */
gboolean
mono_method_can_access_method_full (MonoMethod *method, MonoMethod *called, MonoClass *context_klass)
{
	/* Wrappers are except from access checks */
	if (method->wrapper_type != MONO_WRAPPER_NONE || called->wrapper_type != MONO_WRAPPER_NONE)
		return TRUE;

	MonoClass *access_class = method->klass;
	MonoClass *member_class = called->klass;
	int can = can_access_member (access_class, member_class, context_klass, called->flags & METHOD_ATTRIBUTE_MEMBER_ACCESS_MASK);
	if (!can) {
		MonoClass *nested = m_class_get_nested_in (access_class);
		while (nested) {
			can = can_access_member (nested, member_class, context_klass, called->flags & METHOD_ATTRIBUTE_MEMBER_ACCESS_MASK);
			if (can)
				break;
			nested = m_class_get_nested_in (nested);
		}
	}

	if (!can)
		return FALSE;

	can = can_access_type (access_class, member_class);
	if (!can) {
		MonoClass *nested = m_class_get_nested_in (access_class);
		while (nested) {
			can = can_access_type (nested, member_class);
			if (can)
				break;
			nested = m_class_get_nested_in (nested);
		}
	}

	if (!can)
		return FALSE;

	if (called->is_inflated) {
		MonoMethodInflated * infl = (MonoMethodInflated*)called;
		if (infl->context.method_inst && !can_access_instantiation (access_class, infl->context.method_inst))
			return FALSE;
	}
		
	return TRUE;
}


/*
 * mono_method_can_access_field_full:
 * @method: The caller method 
 * @field: The accessed field
 * @context_klass: The static type on stack of the owner @field object used
 * 
 * This function must be used with instance fields, as they have more strict family accessibility.
 * It can be used with static fields, but context_klass should be NULL.
 * 
 * Returns: TRUE if caller have proper visibility and acessibility to @field
 */
gboolean
mono_method_can_access_field_full (MonoMethod *method, MonoClassField *field, MonoClass *context_klass)
{
	MonoClass *access_class = method->klass;
	MonoClass *member_class = field->parent;
	/* FIXME: check all overlapping fields */
	int can = can_access_member (access_class, member_class, context_klass, field->type->attrs & FIELD_ATTRIBUTE_FIELD_ACCESS_MASK);
	if (!can) {
		MonoClass *nested = m_class_get_nested_in (access_class);
		while (nested) {
			can = can_access_member (nested, member_class, context_klass, field->type->attrs & FIELD_ATTRIBUTE_FIELD_ACCESS_MASK);
			if (can)
				break;
			nested = m_class_get_nested_in (nested);
		}
	}

	if (!can)
		return FALSE;

	can = can_access_type (access_class, member_class);
	if (!can) {
		MonoClass *nested = m_class_get_nested_in (access_class);
		while (nested) {
			can = can_access_type (nested, member_class);
			if (can)
				break;
			nested = m_class_get_nested_in (nested);
		}
	}

	if (!can)
		return FALSE;
	return TRUE;
}

/*
 * mono_class_can_access_class:
 * @source_class: The source class 
 * @target_class: The accessed class
 * 
 * This function returns is @target_class is visible to @source_class
 * 
 * Returns: TRUE if source have proper visibility and acessibility to target
 */
gboolean
mono_class_can_access_class (MonoClass *source_class, MonoClass *target_class)
{
	return can_access_type (source_class, target_class);
}

/**
 * mono_type_is_valid_enum_basetype:
 * \param type The MonoType to check
 * \returns TRUE if the type can be used as the basetype of an enum
 */
gboolean mono_type_is_valid_enum_basetype (MonoType * type) {
	switch (type->type) {
	case MONO_TYPE_I1:
	case MONO_TYPE_U1:
	case MONO_TYPE_BOOLEAN:
	case MONO_TYPE_I2:
	case MONO_TYPE_U2:
	case MONO_TYPE_CHAR:
	case MONO_TYPE_I4:
	case MONO_TYPE_U4:
	case MONO_TYPE_I8:
	case MONO_TYPE_U8:
	case MONO_TYPE_I:
	case MONO_TYPE_U:
		return TRUE;
	default:
		return FALSE;
	}
}

/**
 * mono_class_is_valid_enum:
 * \param klass An enum class to be validated
 *
 * This method verify the required properties an enum should have.
 *
 * FIXME: TypeBuilder enums are allowed to implement interfaces, but since they cannot have methods, only empty interfaces are possible
 * FIXME: enum types are not allowed to have a cctor, but mono_reflection_create_runtime_class sets has_cctor to 1 for all types
 * FIXME: TypeBuilder enums can have any kind of static fields, but the spec is very explicit about that (P II 14.3)
 *
 * \returns TRUE if the informed enum class is valid 
 */
gboolean
mono_class_is_valid_enum (MonoClass *klass)
{
	MonoClassField * field;
	gpointer iter = NULL;
	gboolean found_base_field = FALSE;

	g_assert (m_class_is_enumtype (klass));
	MonoClass *klass_parent = m_class_get_parent (klass);
	/* we cannot test against mono_defaults.enum_class, or mcs won't be able to compile the System namespace*/
	if (!klass_parent || strcmp (m_class_get_name (klass_parent), "Enum") || strcmp (m_class_get_name_space (klass_parent), "System") ) {
		return FALSE;
	}

	if (!mono_class_is_auto_layout (klass))
		return FALSE;

	while ((field = mono_class_get_fields (klass, &iter))) {
		if (!(field->type->attrs & FIELD_ATTRIBUTE_STATIC)) {
			if (found_base_field)
				return FALSE;
			found_base_field = TRUE;
			if (!mono_type_is_valid_enum_basetype (field->type))
				return FALSE;
		}
	}

	if (!found_base_field)
		return FALSE;

	if (mono_class_get_method_count (klass) > 0)
		return FALSE;

	return TRUE;
}

gboolean
mono_generic_class_is_generic_type_definition (MonoGenericClass *gklass)
{
	return gklass->context.class_inst == mono_class_get_generic_container (gklass->container_class)->context.class_inst;
}

void
mono_field_resolve_type (MonoClassField *field, MonoError *error)
{
	MonoClass *klass = field->parent;
	MonoImage *image = m_class_get_image (klass);
	MonoClass *gtd = mono_class_is_ginst (klass) ? mono_class_get_generic_type_definition (klass) : NULL;
	MonoType *ftype;
	int field_idx = field - m_class_get_fields (klass);

	error_init (error);

	if (gtd) {
		MonoClassField *gfield = &m_class_get_fields (gtd) [field_idx];
		MonoType *gtype = mono_field_get_type_checked (gfield, error);
		if (!mono_error_ok (error)) {
			char *full_name = mono_type_get_full_name (gtd);
			mono_class_set_type_load_failure (klass, "Could not load generic type of field '%s:%s' (%d) due to: %s", full_name, gfield->name, field_idx, mono_error_get_message (error));
			g_free (full_name);
		}

		ftype = mono_class_inflate_generic_type_no_copy (image, gtype, mono_class_get_context (klass), error);
		if (!mono_error_ok (error)) {
			char *full_name = mono_type_get_full_name (klass);
			mono_class_set_type_load_failure (klass, "Could not load instantiated type of field '%s:%s' (%d) due to: %s", full_name, field->name, field_idx, mono_error_get_message (error));
			g_free (full_name);
		}
	} else {
		const char *sig;
		guint32 cols [MONO_FIELD_SIZE];
		MonoGenericContainer *container = NULL;
		int idx = mono_class_get_first_field_idx (klass) + field_idx;

		/*FIXME, in theory we do not lazy load SRE fields*/
		g_assert (!image_is_dynamic (image));

		if (mono_class_is_gtd (klass)) {
			container = mono_class_get_generic_container (klass);
		} else if (gtd) {
			container = mono_class_get_generic_container (gtd);
			g_assert (container);
		}

		/* first_field_idx and idx points into the fieldptr table */
		mono_metadata_decode_table_row (image, MONO_TABLE_FIELD, idx, cols, MONO_FIELD_SIZE);

		if (!mono_verifier_verify_field_signature (image, cols [MONO_FIELD_SIGNATURE], NULL)) {
			char *full_name = mono_type_get_full_name (klass);
			mono_error_set_type_load_class (error, klass, "Could not verify field '%s:%s' signature", full_name, field->name);;
			mono_class_set_type_load_failure (klass, "%s", mono_error_get_message (error));
			g_free (full_name);
			return;
		}

		sig = mono_metadata_blob_heap (image, cols [MONO_FIELD_SIGNATURE]);

		mono_metadata_decode_value (sig, &sig);
		/* FIELD signature == 0x06 */
		g_assert (*sig == 0x06);

		ftype = mono_metadata_parse_type_checked (image, container, cols [MONO_FIELD_FLAGS], FALSE, sig + 1, &sig, error);
		if (!ftype) {
			char *full_name = mono_type_get_full_name (klass);
			mono_class_set_type_load_failure (klass, "Could not load type of field '%s:%s' (%d) due to: %s", full_name, field->name, field_idx, mono_error_get_message (error));
			g_free (full_name);
		}
	}
	mono_memory_barrier ();
	field->type = ftype;
}

static guint32
mono_field_resolve_flags (MonoClassField *field)
{
	MonoClass *klass = field->parent;
	MonoImage *image = m_class_get_image (klass);
	MonoClass *gtd = mono_class_is_ginst (klass) ? mono_class_get_generic_type_definition (klass) : NULL;
	int field_idx = field - m_class_get_fields (klass);

	if (gtd) {
		MonoClassField *gfield = &m_class_get_fields (gtd) [field_idx];
		return mono_field_get_flags (gfield);
	} else {
		int idx = mono_class_get_first_field_idx (klass) + field_idx;

		/*FIXME, in theory we do not lazy load SRE fields*/
		g_assert (!image_is_dynamic (image));

		return mono_metadata_decode_table_row_col (image, MONO_TABLE_FIELD, idx, MONO_FIELD_FLAGS);
	}
}

/**
 * mono_class_get_fields_lazy:
 * \param klass the MonoClass to act on
 *
 * This routine is an iterator routine for retrieving the fields in a class.
 * Only minimal information about fields are loaded. Accessors must be used
 * for all MonoClassField returned.
 *
 * You must pass a gpointer that points to zero and is treated as an opaque handle to
 * iterate over all of the elements.  When no more values are
 * available, the return value is NULL.
 *
 * \returns a \c MonoClassField* on each iteration, or NULL when no more fields are available.
 */
MonoClassField*
mono_class_get_fields_lazy (MonoClass* klass, gpointer *iter)
{
	MonoClassField* field;
	if (!iter)
		return NULL;
	if (!*iter) {
		mono_class_setup_basic_field_info (klass);
		MonoClassField *klass_fields = m_class_get_fields (klass);
		if (!klass_fields)
			return NULL;
		/* start from the first */
		if (mono_class_get_field_count (klass)) {
			*iter = &klass_fields [0];
			return (MonoClassField *)*iter;
		} else {
			/* no fields */
			return NULL;
		}
	}
	field = (MonoClassField *)*iter;
	field++;
	if (field < &m_class_get_fields (klass) [mono_class_get_field_count (klass)]) {
		*iter = field;
		return (MonoClassField *)*iter;
	}
	return NULL;
}

char*
mono_class_full_name (MonoClass *klass)
{
	return mono_type_full_name (m_class_get_byval_arg (klass));
}

/* Declare all shared lazy type lookup functions */
GENERATE_TRY_GET_CLASS_WITH_CACHE (safehandle, "System.Runtime.InteropServices", "SafeHandle")

/**
 * mono_method_get_base_method:
 * \param method a method
 * \param definition if true, get the definition
 * \param error set on failure
 *
 * Given a virtual method associated with a subclass, return the corresponding
 * method from an ancestor.  If \p definition is FALSE, returns the method in the
 * superclass of the given method.  If \p definition is TRUE, return the method
 * in the ancestor class where it was first declared.  The type arguments will
 * be inflated in the ancestor classes.  If the method is not associated with a
 * class, or isn't virtual, returns the method itself.  On failure returns NULL
 * and sets \p error.
 */
MonoMethod*
mono_method_get_base_method (MonoMethod *method, gboolean definition, MonoError *error)
{
	MonoClass *klass, *parent;
	MonoGenericContext *generic_inst = NULL;
	MonoMethod *result = NULL;
	int slot;

	if (method->klass == NULL)
		return method;

	if (!(method->flags & METHOD_ATTRIBUTE_VIRTUAL) ||
	    MONO_CLASS_IS_INTERFACE (method->klass) ||
	    method->flags & METHOD_ATTRIBUTE_NEW_SLOT)
		return method;

	slot = mono_method_get_vtable_slot (method);
	if (slot == -1)
		return method;

	klass = method->klass;
	if (mono_class_is_ginst (klass)) {
		generic_inst = mono_class_get_context (klass);
		klass = mono_class_get_generic_class (klass)->container_class;
	}

retry:
	if (definition) {
		/* At the end of the loop, klass points to the eldest class that has this virtual function slot. */
		for (parent = m_class_get_parent (klass); parent != NULL; parent = m_class_get_parent (parent)) {
			/* on entry, klass is either a plain old non-generic class and generic_inst == NULL
			   or klass is the generic container class and generic_inst is the instantiation.

			   when we go to the parent, if the parent is an open constructed type, we need to
			   replace the type parameters by the definitions from the generic_inst, and then take it
			   apart again into the klass and the generic_inst.

			   For cases like this:
			   class C<T> : B<T, int> {
			       public override void Foo () { ... }
			   }
			   class B<U,V> : A<HashMap<U,V>> {
			       public override void Foo () { ... }
			   }
			   class A<X> {
			       public virtual void Foo () { ... }
			   }

			   if at each iteration the parent isn't open, we can skip inflating it.  if at some
			   iteration the parent isn't generic (after possible inflation), we set generic_inst to
			   NULL;
			*/
			MonoGenericContext *parent_inst = NULL;
			if (mono_class_is_open_constructed_type (mono_class_get_type (parent))) {
				parent = mono_class_inflate_generic_class_checked (parent, generic_inst, error);
				return_val_if_nok  (error, NULL);
			}
			if (mono_class_is_ginst (parent)) {
				parent_inst = mono_class_get_context (parent);
				parent = mono_class_get_generic_class (parent)->container_class;
			}

			mono_class_setup_vtable (parent);
			if (m_class_get_vtable_size (parent) <= slot)
				break;
			klass = parent;
			generic_inst = parent_inst;
		}
	} else {
		klass = m_class_get_parent (klass);
		if (!klass)
			return method;
		if (mono_class_is_open_constructed_type (mono_class_get_type (klass))) {
			klass = mono_class_inflate_generic_class_checked (klass, generic_inst, error);
			return_val_if_nok (error, NULL);

			generic_inst = NULL;
		}
		if (mono_class_is_ginst (klass)) {
			generic_inst = mono_class_get_context (klass);
			klass = mono_class_get_generic_class (klass)->container_class;
		}

	}

	if (generic_inst) {
		klass = mono_class_inflate_generic_class_checked (klass, generic_inst, error);
		return_val_if_nok (error, NULL);
	}

	if (klass == method->klass)
		return method;

	/*This is possible if definition == FALSE.
	 * Do it here to be really sure we don't read invalid memory.
	 */
	if (slot >= m_class_get_vtable_size (klass))
		return method;

	mono_class_setup_vtable (klass);

	result = m_class_get_vtable (klass) [slot];
	if (result == NULL) {
		/* It is an abstract method */
		gboolean found = FALSE;
		gpointer iter = NULL;
		while ((result = mono_class_get_methods (klass, &iter))) {
			if (result->slot == slot) {
				found = TRUE;
				break;
			}
		}
		/* found might be FALSE if we looked in an abstract class
		 * that doesn't override an abstract method of its
		 * parent: 
		 *   abstract class Base {
		 *     public abstract void Foo ();
		 *   }
		 *   abstract class Derived : Base { }
		 *   class Child : Derived {
		 *     public override void Foo () { }
		 *  }
		 *
		 *  if m was Child.Foo and we ask for the base method,
		 *  then we get here with klass == Derived and found == FALSE
		 */
		/* but it shouldn't be the case that if we're looking
		 * for the definition and didn't find a result; the
		 * loop above should've taken us as far as we could
		 * go! */
		g_assert (!(definition && !found));
		if (!found)
			goto retry;
	}

	g_assert (result != NULL);
	return result;
}
<|MERGE_RESOLUTION|>--- conflicted
+++ resolved
@@ -1411,19 +1411,6 @@
 		return NULL;
 	}
 
-<<<<<<< HEAD
-			if (offset == (guint32)-1 && !(field->type->attrs & FIELD_ATTRIBUTE_STATIC)) {
-				mono_class_set_type_load_failure (klass, "Missing field layout info for %s", field->name);
-				break;
-			}
-			if (offset < -2) { /*-1 is used to encode special static fields, -2 for RVA fields */
-				mono_class_set_type_load_failure (klass, "Field '%s' has a negative offset %d", field->name, offset);
-				break;
-			}
-			if (mono_class_is_gtd (klass)) {
-				mono_class_set_type_load_failure (klass, "Generic class cannot have explicit layout.");
-				break;
-=======
 	MonoMethod **gklass_methods = m_class_get_methods (gklass);
 	mcount = mono_class_get_method_count (gklass);
 	for (i = 0; i < mcount; ++i) {
@@ -1435,7 +1422,6 @@
 			} else {
 				inflated_method = mono_class_inflate_generic_method_full_checked (gklass_methods [i], klass, mono_class_get_context (klass), error);
 				return_val_if_nok (error, NULL);
->>>>>>> 24ef4257
 			}
 			g_assert (inflated_method);
 			return inflated_method;
@@ -1511,792 +1497,6 @@
 	for (i = 0; i < m_class_get_interface_count (klass); i++) {
 		ic = klass_interfaces [i];
 
-<<<<<<< HEAD
-	/*
-	 * Compute static field layout and size
-	 * Static fields can reference the class itself, so this has to be
-	 * done after instance_size etc. are initialized.
-	 */
-	class_size = 0;
-	for (i = 0; i < top; i++) {
-		gint32 align;
-		guint32 size;
-
-		field = &klass->fields [i];
-			
-		if (!(field->type->attrs & FIELD_ATTRIBUTE_STATIC) || field->type->attrs & FIELD_ATTRIBUTE_LITERAL)
-			continue;
-#ifdef HOST_WIN32
-		if ((field->type->attrs & FIELD_ATTRIBUTE_HAS_FIELD_RVA) &&
-		    field->parent->image->is_module_handle &&
-		    mono_field_get_data(field))
-		    continue;
-#endif
-		if (mono_field_is_deleted (field))
-			continue;
-
-		if (mono_type_has_exceptions (field->type)) {
-			mono_class_set_type_load_failure (klass, "Field '%s' has an invalid type.", field->name);
-			break;
-		}
-
-		has_static_fields = TRUE;
-
-		size = mono_type_size (field->type, &align);
-		field_offsets [i] = class_size;
-		/*align is always non-zero here*/
-		field_offsets [i] += align - 1;
-		field_offsets [i] &= ~(align - 1);
-		class_size = field_offsets [i] + size;
-	}
-
-	if (has_static_fields && class_size == 0)
-		/* Simplify code which depends on class_size != 0 if the class has static fields */
-		class_size = 8;
-
-	/* Compute klass->has_static_refs */
-	has_static_refs = FALSE;
-	for (i = 0; i < top; i++) {
-		MonoType *ftype;
-
-		field = &klass->fields [i];
-
-		if (field->type->attrs & FIELD_ATTRIBUTE_STATIC) {
-			ftype = mono_type_get_underlying_type (field->type);
-			ftype = mono_type_get_basic_type_from_generic (ftype);
-			if (type_has_references (klass, ftype))
-				has_static_refs = TRUE;
-		}
-	}
-
-	/*valuetypes can't be neither bigger than 1Mb or empty. */
-	if (klass->valuetype && (klass->instance_size <= 0 || klass->instance_size > (0x100000 + sizeof (MonoObject))))
-		mono_class_set_type_load_failure (klass, "Value type instance size (%d) cannot be zero, negative, or bigger than 1Mb", klass->instance_size);
-
-	/* Publish the data */
-	mono_loader_lock ();
-	if (!klass->rank)
-		klass->sizes.class_size = class_size;
-	klass->has_static_refs = has_static_refs;
-	for (i = 0; i < top; ++i) {
-		field = &klass->fields [i];
-
-		if (field->type->attrs & FIELD_ATTRIBUTE_STATIC)
-			field->offset = field_offsets [i];
-	}
-
-	mono_memory_barrier ();
-	klass->fields_inited = 1;
-	mono_loader_unlock ();
-
-	g_free (field_offsets);
-	g_free (fields_has_references);
-}
-
-static MonoMethod*
-create_array_method (MonoClass *klass, const char *name, MonoMethodSignature *sig)
-{
-	MonoMethod *method;
-
-	method = (MonoMethod *) mono_image_alloc0 (klass->image, sizeof (MonoMethodPInvoke));
-	method->klass = klass;
-	method->flags = METHOD_ATTRIBUTE_PUBLIC;
-	method->iflags = METHOD_IMPL_ATTRIBUTE_INTERNAL_CALL;
-	method->signature = sig;
-	method->name = name;
-	method->slot = -1;
-	/* .ctor */
-	if (name [0] == '.') {
-		method->flags |= METHOD_ATTRIBUTE_RT_SPECIAL_NAME | METHOD_ATTRIBUTE_SPECIAL_NAME;
-	} else {
-		method->iflags |= METHOD_IMPL_ATTRIBUTE_RUNTIME;
-	}
-	return method;
-}
-
-/*
- * mono_class_setup_methods:
- * @class: a class
- *
- *   Initializes the 'methods' array in CLASS.
- * Calling this method should be avoided if possible since it allocates a lot 
- * of long-living MonoMethod structures.
- * Methods belonging to an interface are assigned a sequential slot starting
- * from 0.
- *
- * On failure this function sets klass->has_failure and stores a MonoErrorBoxed with details
- */
-void
-mono_class_setup_methods (MonoClass *klass)
-{
-	int i, count;
-	MonoMethod **methods;
-
-	if (klass->methods)
-		return;
-
-	if (mono_class_is_ginst (klass)) {
-		MonoError error;
-		MonoClass *gklass = mono_class_get_generic_class (klass)->container_class;
-
-		mono_class_init (gklass);
-		if (!mono_class_has_failure (gklass))
-			mono_class_setup_methods (gklass);
-		if (mono_class_set_type_load_failure_causedby_class (klass, gklass, "Generic type definition failed to load"))
-			return;
-
-		/* The + 1 makes this always non-NULL to pass the check in mono_class_setup_methods () */
-		count = mono_class_get_method_count (gklass);
-		methods = (MonoMethod **)mono_class_alloc0 (klass, sizeof (MonoMethod*) * (count + 1));
-
-		for (i = 0; i < count; i++) {
-			methods [i] = mono_class_inflate_generic_method_full_checked (
-				gklass->methods [i], klass, mono_class_get_context (klass), &error);
-			if (!mono_error_ok (&error)) {
-				char *method = mono_method_full_name (gklass->methods [i], TRUE);
-				mono_class_set_type_load_failure (klass, "Could not inflate method %s due to %s", method, mono_error_get_message (&error));
-
-				g_free (method);
-				mono_error_cleanup (&error);
-				return;				
-			}
-		}
-	} else if (klass->rank) {
-		MonoError error;
-		MonoMethod *amethod;
-		MonoMethodSignature *sig;
-		int count_generic = 0, first_generic = 0;
-		int method_num = 0;
-		gboolean jagged_ctor = FALSE;
-
-		count = 3 + (klass->rank > 1? 2: 1);
-
-		mono_class_setup_interfaces (klass, &error);
-		g_assert (mono_error_ok (&error)); /*FIXME can this fail for array types?*/
-
-		if (klass->rank == 1 && klass->element_class->rank) {
-			jagged_ctor = TRUE;
-			count ++;
-		}
-
-		if (klass->interface_count) {
-			count_generic = generic_array_methods (klass);
-			first_generic = count;
-			count += klass->interface_count * count_generic;
-		}
-
-		methods = (MonoMethod **)mono_class_alloc0 (klass, sizeof (MonoMethod*) * count);
-
-		sig = mono_metadata_signature_alloc (klass->image, klass->rank);
-		sig->ret = &mono_defaults.void_class->byval_arg;
-		sig->pinvoke = TRUE;
-		sig->hasthis = TRUE;
-		for (i = 0; i < klass->rank; ++i)
-			sig->params [i] = &mono_defaults.int32_class->byval_arg;
-
-		amethod = create_array_method (klass, ".ctor", sig);
-		methods [method_num++] = amethod;
-		if (klass->rank > 1) {
-			sig = mono_metadata_signature_alloc (klass->image, klass->rank * 2);
-			sig->ret = &mono_defaults.void_class->byval_arg;
-			sig->pinvoke = TRUE;
-			sig->hasthis = TRUE;
-			for (i = 0; i < klass->rank * 2; ++i)
-				sig->params [i] = &mono_defaults.int32_class->byval_arg;
-
-			amethod = create_array_method (klass, ".ctor", sig);
-			methods [method_num++] = amethod;
-		}
-
-		if (jagged_ctor) {
-			/* Jagged arrays have an extra ctor in .net which creates an array of arrays */
-			sig = mono_metadata_signature_alloc (klass->image, klass->rank + 1);
-			sig->ret = &mono_defaults.void_class->byval_arg;
-			sig->pinvoke = TRUE;
-			sig->hasthis = TRUE;
-			for (i = 0; i < klass->rank + 1; ++i)
-				sig->params [i] = &mono_defaults.int32_class->byval_arg;
-			amethod = create_array_method (klass, ".ctor", sig);
-			methods [method_num++] = amethod;
-		}
-
-		/* element Get (idx11, [idx2, ...]) */
-		sig = mono_metadata_signature_alloc (klass->image, klass->rank);
-		sig->ret = &klass->element_class->byval_arg;
-		sig->pinvoke = TRUE;
-		sig->hasthis = TRUE;
-		for (i = 0; i < klass->rank; ++i)
-			sig->params [i] = &mono_defaults.int32_class->byval_arg;
-		amethod = create_array_method (klass, "Get", sig);
-		methods [method_num++] = amethod;
-		/* element& Address (idx11, [idx2, ...]) */
-		sig = mono_metadata_signature_alloc (klass->image, klass->rank);
-		sig->ret = &klass->element_class->this_arg;
-		sig->pinvoke = TRUE;
-		sig->hasthis = TRUE;
-		for (i = 0; i < klass->rank; ++i)
-			sig->params [i] = &mono_defaults.int32_class->byval_arg;
-		amethod = create_array_method (klass, "Address", sig);
-		methods [method_num++] = amethod;
-		/* void Set (idx11, [idx2, ...], element) */
-		sig = mono_metadata_signature_alloc (klass->image, klass->rank + 1);
-		sig->ret = &mono_defaults.void_class->byval_arg;
-		sig->pinvoke = TRUE;
-		sig->hasthis = TRUE;
-		for (i = 0; i < klass->rank; ++i)
-			sig->params [i] = &mono_defaults.int32_class->byval_arg;
-		sig->params [i] = &klass->element_class->byval_arg;
-		amethod = create_array_method (klass, "Set", sig);
-		methods [method_num++] = amethod;
-
-		GHashTable *cache = g_hash_table_new (NULL, NULL);
-		for (i = 0; i < klass->interface_count; i++)
-			setup_generic_array_ifaces (klass, klass->interfaces [i], methods, first_generic + i * count_generic, cache);
-		g_hash_table_destroy (cache);
-	} else if (mono_class_has_static_metadata (klass)) {
-		MonoError error;
-		int first_idx = mono_class_get_first_method_idx (klass);
-
-		count = mono_class_get_method_count (klass);
-		methods = (MonoMethod **)mono_class_alloc (klass, sizeof (MonoMethod*) * count);
-		for (i = 0; i < count; ++i) {
-			int idx = mono_metadata_translate_token_index (klass->image, MONO_TABLE_METHOD, first_idx + i + 1);
-			methods [i] = mono_get_method_checked (klass->image, MONO_TOKEN_METHOD_DEF | idx, klass, NULL, &error);
-			if (!methods [i]) {
-				mono_class_set_type_load_failure (klass, "Could not load method %d due to %s", i, mono_error_get_message (&error));
-				mono_error_cleanup (&error);
-			}
-		}
-	} else {
-		methods = (MonoMethod **)mono_class_alloc (klass, sizeof (MonoMethod*) * 1);
-		count = 0;
-	}
-
-	if (MONO_CLASS_IS_INTERFACE (klass)) {
-		int slot = 0;
-		/*Only assign slots to virtual methods as interfaces are allowed to have static methods.*/
-		for (i = 0; i < count; ++i) {
-			if (methods [i]->flags & METHOD_ATTRIBUTE_VIRTUAL)
-				methods [i]->slot = slot++;
-		}
-	}
-
-	mono_image_lock (klass->image);
-
-	if (!klass->methods) {
-		mono_class_set_method_count (klass, count);
-
-		/* Needed because of the double-checking locking pattern */
-		mono_memory_barrier ();
-
-		klass->methods = methods;
-	}
-
-	mono_image_unlock (klass->image);
-}
-
-/*
- * mono_class_get_method_by_index:
- *
- *   Returns klass->methods [index], initializing klass->methods if neccesary.
- *
- * LOCKING: Acquires the loader lock.
- */
-MonoMethod*
-mono_class_get_method_by_index (MonoClass *klass, int index)
-{
-	MonoError error;
-
-	MonoGenericClass *gklass = mono_class_try_get_generic_class (klass);
-	/* Avoid calling setup_methods () if possible */
-	if (gklass && !klass->methods) {
-		MonoMethod *m;
-
-		m = mono_class_inflate_generic_method_full_checked (
-				gklass->container_class->methods [index], klass, mono_class_get_context (klass), &error);
-		g_assert (mono_error_ok (&error)); /* FIXME don't swallow the error */
-		/*
-		 * If setup_methods () is called later for this class, no duplicates are created,
-		 * since inflate_generic_method guarantees that only one instance of a method
-		 * is created for each context.
-		 */
-		/*
-		mono_class_setup_methods (klass);
-		g_assert (m == klass->methods [index]);
-		*/
-		return m;
-	} else {
-		mono_class_setup_methods (klass);
-		if (mono_class_has_failure (klass)) /*FIXME do proper error handling*/
-			return NULL;
-		g_assert (index >= 0 && index < mono_class_get_method_count (klass));
-		return klass->methods [index];
-	}
-}	
-
-/*
- * mono_class_get_inflated_method:
- *
- *   Given an inflated class CLASS and a method METHOD which should be a method of
- * CLASS's generic definition, return the inflated method corresponding to METHOD.
- */
-MonoMethod*
-mono_class_get_inflated_method (MonoClass *klass, MonoMethod *method)
-{
-	MonoClass *gklass = mono_class_get_generic_class (klass)->container_class;
-	int i, mcount;
-
-	g_assert (method->klass == gklass);
-
-	mono_class_setup_methods (gklass);
-	g_assert (!mono_class_has_failure (gklass)); /*FIXME do proper error handling*/
-
-	mcount = mono_class_get_method_count (gklass);
-	for (i = 0; i < mcount; ++i) {
-		if (gklass->methods [i] == method) {
-			if (klass->methods) {
-				return klass->methods [i];
-			} else {
-				MonoError error;
-				MonoMethod *result = mono_class_inflate_generic_method_full_checked (gklass->methods [i], klass, mono_class_get_context (klass), &error);
-				g_assert (mono_error_ok (&error)); /* FIXME don't swallow this error */
-				return result;
-			}
-		}
-	}
-
-	return NULL;
-}	
-
-/*
- * mono_class_get_vtable_entry:
- *
- *   Returns klass->vtable [offset], computing it if neccesary. Returns NULL on failure.
- * LOCKING: Acquires the loader lock.
- */
-MonoMethod*
-mono_class_get_vtable_entry (MonoClass *klass, int offset)
-{
-	MonoMethod *m;
-
-	if (klass->rank == 1) {
-		/* 
-		 * szarrays do not overwrite any methods of Array, so we can avoid
-		 * initializing their vtables in some cases.
-		 */
-		mono_class_setup_vtable (klass->parent);
-		if (offset < klass->parent->vtable_size)
-			return klass->parent->vtable [offset];
-	}
-
-	if (mono_class_is_ginst (klass)) {
-		MonoError error;
-		MonoClass *gklass = mono_class_get_generic_class (klass)->container_class;
-		mono_class_setup_vtable (gklass);
-		m = gklass->vtable [offset];
-
-		m = mono_class_inflate_generic_method_full_checked (m, klass, mono_class_get_context (klass), &error);
-		g_assert (mono_error_ok (&error)); /* FIXME don't swallow this error */
-	} else {
-		mono_class_setup_vtable (klass);
-		if (mono_class_has_failure (klass))
-			return NULL;
-		m = klass->vtable [offset];
-	}
-
-	return m;
-}
-
-/*
- * mono_class_get_vtable_size:
- *
- *   Return the vtable size for KLASS.
- */
-int
-mono_class_get_vtable_size (MonoClass *klass)
-{
-	mono_class_setup_vtable (klass);
-
-	return klass->vtable_size;
-}
-
-/*
- * mono_class_setup_properties:
- *
- *   Initialize klass->ext.property and klass->ext.properties.
- *
- * This method can fail the class.
- */
-static void
-mono_class_setup_properties (MonoClass *klass)
-{
-	guint startm, endm, i, j;
-	guint32 cols [MONO_PROPERTY_SIZE];
-	MonoTableInfo *msemt = &klass->image->tables [MONO_TABLE_METHODSEMANTICS];
-	MonoProperty *properties;
-	guint32 last;
-	int first, count;
-	MonoClassPropertyInfo *info;
-
-	info = mono_class_get_property_info (klass);
-	if (info)
-		return;
-
-	if (mono_class_is_ginst (klass)) {
-		MonoClass *gklass = mono_class_get_generic_class (klass)->container_class;
-
-		mono_class_init (gklass);
-		mono_class_setup_properties (gklass);
-		if (mono_class_set_type_load_failure_causedby_class (klass, gklass, "Generic type definition failed to load"))
-			return;
-
-		MonoClassPropertyInfo *ginfo = mono_class_get_property_info (gklass);
-		properties = mono_class_new0 (klass, MonoProperty, ginfo->count + 1);
-
-		for (i = 0; i < ginfo->count; i++) {
-			MonoError error;
-			MonoProperty *prop = &properties [i];
-
-			*prop = ginfo->properties [i];
-
-			if (prop->get)
-				prop->get = mono_class_inflate_generic_method_full_checked (
-					prop->get, klass, mono_class_get_context (klass), &error);
-			if (prop->set)
-				prop->set = mono_class_inflate_generic_method_full_checked (
-					prop->set, klass, mono_class_get_context (klass), &error);
-
-			g_assert (mono_error_ok (&error)); /*FIXME proper error handling*/
-			prop->parent = klass;
-		}
-
-		first = ginfo->first;
-		count = ginfo->count;
-	} else {
-		first = mono_metadata_properties_from_typedef (klass->image, mono_metadata_token_index (klass->type_token) - 1, &last);
-		count = last - first;
-
-		if (count) {
-			mono_class_setup_methods (klass);
-			if (mono_class_has_failure (klass))
-				return;
-		}
-
-		properties = (MonoProperty *)mono_class_alloc0 (klass, sizeof (MonoProperty) * count);
-		for (i = first; i < last; ++i) {
-			mono_metadata_decode_table_row (klass->image, MONO_TABLE_PROPERTY, i, cols, MONO_PROPERTY_SIZE);
-			properties [i - first].parent = klass;
-			properties [i - first].attrs = cols [MONO_PROPERTY_FLAGS];
-			properties [i - first].name = mono_metadata_string_heap (klass->image, cols [MONO_PROPERTY_NAME]);
-
-			startm = mono_metadata_methods_from_property (klass->image, i, &endm);
-			int first_idx = mono_class_get_first_method_idx (klass);
-			for (j = startm; j < endm; ++j) {
-				MonoMethod *method;
-
-				mono_metadata_decode_row (msemt, j, cols, MONO_METHOD_SEMA_SIZE);
-
-				if (klass->image->uncompressed_metadata) {
-					MonoError error;
-					/* It seems like the MONO_METHOD_SEMA_METHOD column needs no remapping */
-					method = mono_get_method_checked (klass->image, MONO_TOKEN_METHOD_DEF | cols [MONO_METHOD_SEMA_METHOD], klass, NULL, &error);
-					mono_error_cleanup (&error); /* FIXME don't swallow this error */
-				} else {
-					method = klass->methods [cols [MONO_METHOD_SEMA_METHOD] - 1 - first_idx];
-				}
-
-				switch (cols [MONO_METHOD_SEMA_SEMANTICS]) {
-				case METHOD_SEMANTIC_SETTER:
-					properties [i - first].set = method;
-					break;
-				case METHOD_SEMANTIC_GETTER:
-					properties [i - first].get = method;
-					break;
-				default:
-					break;
-				}
-			}
-		}
-	}
-
-	info = mono_class_alloc0 (klass, sizeof (MonoClassPropertyInfo));
-	info->first = first;
-	info->count = count;
-	info->properties = properties;
-	mono_memory_barrier ();
-
-	/* This might leak 'info' which was allocated from the image mempool */
-	mono_class_set_property_info (klass, info);
-}
-
-static MonoMethod**
-inflate_method_listz (MonoMethod **methods, MonoClass *klass, MonoGenericContext *context)
-{
-	MonoMethod **om, **retval;
-	int count;
-
-	for (om = methods, count = 0; *om; ++om, ++count)
-		;
-
-	retval = g_new0 (MonoMethod*, count + 1);
-	count = 0;
-	for (om = methods, count = 0; *om; ++om, ++count) {
-		MonoError error;
-		retval [count] = mono_class_inflate_generic_method_full_checked (*om, klass, context, &error);
-		g_assert (mono_error_ok (&error)); /*FIXME proper error handling*/
-	}
-
-	return retval;
-}
-
-/*This method can fail the class.*/
-static void
-mono_class_setup_events (MonoClass *klass)
-{
-	int first, count;
-	guint startm, endm, i, j;
-	guint32 cols [MONO_EVENT_SIZE];
-	MonoTableInfo *msemt = &klass->image->tables [MONO_TABLE_METHODSEMANTICS];
-	guint32 last;
-	MonoEvent *events;
-
-	MonoClassEventInfo *info = mono_class_get_event_info (klass);
-	if (info)
-		return;
-
-	if (mono_class_is_ginst (klass)) {
-		MonoClass *gklass = mono_class_get_generic_class (klass)->container_class;
-		MonoGenericContext *context = NULL;
-
-		mono_class_setup_events (gklass);
-		if (mono_class_set_type_load_failure_causedby_class (klass, gklass, "Generic type definition failed to load"))
-			return;
-
-		MonoClassEventInfo *ginfo = mono_class_get_event_info (gklass);
-		first = ginfo->first;
-		count = ginfo->count;
-
-		events = mono_class_new0 (klass, MonoEvent, count);
-
-		if (count)
-			context = mono_class_get_context (klass);
-
-		for (i = 0; i < count; i++) {
-			MonoError error;
-			MonoEvent *event = &events [i];
-			MonoEvent *gevent = &ginfo->events [i];
-
-			error_init (&error); //since we do conditional calls, we must ensure the default value is ok
-
-			event->parent = klass;
-			event->name = gevent->name;
-			event->add = gevent->add ? mono_class_inflate_generic_method_full_checked (gevent->add, klass, context, &error) : NULL;
-			g_assert (mono_error_ok (&error)); /*FIXME proper error handling*/
-			event->remove = gevent->remove ? mono_class_inflate_generic_method_full_checked (gevent->remove, klass, context, &error) : NULL;
-			g_assert (mono_error_ok (&error)); /*FIXME proper error handling*/
-			event->raise = gevent->raise ? mono_class_inflate_generic_method_full_checked (gevent->raise, klass, context, &error) : NULL;
-			g_assert (mono_error_ok (&error)); /*FIXME proper error handling*/
-
-#ifndef MONO_SMALL_CONFIG
-			event->other = gevent->other ? inflate_method_listz (gevent->other, klass, context) : NULL;
-#endif
-			event->attrs = gevent->attrs;
-		}
-	} else {
-		first = mono_metadata_events_from_typedef (klass->image, mono_metadata_token_index (klass->type_token) - 1, &last);
-		count = last - first;
-
-		if (count) {
-			mono_class_setup_methods (klass);
-			if (mono_class_has_failure (klass)) {
-				return;
-			}
-		}
-
-		events = (MonoEvent *)mono_class_alloc0 (klass, sizeof (MonoEvent) * count);
-		for (i = first; i < last; ++i) {
-			MonoEvent *event = &events [i - first];
-
-			mono_metadata_decode_table_row (klass->image, MONO_TABLE_EVENT, i, cols, MONO_EVENT_SIZE);
-			event->parent = klass;
-			event->attrs = cols [MONO_EVENT_FLAGS];
-			event->name = mono_metadata_string_heap (klass->image, cols [MONO_EVENT_NAME]);
-
-			startm = mono_metadata_methods_from_event (klass->image, i, &endm);
-			int first_idx = mono_class_get_first_method_idx (klass);
-			for (j = startm; j < endm; ++j) {
-				MonoMethod *method;
-
-				mono_metadata_decode_row (msemt, j, cols, MONO_METHOD_SEMA_SIZE);
-
-				if (klass->image->uncompressed_metadata) {
-					MonoError error;
-					/* It seems like the MONO_METHOD_SEMA_METHOD column needs no remapping */
-					method = mono_get_method_checked (klass->image, MONO_TOKEN_METHOD_DEF | cols [MONO_METHOD_SEMA_METHOD], klass, NULL, &error);
-					mono_error_cleanup (&error); /* FIXME don't swallow this error */
-				} else {
-					method = klass->methods [cols [MONO_METHOD_SEMA_METHOD] - 1 - first_idx];
-				}
-
-				switch (cols [MONO_METHOD_SEMA_SEMANTICS]) {
-				case METHOD_SEMANTIC_ADD_ON:
-					event->add = method;
-					break;
-				case METHOD_SEMANTIC_REMOVE_ON:
-					event->remove = method;
-					break;
-				case METHOD_SEMANTIC_FIRE:
-					event->raise = method;
-					break;
-				case METHOD_SEMANTIC_OTHER: {
-#ifndef MONO_SMALL_CONFIG
-					int n = 0;
-
-					if (event->other == NULL) {
-						event->other = g_new0 (MonoMethod*, 2);
-					} else {
-						while (event->other [n])
-							n++;
-						event->other = (MonoMethod **)g_realloc (event->other, (n + 2) * sizeof (MonoMethod*));
-					}
-					event->other [n] = method;
-					/* NULL terminated */
-					event->other [n + 1] = NULL;
-#endif
-					break;
-				}
-				default:
-					break;
-				}
-			}
-		}
-	}
-
-	info = mono_class_alloc0 (klass, sizeof (MonoClassEventInfo));
-	info->events = events;
-	info->first = first;
-	info->count = count;
-
-	mono_memory_barrier ();
-
-	mono_class_set_event_info (klass, info);
-}
-
-/*
- * Global pool of interface IDs, represented as a bitset.
- * LOCKING: Protected by the classes lock.
- */
-static MonoBitSet *global_interface_bitset = NULL;
-
-/*
- * mono_unload_interface_ids:
- * @bitset: bit set of interface IDs
- *
- * When an image is unloaded, the interface IDs associated with
- * the image are put back in the global pool of IDs so the numbers
- * can be reused.
- */
-void
-mono_unload_interface_ids (MonoBitSet *bitset)
-{
-	classes_lock ();
-	mono_bitset_sub (global_interface_bitset, bitset);
-	classes_unlock ();
-}
-
-void
-mono_unload_interface_id (MonoClass *klass)
-{
-	if (global_interface_bitset && klass->interface_id) {
-		classes_lock ();
-		mono_bitset_clear (global_interface_bitset, klass->interface_id);
-		classes_unlock ();
-	}
-}
-
-/**
- * mono_get_unique_iid:
- * \param klass interface
- *
- * Assign a unique integer ID to the interface represented by \p klass.
- * The ID will positive and as small as possible.
- * LOCKING: Acquires the classes lock.
- * \returns The new ID.
- */
-static guint32
-mono_get_unique_iid (MonoClass *klass)
-{
-	int iid;
-	
-	g_assert (MONO_CLASS_IS_INTERFACE (klass));
-
-	classes_lock ();
-
-	if (!global_interface_bitset) {
-		global_interface_bitset = mono_bitset_new (128, 0);
-	}
-
-	iid = mono_bitset_find_first_unset (global_interface_bitset, -1);
-	if (iid < 0) {
-		int old_size = mono_bitset_size (global_interface_bitset);
-		MonoBitSet *new_set = mono_bitset_clone (global_interface_bitset, old_size * 2);
-		mono_bitset_free (global_interface_bitset);
-		global_interface_bitset = new_set;
-		iid = old_size;
-	}
-	mono_bitset_set (global_interface_bitset, iid);
-	/* set the bit also in the per-image set */
-	if (!mono_class_is_ginst (klass)) {
-		if (klass->image->interface_bitset) {
-			if (iid >= mono_bitset_size (klass->image->interface_bitset)) {
-				MonoBitSet *new_set = mono_bitset_clone (klass->image->interface_bitset, iid + 1);
-				mono_bitset_free (klass->image->interface_bitset);
-				klass->image->interface_bitset = new_set;
-			}
-		} else {
-			klass->image->interface_bitset = mono_bitset_new (iid + 1, 0);
-		}
-		mono_bitset_set (klass->image->interface_bitset, iid);
-	}
-
-	classes_unlock ();
-
-#ifndef MONO_SMALL_CONFIG
-	if (mono_print_vtable) {
-		int generic_id;
-		char *type_name = mono_type_full_name (&klass->byval_arg);
-		MonoGenericClass *gklass = mono_class_try_get_generic_class (klass);
-		if (gklass && !gklass->context.class_inst->is_open) {
-			generic_id = gklass->context.class_inst->id;
-			g_assert (generic_id != 0);
-		} else {
-			generic_id = 0;
-		}
-		printf ("Interface: assigned id %d to %s|%s|%d\n", iid, klass->image->name, type_name, generic_id);
-		g_free (type_name);
-	}
-#endif
-
-	/* I've confirmed iids safe past 16 bits, however bitset code uses a signed int while testing.
-	 * Once this changes, it should be safe for us to allow 2^32-1 interfaces, until then 2^31-2 is the max. */
-	g_assert (iid < INT_MAX);
-	return iid;
-}
-
-static void
-collect_implemented_interfaces_aux (MonoClass *klass, GPtrArray **res, GHashTable **ifaces, MonoError *error)
-{
-	int i;
-	MonoClass *ic;
-
-	mono_class_setup_interfaces (klass, error);
-	return_if_nok (error);
-
-	for (i = 0; i < klass->interface_count; i++) {
-		ic = klass->interfaces [i];
-
-=======
->>>>>>> 24ef4257
 		if (*res == NULL)
 			*res = g_ptr_array_new ();
 		if (*ifaces == NULL)
