--- conflicted
+++ resolved
@@ -8483,18 +8483,10 @@
 
 		if (res)
 			return res;
-<<<<<<< HEAD
+
 #ifdef HOST_WIN32
 DebugBreak();
 #endif
-		g_warning ("cant resolve internal call to \"%s\" (tested without signature also)", mname);
-		g_print ("\nYour mono runtime and class libraries are out of sync.\n");
-		g_print ("The out of sync library is: %s\n", m_class_get_image (method->klass)->name);
-		g_print ("\nWhen you update one from git you need to update, compile and install\nthe other too.\n");
-		g_print ("Do not report this as a bug unless you're sure you have updated correctly:\nyou probably have a broken mono install.\n");
-		g_print ("If you see other errors or faults after this message they are probably related\n");
-		g_print ("and you need to fix your mono install first.\n");
-=======
 
 		if (warn_on_missing) {
 			g_warning ("cant resolve internal call to \"%s\" (tested without signature also)", mname);
@@ -8505,7 +8497,6 @@
 			g_print ("If you see other errors or faults after this message they are probably related\n");
 			g_print ("and you need to fix your mono install first.\n");
 		}
->>>>>>> f14c5ca3
 
 		return NULL;
 	}
