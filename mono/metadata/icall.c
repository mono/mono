--- conflicted
+++ resolved
@@ -2694,7 +2694,6 @@
 		GSList* conflicts = mono_class_get_dim_conflicts (klass);
 		GSList* l;
 		MonoMethod* decl = method;
-<<<<<<< HEAD
 
 		if (decl->is_inflated)
 			decl = ((MonoMethodInflated*)decl)->declaring;
@@ -2712,25 +2711,6 @@
 		}
 	}
 
-=======
-
-		if (decl->is_inflated)
-			decl = ((MonoMethodInflated*)decl)->declaring;
-
-		gboolean in_conflict = FALSE;
-		for (l = conflicts; l; l = l->next) {
-			if (decl == l->data) {
-				in_conflict = TRUE;
-				break;
-			}
-		}
-		if (in_conflict) {
-			MONO_HANDLE_ARRAY_SETREF (targets, i, NULL_HANDLE);
-			goto leave;
-		}
-	}
-
->>>>>>> 03530446
 	/*
 	 * if the iterface method is reabstracted, and either the found implementation method is abstract, or the found
 	 * implementation method is from another DIM (meaning neither klass nor any of its ancestor classes implemented
@@ -2788,11 +2768,7 @@
 		if (method->flags & METHOD_ATTRIBUTE_VIRTUAL)
 			i++;
 	}
-<<<<<<< HEAD
-
-=======
-	
->>>>>>> 03530446
+
 	MonoArrayHandle targets_arr = mono_array_new_handle (domain, mono_defaults.method_info_class, i, error);
 	return_if_nok (error);
 	MONO_HANDLE_ASSIGN (targets, targets_arr);
@@ -7632,16 +7608,12 @@
 
 #else /* DISABLE_REMOTING */
 
-<<<<<<< HEAD
-=======
 ICALL_EXPORT MonoBoolean
 ves_icall_IsTransparentProxy (MonoObject *proxy)
 {
 	return 0;
 }
 
-#ifndef ENABLE_NETCORE
->>>>>>> 03530446
 void
 ves_icall_System_Runtime_Activation_ActivationServices_EnableProxyActivation (MonoReflectionTypeHandle type, MonoBoolean enable, MonoError *error)
 {
