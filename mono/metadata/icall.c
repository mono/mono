/**
 * \file
 *
 * Authors:
 *   Dietmar Maurer (dietmar@ximian.com)
 *   Paolo Molaro (lupus@ximian.com)
 *	 Patrik Torstensson (patrik.torstensson@labs2.com)
 *   Marek Safar (marek.safar@gmail.com)
 *   Aleksey Kliger (aleksey@xamarin.com)
 *
 * Copyright 2001-2003 Ximian, Inc (http://www.ximian.com)
 * Copyright 2004-2009 Novell, Inc (http://www.novell.com)
 * Copyright 2011-2015 Xamarin Inc (http://www.xamarin.com).
 * Licensed under the MIT license. See LICENSE file in the project root for full license information.
 */

#include <config.h>

#if defined(TARGET_WIN32) || defined(HOST_WIN32)
/* Needed for _ecvt_s */
#define MINGW_HAS_SECURE_API 1
#include <stdio.h>
#endif

#include <glib.h>
#include <stdarg.h>
#include <string.h>
#include <ctype.h>
#ifdef HAVE_ALLOCA_H
#include <alloca.h>
#endif
#ifdef HAVE_SYS_TIME_H
#include <sys/time.h>
#endif
#ifdef HAVE_UNISTD_H
#include <unistd.h>
#endif
#if defined (HAVE_WCHAR_H)
#include <wchar.h>
#endif

#include "mono/metadata/icall-internals.h"
#include "mono/utils/mono-membar.h"
#include <mono/metadata/object.h>
#include <mono/metadata/threads.h>
#include <mono/metadata/threads-types.h>
#include <mono/metadata/threadpool.h>
#include <mono/metadata/threadpool-io.h>
#include <mono/metadata/monitor.h>
#include <mono/metadata/reflection.h>
#include <mono/metadata/image-internals.h>
#include <mono/metadata/assembly.h>
#include <mono/metadata/assembly-internals.h>
#include <mono/metadata/tabledefs.h>
#include <mono/metadata/exception.h>
#include <mono/metadata/exception-internals.h>
#include <mono/metadata/w32file.h>
#include <mono/metadata/console-io.h>
#include <mono/metadata/mono-route.h>
#include <mono/metadata/w32socket.h>
#include <mono/metadata/mono-endian.h>
#include <mono/metadata/tokentype.h>
#include <mono/metadata/metadata-internals.h>
#include <mono/metadata/class-internals.h>
#include <mono/metadata/class-init.h>
#include <mono/metadata/reflection-internals.h>
#include <mono/metadata/marshal.h>
#include <mono/metadata/gc-internals.h>
#include <mono/metadata/mono-gc.h>
#include <mono/metadata/rand.h>
#include <mono/metadata/appdomain-icalls.h>
#include <mono/metadata/string-icalls.h>
#include <mono/metadata/debug-helpers.h>
#include <mono/metadata/w32process.h>
#include <mono/metadata/environment.h>
#include <mono/metadata/profiler-private.h>
#include <mono/metadata/locales.h>
#include <mono/metadata/filewatcher.h>
#include <mono/metadata/security.h>
#include <mono/metadata/mono-config.h>
#include <mono/metadata/cil-coff.h>
#include <mono/metadata/number-formatter.h>
#include <mono/metadata/security-manager.h>
#include <mono/metadata/security-core-clr.h>
#include <mono/metadata/mono-perfcounters.h>
#include <mono/metadata/mono-debug.h>
#include <mono/metadata/mono-ptr-array.h>
#include <mono/metadata/verify-internals.h>
#include <mono/metadata/runtime.h>
#include <mono/metadata/file-mmap.h>
#include <mono/metadata/seq-points-data.h>
#include <mono/metadata/icall-table.h>
#include <mono/metadata/handle.h>
#include <mono/metadata/w32mutex.h>
#include <mono/metadata/w32semaphore.h>
#include <mono/metadata/w32event.h>
#include <mono/metadata/abi-details.h>
#include <mono/metadata/loader-internals.h>
#include <mono/utils/monobitset.h>
#include <mono/utils/mono-time.h>
#include <mono/utils/mono-proclib.h>
#include <mono/utils/mono-string.h>
#include <mono/utils/mono-error-internals.h>
#include <mono/utils/mono-mmap.h>
#include <mono/utils/mono-io-portability.h>
#include <mono/utils/mono-digest.h>
#include <mono/utils/bsearch.h>
#include <mono/utils/mono-os-mutex.h>
#include <mono/utils/mono-threads.h>
#include <mono/metadata/w32error.h>
#include <mono/utils/w32api.h>
#include <mono/utils/mono-merp.h>
#include <mono/utils/mono-state.h>
#include <mono/utils/mono-logger-internals.h>
#include <mono/utils/mono-math.h>
#if !defined(HOST_WIN32) && defined(HAVE_SYS_UTSNAME_H)
#include <sys/utsname.h>
#endif
#include "icall-decl.h"
#include "mono/utils/mono-threads-coop.h"
#include "mono/metadata/icall-signatures.h"

//#define MONO_DEBUG_ICALLARRAY

#ifdef MONO_DEBUG_ICALLARRAY

static char debug_icallarray; // 0:uninitialized 1:true 2:false

static gboolean
icallarray_print_enabled (void)
{
	if (!debug_icallarray)
		debug_icallarray = MONO_TRACE_IS_TRACED (G_LOG_LEVEL_DEBUG, MONO_TRACE_ICALLARRAY) ? 1 : 2;
	return debug_icallarray == 1;
}

static void
icallarray_print (const char *format, ...)
{
	if (!icallarray_print_enabled ())
		return;
	va_list args;
	va_start (args, format);
	g_printv (format, args);
	va_end (args);
}

#else
#define icallarray_print_enabled() (FALSE)
#define icallarray_print(...) /* nothing */
#endif

/* Lazy class loading functions */
static GENERATE_GET_CLASS_WITH_CACHE (module, "System.Reflection", "Module")

static void
array_set_value_impl (MonoArrayHandle arr, MonoObjectHandle value, guint32 pos, gboolean strict, MonoError *error);

static MonoArrayHandle
type_array_from_modifiers (MonoImage *image, MonoType *type, int optional, MonoError *error);

static inline MonoBoolean
is_generic_parameter (MonoType *type)
{
	return !type->byref && (type->type == MONO_TYPE_VAR || type->type == MONO_TYPE_MVAR);
}

#ifndef HOST_WIN32
static inline void
mono_icall_make_platform_path (gchar *path)
{
	return;
}

static inline const gchar *
mono_icall_get_file_path_prefix (const gchar *path)
{
	return "file://";
}
#endif /* HOST_WIN32 */

#if MONO_LLVM_LOADED

static
MonoJitICallInfos mono_jit_icall_info;

MonoJitICallInfos*
mono_get_jit_icall_info (void)
{
	return &mono_jit_icall_info;
}

#else

MonoJitICallInfos mono_jit_icall_info;

#endif

MonoObjectHandle
ves_icall_System_Array_GetValueImpl (MonoArrayHandle array, guint32 pos, MonoError *error)
{
	MonoClass * const array_class = mono_handle_class (array);
	MonoClass * const element_class = m_class_get_element_class (array_class);

#ifdef ENABLE_NETCORE
	if (m_class_is_native_pointer (element_class)) {
		mono_error_set_not_supported (error, NULL);
		return NULL_HANDLE;
	}
#endif

	if (m_class_is_valuetype (element_class)) {
		gsize element_size = mono_array_element_size (array_class);
		gpointer element_address = mono_array_addr_with_size_fast (MONO_HANDLE_RAW (array), element_size, (gsize)pos);
		return mono_value_box_handle (MONO_HANDLE_DOMAIN (array), element_class, element_address, error);
	}
	MonoObjectHandle result = mono_new_null ();
	mono_handle_array_getref (result, array, pos);
	return result;
}

MonoObjectHandle
ves_icall_System_Array_GetValue (MonoArrayHandle arr, MonoArrayHandle indices, MonoError *error)
{
	MONO_CHECK_ARG_NULL_HANDLE (indices, NULL_HANDLE);

	MonoClass * const indices_class = mono_handle_class (indices);
	MonoClass * const array_class = mono_handle_class (arr);

	g_assert (m_class_get_rank (indices_class) == 1);

	if (MONO_HANDLE_GETVAL (indices, bounds) || MONO_HANDLE_GETVAL (indices, max_length) != m_class_get_rank (array_class)) {
		mono_error_set_argument (error, NULL, NULL);
		return NULL_HANDLE;
	}

	gint32 index = 0;

	if (!MONO_HANDLE_GETVAL (arr, bounds)) {
		MONO_HANDLE_ARRAY_GETVAL (index, indices, gint32, 0);
		if (index < 0 || index >= MONO_HANDLE_GETVAL (arr, max_length)) {
			mono_error_set_index_out_of_range (error);
			return NULL_HANDLE;
		}

		return ves_icall_System_Array_GetValueImpl (arr, index, error);
	}
	
	for (gint32 i = 0; i < m_class_get_rank (array_class); i++) {
		MONO_HANDLE_ARRAY_GETVAL (index, indices, gint32, i);
		if ((index < MONO_HANDLE_GETVAL (arr, bounds [i].lower_bound)) ||
		    (index >= (mono_array_lower_bound_t)MONO_HANDLE_GETVAL (arr, bounds [i].length) + MONO_HANDLE_GETVAL (arr, bounds [i].lower_bound))) {
			mono_error_set_index_out_of_range (error);
			return NULL_HANDLE;
		}
	}

	MONO_HANDLE_ARRAY_GETVAL (index, indices, gint32, 0);
	gint32 pos = index - MONO_HANDLE_GETVAL (arr, bounds [0].lower_bound);
	for (gint32 i = 1; i < m_class_get_rank (array_class); i++) {
		MONO_HANDLE_ARRAY_GETVAL (index, indices, gint32, i);
		pos = pos * MONO_HANDLE_GETVAL (arr, bounds [i].length) + index -
			MONO_HANDLE_GETVAL (arr, bounds [i].lower_bound);
	}

	return ves_icall_System_Array_GetValueImpl (arr, pos, error);
}

void
ves_icall_System_Array_SetValueImpl (MonoArrayHandle arr, MonoObjectHandle value, guint32 pos, MonoError *error)
{
	array_set_value_impl (arr, value, pos, FALSE, error);
}

static inline void
set_invalid_cast (MonoError *error, MonoClass *src_class, MonoClass *dst_class)
{
	mono_get_runtime_callbacks ()->set_cast_details (src_class, dst_class);
	mono_error_set_invalid_cast (error);
}

static void
array_set_value_impl (MonoArrayHandle arr_handle, MonoObjectHandle value_handle, guint32 pos, gboolean strict, MonoError *error)
{
	MonoClass *ac, *vc, *ec;
	gint32 esize, vsize;
	gpointer *ea = NULL, *va = NULL;

	guint64 u64 = 0;
	gint64 i64 = 0;
	gdouble r64 = 0;
	gboolean castOk = FALSE;
	gboolean et_isenum = FALSE;
	gboolean vt_isenum = FALSE;

	error_init (error);

	if (!MONO_HANDLE_IS_NULL (value_handle))
		vc = mono_handle_class (value_handle);
	else
		vc = NULL;

	ac = mono_handle_class (arr_handle);
	ec = m_class_get_element_class (ac);
	esize = mono_array_element_size (ac);

	if (mono_class_is_nullable (ec)) {
#ifdef ENABLE_NETCORE
		if (vc && m_class_is_primitive (vc) && vc != m_class_get_nullable_elem_class (ec)) {
            // T -> Nullable<T>  T must be exact
			set_invalid_cast (error, vc, ec);
			goto leave;
		}
#endif
		MONO_ENTER_NO_SAFEPOINTS;
		ea = (gpointer*) mono_array_addr_with_size_internal (MONO_HANDLE_RAW (arr_handle), esize, pos);
		if (!MONO_HANDLE_IS_NULL (value_handle))
			va = (gpointer*) mono_object_unbox_internal (MONO_HANDLE_RAW (value_handle));
		mono_nullable_init_unboxed ((guint8*)ea, va, ec);
		MONO_EXIT_NO_SAFEPOINTS;
		goto leave;
	}

	if (MONO_HANDLE_IS_NULL (value_handle)) {
		MONO_ENTER_NO_SAFEPOINTS;
		ea = (gpointer*) mono_array_addr_with_size_internal (MONO_HANDLE_RAW (arr_handle), esize, pos);
		mono_gc_bzero_atomic (ea, esize);
		MONO_EXIT_NO_SAFEPOINTS;
		goto leave;
	}

#ifdef ENABLE_NETCORE
#define WIDENING_MSG NULL
#define WIDENING_ARG NULL
#else
#define WIDENING_MSG "not a widening conversion"
#define WIDENING_ARG "value"
#endif

#define NO_WIDENING_CONVERSION G_STMT_START{				\
		mono_error_set_argument (error, WIDENING_ARG, WIDENING_MSG); \
		break;							\
	}G_STMT_END

#define CHECK_WIDENING_CONVERSION(extra) G_STMT_START{			\
		if (esize < vsize + (extra)) {				\
			mono_error_set_argument (error, WIDENING_ARG, WIDENING_MSG); \
			break;						\
		}							\
	}G_STMT_END

#define INVALID_CAST G_STMT_START{					\
		mono_get_runtime_callbacks ()->set_cast_details (vc, ec); \
		mono_error_set_invalid_cast (error);			\
		break;							\
	}G_STMT_END

	MonoTypeEnum et;
	et = m_class_get_byval_arg (ec)->type;
	MonoTypeEnum vt;
	vt = m_class_get_byval_arg (vc)->type;

	/* Check element (destination) type. */
	switch (et) {
	case MONO_TYPE_STRING:
		switch (vt) {
		case MONO_TYPE_STRING:
			break;
		default:
			INVALID_CAST;
		}
		break;
	case MONO_TYPE_BOOLEAN:
		switch (vt) {
		case MONO_TYPE_BOOLEAN:
			break;
		case MONO_TYPE_CHAR:
		case MONO_TYPE_U1:
		case MONO_TYPE_U2:
		case MONO_TYPE_U4:
		case MONO_TYPE_U8:
		case MONO_TYPE_I1:
		case MONO_TYPE_I2:
		case MONO_TYPE_I4:
		case MONO_TYPE_I8:
		case MONO_TYPE_R4:
		case MONO_TYPE_R8:
			NO_WIDENING_CONVERSION;
			break;
		default:
			INVALID_CAST;
		}
		break;
	default:
		break;
	}
	if (!is_ok (error))
		goto leave;

	castOk = mono_object_handle_isinst_mbyref_raw (value_handle, ec, error);
	if (!is_ok (error))
		goto leave;

	if (!m_class_is_valuetype (ec)) {
		if (!castOk)
			INVALID_CAST;
		if (is_ok (error))
			MONO_HANDLE_ARRAY_SETREF (arr_handle, pos, value_handle);
		goto leave;
	}

	if (castOk) {
		MONO_ENTER_NO_SAFEPOINTS;
		ea = (gpointer*) mono_array_addr_with_size_internal (MONO_HANDLE_RAW (arr_handle), esize, pos);
		va = (gpointer*) mono_object_unbox_internal (MONO_HANDLE_RAW (value_handle));
		if (m_class_has_references (ec))
			mono_value_copy_internal (ea, va, ec);
		else
			mono_gc_memmove_atomic (ea, va, esize);
		MONO_EXIT_NO_SAFEPOINTS;

		goto leave;
	}

	if (!m_class_is_valuetype (vc))
		INVALID_CAST;

	if (!is_ok (error))
		goto leave;

	vsize = mono_class_value_size (vc, NULL);

	et_isenum = et == MONO_TYPE_VALUETYPE && m_class_is_enumtype (m_class_get_byval_arg (ec)->data.klass);
	vt_isenum = vt == MONO_TYPE_VALUETYPE && m_class_is_enumtype (m_class_get_byval_arg (vc)->data.klass);

#if ENABLE_NETCORE
	if (strict && et_isenum && !vt_isenum) {
		INVALID_CAST;
		goto leave;
	}
#endif

	if (et_isenum)
		et = mono_class_enum_basetype_internal (m_class_get_byval_arg (ec)->data.klass)->type;

	if (vt_isenum)
		vt = mono_class_enum_basetype_internal (m_class_get_byval_arg (vc)->data.klass)->type;

#define ASSIGN_UNSIGNED(etype) G_STMT_START{\
	switch (vt) { \
	case MONO_TYPE_U1: \
	case MONO_TYPE_U2: \
	case MONO_TYPE_U4: \
	case MONO_TYPE_U8: \
	case MONO_TYPE_CHAR: \
		CHECK_WIDENING_CONVERSION(0); \
		*(etype *) ea = (etype) u64; \
		break; \
	/* You can't assign a signed value to an unsigned array. */ \
	case MONO_TYPE_I1: \
	case MONO_TYPE_I2: \
	case MONO_TYPE_I4: \
	case MONO_TYPE_I8: \
	/* You can't assign a floating point number to an integer array. */ \
	case MONO_TYPE_R4: \
	case MONO_TYPE_R8: \
		NO_WIDENING_CONVERSION; \
		break; \
	default: \
		INVALID_CAST; \
		break; \
	} \
}G_STMT_END

#define ASSIGN_SIGNED(etype) G_STMT_START{\
	switch (vt) { \
	case MONO_TYPE_I1: \
	case MONO_TYPE_I2: \
	case MONO_TYPE_I4: \
	case MONO_TYPE_I8: \
		CHECK_WIDENING_CONVERSION(0); \
		*(etype *) ea = (etype) i64; \
		break; \
	/* You can assign an unsigned value to a signed array if the array's */ \
	/* element size is larger than the value size. */ \
	case MONO_TYPE_U1: \
	case MONO_TYPE_U2: \
	case MONO_TYPE_U4: \
	case MONO_TYPE_U8: \
	case MONO_TYPE_CHAR: \
		CHECK_WIDENING_CONVERSION(1); \
		*(etype *) ea = (etype) u64; \
		break; \
	/* You can't assign a floating point number to an integer array. */ \
	case MONO_TYPE_R4: \
	case MONO_TYPE_R8: \
		NO_WIDENING_CONVERSION; \
		break; \
	default: \
		INVALID_CAST; \
		break; \
	} \
}G_STMT_END

#define ASSIGN_REAL(etype) G_STMT_START{\
	switch (vt) { \
	case MONO_TYPE_R4: \
	case MONO_TYPE_R8: \
		CHECK_WIDENING_CONVERSION(0); \
		*(etype *) ea = (etype) r64; \
		break; \
	/* All integer values fit into a floating point array, so we don't */ \
	/* need to CHECK_WIDENING_CONVERSION here. */ \
	case MONO_TYPE_I1: \
	case MONO_TYPE_I2: \
	case MONO_TYPE_I4: \
	case MONO_TYPE_I8: \
		*(etype *) ea = (etype) i64; \
		break; \
	case MONO_TYPE_U1: \
	case MONO_TYPE_U2: \
	case MONO_TYPE_U4: \
	case MONO_TYPE_U8: \
	case MONO_TYPE_CHAR: \
		*(etype *) ea = (etype) u64; \
		break; \
	default: \
		INVALID_CAST; \
		break; \
	} \
}G_STMT_END

	MONO_ENTER_NO_SAFEPOINTS;
	g_assert (!MONO_HANDLE_IS_NULL (value_handle));
	g_assert (m_class_is_valuetype (vc));
	va = (gpointer*) mono_object_unbox_internal (MONO_HANDLE_RAW (value_handle));
	ea = (gpointer*) mono_array_addr_with_size_internal (MONO_HANDLE_RAW (arr_handle), esize, pos);

	switch (vt) {
	case MONO_TYPE_U1:
		u64 = *(guint8 *) va;
		break;
	case MONO_TYPE_U2:
		u64 = *(guint16 *) va;
		break;
	case MONO_TYPE_U4:
		u64 = *(guint32 *) va;
		break;
	case MONO_TYPE_U8:
		u64 = *(guint64 *) va;
		break;
	case MONO_TYPE_I1:
		i64 = *(gint8 *) va;
		break;
	case MONO_TYPE_I2:
		i64 = *(gint16 *) va;
		break;
	case MONO_TYPE_I4:
		i64 = *(gint32 *) va;
		break;
	case MONO_TYPE_I8:
		i64 = *(gint64 *) va;
		break;
	case MONO_TYPE_R4:
		r64 = *(gfloat *) va;
		break;
	case MONO_TYPE_R8:
		r64 = *(gdouble *) va;
		break;
	case MONO_TYPE_CHAR:
		u64 = *(guint16 *) va;
		break;
	case MONO_TYPE_BOOLEAN:
		/* Boolean is only compatible with itself. */
		switch (et) {
		case MONO_TYPE_CHAR:
		case MONO_TYPE_U1:
		case MONO_TYPE_U2:
		case MONO_TYPE_U4:
		case MONO_TYPE_U8:
		case MONO_TYPE_I1:
		case MONO_TYPE_I2:
		case MONO_TYPE_I4:
		case MONO_TYPE_I8:
		case MONO_TYPE_R4:
		case MONO_TYPE_R8:
			NO_WIDENING_CONVERSION;
			break;
		default:
			INVALID_CAST;
		}
		break;
	}
	/* If we can't do a direct copy, let's try a widening conversion. */

	if (is_ok (error)) {
		switch (et) {
		case MONO_TYPE_CHAR:
			ASSIGN_UNSIGNED (guint16);
			break;
		case MONO_TYPE_U1:
			ASSIGN_UNSIGNED (guint8);
			break;
		case MONO_TYPE_U2:
			ASSIGN_UNSIGNED (guint16);
			break;
		case MONO_TYPE_U4:
			ASSIGN_UNSIGNED (guint32);
			break;
		case MONO_TYPE_U8:
			ASSIGN_UNSIGNED (guint64);
			break;
		case MONO_TYPE_I1:
			ASSIGN_SIGNED (gint8);
			break;
		case MONO_TYPE_I2:
			ASSIGN_SIGNED (gint16);
			break;
		case MONO_TYPE_I4:
			ASSIGN_SIGNED (gint32);
			break;
		case MONO_TYPE_I8:
			ASSIGN_SIGNED (gint64);
			break;
		case MONO_TYPE_R4:
			ASSIGN_REAL (gfloat);
			break;
		case MONO_TYPE_R8:
			ASSIGN_REAL (gdouble);
			break;
		default:
			INVALID_CAST;
		}
	}

	MONO_EXIT_NO_SAFEPOINTS;

#undef INVALID_CAST
#undef NO_WIDENING_CONVERSION
#undef CHECK_WIDENING_CONVERSION
#undef ASSIGN_UNSIGNED
#undef ASSIGN_SIGNED
#undef ASSIGN_REAL

leave:
	return;
}

void
ves_icall_System_Array_SetValue (MonoArrayHandle arr, MonoObjectHandle value,
				 MonoArrayHandle idxs, MonoError *error)
{
	icallarray_print ("%s\n", __func__);

	MonoArrayBounds dim;
	MonoClass *ac, *ic;
	gint32 idx;
	gint32 i, pos;

	error_init (error);

	if (MONO_HANDLE_IS_NULL (idxs)) {
#ifdef ENABLE_NETCORE
		mono_error_set_argument_null (error, "indices", "");
#else
		mono_error_set_argument_null (error, "idxs", "");
#endif
		return;
	}

	ic = mono_handle_class (idxs);
	ac = mono_handle_class (arr);

	g_assert (m_class_get_rank (ic) == 1);
	if (mono_handle_array_has_bounds (idxs) || MONO_HANDLE_GETVAL (idxs, max_length) != m_class_get_rank (ac)) {
#ifdef ENABLE_NETCORE
		mono_error_set_argument (error, NULL, "");
#else
		mono_error_set_argument (error, "idxs", "");
#endif
		return;
	}

	if (!mono_handle_array_has_bounds (arr)) {
		MONO_HANDLE_ARRAY_GETVAL (idx, idxs, gint32, 0);
		if (idx < 0 || idx >= MONO_HANDLE_GETVAL (arr, max_length)) {
			mono_error_set_exception_instance (error, mono_get_exception_index_out_of_range ());
			return;
		}

		array_set_value_impl (arr, value, idx, TRUE, error);
		return;
	}
	
	gint32 ac_rank = m_class_get_rank (ac);
	for (i = 0; i < ac_rank; i++) {
		mono_handle_array_get_bounds_dim (arr, i, &dim);
		MONO_HANDLE_ARRAY_GETVAL (idx, idxs, gint32, i);
		if ((idx < dim.lower_bound) ||
		    (idx >= (mono_array_lower_bound_t)dim.length + dim.lower_bound)) {
			mono_error_set_exception_instance (error, mono_get_exception_index_out_of_range ());
			return;
		}
	}

	MONO_HANDLE_ARRAY_GETVAL  (idx, idxs, gint32, 0);
	mono_handle_array_get_bounds_dim (arr, 0, &dim);
	pos = idx - dim.lower_bound;
	for (i = 1; i < ac_rank; i++) {
		mono_handle_array_get_bounds_dim (arr, i, &dim);
		MONO_HANDLE_ARRAY_GETVAL (idx, idxs, gint32, i);
		pos = pos * dim.length + idx - dim.lower_bound;
	}

	array_set_value_impl (arr, value, pos, TRUE, error);
}

MonoArrayHandle
ves_icall_System_Array_CreateInstanceImpl (MonoReflectionTypeHandle type, MonoArrayHandle lengths, MonoArrayHandle bounds, MonoError *error)
{
	// FIXME? fixed could be used for lengths, bounds.

	icallarray_print ("%s type:%p length:%p bounds:%p\n", __func__, type, lengths, bounds);

	MONO_CHECK_ARG_NULL_HANDLE (type, NULL_HANDLE_ARRAY);
	MONO_CHECK_ARG_NULL_HANDLE (lengths, NULL_HANDLE_ARRAY);

	MONO_CHECK_ARG (lengths, mono_array_handle_length (lengths) > 0, NULL_HANDLE_ARRAY);
	if (!MONO_HANDLE_IS_NULL (bounds))
		MONO_CHECK_ARG (bounds, mono_array_handle_length (lengths) == mono_array_handle_length (bounds), NULL_HANDLE_ARRAY);

	for (uintptr_t i = 0; i < mono_array_handle_length (lengths); ++i) {
		gint32 length = 0;
		MONO_HANDLE_ARRAY_GETVAL (length, lengths, gint32, i);
		if (length < 0) {
			mono_error_set_argument_out_of_range (error, NULL, "MonoArgumentException:NULL");
			return NULL_HANDLE_ARRAY;
		}
	}

	MonoClass *klass = mono_class_from_mono_type_internal (MONO_HANDLE_GETVAL (type, type));
	if (!mono_class_init_checked (klass, error))
		return NULL_HANDLE_ARRAY;

	if (m_class_get_byval_arg (m_class_get_element_class (klass))->type == MONO_TYPE_VOID) {
		mono_error_set_not_supported (error, "Arrays of System.Void are not supported.");
		return NULL_HANDLE_ARRAY;
	}

	/* vectors are not the same as one dimensional arrays with non-zero bounds */
	gboolean bounded = FALSE;
	if (!MONO_HANDLE_IS_NULL (bounds) && mono_array_handle_length (bounds) == 1) {
		gint32 bound0 = 0;
		MONO_HANDLE_ARRAY_GETVAL (bound0, bounds, gint32, 0);
		bounded = bound0 != 0;
	}

	MonoClass * const aklass = mono_class_create_bounded_array (klass, mono_array_handle_length (lengths), bounded);
	uintptr_t const aklass_rank = m_class_get_rank (aklass);
	uintptr_t * const sizes = g_newa (uintptr_t, aklass_rank);
	intptr_t * const lower_bounds = g_newa (intptr_t, aklass_rank);

	// Copy lengths and lower_bounds from gint32 to [u]intptr_t.

	for (uintptr_t i = 0; i < aklass_rank; ++i) {
		MONO_HANDLE_ARRAY_GETVAL (sizes [i], lengths, gint32, i);
		if (!MONO_HANDLE_IS_NULL (bounds))
			MONO_HANDLE_ARRAY_GETVAL (lower_bounds [i], bounds, gint32, i);
		else
			lower_bounds [i] = 0;
	}

	return mono_array_new_full_handle (MONO_HANDLE_DOMAIN (type), aklass, sizes, lower_bounds, error);
}

gint32
ves_icall_System_Array_GetRank (MonoObjectHandle arr, MonoError *error)
{
	gint32 const result = m_class_get_rank (mono_handle_class (arr));

	icallarray_print ("%s arr:%p res:%d\n", __func__, MONO_HANDLE_RAW (arr), result);

	return result;
}

static mono_array_size_t
mono_array_get_length (MonoArrayHandle arr, gint32 dimension, MonoError *error)
{
	if (dimension < 0 || dimension >= m_class_get_rank (mono_handle_class (arr))) {
		mono_error_set_index_out_of_range (error);
		return 0;
	}

	return MONO_HANDLE_GETVAL (arr, bounds) ? MONO_HANDLE_GETVAL (arr, bounds [dimension].length)
						: MONO_HANDLE_GETVAL (arr, max_length);
}

gint32
ves_icall_System_Array_GetLength (MonoArrayHandle arr, gint32 dimension, MonoError *error)
{
	icallarray_print ("%s arr:%p dimension:%d\n", __func__, MONO_HANDLE_RAW (arr), (int)dimension);

	mono_array_size_t const length = mono_array_get_length (arr, dimension, error);
	if (length > G_MAXINT32) {
		mono_error_set_overflow (error);
		return 0;
	}
	return (gint32)length;
}

gint64
ves_icall_System_Array_GetLongLength (MonoArrayHandle arr, gint32 dimension, MonoError *error)
{
	icallarray_print ("%s arr:%p dimension:%d\n", __func__, MONO_HANDLE_RAW (arr), (int)dimension);

	return (gint64)mono_array_get_length (arr, dimension, error);
}

gint32
ves_icall_System_Array_GetLowerBound (MonoArrayHandle arr, gint32 dimension, MonoError *error)
{
	icallarray_print ("%s arr:%p dimension:%d\n", __func__, MONO_HANDLE_RAW (arr), (int)dimension);

	if (dimension < 0 || dimension >= m_class_get_rank (mono_handle_class (arr))) {
		mono_error_set_index_out_of_range (error);
		return 0;
	}

	return MONO_HANDLE_GETVAL (arr, bounds) ? MONO_HANDLE_GETVAL (arr, bounds [dimension].lower_bound)
						: 0;
}

void
ves_icall_System_Array_ClearInternal (MonoArrayHandle arr, int idx, int length, MonoError *error)
{
	icallarray_print ("%s arr:%p idx:%d len:%d\n", __func__, MONO_HANDLE_RAW (arr), (int)idx, (int)length);

	int sz = mono_array_element_size (mono_handle_class (arr));
	mono_gc_bzero_atomic (mono_array_addr_with_size_fast (MONO_HANDLE_RAW (arr), sz, idx), length * sz);
}

MonoBoolean
ves_icall_System_Array_FastCopy (MonoArrayHandle source, int source_idx, MonoArrayHandle dest, int dest_idx, int length, MonoError *error)
{
	MonoVTable * const src_vtable = MONO_HANDLE_GETVAL (source, obj.vtable);
	MonoVTable * const dest_vtable = MONO_HANDLE_GETVAL (dest, obj.vtable);

	if (src_vtable->rank != dest_vtable->rank)
		return FALSE;

	MonoArrayBounds *source_bounds = MONO_HANDLE_GETVAL (source, bounds);
	MonoArrayBounds *dest_bounds = MONO_HANDLE_GETVAL (dest, bounds);

	for (int i = 0; i < src_vtable->rank; i++) {
		if ((source_bounds && source_bounds [i].lower_bound > 0) ||
			(dest_bounds && dest_bounds [i].lower_bound > 0))
			return FALSE;
	}

	/* there's no integer overflow since mono_array_length_internal returns an unsigned integer */
	if ((dest_idx + length > mono_array_handle_length (dest)) ||
		(source_idx + length > mono_array_handle_length (source)))
		return FALSE;

	MonoClass * const src_class = m_class_get_element_class (src_vtable->klass);
	MonoClass * const dest_class = m_class_get_element_class (dest_vtable->klass);

	/*
	 * Handle common cases.
	 */

	/* Case1: object[] -> valuetype[] (ArrayList::ToArray) 
	We fallback to managed here since we need to typecheck each boxed valuetype before storing them in the dest array.
	*/
	if (src_class == mono_defaults.object_class && m_class_is_valuetype (dest_class))
		return FALSE;

	/* Check if we're copying a char[] <==> (u)short[] */
	if (src_class != dest_class) {
		if (m_class_is_valuetype (dest_class) || m_class_is_enumtype (dest_class) ||
		 	m_class_is_valuetype (src_class) || m_class_is_valuetype (src_class))
			return FALSE;

		/* It's only safe to copy between arrays if we can ensure the source will always have a subtype of the destination. We bail otherwise. */
		if (!mono_class_is_subclass_of_internal (src_class, dest_class, FALSE))
			return FALSE;

		if (m_class_is_native_pointer (src_class) || m_class_is_native_pointer (dest_class))
			return FALSE;
	}

	if (m_class_is_valuetype (dest_class)) {
		gsize const element_size = mono_array_element_size (MONO_HANDLE_GETVAL (source, obj.vtable->klass));

		MONO_ENTER_NO_SAFEPOINTS; // gchandle would also work here, is slow, breaks profiler tests.

		gconstpointer const source_addr =
			mono_array_addr_with_size_fast (MONO_HANDLE_RAW (source), element_size, source_idx);
		if (m_class_has_references (dest_class)) {
			mono_value_copy_array_handle (dest, dest_idx, source_addr, length);
		} else {
			gpointer const dest_addr =
				mono_array_addr_with_size_fast (MONO_HANDLE_RAW (dest), element_size, dest_idx);
			mono_gc_memmove_atomic (dest_addr, source_addr, element_size * length);
		}

		MONO_EXIT_NO_SAFEPOINTS;
	} else {
		mono_array_handle_memcpy_refs (dest, dest_idx, source, source_idx, length);
	}

	return TRUE;
}

void
ves_icall_System_Array_GetGenericValueImpl (MonoArray *arr, guint32 pos, gpointer value)
{
	// FIXME?
	// Generic ref/out parameters are not supported by HANDLES(), so NOHANDLES().

	icallarray_print ("%s arr:%p pos:%u value:%p\n", __func__, arr, pos, value);

	MONO_REQ_GC_UNSAFE_MODE;	// because of gpointer value

	MonoClass * const ac = mono_object_class (arr);
	gsize const esize = mono_array_element_size (ac);
	gconstpointer * const ea = (gconstpointer*)((char*)arr->vector + (pos * esize));

	mono_gc_memmove_atomic (value, ea, esize);
}

void
ves_icall_System_Array_SetGenericValueImpl (MonoArray *arr, guint32 pos, gpointer value)
{
	// FIXME?
	// Generic ref/out parameters are not supported by HANDLES(), so NOHANDLES().

	icallarray_print ("%s arr:%p pos:%u value:%p\n", __func__, arr, pos, value);

	MONO_REQ_GC_UNSAFE_MODE;	// because of gpointer value


	MonoClass * const ac = mono_object_class (arr);
	MonoClass * const ec = m_class_get_element_class (ac);

	gsize const esize = mono_array_element_size (ac);
	gpointer * const ea = (gpointer*)((char*)arr->vector + (pos * esize));

	if (MONO_TYPE_IS_REFERENCE (m_class_get_byval_arg (ec))) {
		g_assert (esize == sizeof (gpointer));
		mono_gc_wbarrier_generic_store_internal (ea, *(MonoObject **)value);
	} else {
		g_assert (m_class_is_inited (ec));
		g_assert (esize == mono_class_value_size (ec, NULL));
		if (m_class_has_references (ec))
			mono_gc_wbarrier_value_copy_internal (ea, value, 1, ec);
		else
			mono_gc_memmove_atomic (ea, value, esize);
	}
}

void
#if ENABLE_NETCORE
ves_icall_System_Runtime_RuntimeImports_Memmove (guint8 *destination, guint8 *source, size_t byte_count)
#else
ves_icall_System_Runtime_RuntimeImports_Memmove (guint8 *destination, guint8 *source, guint byte_count)
#endif
{
	mono_gc_memmove_atomic (destination, source, byte_count);
}

#if ENABLE_NETCORE
void
ves_icall_System_Runtime_RuntimeImports_RhBulkMoveWithWriteBarrier (guint8 *destination, guint8 *source, size_t byte_count)
{
	mono_gc_wbarrier_range_copy (destination, source, byte_count);
}
#else
void
ves_icall_System_Runtime_RuntimeImports_Memmove_wbarrier (guint8 *destination, guint8 *source, guint len, MonoType *type)
{
	if (MONO_TYPE_IS_REFERENCE (type))
		mono_gc_wbarrier_arrayref_copy_internal (destination, source, len);
	else
		mono_gc_wbarrier_value_copy_internal (destination, source, len, mono_class_from_mono_type_internal (type));
}
#endif

void
#if ENABLE_NETCORE
ves_icall_System_Runtime_RuntimeImports_ZeroMemory (guint8 *p, size_t byte_length)
#else
ves_icall_System_Runtime_RuntimeImports_ZeroMemory (guint8 *p, guint byte_length)
#endif
{
	memset (p, 0, byte_length);
}

void
ves_icall_System_Runtime_CompilerServices_RuntimeHelpers_InitializeArray (MonoArrayHandle array, MonoClassField *field_handle, MonoError *error)
{
	MonoClass *klass = mono_handle_class (array);
	guint32 size = mono_array_element_size (klass);
	MonoType *type = mono_type_get_underlying_type (m_class_get_byval_arg (m_class_get_element_class (klass)));
	int align;
	const char *field_data;

	if (MONO_TYPE_IS_REFERENCE (type) || type->type == MONO_TYPE_VALUETYPE) {
		mono_error_set_argument (error, "array", "Cannot initialize array of non-primitive type");
		return;
	}

	MonoType *field_type = mono_field_get_type_checked (field_handle, error);
	if (!field_type)
		return;

	if (!(field_type->attrs & FIELD_ATTRIBUTE_HAS_FIELD_RVA)) {
		mono_error_set_argument_format (error, "field_handle", "Field '%s' doesn't have an RVA", mono_field_get_name (field_handle));
		return;
	}

	size *= MONO_HANDLE_GETVAL(array, max_length);
	field_data = mono_field_get_data (field_handle);

	if (size > mono_type_size (field_handle->type, &align)) {
		mono_error_set_argument (error, "field_handle", "Field not large enough to fill array");
		return;
	}

#if G_BYTE_ORDER != G_LITTLE_ENDIAN
#define SWAP(n) {								\
	guint ## n *data = (guint ## n *) mono_array_addr_internal (MONO_HANDLE_RAW(array), char, 0); \
	guint ## n *src = (guint ## n *) field_data; 				\
	int i,									\
	    nEnt = (size / sizeof(guint ## n));					\
										\
	for (i = 0; i < nEnt; i++) {						\
		data[i] = read ## n (&src[i]);					\
	} 									\
}

	/* printf ("Initialize array with elements of %s type\n", klass->element_class->name); */

	switch (type->type) {
	case MONO_TYPE_CHAR:
	case MONO_TYPE_I2:
	case MONO_TYPE_U2:
		SWAP (16);
		break;
	case MONO_TYPE_I4:
	case MONO_TYPE_U4:
	case MONO_TYPE_R4:
		SWAP (32);
		break;
	case MONO_TYPE_I8:
	case MONO_TYPE_U8:
	case MONO_TYPE_R8:
		SWAP (64);
		break;
	default:
		memcpy (mono_array_addr_internal (MONO_HANDLE_RAW(array), char, 0), field_data, size);
		break;
	}
#else
	memcpy (mono_array_addr_internal (MONO_HANDLE_RAW(array), char, 0), field_data, size);
#endif
}

gint
ves_icall_System_Runtime_CompilerServices_RuntimeHelpers_GetOffsetToStringData (void)
{
	return offsetof (MonoString, chars);
}

MonoObjectHandle
ves_icall_System_Runtime_CompilerServices_RuntimeHelpers_GetObjectValue (MonoObjectHandle obj, MonoError *error)
{
	if (MONO_HANDLE_IS_NULL (obj) || !m_class_is_valuetype (mono_handle_class (obj)))
		return obj;

	return mono_object_clone_handle (obj, error);
}

void
ves_icall_System_Runtime_CompilerServices_RuntimeHelpers_RunClassConstructor (MonoType *handle, MonoError *error)
{
	MonoClass *klass;
	MonoVTable *vtable;

	MONO_CHECK_ARG_NULL (handle,);

	klass = mono_class_from_mono_type_internal (handle);
	MONO_CHECK_ARG (handle, klass,);

	if (mono_class_is_gtd (klass))
		return;

	vtable = mono_class_vtable_checked (mono_domain_get (), klass, error);
	return_if_nok (error);

	/* This will call the type constructor */
	mono_runtime_class_init_full (vtable, error);
}

void
ves_icall_System_Runtime_CompilerServices_RuntimeHelpers_RunModuleConstructor (MonoImage *image, MonoError *error)
{
	mono_image_check_for_module_cctor (image);
	if (!image->has_module_cctor)
		return;

	MonoClass *module_klass = mono_class_get_checked (image, MONO_TOKEN_TYPE_DEF | 1, error);
	return_if_nok (error);

	MonoVTable * vtable = mono_class_vtable_checked (mono_domain_get (), module_klass, error);
	return_if_nok (error);

	mono_runtime_class_init_full (vtable, error);
}

MonoBoolean
ves_icall_System_Runtime_CompilerServices_RuntimeHelpers_SufficientExecutionStack (void)
{
#if defined(TARGET_WIN32) || defined(HOST_WIN32)
	// It does not work on win32
#elif defined(TARGET_ANDROID) || defined(__linux__)
	// No need for now
#else
	guint8 *stack_addr;
	guint8 *current;
	size_t stack_size;
	int min_size;
	MonoInternalThread *thread;

	mono_thread_info_get_stack_bounds (&stack_addr, &stack_size);
	/* if we have no info we are optimistic and assume there is enough room */
	if (!stack_addr)
		return TRUE;

	thread = mono_thread_internal_current ();
	// .net seems to check that at least 50% of stack is available
	min_size = thread->stack_size / 2;

	// TODO: It's not always set
	if (!min_size)
		return TRUE;

	current = (guint8 *)&stack_addr;
	if (current > stack_addr) {
		if ((current - stack_addr) < min_size)
			return FALSE;
	} else {
		if (current - (stack_addr - stack_size) < min_size)
			return FALSE;
	}
#endif
	return TRUE;
}

#ifdef ENABLE_NETCORE
MonoObjectHandle
ves_icall_System_Runtime_CompilerServices_RuntimeHelpers_GetUninitializedObjectInternal (MonoType *handle, MonoError *error)
{
	MonoClass *klass;

	g_assert (handle);

	klass = mono_class_from_mono_type_internal (handle);
	if (m_class_is_string (klass)) {
		mono_error_set_argument (error, NULL, NULL);
		return NULL_HANDLE;
	}

	if (m_class_is_abstract (klass) || m_class_is_interface (klass) || m_class_is_gtd (klass)) {
		mono_error_set_member_access (error, NULL, NULL);
		return NULL_HANDLE;
	}

	if (m_class_is_byreflike (klass)) {
		mono_error_set_not_supported (error, NULL, NULL);
		return NULL_HANDLE;
	}

	if (m_class_is_nullable (klass))
		return mono_object_new_handle (mono_domain_get (), m_class_get_nullable_elem_class (klass), error);
	else
		return mono_object_new_handle (mono_domain_get (), klass, error);
}

void
ves_icall_System_Runtime_CompilerServices_RuntimeHelpers_PrepareMethod (MonoMethod *method, gpointer inst_types, int n_inst_types, MonoError *error)
{
	if (method->flags & METHOD_ATTRIBUTE_ABSTRACT) {
		mono_error_set_argument (error, NULL, NULL);
		return;
	}

	MonoGenericContainer *container = NULL;
	if (method->is_generic)
		container = mono_method_get_generic_container (method);
	else if (m_class_is_gtd (method->klass))
		container = mono_class_get_generic_container (method->klass);
	if (container) {
		int nparams = container->type_argc + (container->parent ? container->parent->type_argc : 0);
		if (nparams != n_inst_types) {
			mono_error_set_argument (error, NULL, NULL);
			return;
		}
	}

	// FIXME: Implement
}
#endif

MonoObjectHandle
ves_icall_System_Object_MemberwiseClone (MonoObjectHandle this_obj, MonoError *error)
{
	return mono_object_clone_handle (this_obj, error);
}

gint32
ves_icall_System_ValueType_InternalGetHashCode (MonoObject *this_obj, MonoArray **fields)
{
	ERROR_DECL (error);
	MonoClass *klass;
	MonoObject **values = NULL;
	MonoObject *o;
	int count = 0;
	gint32 result = (int)(gsize)mono_defaults.int32_class;
	MonoClassField* field;
	gpointer iter;

	klass = mono_object_class (this_obj);

	if (mono_class_num_fields (klass) == 0)
		return result;

	/*
	 * Compute the starting value of the hashcode for fields of primitive
	 * types, and return the remaining fields in an array to the managed side.
	 * This way, we can avoid costly reflection operations in managed code.
	 */
	iter = NULL;
	while ((field = mono_class_get_fields_internal (klass, &iter))) {
		if (field->type->attrs & FIELD_ATTRIBUTE_STATIC)
			continue;
		if (mono_field_is_deleted (field))
			continue;
		/* FIXME: Add more types */
		switch (field->type->type) {
		case MONO_TYPE_I4:
			result ^= *(gint32*)((guint8*)this_obj + field->offset);
			break;
		case MONO_TYPE_PTR:
			result ^= mono_aligned_addr_hash (*(gpointer*)((guint8*)this_obj + field->offset));
			break;
		case MONO_TYPE_STRING: {
			MonoString *s;
			s = *(MonoString**)((guint8*)this_obj + field->offset);
			if (s != NULL)
				result ^= mono_string_hash_internal (s);
			break;
		}
		default:
			if (!values)
				values = g_newa (MonoObject*, mono_class_num_fields (klass));
			o = mono_field_get_value_object_checked (mono_object_domain (this_obj), field, this_obj, error);
			if (!is_ok (error)) {
				mono_error_set_pending_exception (error);
				return 0;
			}
			values [count++] = o;
		}
	}

	if (values) {
		int i;
		MonoArray *fields_arr = mono_array_new_checked (mono_domain_get (), mono_defaults.object_class, count, error);
		if (mono_error_set_pending_exception (error))
			return 0;
		mono_gc_wbarrier_generic_store_internal (fields, (MonoObject*) fields_arr);
		for (i = 0; i < count; ++i)
			mono_array_setref_internal (*fields, i, values [i]);
	} else {
		*fields = NULL;
	}
	return result;
}

MonoBoolean
ves_icall_System_ValueType_Equals (MonoObject *this_obj, MonoObject *that, MonoArray **fields)
{
	ERROR_DECL (error);
	MonoClass *klass;
	MonoObject **values = NULL;
	MonoObject *o;
	MonoClassField* field;
	gpointer iter;
	int count = 0;

	*fields = NULL;

	MONO_CHECK_ARG_NULL (that, FALSE);

	if (this_obj->vtable != that->vtable)
		return FALSE;

	klass = mono_object_class (this_obj);

	if (m_class_is_enumtype (klass) && mono_class_enum_basetype_internal (klass) && mono_class_enum_basetype_internal (klass)->type == MONO_TYPE_I4)
		return *(gint32*)mono_object_get_data (this_obj) == *(gint32*)mono_object_get_data (that);

	/*
	 * Do the comparison for fields of primitive type and return a result if
	 * possible. Otherwise, return the remaining fields in an array to the 
	 * managed side. This way, we can avoid costly reflection operations in 
	 * managed code.
	 */
	iter = NULL;
	while ((field = mono_class_get_fields_internal (klass, &iter))) {
		if (field->type->attrs & FIELD_ATTRIBUTE_STATIC)
			continue;
		if (mono_field_is_deleted (field))
			continue;
		guint8 *this_field = (guint8 *) this_obj + field->offset;
		guint8 *that_field = (guint8 *) that + field->offset;

#define UNALIGNED_COMPARE(type) \
			do { \
				type left, right; \
				memcpy (&left, this_field, sizeof (type)); \
				memcpy (&right, that_field, sizeof (type)); \
				if (left != right) \
					return FALSE; \
			} while (0)

		/* FIXME: Add more types */
		switch (field->type->type) {
		case MONO_TYPE_U1:
		case MONO_TYPE_I1:
		case MONO_TYPE_BOOLEAN:
			if (*this_field != *that_field)
				return FALSE;
			break;
		case MONO_TYPE_U2:
		case MONO_TYPE_I2:
		case MONO_TYPE_CHAR:
#ifdef NO_UNALIGNED_ACCESS
			if (G_UNLIKELY ((intptr_t) this_field & 1 || (intptr_t) that_field & 1))
				UNALIGNED_COMPARE (gint16);
			else
#endif
			if (*(gint16 *) this_field != *(gint16 *) that_field)
				return FALSE;
			break;
		case MONO_TYPE_U4:
		case MONO_TYPE_I4:
#ifdef NO_UNALIGNED_ACCESS
			if (G_UNLIKELY ((intptr_t) this_field & 3 || (intptr_t) that_field & 3))
				UNALIGNED_COMPARE (gint32);
			else
#endif
			if (*(gint32 *) this_field != *(gint32 *) that_field)
				return FALSE;
			break;
		case MONO_TYPE_U8:
		case MONO_TYPE_I8:
#ifdef NO_UNALIGNED_ACCESS
			if (G_UNLIKELY ((intptr_t) this_field & 7 || (intptr_t) that_field & 7))
				UNALIGNED_COMPARE (gint64);
			else
#endif
			if (*(gint64 *) this_field != *(gint64 *) that_field)
				return FALSE;
			break;

		case MONO_TYPE_R4: {
			float d1, d2;
#ifdef NO_UNALIGNED_ACCESS
			memcpy (&d1, this_field, sizeof (float));
			memcpy (&d2, that_field, sizeof (float));
#else
			d1 = *(float *) this_field;
			d2 = *(float *) that_field;
#endif
			if (d1 != d2 && !(mono_isnan (d1) && mono_isnan (d2)))
				return FALSE;
			break;
		}
		case MONO_TYPE_R8: {
			double d1, d2;
#ifdef NO_UNALIGNED_ACCESS
			memcpy (&d1, this_field, sizeof (double));
			memcpy (&d2, that_field, sizeof (double));
#else
			d1 = *(double *) this_field;
			d2 = *(double *) that_field;
#endif
			if (d1 != d2 && !(mono_isnan (d1) && mono_isnan (d2)))
				return FALSE;
			break;
		}
		case MONO_TYPE_PTR:
#ifdef NO_UNALIGNED_ACCESS
			if (G_UNLIKELY ((intptr_t) this_field & 7 || (intptr_t) that_field & 7))
				UNALIGNED_COMPARE (gpointer);
			else
#endif
			if (*(gpointer *) this_field != *(gpointer *) that_field)
				return FALSE;
			break;
		case MONO_TYPE_STRING: {
			MonoString *s1, *s2;
			guint32 s1len, s2len;
			s1 = *(MonoString**)((guint8*)this_obj + field->offset);
			s2 = *(MonoString**)((guint8*)that + field->offset);
			if (s1 == s2)
				break;
			if ((s1 == NULL) || (s2 == NULL))
				return FALSE;
			s1len = mono_string_length_internal (s1);
			s2len = mono_string_length_internal (s2);
			if (s1len != s2len)
				return FALSE;

			if (memcmp (mono_string_chars_internal (s1), mono_string_chars_internal (s2), s1len * sizeof (gunichar2)) != 0)
				return FALSE;
			break;
		}
		default:
			if (!values)
				values = g_newa (MonoObject*, mono_class_num_fields (klass) * 2);
			o = mono_field_get_value_object_checked (mono_object_domain (this_obj), field, this_obj, error);
			if (!is_ok (error)) {
				mono_error_set_pending_exception (error);
				return FALSE;
			}
			values [count++] = o;
			o = mono_field_get_value_object_checked (mono_object_domain (this_obj), field, that, error);
			if (!is_ok (error)) {
				mono_error_set_pending_exception (error);
				return FALSE;
			}
			values [count++] = o;
		}

#undef UNALIGNED_COMPARE

		if (m_class_is_enumtype (klass))
			/* enums only have one non-static field */
			break;
	}

	if (values) {
		int i;
		MonoArray *fields_arr = mono_array_new_checked (mono_domain_get (), mono_defaults.object_class, count, error);
		if (mono_error_set_pending_exception (error))
			return FALSE;
		mono_gc_wbarrier_generic_store_internal (fields, (MonoObject*) fields_arr);
		for (i = 0; i < count; ++i)
			mono_array_setref_fast (*fields, i, values [i]);
		return FALSE;
	} else {
		return TRUE;
	}
}

MonoReflectionTypeHandle
ves_icall_System_Object_GetType (MonoObjectHandle obj, MonoError *error)
{
	MonoDomain *domain = MONO_HANDLE_DOMAIN (obj);
	MonoClass *klass = mono_handle_class (obj);
#ifndef DISABLE_REMOTING
	if (mono_class_is_transparent_proxy (klass)) {
		MonoTransparentProxyHandle proxy_obj = MONO_HANDLE_CAST (MonoTransparentProxy, obj);
		MonoRemoteClass *remote_class = MONO_HANDLE_GETVAL (proxy_obj, remote_class);
		/* If it's a transparent proxy for an interface, return the
		 * interface type, not the unhelpful proxy_class class (which
		 * is just MarshalByRefObject). */
		MonoType *proxy_type =
			mono_remote_class_is_interface_proxy (remote_class) ?
			m_class_get_byval_arg (remote_class->interfaces[0]) :
			m_class_get_byval_arg (remote_class->proxy_class);
		return mono_type_get_object_handle (domain, proxy_type, error);
	} else
#endif
		return mono_type_get_object_handle (domain, m_class_get_byval_arg (klass), error);
}

static gboolean
get_executing (MonoMethod *m, gint32 no, gint32 ilo, gboolean managed, gpointer data)
{
	MonoMethod **dest = (MonoMethod **)data;

	/* skip unmanaged frames */
	if (!managed)
		return FALSE;

	if (!(*dest)) {
		if (!strcmp (m_class_get_name_space (m->klass), "System.Reflection"))
			return FALSE;
		*dest = m;
		return TRUE;
	}
	return FALSE;
}

static gboolean
in_corlib_name_space (MonoClass *klass, const char *name_space)
{
	return m_class_get_image (klass) == mono_defaults.corlib &&
		!strcmp (m_class_get_name_space (klass), name_space);
}

static gboolean
get_caller_no_reflection (MonoMethod *m, gint32 no, gint32 ilo, gboolean managed, gpointer data)
{
	MonoMethod **dest = (MonoMethod **)data;

	/* skip unmanaged frames */
	if (!managed)
		return FALSE;

	if (m->wrapper_type != MONO_WRAPPER_NONE)
		return FALSE;

	if (m == *dest) {
		*dest = NULL;
		return FALSE;
	}

	if (in_corlib_name_space (m->klass, "System.Reflection"))
		return FALSE;

	if (!(*dest)) {
		*dest = m;
		return TRUE;
	}
	return FALSE;
}

static gboolean
get_caller_no_system_or_reflection (MonoMethod *m, gint32 no, gint32 ilo, gboolean managed, gpointer data)
{
	MonoMethod **dest = (MonoMethod **)data;

	/* skip unmanaged frames */
	if (!managed)
		return FALSE;

	if (m->wrapper_type != MONO_WRAPPER_NONE)
		return FALSE;

	if (m == *dest) {
		*dest = NULL;
		return FALSE;
	}

	if (in_corlib_name_space (m->klass, "System.Reflection") || in_corlib_name_space (m->klass, "System"))
		return FALSE;

	if (!(*dest)) {
		*dest = m;
		return TRUE;
	}
	return FALSE;
}

/**
 * mono_runtime_get_caller_no_system_or_reflection:
 *
 * Walk the stack of the current thread and find the first managed method that
 * is not in the mscorlib System or System.Reflection namespace.  This skips
 * unmanaged callers and wrapper methods.
 *
 * \returns a pointer to the \c MonoMethod or NULL if we walked past all the
 * callers.
 */
MonoMethod*
mono_runtime_get_caller_no_system_or_reflection (void)
{
	MonoMethod *dest = NULL;
	mono_stack_walk_no_il (get_caller_no_system_or_reflection, &dest);
	return dest;
}

/*
 * mono_runtime_get_caller_from_stack_mark:
 *
 *   Walk the stack and return the assembly of the method referenced
 * by the stack mark STACK_MARK.
 */
MonoAssembly*
mono_runtime_get_caller_from_stack_mark (MonoStackCrawlMark *stack_mark)
{
	// FIXME: Use the stack mark
	MonoMethod *dest = NULL;
	mono_stack_walk_no_il (get_caller_no_system_or_reflection, &dest);
	if (dest)
		return m_class_get_image (dest->klass)->assembly;
	else
		return NULL;
}

static MonoReflectionTypeHandle
type_from_parsed_name (MonoTypeNameParse *info, MonoStackCrawlMark *stack_mark, MonoBoolean ignoreCase, MonoAssembly **caller_assembly, MonoError *error)
{
	MonoMethod *m;
	MonoType *type = NULL;
	MonoAssembly *assembly = NULL;
	gboolean type_resolve = FALSE;
	MonoImage *rootimage = NULL;

	error_init (error);

	/*
	 * We must compute the calling assembly as type loading must happen under a metadata context.
	 * For example. The main assembly is a.exe and Type.GetType is called from dir/b.dll. Without
	 * the metadata context (basedir currently) set to dir/b.dll we won't be able to load a dir/c.dll.
	 */
	m = mono_method_get_last_managed ();
	if (m && m_class_get_image (m->klass) != mono_defaults.corlib) {
		/* Happens with inlining */
		assembly = m_class_get_image (m->klass)->assembly;
	} else {
		assembly = mono_runtime_get_caller_from_stack_mark (stack_mark);
	}
	if (assembly) {
		type_resolve = TRUE;
		rootimage = assembly->image;
	} else {
		g_warning (G_STRLOC);
	}
	*caller_assembly = assembly;

	if (info->assembly.name)
		assembly = mono_assembly_load (&info->assembly, assembly ? assembly->basedir : NULL, NULL);

	if (assembly) {
		/* When loading from the current assembly, AppDomain.TypeResolve will not be called yet */
		type = mono_reflection_get_type_checked (rootimage, assembly->image, info, ignoreCase, &type_resolve, error);
		goto_if_nok (error, fail);
	}

	// XXXX - aleksey -
	//  Say we're looking for System.Generic.Dict<int, Local>
	//  we FAIL the get type above, because S.G.Dict isn't in assembly->image.  So we drop down here.
	//  but then we FAIL AGAIN because now we pass null as the image and the rootimage and everything
	//  is messed up when we go to construct the Local as the type arg...
	//
	// By contrast, if we started with Mine<System.Generic.Dict<int, Local>> we'd go in with assembly->image
	// as the root and then even the detour into generics would still not screw us when we went to load Local.
	if (!info->assembly.name && !type) {
		/* try mscorlib */
		type = mono_reflection_get_type_checked (rootimage, NULL, info, ignoreCase, &type_resolve, error);
		goto_if_nok (error, fail);
	}
	if (assembly && !type && type_resolve) {
		type_resolve = FALSE; /* This will invoke TypeResolve if not done in the first 'if' */
		type = mono_reflection_get_type_checked (rootimage, assembly->image, info, ignoreCase, &type_resolve, error);
		goto_if_nok (error, fail);
	}

	if (!type) 
		goto fail;

	return mono_type_get_object_handle (mono_domain_get (), type, error);
fail:
	return MONO_HANDLE_NEW (MonoReflectionType, NULL);
}

MonoReflectionTypeHandle
ves_icall_System_RuntimeTypeHandle_internal_from_name (MonoStringHandle name,
					  MonoStackCrawlMark *stack_mark,
					  MonoReflectionAssemblyHandle callerAssembly,
					  MonoBoolean throwOnError,
					  MonoBoolean ignoreCase,
					  MonoBoolean reflectionOnly,
					  MonoError *error)
{
	MonoTypeNameParse info;
	gboolean free_info = FALSE;
	MonoAssembly *caller_assembly;
	MonoReflectionTypeHandle type = MONO_HANDLE_NEW (MonoReflectionType, NULL);

	/* The callerAssembly argument is unused for now */

	char *str = mono_string_handle_to_utf8 (name, error);
	goto_if_nok (error, leave);

	free_info = TRUE;
	if (!mono_reflection_parse_type_checked (str, &info, error))
		goto leave;

	/* mono_reflection_parse_type() mangles the string */

	MONO_HANDLE_ASSIGN (type, type_from_parsed_name (&info, (MonoStackCrawlMark*)stack_mark, ignoreCase, &caller_assembly, error));

	goto_if_nok (error, leave);

	if (MONO_HANDLE_IS_NULL (type)) {
		if (throwOnError) {
			char *tname = info.name_space ? g_strdup_printf ("%s.%s", info.name_space, info.name) : g_strdup (info.name);
			char *aname;
			if (info.assembly.name)
				aname = mono_stringify_assembly_name (&info.assembly);
			else if (caller_assembly)
				aname = mono_stringify_assembly_name (mono_assembly_get_name_internal (caller_assembly));
			else
				aname = g_strdup ("");
			mono_error_set_type_load_name (error, tname, aname, "");
		}
		goto leave;
	}
	
leave:
	if (free_info)
		mono_reflection_free_type_info (&info);
	g_free (str);
	if (!is_ok (error)) {
		if (!throwOnError) {
			mono_error_cleanup (error);
			error_init (error);
		}
		return MONO_HANDLE_CAST (MonoReflectionType, NULL_HANDLE);
	} else
		return type;
}


MonoReflectionTypeHandle
ves_icall_System_Type_internal_from_handle (MonoType *handle, MonoError *error)
{
	MonoDomain *domain = mono_domain_get (); 

	return mono_type_get_object_handle (domain, handle, error);
}

MonoType*
ves_icall_Mono_RuntimeClassHandle_GetTypeFromClass (MonoClass *klass, MonoError *error)
{
	return m_class_get_byval_arg (klass);
}

void
ves_icall_Mono_RuntimeGPtrArrayHandle_GPtrArrayFree (GPtrArray *ptr_array, MonoError *error)
{
	g_ptr_array_free (ptr_array, TRUE);
}

void
ves_icall_Mono_SafeStringMarshal_GFree (void *c_str, MonoError *error)
{
	g_free (c_str);
}

char*
ves_icall_Mono_SafeStringMarshal_StringToUtf8 (MonoStringHandle s, MonoError *error)
{
	return mono_string_handle_to_utf8 (s, error);
}

/* System.TypeCode */
typedef enum {
	TYPECODE_EMPTY,
	TYPECODE_OBJECT,
	TYPECODE_DBNULL,
	TYPECODE_BOOLEAN,
	TYPECODE_CHAR,
	TYPECODE_SBYTE,
	TYPECODE_BYTE,
	TYPECODE_INT16,
	TYPECODE_UINT16,
	TYPECODE_INT32,
	TYPECODE_UINT32,
	TYPECODE_INT64,
	TYPECODE_UINT64,
	TYPECODE_SINGLE,
	TYPECODE_DOUBLE,
	TYPECODE_DECIMAL,
	TYPECODE_DATETIME,
	TYPECODE_STRING = 18
} TypeCode;

guint32
ves_icall_type_GetTypeCodeInternal (MonoReflectionTypeHandle ref_type, MonoError *error)
{
	MonoType *type = MONO_HANDLE_GETVAL (ref_type, type);
	int t = type->type;

	if (type->byref)
		return TYPECODE_OBJECT;

handle_enum:
	switch (t) {
	case MONO_TYPE_VOID:
		return TYPECODE_OBJECT;
	case MONO_TYPE_BOOLEAN:
		return TYPECODE_BOOLEAN;
	case MONO_TYPE_U1:
		return TYPECODE_BYTE;
	case MONO_TYPE_I1:
		return TYPECODE_SBYTE;
	case MONO_TYPE_U2:
		return TYPECODE_UINT16;
	case MONO_TYPE_I2:
		return TYPECODE_INT16;
	case MONO_TYPE_CHAR:
		return TYPECODE_CHAR;
	case MONO_TYPE_PTR:
	case MONO_TYPE_U:
	case MONO_TYPE_I:
		return TYPECODE_OBJECT;
	case MONO_TYPE_U4:
		return TYPECODE_UINT32;
	case MONO_TYPE_I4:
		return TYPECODE_INT32;
	case MONO_TYPE_U8:
		return TYPECODE_UINT64;
	case MONO_TYPE_I8:
		return TYPECODE_INT64;
	case MONO_TYPE_R4:
		return TYPECODE_SINGLE;
	case MONO_TYPE_R8:
		return TYPECODE_DOUBLE;
	case MONO_TYPE_VALUETYPE: {
		MonoClass *klass = type->data.klass;
		
		if (m_class_is_enumtype (klass)) {
			t = mono_class_enum_basetype_internal (klass)->type;
			goto handle_enum;
		} else if (mono_is_corlib_image (m_class_get_image (klass))) {
			if (strcmp (m_class_get_name_space (klass), "System") == 0) {
				if (strcmp (m_class_get_name (klass), "Decimal") == 0)
					return TYPECODE_DECIMAL;
				else if (strcmp (m_class_get_name (klass), "DateTime") == 0)
					return TYPECODE_DATETIME;
			}
		}
		return TYPECODE_OBJECT;
	}
	case MONO_TYPE_STRING:
		return TYPECODE_STRING;
	case MONO_TYPE_SZARRAY:
	case MONO_TYPE_ARRAY:
	case MONO_TYPE_OBJECT:
	case MONO_TYPE_VAR:
	case MONO_TYPE_MVAR:
	case MONO_TYPE_TYPEDBYREF:
		return TYPECODE_OBJECT;
	case MONO_TYPE_CLASS:
		{
			MonoClass *klass = type->data.klass;
			if (m_class_get_image (klass) == mono_defaults.corlib && strcmp (m_class_get_name_space (klass), "System") == 0) {
				if (strcmp (m_class_get_name (klass), "DBNull") == 0)
					return TYPECODE_DBNULL;
			}
		}
		return TYPECODE_OBJECT;
	case MONO_TYPE_GENERICINST:
		return TYPECODE_OBJECT;
	default:
		g_error ("type 0x%02x not handled in GetTypeCode()", t);
	}
	return 0;
}

static MonoType*
mono_type_get_underlying_type_ignore_byref (MonoType *type)
{
	if (type->type == MONO_TYPE_VALUETYPE && m_class_is_enumtype (type->data.klass))
		return mono_class_enum_basetype_internal (type->data.klass);
	if (type->type == MONO_TYPE_GENERICINST && m_class_is_enumtype (type->data.generic_class->container_class))
		return mono_class_enum_basetype_internal (type->data.generic_class->container_class);
	return type;
}

guint32
ves_icall_RuntimeTypeHandle_type_is_assignable_from (MonoReflectionTypeHandle ref_type, MonoReflectionTypeHandle ref_c, MonoError *error)
{
	g_assert (!MONO_HANDLE_IS_NULL (ref_type));
	
	MonoType *type = MONO_HANDLE_GETVAL (ref_type, type);
	MonoClass *klass = mono_class_from_mono_type_internal (type);
	MonoType *ctype = MONO_HANDLE_GETVAL (ref_c, type);
	MonoClass *klassc = mono_class_from_mono_type_internal (ctype);

	if (type->byref ^ ctype->byref)
		return FALSE;

	if (type->byref) {
		MonoType *t = mono_type_get_underlying_type_ignore_byref (type);
		MonoType *ot = mono_type_get_underlying_type_ignore_byref (ctype);

		klass = mono_class_from_mono_type_internal (t);
		klassc = mono_class_from_mono_type_internal (ot);

		if (mono_type_is_primitive (t)) {
			return mono_type_is_primitive (ot) && m_class_get_instance_size (klass) == m_class_get_instance_size (klassc);
		} else if (t->type == MONO_TYPE_VAR || t->type == MONO_TYPE_MVAR) {
			return t->type == ot->type && t->data.generic_param->num == ot->data.generic_param->num;
		} else if (t->type == MONO_TYPE_PTR || t->type == MONO_TYPE_FNPTR) {
			return t->type == ot->type;
		} else {
			 if (ot->type == MONO_TYPE_VAR || ot->type == MONO_TYPE_MVAR)
				 return FALSE;

			 if (m_class_is_valuetype (klass))
				return klass == klassc;
			 return m_class_is_valuetype (klass) == m_class_is_valuetype (klassc);
		}
	}

	gboolean result;
	mono_class_is_assignable_from_checked (klass, klassc, &result, error);
	return (guint32)result;
}

MonoBoolean
ves_icall_RuntimeTypeHandle_is_subclass_of (MonoType *childType, MonoType *baseType)
{
	ERROR_DECL (error);
	mono_bool result = FALSE;
	MonoClass *childClass;
	MonoClass *baseClass;

	childClass = mono_class_from_mono_type_internal (childType);
	baseClass = mono_class_from_mono_type_internal (baseType);

	if (G_UNLIKELY (childType->byref)) {
		result = !baseType->byref && baseClass == mono_defaults.object_class;
		goto done;
	}

	if (G_UNLIKELY (baseType->byref)) {
		result = FALSE;
		goto done;
	}

	if (childType == baseType) {
		/* .NET IsSubclassOf is not reflexive */
		result = FALSE;
		goto done;
	}

	if (G_UNLIKELY (is_generic_parameter (childType))) {
		/* slow path: walk the type hierarchy looking at base types
		 * until we see baseType.  If the current type is not a gparam,
		 * break out of the loop and use is_subclass_of.
		 */
		MonoClass *c = mono_generic_param_get_base_type (childClass);

		result = FALSE;
		while (c != NULL) {
			if (c == baseClass) {
				result = TRUE;
				break;
			}
			if (!is_generic_parameter (m_class_get_byval_arg (c))) {
				result = mono_class_is_subclass_of_internal (c, baseClass, FALSE);
				break;
			} else
				c = mono_generic_param_get_base_type (c);
		}
	} else {
		result = mono_class_is_subclass_of_internal (childClass, baseClass, FALSE);
	}
done:
	mono_error_set_pending_exception (error);
	return result;
}

guint32
ves_icall_RuntimeTypeHandle_IsInstanceOfType (MonoReflectionTypeHandle ref_type, MonoObjectHandle obj, MonoError *error)
{
	MonoType *type = MONO_HANDLE_GETVAL (ref_type, type);
	MonoClass *klass = mono_class_from_mono_type_internal (type);
	mono_class_init_checked (klass, error);
	return_val_if_nok (error, FALSE);
	MonoObjectHandle inst = mono_object_handle_isinst (obj, klass, error);
	return_val_if_nok (error, FALSE);
	return !MONO_HANDLE_IS_NULL (inst);
}

guint32
ves_icall_RuntimeTypeHandle_GetAttributes (MonoReflectionTypeHandle ref_type, MonoError *error)
{
	MonoType *type = MONO_HANDLE_GETVAL (ref_type, type);

#ifdef ENABLE_NETCORE
	if (type->byref || type->type == MONO_TYPE_PTR || type->type == MONO_TYPE_FNPTR)
		return TYPE_ATTRIBUTE_NOT_PUBLIC;
#endif

	MonoClass *klass = mono_class_from_mono_type_internal (type);
	return mono_class_get_flags (klass);
}

MonoReflectionMarshalAsAttributeHandle
ves_icall_System_Reflection_FieldInfo_get_marshal_info (MonoReflectionFieldHandle field_h, MonoError *error)
{
	MonoDomain *domain = MONO_HANDLE_DOMAIN (field_h);
	MonoClassField *field = MONO_HANDLE_GETVAL (field_h, field);
	MonoClass *klass = field->parent;

	MonoGenericClass *gklass = mono_class_try_get_generic_class (klass);
	if (mono_class_is_gtd (klass) ||
	    (gklass && gklass->context.class_inst->is_open))
		return MONO_HANDLE_CAST (MonoReflectionMarshalAsAttribute, NULL_HANDLE);

	MonoType *ftype = mono_field_get_type_internal (field);
	if (ftype && !(ftype->attrs & FIELD_ATTRIBUTE_HAS_FIELD_MARSHAL))
		return MONO_HANDLE_CAST (MonoReflectionMarshalAsAttribute, NULL_HANDLE);

	MonoMarshalType *info = mono_marshal_load_type_info (klass);

	for (int i = 0; i < info->num_fields; ++i) {
		if (info->fields [i].field == field) {
			if (!info->fields [i].mspec)
				return MONO_HANDLE_CAST (MonoReflectionMarshalAsAttribute, NULL_HANDLE);
			else {
				return mono_reflection_marshal_as_attribute_from_marshal_spec (domain, klass, info->fields [i].mspec, error);
			}
		}
	}

	return MONO_HANDLE_CAST (MonoReflectionMarshalAsAttribute, NULL_HANDLE);
}

MonoReflectionFieldHandle
ves_icall_System_Reflection_FieldInfo_internal_from_handle_type (MonoClassField *handle, MonoType *type, MonoError *error)
{
	MonoClass *klass;

	g_assert (handle);

	if (!type) {
		klass = handle->parent;
	} else {
		klass = mono_class_from_mono_type_internal (type);

		gboolean found = klass == handle->parent || mono_class_has_parent (klass, handle->parent);

		if (!found)
			/* The managed code will throw the exception */
			return MONO_HANDLE_CAST (MonoReflectionField, NULL_HANDLE);
	}

	return mono_field_get_object_handle (mono_domain_get (), klass, handle, error);
}

MonoReflectionEventHandle
ves_icall_System_Reflection_EventInfo_internal_from_handle_type (MonoEvent *handle, MonoType *type, MonoError *error)
{
	MonoClass *klass;

	g_assert (handle);

	if (!type) {
		klass = handle->parent;
	} else {
		klass = mono_class_from_mono_type_internal (type);

		gboolean found = klass == handle->parent || mono_class_has_parent (klass, handle->parent);
		if (!found)
			/* Managed code will throw an exception */
			return MONO_HANDLE_CAST (MonoReflectionEvent, NULL_HANDLE);
	}

	return mono_event_get_object_handle (mono_domain_get (), klass, handle, error);
}

MonoReflectionPropertyHandle
ves_icall_System_Reflection_RuntimePropertyInfo_internal_from_handle_type (MonoProperty *handle, MonoType *type, MonoError *error)
{
	MonoClass *klass;

	g_assert (handle);

	if (!type) {
		klass = handle->parent;
	} else {
		klass = mono_class_from_mono_type_internal (type);

		gboolean found = klass == handle->parent || mono_class_has_parent (klass, handle->parent);
		if (!found)
			/* Managed code will throw an exception */
			return MONO_HANDLE_CAST (MonoReflectionProperty, NULL_HANDLE);
	}

	return mono_property_get_object_handle (mono_domain_get (), klass, handle, error);
}

MonoArrayHandle
ves_icall_System_Reflection_FieldInfo_GetTypeModifiers (MonoReflectionFieldHandle field_h, MonoBoolean optional, MonoError *error)
{
	MonoClassField *field = MONO_HANDLE_GETVAL (field_h, field);

	MonoType *type = mono_field_get_type_checked (field, error);
	return_val_if_nok (error, NULL_HANDLE_ARRAY);

	return type_array_from_modifiers (m_class_get_image (field->parent), type, optional, error);
}

int
ves_icall_get_method_attributes (MonoMethod *method)
{
	return method->flags;
}

void
ves_icall_get_method_info (MonoMethod *method, MonoMethodInfo *info, MonoError *error)
{
	MonoDomain *domain = mono_domain_get ();

	MonoMethodSignature* sig = mono_method_signature_checked (method, error);
	return_if_nok (error);

	MonoReflectionTypeHandle rt = mono_type_get_object_handle (domain, m_class_get_byval_arg (method->klass), error);
	return_if_nok (error);

	MONO_STRUCT_SETREF_INTERNAL (info, parent, MONO_HANDLE_RAW (rt));

	MONO_HANDLE_ASSIGN (rt, mono_type_get_object_handle (domain, sig->ret, error));
	return_if_nok (error);

	MONO_STRUCT_SETREF_INTERNAL (info, ret, MONO_HANDLE_RAW (rt));

	info->attrs = method->flags;
	info->implattrs = method->iflags;
	guint32 callconv;
	if (sig->call_convention == MONO_CALL_DEFAULT)
		callconv = sig->sentinelpos >= 0 ? 2 : 1;
	else {
		if (sig->call_convention == MONO_CALL_VARARG || sig->sentinelpos >= 0)
			callconv = 2;
		else
			callconv = 1;
	}
	callconv |= (sig->hasthis << 5) | (sig->explicit_this << 6);
	info->callconv = callconv;
}

MonoArrayHandle
ves_icall_System_Reflection_MonoMethodInfo_get_parameter_info (MonoMethod *method, MonoReflectionMethodHandle member, MonoError *error)
{
	MonoDomain *domain = mono_domain_get (); 

	MonoReflectionTypeHandle reftype = MONO_HANDLE_NEW (MonoReflectionType, NULL);
	MONO_HANDLE_GET (reftype, member, reftype);
	MonoClass *klass = NULL;
	if (!MONO_HANDLE_IS_NULL (reftype))
		klass = mono_class_from_mono_type_internal (MONO_HANDLE_GETVAL (reftype, type));
	return mono_param_get_objects_internal (domain, method, klass, error);
}

MonoReflectionMarshalAsAttributeHandle
ves_icall_System_MonoMethodInfo_get_retval_marshal (MonoMethod *method, MonoError *error)
{
	MonoDomain *domain = mono_domain_get (); 
	MonoReflectionMarshalAsAttributeHandle res = MONO_HANDLE_NEW (MonoReflectionMarshalAsAttribute, NULL);

	MonoMarshalSpec **mspecs = g_new (MonoMarshalSpec*, mono_method_signature_internal (method)->param_count + 1);
	mono_method_get_marshal_info (method, mspecs);

	if (mspecs [0]) {
		MONO_HANDLE_ASSIGN (res, mono_reflection_marshal_as_attribute_from_marshal_spec (domain, method->klass, mspecs [0], error));
		goto_if_nok (error, leave);
	}
		
leave:
	for (int i = mono_method_signature_internal (method)->param_count; i >= 0; i--)
		if (mspecs [i])
			mono_metadata_free_marshal_spec (mspecs [i]);
	g_free (mspecs);

	return res;
}

gint32
ves_icall_RuntimeFieldInfo_GetFieldOffset (MonoReflectionFieldHandle field, MonoError *error)
{
	MonoClassField *class_field = MONO_HANDLE_GETVAL (field, field);
	mono_class_setup_fields (class_field->parent);

	return class_field->offset - MONO_ABI_SIZEOF (MonoObject);
}

MonoReflectionTypeHandle
ves_icall_RuntimeFieldInfo_GetParentType (MonoReflectionFieldHandle field, MonoBoolean declaring, MonoError *error)
{
	MonoDomain *domain = MONO_HANDLE_DOMAIN (field);
	MonoClass *parent;

	if (declaring) {
		MonoClassField *f = MONO_HANDLE_GETVAL (field, field);
		parent = f->parent;
	} else {
		parent = MONO_HANDLE_GETVAL (field, klass);
	}

	return mono_type_get_object_handle (domain, m_class_get_byval_arg (parent), error);
}

MonoObject *
ves_icall_RuntimeFieldInfo_GetValueInternal (MonoReflectionField *field, MonoObject *obj)
{	
	ERROR_DECL (error);
	MonoClass *fklass = field->klass;
	MonoClassField *cf = field->field;
	MonoDomain *domain = mono_object_domain (field);

	if (mono_asmctx_get_kind (&m_class_get_image (fklass)->assembly->context) == MONO_ASMCTX_REFONLY) {
		mono_error_set_invalid_operation (error,
			"It is illegal to get the value on a field on a type loaded using the ReflectionOnly methods.");
		mono_error_set_pending_exception (error);
		return NULL;
	}

	if (mono_security_core_clr_enabled () &&
	    !mono_security_core_clr_ensure_reflection_access_field (cf, error)) {
		mono_error_set_pending_exception (error);
		return NULL;
	}

#ifndef DISABLE_REMOTING
	if (G_UNLIKELY (obj != NULL && mono_class_is_transparent_proxy (mono_object_class (obj)))) {
		/* We get here if someone used a
		 * System.Reflection.FieldInfo:GetValue on a
		 * ContextBoundObject's or cross-domain MarshalByRefObject's
		 * transparent proxy. */
		MonoObject *result = mono_load_remote_field_new_checked (obj, fklass, cf, error);
		mono_error_set_pending_exception (error);
		return result;
	}
#endif

	MonoObject * result = mono_field_get_value_object_checked (domain, cf, obj, error);
	mono_error_set_pending_exception (error);
	return result;
}

void
ves_icall_RuntimeFieldInfo_SetValueInternal (MonoReflectionFieldHandle field, MonoObjectHandle obj, MonoObjectHandle value, MonoError  *error)
{
	MonoClassField *cf = MONO_HANDLE_GETVAL (field, field);

	MonoClass *field_klass = MONO_HANDLE_GETVAL (field, klass);
	if (mono_asmctx_get_kind (&m_class_get_image (field_klass)->assembly->context) == MONO_ASMCTX_REFONLY) {
		mono_error_set_invalid_operation (error, "It is illegal to set the value on a field on a type loaded using the ReflectionOnly methods.");
		return;
	}

	if (mono_security_core_clr_enabled () &&
	    !mono_security_core_clr_ensure_reflection_access_field (cf, error)) {
		return;
	}

#ifndef DISABLE_REMOTING
	if (G_UNLIKELY (!MONO_HANDLE_IS_NULL (obj) && mono_class_is_transparent_proxy (mono_handle_class (obj)))) {
		/* We get here if someone used a
		 * System.Reflection.FieldInfo:SetValue on a
		 * ContextBoundObject's or cross-domain MarshalByRefObject's
		 * transparent proxy. */
		/* FIXME: use handles for mono_store_remote_field_new_checked */
		MonoObject *v = MONO_HANDLE_RAW (value);
		MonoObject *o = MONO_HANDLE_RAW (obj);
		mono_store_remote_field_new_checked (o, field_klass, cf, v, error);
		return;
	}
#endif

	MonoType *type = mono_field_get_type_checked (cf, error);
	return_if_nok (error);

	gboolean isref = FALSE;
	uint32_t value_gchandle = 0;
	gchar *v = NULL;
	if (!type->byref) {
		switch (type->type) {
		case MONO_TYPE_U1:
		case MONO_TYPE_I1:
		case MONO_TYPE_BOOLEAN:
		case MONO_TYPE_U2:
		case MONO_TYPE_I2:
		case MONO_TYPE_CHAR:
		case MONO_TYPE_U:
		case MONO_TYPE_I:
		case MONO_TYPE_U4:
		case MONO_TYPE_I4:
		case MONO_TYPE_R4:
		case MONO_TYPE_U8:
		case MONO_TYPE_I8:
		case MONO_TYPE_R8:
		case MONO_TYPE_VALUETYPE:
		case MONO_TYPE_PTR:
			isref = FALSE;
			if (!MONO_HANDLE_IS_NULL (value))
				v = (char*)mono_object_handle_pin_unbox (value, &value_gchandle);
			break;
		case MONO_TYPE_STRING:
		case MONO_TYPE_OBJECT:
		case MONO_TYPE_CLASS:
		case MONO_TYPE_ARRAY:
		case MONO_TYPE_SZARRAY:
			/* Do nothing */
			isref = TRUE;
			break;
		case MONO_TYPE_GENERICINST: {
			MonoGenericClass *gclass = type->data.generic_class;
			g_assert (!gclass->context.class_inst->is_open);

			if (mono_class_is_nullable (mono_class_from_mono_type_internal (type))) {
				MonoClass *nklass = mono_class_from_mono_type_internal (type);

				/* 
				 * Convert the boxed vtype into a Nullable structure.
				 * This is complicated by the fact that Nullables have
				 * a variable structure.
				 */
				MonoObjectHandle nullable = mono_object_new_handle (mono_domain_get (), nklass, error);
				return_if_nok (error);

				uint32_t nullable_gchandle = 0;
				guint8 *nval = (guint8*)mono_object_handle_pin_unbox (nullable, &nullable_gchandle);
				mono_nullable_init_from_handle (nval, value, nklass);

				isref = FALSE;
				value_gchandle = nullable_gchandle;
				v = (gchar*)nval;
			}
			else {
				isref = !m_class_is_valuetype (gclass->container_class);
				if (!isref && !MONO_HANDLE_IS_NULL (value)) {
					v = (char*)mono_object_handle_pin_unbox (value, &value_gchandle);
				};
			}
			break;
		}
		default:
			g_error ("type 0x%x not handled in "
				 "ves_icall_FieldInfo_SetValueInternal", type->type);
			return;
		}
	}

	/* either value is a reference type, or it's a value type and we pinned
	 * it and v points to the payload. */
	g_assert ((isref && v == NULL && value_gchandle == 0) ||
		  (!isref && v != NULL && value_gchandle != 0) ||
		  (!isref && v == NULL && value_gchandle == 0));

	if (type->attrs & FIELD_ATTRIBUTE_STATIC) {
		MonoVTable *vtable = mono_class_vtable_checked (MONO_HANDLE_DOMAIN (field), cf->parent, error);
		goto_if_nok (error, leave);

		if (!vtable->initialized) {
			if (!mono_runtime_class_init_full (vtable, error))
				goto leave;
		}
		if (isref)
			mono_field_static_set_value_internal (vtable, cf, MONO_HANDLE_RAW (value)); /* FIXME make mono_field_static_set_value work with handles for value */
		else
			mono_field_static_set_value_internal (vtable, cf, v);
	} else {

		if (isref)
			MONO_HANDLE_SET_FIELD_REF (obj, cf, value);
		else
			mono_field_set_value_internal (MONO_HANDLE_RAW (obj), cf, v); /* FIXME: make mono_field_set_value take a handle for obj */
	}
leave:
	if (value_gchandle)
		mono_gchandle_free_internal (value_gchandle);
}

static MonoObjectHandle
typed_reference_to_object (MonoTypedRef *tref, MonoError *error)
{
	HANDLE_FUNCTION_ENTER ();
	MonoObjectHandle result;
	if (MONO_TYPE_IS_REFERENCE (tref->type)) {
		MonoObject** objp = (MonoObject **)tref->value;
		result = MONO_HANDLE_NEW (MonoObject, *objp);
	} else if (mono_type_is_pointer (tref->type)) {
		/* Boxed as UIntPtr */
		result = mono_value_box_handle (mono_domain_get (), mono_get_uintptr_class (), tref->value, error);
	} else {
		result = mono_value_box_handle (mono_domain_get (), tref->klass, tref->value, error);
	}
	HANDLE_FUNCTION_RETURN_REF (MonoObject, result);
}

MonoObjectHandle
ves_icall_System_RuntimeFieldHandle_GetValueDirect (MonoReflectionFieldHandle field_h, MonoReflectionTypeHandle field_type_h, MonoTypedRef *obj, MonoReflectionTypeHandle context_type_h, MonoError *error)
{
	MonoClassField *field = MONO_HANDLE_GETVAL (field_h, field);
	MonoClass *klass = mono_class_from_mono_type_internal (field->type);

	if (!MONO_TYPE_ISSTRUCT (m_class_get_byval_arg (field->parent))) {
		mono_error_set_not_implemented (error, "");
		return MONO_HANDLE_NEW (MonoObject, NULL);
	} else if (MONO_TYPE_IS_REFERENCE (field->type)) {
		return MONO_HANDLE_NEW (MonoObject, *(MonoObject**)((guint8*)obj->value + field->offset - sizeof (MonoObject)));
	} else {
		return mono_value_box_handle (mono_domain_get (), klass, (guint8*)obj->value + field->offset - sizeof (MonoObject), error);
	}
}

void
ves_icall_System_RuntimeFieldHandle_SetValueDirect (MonoReflectionFieldHandle field_h, MonoReflectionTypeHandle field_type_h, MonoTypedRef *obj, MonoObjectHandle value_h, MonoReflectionTypeHandle context_type_h, MonoError *error)
{
	MonoClassField *f = MONO_HANDLE_GETVAL (field_h, field);

	g_assert (obj);

	if (!MONO_TYPE_ISSTRUCT (m_class_get_byval_arg (f->parent))) {
		MonoObjectHandle objHandle = typed_reference_to_object (obj, error);
		return_if_nok (error);
		ves_icall_RuntimeFieldInfo_SetValueInternal (field_h, objHandle, value_h, error);
	} else if (MONO_TYPE_IS_REFERENCE (f->type)) {
		mono_copy_value (f->type, (guint8*)obj->value + f->offset - sizeof (MonoObject), MONO_HANDLE_RAW (value_h), FALSE);
	} else {
		guint gchandle = 0;
		g_assert (MONO_HANDLE_RAW (value_h));
		mono_copy_value (f->type, (guint8*)obj->value + f->offset - sizeof (MonoObject), mono_object_handle_pin_unbox (value_h, &gchandle), FALSE);
		mono_gchandle_free_internal (gchandle);
	}
}

MonoObject *
ves_icall_RuntimeFieldInfo_GetRawConstantValue (MonoReflectionField *rfield)
{	
	MonoObject *o = NULL;
	MonoClassField *field = rfield->field;
	MonoClass *klass;
	MonoDomain *domain = mono_object_domain (rfield);
	gchar *v;
	MonoTypeEnum def_type;
	const char *def_value;
	MonoType *t;
	ERROR_DECL (error);

	mono_class_init_internal (field->parent);

	t = mono_field_get_type_checked (field, error);
	if (!is_ok (error)) {
		mono_error_set_pending_exception (error);
		return NULL;
	}

	if (!(t->attrs & FIELD_ATTRIBUTE_HAS_DEFAULT)) {
		mono_error_set_invalid_operation (error, NULL);
		mono_error_set_pending_exception (error);
		return NULL;
	}

	if (image_is_dynamic (m_class_get_image (field->parent))) {
		MonoClass *klass = field->parent;
		int fidx = field - m_class_get_fields (klass);
		MonoFieldDefaultValue *def_values = mono_class_get_field_def_values (klass);

		g_assert (def_values);
		def_type = def_values [fidx].def_type;
		def_value = def_values [fidx].data;

		if (def_type == MONO_TYPE_END) {
			mono_error_set_invalid_operation (error, NULL);
			mono_error_set_pending_exception (error);
			return NULL;
		}
	} else {
		def_value = mono_class_get_field_default_value (field, &def_type);
		/* FIXME, maybe we should try to raise TLE if field->parent is broken */
		if (!def_value) {
			mono_error_set_invalid_operation (error, NULL);
			mono_error_set_pending_exception (error);
			return NULL;
		}
	}

	/*FIXME unify this with reflection.c:mono_get_object_from_blob*/
	switch (def_type) {
	case MONO_TYPE_U1:
	case MONO_TYPE_I1:
	case MONO_TYPE_BOOLEAN:
	case MONO_TYPE_U2:
	case MONO_TYPE_I2:
	case MONO_TYPE_CHAR:
	case MONO_TYPE_U:
	case MONO_TYPE_I:
	case MONO_TYPE_U4:
	case MONO_TYPE_I4:
	case MONO_TYPE_R4:
	case MONO_TYPE_U8:
	case MONO_TYPE_I8:
	case MONO_TYPE_R8: {
		MonoType *t;

		/* boxed value type */
		t = g_new0 (MonoType, 1);
		t->type = def_type;
		klass = mono_class_from_mono_type_internal (t);
		g_free (t);
		o = mono_object_new_checked (domain, klass, error);
		if (!is_ok (error)) {
			mono_error_set_pending_exception (error);
			return NULL;
		}
		v = ((gchar *) o) + sizeof (MonoObject);
		mono_get_constant_value_from_blob (domain, def_type, def_value, v, error);
		if (mono_error_set_pending_exception (error))
			return NULL;
		break;
	}
	case MONO_TYPE_STRING:
	case MONO_TYPE_CLASS:
		mono_get_constant_value_from_blob (domain, def_type, def_value, &o, error);
		if (mono_error_set_pending_exception (error))
			return NULL;
		break;
	default:
		g_assert_not_reached ();
	}

	return o;
}

MonoReflectionTypeHandle
ves_icall_RuntimeFieldInfo_ResolveType (MonoReflectionFieldHandle ref_field, MonoError *error)
{
	MonoDomain *domain = MONO_HANDLE_DOMAIN (ref_field);
	MonoClassField *field = MONO_HANDLE_GETVAL (ref_field, field);
	MonoType *type = mono_field_get_type_checked (field, error);
	return_val_if_nok (error, MONO_HANDLE_CAST (MonoReflectionType, NULL_HANDLE));
	return mono_type_get_object_handle (domain, type, error);
}

void
ves_icall_RuntimePropertyInfo_get_property_info (MonoReflectionPropertyHandle property, MonoPropertyInfo *info, PInfo req_info, MonoError *error)
{
	MonoDomain *domain = MONO_HANDLE_DOMAIN (property); 
	const MonoProperty *pproperty = MONO_HANDLE_GETVAL (property, property);

	if ((req_info & PInfo_ReflectedType) != 0) {
		MonoClass *klass = MONO_HANDLE_GETVAL (property, klass);
		MonoReflectionTypeHandle rt = mono_type_get_object_handle (domain, m_class_get_byval_arg (klass), error);
		return_if_nok (error);

		MONO_STRUCT_SETREF_INTERNAL (info, parent, MONO_HANDLE_RAW (rt));
	}
	if ((req_info & PInfo_DeclaringType) != 0) {
		MonoReflectionTypeHandle rt = mono_type_get_object_handle (domain, m_class_get_byval_arg (pproperty->parent), error);
		return_if_nok (error);

		MONO_STRUCT_SETREF_INTERNAL (info, declaring_type, MONO_HANDLE_RAW (rt));
	}

	if ((req_info & PInfo_Name) != 0) {
		MonoStringHandle name = mono_string_new_handle (domain, pproperty->name, error);
		return_if_nok (error);

		MONO_STRUCT_SETREF_INTERNAL (info, name, MONO_HANDLE_RAW (name));
	}

	if ((req_info & PInfo_Attributes) != 0)
		info->attrs = pproperty->attrs;

	if ((req_info & PInfo_GetMethod) != 0) {
		MonoClass *property_klass = MONO_HANDLE_GETVAL (property, klass);
		MonoReflectionMethodHandle rm;
		if (pproperty->get &&
		    (((pproperty->get->flags & METHOD_ATTRIBUTE_MEMBER_ACCESS_MASK) != METHOD_ATTRIBUTE_PRIVATE) ||
		     pproperty->get->klass == property_klass)) {
			rm = mono_method_get_object_handle (domain, pproperty->get, property_klass, error);
			return_if_nok (error);
		} else {
			rm = MONO_HANDLE_NEW (MonoReflectionMethod, NULL);
		}

		MONO_STRUCT_SETREF_INTERNAL (info, get, MONO_HANDLE_RAW (rm));
	}
	if ((req_info & PInfo_SetMethod) != 0) {
		MonoClass *property_klass = MONO_HANDLE_GETVAL (property, klass);
		MonoReflectionMethodHandle rm;
		if (pproperty->set &&
		    (((pproperty->set->flags & METHOD_ATTRIBUTE_MEMBER_ACCESS_MASK) != METHOD_ATTRIBUTE_PRIVATE) ||
		     pproperty->set->klass == property_klass)) {
			rm = mono_method_get_object_handle (domain, pproperty->set, property_klass, error);
			return_if_nok (error);
		} else {
			rm = MONO_HANDLE_NEW (MonoReflectionMethod, NULL);
		}

		MONO_STRUCT_SETREF_INTERNAL (info, set, MONO_HANDLE_RAW (rm));
	}
	/* 
	 * There may be other methods defined for properties, though, it seems they are not exposed 
	 * in the reflection API 
	 */
}

static gboolean
add_event_other_methods_to_array (MonoDomain *domain, MonoMethod *m, MonoArrayHandle dest, int i, MonoError *error)
{
	HANDLE_FUNCTION_ENTER ();
	error_init (error);
	MonoReflectionMethodHandle rm = mono_method_get_object_handle (domain, m, NULL, error);
	goto_if_nok (error, leave);
	MONO_HANDLE_ARRAY_SETREF (dest, i, rm);
leave:
	HANDLE_FUNCTION_RETURN_VAL (is_ok (error));
}

void
ves_icall_RuntimeEventInfo_get_event_info (MonoReflectionMonoEventHandle ref_event, MonoEventInfo *info, MonoError *error)
{
	MonoDomain *domain = MONO_HANDLE_DOMAIN (ref_event); 

	MonoClass *klass = MONO_HANDLE_GETVAL (ref_event, klass);
	MonoEvent *event = MONO_HANDLE_GETVAL (ref_event, event);

	MonoReflectionTypeHandle rt = mono_type_get_object_handle (domain, m_class_get_byval_arg (klass), error);
	return_if_nok (error);
	MONO_STRUCT_SETREF_INTERNAL (info, reflected_type, MONO_HANDLE_RAW (rt));

	rt = mono_type_get_object_handle (domain, m_class_get_byval_arg (event->parent), error);
	return_if_nok (error);
	MONO_STRUCT_SETREF_INTERNAL (info, declaring_type, MONO_HANDLE_RAW (rt));

	MonoStringHandle ev_name = mono_string_new_handle (domain, event->name, error);
	return_if_nok (error);
	MONO_STRUCT_SETREF_INTERNAL (info, name, MONO_HANDLE_RAW (ev_name));

	info->attrs = event->attrs;

	MonoReflectionMethodHandle rm;
	if (event->add) {
		rm = mono_method_get_object_handle (domain, event->add, klass, error);
		return_if_nok (error);
	} else {
		rm = MONO_HANDLE_NEW (MonoReflectionMethod, NULL);
	}

	MONO_STRUCT_SETREF_INTERNAL (info, add_method, MONO_HANDLE_RAW (rm));

	if (event->remove) {
		rm = mono_method_get_object_handle (domain, event->remove, klass, error);
		return_if_nok (error);
	} else {
		rm = MONO_HANDLE_NEW (MonoReflectionMethod, NULL);
	}

	MONO_STRUCT_SETREF_INTERNAL (info, remove_method, MONO_HANDLE_RAW (rm));

	if (event->raise) {
		rm = mono_method_get_object_handle (domain, event->raise, klass, error);
		return_if_nok (error);
	} else {
		rm = MONO_HANDLE_NEW (MonoReflectionMethod, NULL);
	}

	MONO_STRUCT_SETREF_INTERNAL (info, raise_method, MONO_HANDLE_RAW (rm));

#ifndef MONO_SMALL_CONFIG
	if (event->other) {
		int i, n = 0;
		while (event->other [n])
			n++;
		MonoArrayHandle info_arr = mono_array_new_handle (domain, mono_defaults.method_info_class, n, error);
		return_if_nok (error);

		MONO_STRUCT_SETREF_INTERNAL (info, other_methods, MONO_HANDLE_RAW  (info_arr));

		for (i = 0; i < n; i++)
			if (!add_event_other_methods_to_array (domain, event->other [i], info_arr, i, error))
				return;
	}		
#endif
}

static void
collect_interfaces (MonoClass *klass, GHashTable *ifaces, MonoError *error)
{
	int i;
	MonoClass *ic;

	mono_class_setup_interfaces (klass, error);
	return_if_nok (error);

	int klass_interface_count = m_class_get_interface_count (klass);
	MonoClass **klass_interfaces = m_class_get_interfaces (klass);
	for (i = 0; i < klass_interface_count; i++) {
		ic = klass_interfaces [i];
		g_hash_table_insert (ifaces, ic, ic);

		collect_interfaces (ic, ifaces, error);
		return_if_nok (error);
	}
}

typedef struct {
	MonoArrayHandle iface_array;
	MonoGenericContext *context;
	MonoError *error;
	MonoDomain *domain;
	int next_idx;
} FillIfaceArrayData;

static void
fill_iface_array (gpointer key, gpointer value, gpointer user_data)
{
	HANDLE_FUNCTION_ENTER ();
	FillIfaceArrayData *data = (FillIfaceArrayData *)user_data;
	MonoClass *ic = (MonoClass *)key;
	MonoType *ret = m_class_get_byval_arg (ic), *inflated = NULL;
	MonoError *error = data->error;

	goto_if_nok (error, leave);

	if (data->context && mono_class_is_ginst (ic) && mono_class_get_generic_class (ic)->context.class_inst->is_open) {
		inflated = ret = mono_class_inflate_generic_type_checked (ret, data->context, error);
		goto_if_nok (error, leave);
	}

	MonoReflectionTypeHandle rt;
	rt = mono_type_get_object_handle (data->domain, ret, error);
	goto_if_nok (error, leave);

	MONO_HANDLE_ARRAY_SETREF (data->iface_array, data->next_idx, rt);
	data->next_idx++;

	if (inflated)
		mono_metadata_free_type (inflated);
leave:
	HANDLE_FUNCTION_RETURN ();
}

static guint
get_interfaces_hash (gconstpointer v1)
{
	MonoClass *k = (MonoClass*)v1;

	return m_class_get_type_token (k);
}

MonoArrayHandle
ves_icall_RuntimeType_GetInterfaces (MonoReflectionTypeHandle ref_type, MonoError *error)
{
	MonoType *type = MONO_HANDLE_GETVAL (ref_type, type);
	MonoClass *klass = mono_class_from_mono_type_internal (type);

	GHashTable *iface_hash = g_hash_table_new (get_interfaces_hash, NULL);

	MonoGenericContext *context = NULL;
	if (mono_class_is_ginst (klass) && mono_class_get_generic_class (klass)->context.class_inst->is_open) {
		context = mono_class_get_context (klass);
		klass = mono_class_get_generic_class (klass)->container_class;
	}

	for (MonoClass *parent = klass; parent; parent = m_class_get_parent (parent)) {
		mono_class_setup_interfaces (parent, error);
		goto_if_nok (error, fail);
		collect_interfaces (parent, iface_hash, error);
		goto_if_nok (error, fail);
	}

	MonoDomain *domain;
	domain = MONO_HANDLE_DOMAIN (ref_type);

	int len;
	len = g_hash_table_size (iface_hash);
	if (len == 0) {
		g_hash_table_destroy (iface_hash);
		if (!domain->empty_types) {
			domain->empty_types = mono_array_new_cached (domain, mono_defaults.runtimetype_class, 0, error);
			goto_if_nok (error, fail);
		}
		return MONO_HANDLE_NEW (MonoArray, domain->empty_types);
	}

	FillIfaceArrayData data;
	data.iface_array = MONO_HANDLE_NEW (MonoArray, mono_array_new_cached (domain, mono_defaults.runtimetype_class, len, error));
	goto_if_nok (error, fail);
	data.context = context;
	data.error = error;
	data.domain = domain;
	data.next_idx = 0;

	g_hash_table_foreach (iface_hash, fill_iface_array, &data);

	goto_if_nok (error, fail);

	g_hash_table_destroy (iface_hash);
	return data.iface_array;

fail:
	g_hash_table_destroy (iface_hash);
	return NULL_HANDLE_ARRAY;
}

static gboolean
set_interface_map_data_method_object (MonoDomain *domain, MonoMethod *method, MonoClass *iclass, int ioffset, MonoClass *klass, MonoArrayHandle targets, MonoArrayHandle methods, int i, MonoError *error)
{
	HANDLE_FUNCTION_ENTER ();
	error_init (error);
	MonoReflectionMethodHandle member = mono_method_get_object_handle (domain, method, iclass, error);
	goto_if_nok (error, leave);

	MONO_HANDLE_ARRAY_SETREF (methods, i, member);

	MONO_HANDLE_ASSIGN (member, mono_method_get_object_handle (domain, m_class_get_vtable (klass) [i + ioffset], klass, error));
	goto_if_nok (error, leave);

	MONO_HANDLE_ARRAY_SETREF (targets, i, member);
		
leave:
	HANDLE_FUNCTION_RETURN_VAL (is_ok (error));
}

void
ves_icall_RuntimeType_GetInterfaceMapData (MonoReflectionTypeHandle ref_type, MonoReflectionTypeHandle ref_iface, MonoArrayHandleOut targets, MonoArrayHandleOut methods, MonoError *error)
{
	MonoType *type = MONO_HANDLE_GETVAL (ref_type, type);
	MonoClass *klass = mono_class_from_mono_type_internal (type);
	MonoType *iface = MONO_HANDLE_GETVAL (ref_iface, type);
	MonoClass *iclass = mono_class_from_mono_type_internal (iface);

	mono_class_init_checked (klass, error);
	return_if_nok (error);
	mono_class_init_checked (iclass, error);
	return_if_nok (error);

	mono_class_setup_vtable (klass);

	gboolean variance_used;
	int ioffset = mono_class_interface_offset_with_variance (klass, iclass, &variance_used);
	if (ioffset == -1)
		return;

	int len = mono_class_num_methods (iclass);
	MonoDomain *domain = MONO_HANDLE_DOMAIN (ref_type);
	MonoArrayHandle targets_arr = mono_array_new_handle (domain, mono_defaults.method_info_class, len, error);
	return_if_nok (error);
	MONO_HANDLE_ASSIGN (targets, targets_arr);

	MonoArrayHandle methods_arr = mono_array_new_handle (domain, mono_defaults.method_info_class, len, error);
	return_if_nok (error);
	MONO_HANDLE_ASSIGN (methods, methods_arr);

	MonoMethod* method;
	int i = 0;
	gpointer iter = NULL;
	while ((method = mono_class_get_methods (iclass, &iter))) {
		if (!set_interface_map_data_method_object (domain, method, iclass, ioffset, klass, targets, methods, i, error))
			return;
		i ++;
	}
}

void
ves_icall_RuntimeType_GetPacking (MonoReflectionTypeHandle ref_type, guint32 *packing, guint32 *size, MonoError *error)
{
	MonoType *type = MONO_HANDLE_GETVAL (ref_type, type);
	MonoClass *klass = mono_class_from_mono_type_internal (type);

	mono_class_init_checked (klass, error);
	return_if_nok (error);

	if (image_is_dynamic (m_class_get_image (klass))) {
		MonoReflectionTypeBuilderHandle tb = MONO_HANDLE_CAST (MonoReflectionTypeBuilder, ref_type);
		*packing = MONO_HANDLE_GETVAL (tb, packing_size);
		*size = MONO_HANDLE_GETVAL (tb, class_size);
	} else {
		mono_metadata_packing_from_typedef (m_class_get_image (klass), m_class_get_type_token (klass), packing, size);
	}
}

MonoReflectionTypeHandle
ves_icall_RuntimeTypeHandle_GetElementType (MonoReflectionTypeHandle ref_type, MonoError *error)
{
	MonoDomain *domain = MONO_HANDLE_DOMAIN (ref_type);
	MonoType *type = MONO_HANDLE_GETVAL (ref_type, type);

	if (!type->byref && type->type == MONO_TYPE_SZARRAY) {
		return mono_type_get_object_handle (domain, m_class_get_byval_arg (type->data.klass), error);
	}

	MonoClass *klass = mono_class_from_mono_type_internal (type);
	mono_class_init_checked (klass, error);
	return_val_if_nok (error, MONO_HANDLE_CAST (MonoReflectionType, NULL_HANDLE));

	// GetElementType should only return a type for:
	// Array Pointer PassedByRef
	if (type->byref)
		return mono_type_get_object_handle (domain, m_class_get_byval_arg (klass), error);
	else if (m_class_get_element_class (klass) && MONO_CLASS_IS_ARRAY (klass))
		return mono_type_get_object_handle (domain, m_class_get_byval_arg (m_class_get_element_class (klass)), error);
	else if (m_class_get_element_class (klass) && type->type == MONO_TYPE_PTR)
		return mono_type_get_object_handle (domain, m_class_get_byval_arg (m_class_get_element_class (klass)), error);
	else
		return MONO_HANDLE_CAST (MonoReflectionType, NULL_HANDLE);
}

MonoReflectionTypeHandle
ves_icall_RuntimeTypeHandle_GetBaseType (MonoReflectionTypeHandle ref_type, MonoError *error)
{
	MonoDomain *domain = MONO_HANDLE_DOMAIN (ref_type);
	MonoType *type = MONO_HANDLE_GETVAL (ref_type, type);

	if (type->byref)
		return MONO_HANDLE_CAST (MonoReflectionType, NULL_HANDLE);

	MonoClass *klass = mono_class_from_mono_type_internal (type);
	if (!m_class_get_parent (klass))
		return MONO_HANDLE_CAST (MonoReflectionType, NULL_HANDLE);

	return mono_type_get_object_handle (domain, m_class_get_byval_arg (m_class_get_parent (klass)), error);
}

guint32
ves_icall_RuntimeTypeHandle_GetCorElementType (MonoReflectionTypeHandle ref_type, MonoError *error)
{
	MonoType *type = MONO_HANDLE_GETVAL (ref_type, type);

	if (type->byref)
		return MONO_TYPE_BYREF;
	else
		return (guint32)type->type;
}

MonoBoolean
ves_icall_RuntimeTypeHandle_HasReferences (MonoReflectionTypeHandle ref_type, MonoError *error)
{
	MonoType *type = MONO_HANDLE_GETVAL (ref_type, type);
	MonoClass *klass;

	klass = mono_class_from_mono_type_internal (type);
	mono_class_init_internal (klass);
	return m_class_has_references (klass);
}

MonoBoolean
ves_icall_RuntimeTypeHandle_IsByRefLike (MonoReflectionTypeHandle ref_type, MonoError *error)
{
	MonoType *type = MONO_HANDLE_GETVAL (ref_type, type);
	/* .NET Core says byref types are not IsByRefLike */
	if (type->byref)
		return FALSE;
	MonoClass *klass = mono_class_from_mono_type_internal (type);
	return m_class_is_byreflike (klass);
}

MonoBoolean
ves_icall_RuntimeTypeHandle_IsComObject (MonoReflectionTypeHandle ref_type, MonoError *error)
{
	MonoType *type = MONO_HANDLE_GETVAL (ref_type, type);
	MonoClass *klass = mono_class_from_mono_type_internal (type);
	mono_class_init_checked (klass, error);
	return_val_if_nok (error, FALSE);

	return mono_class_is_com_object (klass);
}

guint32
ves_icall_reflection_get_token (MonoObjectHandle obj, MonoError *error)
{
	error_init (error);
	return mono_reflection_get_token_checked (obj, error);
}

MonoReflectionModuleHandle
ves_icall_RuntimeTypeHandle_GetModule (MonoReflectionTypeHandle type, MonoError *error)
{
	MonoDomain *domain = MONO_HANDLE_DOMAIN (type);
	MonoType *t = MONO_HANDLE_GETVAL (type, type);
	MonoClass *klass = mono_class_from_mono_type_internal (t);
	return mono_module_get_object_handle (domain, m_class_get_image (klass), error);
}

MonoReflectionAssemblyHandle
ves_icall_RuntimeTypeHandle_GetAssembly (MonoReflectionTypeHandle type, MonoError *error)
{
	MonoDomain *domain = mono_domain_get (); 
	MonoType *t = MONO_HANDLE_GETVAL (type, type);
	MonoClass *klass = mono_class_from_mono_type_internal (t);
	return mono_assembly_get_object_handle (domain, m_class_get_image (klass)->assembly, error);
}

MonoReflectionTypeHandle
ves_icall_RuntimeType_get_DeclaringType (MonoReflectionTypeHandle ref_type, MonoError *error)
{
	MonoDomain *domain = mono_domain_get ();
	MonoType *type = MONO_HANDLE_GETVAL (ref_type, type);
	MonoClass *klass;

	if (type->byref)
		return MONO_HANDLE_CAST (MonoReflectionType, NULL_HANDLE);
	if (type->type == MONO_TYPE_VAR) {
		MonoGenericContainer *param = mono_type_get_generic_param_owner (type);
		klass = param ? param->owner.klass : NULL;
	} else if (type->type == MONO_TYPE_MVAR) {
		MonoGenericContainer *param = mono_type_get_generic_param_owner (type);
		klass = param ? param->owner.method->klass : NULL;
	} else {
		klass = m_class_get_nested_in (mono_class_from_mono_type_internal (type));
	}

	if (!klass)
		return MONO_HANDLE_CAST (MonoReflectionType, NULL_HANDLE);

	return mono_type_get_object_handle (domain, m_class_get_byval_arg (klass), error);
}

MonoStringHandle
ves_icall_RuntimeType_get_Name (MonoReflectionTypeHandle reftype, MonoError *error)
{
	MonoDomain *domain = mono_domain_get ();
	MonoType *type = MONO_HANDLE_RAW(reftype)->type; 
	MonoClass *klass = mono_class_from_mono_type_internal (type);

	if (type->byref) {
		char *n = g_strdup_printf ("%s&", m_class_get_name (klass));
		MonoStringHandle res = mono_string_new_handle (domain, n, error);

		g_free (n);

		return res;
	} else {
		return mono_string_new_handle (domain, m_class_get_name (klass), error);
	}
}

MonoStringHandle
ves_icall_RuntimeType_get_Namespace (MonoReflectionTypeHandle type, MonoError *error)
{
	MonoDomain *domain = mono_domain_get (); 
	MonoClass *klass = mono_class_from_mono_type_handle (type);

	MonoClass *klass_nested_in;
	while ((klass_nested_in = m_class_get_nested_in (klass)))
		klass = klass_nested_in;

	if (m_class_get_name_space (klass) [0] == '\0')
		return NULL_HANDLE_STRING;
	else
		return mono_string_new_handle (domain, m_class_get_name_space (klass), error);
}

gint32
ves_icall_RuntimeTypeHandle_GetArrayRank (MonoReflectionTypeHandle ref_type, MonoError *error)
{
	error_init (error);
	MonoType *type = MONO_HANDLE_GETVAL (ref_type, type);

	if (type->type != MONO_TYPE_ARRAY && type->type != MONO_TYPE_SZARRAY) {
		mono_error_set_argument (error, "type", "Type must be an array type");
		return 0;
	}

	MonoClass *klass = mono_class_from_mono_type_internal (type);

	return m_class_get_rank (klass);
}

static MonoArrayHandle
create_type_array (MonoDomain *domain, MonoBoolean runtimeTypeArray, int count, MonoError *error)
{
	return mono_array_new_handle (domain, runtimeTypeArray ? mono_defaults.runtimetype_class : mono_defaults.systemtype_class, count, error);
}

static gboolean
set_type_object_in_array (MonoDomain *domain, MonoType *type, MonoArrayHandle dest, int i, MonoError *error)
{
	HANDLE_FUNCTION_ENTER();
	error_init (error);
	MonoReflectionTypeHandle rt = mono_type_get_object_handle (domain, type, error);
	goto_if_nok (error, leave);

	MONO_HANDLE_ARRAY_SETREF (dest, i, rt);

leave:
	HANDLE_FUNCTION_RETURN_VAL (is_ok (error));
}

MonoArrayHandle
ves_icall_RuntimeType_GetGenericArguments (MonoReflectionTypeHandle ref_type, MonoBoolean runtimeTypeArray, MonoError *error)
{
	error_init (error);
	MonoDomain *domain = MONO_HANDLE_DOMAIN (ref_type);

	MonoType *type = MONO_HANDLE_GETVAL (ref_type, type);
	MonoClass *klass = mono_class_from_mono_type_internal (type);

	MonoArrayHandle res = MONO_HANDLE_NEW (MonoArray, NULL);
	if (mono_class_is_gtd (klass)) {
		MonoGenericContainer *container = mono_class_get_generic_container (klass);
		MONO_HANDLE_ASSIGN (res, create_type_array (domain, runtimeTypeArray, container->type_argc, error));
		goto_if_nok (error, leave);
		for (int i = 0; i < container->type_argc; ++i) {
			MonoClass *pklass = mono_class_create_generic_parameter (mono_generic_container_get_param (container, i));

			if (!set_type_object_in_array (domain, m_class_get_byval_arg (pklass), res, i, error))
				goto leave;
		}
		
	} else if (mono_class_is_ginst (klass)) {
		MonoGenericInst *inst = mono_class_get_generic_class (klass)->context.class_inst;
		MONO_HANDLE_ASSIGN (res, create_type_array (domain, runtimeTypeArray, inst->type_argc, error));
		goto_if_nok (error, leave);
		for (int i = 0; i < inst->type_argc; ++i) {
			if (!set_type_object_in_array (domain, inst->type_argv [i], res, i, error))
				goto leave;
		}
	}

leave:
	return res;
}

MonoBoolean
ves_icall_RuntimeTypeHandle_IsGenericTypeDefinition (MonoReflectionTypeHandle ref_type, MonoError *error)
{
	error_init (error);

	if (!IS_MONOTYPE (MONO_HANDLE_RAW(ref_type)))
		return FALSE;

	MonoType *type = MONO_HANDLE_GETVAL (ref_type, type);
	if (type->byref)
		return FALSE;

	MonoClass *klass = mono_class_from_mono_type_internal (type);
	return mono_class_is_gtd (klass);
}

MonoReflectionTypeHandle
ves_icall_RuntimeTypeHandle_GetGenericTypeDefinition_impl (MonoReflectionTypeHandle ref_type, MonoError *error)
{
	error_init (error);
	MonoType *type = MONO_HANDLE_GETVAL (ref_type, type);

	MonoReflectionTypeHandle ret = MONO_HANDLE_NEW (MonoReflectionType, NULL);

	if (type->byref)
		goto leave;

	MonoClass *klass;
	klass = mono_class_from_mono_type_internal (type);

	if (mono_class_is_gtd (klass)) {
		/* check this one */
		MONO_HANDLE_ASSIGN (ret, ref_type);
		goto leave;
	}
	if (mono_class_is_ginst (klass)) {
		MonoClass *generic_class = mono_class_get_generic_class (klass)->container_class;

		guint32 ref_info_handle = mono_class_get_ref_info_handle (generic_class);
		
		if (m_class_was_typebuilder (generic_class) && ref_info_handle) {
			MonoObjectHandle tb = mono_gchandle_get_target_handle (ref_info_handle);
			g_assert (!MONO_HANDLE_IS_NULL (tb));
			MONO_HANDLE_ASSIGN (ret, tb);
		} else {
			MonoDomain *domain = MONO_HANDLE_DOMAIN (ref_type);
			MONO_HANDLE_ASSIGN (ret, mono_type_get_object_handle (domain, m_class_get_byval_arg (generic_class), error));
		}
	}
leave:
	return ret;
}

MonoReflectionTypeHandle
ves_icall_RuntimeType_MakeGenericType (MonoReflectionTypeHandle reftype, MonoArrayHandle type_array, MonoError *error)
{
	error_init (error);
	MonoDomain *domain = MONO_HANDLE_DOMAIN (reftype);

	g_assert (IS_MONOTYPE_HANDLE (reftype));
	MonoType *type = MONO_HANDLE_GETVAL (reftype, type);
	mono_class_init_checked (mono_class_from_mono_type_internal (type), error);
	return_val_if_nok (error, MONO_HANDLE_CAST (MonoReflectionType, NULL_HANDLE));

	int count = mono_array_handle_length (type_array);
	MonoType **types = g_new0 (MonoType *, count);

	MonoReflectionTypeHandle t = MONO_HANDLE_NEW (MonoReflectionType, NULL);
	for (int i = 0; i < count; i++) {
		MONO_HANDLE_ARRAY_GETREF (t, type_array, i);
		types [i] = MONO_HANDLE_GETVAL (t, type);
	}

	MonoType *geninst = mono_reflection_bind_generic_parameters (reftype, count, types, error);
	g_free (types);
	if (!geninst) {
		return MONO_HANDLE_CAST (MonoReflectionType, NULL_HANDLE);
	}

	MonoClass *klass = mono_class_from_mono_type_internal (geninst);

	/*we might inflate to the GTD*/
	if (mono_class_is_ginst (klass) && !mono_verifier_class_is_valid_generic_instantiation (klass)) {
		mono_error_set_argument (error, "typeArguments", "Invalid generic arguments");
		return MONO_HANDLE_CAST (MonoReflectionType, NULL_HANDLE);
	}

	return mono_type_get_object_handle (domain, geninst, error);
}

MonoBoolean
ves_icall_RuntimeTypeHandle_HasInstantiation (MonoReflectionTypeHandle ref_type, MonoError *error)
{
	error_init (error);
	MonoClass *klass;

	if (!IS_MONOTYPE (MONO_HANDLE_RAW (ref_type)))
		return FALSE;

	MonoType *type = MONO_HANDLE_GETVAL (ref_type, type);
	if (type->byref)
		return FALSE;

	klass = mono_class_from_mono_type_internal (type);
	return mono_class_is_ginst (klass) || mono_class_is_gtd (klass);
}

gint32
ves_icall_RuntimeType_GetGenericParameterPosition (MonoReflectionTypeHandle ref_type, MonoError *error)
{
	error_init (error);
	if (!IS_MONOTYPE_HANDLE (ref_type))
		return -1;
	MonoType *type = MONO_HANDLE_GETVAL (ref_type, type);

	if (is_generic_parameter (type))
		return mono_type_get_generic_param_num (type);
	return -1;
}

MonoGenericParamInfo *
ves_icall_RuntimeTypeHandle_GetGenericParameterInfo (MonoReflectionTypeHandle ref_type, MonoError *error)
{
	error_init (error);
	MonoType *type = MONO_HANDLE_GETVAL (ref_type, type);
	return mono_generic_param_info (type->data.generic_param);
}

MonoBoolean
ves_icall_RuntimeTypeHandle_IsGenericVariable (MonoReflectionTypeHandle ref_type, MonoError *error)
{
	MonoType *type = MONO_HANDLE_GETVAL(ref_type, type);
	return is_generic_parameter (type);
}

MonoReflectionMethodHandle
ves_icall_RuntimeType_GetCorrespondingInflatedMethod (MonoReflectionTypeHandle ref_type, 
						      MonoReflectionMethodHandle generic,
						      MonoError *error)
{
	error_init (error);
	MonoDomain *domain = MONO_HANDLE_DOMAIN (ref_type);
	MonoType *type = MONO_HANDLE_GETVAL (ref_type, type);
	MonoClass *klass = mono_class_from_mono_type_internal (type);
		
	mono_class_init_checked (klass, error);
	return_val_if_nok (error, MONO_HANDLE_CAST (MonoReflectionMethod, NULL_HANDLE));

	MonoMethod *generic_method = MONO_HANDLE_GETVAL (generic, method);
	
	MonoReflectionMethodHandle ret = MONO_HANDLE_CAST (MonoReflectionMethod, NULL_HANDLE);
	MonoMethod *method;
	gpointer iter = NULL;
	while ((method = mono_class_get_methods (klass, &iter))) {
                if (method->token == generic_method->token) {
			ret = mono_method_get_object_handle (domain, method, klass, error);
			return_val_if_nok (error, MONO_HANDLE_CAST (MonoReflectionMethod, NULL_HANDLE));
		}
        }

	return ret;
}

MonoReflectionMethodHandle
ves_icall_RuntimeType_get_DeclaringMethod (MonoReflectionTypeHandle ref_type, MonoError *error)
{
	error_init (error);
	MonoType *type = MONO_HANDLE_GETVAL (ref_type, type);
	MonoReflectionMethodHandle ret = MONO_HANDLE_NEW (MonoReflectionMethod, NULL);

	if (type->byref || (type->type != MONO_TYPE_MVAR && type->type != MONO_TYPE_VAR)) {
		mono_error_set_invalid_operation (error, "DeclaringMethod can only be used on generic arguments");
		goto leave;
	}
	if (type->type == MONO_TYPE_VAR)
		goto leave;

	MonoMethod *method;
	method = mono_type_get_generic_param_owner (type)->owner.method;
	g_assert (method);

	MonoDomain *domain;
	domain = MONO_HANDLE_DOMAIN (ref_type);

	MONO_HANDLE_ASSIGN (ret, mono_method_get_object_handle (domain, method, method->klass, error));
leave:
	return ret;
}

MonoBoolean
ves_icall_System_RuntimeType_IsTypeExportedToWindowsRuntime (MonoError *error)
{
	error_init (error);
	mono_error_set_not_implemented (error, "%s", "System.RuntimeType.IsTypeExportedToWindowsRuntime");
	return FALSE;
}

MonoBoolean
ves_icall_System_RuntimeType_IsWindowsRuntimeObjectType (MonoError *error)
{
	error_init (error);
	mono_error_set_not_implemented (error, "%s", "System.RuntimeType.IsWindowsRuntimeObjectType");
	return FALSE;
}

void
ves_icall_RuntimeMethodInfo_GetPInvoke (MonoReflectionMethodHandle ref_method, int* flags, MonoStringHandleOut entry_point, MonoStringHandleOut dll_name, MonoError *error)
{
	MonoDomain *domain = mono_domain_get ();
	MonoMethod *method = MONO_HANDLE_GETVAL (ref_method, method);
	MonoImage *image = m_class_get_image (method->klass);
	MonoMethodPInvoke *piinfo = (MonoMethodPInvoke *)method;
	MonoTableInfo *tables = image->tables;
	MonoTableInfo *im = &tables [MONO_TABLE_IMPLMAP];
	MonoTableInfo *mr = &tables [MONO_TABLE_MODULEREF];
	guint32 im_cols [MONO_IMPLMAP_SIZE];
	guint32 scope_token;
	const char *import = NULL;
	const char *scope = NULL;

	error_init (error);

	if (image_is_dynamic (image)) {
		MonoReflectionMethodAux *method_aux = 
			(MonoReflectionMethodAux *)g_hash_table_lookup (((MonoDynamicImage*)image)->method_aux_hash, method);
		if (method_aux) {
			import = method_aux->dllentry;
			scope = method_aux->dll;
		}

		if (!import || !scope) {
			mono_error_set_argument (error, "method", "System.Refleciton.Emit method with invalid pinvoke information");
			return;
		}
	}
	else {
		if (piinfo->implmap_idx) {
			mono_metadata_decode_row (im, piinfo->implmap_idx - 1, im_cols, MONO_IMPLMAP_SIZE);
			
			piinfo->piflags = im_cols [MONO_IMPLMAP_FLAGS];
			import = mono_metadata_string_heap (image, im_cols [MONO_IMPLMAP_NAME]);
			scope_token = mono_metadata_decode_row_col (mr, im_cols [MONO_IMPLMAP_SCOPE] - 1, MONO_MODULEREF_NAME);
			scope = mono_metadata_string_heap (image, scope_token);
		}
	}
	
	*flags = piinfo->piflags;
	MONO_HANDLE_ASSIGN (entry_point,  mono_string_new_handle (domain, import, error));
	return_if_nok (error);
	MONO_HANDLE_ASSIGN (dll_name, mono_string_new_handle (domain, scope, error));
}

MonoReflectionMethodHandle
ves_icall_RuntimeMethodInfo_GetGenericMethodDefinition (MonoReflectionMethodHandle ref_method, MonoError *error)
{
	error_init (error);
	MonoMethod *method = MONO_HANDLE_GETVAL (ref_method, method);

	if (method->is_generic)
		return ref_method;

	if (!method->is_inflated)
		return MONO_HANDLE_CAST (MonoReflectionMethod, NULL_HANDLE);

	MonoMethodInflated *imethod = (MonoMethodInflated *) method;

	MonoMethod *result = imethod->declaring;
	/* Not a generic method.  */
	if (!result->is_generic)
		return MONO_HANDLE_CAST (MonoReflectionMethod, NULL_HANDLE);

	if (image_is_dynamic (m_class_get_image (method->klass))) {
		MonoDynamicImage *image = (MonoDynamicImage*)m_class_get_image (method->klass);

		/*
		 * FIXME: Why is this stuff needed at all ? Why can't the code below work for
		 * the dynamic case as well ?
		 */
		mono_image_lock ((MonoImage*)image);
		MonoReflectionMethodHandle res = MONO_HANDLE_NEW (MonoReflectionMethod, (MonoReflectionMethod*)mono_g_hash_table_lookup (image->generic_def_objects, imethod));
		mono_image_unlock ((MonoImage*)image);

		if (!MONO_HANDLE_IS_NULL (res))
			return res;
	}

	if (imethod->context.class_inst) {
		MonoClass *klass = ((MonoMethod *) imethod)->klass;
		/*Generic methods gets the context of the GTD.*/
		if (mono_class_get_context (klass)) {
			result = mono_class_inflate_generic_method_full_checked (result, klass, mono_class_get_context (klass), error);
			return_val_if_nok (error, MONO_HANDLE_CAST (MonoReflectionMethod, NULL_HANDLE));
		}
	}

	return mono_method_get_object_handle (MONO_HANDLE_DOMAIN (ref_method), result, NULL, error);
}

MonoBoolean
ves_icall_RuntimeMethodInfo_get_IsGenericMethod (MonoReflectionMethodHandle ref_method, MonoError *erro)
{
	MonoMethod *method = MONO_HANDLE_GETVAL (ref_method, method);
	return mono_method_signature_internal (method)->generic_param_count != 0;
}

MonoBoolean
ves_icall_RuntimeMethodInfo_get_IsGenericMethodDefinition (MonoReflectionMethodHandle ref_method, MonoError *Error)
{
	MonoMethod *method = MONO_HANDLE_GETVAL (ref_method, method);
	return method->is_generic;
}

static gboolean
set_array_generic_argument_handle_inflated (MonoDomain *domain, MonoGenericInst *inst, int i, MonoArrayHandle arr, MonoError *error)
{
	HANDLE_FUNCTION_ENTER ();
	error_init (error);
	MonoReflectionTypeHandle rt = mono_type_get_object_handle (domain, inst->type_argv [i], error);
	goto_if_nok (error, leave);
	MONO_HANDLE_ARRAY_SETREF (arr, i, rt);
leave:
	HANDLE_FUNCTION_RETURN_VAL (is_ok (error));
}

static gboolean
set_array_generic_argument_handle_gparam (MonoDomain *domain, MonoGenericContainer *container, int i, MonoArrayHandle arr, MonoError *error)
{
	HANDLE_FUNCTION_ENTER ();
	error_init (error);
	MonoGenericParam *param = mono_generic_container_get_param (container, i);
	MonoClass *pklass = mono_class_create_generic_parameter (param);
	MonoReflectionTypeHandle rt = mono_type_get_object_handle (domain, m_class_get_byval_arg (pklass), error);
	goto_if_nok (error, leave);
	MONO_HANDLE_ARRAY_SETREF (arr, i, rt);
leave:
	HANDLE_FUNCTION_RETURN_VAL (is_ok (error));
}

MonoArrayHandle
ves_icall_RuntimeMethodInfo_GetGenericArguments (MonoReflectionMethodHandle ref_method, MonoError *error)
{
	error_init (error);
	MonoDomain *domain = MONO_HANDLE_DOMAIN (ref_method);
	MonoMethod *method = MONO_HANDLE_GETVAL (ref_method, method);

	if (method->is_inflated) {
		MonoGenericInst *inst = mono_method_get_context (method)->method_inst;

		if (inst) {
			int count = inst->type_argc;
			MonoArrayHandle res = mono_array_new_handle (domain, mono_defaults.systemtype_class, count, error);
			return_val_if_nok (error, NULL_HANDLE_ARRAY);

			for (int i = 0; i < count; i++) {
				if (!set_array_generic_argument_handle_inflated (domain, inst, i, res, error))
					break;
			}
			return_val_if_nok (error, NULL_HANDLE_ARRAY);
			return res;
		}
	}

	int count = mono_method_signature_internal (method)->generic_param_count;
	MonoArrayHandle res = mono_array_new_handle (domain, mono_defaults.systemtype_class, count, error);
	return_val_if_nok (error, NULL_HANDLE_ARRAY);

	MonoGenericContainer *container = mono_method_get_generic_container (method);
	for (int i = 0; i < count; i++) {
		if (!set_array_generic_argument_handle_gparam (domain, container, i, res, error))
			break;
	}
	return_val_if_nok (error, NULL_HANDLE_ARRAY);
	return res;
}

MonoObject *
ves_icall_InternalInvoke (MonoReflectionMethod *method, MonoObject *this_arg, MonoArray *params, MonoException **exc) 
{
	ERROR_DECL (error);
	/* 
	 * Invoke from reflection is supposed to always be a virtual call (the API
	 * is stupid), mono_runtime_invoke_*() calls the provided method, allowing
	 * greater flexibility.
	 */
	MonoMethod *m = method->method;
	MonoMethodSignature *sig = mono_method_signature_internal (m);
	MonoImage *image;
	int pcount;
	void *obj = this_arg;

	*exc = NULL;

	if (mono_security_core_clr_enabled () &&
	    !mono_security_core_clr_ensure_reflection_access_method (m, error)) {
		mono_error_set_pending_exception (error);
		return NULL;
	}

	if (!(m->flags & METHOD_ATTRIBUTE_STATIC)) {
		if (!mono_class_vtable_checked (mono_object_domain (method), m->klass, error)) {
			mono_error_cleanup (error); /* FIXME does this make sense? */
			mono_gc_wbarrier_generic_store_internal (exc, (MonoObject*) mono_class_get_exception_for_failure (m->klass));
			return NULL;
		}

		if (this_arg) {
			if (!mono_object_isinst_checked (this_arg, m->klass, error)) {
				if (!is_ok (error)) {
					mono_gc_wbarrier_generic_store_internal (exc, (MonoObject*) mono_error_convert_to_exception (error));
					return NULL;
				}
				char *this_name = mono_type_get_full_name (mono_object_class (this_arg));
				char *target_name = mono_type_get_full_name (m->klass);
				char *msg = g_strdup_printf ("Object of type '%s' doesn't match target type '%s'", this_name, target_name);
				mono_gc_wbarrier_generic_store_internal (exc, (MonoObject*) mono_exception_from_name_msg (mono_defaults.corlib, "System.Reflection", "TargetException", msg));
				g_free (msg);
				g_free (target_name);
				g_free (this_name);
				return NULL;
			}
			m = mono_object_get_virtual_method_internal (this_arg, m);
			/* must pass the pointer to the value for valuetype methods */
			if (m_class_is_valuetype (m->klass))
				obj = mono_object_unbox_internal (this_arg);
		} else if (strcmp (m->name, ".ctor") && !m->wrapper_type) {
			mono_gc_wbarrier_generic_store_internal (exc, (MonoObject*) mono_exception_from_name_msg (mono_defaults.corlib, "System.Reflection", "TargetException", "Non-static method requires a target."));
			return NULL;
		}
	}

	if (sig->ret->byref) {
#if ENABLE_NETCORE
		MonoType* ret_byval = m_class_get_byval_arg (mono_class_from_mono_type_internal (sig->ret));
		if (ret_byval->byref) {
			mono_gc_wbarrier_generic_store_internal (exc, (MonoObject*) mono_exception_from_name_msg (mono_defaults.corlib, "System", "NotSupportedException", "Cannot invoke method returning ByRef to ByRefLike type via reflection"));
			return NULL;
		}
#else
		mono_gc_wbarrier_generic_store_internal (exc, (MonoObject*) mono_exception_from_name_msg (mono_defaults.corlib, "System", "NotSupportedException", "Cannot invoke method returning ByRef type via reflection"));
		return NULL;
#endif
	}

	pcount = params? mono_array_length_internal (params): 0;
	if (pcount != sig->param_count) {
		mono_gc_wbarrier_generic_store_internal (exc, (MonoObject*) mono_exception_from_name (mono_defaults.corlib, "System.Reflection", "TargetParameterCountException"));
		return NULL;
	}

	if (mono_class_is_abstract (m->klass) && !strcmp (m->name, ".ctor") && !this_arg) {
		mono_gc_wbarrier_generic_store_internal (exc, (MonoObject*) mono_exception_from_name_msg (mono_defaults.corlib, "System.Reflection", "TargetException", "Cannot invoke constructor of an abstract class."));
		return NULL;
	}

	image = m_class_get_image (m->klass);
	if (mono_asmctx_get_kind (&image->assembly->context) == MONO_ASMCTX_REFONLY) {
		mono_gc_wbarrier_generic_store_internal (exc, (MonoObject*) mono_get_exception_invalid_operation ("It is illegal to invoke a method on a type loaded using the ReflectionOnly api."));
		return NULL;
	}

	if (image_is_dynamic (image) && !((MonoDynamicImage*)image)->run) {
		mono_gc_wbarrier_generic_store_internal (exc, (MonoObject*) mono_get_exception_not_supported ("Cannot invoke a method in a dynamic assembly without run access."));
		return NULL;
	}
	
	if (m_class_get_rank (m->klass) && !strcmp (m->name, ".ctor")) {
		MonoArray *arr;
		int i;
		uintptr_t *lengths;
		intptr_t *lower_bounds;
		pcount = mono_array_length_internal (params);
		lengths = g_newa (uintptr_t, pcount);
		/* Note: the synthetized array .ctors have int32 as argument type */
		for (i = 0; i < pcount; ++i)
			lengths [i] = *(int32_t*) ((char*)mono_array_get_internal (params, gpointer, i) + sizeof (MonoObject));

		if (m_class_get_rank (m->klass) == 1 && sig->param_count == 2 && m_class_get_rank (m_class_get_element_class (m->klass))) {
			/* This is a ctor for jagged arrays. MS creates an array of arrays. */
			arr = mono_array_new_full_checked (mono_object_domain (params), m->klass, lengths, NULL, error);
			if (!is_ok (error)) {
				mono_error_set_pending_exception (error);
				return NULL;
			}

			for (i = 0; i < mono_array_length_internal (arr); ++i) {
				MonoArray *subarray = mono_array_new_full_checked (mono_object_domain (params), m_class_get_element_class (m->klass), &lengths [1], NULL, error);
				if (!is_ok (error)) {
					mono_error_set_pending_exception (error);
					return NULL;
				}
				mono_array_setref_fast (arr, i, subarray);
			}
			return (MonoObject*)arr;
		}

		if (m_class_get_rank (m->klass) == pcount) {
			/* Only lengths provided. */
			arr = mono_array_new_full_checked (mono_object_domain (params), m->klass, lengths, NULL, error);
			if (!is_ok (error)) {
				mono_error_set_pending_exception (error);
				return NULL;
			}

			return (MonoObject*)arr;
		} else {
			g_assert (pcount == (m_class_get_rank (m->klass) * 2));
			/* The arguments are lower-bound-length pairs */
			lower_bounds = (intptr_t *)g_alloca (sizeof (intptr_t) * pcount);

			for (i = 0; i < pcount / 2; ++i) {
				lower_bounds [i] = *(int32_t*) ((char*)mono_array_get_internal (params, gpointer, (i * 2)) + sizeof (MonoObject));
				lengths [i] = *(int32_t*) ((char*)mono_array_get_internal (params, gpointer, (i * 2) + 1) + sizeof (MonoObject));
			}

			arr = mono_array_new_full_checked (mono_object_domain (params), m->klass, lengths, lower_bounds, error);
			if (!is_ok (error)) {
				mono_error_set_pending_exception (error);
				return NULL;
			}

			return (MonoObject*)arr;
		}
	}
	MonoObject *result = mono_runtime_invoke_array_checked (m, obj, params, error);
	mono_error_set_pending_exception (error);
	return result;
}

#ifndef DISABLE_REMOTING
static void
internal_execute_field_getter (MonoDomain *domain, MonoObject *this_arg, MonoArray *params, MonoArray **outArgs, MonoError *error)
{
	error_init (error);
	MonoArray *out_args;
	MonoClass *k = mono_object_class (this_arg);
	MonoString *name;
	char *str;
			
	/* If this is a proxy, then it must be a CBO */
	if (mono_class_is_transparent_proxy (k)) {
		MonoTransparentProxy *tp = (MonoTransparentProxy*) this_arg;
		this_arg = tp->rp->unwrapped_server;
		g_assert (this_arg);
		k = mono_object_class (this_arg);
	}
			
	name = mono_array_get_internal (params, MonoString *, 1);
	str = mono_string_to_utf8_checked_internal (name, error);
	return_if_nok (error);
		
	do {
		MonoClassField* field = mono_class_get_field_from_name_full (k, str, NULL);
		if (field) {
			g_free (str);
			MonoClass *field_klass = mono_class_from_mono_type_internal (field->type);
			MonoObject *result;
			if (m_class_is_valuetype (field_klass)) {
				result = mono_value_box_checked (domain, field_klass, (char *)this_arg + field->offset, error);
				return_if_nok (error);
			} else 
				result = (MonoObject *)*((gpointer *)((char *)this_arg + field->offset));

			out_args = mono_array_new_checked (domain, mono_defaults.object_class, 1, error);
			return_if_nok (error);
			mono_gc_wbarrier_generic_store_internal (outArgs, (MonoObject*) out_args);
			mono_array_setref_internal (out_args, 0, result);
			return;
		}
		k = m_class_get_parent (k);
	} while (k);

	g_free (str);
	g_assert_not_reached ();
}

static void
internal_execute_field_setter (MonoDomain *domain, MonoObject *this_arg, MonoArray *params, MonoArray **outArgs, MonoError *error)
{
	error_init (error);
	MonoArray *out_args;
	MonoClass *k = mono_object_class (this_arg);
	MonoString *name;
	guint32 size;
	gint32 align;
	char *str;
			
	/* If this is a proxy, then it must be a CBO */
	if (mono_class_is_transparent_proxy (k)) {
		MonoTransparentProxy *tp = (MonoTransparentProxy*) this_arg;
		this_arg = tp->rp->unwrapped_server;
		g_assert (this_arg);
		k = mono_object_class (this_arg);
	}
			
	name = mono_array_get_internal (params, MonoString *, 1);
	str = mono_string_to_utf8_checked_internal (name, error);
	return_if_nok (error);
		
	do {
		MonoClassField* field = mono_class_get_field_from_name_full (k, str, NULL);
		if (field) {
			g_free (str);
			MonoClass *field_klass = mono_class_from_mono_type_internal (field->type);
			MonoObject *val = (MonoObject *)mono_array_get_internal (params, gpointer, 2);

			if (m_class_is_valuetype (field_klass)) {
				size = mono_type_size (field->type, &align);
				g_assert (size == mono_class_value_size (field_klass, NULL));
				mono_gc_wbarrier_value_copy_internal ((char *)this_arg + field->offset, (char*)val + sizeof (MonoObject), 1, field_klass);
			} else {
				mono_gc_wbarrier_set_field_internal (this_arg, (char*)this_arg + field->offset, val);
			}

			out_args = mono_array_new_checked (domain, mono_defaults.object_class, 0, error);
			return_if_nok (error);
			mono_gc_wbarrier_generic_store_internal (outArgs, (MonoObject*) out_args);
			return;
		}
				
		k = m_class_get_parent (k);
	} while (k);

	g_free (str);
	g_assert_not_reached ();
}

MonoObject *
ves_icall_InternalExecute (MonoReflectionMethod *method, MonoObject *this_arg, MonoArray *params, MonoArray **outArgs) 
{
	ERROR_DECL (error);
	MonoDomain *domain = mono_object_domain (method); 
	MonoMethod *m = method->method;
	MonoMethodSignature *sig = mono_method_signature_internal (m);
	MonoArray *out_args;
	MonoObject *result;
	int i, j, outarg_count = 0;

	if (m->klass == mono_defaults.object_class) {
		if (!strcmp (m->name, "FieldGetter")) {
			internal_execute_field_getter (domain, this_arg, params, outArgs, error);
			mono_error_set_pending_exception (error);
			return NULL;
		} else if (!strcmp (m->name, "FieldSetter")) {
			internal_execute_field_setter (domain, this_arg, params, outArgs, error);
			mono_error_set_pending_exception (error);
			return NULL;
		}
	}

	for (i = 0; i < mono_array_length_internal (params); i++) {
		if (sig->params [i]->byref) 
			outarg_count++;
	}

	out_args = mono_array_new_checked (domain, mono_defaults.object_class, outarg_count, error);
	if (mono_error_set_pending_exception (error))
		return NULL;

	/* handle constructors only for objects already allocated */
	if (!strcmp (method->method->name, ".ctor"))
		g_assert (this_arg);

	/* This can be called only on MBR objects, so no need to unbox for valuetypes. */
	g_assert (!m_class_is_valuetype (method->method->klass));
	result = mono_runtime_invoke_array_checked (method->method, this_arg, params, error);
	if (mono_error_set_pending_exception (error))
		return NULL;

	for (i = 0, j = 0; i < mono_array_length_internal (params); i++) {
		if (sig->params [i]->byref) {
			gpointer arg;
			arg = mono_array_get_internal (params, gpointer, i);
			mono_array_setref_internal (out_args, j, arg);
			j++;
		}
	}

	mono_gc_wbarrier_generic_store_internal (outArgs, (MonoObject*) out_args);

	return result;
}
#endif

static guint64
read_enum_value (const char *mem, int type)
{
	switch (type) {
	case MONO_TYPE_BOOLEAN:
	case MONO_TYPE_U1:
		return *(guint8*)mem;
	case MONO_TYPE_I1:
		return *(gint8*)mem;
	case MONO_TYPE_CHAR:
	case MONO_TYPE_U2:
		return read16 (mem);
	case MONO_TYPE_I2:
		return (gint16) read16 (mem);
	case MONO_TYPE_U4:
	case MONO_TYPE_R4:
		return read32 (mem);
	case MONO_TYPE_I4:
		return (gint32) read32 (mem);
	case MONO_TYPE_U8:
	case MONO_TYPE_I8:
	case MONO_TYPE_R8:
		return read64 (mem);
	case MONO_TYPE_U:
	case MONO_TYPE_I:
#if SIZEOF_REGISTER == 8
		return read64 (mem);
#else
		return read32 (mem);
#endif
	default:
		g_assert_not_reached ();
	}
	return 0;
}

static void
write_enum_value (void *mem, int type, guint64 value)
{
	switch (type) {
	case MONO_TYPE_U1:
	case MONO_TYPE_I1:
	case MONO_TYPE_BOOLEAN: {
		guint8 *p = (guint8*)mem;
		*p = value;
		break;
	}
	case MONO_TYPE_U2:
	case MONO_TYPE_I2:
	case MONO_TYPE_CHAR: {
		guint16 *p = (guint16 *)mem;
		*p = value;
		break;
	}
	case MONO_TYPE_U4:
	case MONO_TYPE_I4:
	case MONO_TYPE_R4: {
		guint32 *p = (guint32 *)mem;
		*p = value;
		break;
	}
	case MONO_TYPE_U8:
	case MONO_TYPE_I8:
	case MONO_TYPE_R8: {
		guint64 *p = (guint64 *)mem;
		*p = value;
		break;
	}
	case MONO_TYPE_U:
	case MONO_TYPE_I: {
#if SIZEOF_REGISTER == 8
		guint64 *p = (guint64 *)mem;
		*p = value;
#else
		guint32 *p = (guint32 *)mem;
		*p = value;
		break;
#endif
		break;
	}
	default:
		g_assert_not_reached ();
	}
	return;
}

MonoObjectHandle
ves_icall_System_Enum_ToObject (MonoReflectionTypeHandle enumType, guint64 value, MonoError *error)
{
	MonoDomain *domain; 
	MonoClass *enumc;
	MonoObjectHandle resultHandle;
	MonoType *etype;

	domain = MONO_HANDLE_DOMAIN (enumType);
	enumc = mono_class_from_mono_type_internal (MONO_HANDLE_GETVAL (enumType, type));

	mono_class_init_checked (enumc, error);
	goto_if_nok (error, return_null);

	etype = mono_class_enum_basetype_internal (enumc);

	resultHandle = mono_object_new_handle (domain, enumc, error);
	goto_if_nok (error, return_null);

	write_enum_value (mono_handle_unbox_unsafe (resultHandle), etype->type, value);

	return resultHandle;

return_null:
	return MONO_HANDLE_NEW (MonoObject, NULL);
}

MonoBoolean
ves_icall_System_Enum_InternalHasFlag (MonoObjectHandle a, MonoObjectHandle b, MonoError *error)
{
	int size = mono_class_value_size (mono_handle_class (a), NULL);
	guint64 a_val = 0, b_val = 0;

	memcpy (&a_val, mono_handle_unbox_unsafe (a), size);
	memcpy (&b_val, mono_handle_unbox_unsafe (b), size);

	return (a_val & b_val) == b_val;
}

MonoObjectHandle
ves_icall_System_Enum_get_value (MonoObjectHandle ehandle, MonoError *error)
{
	MonoObjectHandle resultHandle;
	MonoClass *enumc;
	int size;

	goto_if (MONO_HANDLE_IS_NULL (ehandle), return_null);

	g_assert (m_class_is_enumtype (mono_handle_class (ehandle)));

	enumc = mono_class_from_mono_type_internal (mono_class_enum_basetype_internal (mono_handle_class (ehandle)));

	resultHandle = mono_object_new_handle (MONO_HANDLE_DOMAIN (ehandle), enumc, error);
	goto_if_nok (error, return_null);
	size = mono_class_value_size (enumc, NULL);

	memcpy (mono_handle_unbox_unsafe (resultHandle), mono_handle_unbox_unsafe (ehandle), size);

	return resultHandle;
return_null:
	return MONO_HANDLE_NEW (MonoObject, NULL);
}

MonoReflectionTypeHandle
ves_icall_System_Enum_get_underlying_type (MonoReflectionTypeHandle type, MonoError *error)
{
	MonoType *etype;
	MonoClass *klass;

	klass = mono_class_from_mono_type_internal (MONO_HANDLE_GETVAL (type, type));
	mono_class_init_checked (klass, error);
	goto_if_nok (error, return_null);

	etype = mono_class_enum_basetype_internal (klass);
	if (!etype) {
		mono_error_set_argument (error, "enumType", "Type provided must be an Enum.");
		goto return_null;
	}

	return mono_type_get_object_handle (MONO_HANDLE_DOMAIN (type), etype, error);

return_null:
	return MONO_HANDLE_NEW (MonoReflectionType, NULL);
}

int
ves_icall_System_Enum_InternalGetCorElementType (MonoObjectHandle this_handle, MonoError *error)
{
	MonoClass *klass = MONO_HANDLE_GETVAL (this_handle, vtable)->klass;

	return (int)m_class_get_byval_arg (m_class_get_element_class (klass))->type;
}

int
ves_icall_System_Enum_compare_value_to (MonoObjectHandle enumHandle, MonoObjectHandle otherHandle, MonoError *error)
{
	if (MONO_HANDLE_IS_NULL (otherHandle))
		return 1;

	if (MONO_HANDLE_GETVAL (enumHandle, vtable)->klass != MONO_HANDLE_GETVAL (otherHandle, vtable)->klass)
		return 2;

	gpointer tdata = mono_handle_unbox_unsafe (enumHandle);
	gpointer odata = mono_handle_unbox_unsafe (otherHandle);
	MonoType *basetype = mono_class_enum_basetype_internal (MONO_HANDLE_GETVAL (enumHandle, vtable)->klass);
	g_assert (basetype);

#define COMPARE_ENUM_VALUES(ENUM_TYPE) do { \
		ENUM_TYPE me = *((ENUM_TYPE*)tdata); \
		ENUM_TYPE other = *((ENUM_TYPE*)odata); \
		if (me == other) \
			return 0; \
		return me > other ? 1 : -1; \
	} while (0)

	switch (basetype->type) {
		case MONO_TYPE_BOOLEAN:
		case MONO_TYPE_U1:
			COMPARE_ENUM_VALUES (guint8);
		case MONO_TYPE_I1:
			COMPARE_ENUM_VALUES (gint8);
		case MONO_TYPE_CHAR:
		case MONO_TYPE_U2:
			COMPARE_ENUM_VALUES (guint16);
		case MONO_TYPE_I2:
			COMPARE_ENUM_VALUES (gint16);
		case MONO_TYPE_U4:
			COMPARE_ENUM_VALUES (guint32);
		case MONO_TYPE_I4:
			COMPARE_ENUM_VALUES (gint32);
		case MONO_TYPE_R4:
			COMPARE_ENUM_VALUES (gfloat);
		case MONO_TYPE_U8:
			COMPARE_ENUM_VALUES (guint64);
		case MONO_TYPE_I8:
			COMPARE_ENUM_VALUES (gint64);
		case MONO_TYPE_R8:
			COMPARE_ENUM_VALUES (gdouble);
		case MONO_TYPE_U:
#if SIZEOF_REGISTER == 8
			COMPARE_ENUM_VALUES (guint64);
#else
			COMPARE_ENUM_VALUES (guint32);
#endif
		case MONO_TYPE_I:
#if SIZEOF_REGISTER == 8
			COMPARE_ENUM_VALUES (gint64);
#else
			COMPARE_ENUM_VALUES (gint32);
#endif
	}
#undef COMPARE_ENUM_VALUES
	/* indicates that the enum was of an unsupported underlying type */
	return 3;
}

int
ves_icall_System_Enum_get_hashcode (MonoObjectHandle enumHandle, MonoError *error)
{
	gpointer data = mono_handle_unbox_unsafe (enumHandle);
	MonoType *basetype = mono_class_enum_basetype_internal (MONO_HANDLE_GETVAL (enumHandle, vtable)->klass);
	g_assert (basetype);

	switch (basetype->type) {
		case MONO_TYPE_I1:	 {
			gint8 value = *((gint8*)data);
			return ((int)value ^ (int)value << 8);
		}
		case MONO_TYPE_U1:
			return *((guint8*)data);
		case MONO_TYPE_CHAR:
		case MONO_TYPE_U2:
			return *((guint16*)data);
		
		case MONO_TYPE_I2: {
			gint16 value = *((gint16*)data);
			return ((int)(guint16)value | (((int)value) << 16));
		}
		case MONO_TYPE_U4:
		case MONO_TYPE_R4:
			return *((guint32*)data);
		case MONO_TYPE_I4:
			return *((gint32*)data);
		case MONO_TYPE_U8:
		case MONO_TYPE_I8:
		case MONO_TYPE_R8: {
			gint64 value = *((gint64*)data);
			return (gint)(value & 0xffffffff) ^ (int)(value >> 32);
		}
		case MONO_TYPE_I:
		case MONO_TYPE_U: {
#if SIZEOF_REGISTER == 8
			gint64 value = *((gint64*)data);
			return (gint)(value & 0xffffffff) ^ (int)(value >> 32);
#else
			return *((guint32*)data);
#endif
		}
		default:
			g_error ("Implement type 0x%02x in get_hashcode", basetype->type);
	}
	return 0;
}

static void
get_enum_field (MonoDomain *domain, MonoArrayHandle names, MonoArrayHandle values, int base_type, MonoClassField *field, guint* j, guint64 *previous_value, gboolean *sorted, MonoError *error)
{
	error_init (error);
	HANDLE_FUNCTION_ENTER();
	guint64 field_value;
	const char *p;
	MonoTypeEnum def_type;

	if (!(field->type->attrs & FIELD_ATTRIBUTE_STATIC))
		goto leave;
	if (strcmp ("value__", mono_field_get_name (field)) == 0)
		goto leave;
	if (mono_field_is_deleted (field))
		goto leave;
	MonoStringHandle name;
	name = mono_string_new_handle (domain, mono_field_get_name (field), error);
	goto_if_nok (error, leave);
	MONO_HANDLE_ARRAY_SETREF (names, *j, name);

	p = mono_class_get_field_default_value (field, &def_type);
	/* len = */ mono_metadata_decode_blob_size (p, &p);

	field_value = read_enum_value (p, base_type);
	MONO_HANDLE_ARRAY_SETVAL (values, guint64, *j, field_value);

	if (*previous_value > field_value)
		*sorted = FALSE;

	*previous_value = field_value;
	(*j)++;
leave:
	HANDLE_FUNCTION_RETURN();
}

MonoBoolean
ves_icall_System_Enum_GetEnumValuesAndNames (MonoReflectionTypeHandle type, MonoArrayHandleOut values, MonoArrayHandleOut names, MonoError *error)
{
	MonoDomain *domain = MONO_HANDLE_DOMAIN (type);
	MonoClass *enumc = mono_class_from_mono_type_internal (MONO_HANDLE_RAW(type)->type);
	guint j = 0, nvalues;
	gpointer iter;
	MonoClassField *field;
	int base_type;
	guint64 previous_value = 0;
	gboolean sorted = TRUE;

	error_init (error);
	mono_class_init_checked (enumc, error);
	return_val_if_nok (error, FALSE);

	if (!m_class_is_enumtype (enumc)) {
#if ENABLE_NETCORE
		mono_error_set_argument (error, NULL, "Type provided must be an Enum.");
#else
		mono_error_set_argument (error, "enumType", "Type provided must be an Enum.");
#endif
		return TRUE;
	}

	base_type = mono_class_enum_basetype_internal (enumc)->type;

	nvalues = mono_class_num_fields (enumc) > 0 ? mono_class_num_fields (enumc) - 1 : 0;
	MONO_HANDLE_ASSIGN(names, mono_array_new_handle (domain, mono_defaults.string_class, nvalues, error));
	return_val_if_nok (error, FALSE);
	MONO_HANDLE_ASSIGN(values, mono_array_new_handle (domain, mono_defaults.uint64_class, nvalues, error));
	return_val_if_nok (error, FALSE);

	iter = NULL;
	while ((field = mono_class_get_fields_internal (enumc, &iter))) {
		get_enum_field(domain, names, values, base_type, field, &j, &previous_value, &sorted, error);
		if (!is_ok (error))
			break;
	}
	return_val_if_nok (error, FALSE);

	return sorted || base_type == MONO_TYPE_R4 || base_type == MONO_TYPE_R8;
}

enum {
	BFLAGS_IgnoreCase = 1,
	BFLAGS_DeclaredOnly = 2,
	BFLAGS_Instance = 4,
	BFLAGS_Static = 8,
	BFLAGS_Public = 0x10,
	BFLAGS_NonPublic = 0x20,
	BFLAGS_FlattenHierarchy = 0x40,
	BFLAGS_InvokeMethod = 0x100,
	BFLAGS_CreateInstance = 0x200,
	BFLAGS_GetField = 0x400,
	BFLAGS_SetField = 0x800,
	BFLAGS_GetProperty = 0x1000,
	BFLAGS_SetProperty = 0x2000,
	BFLAGS_ExactBinding = 0x10000,
	BFLAGS_SuppressChangeType = 0x20000,
	BFLAGS_OptionalParamBinding = 0x40000
};

enum {
	MLISTTYPE_All = 0,
	MLISTTYPE_CaseSensitive = 1,
	MLISTTYPE_CaseInsensitive = 2,
	MLISTTYPE_HandleToInfo = 3
};

GPtrArray*
ves_icall_RuntimeType_GetFields_native (MonoReflectionTypeHandle ref_type, char *utf8_name, guint32 bflags, guint32 mlisttype, MonoError *error)
{
	error_init (error);
	MonoType *type = MONO_HANDLE_GETVAL (ref_type, type);

	if (type->byref) {
		return g_ptr_array_new ();
	}

	int (*compare_func) (const char *s1, const char *s2) = NULL;	
	compare_func = ((bflags & BFLAGS_IgnoreCase) || (mlisttype == MLISTTYPE_CaseInsensitive)) ? mono_utf8_strcasecmp : strcmp;

	MonoClass *startklass, *klass;
	klass = startklass = mono_class_from_mono_type_internal (type);

	GPtrArray *ptr_array = g_ptr_array_sized_new (16);
	
handle_parent:	
	if (mono_class_has_failure (klass)) {
		mono_error_set_for_class_failure (error, klass);
		goto fail;
	}

	MonoClassField *field;
	gpointer iter;
	iter = NULL;
	while ((field = mono_class_get_fields_lazy (klass, &iter))) {
		guint32 flags = mono_field_get_flags (field);
		int match = 0;
		if (mono_field_is_deleted_with_flags (field, flags))
			continue;
		if ((flags & FIELD_ATTRIBUTE_FIELD_ACCESS_MASK) == FIELD_ATTRIBUTE_PUBLIC) {
			if (bflags & BFLAGS_Public)
				match++;
		} else if ((klass == startklass) || (flags & FIELD_ATTRIBUTE_FIELD_ACCESS_MASK) != FIELD_ATTRIBUTE_PRIVATE) {
			if (bflags & BFLAGS_NonPublic) {
				match++;
			}
		}
		if (!match)
			continue;
		match = 0;
		if (flags & FIELD_ATTRIBUTE_STATIC) {
			if (bflags & BFLAGS_Static)
				if ((bflags & BFLAGS_FlattenHierarchy) || (klass == startklass))
					match++;
		} else {
			if (bflags & BFLAGS_Instance)
				match++;
		}

		if (!match)
			continue;

		if (((mlisttype != MLISTTYPE_All) && (utf8_name != NULL)) && compare_func (mono_field_get_name (field), utf8_name))
				continue;

		g_ptr_array_add (ptr_array, field);
	}
	if (!(bflags & BFLAGS_DeclaredOnly) && (klass = m_class_get_parent (klass)))
		goto handle_parent;

	return ptr_array;

fail:
	g_ptr_array_free (ptr_array, TRUE);
	return NULL;
}

static gboolean
method_nonpublic (MonoMethod* method, gboolean start_klass)
{
	switch (method->flags & METHOD_ATTRIBUTE_MEMBER_ACCESS_MASK) {
		case METHOD_ATTRIBUTE_ASSEM:
			return (start_klass || mono_defaults.generic_ilist_class);
		case METHOD_ATTRIBUTE_PRIVATE:
			return start_klass;
		case METHOD_ATTRIBUTE_PUBLIC:
			return FALSE;
		default:
			return TRUE;
	}
}

GPtrArray*
mono_class_get_methods_by_name (MonoClass *klass, const char *name, guint32 bflags, guint32 mlisttype, gboolean allow_ctors, MonoError *error)
{
	GPtrArray *array;
	MonoClass *startklass;
	MonoMethod *method;
	gpointer iter;
	int match, nslots;
	/*FIXME, use MonoBitSet*/
	guint32 method_slots_default [8];
	guint32 *method_slots = NULL;
	int (*compare_func) (const char *s1, const char *s2) = NULL;

	array = g_ptr_array_new ();
	startklass = klass;
	error_init (error);
	
	compare_func = ((bflags & BFLAGS_IgnoreCase) || (mlisttype == MLISTTYPE_CaseInsensitive)) ? mono_utf8_strcasecmp : strcmp;

	/* An optimization for calls made from Delegate:CreateDelegate () */
	if (m_class_is_delegate (klass) && klass != mono_defaults.delegate_class && klass != mono_defaults.multicastdelegate_class && name && !strcmp (name, "Invoke") && (bflags == (BFLAGS_Public | BFLAGS_Static | BFLAGS_Instance))) {
		method = mono_get_delegate_invoke_internal (klass);
		g_assert (method);

		g_ptr_array_add (array, method);
		return array;
	}

	mono_class_setup_methods (klass);
	mono_class_setup_vtable (klass);
	if (mono_class_has_failure (klass))
		goto loader_error;

	if (is_generic_parameter (m_class_get_byval_arg (klass)))
		nslots = mono_class_get_vtable_size (m_class_get_parent (klass));
	else
		nslots = MONO_CLASS_IS_INTERFACE_INTERNAL (klass) ? mono_class_num_methods (klass) : mono_class_get_vtable_size (klass);
	if (nslots >= sizeof (method_slots_default) * 8) {
		method_slots = g_new0 (guint32, nslots / 32 + 1);
	} else {
		method_slots = method_slots_default;
		memset (method_slots, 0, sizeof (method_slots_default));
	}
handle_parent:
	mono_class_setup_methods (klass);
	mono_class_setup_vtable (klass);
	if (mono_class_has_failure (klass))
		goto loader_error;		

	iter = NULL;
	while ((method = mono_class_get_methods (klass, &iter))) {
		match = 0;
		if (method->slot != -1) {
			g_assert (method->slot < nslots);
			if (method_slots [method->slot >> 5] & (1 << (method->slot & 0x1f)))
				continue;
			if (!(method->flags & METHOD_ATTRIBUTE_NEW_SLOT))
				method_slots [method->slot >> 5] |= 1 << (method->slot & 0x1f);
		}

		if (!allow_ctors && method->name [0] == '.' && (strcmp (method->name, ".ctor") == 0 || strcmp (method->name, ".cctor") == 0))
			continue;
		if ((method->flags & METHOD_ATTRIBUTE_MEMBER_ACCESS_MASK) == METHOD_ATTRIBUTE_PUBLIC) {
			if (bflags & BFLAGS_Public)
				match++;
		} else if ((bflags & BFLAGS_NonPublic) && method_nonpublic (method, (klass == startklass))) {
				match++;
		}
		if (!match)
			continue;
		match = 0;
		if (method->flags & METHOD_ATTRIBUTE_STATIC) {
			if (bflags & BFLAGS_Static)
				if ((bflags & BFLAGS_FlattenHierarchy) || (klass == startklass))
					match++;
		} else {
			if (bflags & BFLAGS_Instance)
				match++;
		}

		if (!match)
			continue;

		if ((mlisttype != MLISTTYPE_All) && (name != NULL)) {
			if (compare_func (name, method->name))
				continue;
		}
		
		match = 0;
		g_ptr_array_add (array, method);
	}
	if (!(bflags & BFLAGS_DeclaredOnly) && (klass = m_class_get_parent (klass)))
		goto handle_parent;
	if (method_slots != method_slots_default)
		g_free (method_slots);

	return array;

loader_error:
	if (method_slots != method_slots_default)
		g_free (method_slots);
	g_ptr_array_free (array, TRUE);

	g_assert (mono_class_has_failure (klass));
	mono_error_set_for_class_failure (error, klass);
	return NULL;
}

GPtrArray*
ves_icall_RuntimeType_GetMethodsByName_native (MonoReflectionTypeHandle ref_type, const char *mname, guint32 bflags, guint32 mlisttype, MonoError *error)
{
	error_init (error);
	MonoType *type = MONO_HANDLE_GETVAL (ref_type, type);

	MonoClass *klass = mono_class_from_mono_type_internal (type);
	if (type->byref) {
		return g_ptr_array_new ();
	}

	return mono_class_get_methods_by_name (klass, mname, bflags, mlisttype, FALSE, error);
}

GPtrArray*
ves_icall_RuntimeType_GetConstructors_native (MonoReflectionTypeHandle ref_type, guint32 bflags, MonoError *error)
{
	error_init (error);
	MonoType *type = MONO_HANDLE_GETVAL (ref_type, type);
	if (type->byref) {
		return g_ptr_array_new ();
	}

	MonoClass *startklass, *klass;
	klass = startklass = mono_class_from_mono_type_internal (type);

	mono_class_setup_methods (klass);
	if (mono_class_has_failure (klass)) {
		mono_error_set_for_class_failure (error, klass);
		return NULL;
	}
	

	GPtrArray *res_array = g_ptr_array_sized_new (4); /* FIXME, guestimating */

	MonoMethod *method;
	gpointer iter = NULL;
	while ((method = mono_class_get_methods (klass, &iter))) {
		int match = 0;
		if (strcmp (method->name, ".ctor") && strcmp (method->name, ".cctor"))
			continue;
		if ((method->flags & METHOD_ATTRIBUTE_MEMBER_ACCESS_MASK) == METHOD_ATTRIBUTE_PUBLIC) {
			if (bflags & BFLAGS_Public)
				match++;
		} else {
			if (bflags & BFLAGS_NonPublic)
				match++;
		}
		if (!match)
			continue;
		match = 0;
		if (method->flags & METHOD_ATTRIBUTE_STATIC) {
			if (bflags & BFLAGS_Static)
				if ((bflags & BFLAGS_FlattenHierarchy) || (klass == startklass))
					match++;
		} else {
			if (bflags & BFLAGS_Instance)
				match++;
		}

		if (!match)
			continue;
		g_ptr_array_add (res_array, method);
	}

	return res_array;
}

static guint
property_hash (gconstpointer data)
{
	MonoProperty *prop = (MonoProperty*)data;

	return g_str_hash (prop->name);
}

static gboolean
property_accessor_override (MonoMethod *method1, MonoMethod *method2)
{
	if (method1->slot != -1 && method1->slot == method2->slot)
		return TRUE;

	if (mono_class_get_generic_type_definition (method1->klass) == mono_class_get_generic_type_definition (method2->klass)) {
		if (method1->is_inflated)
			method1 = ((MonoMethodInflated*) method1)->declaring;
		if (method2->is_inflated)
			method2 = ((MonoMethodInflated*) method2)->declaring;
	}

	return mono_metadata_signature_equal (mono_method_signature_internal (method1), mono_method_signature_internal (method2));
}

static gboolean
property_equal (MonoProperty *prop1, MonoProperty *prop2)
{
	// Properties are hide-by-name-and-signature
	if (!g_str_equal (prop1->name, prop2->name))
		return FALSE;

	/* If we see a property in a generic method, we want to
	   compare the generic signatures, not the inflated signatures
	   because we might conflate two properties that were
	   distinct:

	   class Foo<T,U> {
	     public T this[T t] { getter { return t; } } // method 1
	     public U this[U u] { getter { return u; } } // method 2
	   }

	   If we see int Foo<int,int>::Item[int] we need to know if
	   the indexer came from method 1 or from method 2, and we
	   shouldn't conflate them.   (Bugzilla 36283)
	*/
	if (prop1->get && prop2->get && !property_accessor_override (prop1->get, prop2->get))
		return FALSE;

	if (prop1->set && prop2->set && !property_accessor_override (prop1->set, prop2->set))
		return FALSE;

	return TRUE;
}

static gboolean
property_accessor_nonpublic (MonoMethod* accessor, gboolean start_klass)
{
	if (!accessor)
		return FALSE;

	return method_nonpublic (accessor, start_klass);
}

GPtrArray*
ves_icall_RuntimeType_GetPropertiesByName_native (MonoReflectionTypeHandle ref_type, gchar *propname, guint32 bflags, guint32 mlisttype, MonoError *error)
{
#if ENABLE_NETCORE
	// Fetch non-public properties as well because they can hide public properties with the same name in base classes
	bflags |= BFLAGS_NonPublic;
#endif
	error_init (error);
	MonoType *type = MONO_HANDLE_GETVAL (ref_type, type);


	if (type->byref) {
		return g_ptr_array_new ();
	}

	
	MonoClass *startklass, *klass;
	klass = startklass = mono_class_from_mono_type_internal (type);

	int (*compare_func) (const char *s1, const char *s2) = (mlisttype == MLISTTYPE_CaseInsensitive) ? mono_utf8_strcasecmp : strcmp;

	GPtrArray *res_array = g_ptr_array_sized_new (8); /*This the average for ASP.NET types*/

	GHashTable *properties = g_hash_table_new (property_hash, (GEqualFunc)property_equal);

handle_parent:
	mono_class_setup_methods (klass);
	mono_class_setup_vtable (klass);
	if (mono_class_has_failure (klass)) {
		mono_error_set_for_class_failure (error, klass);
		goto loader_error;
	}

	MonoProperty *prop;
	gpointer iter;
	iter = NULL;
	while ((prop = mono_class_get_properties (klass, &iter))) {
		int match = 0;
		MonoMethod *method = prop->get;
		if (!method)
			method = prop->set;
		guint32 flags = 0;
		if (method)
			flags = method->flags;

		if ((prop->get && ((prop->get->flags & METHOD_ATTRIBUTE_MEMBER_ACCESS_MASK) == METHOD_ATTRIBUTE_PUBLIC)) ||
			(prop->set && ((prop->set->flags & METHOD_ATTRIBUTE_MEMBER_ACCESS_MASK) == METHOD_ATTRIBUTE_PUBLIC))) {
			if (bflags & BFLAGS_Public)
				match++;
		} else if (bflags & BFLAGS_NonPublic) {
			if (property_accessor_nonpublic(prop->get, startklass == klass) ||
				property_accessor_nonpublic(prop->set, startklass == klass)) {
				match++;
			}
		}
		if (!match)
			continue;

		match = 0;
		if (flags & METHOD_ATTRIBUTE_STATIC) {
			if (bflags & BFLAGS_Static)
				if ((bflags & BFLAGS_FlattenHierarchy) || (klass == startklass))
					match++;
		} else {
			if (bflags & BFLAGS_Instance)
				match++;
		}

		if (!match)
			continue;
		match = 0;

		if ((mlisttype != MLISTTYPE_All) && (propname != NULL) && compare_func (propname, prop->name))
			continue;
		
		if (g_hash_table_lookup (properties, prop))
			continue;

		g_ptr_array_add (res_array, prop);
		
		g_hash_table_insert (properties, prop, prop);
	}
	if (!(bflags & BFLAGS_DeclaredOnly) && (klass = m_class_get_parent (klass))) {
#if ENABLE_NETCORE
		// BFLAGS_NonPublic should be excluded for base classes
		bflags &= ~BFLAGS_NonPublic;
#endif
		goto handle_parent;
	}

	g_hash_table_destroy (properties);

	return res_array;


loader_error:
	if (properties)
		g_hash_table_destroy (properties);
	g_ptr_array_free (res_array, TRUE);

	return NULL;
}

static guint
event_hash (gconstpointer data)
{
	MonoEvent *event = (MonoEvent*)data;

	return g_str_hash (event->name);
}

static gboolean
event_equal (MonoEvent *event1, MonoEvent *event2)
{
	// Events are hide-by-name
	return g_str_equal (event1->name, event2->name);
}

GPtrArray*
ves_icall_RuntimeType_GetEvents_native (MonoReflectionTypeHandle ref_type, char *utf8_name, guint32 mlisttype, MonoError *error)
{
	error_init (error);
	MonoType *type = MONO_HANDLE_GETVAL (ref_type, type);

	if (type->byref) {
		return g_ptr_array_new ();
	}

	int (*compare_func) (const char *s1, const char *s2) = (mlisttype == MLISTTYPE_CaseInsensitive) ? mono_utf8_strcasecmp : strcmp;

	GPtrArray *res_array = g_ptr_array_sized_new (4);

	MonoClass *startklass, *klass;
	klass = startklass = mono_class_from_mono_type_internal (type);

	GHashTable *events = g_hash_table_new (event_hash, (GEqualFunc)event_equal);
handle_parent:
	mono_class_setup_methods (klass);
	mono_class_setup_vtable (klass);
	if (mono_class_has_failure (klass)) {
		mono_error_set_for_class_failure (error, klass);
		goto failure;
	}

	MonoEvent *event;
	gpointer iter;
	iter = NULL;
	while ((event = mono_class_get_events (klass, &iter))) {

		// Remove inherited privates and inherited
		// without add/remove/raise methods
		if (klass != startklass)
		{
			MonoMethod *method = event->add;
			if (!method)
				method = event->remove;
			if (!method)
				method = event->raise;
			if (!method)
				continue;
			if ((method->flags & METHOD_ATTRIBUTE_MEMBER_ACCESS_MASK) == METHOD_ATTRIBUTE_PRIVATE)
				continue;
		}

		if ((mlisttype != MLISTTYPE_All) && (utf8_name != NULL) && compare_func (event->name, utf8_name))
			continue;

		if (g_hash_table_lookup (events, event))
			continue;

		g_ptr_array_add (res_array, event); 

		g_hash_table_insert (events, event, event);
	}
	if ((klass = m_class_get_parent (klass)))
		goto handle_parent;

	g_hash_table_destroy (events);

	return res_array;

failure:
	if (events != NULL)
		g_hash_table_destroy (events);

	g_ptr_array_free (res_array, TRUE);

	return NULL;
}

GPtrArray *
ves_icall_RuntimeType_GetNestedTypes_native (MonoReflectionTypeHandle ref_type, char *str, guint32 bflags, guint32 mlisttype, MonoError *error)
{
	error_init (error);
	MonoType *type = MONO_HANDLE_GETVAL (ref_type, type);

	if (type->byref) {
		return g_ptr_array_new ();
	}

	int (*compare_func) (const char *s1, const char *s2) = ((bflags & BFLAGS_IgnoreCase) || (mlisttype == MLISTTYPE_CaseInsensitive)) ? mono_utf8_strcasecmp : strcmp;

	MonoClass *klass = mono_class_from_mono_type_internal (type);

	/*
	 * If a nested type is generic, return its generic type definition.
	 * Note that this means that the return value is essentially the set
	 * of nested types of the generic type definition of @klass.
	 *
	 * A note in MSDN claims that a generic type definition can have
	 * nested types that aren't generic.  In any case, the container of that
	 * nested type would be the generic type definition.
	 */
	if (mono_class_is_ginst (klass))
		klass = mono_class_get_generic_class (klass)->container_class;

	GPtrArray *res_array = g_ptr_array_new ();
	
	MonoClass *nested;
	gpointer iter = NULL;
	while ((nested = mono_class_get_nested_types (klass, &iter))) {
		int match = 0;
		if ((mono_class_get_flags (nested) & TYPE_ATTRIBUTE_VISIBILITY_MASK) == TYPE_ATTRIBUTE_NESTED_PUBLIC) {
			if (bflags & BFLAGS_Public)
				match++;
		} else {
			if (bflags & BFLAGS_NonPublic)
				match++;
		}
		if (!match)
			continue;

		if ((mlisttype != MLISTTYPE_All) && (str != NULL) && compare_func (m_class_get_name (nested), str))
				continue;

		g_ptr_array_add (res_array, m_class_get_byval_arg (nested));
	}

	return res_array;
}

static MonoType*
get_type_from_module_builder_module (MonoArrayHandle modules, int i, MonoTypeNameParse *info, MonoBoolean ignoreCase, gboolean *type_resolve, MonoError *error)
{
	HANDLE_FUNCTION_ENTER ();
	error_init (error);
	MonoType *type = NULL;
	MonoReflectionModuleBuilderHandle mb = MONO_HANDLE_NEW (MonoReflectionModuleBuilder, NULL);
	MONO_HANDLE_ARRAY_GETREF (mb, modules, i);
	MonoDynamicImage *dynamic_image = MONO_HANDLE_GETVAL (mb, dynamic_image);
	type = mono_reflection_get_type_checked (&dynamic_image->image, &dynamic_image->image, info, ignoreCase, type_resolve, error);
	HANDLE_FUNCTION_RETURN_VAL (type);
}

static MonoType*
get_type_from_module_builder_loaded_modules (MonoArrayHandle loaded_modules, int i, MonoTypeNameParse *info, MonoBoolean ignoreCase, gboolean *type_resolve, MonoError *error)
{
	HANDLE_FUNCTION_ENTER ();
	error_init (error);
	MonoType *type = NULL;
	MonoReflectionModuleHandle mod = MONO_HANDLE_NEW (MonoReflectionModule, NULL);
	MONO_HANDLE_ARRAY_GETREF (mod, loaded_modules, i);
	MonoImage *image = MONO_HANDLE_GETVAL (mod, image);
	type = mono_reflection_get_type_checked (image, image, info, ignoreCase, type_resolve, error);
	HANDLE_FUNCTION_RETURN_VAL (type);
}

MonoReflectionTypeHandle
ves_icall_System_Reflection_Assembly_InternalGetType (MonoReflectionAssemblyHandle assembly_h, MonoReflectionModuleHandle module, MonoStringHandle name, MonoBoolean throwOnError, MonoBoolean ignoreCase, MonoError *error)
{
	error_init (error);
	ERROR_DECL (parse_error);

	MonoTypeNameParse info;
	gboolean type_resolve;

	/* On MS.NET, this does not fire a TypeResolve event */
	type_resolve = TRUE;
	char *str = mono_string_handle_to_utf8 (name, error);
	goto_if_nok (error, fail);

	/*g_print ("requested type %s in %s\n", str, assembly->assembly->aname.name);*/
	if (!mono_reflection_parse_type_checked (str, &info, parse_error)) {
		g_free (str);
		mono_reflection_free_type_info (&info);
		mono_error_cleanup (parse_error);
		if (throwOnError) {
			mono_error_set_argument (error, "typeName", "failed to parse the type");
			goto fail;
		}
		/*g_print ("failed parse\n");*/
		return MONO_HANDLE_CAST (MonoReflectionType, NULL_HANDLE);
	}

	if (info.assembly.name) {
		g_free (str);
		mono_reflection_free_type_info (&info);
		if (throwOnError) {
			/* 1.0 and 2.0 throw different exceptions */
			if (mono_defaults.generic_ilist_class)
				mono_error_set_argument (error, NULL, "Type names passed to Assembly.GetType() must not specify an assembly.");
			else
				mono_error_set_type_load_name (error, g_strdup (""), g_strdup (""), "Type names passed to Assembly.GetType() must not specify an assembly.");
			goto fail;
		}
		return MONO_HANDLE_CAST (MonoReflectionType, NULL_HANDLE);
	}

	MonoType *type;
	type = NULL;
	if (!MONO_HANDLE_IS_NULL (module)) {
		MonoImage *image = MONO_HANDLE_GETVAL (module, image);
		if (image) {
			type = mono_reflection_get_type_checked (image, image, &info, ignoreCase, &type_resolve, error);
			if (!is_ok (error)) {
				g_free (str);
				mono_reflection_free_type_info (&info);
				goto fail;
			}
		}
	}
	else {
		MonoAssembly *assembly = MONO_HANDLE_GETVAL (assembly_h, assembly);
		if (assembly_is_dynamic (assembly)) {
			/* Enumerate all modules */
			MonoReflectionAssemblyBuilderHandle abuilder = MONO_HANDLE_NEW (MonoReflectionAssemblyBuilder, NULL);
			MONO_HANDLE_ASSIGN (abuilder, assembly_h);
			int i;

			MonoArrayHandle modules = MONO_HANDLE_NEW (MonoArray, NULL);
			MONO_HANDLE_GET (modules, abuilder, modules);
			if (!MONO_HANDLE_IS_NULL (modules)) {
				int n = mono_array_handle_length (modules);
				for (i = 0; i < n; ++i) {
					type = get_type_from_module_builder_module (modules, i, &info, ignoreCase, &type_resolve, error);
					if (!is_ok (error)) {
						g_free (str);
						mono_reflection_free_type_info (&info);
						goto fail;
					}
					if (type)
						break;
				}
			}

			MonoArrayHandle loaded_modules = MONO_HANDLE_NEW (MonoArray, NULL);
			MONO_HANDLE_GET (loaded_modules, abuilder, loaded_modules);
			if (!type && !MONO_HANDLE_IS_NULL (loaded_modules)) {
				int n = mono_array_handle_length (loaded_modules);
				for (i = 0; i < n; ++i) {
					type = get_type_from_module_builder_loaded_modules (loaded_modules, i, &info, ignoreCase, &type_resolve, error);

					if (!is_ok (error)) {
						g_free (str);
						mono_reflection_free_type_info (&info);
						goto fail;
					}
					if (type)
						break;
				}
			}
		}
		else {
			type = mono_reflection_get_type_checked (assembly->image, assembly->image, &info, ignoreCase, &type_resolve, error);
			if (!is_ok (error)) {
				g_free (str);
				mono_reflection_free_type_info (&info);
				goto fail;
			}
		}
	}
	g_free (str);
	mono_reflection_free_type_info (&info);

	if (!type) {
		if (throwOnError) {
			ERROR_DECL (inner_error);
			char *type_name = mono_string_handle_to_utf8 (name, inner_error);
			mono_error_assert_ok (inner_error);
			MonoAssembly *assembly = MONO_HANDLE_GETVAL (assembly_h, assembly);
			char *assmname = mono_stringify_assembly_name (&assembly->aname);
			mono_error_set_type_load_name (error, type_name, assmname, "%s", "");
			goto fail;
		}

		return MONO_HANDLE_CAST (MonoReflectionType, NULL_HANDLE);
	}

	if (type->type == MONO_TYPE_CLASS) {
		MonoClass *klass = mono_type_get_class (type);

		/* need to report exceptions ? */
		if (throwOnError && mono_class_has_failure (klass)) {
			/* report SecurityException (or others) that occured when loading the assembly */
			mono_error_set_for_class_failure (error, klass);
			goto fail;
		}
	}

	/* g_print ("got it\n"); */
	return mono_type_get_object_handle (MONO_HANDLE_DOMAIN (assembly_h), type, error);
fail:
	g_assert (!is_ok (error));
	return MONO_HANDLE_CAST (MonoReflectionType, NULL_HANDLE);
}

static gboolean
replace_shadow_path (MonoDomain *domain, gchar *dirname, gchar **filename)
{
	gchar *content;
	gchar *shadow_ini_file;
	gsize len;

	/* Check for shadow-copied assembly */
	if (mono_is_shadow_copy_enabled (domain, dirname)) {
		shadow_ini_file = g_build_filename (dirname, "__AssemblyInfo__.ini", NULL);
		content = NULL;
		if (!g_file_get_contents (shadow_ini_file, &content, &len, NULL) ||
			!g_file_test (content, G_FILE_TEST_IS_REGULAR)) {
			g_free (content);
			content = NULL;
		}
		g_free (shadow_ini_file);
		if (content != NULL) {
			g_free (*filename);
			*filename = content;
			return TRUE;
		}
	}
	return FALSE;
}

MonoStringHandle
ves_icall_System_Reflection_RuntimeAssembly_get_code_base (MonoReflectionAssemblyHandle assembly, MonoBoolean escaped, MonoError *error)
{
	error_init (error);
	MonoDomain *domain = MONO_HANDLE_DOMAIN (assembly);
	MonoAssembly *mass = MONO_HANDLE_GETVAL (assembly, assembly);
	gchar *absolute;
	gchar *dirname;
	
	if (g_path_is_absolute (mass->image->name)) {
		absolute = g_strdup (mass->image->name);
		dirname = g_path_get_dirname (absolute);
	} else {
		absolute = g_build_filename (mass->basedir, mass->image->name, NULL);
		dirname = g_strdup (mass->basedir);
	}

	replace_shadow_path (domain, dirname, &absolute);
	g_free (dirname);

	mono_icall_make_platform_path (absolute);

	gchar *uri;
	if (escaped) {
		uri = g_filename_to_uri (absolute, NULL, NULL);
	} else {
		const gchar *prepend = mono_icall_get_file_path_prefix (absolute);
		uri = g_strconcat (prepend, absolute, NULL);
	}

	g_free (absolute);

	MonoStringHandle res;
	if (uri) {
		res = mono_string_new_handle (domain, uri, error);
		g_free (uri);
	} else {
		res = MONO_HANDLE_NEW (MonoString, NULL);
	}
	return res;
}

MonoBoolean
ves_icall_System_Reflection_RuntimeAssembly_get_global_assembly_cache (MonoReflectionAssemblyHandle assembly, MonoError *error)
{
	error_init (error);
	MonoAssembly *mass = MONO_HANDLE_GETVAL (assembly,assembly);

	return mass->in_gac;
}

MonoReflectionAssemblyHandle
ves_icall_System_Reflection_Assembly_load_with_partial_name (MonoStringHandle mname, MonoObjectHandle evidence, MonoError *error)
{
	gchar *name;
	MonoImageOpenStatus status;
	MonoReflectionAssemblyHandle result = MONO_HANDLE_CAST (MonoReflectionAssembly, NULL_HANDLE);
	
	name = mono_string_handle_to_utf8 (mname, error);
	goto_if_nok (error, leave);
	MonoAssembly *res;
	res = mono_assembly_load_with_partial_name_internal (name, &status);

	g_free (name);

	if (res == NULL)
		goto leave;
	result = mono_assembly_get_object_handle (mono_domain_get (), res, error);
leave:
	return result;
}

MonoStringHandle
ves_icall_System_Reflection_RuntimeAssembly_get_location (MonoReflectionAssemblyHandle refassembly, MonoError *error)
{
	MonoDomain *domain = MONO_HANDLE_DOMAIN (refassembly);
	MonoAssembly *assembly = MONO_HANDLE_GETVAL (refassembly, assembly);
	return mono_string_new_handle (domain, mono_image_get_filename (assembly->image), error);
}

MonoBoolean
ves_icall_System_Reflection_RuntimeAssembly_get_ReflectionOnly (MonoReflectionAssemblyHandle assembly_h, MonoError *error)
{
	error_init (error);
	MonoAssembly *assembly = MONO_HANDLE_GETVAL (assembly_h, assembly);
	return mono_asmctx_get_kind (&assembly->context) == MONO_ASMCTX_REFONLY;
}

MonoStringHandle
ves_icall_System_Reflection_RuntimeAssembly_InternalImageRuntimeVersion (MonoReflectionAssemblyHandle refassembly, MonoError *error)
{
	MonoDomain *domain = MONO_HANDLE_DOMAIN (refassembly);
	MonoAssembly *assembly = MONO_HANDLE_GETVAL (refassembly, assembly);

	return mono_string_new_handle (domain, assembly->image->version, error);
}

MonoReflectionMethodHandle
ves_icall_System_Reflection_RuntimeAssembly_get_EntryPoint (MonoReflectionAssemblyHandle assembly_h, MonoError *error) 
{
	error_init (error);
	MonoDomain *domain = MONO_HANDLE_DOMAIN (assembly_h);
	MonoAssembly *assembly = MONO_HANDLE_GETVAL (assembly_h, assembly);
	MonoMethod *method;

	MonoReflectionMethodHandle res = MONO_HANDLE_NEW (MonoReflectionMethod, NULL);
	guint32 token = mono_image_get_entry_point (assembly->image);

	if (!token)
		goto leave;
	method = mono_get_method_checked (assembly->image, token, NULL, NULL, error);
	goto_if_nok (error, leave);

	MONO_HANDLE_ASSIGN (res, mono_method_get_object_handle (domain, method, NULL, error));
leave:
	return res;
}

MonoReflectionModuleHandle
ves_icall_System_Reflection_Assembly_GetManifestModuleInternal (MonoReflectionAssemblyHandle assembly, MonoError *error) 
{
	error_init (error);
	MonoDomain *domain = MONO_HANDLE_DOMAIN (assembly);
	MonoAssembly *a = MONO_HANDLE_GETVAL (assembly, assembly);
	return mono_module_get_object_handle (domain, a->image, error);
}

static gboolean
add_manifest_resource_name_to_array (MonoDomain *domain, MonoImage *image, MonoTableInfo *table, int i, MonoArrayHandle dest, MonoError *error)
{
	HANDLE_FUNCTION_ENTER ();
	error_init (error);
	const char *val = mono_metadata_string_heap (image, mono_metadata_decode_row_col (table, i, MONO_MANIFEST_NAME));
	MonoStringHandle str = mono_string_new_handle (domain, val, error);
	goto_if_nok (error, leave);
	MONO_HANDLE_ARRAY_SETREF (dest, i, str);
leave:
	HANDLE_FUNCTION_RETURN_VAL (is_ok (error));
}

MonoArrayHandle
ves_icall_System_Reflection_RuntimeAssembly_GetManifestResourceNames (MonoReflectionAssemblyHandle assembly_h, MonoError *error) 
{
	error_init (error);
	MonoDomain *domain = MONO_HANDLE_DOMAIN (assembly_h);
	MonoAssembly *assembly = MONO_HANDLE_GETVAL (assembly_h, assembly);
	MonoTableInfo *table = &assembly->image->tables [MONO_TABLE_MANIFESTRESOURCE];
	MonoArrayHandle result = mono_array_new_handle (domain, mono_defaults.string_class, table->rows, error);
	goto_if_nok (error, fail);
	int i;

	for (i = 0; i < table->rows; ++i) {
		if (!add_manifest_resource_name_to_array (domain, assembly->image, table, i, result, error))
			goto fail;
	}
	return result;
fail:
	return NULL_HANDLE_ARRAY;
}

MonoBoolean
ves_icall_System_Reflection_RuntimeAssembly_GetAotIdInternal (MonoArrayHandle guid_h, MonoError *error)
{
	g_assert (mono_array_handle_length (guid_h) == 16);

	guint8 *aotid = mono_runtime_get_aotid_arr ();
	if (!aotid) {
		return FALSE;
	} else {
		MONO_ENTER_NO_SAFEPOINTS;
		guint8 *data = (guint8*) mono_array_addr_with_size_internal (MONO_HANDLE_RAW (guid_h), 1, 0);
		memcpy (data, aotid, 16);
		MONO_EXIT_NO_SAFEPOINTS;
		return TRUE;
	}
}

static MonoAssemblyName*
create_referenced_assembly_name (MonoDomain *domain, MonoImage *image, MonoTableInfo *t, int i, MonoError *error)
{
	error_init (error);
	MonoAssemblyName *aname = g_new0 (MonoAssemblyName, 1);

	mono_assembly_get_assemblyref_checked (image, i, aname, error);
	return_val_if_nok (error, NULL);
	aname->hash_alg = ASSEMBLY_HASH_SHA1 /* SHA1 (default) */;
	/* name and culture are pointers into the image tables, but we need
	 * real malloc'd strings (so that we can g_free() them later from
	 * Mono.RuntimeMarshal.FreeAssemblyName) */
	aname->name = g_strdup (aname->name);
	aname->culture = g_strdup  (aname->culture);
	/* Don't need the hash value in managed */
	aname->hash_value = NULL;
	aname->hash_len = 0;
	g_assert (aname->public_key == NULL);
		
	/* note: this function doesn't return the codebase on purpose (i.e. it can
	   be used under partial trust as path information isn't present). */
	return aname;
}

GPtrArray*
ves_icall_System_Reflection_Assembly_InternalGetReferencedAssemblies (MonoReflectionAssemblyHandle assembly, MonoError *error) 
{
	error_init (error);
	MonoDomain *domain = MONO_HANDLE_DOMAIN (assembly);
	MonoAssembly *ass = MONO_HANDLE_GETVAL(assembly, assembly);
	MonoImage *image = ass->image;

	MonoTableInfo *t = &image->tables [MONO_TABLE_ASSEMBLYREF];
	int count = t->rows;

	GPtrArray *result = g_ptr_array_sized_new (count);

	for (int i = 0; i < count; i++) {
		MonoAssemblyName *aname = create_referenced_assembly_name (domain, image, t, i, error);
		if (!is_ok (error))
			break;
		g_ptr_array_add (result, aname);
	}
	return result;
}

/* move this in some file in mono/util/ */
static char *
g_concat_dir_and_file (const char *dir, const char *file)
{
	g_return_val_if_fail (dir != NULL, NULL);
	g_return_val_if_fail (file != NULL, NULL);

        /*
	 * If the directory name doesn't have a / on the end, we need
	 * to add one so we get a proper path to the file
	 */
	if (dir [strlen(dir) - 1] != G_DIR_SEPARATOR)
		return g_strconcat (dir, G_DIR_SEPARATOR_S, file, NULL);
	else
		return g_strconcat (dir, file, NULL);
}

void *
ves_icall_System_Reflection_RuntimeAssembly_GetManifestResourceInternal (MonoReflectionAssemblyHandle assembly_h, MonoStringHandle name, gint32 *size, MonoReflectionModuleHandleOut ref_module, MonoError *error) 
{
	error_init (error);
	MonoDomain *domain = MONO_HANDLE_DOMAIN (assembly_h);
	MonoAssembly *assembly = MONO_HANDLE_GETVAL (assembly_h, assembly);
	MonoTableInfo *table = &assembly->image->tables [MONO_TABLE_MANIFESTRESOURCE];
	guint32 i;
	guint32 cols [MONO_MANIFEST_SIZE];
	guint32 impl, file_idx;
	const char *val;
	MonoImage *module;

	char *n = mono_string_handle_to_utf8 (name, error);
	return_val_if_nok (error, NULL);

	for (i = 0; i < table->rows; ++i) {
		mono_metadata_decode_row (table, i, cols, MONO_MANIFEST_SIZE);
		val = mono_metadata_string_heap (assembly->image, cols [MONO_MANIFEST_NAME]);
		if (strcmp (val, n) == 0)
			break;
	}
	g_free (n);
	if (i == table->rows)
		return NULL;
	/* FIXME */
	impl = cols [MONO_MANIFEST_IMPLEMENTATION];
	if (impl) {
		/*
		 * this code should only be called after obtaining the 
		 * ResourceInfo and handling the other cases.
		 */
		g_assert ((impl & MONO_IMPLEMENTATION_MASK) == MONO_IMPLEMENTATION_FILE);
		file_idx = impl >> MONO_IMPLEMENTATION_BITS;

		module = mono_image_load_file_for_image_checked (assembly->image, file_idx, error);
		if (!is_ok (error) || !module)
			return NULL;
	}
	else
		module = assembly->image;

	
	MonoReflectionModuleHandle rm = mono_module_get_object_handle (domain, module, error);
	return_val_if_nok (error, NULL);
	MONO_HANDLE_ASSIGN (ref_module, rm);

	return (void*)mono_image_get_resource (module, cols [MONO_MANIFEST_OFFSET], (guint32*)size);
}

static gboolean
get_manifest_resource_info_internal (MonoReflectionAssemblyHandle assembly_h, MonoStringHandle name, MonoManifestResourceInfoHandle info, MonoError *error)
{
	HANDLE_FUNCTION_ENTER ();
	MonoDomain *domain = MONO_HANDLE_DOMAIN (assembly_h);
	MonoAssembly *assembly = MONO_HANDLE_GETVAL (assembly_h, assembly);
	MonoTableInfo *table = &assembly->image->tables [MONO_TABLE_MANIFESTRESOURCE];
	int i;
	guint32 cols [MONO_MANIFEST_SIZE];
	guint32 file_cols [MONO_FILE_SIZE];
	const char *val;
	char *n;

	gboolean result = FALSE;
	
	n = mono_string_handle_to_utf8 (name, error);
	goto_if_nok (error, leave);

	for (i = 0; i < table->rows; ++i) {
		mono_metadata_decode_row (table, i, cols, MONO_MANIFEST_SIZE);
		val = mono_metadata_string_heap (assembly->image, cols [MONO_MANIFEST_NAME]);
		if (strcmp (val, n) == 0)
			break;
	}
	g_free (n);
	if (i == table->rows)
		goto leave;

	if (!cols [MONO_MANIFEST_IMPLEMENTATION]) {
		MONO_HANDLE_SETVAL (info, location, guint32, RESOURCE_LOCATION_EMBEDDED | RESOURCE_LOCATION_IN_MANIFEST);
	}
	else {
		switch (cols [MONO_MANIFEST_IMPLEMENTATION] & MONO_IMPLEMENTATION_MASK) {
		case MONO_IMPLEMENTATION_FILE:
			i = cols [MONO_MANIFEST_IMPLEMENTATION] >> MONO_IMPLEMENTATION_BITS;
			table = &assembly->image->tables [MONO_TABLE_FILE];
			mono_metadata_decode_row (table, i - 1, file_cols, MONO_FILE_SIZE);
			val = mono_metadata_string_heap (assembly->image, file_cols [MONO_FILE_NAME]);
			MONO_HANDLE_SET (info, filename, mono_string_new_handle (domain, val, error));
			if (file_cols [MONO_FILE_FLAGS] & FILE_CONTAINS_NO_METADATA)
				MONO_HANDLE_SETVAL (info, location, guint32, 0);
			else
				MONO_HANDLE_SETVAL (info, location, guint32, RESOURCE_LOCATION_EMBEDDED);
			break;

		case MONO_IMPLEMENTATION_ASSEMBLYREF:
			i = cols [MONO_MANIFEST_IMPLEMENTATION] >> MONO_IMPLEMENTATION_BITS;
			mono_assembly_load_reference (assembly->image, i - 1);
			if (assembly->image->references [i - 1] == REFERENCE_MISSING) {
				mono_error_set_file_not_found (error, NULL, "Assembly %d referenced from assembly %s not found ", i - 1, assembly->image->name);
				goto leave;
			}
			MonoReflectionAssemblyHandle assm_obj;
			assm_obj = mono_assembly_get_object_handle (mono_domain_get (), assembly->image->references [i - 1], error);
			goto_if_nok (error, leave);
			MONO_HANDLE_SET (info, assembly, assm_obj);

			/* Obtain info recursively */
			get_manifest_resource_info_internal (assm_obj, name, info, error);
			goto_if_nok (error, leave);
			guint32 location;
			location = MONO_HANDLE_GETVAL (info, location);
			location |= RESOURCE_LOCATION_ANOTHER_ASSEMBLY;
			MONO_HANDLE_SETVAL (info, location, guint32, location);
			break;

		case MONO_IMPLEMENTATION_EXP_TYPE:
			g_assert_not_reached ();
			break;
		}
	}

	result = TRUE;
leave:
	HANDLE_FUNCTION_RETURN_VAL (result);
}

MonoBoolean
ves_icall_System_Reflection_RuntimeAssembly_GetManifestResourceInfoInternal (MonoReflectionAssemblyHandle assembly_h, MonoStringHandle name, MonoManifestResourceInfoHandle info_h, MonoError *error)
{
	error_init (error);
	return get_manifest_resource_info_internal (assembly_h, name, info_h, error);
}

static gboolean
add_filename_to_files_array (MonoDomain *domain, MonoAssembly * assembly, MonoTableInfo *table, int i, MonoArrayHandle dest, int dest_idx, MonoError *error)
{
	HANDLE_FUNCTION_ENTER();
	error_init (error);
	const char *val = mono_metadata_string_heap (assembly->image, mono_metadata_decode_row_col (table, i, MONO_FILE_NAME));
	char *n = g_concat_dir_and_file (assembly->basedir, val);
	MonoStringHandle str = mono_string_new_handle (domain, n, error);
	g_free (n);
	goto_if_nok (error, leave);
	MONO_HANDLE_ARRAY_SETREF (dest, dest_idx, str);
leave:
	HANDLE_FUNCTION_RETURN_VAL (is_ok (error));
}

MonoObjectHandle
ves_icall_System_Reflection_RuntimeAssembly_GetFilesInternal (MonoReflectionAssemblyHandle assembly_h, MonoStringHandle name, MonoBoolean resource_modules, MonoError *error) 
{
	error_init (error);
	MonoDomain *domain = MONO_HANDLE_DOMAIN (assembly_h);
	MonoAssembly *assembly = MONO_HANDLE_GETVAL (assembly_h, assembly);
	MonoTableInfo *table = &assembly->image->tables [MONO_TABLE_FILE];
	int i, count;

	/* check hash if needed */
	if (!MONO_HANDLE_IS_NULL(name)) {
		char *n = mono_string_handle_to_utf8 (name, error);
		goto_if_nok (error, fail);

		for (i = 0; i < table->rows; ++i) {
			const char *val = mono_metadata_string_heap (assembly->image, mono_metadata_decode_row_col (table, i, MONO_FILE_NAME));
			if (strcmp (val, n) == 0) {
				g_free (n);
				n = g_concat_dir_and_file (assembly->basedir, val);
				MonoStringHandle fn = mono_string_new_handle (domain, n, error);
				g_free (n);
				goto_if_nok (error, fail);
				return MONO_HANDLE_CAST (MonoObject, fn);
			}
		}
		g_free (n);
		return NULL_HANDLE;
	}

	count = 0;
	for (i = 0; i < table->rows; ++i) {
		if (resource_modules || !(mono_metadata_decode_row_col (table, i, MONO_FILE_FLAGS) & FILE_CONTAINS_NO_METADATA))
			count ++;
	}

	MonoArrayHandle result;
	result = mono_array_new_handle (domain, mono_defaults.string_class, count, error);
	goto_if_nok (error, fail);

	count = 0;
	for (i = 0; i < table->rows; ++i) {
		if (resource_modules || !(mono_metadata_decode_row_col (table, i, MONO_FILE_FLAGS) & FILE_CONTAINS_NO_METADATA)) {
			if (!add_filename_to_files_array (domain, assembly, table, i, result, count, error))
				goto fail;
			count++;
		}
	}
	return MONO_HANDLE_CAST (MonoObject, result);
fail:
	return NULL_HANDLE;
}

static gboolean
add_module_to_modules_array (MonoDomain *domain, MonoArrayHandle dest, int *dest_idx, MonoImage* module, MonoError *error)
{
	HANDLE_FUNCTION_ENTER ();
	error_init (error);
	if (module) {
		MonoReflectionModuleHandle rm = mono_module_get_object_handle (domain, module, error);
		goto_if_nok (error, leave);
		
		MONO_HANDLE_ARRAY_SETREF (dest, *dest_idx, rm);
		++(*dest_idx);
	}

leave:
	HANDLE_FUNCTION_RETURN_VAL (is_ok (error));
}

static gboolean
add_file_to_modules_array (MonoDomain *domain, MonoArrayHandle dest, int dest_idx, MonoImage *image, MonoTableInfo *table, int table_idx,  MonoError *error)
{
	HANDLE_FUNCTION_ENTER ();
	error_init (error);

	guint32 cols [MONO_FILE_SIZE];
	mono_metadata_decode_row (table, table_idx, cols, MONO_FILE_SIZE);
	if (cols [MONO_FILE_FLAGS] & FILE_CONTAINS_NO_METADATA) {
		MonoReflectionModuleHandle rm = mono_module_file_get_object_handle (domain, image, table_idx, error);
		goto_if_nok (error, leave);
		MONO_HANDLE_ARRAY_SETREF (dest, dest_idx, rm);
	} else {
		MonoImage *m = mono_image_load_file_for_image_checked (image, table_idx + 1, error);
		goto_if_nok (error, leave);
		if (!m) {
			const char *filename = mono_metadata_string_heap (image, cols [MONO_FILE_NAME]);
			mono_error_set_file_not_found (error, filename, "%s", "");
			goto leave;
		}
		MonoReflectionModuleHandle rm = mono_module_get_object_handle (domain, m, error);
		goto_if_nok (error, leave);
		MONO_HANDLE_ARRAY_SETREF (dest, dest_idx, rm);
	}

leave:
	HANDLE_FUNCTION_RETURN_VAL (is_ok (error));
}

MonoArrayHandle
ves_icall_System_Reflection_RuntimeAssembly_GetModulesInternal (MonoReflectionAssemblyHandle assembly_h, MonoError *error)
{
	error_init (error);
	MonoDomain *domain = mono_domain_get();
	MonoAssembly *assembly = MONO_HANDLE_GETVAL (assembly_h, assembly);
	MonoClass *klass;
	int i, j, file_count = 0;
	MonoImage **modules;
	guint32 module_count, real_module_count;
	MonoTableInfo *table;
	MonoImage *image = assembly->image;

	g_assert (image != NULL);
	g_assert (!assembly_is_dynamic (assembly));

	table = &image->tables [MONO_TABLE_FILE];
	file_count = table->rows;

	modules = image->modules;
	module_count = image->module_count;

	real_module_count = 0;
	for (i = 0; i < module_count; ++i)
		if (modules [i])
			real_module_count ++;

	klass = mono_class_get_module_class ();
	MonoArrayHandle res = mono_array_new_handle (domain, klass, 1 + real_module_count + file_count, error);
	goto_if_nok (error, fail);

	MonoReflectionModuleHandle image_obj;
	image_obj = mono_module_get_object_handle (domain, image, error);
	goto_if_nok (error, fail);

	MONO_HANDLE_ARRAY_SETREF (res, 0, image_obj);

	j = 1;
	for (i = 0; i < module_count; ++i)
		if (!add_module_to_modules_array (domain, res, &j, modules[i], error))
			goto fail;

	for (i = 0; i < file_count; ++i, ++j) {
		if (!add_file_to_modules_array (domain, res, j, image, table, i, error))
			goto fail;
	}

	return res;
fail:
	return NULL_HANDLE_ARRAY;
}

MonoReflectionMethodHandle
ves_icall_GetCurrentMethod (MonoError *error) 
{
	error_init (error);

	MonoMethod *m = mono_method_get_last_managed ();

	if (!m) {
		mono_error_set_not_supported (error, "Stack walks are not supported on this platform.");
		return MONO_HANDLE_CAST (MonoReflectionMethod, NULL_HANDLE);
	}

	while (m->is_inflated)
		m = ((MonoMethodInflated*)m)->declaring;

	return mono_method_get_object_handle (mono_domain_get (), m, NULL, error);
}

static MonoMethod*
mono_method_get_equivalent_method (MonoMethod *method, MonoClass *klass)
{
	int offset = -1, i;
	if (method->is_inflated && ((MonoMethodInflated*)method)->context.method_inst) {
		ERROR_DECL (error);
		MonoMethod *result;
		MonoMethodInflated *inflated = (MonoMethodInflated*)method;
		//method is inflated, we should inflate it on the other class
		MonoGenericContext ctx;
		ctx.method_inst = inflated->context.method_inst;
		ctx.class_inst = inflated->context.class_inst;
		if (mono_class_is_ginst (klass))
			ctx.class_inst = mono_class_get_generic_class (klass)->context.class_inst;
		else if (mono_class_is_gtd (klass))
			ctx.class_inst = mono_class_get_generic_container (klass)->context.class_inst;
		result = mono_class_inflate_generic_method_full_checked (inflated->declaring, klass, &ctx, error);
		g_assert (is_ok (error)); /* FIXME don't swallow the error */
		return result;
	}

	mono_class_setup_methods (method->klass);
	if (mono_class_has_failure (method->klass))
		return NULL;
	int mcount = mono_class_get_method_count (method->klass);
	MonoMethod **method_klass_methods = m_class_get_methods (method->klass);
	for (i = 0; i < mcount; ++i) {
		if (method_klass_methods [i] == method) {
			offset = i;
			break;
		}	
	}
	mono_class_setup_methods (klass);
	if (mono_class_has_failure (klass))
		return NULL;
	g_assert (offset >= 0 && offset < mono_class_get_method_count (klass));
	return m_class_get_methods (klass) [offset];
}

MonoReflectionMethodHandle
ves_icall_System_Reflection_RuntimeMethodInfo_GetMethodFromHandleInternalType_native (MonoMethod *method, MonoType *type, MonoBoolean generic_check, MonoError *error)
{
	error_init (error);
	MonoClass *klass;
	if (type && generic_check) {
		klass = mono_class_from_mono_type_internal (type);
		if (mono_class_get_generic_type_definition (method->klass) != mono_class_get_generic_type_definition (klass))
			return MONO_HANDLE_CAST (MonoReflectionMethod, NULL_HANDLE);

		if (method->klass != klass) {
			method = mono_method_get_equivalent_method (method, klass);
			if (!method)
				return MONO_HANDLE_CAST (MonoReflectionMethod, NULL_HANDLE);
		}
	} else if (type)
		klass = mono_class_from_mono_type_internal (type);
	else
		klass = method->klass;
	return mono_method_get_object_handle (mono_domain_get (), method, klass, error);
}

MonoReflectionMethodBodyHandle
ves_icall_System_Reflection_RuntimeMethodInfo_GetMethodBodyInternal (MonoMethod *method, MonoError *error)
{
	error_init (error);
	return mono_method_body_get_object_handle (mono_domain_get (), method, error);
}

#if ENABLE_NETCORE
MonoReflectionAssemblyHandle
ves_icall_System_Reflection_Assembly_GetExecutingAssembly (MonoStackCrawlMark *stack_mark, MonoError *error)
{
	MonoAssembly *assembly;
	assembly = mono_runtime_get_caller_from_stack_mark (stack_mark);
	g_assert (assembly);
	return mono_assembly_get_object_handle (mono_domain_get (), assembly, error);
}
#else
MonoReflectionAssemblyHandle
ves_icall_System_Reflection_Assembly_GetExecutingAssembly (MonoError *error)
{
	error_init (error);

	MonoMethod *dest = NULL;
	mono_stack_walk_no_il (get_executing, &dest);
	g_assert (dest);
	return mono_assembly_get_object_handle (mono_domain_get (), m_class_get_image (dest->klass)->assembly, error);
}
#endif

MonoReflectionAssemblyHandle
ves_icall_System_Reflection_Assembly_GetEntryAssembly (MonoError *error)
{
	error_init (error);

	MonoDomain* domain = mono_domain_get ();

	if (!domain->entry_assembly)
		return MONO_HANDLE_CAST (MonoReflectionAssembly, NULL_HANDLE);

	return mono_assembly_get_object_handle (domain, domain->entry_assembly, error);
}

MonoReflectionAssemblyHandle
ves_icall_System_Reflection_Assembly_GetCallingAssembly (MonoError *error)
{
	error_init (error);
	MonoMethod *m;
	MonoMethod *dest;

	dest = NULL;
	mono_stack_walk_no_il (get_executing, &dest);
	m = dest;
	mono_stack_walk_no_il (get_caller_no_reflection, &dest);
	if (!dest)
		dest = m;
	if (!m) {
		mono_error_set_not_supported (error, "Stack walks are not supported on this platform.");
		return MONO_HANDLE_CAST (MonoReflectionAssembly, NULL_HANDLE);
	}
	return mono_assembly_get_object_handle (mono_domain_get (), m_class_get_image (dest->klass)->assembly, error);
}

MonoStringHandle
ves_icall_System_RuntimeType_getFullName (MonoReflectionTypeHandle object, MonoBoolean full_name,
										  MonoBoolean assembly_qualified, MonoError *error)
{
	MonoDomain *domain = mono_object_domain (MONO_HANDLE_RAW (object));
	MonoType *type = MONO_HANDLE_RAW (object)->type;
	MonoTypeNameFormat format;
	MonoStringHandle res;
	gchar *name;

	if (full_name)
		format = assembly_qualified ?
			MONO_TYPE_NAME_FORMAT_ASSEMBLY_QUALIFIED :
			MONO_TYPE_NAME_FORMAT_FULL_NAME;
	else
		format = MONO_TYPE_NAME_FORMAT_REFLECTION;
 
	name = mono_type_get_name_full (type, format);
	if (!name)
		return NULL_HANDLE_STRING;

	if (full_name && (type->type == MONO_TYPE_VAR || type->type == MONO_TYPE_MVAR)) {
		g_free (name);
		return NULL_HANDLE_STRING;
	}

	res = mono_string_new_handle (domain, name, error);
	g_free (name);

	return res;
}

int
ves_icall_RuntimeType_get_core_clr_security_level (MonoReflectionTypeHandle rfield, MonoError *error)
{
	error_init (error);
	MonoType *type = MONO_HANDLE_GETVAL (rfield, type);
	MonoClass *klass = mono_class_from_mono_type_internal (type);

	mono_class_init_checked (klass, error);
	return_val_if_nok (error, -1);
	return mono_security_core_clr_class_level (klass);
}

int
ves_icall_RuntimeFieldInfo_get_core_clr_security_level (MonoReflectionFieldHandle rfield, MonoError *error)
{
	MonoClassField *field = MONO_HANDLE_GETVAL (rfield, field);
	return mono_security_core_clr_field_level (field, TRUE);
}

int
ves_icall_RuntimeMethodInfo_get_core_clr_security_level (MonoReflectionMethodHandle rfield, MonoError *error)
{
	MonoMethod *method = MONO_HANDLE_GETVAL (rfield, method);
	return mono_security_core_clr_method_level (method, TRUE);
}

MonoStringHandle
ves_icall_System_Reflection_RuntimeAssembly_get_fullname (MonoReflectionAssemblyHandle assembly, MonoError *error)
{
	error_init (error);
	MonoDomain *domain = MONO_HANDLE_DOMAIN (assembly);
	MonoAssembly *mass = MONO_HANDLE_GETVAL (assembly, assembly);
	gchar *name;

	name = mono_stringify_assembly_name (&mass->aname);
	MonoStringHandle res = mono_string_new_handle (domain, name, error);
	g_free (name);
	return res;
}

MonoAssemblyName *
ves_icall_System_Reflection_AssemblyName_GetNativeName (MonoAssembly *mass)
{
	return &mass->aname;
}

void
ves_icall_System_Reflection_Assembly_InternalGetAssemblyName (MonoStringHandle fname, MonoAssemblyName *name, MonoStringHandleOut normalized_codebase, MonoError *error)
{
	char *filename;
	MonoImageOpenStatus status = MONO_IMAGE_OK;
	char *codebase = NULL;
	gboolean res;
	MonoImage *image;
	char *dirname;

	error_init (error);

	filename = mono_string_handle_to_utf8 (fname, error);
	return_if_nok (error);

	dirname = g_path_get_dirname (filename);
	replace_shadow_path (mono_domain_get (), dirname, &filename);
	g_free (dirname);

	mono_trace (G_LOG_LEVEL_DEBUG, MONO_TRACE_ASSEMBLY, "InternalGetAssemblyName (\"%s\")", filename);

	image = mono_image_open_full (filename, &status, TRUE);

	if (!image){
		if (status == MONO_IMAGE_IMAGE_INVALID)
			mono_error_set_bad_image_by_name (error, filename, "Invalid Image");
		else
			mono_error_set_file_not_found (error, filename, "%s", "");
		g_free (filename);
		return;
	}

	res = mono_assembly_fill_assembly_name_full (image, name, TRUE);
	if (!res) {
		mono_image_close (image);
		g_free (filename);
		mono_error_set_argument (error, "assemblyFile", "The file does not contain a manifest");
		return;
	}

	if (filename != NULL && *filename != '\0') {
		gchar *result;

		codebase = g_strdup (filename);

		mono_icall_make_platform_path (codebase);

		const gchar *prepend = mono_icall_get_file_path_prefix (codebase);

		result = g_strconcat (prepend, codebase, NULL);
		g_free (codebase);
		codebase = result;
	}
	MONO_HANDLE_ASSIGN (normalized_codebase, mono_string_new_handle (mono_domain_get (), codebase, error));
	g_free (codebase);

	mono_image_close (image);
	g_free (filename);
}

MonoBoolean
ves_icall_System_Reflection_RuntimeAssembly_LoadPermissions (MonoReflectionAssemblyHandle assembly_h,
						      char **minimum, guint32 *minLength, char **optional, guint32 *optLength, char **refused, guint32 *refLength, MonoError *error)
{
	error_init (error);
	MonoAssembly *assembly = MONO_HANDLE_GETVAL (assembly_h, assembly);
	MonoBoolean result = FALSE;
	MonoDeclSecurityEntry entry;

	/* SecurityAction.RequestMinimum */
	if (mono_declsec_get_assembly_action (assembly, SECURITY_ACTION_REQMIN, &entry)) {
		*minimum = entry.blob;
		*minLength = entry.size;
		result = TRUE;
	}
	/* SecurityAction.RequestOptional */
	if (mono_declsec_get_assembly_action (assembly, SECURITY_ACTION_REQOPT, &entry)) {
		*optional = entry.blob;
		*optLength = entry.size;
		result = TRUE;
	}
	/* SecurityAction.RequestRefuse */
	if (mono_declsec_get_assembly_action (assembly, SECURITY_ACTION_REQREFUSE, &entry)) {
		*refused = entry.blob;
		*refLength = entry.size;
		result = TRUE;
	}

	return result;	
}

static gboolean
mono_module_type_is_visible (MonoTableInfo *tdef, MonoImage *image, int type)
{
	guint32 attrs, visibility;
	do {
		attrs = mono_metadata_decode_row_col (tdef, type - 1, MONO_TYPEDEF_FLAGS);
		visibility = attrs & TYPE_ATTRIBUTE_VISIBILITY_MASK;
		if (visibility != TYPE_ATTRIBUTE_PUBLIC && visibility != TYPE_ATTRIBUTE_NESTED_PUBLIC)
			return FALSE;

	} while ((type = mono_metadata_token_index (mono_metadata_nested_in_typedef (image, type))));

	return TRUE;
}

static void
image_get_type (MonoDomain *domain, MonoImage *image, MonoTableInfo *tdef, int table_idx, int count, MonoArrayHandle res, MonoArrayHandle exceptions, MonoBoolean exportedOnly, MonoError *error)
{
	error_init (error);
	HANDLE_FUNCTION_ENTER ();
	ERROR_DECL (klass_error);
	MonoClass *klass = mono_class_get_checked (image, table_idx | MONO_TOKEN_TYPE_DEF, klass_error);

	if (klass) {
		MonoReflectionTypeHandle rt = mono_type_get_object_handle (domain, m_class_get_byval_arg (klass), error);
		return_if_nok (error);

		MONO_HANDLE_ARRAY_SETREF (res, count, rt);
	} else {
		MonoExceptionHandle ex = mono_error_convert_to_exception_handle (klass_error);
		MONO_HANDLE_ARRAY_SETREF (exceptions, count, ex);
	}
	HANDLE_FUNCTION_RETURN ();
}

static MonoArrayHandle
mono_module_get_types (MonoDomain *domain, MonoImage *image, MonoArrayHandleOut exceptions, MonoBoolean exportedOnly, MonoError *error)
{
	MonoTableInfo *tdef = &image->tables [MONO_TABLE_TYPEDEF];
	int i, count;

	error_init (error);

	/* we start the count from 1 because we skip the special type <Module> */
	if (exportedOnly) {
		count = 0;
		for (i = 1; i < tdef->rows; ++i) {
			if (mono_module_type_is_visible (tdef, image, i + 1))
				count++;
		}
	} else {
		count = tdef->rows - 1;
	}
	MonoArrayHandle res = mono_array_new_handle (domain, mono_defaults.runtimetype_class, count, error);
	return_val_if_nok (error, NULL_HANDLE_ARRAY);
	MONO_HANDLE_ASSIGN (exceptions,  mono_array_new_handle (domain, mono_defaults.exception_class, count, error));
	return_val_if_nok (error, NULL_HANDLE_ARRAY);
	count = 0;
	for (i = 1; i < tdef->rows; ++i) {
		if (!exportedOnly || mono_module_type_is_visible (tdef, image, i+1)) {
			image_get_type (domain, image, tdef, i + 1, count, res, exceptions, exportedOnly, error);
			return_val_if_nok (error, NULL_HANDLE_ARRAY);
			count++;
		}
	}
	
	return res;
}

static void
append_module_types (MonoDomain *domain, MonoArrayHandleOut res, MonoArrayHandleOut exceptions, MonoImage *image, MonoBoolean exportedOnly, MonoError *error)
{
	HANDLE_FUNCTION_ENTER ();
	error_init (error);
	MonoArrayHandle ex2 = MONO_HANDLE_NEW (MonoArray, NULL);
	MonoArrayHandle res2 = mono_module_get_types (domain, image, ex2, exportedOnly, error);
	goto_if_nok (error, leave);

	/* Append the new types to the end of the array */
	if (mono_array_handle_length (res2) > 0) {
		guint32 len1, len2;

		len1 = mono_array_handle_length (res);
		len2 = mono_array_handle_length (res2);

		MonoArrayHandle res3 = mono_array_new_handle (domain, mono_defaults.runtimetype_class, len1 + len2, error);
		goto_if_nok (error, leave);

		mono_array_handle_memcpy_refs (res3, 0, res, 0, len1);
		mono_array_handle_memcpy_refs (res3, len1, res2, 0, len2);
		MONO_HANDLE_ASSIGN (res, res3);

		MonoArrayHandle ex3 = mono_array_new_handle (domain, mono_defaults.runtimetype_class, len1 + len2, error);
		goto_if_nok (error, leave);

		mono_array_handle_memcpy_refs (ex3, 0, exceptions, 0, len1);
		mono_array_handle_memcpy_refs (ex3, len1, ex2, 0, len2);
		MONO_HANDLE_ASSIGN (exceptions, ex3);
	}
leave:
	HANDLE_FUNCTION_RETURN ();
}

static void
set_class_failure_in_array (MonoArrayHandle exl, int i, MonoClass *klass)
{
	HANDLE_FUNCTION_ENTER ();
	ERROR_DECL (unboxed_error);
	mono_error_set_for_class_failure (unboxed_error, klass);

	MonoExceptionHandle exc = MONO_HANDLE_NEW (MonoException, mono_error_convert_to_exception (unboxed_error));
	MONO_HANDLE_ARRAY_SETREF (exl, i, exc);
	HANDLE_FUNCTION_RETURN ();
}

MonoArrayHandle
ves_icall_System_Reflection_Assembly_GetTypes (MonoReflectionAssemblyHandle assembly_handle, MonoBoolean exportedOnly, MonoError *error)
{
	MonoArrayHandle exceptions = MONO_HANDLE_NEW(MonoArray, NULL);
	int i;

	MonoDomain *domain = MONO_HANDLE_DOMAIN (assembly_handle);
	MonoAssembly *assembly = MONO_HANDLE_GETVAL (assembly_handle, assembly);

	g_assert (!assembly_is_dynamic (assembly));
	MonoImage *image = assembly->image;
	MonoTableInfo *table = &image->tables [MONO_TABLE_FILE];
	MonoArrayHandle res = mono_module_get_types (domain, image, exceptions, exportedOnly, error);
	return_val_if_nok (error, NULL_HANDLE_ARRAY);

	/* Append data from all modules in the assembly */
	for (i = 0; i < table->rows; ++i) {
		if (!(mono_metadata_decode_row_col (table, i, MONO_FILE_FLAGS) & FILE_CONTAINS_NO_METADATA)) {
			MonoImage *loaded_image = mono_assembly_load_module_checked (image->assembly, i + 1, error);
			return_val_if_nok (error, NULL_HANDLE_ARRAY);

			if (loaded_image) {
				append_module_types (domain, res, exceptions, loaded_image, exportedOnly, error);
				return_val_if_nok (error, NULL_HANDLE_ARRAY);
			}
		}
	}

	/* the ReflectionTypeLoadException must have all the types (Types property), 
	 * NULL replacing types which throws an exception. The LoaderException must
	 * contain all exceptions for NULL items.
	 */

	int len = mono_array_handle_length (res);

	int ex_count = 0;
	GList *list = NULL;
	MonoReflectionTypeHandle t = MONO_HANDLE_NEW (MonoReflectionType, NULL);
	for (i = 0; i < len; i++) {
		MONO_HANDLE_ARRAY_GETREF (t, res, i);

		if (!MONO_HANDLE_IS_NULL (t)) {
			MonoClass *klass = mono_type_get_class (MONO_HANDLE_GETVAL (t, type));
			if ((klass != NULL) && mono_class_has_failure (klass)) {
				/* keep the class in the list */
				list = g_list_append (list, klass);
				/* and replace Type with NULL */
				MONO_HANDLE_ARRAY_SETREF (res, i, NULL_HANDLE);
			}
		} else {
			ex_count ++;
		}
	}

	if (list || ex_count) {
		GList *tmp = NULL;
		int j, length = g_list_length (list) + ex_count;

		MonoArrayHandle exl = mono_array_new_handle (domain, mono_defaults.exception_class, length, error);
		if (!is_ok (error)) {
			g_list_free (list);
			return NULL_HANDLE_ARRAY;
		}
		/* Types for which mono_class_get_checked () succeeded */
		MonoExceptionHandle exc = MONO_HANDLE_NEW (MonoException, NULL);
		for (i = 0, tmp = list; tmp; i++, tmp = tmp->next) {
			set_class_failure_in_array (exl, i, (MonoClass*)tmp->data);
		}
		/* Types for which it don't */
		for (j = 0; j < mono_array_handle_length (exceptions); ++j) {
			MONO_HANDLE_ARRAY_GETREF (exc, exceptions, j);
			if (!MONO_HANDLE_IS_NULL (exc)) {
				g_assert (i < length);
				MONO_HANDLE_ARRAY_SETREF (exl, i, exc);
				i ++;
			}
		}
		g_list_free (list);
		list = NULL;

		MONO_HANDLE_ASSIGN (exc, mono_get_exception_reflection_type_load_checked (res, exl, error));
		return_val_if_nok (error, NULL_HANDLE_ARRAY);
		mono_error_set_exception_handle (error, exc);
		return NULL_HANDLE_ARRAY;
	}
		
	return res;
}

#if ENABLE_NETCORE
MonoArrayHandle
ves_icall_System_Reflection_RuntimeAssembly_GetExportedTypes (MonoReflectionAssemblyHandle assembly_handle, MonoError *error)
{
	return ves_icall_System_Reflection_Assembly_GetTypes (assembly_handle, TRUE, error);
}

MonoArrayHandle
ves_icall_System_Reflection_RuntimeAssembly_GetForwardedTypes (MonoReflectionAssemblyHandle assembly_h, MonoError *error)
{
	MonoAssembly *assembly = MONO_HANDLE_GETVAL (assembly_h, assembly);
	MonoImage *image = assembly->image;
	guint32 cols [MONO_EXP_TYPE_SIZE];
	const char *name;
	const char *nspace;
	guint32 impl, assembly_idx;
	int count = 0;

	g_assert (!assembly_is_dynamic (assembly));
	MonoTableInfo *table = &image->tables [MONO_TABLE_EXPORTEDTYPE];
	for (int i = 0; i < table->rows; ++i) {
		if (mono_metadata_decode_row_col (table, i, MONO_EXP_TYPE_FLAGS) & TYPE_ATTRIBUTE_FORWARDER)
			count ++;
	}
	MonoArrayHandle res = mono_array_new_handle (mono_domain_get (), mono_defaults.runtimetype_class, count, error);
	return_val_if_nok (error, NULL_HANDLE_ARRAY);
	int aindex = 0;
	for (int i = 0; i < table->rows; ++i) {
		mono_metadata_decode_row (table, i, cols, MONO_EXP_TYPE_SIZE);
		if (!(cols [MONO_EXP_TYPE_FLAGS] & TYPE_ATTRIBUTE_FORWARDER))
			continue;
		impl = cols [MONO_EXP_TYPE_IMPLEMENTATION];
		name = mono_metadata_string_heap (image, cols [MONO_EXP_TYPE_NAME]);
		nspace = mono_metadata_string_heap (image, cols [MONO_EXP_TYPE_NAMESPACE]);

		g_assert ((impl & MONO_IMPLEMENTATION_MASK) == MONO_IMPLEMENTATION_ASSEMBLYREF);

		assembly_idx = impl >> MONO_IMPLEMENTATION_BITS;

		mono_assembly_load_reference (image, assembly_idx - 1);
		g_assert (image->references [assembly_idx - 1]);
		if (image->references [assembly_idx - 1] == (gpointer)-1)
			continue;
		MonoClass *klass = mono_class_from_name_checked (image->references [assembly_idx - 1]->image, nspace, name, error);
		if (!is_ok (error))
			continue;
		MonoReflectionTypeHandle rt = mono_type_get_object_handle (mono_domain_get (), m_class_get_byval_arg (klass), error);
		if (!is_ok (error))
			continue;
		MONO_HANDLE_ARRAY_SETREF (res, aindex, rt);
		aindex ++;
	}
	if (aindex < count) {
		// FIXME:
		mono_error_set_type_load_name (error, g_strdup (""), g_strdup (""), "");
		return MONO_HANDLE_NEW (MonoArray, NULL);
	}
	return res;
}
#endif

void
ves_icall_Mono_RuntimeMarshal_FreeAssemblyName (MonoAssemblyName *aname, MonoBoolean free_struct, MonoError *error)
{
	mono_assembly_name_free (aname);
	if (free_struct)
		g_free (aname);
}

void
ves_icall_Mono_Runtime_DisableMicrosoftTelemetry (MonoError *error)
{
#if defined(TARGET_OSX) && !defined(DISABLE_CRASH_REPORTING)
	mono_merp_disable ();
#else
	// Icall has platform check in managed too.
	g_assert_not_reached ();
#endif
}

void
ves_icall_Mono_Runtime_AnnotateMicrosoftTelemetry (const char *key, const char *value, MonoError *error)
{
#if defined(TARGET_OSX) && !defined(DISABLE_CRASH_REPORTING)
	if (!mono_merp_enabled ())
		g_error ("Cannot add attributes to telemetry without enabling subsystem");
	mono_merp_add_annotation (key, value);
#else
	// Icall has platform check in managed too.
	g_assert_not_reached ();
#endif
}

void
ves_icall_Mono_Runtime_EnableMicrosoftTelemetry (const char *appBundleID, const char *appSignature, const char *appVersion, const char *merpGUIPath, const char *eventType, const char *appPath, const char *configDir, MonoError *error)
{
#if defined(TARGET_OSX) && !defined(DISABLE_CRASH_REPORTING)
	mono_merp_enable (appBundleID, appSignature, appVersion, merpGUIPath, eventType, appPath, configDir);

	mono_get_runtime_callbacks ()->install_state_summarizer ();
#else
	// Icall has platform check in managed too.
	g_assert_not_reached ();
#endif
}

// Number derived from trials on relevant hardware.
// If it seems large, please confirm it's safe to shrink
// before doing so.
#define MONO_MAX_SUMMARY_LEN_ICALL 500000

MonoStringHandle
ves_icall_Mono_Runtime_ExceptionToState (MonoExceptionHandle exc_handle, guint64 *portable_hash_out, guint64 *unportable_hash_out, MonoError *error)
{
	MonoStringHandle result;

#ifndef DISABLE_CRASH_REPORTING
	if (mono_get_eh_callbacks ()->mono_summarize_exception) {
		// FIXME: Push handles down into mini/mini-exceptions.c
		MonoException *exc = MONO_HANDLE_RAW (exc_handle);
		MonoThreadSummary out;
		mono_get_eh_callbacks ()->mono_summarize_exception (exc, &out);

		*portable_hash_out = (guint64) out.hashes.offset_free_hash;
		*unportable_hash_out = (guint64) out.hashes.offset_rich_hash;

		MonoStateWriter writer;
		char *scratch = g_new0 (gchar, MONO_MAX_SUMMARY_LEN_ICALL);
		mono_state_writer_init (&writer, scratch, MONO_MAX_SUMMARY_LEN_ICALL);
		mono_native_state_init (&writer);
		gboolean first_thread_added = TRUE;
		mono_native_state_add_thread (&writer, &out, NULL, first_thread_added, TRUE);
		char *output = mono_native_state_free (&writer, FALSE);
		result = mono_string_new_handle (mono_domain_get (), output, error);
		g_free (output);
		g_free (scratch);
		return result;
	}
#endif

	*portable_hash_out = 0;
	*unportable_hash_out = 0;
	result = mono_string_new_handle (mono_domain_get (), "", error);
	return result;
}

void
ves_icall_Mono_Runtime_SendMicrosoftTelemetry (const char *payload, guint64 portable_hash, guint64 unportable_hash, MonoError *error)
{
#if defined(TARGET_OSX) && !defined(DISABLE_CRASH_REPORTING)
	if (!mono_merp_enabled ())
		g_error ("Cannot send telemetry without registering parameters first");

	pid_t crashed_pid = getpid ();

	MonoStackHash hashes;
	memset (&hashes, 0, sizeof (MonoStackHash));
	hashes.offset_free_hash = portable_hash;
	hashes.offset_rich_hash = unportable_hash;

	// Tells mono that we want to send the HANG EXC_TYPE.
	const char *signal = "SIGTERM";

	gboolean success = mono_merp_invoke (crashed_pid, signal, payload, &hashes);
	if (!success) {
		//g_assert_not_reached ();
		mono_error_set_generic_error (error, "System", "Exception", "We were unable to start the Microsoft Error Reporting client.");
	}
#else
	// Icall has platform check in managed too.
	g_assert_not_reached ();
#endif
}

void
ves_icall_Mono_Runtime_DumpTelemetry (const char *payload, guint64 portable_hash, guint64 unportable_hash, MonoError *error)
{
#ifndef DISABLE_CRASH_REPORTING
	MonoStackHash hashes;
	memset (&hashes, 0, sizeof (MonoStackHash));
	hashes.offset_free_hash = portable_hash;
	hashes.offset_rich_hash = unportable_hash;
	mono_crash_dump (payload, &hashes);
#else
	return;
#endif
}

MonoStringHandle
ves_icall_Mono_Runtime_DumpStateSingle (guint64 *portable_hash, guint64 *unportable_hash, MonoError *error)
{
	MonoStringHandle result;

#ifndef DISABLE_CRASH_REPORTING
	MonoStackHash hashes;
	memset (&hashes, 0, sizeof (MonoStackHash));
	MonoContext *ctx = NULL;

	MonoThreadSummary this_thread;
	if (!mono_threads_summarize_one (&this_thread, ctx))
		return mono_string_new_handle (mono_domain_get (), "", error);

	*portable_hash = (guint64) this_thread.hashes.offset_free_hash;
	*unportable_hash = (guint64) this_thread.hashes.offset_rich_hash;

	MonoStateWriter writer;
	char *scratch = g_new0 (gchar, MONO_MAX_SUMMARY_LEN_ICALL);
	mono_state_writer_init (&writer, scratch, MONO_MAX_SUMMARY_LEN_ICALL);
	mono_native_state_init (&writer);
	gboolean first_thread_added = TRUE;
	mono_native_state_add_thread (&writer, &this_thread, NULL, first_thread_added, TRUE);
	char *output = mono_native_state_free (&writer, FALSE);
	result = mono_string_new_handle (mono_domain_get (), output, error);
	g_free (output);
	g_free (scratch);
#else
	*portable_hash = 0;
	*unportable_hash = 0;
	result = mono_string_new_handle (mono_domain_get (), "", error);
#endif

	return result;
}


void
ves_icall_Mono_Runtime_RegisterReportingForNativeLib (const char *path_suffix, const char *module_name)
{
#ifndef DISABLE_CRASH_REPORTING
	if (mono_get_eh_callbacks ()->mono_register_native_library)
		mono_get_eh_callbacks ()->mono_register_native_library (path_suffix, module_name);
#endif
}

void
ves_icall_Mono_Runtime_EnableCrashReportingLog (const char *directory, MonoError *error)
{
#ifndef DISABLE_CRASH_REPORTING
	mono_summarize_set_timeline_dir (directory);
#endif
}

int
ves_icall_Mono_Runtime_CheckCrashReportingLog (const char *directory, MonoBoolean clear, MonoError *error)
{
	int ret;
#ifndef DISABLE_CRASH_REPORTING
	ret = (int) mono_summarize_timeline_read_level (directory, clear != 0);
#else
	ret = 0;
#endif
	return ret;
}

MonoStringHandle
ves_icall_Mono_Runtime_DumpStateTotal (guint64 *portable_hash, guint64 *unportable_hash, MonoError *error)
{
	MonoStringHandle result;

#ifndef DISABLE_CRASH_REPORTING
	char *scratch = g_new0 (gchar, MONO_MAX_SUMMARY_LEN_ICALL);

	char *out;
	MonoStackHash hashes;
	memset (&hashes, 0, sizeof (MonoStackHash));
	MonoContext *ctx = NULL;

	mono_get_runtime_callbacks ()->install_state_summarizer ();

	mono_summarize_timeline_start ();

	gboolean success = mono_threads_summarize (ctx, &out, &hashes, TRUE, FALSE, scratch, MONO_MAX_SUMMARY_LEN_ICALL);
	mono_summarize_timeline_phase_log (MonoSummaryCleanup);

	if (!success)
		return mono_string_new_handle (mono_domain_get (), "", error);

	*portable_hash = (guint64) hashes.offset_free_hash;
	*unportable_hash = (guint64) hashes.offset_rich_hash;
	result = mono_string_new_handle (mono_domain_get (), out, error);

	// out is now a pointer into garbage memory
	g_free (scratch);

	mono_summarize_timeline_phase_log (MonoSummaryDone);
#else
	*portable_hash = 0;
	*unportable_hash = 0;
	result = mono_string_new_handle (mono_domain_get (), "", error);
#endif

	return result;
}

MonoBoolean
ves_icall_System_Reflection_AssemblyName_ParseAssemblyName (const char *name, MonoAssemblyName *aname, MonoBoolean *is_version_defined_arg, MonoBoolean *is_token_defined_arg)
{
	gboolean is_version_defined = FALSE;
	gboolean is_token_defined = FALSE;
	gboolean result = FALSE;

	result = mono_assembly_name_parse_full (name, aname, TRUE, &is_version_defined, &is_token_defined);

	*is_version_defined_arg = (MonoBoolean)is_version_defined;
	*is_token_defined_arg = (MonoBoolean)is_token_defined;

	return result;
}

MonoReflectionTypeHandle
ves_icall_System_Reflection_RuntimeModule_GetGlobalType (MonoImage *image, MonoError *error)
{
	MonoDomain *domain = mono_domain_get ();
	MonoClass *klass;

	g_assert (image);

	MonoReflectionTypeHandle ret = MONO_HANDLE_CAST (MonoReflectionType, NULL_HANDLE);

	if (image_is_dynamic (image) && ((MonoDynamicImage*)image)->initial_image)
		/* These images do not have a global type */
		goto leave;

	klass = mono_class_get_checked (image, 1 | MONO_TOKEN_TYPE_DEF, error);
	goto_if_nok (error, leave);

	ret = mono_type_get_object_handle (domain, m_class_get_byval_arg (klass), error);
leave:
	return ret;
}

void
ves_icall_System_Reflection_RuntimeModule_GetGuidInternal (MonoImage *image, MonoArrayHandle guid_h, MonoError *error)
{
	g_assert (mono_array_handle_length (guid_h) == 16);

	if (!image->metadata_only) {
		g_assert (image->heap_guid.data);
		g_assert (image->heap_guid.size >= 16);

		MONO_ENTER_NO_SAFEPOINTS;
		guint8 *data = (guint8*) mono_array_addr_with_size_internal (MONO_HANDLE_RAW (guid_h), 1, 0);
		memcpy (data, (guint8*)image->heap_guid.data, 16);
		MONO_EXIT_NO_SAFEPOINTS;
	} else {
		MONO_ENTER_NO_SAFEPOINTS;
		guint8 *data = (guint8*) mono_array_addr_with_size_internal (MONO_HANDLE_RAW (guid_h), 1, 0);
		memset (data, 0, 16);
		MONO_EXIT_NO_SAFEPOINTS;
	}
}

#ifndef HOST_WIN32
static inline gpointer
mono_icall_module_get_hinstance (MonoImage *image)
{
	return (gpointer) (-1);
}
#endif /* HOST_WIN32 */

gpointer
ves_icall_System_Reflection_RuntimeModule_GetHINSTANCE (MonoImage *image, MonoError *error)
{
	return mono_icall_module_get_hinstance (image);
}

void
ves_icall_System_Reflection_RuntimeModule_GetPEKind (MonoImage *image, gint32 *pe_kind, gint32 *machine, MonoError *error)
{
	if (image_is_dynamic (image)) {
		MonoDynamicImage *dyn = (MonoDynamicImage*)image;
		*pe_kind = dyn->pe_kind;
		*machine = dyn->machine;
	}
	else {
		*pe_kind = (image->image_info->cli_cli_header.ch_flags & 0x3);
		*machine = image->image_info->cli_header.coff.coff_machine;
	}
}

gint32
ves_icall_System_Reflection_RuntimeModule_GetMDStreamVersion (MonoImage *image, MonoError *error)
{
	return (image->md_version_major << 16) | (image->md_version_minor);
}

MonoArrayHandle
ves_icall_System_Reflection_RuntimeModule_InternalGetTypes (MonoImage *image, MonoError *error)
{
	error_init (error);

	MonoDomain *domain = mono_domain_get ();

	if (!image) {
		MonoArrayHandle arr = mono_array_new_handle (domain, mono_defaults.runtimetype_class, 0, error);
		return arr;
	} else {
		MonoArrayHandle exceptions = MONO_HANDLE_NEW (MonoArray, NULL);
		MonoArrayHandle res = mono_module_get_types (domain, image, exceptions, FALSE, error);
		return_val_if_nok (error, MONO_HANDLE_CAST(MonoArray, NULL_HANDLE));

		int n = mono_array_handle_length (exceptions);
		MonoExceptionHandle ex = MONO_HANDLE_NEW (MonoException, NULL);
		for (int i = 0; i < n; ++i) {
			MONO_HANDLE_ARRAY_GETREF(ex, exceptions, i);
			if (!MONO_HANDLE_IS_NULL (ex)) {
				mono_error_set_exception_handle (error, ex);
				return MONO_HANDLE_CAST(MonoArray, NULL_HANDLE);
			}
		}
		return res;
	}
}

static gboolean
mono_memberref_is_method (MonoImage *image, guint32 token)
{
	if (!image_is_dynamic (image)) {
		guint32 cols [MONO_MEMBERREF_SIZE];
		const char *sig;
		const MonoTableInfo *table = &image->tables [MONO_TABLE_MEMBERREF];
		int idx = mono_metadata_token_index (token) - 1;
		if (idx < 0 || table->rows <= idx) {
			return FALSE;
		}
		mono_metadata_decode_row (table, idx, cols, MONO_MEMBERREF_SIZE);
		sig = mono_metadata_blob_heap (image, cols [MONO_MEMBERREF_SIGNATURE]);
		mono_metadata_decode_blob_size (sig, &sig);
		return (*sig != 0x6);
	} else {
		ERROR_DECL (error);
		MonoClass *handle_class;

		if (!mono_lookup_dynamic_token_class (image, token, FALSE, &handle_class, NULL, error)) {
			mono_error_cleanup (error); /* just probing, ignore error */
			return FALSE;
		}

		return mono_defaults.methodhandle_class == handle_class;
	}
}

static MonoGenericInst *
get_generic_inst_from_array_handle (MonoArrayHandle type_args)
{
	int type_argc = mono_array_handle_length (type_args);
	int size = MONO_SIZEOF_GENERIC_INST + type_argc * sizeof (MonoType *);

	MonoGenericInst *ginst = (MonoGenericInst *)g_alloca (size);
	memset (ginst, 0, sizeof (MonoGenericInst));
	ginst->type_argc = type_argc;
	for (int i = 0; i < type_argc; i++) {
		MONO_HANDLE_ARRAY_GETVAL (ginst->type_argv[i], type_args, MonoType*, i);
	}
	ginst->is_open = FALSE;
	for (int i = 0; i < type_argc; i++) {
		if (mono_class_is_open_constructed_type (ginst->type_argv[i])) {
			ginst->is_open = TRUE;
			break;
		}
	}

	return mono_metadata_get_canonical_generic_inst (ginst);
}

static void
init_generic_context_from_args_handles (MonoGenericContext *context, MonoArrayHandle type_args, MonoArrayHandle method_args)
{
	if (!MONO_HANDLE_IS_NULL (type_args)) {
		context->class_inst = get_generic_inst_from_array_handle (type_args);
	} else {
		context->class_inst = NULL;
	}
	if (!MONO_HANDLE_IS_NULL  (method_args)) {
		context->method_inst = get_generic_inst_from_array_handle (method_args);
	} else {
		context->method_inst = NULL;
	}
}


static MonoType*
module_resolve_type_token (MonoImage *image, guint32 token, MonoArrayHandle type_args, MonoArrayHandle method_args, MonoResolveTokenError *resolve_error, MonoError *error)
{
	HANDLE_FUNCTION_ENTER ();
	error_init (error);
	MonoType *result = NULL;
	MonoClass *klass;
	int table = mono_metadata_token_table (token);
	int index = mono_metadata_token_index (token);
	MonoGenericContext context;

	*resolve_error = ResolveTokenError_Other;

	/* Validate token */
	if ((table != MONO_TABLE_TYPEDEF) && (table != MONO_TABLE_TYPEREF) && 
		(table != MONO_TABLE_TYPESPEC)) {
		*resolve_error = ResolveTokenError_BadTable;
		goto leave;
	}

	if (image_is_dynamic (image)) {
		if ((table == MONO_TABLE_TYPEDEF) || (table == MONO_TABLE_TYPEREF)) {
			ERROR_DECL (inner_error);
			klass = (MonoClass *)mono_lookup_dynamic_token_class (image, token, FALSE, NULL, NULL, inner_error);
			mono_error_cleanup (inner_error);
			result = klass ? m_class_get_byval_arg (klass) : NULL;
			goto leave;
		}

		init_generic_context_from_args_handles (&context, type_args, method_args);
		ERROR_DECL (inner_error);
		klass = (MonoClass *)mono_lookup_dynamic_token_class (image, token, FALSE, NULL, &context, inner_error);
		mono_error_cleanup (inner_error);
		result = klass ? m_class_get_byval_arg (klass) : NULL;
		goto leave;
	}

	if ((index <= 0) || (index > image->tables [table].rows)) {
		*resolve_error = ResolveTokenError_OutOfRange;
		goto leave;
	}

	init_generic_context_from_args_handles (&context, type_args, method_args);
	klass = mono_class_get_checked (image, token, error);
	if (klass)
		klass = mono_class_inflate_generic_class_checked (klass, &context, error);
	goto_if_nok (error, leave);

	if (klass)
		result = m_class_get_byval_arg (klass);
leave:
	HANDLE_FUNCTION_RETURN_VAL (result);

}
MonoType*
ves_icall_System_Reflection_RuntimeModule_ResolveTypeToken (MonoImage *image, guint32 token, MonoArrayHandle type_args, MonoArrayHandle method_args, MonoResolveTokenError *resolve_error, MonoError *error)
{
	return module_resolve_type_token (image, token, type_args, method_args, resolve_error, error);
}

static MonoMethod*
module_resolve_method_token (MonoImage *image, guint32 token, MonoArrayHandle type_args, MonoArrayHandle method_args, MonoResolveTokenError *resolve_error, MonoError *error)
{
	HANDLE_FUNCTION_ENTER ();
	error_init (error);
	MonoMethod *method = NULL;
	int table = mono_metadata_token_table (token);
	int index = mono_metadata_token_index (token);
	MonoGenericContext context;

	*resolve_error = ResolveTokenError_Other;

	/* Validate token */
	if ((table != MONO_TABLE_METHOD) && (table != MONO_TABLE_METHODSPEC) && 
		(table != MONO_TABLE_MEMBERREF)) {
		*resolve_error = ResolveTokenError_BadTable;
		goto leave;
	}

	if (image_is_dynamic (image)) {
		if (table == MONO_TABLE_METHOD) {
			ERROR_DECL (inner_error);
			method = (MonoMethod *)mono_lookup_dynamic_token_class (image, token, FALSE, NULL, NULL, inner_error);
			mono_error_cleanup (inner_error);
			goto leave;
		}

		if ((table == MONO_TABLE_MEMBERREF) && !(mono_memberref_is_method (image, token))) {
			*resolve_error = ResolveTokenError_BadTable;
			goto leave;
		}

		init_generic_context_from_args_handles (&context, type_args, method_args);
		ERROR_DECL (inner_error);
		method = (MonoMethod *)mono_lookup_dynamic_token_class (image, token, FALSE, NULL, &context, inner_error);
		mono_error_cleanup (inner_error);
		goto leave;
	}

	if ((index <= 0) || (index > image->tables [table].rows)) {
		*resolve_error = ResolveTokenError_OutOfRange;
		goto leave;
	}
	if ((table == MONO_TABLE_MEMBERREF) && (!mono_memberref_is_method (image, token))) {
		*resolve_error = ResolveTokenError_BadTable;
		goto leave;
	}

	init_generic_context_from_args_handles (&context, type_args, method_args);
	method = mono_get_method_checked (image, token, NULL, &context, error);

leave:
	HANDLE_FUNCTION_RETURN_VAL (method);
}

MonoMethod*
ves_icall_System_Reflection_RuntimeModule_ResolveMethodToken (MonoImage *image, guint32 token, MonoArrayHandle type_args, MonoArrayHandle method_args, MonoResolveTokenError *resolve_error, MonoError *error)
{
	return module_resolve_method_token (image, token, type_args, method_args, resolve_error, error);
}

MonoStringHandle
ves_icall_System_Reflection_RuntimeModule_ResolveStringToken (MonoImage *image, guint32 token, MonoResolveTokenError *resolve_error, MonoError *error)
{
	int index = mono_metadata_token_index (token);

	*resolve_error = ResolveTokenError_Other;

	/* Validate token */
	if (mono_metadata_token_code (token) != MONO_TOKEN_STRING) {
		*resolve_error = ResolveTokenError_BadTable;
		return NULL_HANDLE_STRING;
	}

	if (image_is_dynamic (image)) {
		ERROR_DECL (ignore_inner_error);
		// FIXME ignoring error
		// FIXME Push MONO_HANDLE_NEW to lower layers.
		MonoStringHandle result = MONO_HANDLE_NEW (MonoString, (MonoString*)mono_lookup_dynamic_token_class (image, token, FALSE, NULL, NULL, ignore_inner_error));
		mono_error_cleanup (ignore_inner_error);
		return result;
	}

	if ((index <= 0) || (index >= image->heap_us.size)) {
		*resolve_error = ResolveTokenError_OutOfRange;
		return NULL_HANDLE_STRING;
	}

	/* FIXME: What to do if the index points into the middle of a string ? */
	return mono_ldstr_handle (mono_domain_get (), image, index, error);
}

static MonoClassField*
module_resolve_field_token (MonoImage *image, guint32 token, MonoArrayHandle type_args, MonoArrayHandle method_args, MonoResolveTokenError *resolve_error, MonoError *error)
{
	HANDLE_FUNCTION_ENTER ();
	MonoClass *klass;
	int table = mono_metadata_token_table (token);
	int index = mono_metadata_token_index (token);
	MonoGenericContext context;
	MonoClassField *field = NULL;

	error_init (error);
	*resolve_error = ResolveTokenError_Other;

	/* Validate token */
	if ((table != MONO_TABLE_FIELD) && (table != MONO_TABLE_MEMBERREF)) {
		*resolve_error = ResolveTokenError_BadTable;
		goto leave;
	}

	if (image_is_dynamic (image)) {
		if (table == MONO_TABLE_FIELD) {
			ERROR_DECL (inner_error);
			field = (MonoClassField *)mono_lookup_dynamic_token_class (image, token, FALSE, NULL, NULL, inner_error);
			mono_error_cleanup (inner_error);
			goto leave;
		}

		if (mono_memberref_is_method (image, token)) {
			*resolve_error = ResolveTokenError_BadTable;
			goto leave;
		}

		init_generic_context_from_args_handles (&context, type_args, method_args);
		ERROR_DECL (inner_error);
		field = (MonoClassField *)mono_lookup_dynamic_token_class (image, token, FALSE, NULL, &context, inner_error);
		mono_error_cleanup (inner_error);
		goto leave;
	}

	if ((index <= 0) || (index > image->tables [table].rows)) {
		*resolve_error = ResolveTokenError_OutOfRange;
		goto leave;
	}
	if ((table == MONO_TABLE_MEMBERREF) && (mono_memberref_is_method (image, token))) {
		*resolve_error = ResolveTokenError_BadTable;
		goto leave;
	}

	init_generic_context_from_args_handles (&context, type_args, method_args);
	field = mono_field_from_token_checked (image, token, &klass, &context, error);
	
leave:
	HANDLE_FUNCTION_RETURN_VAL (field);
}

MonoClassField*
ves_icall_System_Reflection_RuntimeModule_ResolveFieldToken (MonoImage *image, guint32 token, MonoArrayHandle type_args, MonoArrayHandle method_args, MonoResolveTokenError *resolve_error, MonoError *error)
{
	return module_resolve_field_token (image, token, type_args, method_args, resolve_error, error);
}

MonoObjectHandle
ves_icall_System_Reflection_RuntimeModule_ResolveMemberToken (MonoImage *image, guint32 token, MonoArrayHandle type_args, MonoArrayHandle method_args, MonoResolveTokenError *error, MonoError *merror)
{
	int table = mono_metadata_token_table (token);

	error_init (merror);
	*error = ResolveTokenError_Other;

	switch (table) {
	case MONO_TABLE_TYPEDEF:
	case MONO_TABLE_TYPEREF:
	case MONO_TABLE_TYPESPEC: {
		MonoType *t = module_resolve_type_token (image, token, type_args, method_args, error, merror);
		if (t) {
			return MONO_HANDLE_CAST (MonoObject, mono_type_get_object_handle (mono_domain_get (), t, merror));
		}
		else
			return NULL_HANDLE;
	}
	case MONO_TABLE_METHOD:
	case MONO_TABLE_METHODSPEC: {
		MonoMethod *m = module_resolve_method_token (image, token, type_args, method_args, error, merror);
		if (m) {
			return MONO_HANDLE_CAST (MonoObject, mono_method_get_object_handle (mono_domain_get (), m, m->klass, merror));
		} else
			return NULL_HANDLE;
	}		
	case MONO_TABLE_FIELD: {
		MonoClassField *f = module_resolve_field_token (image, token, type_args, method_args, error, merror);
		if (f) {
			return MONO_HANDLE_CAST (MonoObject, mono_field_get_object_handle (mono_domain_get (), f->parent, f, merror));
		}
		else
			return NULL_HANDLE;
	}
	case MONO_TABLE_MEMBERREF:
		if (mono_memberref_is_method (image, token)) {
			MonoMethod *m = module_resolve_method_token (image, token, type_args, method_args, error, merror);
			if (m) {
				return MONO_HANDLE_CAST (MonoObject, mono_method_get_object_handle (mono_domain_get (), m, m->klass, merror));
			} else
				return NULL_HANDLE;
		}
		else {
			MonoClassField *f = module_resolve_field_token (image, token, type_args, method_args, error, merror);
			if (f) {
				return MONO_HANDLE_CAST (MonoObject, mono_field_get_object_handle (mono_domain_get (), f->parent, f, merror));
			}
			else
				return NULL_HANDLE;
		}
		break;

	default:
		*error = ResolveTokenError_BadTable;
	}

	return NULL_HANDLE;
}

MonoArrayHandle
ves_icall_System_Reflection_RuntimeModule_ResolveSignature (MonoImage *image, guint32 token, MonoResolveTokenError *resolve_error, MonoError *error)
{
	error_init (error);
	int table = mono_metadata_token_table (token);
	int idx = mono_metadata_token_index (token);
	MonoTableInfo *tables = image->tables;
	guint32 sig, len;
	const char *ptr;

	*resolve_error = ResolveTokenError_OutOfRange;

	/* FIXME: Support other tables ? */
	if (table != MONO_TABLE_STANDALONESIG)
		return NULL_HANDLE_ARRAY;

	if (image_is_dynamic (image))
		return NULL_HANDLE_ARRAY;

	if ((idx == 0) || (idx > tables [MONO_TABLE_STANDALONESIG].rows))
		return NULL_HANDLE_ARRAY;

	sig = mono_metadata_decode_row_col (&tables [MONO_TABLE_STANDALONESIG], idx - 1, 0);

	ptr = mono_metadata_blob_heap (image, sig);
	len = mono_metadata_decode_blob_size (ptr, &ptr);

	MonoArrayHandle res = mono_array_new_handle (mono_domain_get (), mono_defaults.byte_class, len, error);
	return_val_if_nok (error, NULL_HANDLE_ARRAY);
	uint32_t h;
	gpointer array_base = MONO_ARRAY_HANDLE_PIN (res, guint8, 0, &h);
	memcpy (array_base, ptr, len);
	mono_gchandle_free_internal (h);
	return res;
}

static void
check_for_invalid_type (MonoClass *klass, MonoError *error)
{
	char *name;

	error_init (error);

	if (m_class_get_byval_arg (klass)->type != MONO_TYPE_TYPEDBYREF)
		return;

	name = mono_type_get_full_name (klass);
	mono_error_set_type_load_name (error, name, g_strdup (""), "");
}

MonoReflectionTypeHandle
ves_icall_RuntimeType_make_array_type (MonoReflectionTypeHandle ref_type, int rank, MonoError *error)
{
	error_init (error);
	MonoType *type = MONO_HANDLE_GETVAL (ref_type, type);

	MonoClass *klass = mono_class_from_mono_type_internal (type);
	check_for_invalid_type (klass, error);
	return_val_if_nok (error, MONO_HANDLE_CAST (MonoReflectionType, NULL_HANDLE));

	MonoClass *aklass;
	if (rank == 0) //single dimension array
		aklass = mono_class_create_array (klass, 1);
	else
		aklass = mono_class_create_bounded_array (klass, rank, TRUE);

	if (mono_class_has_failure (aklass)) {
		mono_error_set_for_class_failure (error, aklass);
		return MONO_HANDLE_CAST (MonoReflectionType, NULL_HANDLE);
	}

	MonoDomain *domain = MONO_HANDLE_DOMAIN (ref_type);
	return mono_type_get_object_handle (domain, m_class_get_byval_arg (aklass), error);
}

MonoReflectionTypeHandle
ves_icall_RuntimeType_make_byref_type (MonoReflectionTypeHandle ref_type, MonoError *error)
{
	error_init (error);
	MonoType *type = MONO_HANDLE_GETVAL (ref_type, type);

	MonoClass *klass = mono_class_from_mono_type_internal (type);
	mono_class_init_checked (klass, error);
	return_val_if_nok (error, MONO_HANDLE_CAST (MonoReflectionType, NULL_HANDLE));

	check_for_invalid_type (klass, error);
	return_val_if_nok (error, MONO_HANDLE_CAST (MonoReflectionType, NULL_HANDLE));

	MonoDomain *domain = MONO_HANDLE_DOMAIN (ref_type);
	return mono_type_get_object_handle (domain, m_class_get_this_arg (klass), error);
}

MonoReflectionTypeHandle
ves_icall_RuntimeType_MakePointerType (MonoReflectionTypeHandle ref_type, MonoError *error)
{
	error_init (error);
	MonoDomain *domain = MONO_HANDLE_DOMAIN (ref_type);
	MonoType *type = MONO_HANDLE_GETVAL (ref_type, type);
	MonoClass *klass = mono_class_from_mono_type_internal (type);
	mono_class_init_checked (klass, error);
	return_val_if_nok (error, MONO_HANDLE_CAST (MonoReflectionType, NULL_HANDLE));

	check_for_invalid_type (klass, error);
	return_val_if_nok (error, MONO_HANDLE_CAST (MonoReflectionType, NULL_HANDLE));

	MonoClass *pklass = mono_class_create_ptr (type);

	return mono_type_get_object_handle (domain, m_class_get_byval_arg (pklass), error);
}

MonoObjectHandle
ves_icall_System_Delegate_CreateDelegate_internal (MonoReflectionTypeHandle ref_type, MonoObjectHandle target,
						   MonoReflectionMethodHandle info, MonoBoolean throwOnBindFailure, MonoError *error)
{
	MonoType *type = MONO_HANDLE_GETVAL (ref_type, type);
	MonoClass *delegate_class = mono_class_from_mono_type_internal (type);
	MonoMethod *method = MONO_HANDLE_GETVAL (info, method);
	MonoMethodSignature *sig = mono_method_signature_internal (method);

	mono_class_init_checked (delegate_class, error);
	return_val_if_nok (error, NULL_HANDLE);

	if (!(m_class_get_parent (delegate_class) == mono_defaults.multicastdelegate_class)) {
		/* FIXME improve this exception message */
		mono_error_set_execution_engine (error, "file %s: line %d (%s): assertion failed: (%s)", __FILE__, __LINE__,
						 __func__,
						 "delegate_class->parent == mono_defaults.multicastdelegate_class");
		return NULL_HANDLE;
	}

	if (mono_security_core_clr_enabled ()) {
		ERROR_DECL (security_error);
		if (!mono_security_core_clr_ensure_delegate_creation (method, security_error)) {
			if (throwOnBindFailure)
				mono_error_move (error, security_error);
			else
				mono_error_cleanup (security_error);
			return NULL_HANDLE;
		}
	}

	if (sig->generic_param_count && method->wrapper_type == MONO_WRAPPER_NONE) {
		if (!method->is_inflated) {
			mono_error_set_argument (error, "method", " Cannot bind to the target method because its signature differs from that of the delegate type");
			return NULL_HANDLE;
		}
	}

	MonoObjectHandle delegate = mono_object_new_handle (MONO_HANDLE_DOMAIN (ref_type), delegate_class, error);
	return_val_if_nok (error, NULL_HANDLE);

	if (!method_is_dynamic (method) && (!MONO_HANDLE_IS_NULL (target) && method->flags & METHOD_ATTRIBUTE_VIRTUAL && method->klass != mono_handle_class (target))) {
		method = mono_object_handle_get_virtual_method (target, method, error);
		return_val_if_nok (error, NULL_HANDLE);
	}

	mono_delegate_ctor_with_method (delegate, target, NULL, method, error);
	return_val_if_nok (error, NULL_HANDLE);
	return delegate;
}

MonoMulticastDelegateHandle
ves_icall_System_Delegate_AllocDelegateLike_internal (MonoDelegateHandle delegate, MonoError *error)
{
	error_init (error);

	MonoClass *klass = mono_handle_class (delegate);
	g_assert (mono_class_has_parent (klass, mono_defaults.multicastdelegate_class));

	MonoMulticastDelegateHandle ret = MONO_HANDLE_CAST (MonoMulticastDelegate, mono_object_new_handle (MONO_HANDLE_DOMAIN (delegate), klass, error));
	return_val_if_nok (error, MONO_HANDLE_CAST (MonoMulticastDelegate, NULL_HANDLE));

	MONO_HANDLE_SETVAL (MONO_HANDLE_CAST (MonoDelegate, ret), invoke_impl, gpointer, mono_runtime_create_delegate_trampoline (klass));

	return ret;
}

MonoReflectionMethodHandle
ves_icall_System_Delegate_GetVirtualMethod_internal (MonoDelegateHandle delegate, MonoError *error)
{
	error_init (error);

	MonoObjectHandle delegate_target = MONO_HANDLE_NEW_GET (MonoObject, delegate, target);
	MonoMethod *m = mono_object_handle_get_virtual_method (delegate_target, MONO_HANDLE_GETVAL (delegate, method), error);
	return_val_if_nok (error, MONO_HANDLE_CAST (MonoReflectionMethod, NULL_HANDLE));
	return mono_method_get_object_handle (mono_domain_get (), m, m->klass, error);
}

/* System.Buffer */

static inline gint32 
mono_array_get_byte_length (MonoArray *array)
{
	MonoClass *klass;
	int length;
	int i;

	klass = array->obj.vtable->klass;

	if (array->bounds == NULL)
		length = array->max_length;
	else {
		length = 1;
		int klass_rank = m_class_get_rank (klass);
		for (i = 0; i < klass_rank; ++ i)
			length *= array->bounds [i].length;
	}

	switch (m_class_get_byval_arg (m_class_get_element_class (klass))->type) {
	case MONO_TYPE_I1:
	case MONO_TYPE_U1:
	case MONO_TYPE_BOOLEAN:
		return length;
	case MONO_TYPE_I2:
	case MONO_TYPE_U2:
	case MONO_TYPE_CHAR:
		return length << 1;
	case MONO_TYPE_I4:
	case MONO_TYPE_U4:
	case MONO_TYPE_R4:
		return length << 2;
	case MONO_TYPE_I:
	case MONO_TYPE_U:
		return length * sizeof (gpointer);
	case MONO_TYPE_I8:
	case MONO_TYPE_U8:
	case MONO_TYPE_R8:
		return length << 3;
	default:
		return -1;
	}
}

gint32 
ves_icall_System_Buffer_ByteLengthInternal (MonoArray *array) 
{
	return mono_array_get_byte_length (array);
}

gint8 
ves_icall_System_Buffer_GetByteInternal (MonoArray *array, gint32 idx) 
{
	return mono_array_get_internal (array, gint8, idx);
}

void 
ves_icall_System_Buffer_SetByteInternal (MonoArray *array, gint32 idx, gint8 value) 
{
	mono_array_set_internal (array, gint8, idx, value);
}

void
ves_icall_System_Buffer_MemcpyInternal (gpointer dest, gconstpointer src, gint32 count)
{
	memcpy (dest, src, count);
}

MonoBoolean
ves_icall_System_Buffer_BlockCopyInternal (MonoArray *src, gint32 src_offset, MonoArray *dest, gint32 dest_offset, gint32 count) 
{
	guint8 *src_buf, *dest_buf;

	if (count < 0) {
		ERROR_DECL (error);
		mono_error_set_argument (error, "count", "is negative");
		mono_error_set_pending_exception (error);
		return FALSE;
	}

	g_assert (count >= 0);

	/* This is called directly from the class libraries without going through the managed wrapper */
	MONO_CHECK_ARG_NULL (src, FALSE);
	MONO_CHECK_ARG_NULL (dest, FALSE);

	/* watch out for integer overflow */
	if ((src_offset > mono_array_get_byte_length (src) - count) || (dest_offset > mono_array_get_byte_length (dest) - count))
		return FALSE;

	src_buf = (guint8 *)src->vector + src_offset;
	dest_buf = (guint8 *)dest->vector + dest_offset;

	if (src != dest)
		memcpy (dest_buf, src_buf, count);
	else
		memmove (dest_buf, src_buf, count); /* Source and dest are the same array */

	return TRUE;
}

#ifndef DISABLE_REMOTING
MonoObjectHandle
ves_icall_Remoting_RealProxy_GetTransparentProxy (MonoObjectHandle this_obj, MonoStringHandle class_name, MonoError *error)
{
	error_init (error);
	MonoDomain *domain = MONO_HANDLE_DOMAIN (this_obj);
	MonoRealProxyHandle rp = MONO_HANDLE_CAST (MonoRealProxy, this_obj);

	MonoObjectHandle res = mono_object_new_handle (domain, mono_defaults.transparent_proxy_class, error);
	return_val_if_nok (error, NULL_HANDLE);

	MonoTransparentProxyHandle tp = MONO_HANDLE_CAST (MonoTransparentProxy, res);
	
	MONO_HANDLE_SET (tp, rp, rp);

	MonoReflectionTypeHandle reftype = MONO_HANDLE_NEW (MonoReflectionType, NULL);
	MONO_HANDLE_GET (reftype, rp, class_to_proxy);
	MonoType *type = MONO_HANDLE_GETVAL (reftype, type);
	MonoClass *klass = mono_class_from_mono_type_internal (type);

	// mono_remote_class_vtable cannot handle errors well, so force any loading error to occur early
	mono_class_setup_vtable (klass);
	if (mono_class_has_failure (klass)) {
		mono_error_set_for_class_failure (error, klass);
		return NULL_HANDLE;
	}

	MonoObjectHandle remoting_obj = mono_object_handle_isinst (this_obj, mono_defaults.iremotingtypeinfo_class, error);
	return_val_if_nok (error, NULL_HANDLE);
	MONO_HANDLE_SETVAL (tp, custom_type_info, MonoBoolean, !MONO_HANDLE_IS_NULL (remoting_obj));

	MonoRemoteClass *remote_class = (MonoRemoteClass*)mono_remote_class (domain, class_name, klass, error);
	return_val_if_nok (error, NULL_HANDLE);
	MONO_HANDLE_SETVAL (tp, remote_class, MonoRemoteClass*, remote_class);

	MONO_HANDLE_SETVAL (res, vtable, MonoVTable*, (MonoVTable*)mono_remote_class_vtable (domain, remote_class, rp, error));
	return_val_if_nok (error, NULL_HANDLE);
	return res;
}

MonoReflectionType *
ves_icall_Remoting_RealProxy_InternalGetProxyType (MonoTransparentProxy *tp)
{
	ERROR_DECL (error);
	g_assert (tp != NULL && mono_object_class (tp) == mono_defaults.transparent_proxy_class);
	g_assert (tp->remote_class != NULL && tp->remote_class->proxy_class != NULL);
	MonoReflectionType *ret = mono_type_get_object_checked (mono_object_domain (tp), m_class_get_byval_arg (tp->remote_class->proxy_class), error);
	mono_error_set_pending_exception (error);

	return ret;
}
#endif

/* System.Environment */

MonoStringHandle
ves_icall_System_Environment_get_UserName (MonoError *error)
{
	error_init (error);
	/* using glib is more portable */
	const gchar *user_name = g_get_user_name ();
	if (user_name != NULL)
		return mono_string_new_handle (mono_domain_get (), user_name, error);
	else
		return NULL_HANDLE_STRING;
}

#ifndef HOST_WIN32
static MonoStringHandle
mono_icall_get_machine_name (MonoError *error)
{
	error_init (error);
#if !defined(DISABLE_SOCKETS)
	MonoStringHandle result;
	char *buf;
	int n, i;
#if defined _SC_HOST_NAME_MAX
	n = sysconf (_SC_HOST_NAME_MAX);
	if (n == -1)
#endif
	n = 512;
	buf = (char*)g_malloc (n + 1);

#if defined(HAVE_GETHOSTNAME)
	if (gethostname (buf, n) == 0){
		buf [n] = 0;
		// try truncating the string at the first dot
		for (i = 0; i < n; i++) {
			if (buf [i] == '.') {
				buf [i] = 0;
				break;
			}
		}
		result = mono_string_new_handle (mono_domain_get (), buf, error);
	} else
#endif
		result = MONO_HANDLE_CAST (MonoString, NULL_HANDLE);

	g_free (buf);
	
	return result;
#else
	return mono_string_new_handle (mono_domain_get (), "mono", error);
#endif
}
#endif /* !HOST_WIN32 */

MonoStringHandle
ves_icall_System_Environment_get_MachineName (MonoError *error)
{
	error_init (error);
	return mono_icall_get_machine_name (error);
}

#ifndef HOST_WIN32
static inline int
mono_icall_get_platform (void)
{
#if defined(__MACH__)
	/* OSX */
	//
	// Notice that the value is hidden from user code, and only exposed
	// to mscorlib.   This is due to Mono's Unix/MacOS code predating the
	// define and making assumptions based on Unix/128/4 values before there
	// was a MacOS define.    Lots of code would assume that not-Unix meant
	// Windows, but in this case, it would be OSX. 
	//
	return 6;
#else
	/* Unix */
	return 4;
#endif
}
#endif /* !HOST_WIN32 */

int
ves_icall_System_Environment_get_Platform (void)
{
	return mono_icall_get_platform ();
}

#ifndef HOST_WIN32
static inline MonoStringHandle
mono_icall_get_new_line (MonoError *error)
{
	error_init (error);
	return mono_string_new_handle (mono_domain_get (), "\n", error);
}
#endif /* !HOST_WIN32 */

MonoStringHandle
ves_icall_System_Environment_get_NewLine (MonoError *error)
{
	return mono_icall_get_new_line (error);
}

#ifndef HOST_WIN32
static inline MonoBoolean
mono_icall_is_64bit_os (void)
{
#if SIZEOF_VOID_P == 8
	return TRUE;
#else
#if defined(HAVE_SYS_UTSNAME_H)
	struct utsname name;

	if (uname (&name) >= 0) {
		return strcmp (name.machine, "x86_64") == 0 || strncmp (name.machine, "aarch64", 7) == 0 || strncmp (name.machine, "ppc64", 5) == 0 || strncmp (name.machine, "riscv64", 7) == 0;
	}
#endif
	return FALSE;
#endif
}
#endif /* !HOST_WIN32 */

MonoBoolean
ves_icall_System_Environment_GetIs64BitOperatingSystem (void)
{
	return mono_icall_is_64bit_os ();
}

MonoStringHandle
ves_icall_System_Environment_GetEnvironmentVariable_native (const gchar *utf8_name, MonoError *error)
{
	gchar *value;

	if (utf8_name == NULL)
		return NULL_HANDLE_STRING;

	value = g_getenv (utf8_name);

	if (value == 0)
		return NULL_HANDLE_STRING;
	
	MonoStringHandle res = mono_string_new_handle (mono_domain_get (), value, error);
	g_free (value);
	return res;
}

/*
 * There is no standard way to get at environ.
 */
#ifndef _MSC_VER
#ifndef __MINGW32_VERSION
#if defined(__APPLE__)
#if defined (TARGET_OSX)
/* Apple defines this in crt_externs.h but doesn't provide that header for 
 * arm-apple-darwin9.  We'll manually define the symbol on Apple as it does
 * in fact exist on all implementations (so far) 
 */
G_BEGIN_DECLS
gchar ***_NSGetEnviron(void);
G_END_DECLS
#define environ (*_NSGetEnviron())
#else
static char *mono_environ[1] = { NULL };
#define environ mono_environ
#endif /* defined (TARGET_OSX) */
#else
G_BEGIN_DECLS
extern
char **environ;
G_END_DECLS
#endif
#endif
#endif

MonoArrayHandle
ves_icall_System_Environment_GetCommandLineArgs (MonoError *error)
{
	error_init (error);
	MonoArrayHandle result = mono_runtime_get_main_args_handle (error);
	return result;
}

#ifndef HOST_WIN32
static MonoArray *
mono_icall_get_environment_variable_names (MonoError *error)
{
	MonoArray *names;
	MonoDomain *domain;
	MonoString *str;
	gchar **e, **parts;
	int n;

	error_init (error);
	n = 0;
	for (e = environ; *e != 0; ++ e)
		++ n;

	domain = mono_domain_get ();
	names = mono_array_new_checked (domain, mono_defaults.string_class, n, error);
	return_val_if_nok (error, NULL);

	n = 0;
	for (e = environ; *e != 0; ++ e) {
		parts = g_strsplit (*e, "=", 2);
		if (*parts != 0) {
			str = mono_string_new_checked (domain, *parts, error);
			if (!is_ok (error)) {
				g_strfreev (parts);
				return NULL;
			}
			mono_array_setref_internal (names, n, str);
		}

		g_strfreev (parts);

		++ n;
	}

	return names;
}
#endif /* !HOST_WIN32 */

MonoArray *
ves_icall_System_Environment_GetEnvironmentVariableNames (void)
{
	ERROR_DECL (error);
	MonoArray *result = mono_icall_get_environment_variable_names (error);
	mono_error_set_pending_exception (error);
	return result;
}

void
ves_icall_System_Environment_InternalSetEnvironmentVariable (const gunichar2 *name, gint32 name_length,
		const gunichar2 *value, gint32 value_length, MonoError *error)
{
#ifdef HOST_WIN32
	if (!value || !value_length || !value [0])
		value = NULL;

	SetEnvironmentVariableW (name, value);
#else
	char *utf8_name = NULL;
	char *utf8_value = NULL;

	utf8_name = mono_utf16_to_utf8 (name, name_length, error); // FIXME: this should be ascii
	goto_if_nok (error, exit);

	if (!value || !value_length || !value [0]) {
		g_unsetenv (utf8_name);
		goto exit;
	}

	utf8_value = mono_utf16_to_utf8 (value, value_length, error);
	goto_if_nok (error, exit);

	g_setenv (utf8_name, utf8_value, TRUE);
exit:
	g_free (utf8_name);
	g_free (utf8_value);
#endif
}

void
ves_icall_System_Environment_Exit (int result)
{
	mono_environment_exitcode_set (result);

	if (!mono_runtime_try_shutdown ())
		mono_thread_exit ();

	/* Suspend all managed threads since the runtime is going away */
	mono_thread_suspend_all_other_threads ();

	mono_runtime_quit ();

	/* we may need to do some cleanup here... */
	exit (result);
}

MonoStringHandle
ves_icall_System_Environment_GetGacPath (MonoError *error)
{
	return mono_string_new_handle (mono_domain_get (), mono_assembly_getrootdir (), error);
}

#ifndef HOST_WIN32
static inline MonoStringHandle
mono_icall_get_windows_folder_path (int folder, MonoError *error)
{
	error_init (error);
	g_warning ("ves_icall_System_Environment_GetWindowsFolderPath should only be called on Windows!");
	return mono_string_new_handle (mono_domain_get (), "", error);
}
#endif /* !HOST_WIN32 */

MonoStringHandle
ves_icall_System_Environment_GetWindowsFolderPath (int folder, MonoError *error)
{
	return mono_icall_get_windows_folder_path (folder, error);
}

#if G_HAVE_API_SUPPORT(HAVE_CLASSIC_WINAPI_SUPPORT)
static MonoArray *
mono_icall_get_logical_drives (void)
{
	ERROR_DECL (error);
	gunichar2 buf [256], *ptr, *dname;
	gunichar2 *u16;
	guint initial_size = 127, size = 128;
	gint ndrives;
	MonoArray *result;
	MonoString *drivestr;
	MonoDomain *domain = mono_domain_get ();
	gint len;

	buf [0] = '\0';
	ptr = buf;

	while (size > initial_size) {
		size = (guint) mono_w32file_get_logical_drive (initial_size, ptr);
		if (size > initial_size) {
			if (ptr != buf)
				g_free (ptr);
			ptr = (gunichar2 *)g_malloc0 ((size + 1) * sizeof (gunichar2));
			initial_size = size;
			size++;
		}
	}

	/* Count strings */
	dname = ptr;
	ndrives = 0;
	do {
		while (*dname++);
		ndrives++;
	} while (*dname);

	dname = ptr;
	result = mono_array_new_checked (domain, mono_defaults.string_class, ndrives, error);
	if (mono_error_set_pending_exception (error))
		goto leave;

	ndrives = 0;
	do {
		len = 0;
		u16 = dname;
		while (*u16) { u16++; len ++; }
		drivestr = mono_string_new_utf16_checked (domain, dname, len, error);
		if (mono_error_set_pending_exception (error))
			goto leave;

		mono_array_setref_internal (result, ndrives++, drivestr);
		while (*dname++);
	} while (*dname);

leave:
	if (ptr != buf)
		g_free (ptr);

	return result;
}
#endif /* G_HAVE_API_SUPPORT(HAVE_CLASSIC_WINAPI_SUPPORT) */

MonoArray *
ves_icall_System_Environment_GetLogicalDrives (void)
{
	return mono_icall_get_logical_drives ();
}

MonoStringHandle
ves_icall_System_IO_DriveInfo_GetDriveFormat (const gunichar2 *path, gint32 path_length, MonoError *error)
{
	gunichar2 volume_name [MAX_PATH + 1];
	
	if (mono_w32file_get_file_system_type (path, volume_name, MAX_PATH + 1) == FALSE)
		return NULL_HANDLE_STRING;
	return mono_string_new_utf16_handle (mono_domain_get (), volume_name, g_utf16_len (volume_name), error);
}

MonoStringHandle
ves_icall_System_Environment_InternalGetHome (MonoError *error)
{
	const gchar *home_dir = g_get_home_dir ();
	if (home_dir != NULL)
		return mono_string_new_handle (mono_domain_get (), home_dir, error);
	else
		return NULL_HANDLE_STRING;
}

static const char * const encodings [] = {
	(char *) 1,
		"ascii", "us_ascii", "us", "ansi_x3.4_1968",
		"ansi_x3.4_1986", "cp367", "csascii", "ibm367",
		"iso_ir_6", "iso646_us", "iso_646.irv:1991",
	(char *) 2,
		"utf_7", "csunicode11utf7", "unicode_1_1_utf_7",
		"unicode_2_0_utf_7", "x_unicode_1_1_utf_7",
		"x_unicode_2_0_utf_7",
	(char *) 3,
		"utf_8", "unicode_1_1_utf_8", "unicode_2_0_utf_8",
		"x_unicode_1_1_utf_8", "x_unicode_2_0_utf_8",
	(char *) 4,
		"utf_16", "UTF_16LE", "ucs_2", "unicode",
		"iso_10646_ucs2",
	(char *) 5,
		"unicodefffe", "utf_16be",
	(char *) 6,
		"iso_8859_1",
	(char *) 0
};

/*
 * Returns the internal codepage, if the value of "int_code_page" is
 * 1 at entry, and we can not compute a suitable code page number,
 * returns the code page as a string
 */
MonoStringHandle
ves_icall_System_Text_EncodingHelper_InternalCodePage (gint32 *int_code_page, MonoError *error)
{
	error_init (error);
	const char *cset;
	const char *p;
	char *c;
	char *codepage = NULL;
	int code;
	int want_name = *int_code_page;
	int i;
	
	*int_code_page = -1;

	g_get_charset (&cset);
	c = codepage = g_strdup (cset);
	for (c = codepage; *c; c++){
		if (isascii (*c) && isalpha (*c))
			*c = tolower (*c);
		if (*c == '-')
			*c = '_';
	}
	/* g_print ("charset: %s\n", cset); */
	
	/* handle some common aliases */
	p = encodings [0];
	code = 0;
	for (i = 0; p != 0; ){
		if ((gsize) p < 7){
			code = (gssize) p;
			p = encodings [++i];
			continue;
		}
		if (strcmp (p, codepage) == 0){
			*int_code_page = code;
			break;
		}
		p = encodings [++i];
	}
	
	if (strstr (codepage, "utf_8") != NULL)
		*int_code_page |= 0x10000000;
	g_free (codepage);
	
	if (want_name && *int_code_page == -1)
		return mono_string_new_handle (mono_domain_get (), cset, error);
	return NULL_HANDLE_STRING;
}

MonoBoolean
ves_icall_System_Environment_get_HasShutdownStarted (void)
{
	return mono_runtime_is_shutting_down () || mono_domain_is_unloading (mono_domain_get ());
}

#ifndef HOST_WIN32

void
ves_icall_System_Environment_BroadcastSettingChange (MonoError *error)
{
}

#endif

gint32
ves_icall_System_Environment_get_TickCount (void)
{
	/* this will overflow after ~24 days */
	return (gint32) (mono_msec_boottime () & 0xffffffff);
}

gint32
ves_icall_System_Runtime_Versioning_VersioningHelper_GetRuntimeId (MonoError *error)
{
	return 9;
}

#ifndef DISABLE_REMOTING
MonoBoolean
ves_icall_IsTransparentProxy (MonoObjectHandle proxy, MonoError *error)
{
	if (MONO_HANDLE_IS_NULL (proxy))
		return 0;

	if (mono_class_is_transparent_proxy (mono_handle_class (proxy)))
		return 1;

	return 0;
}

MonoReflectionMethodHandle
ves_icall_Remoting_RemotingServices_GetVirtualMethod (
	MonoReflectionTypeHandle rtype, MonoReflectionMethodHandle rmethod, MonoError *error)
{
	MonoReflectionMethodHandle ret = MONO_HANDLE_CAST (MonoReflectionMethod, NULL_HANDLE);

	if (MONO_HANDLE_IS_NULL (rtype)) {
		mono_error_set_argument_null (error, "type", "");
		return ret;
	}
	if (MONO_HANDLE_IS_NULL (rmethod)) {
		mono_error_set_argument_null (error, "method", "");
		return ret;
	}

	MonoMethod *method = MONO_HANDLE_GETVAL (rmethod, method);
	MonoType *type = MONO_HANDLE_GETVAL (rtype, type);
	MonoClass *klass = mono_class_from_mono_type_internal (type);
	mono_class_init_checked (klass, error);
	return_val_if_nok (error, ret);

	if (MONO_CLASS_IS_INTERFACE_INTERNAL (klass))
		return ret;

	if (method->flags & METHOD_ATTRIBUTE_STATIC)
		return ret;

	if ((method->flags & METHOD_ATTRIBUTE_FINAL) || !(method->flags & METHOD_ATTRIBUTE_VIRTUAL)) {
		if (klass == method->klass || mono_class_is_subclass_of_internal (klass, method->klass, FALSE))
			ret = rmethod;
		return ret;
	}

	mono_class_setup_vtable (klass);
	MonoMethod **vtable = m_class_get_vtable (klass);

	MonoMethod *res = NULL;
	if (mono_class_is_interface (method->klass)) {
		gboolean variance_used = FALSE;
		/*MS fails with variant interfaces but it's the right thing to do anyway.*/
		int offs = mono_class_interface_offset_with_variance (klass, method->klass, &variance_used);
		if (offs >= 0)
			res = vtable [offs + method->slot];
	} else {
		if (!(klass == method->klass || mono_class_is_subclass_of_internal (klass, method->klass, FALSE)))
			return ret;

		if (method->slot != -1)
			res = vtable [method->slot];
	}

	if (!res)
		return ret;

	ret = mono_method_get_object_handle (mono_domain_get (), res, NULL, error);
	return ret;
}

void
ves_icall_System_Runtime_Activation_ActivationServices_EnableProxyActivation (MonoReflectionTypeHandle type, MonoBoolean enable, MonoError *error)
{
	MonoClass *klass = mono_class_from_mono_type_internal (MONO_HANDLE_GETVAL (type, type));
	MonoVTable *vtable = mono_class_vtable_checked (mono_domain_get (), klass, error);
	return_if_nok (error);

	mono_vtable_set_is_remote (vtable, enable);
}

#else /* DISABLE_REMOTING */

void
ves_icall_System_Runtime_Activation_ActivationServices_EnableProxyActivation (MonoReflectionTypeHandle type, MonoBoolean enable, MonoError *error)
{
	g_assert_not_reached ();
}

#endif

MonoObjectHandle
ves_icall_System_Runtime_Activation_ActivationServices_AllocateUninitializedClassInstance (MonoReflectionTypeHandle type, MonoError *error)
{
	MonoDomain *domain = MONO_HANDLE_DOMAIN (type);
	MonoClass *klass = mono_class_from_mono_type_internal (MONO_HANDLE_GETVAL (type, type));
	mono_class_init_checked (klass, error);
	return_val_if_nok (error, NULL_HANDLE);

	if (MONO_CLASS_IS_INTERFACE_INTERNAL (klass) || mono_class_is_abstract (klass)) {
		mono_error_set_argument (error, "type", "Type cannot be instantiated");
		return NULL_HANDLE;
	}

	if (m_class_get_rank (klass) >= 1) {
		g_assert (m_class_get_rank (klass) == 1);
		return MONO_HANDLE_CAST (MonoObject, mono_array_new_handle (domain, m_class_get_element_class (klass), 0, error));
	} else {
		MonoVTable *vtable = mono_class_vtable_checked (domain, klass, error);
		return_val_if_nok (error, NULL_HANDLE);

		/* Bypass remoting object creation check */
		return MONO_HANDLE_NEW (MonoObject, mono_object_new_alloc_specific_checked (vtable, error));
	}
}

#if !ENABLE_NETCORE

MonoStringHandle
ves_icall_System_IO_get_temp_path (MonoError *error)
{
	return mono_string_new_handle (mono_domain_get (), g_get_tmp_dir (), error);
}

<<<<<<< HEAD
#if defined(ENABLE_MONODROID) || defined(ENABLE_MONOTOUCH) || defined(TARGET_WASM)
=======
#endif

#if defined(ENABLE_MONODROID) || defined(ENABLE_MONOTOUCH)
>>>>>>> 393d7ef6

G_EXTERN_C gpointer CreateZStream (gint32 compress, MonoBoolean gzip, gpointer feeder, gpointer data);
G_EXTERN_C gint32   CloseZStream (gpointer stream);
G_EXTERN_C gint32   Flush (gpointer stream);
G_EXTERN_C gint32   ReadZStream (gpointer stream, gpointer buffer, gint32 length);
G_EXTERN_C gint32   WriteZStream (gpointer stream, gpointer buffer, gint32 length);

gpointer
ves_icall_System_IO_Compression_DeflateStreamNative_CreateZStream (gint32 compress, MonoBoolean gzip, gpointer feeder, gpointer data)
{
#ifdef MONO_CROSS_COMPILE
	return NULL;
#else
	return CreateZStream (compress, gzip, feeder, data);
#endif
}

gint32
ves_icall_System_IO_Compression_DeflateStreamNative_CloseZStream (gpointer stream)
{
#ifdef MONO_CROSS_COMPILE
	return 0;
#else
	return CloseZStream (stream);
#endif
}

gint32
ves_icall_System_IO_Compression_DeflateStreamNative_Flush (gpointer stream)
{
#ifdef MONO_CROSS_COMPILE
	return 0;
#else
	return Flush (stream);
#endif
}

gint32
ves_icall_System_IO_Compression_DeflateStreamNative_ReadZStream (gpointer stream, gpointer buffer, gint32 length)
{
#ifdef MONO_CROSS_COMPILE
	return 0;
#else
	return ReadZStream (stream, buffer, length);
#endif
}

gint32
ves_icall_System_IO_Compression_DeflateStreamNative_WriteZStream (gpointer stream, gpointer buffer, gint32 length)
{
#ifdef MONO_CROSS_COMPILE
	return 0;
#else
	return WriteZStream (stream, buffer, length);
#endif
}

#endif

#ifndef PLATFORM_NO_DRIVEINFO
MonoBoolean
ves_icall_System_IO_DriveInfo_GetDiskFreeSpace (const gunichar2 *path_name, gint32 path_name_length, guint64 *free_bytes_avail,
						guint64 *total_number_of_bytes, guint64 *total_number_of_free_bytes,
						gint32 *error)
{
	g_assert (error);
	g_assert (free_bytes_avail);
	g_assert (total_number_of_bytes);
	g_assert (total_number_of_free_bytes);

	// FIXME check for embedded nuls here or managed

	*error = ERROR_SUCCESS;
	*free_bytes_avail = (guint64)-1;
	*total_number_of_bytes = (guint64)-1;
	*total_number_of_free_bytes = (guint64)-1;

	gboolean result = mono_w32file_get_disk_free_space (path_name, free_bytes_avail, total_number_of_bytes, total_number_of_free_bytes);
	if (!result)
		*error = mono_w32error_get_last ();

	return result;
}
#endif /* PLATFORM_NO_DRIVEINFO */

gpointer
ves_icall_RuntimeMethodHandle_GetFunctionPointer (MonoMethod *method, MonoError *error)
{
	return mono_compile_method_checked (method, error);
}

MonoStringHandle
ves_icall_System_Configuration_DefaultConfig_get_machine_config_path (MonoError *error)
{
	gchar *path;

	const char *mono_cfg_dir = mono_get_config_dir ();
	if (!mono_cfg_dir)
		return mono_string_new_handle (mono_domain_get (), "", error);

	path = g_build_path (G_DIR_SEPARATOR_S, mono_cfg_dir, "mono", mono_get_runtime_info ()->framework_version, "machine.config", NULL);

	mono_icall_make_platform_path (path);

	MonoStringHandle mcpath = mono_string_new_handle (mono_domain_get (), path, error);
	g_free (path);

	mono_error_assert_ok (error);

	return mcpath;
}

MonoStringHandle
ves_icall_System_Configuration_InternalConfigurationHost_get_bundled_app_config (MonoError *error)
{
	const gchar *app_config;
	MonoDomain *domain;
	gchar *config_file_name, *config_file_path;
	gsize len, config_file_path_length, config_ext_length;
	gchar *module;

	domain = mono_domain_get ();
	MonoStringHandle file = MONO_HANDLE_NEW (MonoString, domain->setup->configuration_file);
	if (MONO_HANDLE_IS_NULL (file) || MONO_HANDLE_GETVAL (file, length) == 0)
		return MONO_HANDLE_CAST (MonoString, mono_new_null ());

	// Retrieve config file and remove the extension
	config_file_name = mono_string_handle_to_utf8 (file, error);
	return_val_if_nok (error, MONO_HANDLE_CAST (MonoString, NULL_HANDLE));

	config_file_path = mono_portability_find_file (config_file_name, TRUE);
	if (!config_file_path)
		config_file_path = config_file_name;

	config_file_path_length = strlen (config_file_path);
	config_ext_length = strlen (".config");
	if (config_file_path_length <= config_ext_length) {
		if (config_file_name != config_file_path)
			g_free (config_file_name);
		return MONO_HANDLE_CAST (MonoString, NULL_HANDLE);
	}

	len = config_file_path_length - config_ext_length;
	module = (gchar *)g_malloc0 (len + 1);
	memcpy (module, config_file_path, len);
	// Get the config file from the module name
	app_config = mono_config_string_for_assembly_file (module);
	// Clean-up
	g_free (module);
	if (config_file_name != config_file_path)
		g_free (config_file_name);
	g_free (config_file_path);

	if (!app_config)
		return MONO_HANDLE_CAST (MonoString, NULL_HANDLE);

	return mono_string_new_handle (mono_domain_get (), app_config, error);
}

static MonoStringHandle
get_bundled_machine_config (MonoError *error)
{
	const gchar *machine_config;

	machine_config = mono_get_machine_config ();

	if (!machine_config)
		return NULL_HANDLE_STRING;

	return mono_string_new_handle (mono_domain_get (), machine_config, error);
}

MonoStringHandle
ves_icall_System_Environment_get_bundled_machine_config (MonoError *error)
{
	return get_bundled_machine_config (error);
}


MonoStringHandle
ves_icall_System_Configuration_DefaultConfig_get_bundled_machine_config (MonoError *error)
{
	return get_bundled_machine_config (error);
}

MonoStringHandle
ves_icall_System_Configuration_InternalConfigurationHost_get_bundled_machine_config (MonoError *error)
{
	return get_bundled_machine_config (error);
}


MonoStringHandle
ves_icall_System_Web_Util_ICalls_get_machine_install_dir (MonoError *error)
{
	const char *mono_cfg_dir = mono_get_config_dir ();
	if (!mono_cfg_dir)
		return mono_string_new_handle (mono_domain_get (), "", error);

	char *path = g_path_get_dirname (mono_cfg_dir);

	mono_icall_make_platform_path (path);

	MonoStringHandle ipath = mono_string_new_handle (mono_domain_get (), path, error);
	g_free (path);

	return ipath;
}

MonoBoolean
ves_icall_get_resources_ptr (MonoReflectionAssemblyHandle assembly, gpointer *result, gint32 *size, MonoError *error)
{
	MonoPEResourceDataEntry *entry;
	MonoImage *image;

	if (MONO_HANDLE_IS_NULL (assembly) || !result || !size)
		return FALSE;

	*result = NULL;
	*size = 0;
	MonoAssembly *assm = MONO_HANDLE_GETVAL (assembly, assembly);
	image = assm->image;
	entry = (MonoPEResourceDataEntry *)mono_image_lookup_resource (image, MONO_PE_RESOURCE_ID_ASPNET_STRING, 0, NULL);
	if (!entry)
		return FALSE;

	*result = mono_image_rva_map (image, entry->rde_data_offset);
	if (!(*result)) {
		g_free (entry);
		return FALSE;
	}
	*size = entry->rde_size;
	g_free (entry);
	return TRUE;
}

MonoBoolean
ves_icall_System_Diagnostics_Debugger_IsAttached_internal (MonoError *error)
{
	return mono_is_debugger_attached ();
}

MonoBoolean
ves_icall_System_Diagnostics_Debugger_IsLogging (MonoError *error)
{
	return mono_get_runtime_callbacks ()->debug_log_is_enabled
		&& mono_get_runtime_callbacks ()->debug_log_is_enabled ();
}

void
ves_icall_System_Diagnostics_Debugger_Log (int level, MonoStringHandle category, MonoStringHandle message, MonoError *error)
{
	if (mono_get_runtime_callbacks ()->debug_log)
		mono_get_runtime_callbacks ()->debug_log (level, category, message);
}

#ifndef HOST_WIN32
static inline void
mono_icall_write_windows_debug_string (const gunichar2 *message)
{
	g_warning ("WriteWindowsDebugString called and HOST_WIN32 not defined!\n");
}
#endif /* !HOST_WIN32 */

void
ves_icall_System_Diagnostics_DefaultTraceListener_WriteWindowsDebugString (const gunichar2 *message, MonoError *error)
{
	mono_icall_write_windows_debug_string (message);
}

/* Only used for value types */
MonoObjectHandle
ves_icall_System_Activator_CreateInstanceInternal (MonoReflectionTypeHandle ref_type, MonoError *error)
{
	MonoDomain *domain = MONO_HANDLE_DOMAIN (ref_type);
	MonoType *type = MONO_HANDLE_GETVAL (ref_type, type);
	MonoClass *klass = mono_class_from_mono_type_internal (type);

	mono_class_init_checked (klass, error);
	return_val_if_nok (error, NULL_HANDLE);

	if (mono_class_is_nullable (klass))
		/* No arguments -> null */
		return NULL_HANDLE;

	return mono_object_new_handle (domain, klass, error);
}

MonoReflectionMethodHandle
ves_icall_RuntimeMethodInfo_get_base_method (MonoReflectionMethodHandle m, MonoBoolean definition, MonoError *error)
{
	MonoMethod *method = MONO_HANDLE_GETVAL (m, method);

	MonoMethod *base = mono_method_get_base_method (method, definition, error);
	return_val_if_nok (error, MONO_HANDLE_CAST (MonoReflectionMethod, NULL_HANDLE));
	if (base == method) {
		/* we want to short-circuit and return 'm' here. But we should
		   return the same method object that
		   mono_method_get_object_handle, below would return.  Since
		   that call takes NULL for the reftype argument, it will take
		   base->klass as the reflected type for the MonoMethod.  So we
		   need to check that m also has base->klass as the reflected
		   type. */
		MonoReflectionTypeHandle orig_reftype = MONO_HANDLE_NEW_GET (MonoReflectionType, m, reftype);
		MonoClass *orig_klass = mono_class_from_mono_type_internal (MONO_HANDLE_GETVAL (orig_reftype, type));
		if (base->klass == orig_klass)
			return m;
	}
	return mono_method_get_object_handle (mono_domain_get (), base, NULL, error);
}

MonoStringHandle
ves_icall_RuntimeMethodInfo_get_name (MonoReflectionMethodHandle m, MonoError *error)
{
	MonoMethod *method = MONO_HANDLE_GETVAL (m, method);

	MonoStringHandle s = mono_string_new_handle (MONO_HANDLE_DOMAIN (m), method->name, error);
	return_val_if_nok (error, NULL_HANDLE_STRING);
	MONO_HANDLE_SET (m, name, s);
	return s;
}

void
ves_icall_System_ArgIterator_Setup (MonoArgIterator *iter, char* argsp, char* start)
{
	iter->sig = *(MonoMethodSignature**)argsp;
	
	g_assert (iter->sig->sentinelpos <= iter->sig->param_count);
	g_assert (iter->sig->call_convention == MONO_CALL_VARARG);

	iter->next_arg = 0;
	/* FIXME: it's not documented what start is exactly... */
	if (start) {
		iter->args = start;
	} else {
		iter->args = argsp + sizeof (gpointer);
	}
	iter->num_args = iter->sig->param_count - iter->sig->sentinelpos;

	/* g_print ("sig %p, param_count: %d, sent: %d\n", iter->sig, iter->sig->param_count, iter->sig->sentinelpos); */
}

void
ves_icall_System_ArgIterator_IntGetNextArg (MonoArgIterator *iter, MonoTypedRef *res)
{
	guint32 i, arg_size;
	gint32 align;

	i = iter->sig->sentinelpos + iter->next_arg;

	g_assert (i < iter->sig->param_count);

	res->type = iter->sig->params [i];
	res->klass = mono_class_from_mono_type_internal (res->type);
	arg_size = mono_type_stack_size (res->type, &align);
#if defined(__arm__) || defined(__mips__)
	iter->args = (guint8*)(((gsize)iter->args + (align) - 1) & ~(align - 1));
#endif
	res->value = iter->args;
#if G_BYTE_ORDER != G_LITTLE_ENDIAN
	if (arg_size <= sizeof (gpointer)) {
		int dummy;
		int padding = arg_size - mono_type_size (res->type, &dummy);
		res->value = (guint8*)res->value + padding;
	}
#endif
	iter->args = (char*)iter->args + arg_size;
	iter->next_arg++;

	/* g_print ("returning arg %d, type 0x%02x of size %d at %p\n", i, res->type->type, arg_size, res->value); */
}

void
ves_icall_System_ArgIterator_IntGetNextArgWithType (MonoArgIterator *iter, MonoTypedRef *res, MonoType *type)
{
	guint32 i, arg_size;
	gint32 align;

	i = iter->sig->sentinelpos + iter->next_arg;

	g_assert (i < iter->sig->param_count);

	while (i < iter->sig->param_count) {
		if (!mono_metadata_type_equal (type, iter->sig->params [i]))
			continue;
		res->type = iter->sig->params [i];
		res->klass = mono_class_from_mono_type_internal (res->type);
		/* FIXME: endianess issue... */
		arg_size = mono_type_stack_size (res->type, &align);
#if defined(__arm__) || defined(__mips__)
		iter->args = (guint8*)(((gsize)iter->args + (align) - 1) & ~(align - 1));
#endif
		res->value = iter->args;
		iter->args = (char*)iter->args + arg_size;
		iter->next_arg++;
		/* g_print ("returning arg %d, type 0x%02x of size %d at %p\n", i, res.type->type, arg_size, res.value); */
		return;
	}
	/* g_print ("arg type 0x%02x not found\n", res.type->type); */

	memset (res, 0, sizeof (MonoTypedRef));
}

MonoType*
ves_icall_System_ArgIterator_IntGetNextArgType (MonoArgIterator *iter)
{
	gint i;
	
	i = iter->sig->sentinelpos + iter->next_arg;

	g_assert (i < iter->sig->param_count);

	return iter->sig->params [i];
}

MonoObjectHandle
ves_icall_System_TypedReference_ToObject (MonoTypedRef* tref, MonoError *error)
{
	return typed_reference_to_object (tref, error);
}

void
ves_icall_System_TypedReference_InternalMakeTypedReference (MonoTypedRef *res, MonoObjectHandle target, MonoArrayHandle fields, MonoReflectionTypeHandle last_field, MonoError *error)
{
	MonoClass *klass;
	MonoType *ftype = NULL;
	int i;

	memset (res, 0, sizeof (MonoTypedRef));

	g_assert (mono_array_handle_length (fields) > 0);

	klass = mono_handle_class (target);

	int offset = 0;
	for (i = 0; i < mono_array_handle_length (fields); ++i) {
		MonoClassField *f;
		MONO_HANDLE_ARRAY_GETVAL (f, fields, MonoClassField*, i);

		g_assert (f);

		if (i == 0)
			offset = f->offset;
		else
			offset += f->offset - sizeof (MonoObject);
		klass = mono_class_from_mono_type_internal (f->type);
		ftype = f->type;
	}

	res->type = ftype;
	res->klass = mono_class_from_mono_type_internal (ftype);
	res->value = (guint8*)MONO_HANDLE_RAW (target) + offset;
}

static void
prelink_method (MonoMethod *method, MonoError *error)
{
	error_init (error);
	if (!(method->flags & METHOD_ATTRIBUTE_PINVOKE_IMPL))
		return;
	mono_lookup_pinvoke_call_internal (method, error);
	/* create the wrapper, too? */
}

void
ves_icall_System_Runtime_InteropServices_Marshal_Prelink (MonoReflectionMethodHandle method, MonoError *error)
{
	error_init (error);

	prelink_method (MONO_HANDLE_GETVAL (method, method), error);
}

void
ves_icall_System_Runtime_InteropServices_Marshal_PrelinkAll (MonoReflectionTypeHandle type, MonoError *error)
{
	error_init (error);
	MonoClass *klass = mono_class_from_mono_type_internal (MONO_HANDLE_GETVAL (type, type));
	MonoMethod* m;
	gpointer iter = NULL;

	mono_class_init_checked (klass, error);
	return_if_nok (error);

	while ((m = mono_class_get_methods (klass, &iter))) {
		prelink_method (m, error);
		return_if_nok (error);
	}
}

/*
 * used by System.Runtime.InteropServices.RuntimeInformation.(OS|Process)Architecture;
 * which use them in different ways for filling in an enum
 */
MonoStringHandle
ves_icall_System_Runtime_InteropServices_RuntimeInformation_GetRuntimeArchitecture (MonoError *error)
{
	error_init (error);
	return mono_string_new_handle (mono_domain_get (), mono_config_get_cpu (), error);
}

/*
 * used by System.Runtime.InteropServices.RuntimeInformation.IsOSPlatform
 */
MonoStringHandle
ves_icall_System_Runtime_InteropServices_RuntimeInformation_GetOSName (MonoError *error)
{
	error_init (error);
	return mono_string_new_handle (mono_domain_get (), mono_config_get_os (), error);
}

int
ves_icall_Interop_Sys_DoubleToString(double value, char *format, char *buffer, int bufferLength)
{
#if defined(TARGET_ARM)
	/* workaround for faulty vcmp.f64 implementation on some 32bit ARM CPUs */
	guint64 bits = *(guint64 *) &value;
	if (bits == 0x1) { /* 4.9406564584124654E-324 */
		g_assert (!strcmp (format, "%.40e"));
		return snprintf (buffer, bufferLength, "%s", "4.9406564584124654417656879286822137236506e-324");
	} else if (bits == 0x4) { /* 2E-323 */
		g_assert (!strcmp (format, "%.40e"));
		return snprintf (buffer, bufferLength, "%s", "1.9762625833649861767062751714728854894602e-323");
	}
#endif

	return snprintf(buffer, bufferLength, format, value);
}

void
ves_icall_System_Runtime_RuntimeImports_ecvt_s(char *buffer, size_t sizeInBytes, double value, int count, int* dec, int* sign)
{
#if defined(TARGET_WIN32) || defined(HOST_WIN32)
	_ecvt_s(buffer, sizeInBytes, value, count, dec, sign);
#endif
}


/* These parameters are "readonly" in corlib/System/NumberFormatter.cs */
void
ves_icall_System_NumberFormatter_GetFormatterTables (guint64 const **mantissas,
					    gint32 const **exponents,
					    gunichar2 const **digitLowerTable,
					    gunichar2 const **digitUpperTable,
					    gint64 const **tenPowersList,
					    gint32 const **decHexDigits)
{
	*mantissas = Formatter_MantissaBitsTable;
	*exponents = Formatter_TensExponentTable;
	*digitLowerTable = Formatter_DigitLowerTable;
	*digitUpperTable = Formatter_DigitUpperTable;
	*tenPowersList = Formatter_TenPowersList;
	*decHexDigits = Formatter_DecHexDigits;
}

static gboolean
add_modifier_to_array (MonoDomain *domain, MonoType *type, MonoArrayHandle dest, int dest_idx, MonoError *error)
{
	HANDLE_FUNCTION_ENTER ();
	error_init (error);
	MonoClass *klass = mono_class_from_mono_type_internal (type);

	MonoReflectionTypeHandle rt;
	rt = mono_type_get_object_handle (domain, m_class_get_byval_arg (klass), error);
	goto_if_nok (error, leave);

	MONO_HANDLE_ARRAY_SETREF (dest, dest_idx, rt);
leave:
	HANDLE_FUNCTION_RETURN_VAL (is_ok (error));
}

/*
 * We return NULL for no modifiers so the corlib code can return Type.EmptyTypes
 * and avoid useless allocations.
 */
static MonoArrayHandle
type_array_from_modifiers (MonoImage *image, MonoType *type, int optional, MonoError *error)
{
	int i, count = 0;
	MonoDomain *domain = mono_domain_get ();

	int cmod_count = mono_type_custom_modifier_count (type);
	if (cmod_count == 0)
		goto fail;

	error_init (error);
	for (i = 0; i < cmod_count; ++i) {
		gboolean required;
		(void) mono_type_get_custom_modifier (type, i, &required, error);
		goto_if_nok (error, fail);
		if ((optional && !required) || (!optional && required))
			count++;
	}
	if (!count)
		goto fail;

	MonoArrayHandle res;
	res = mono_array_new_handle (domain, mono_defaults.systemtype_class, count, error);
	goto_if_nok (error, fail);
	count = 0;
	for (i = 0; i < cmod_count; ++i) {
		gboolean required;
		MonoType *cmod_type = mono_type_get_custom_modifier (type, i, &required, error);
		goto_if_nok (error, fail);
		if ((optional && !required) || (!optional && required)) {
			if (!add_modifier_to_array (domain, cmod_type, res, count, error))
				goto fail;
			count++;
		}
	}
	return res;
fail:
	return MONO_HANDLE_NEW (MonoArray, NULL);
}

MonoArrayHandle
ves_icall_RuntimeParameterInfo_GetTypeModifiers (MonoReflectionTypeHandle rt, MonoObjectHandle member, int pos, MonoBoolean optional, MonoError *error)
{
	error_init (error);
	MonoType *type = MONO_HANDLE_GETVAL (rt, type);
	MonoClass *member_class = mono_handle_class (member);
	MonoMethod *method = NULL;
	MonoImage *image;
	MonoMethodSignature *sig;

	if (mono_class_is_reflection_method_or_constructor (member_class)) {
		method = MONO_HANDLE_GETVAL (MONO_HANDLE_CAST (MonoReflectionMethod, member), method);
	} else if (m_class_get_image (member_class) == mono_defaults.corlib && !strcmp ("RuntimePropertyInfo", m_class_get_name (member_class))) {
		MonoProperty *prop = MONO_HANDLE_GETVAL (MONO_HANDLE_CAST (MonoReflectionProperty, member), property);
		if (!(method = prop->get))
			method = prop->set;
		g_assert (method);	
	} else {
		char *type_name = mono_type_get_full_name (member_class);
		mono_error_set_not_supported (error, "Custom modifiers on a ParamInfo with member %s are not supported", type_name);
		g_free (type_name);
		return NULL_HANDLE_ARRAY;
	}

	image = m_class_get_image (method->klass);
	sig = mono_method_signature_internal (method);
	if (pos == -1)
		type = sig->ret;
	else
		type = sig->params [pos];

	return type_array_from_modifiers (image, type, optional, error);
}

static MonoType*
get_property_type (MonoProperty *prop)
{
	MonoMethodSignature *sig;
	if (prop->get) {
		sig = mono_method_signature_internal (prop->get);
		return sig->ret;
	} else if (prop->set) {
		sig = mono_method_signature_internal (prop->set);
		return sig->params [sig->param_count - 1];
	}
	return NULL;
}

MonoArrayHandle
ves_icall_RuntimePropertyInfo_GetTypeModifiers (MonoReflectionPropertyHandle property, MonoBoolean optional, MonoError *error)
{
	error_init (error);
	MonoProperty *prop = MONO_HANDLE_GETVAL (property, property);
	MonoClass *klass = MONO_HANDLE_GETVAL (property, klass);
	MonoType *type = get_property_type (prop);
	MonoImage *image = m_class_get_image (klass);

	if (!type)
		return NULL_HANDLE_ARRAY;
	return type_array_from_modifiers (image, type, optional, error);
}

/*
 *Construct a MonoType suited to be used to decode a constant blob object.
 *
 * @type is the target type which will be constructed
 * @blob_type is the blob type, for example, that comes from the constant table
 * @real_type is the expected constructed type.
 */
static void
mono_type_from_blob_type (MonoType *type, MonoTypeEnum blob_type, MonoType *real_type)
{
	type->type = blob_type;
	type->data.klass = NULL;
	if (blob_type == MONO_TYPE_CLASS)
		type->data.klass = mono_defaults.object_class;
	else if (real_type->type == MONO_TYPE_VALUETYPE && m_class_is_enumtype (real_type->data.klass)) {
		/* For enums, we need to use the base type */
		type->type = MONO_TYPE_VALUETYPE;
		type->data.klass = mono_class_from_mono_type_internal (real_type);
	} else
		type->data.klass = mono_class_from_mono_type_internal (real_type);
}

MonoObject*
ves_icall_property_info_get_default_value (MonoReflectionProperty *property)
{
	ERROR_DECL (error);
	MonoType blob_type;
	MonoProperty *prop = property->property;
	MonoType *type = get_property_type (prop);
	MonoDomain *domain = mono_object_domain (property); 
	MonoTypeEnum def_type;
	const char *def_value;
	MonoObject *o;

	mono_class_init_internal (prop->parent);

	if (!(prop->attrs & PROPERTY_ATTRIBUTE_HAS_DEFAULT)) {
		mono_error_set_invalid_operation (error, NULL);
		mono_error_set_pending_exception (error);
		return NULL;
	}

	def_value = mono_class_get_property_default_value (prop, &def_type);

	mono_type_from_blob_type (&blob_type, def_type, type);
	o = mono_get_object_from_blob (domain, &blob_type, def_value, error);

	mono_error_set_pending_exception (error);
	return o;
}

MonoBoolean
ves_icall_MonoCustomAttrs_IsDefinedInternal (MonoObjectHandle obj, MonoReflectionTypeHandle attr_type, MonoError *error)
{
	error_init (error);
	MonoClass *attr_class = mono_class_from_mono_type_internal (MONO_HANDLE_GETVAL (attr_type, type));

	mono_class_init_checked (attr_class, error);
	return_val_if_nok (error, FALSE);

	MonoCustomAttrInfo *cinfo = mono_reflection_get_custom_attrs_info_checked (obj, error);
	return_val_if_nok (error, FALSE);

	if (!cinfo)
		return FALSE;
	gboolean found = mono_custom_attrs_has_attr (cinfo, attr_class);
	if (!cinfo->cached)
		mono_custom_attrs_free (cinfo);
	return found;
}

MonoArrayHandle
ves_icall_MonoCustomAttrs_GetCustomAttributesInternal (MonoObjectHandle obj, MonoReflectionTypeHandle attr_type, MonoBoolean pseudoattrs, MonoError *error)
{
	MonoClass *attr_class;
	if (MONO_HANDLE_IS_NULL (attr_type))
		attr_class = NULL;
	else
		attr_class = mono_class_from_mono_type_internal (MONO_HANDLE_GETVAL (attr_type, type));

	if (attr_class) {
		mono_class_init_checked (attr_class, error);
		return_val_if_nok (error, NULL_HANDLE_ARRAY);
	}

	return mono_reflection_get_custom_attrs_by_type_handle (obj, attr_class, error);
}

MonoArrayHandle
ves_icall_MonoCustomAttrs_GetCustomAttributesDataInternal (MonoObjectHandle obj, MonoError *error)
{
	error_init (error);
	return mono_reflection_get_custom_attrs_data_checked (obj, error);
}


MonoStringHandle
ves_icall_Mono_Runtime_GetDisplayName (MonoError *error)
{
	char *info;
	MonoStringHandle display_name;

	error_init (error);
	info = mono_get_runtime_callbacks ()->get_runtime_build_info ();
	display_name = mono_string_new_handle (mono_domain_get (), info, error);
	g_free (info);
	return display_name;
}

#ifndef HOST_WIN32
static inline gint32
mono_icall_wait_for_input_idle (gpointer handle, gint32 milliseconds)
{
	return WAIT_TIMEOUT;
}
#endif /* !HOST_WIN32 */

gint32
ves_icall_Microsoft_Win32_NativeMethods_WaitForInputIdle (gpointer handle, gint32 milliseconds, MonoError *error)
{
	return mono_icall_wait_for_input_idle (handle, milliseconds);
}

gint32
ves_icall_Microsoft_Win32_NativeMethods_GetCurrentProcessId (MonoError *error)
{
	return mono_process_current_pid ();
}

MonoBoolean
ves_icall_Mono_TlsProviderFactory_IsBtlsSupported (MonoError *error)
{
#if HAVE_BTLS
	return TRUE;
#else
	return FALSE;
#endif
}

#ifndef DISABLE_COM

int
ves_icall_System_Runtime_InteropServices_Marshal_GetHRForException_WinRT(MonoExceptionHandle ex, MonoError *error)
{
	mono_error_set_not_implemented (error, "System.Runtime.InteropServices.Marshal.GetHRForException_WinRT internal call is not implemented.");
	return 0;
}

MonoObjectHandle
ves_icall_System_Runtime_InteropServices_Marshal_GetNativeActivationFactory(MonoObjectHandle type, MonoError *error)
{
	mono_error_set_not_implemented (error, "System.Runtime.InteropServices.Marshal.GetNativeActivationFactory internal call is not implemented.");
	return NULL_HANDLE;
}

void*
ves_icall_System_Runtime_InteropServices_Marshal_GetRawIUnknownForComObjectNoAddRef(MonoObjectHandle obj, MonoError *error)
{
	mono_error_set_not_implemented (error, "System.Runtime.InteropServices.Marshal.GetRawIUnknownForComObjectNoAddRef internal call is not implemented.");
	return NULL;
}

MonoObjectHandle
ves_icall_System_Runtime_InteropServices_WindowsRuntime_UnsafeNativeMethods_GetRestrictedErrorInfo(MonoError *error)
{
	mono_error_set_not_implemented (error, "System.Runtime.InteropServices.WindowsRuntime.UnsafeNativeMethods.GetRestrictedErrorInfo internal call is not implemented.");
	return NULL_HANDLE;
}

MonoBoolean
ves_icall_System_Runtime_InteropServices_WindowsRuntime_UnsafeNativeMethods_RoOriginateLanguageException (int ierr, MonoStringHandle message, void* languageException, MonoError *error)
{
	mono_error_set_not_implemented (error, "System.Runtime.InteropServices.WindowsRuntime.UnsafeNativeMethods.RoOriginateLanguageException internal call is not implemented.");
	return FALSE;
}

void
ves_icall_System_Runtime_InteropServices_WindowsRuntime_UnsafeNativeMethods_RoReportUnhandledError (MonoObjectHandle oerr, MonoError *error)
{
	mono_error_set_not_implemented (error, "System.Runtime.InteropServices.WindowsRuntime.UnsafeNativeMethods.RoReportUnhandledError internal call is not implemented.");
}

int
ves_icall_System_Runtime_InteropServices_WindowsRuntime_UnsafeNativeMethods_WindowsCreateString(MonoStringHandle sourceString, int length, void** hstring, MonoError *error)
{
	mono_error_set_not_implemented (error, "System.Runtime.InteropServices.WindowsRuntime.UnsafeNativeMethods.WindowsCreateString internal call is not implemented.");
	return 0;
}

int
ves_icall_System_Runtime_InteropServices_WindowsRuntime_UnsafeNativeMethods_WindowsDeleteString(void* hstring, MonoError *error)
{
	mono_error_set_not_implemented (error, "System.Runtime.InteropServices.WindowsRuntime.UnsafeNativeMethods.WindowsDeleteString internal call is not implemented.");
	return 0;
}

mono_unichar2*
ves_icall_System_Runtime_InteropServices_WindowsRuntime_UnsafeNativeMethods_WindowsGetStringRawBuffer(void* hstring, unsigned* length, MonoError *error)
{
	mono_error_set_not_implemented (error, "System.Runtime.InteropServices.WindowsRuntime.UnsafeNativeMethods.WindowsGetStringRawBuffer internal call is not implemented.");
	return NULL;
}

#endif

#if !ENABLE_NETCORE

void
ves_icall_System_IO_LogcatTextWriter_Log (const char *appname, gint32 level, const char *message)
{
	g_log (appname, (GLogLevelFlags)level, "%s", message);
}

#endif

static const MonoIcallTableCallbacks *icall_table;
static mono_mutex_t icall_mutex;
static GHashTable *icall_hash = NULL;
static GHashTable *jit_icall_hash_name = NULL;
static GHashTable *jit_icall_hash_addr = NULL;

typedef struct _MonoIcallHashTableValue {
	gconstpointer method;
	guint32 flags;
} MonoIcallHashTableValue;

void
mono_install_icall_table_callbacks (const MonoIcallTableCallbacks *cb)
{
	g_assert (cb->version == MONO_ICALL_TABLE_CALLBACKS_VERSION);
	icall_table = cb;
}

void
mono_icall_init (void)
{
#ifndef DISABLE_ICALL_TABLES
	mono_icall_table_init ();
#endif
	icall_hash = g_hash_table_new_full (g_str_hash, g_str_equal, g_free, g_free);
	mono_os_mutex_init (&icall_mutex);
}

static void
mono_icall_lock (void)
{
	mono_locks_os_acquire (&icall_mutex, IcallLock);
}

static void
mono_icall_unlock (void)
{
	mono_locks_os_release (&icall_mutex, IcallLock);
}

void
mono_icall_cleanup (void)
{
	g_hash_table_destroy (icall_hash);
	g_hash_table_destroy (jit_icall_hash_name);
	g_hash_table_destroy (jit_icall_hash_addr);
	mono_os_mutex_destroy (&icall_mutex);
}

static void
add_internal_call_with_flags (const char *name, gconstpointer method, guint32 flags)
{
	char *key = g_strdup (name);
	MonoIcallHashTableValue *value = g_new (MonoIcallHashTableValue, 1);
	if (key && value) {
		value->method = method;
		value->flags = flags;

		mono_icall_lock ();
		g_hash_table_insert (icall_hash, key, (gpointer)value);
		mono_icall_unlock ();
	}
}

/**
 * mono_add_internal_call:
 * \param name method specification to surface to the managed world
 * \param method pointer to a C method to invoke when the method is called
 *
 * This method surfaces the C function pointed by \p method as a method
 * that has been surfaced in managed code with the method specified in
 * \p name as an internal call.
 *
 * Internal calls are surfaced to all app domains loaded and they are
 * accessibly by a type with the specified name.
 *
 * You must provide a fully qualified type name, that is namespaces
 * and type name, followed by a colon and the method name, with an
 * optional signature to bind.
 *
 * For example, the following are all valid declarations:
 *
 * \c MyApp.Services.ScriptService:Accelerate
 *
 * \c MyApp.Services.ScriptService:Slowdown(int,bool)
 *
 * You use method parameters in cases where there might be more than
 * one surface method to managed code.  That way you can register different
 * internal calls for different method overloads.
 *
 * The internal calls are invoked with no marshalling.   This means that .NET
 * types like \c System.String are exposed as \c MonoString* parameters.   This is
 * different than the way that strings are surfaced in P/Invoke.
 *
 * For more information on how the parameters are marshalled, see the
 * <a href="http://www.mono-project.com/docs/advanced/embedding/">Mono Embedding</a>
 * page.
 *
 * See the <a  href="mono-api-methods.html#method-desc">Method Description</a>
 * reference for more information on the format of method descriptions.
 */
void
mono_add_internal_call (const char *name, gconstpointer method)
{
	mono_add_internal_call_with_flags (name, method, FALSE);
}

/**
 * mono_dangerous_add_raw_internal_call:
 * \param name method specification to surface to the managed world
 * \param method pointer to a C method to invoke when the method is called
 *
 * Similar to \c mono_add_internal_call but with more requirements for correct
 * operation.
 *
 * A thread running a dangerous raw internal call will avoid a thread state
 * transition on entry and exit, but it must take responsiblity for cooperating
 * with the Mono runtime.
 *
 * The \p method must NOT:
 *
 * Run for an unbounded amount of time without calling the mono runtime.
 * Additionally, the method must switch to GC Safe mode to perform all blocking
 * operations: performing blocking I/O, taking locks, etc.
 *
 */
void
mono_dangerous_add_raw_internal_call (const char *name, gconstpointer method)
{
	mono_add_internal_call_with_flags (name, method, TRUE);
}

/**
 * mono_add_internal_call_with_flags:
 * \param name method specification to surface to the managed world
 * \param method pointer to a C method to invoke when the method is called
 * \param cooperative if \c TRUE, run icall in GC Unsafe (cooperatively suspended) mode,
 *        otherwise GC Safe (blocking)
 *
 * Like \c mono_add_internal_call, but if \p cooperative is \c TRUE the added
 * icall promises that it will use the coopertive API to inform the runtime
 * when it is running blocking operations, that it will not run for unbounded
 * amounts of time without safepointing, and that it will not hold managed
 * object references across suspend safepoints.
 *
 * If \p cooperative is \c FALSE, run the icall in GC Safe mode - the icall may
 * block. The icall must obey the GC Safe rules, e.g. it must not touch
 * unpinned managed memory.
 *
 */
void
mono_add_internal_call_with_flags (const char *name, gconstpointer method, gboolean cooperative)
{
	add_internal_call_with_flags (name, method, cooperative ? MONO_ICALL_FLAGS_COOPERATIVE : MONO_ICALL_FLAGS_FOREIGN);
}

void
mono_add_internal_call_internal (const char *name, gconstpointer method)
{
	mono_add_internal_call_with_flags (name, method, TRUE);
}

/* 
 * we should probably export this as an helper (handle nested types).
 * Returns the number of chars written in buf.
 */
static int
concat_class_name (char *buf, int bufsize, MonoClass *klass)
{
	int nspacelen, cnamelen;
	nspacelen = strlen (m_class_get_name_space (klass));
	cnamelen = strlen (m_class_get_name (klass));
	if (nspacelen + cnamelen + 2 > bufsize)
		return 0;
	if (nspacelen) {
		memcpy (buf, m_class_get_name_space (klass), nspacelen);
		buf [nspacelen ++] = '.';
	}
	memcpy (buf + nspacelen, m_class_get_name (klass), cnamelen);
	buf [nspacelen + cnamelen] = 0;
	return nspacelen + cnamelen;
}

static void
no_icall_table (void)
{
	g_assert_not_reached ();
}

gconstpointer
mono_lookup_internal_call_full_with_flags (MonoMethod *method, gboolean warn_on_missing, guint32 *flags)
{
	char *sigstart;
	char *tmpsig;
	char mname [2048];
	char *classname;
	int typelen = 0, mlen, siglen;
	gconstpointer res;

	g_assert (method != NULL);

	if (method->is_inflated)
		method = ((MonoMethodInflated *) method)->declaring;

	if (m_class_get_nested_in (method->klass)) {
		int pos = concat_class_name (mname, sizeof (mname)-2, m_class_get_nested_in (method->klass));
		if (!pos)
			return NULL;

		mname [pos++] = '/';
		mname [pos] = 0;

		typelen = concat_class_name (mname+pos, sizeof (mname)-pos-1, method->klass);
		if (!typelen)
			return NULL;

		typelen += pos;
	} else {
		typelen = concat_class_name (mname, sizeof (mname), method->klass);
		if (!typelen)
			return NULL;
	}

	classname = g_strdup (mname);

	mname [typelen] = ':';
	mname [typelen + 1] = ':';

	mlen = strlen (method->name);
	memcpy (mname + typelen + 2, method->name, mlen);
	sigstart = mname + typelen + 2 + mlen;
	*sigstart = 0;

	tmpsig = mono_signature_get_desc (mono_method_signature_internal (method), TRUE);
	siglen = strlen (tmpsig);
	if (typelen + mlen + siglen + 6 > sizeof (mname)) {
		g_free (classname);
		return NULL;
	}
	sigstart [0] = '(';
	memcpy (sigstart + 1, tmpsig, siglen);
	sigstart [siglen + 1] = ')';
	sigstart [siglen + 2] = 0;
	g_free (tmpsig);

	/* mono_marshal_get_native_wrapper () depends on this */
	if (method->klass == mono_defaults.string_class && !strcmp (method->name, ".ctor"))
		return (gconstpointer)ves_icall_System_String_ctor_RedirectToCreateString;

	mono_icall_lock ();

	res = g_hash_table_lookup (icall_hash, mname);
	if (res) {
		MonoIcallHashTableValue *value = (MonoIcallHashTableValue *)res;
		if (flags)
			*flags = value->flags;
		res = value->method;
		mono_icall_unlock ();
		g_free (classname);
		return res;
	}

	/* try without signature */
	*sigstart = 0;
	res = g_hash_table_lookup (icall_hash, mname);
	if (res) {
		MonoIcallHashTableValue *value = (MonoIcallHashTableValue *)res;
		if (flags)
			*flags = value->flags;
		res = value->method;
		mono_icall_unlock ();
		g_free (classname);
		return res;
	}

	if (!icall_table) {
		mono_icall_unlock ();
		g_free (classname);
		/* Fail only when the result is actually used */
		return (gconstpointer)no_icall_table;
	} else {
		gboolean uses_handles = FALSE;
		g_assert (icall_table->lookup);
		res = icall_table->lookup (method, classname, sigstart - mlen, sigstart, &uses_handles);
		if (res && flags && uses_handles)
			*flags = *flags | MONO_ICALL_FLAGS_USES_HANDLES;
		mono_icall_unlock ();
		g_free (classname);

		if (res)
			return res;

		if (warn_on_missing) {
			g_warning ("cant resolve internal call to \"%s\" (tested without signature also)", mname);
			g_print ("\nYour mono runtime and class libraries are out of sync.\n");
			g_print ("The out of sync library is: %s\n", m_class_get_image (method->klass)->name);
			g_print ("\nWhen you update one from git you need to update, compile and install\nthe other too.\n");
			g_print ("Do not report this as a bug unless you're sure you have updated correctly:\nyou probably have a broken mono install.\n");
			g_print ("If you see other errors or faults after this message they are probably related\n");
			g_print ("and you need to fix your mono install first.\n");
		}

		return NULL;
	}
}

/**
 * mono_lookup_internal_call_full:
 * \param method the method to look up
 * \param uses_handles out argument if method needs handles around managed objects.
 * \returns a pointer to the icall code for the given method.  If
 * \p uses_handles is not NULL, it will be set to TRUE if the method
 * needs managed objects wrapped using the infrastructure in handle.h
 *
 * If the method is not found, warns and returns NULL.
 */
gconstpointer
mono_lookup_internal_call_full (MonoMethod *method, gboolean warn_on_missing, mono_bool *uses_handles, mono_bool *foreign)
{
	if (uses_handles)
		*uses_handles = FALSE;
	if (foreign)
		*foreign = FALSE;

	guint32 flags = MONO_ICALL_FLAGS_NONE;
	gconstpointer addr = mono_lookup_internal_call_full_with_flags (method, warn_on_missing, &flags);

	if (uses_handles && (flags & MONO_ICALL_FLAGS_USES_HANDLES))
		*uses_handles = TRUE;
	if (foreign && (flags & MONO_ICALL_FLAGS_FOREIGN))
		*foreign = TRUE;
	return addr;
}

/**
 * mono_lookup_internal_call:
 */
gpointer
mono_lookup_internal_call (MonoMethod *method)
{
	return (gpointer)mono_lookup_internal_call_full (method, TRUE, NULL, NULL);
}

/*
 * mono_lookup_icall_symbol:
 *
 *   Given the icall METHOD, returns its C symbol.
 */
const char*
mono_lookup_icall_symbol (MonoMethod *m)
{
	if (!icall_table)
		return NULL;

	g_assert (icall_table->lookup_icall_symbol);
	gpointer func;
	func = (gpointer)mono_lookup_internal_call_full (m, FALSE, NULL, NULL);
	if (!func)
		return NULL;
	return icall_table->lookup_icall_symbol (func);
}

#if defined(TARGET_WIN32) && defined(TARGET_X86)
/*
 * Under windows, the default pinvoke calling convention is STDCALL but
 * we need CDECL.
 */
#define MONO_ICALL_SIGNATURE_CALL_CONVENTION MONO_CALL_C
#else
#define MONO_ICALL_SIGNATURE_CALL_CONVENTION 0
#endif

// Storage for these enums is pointer-sized as it gets replaced with MonoType*.
//
// mono_create_icall_signatures depends on this order. Handle with care.
// It is alphabetical.
typedef enum ICallSigType {
	ICALL_SIG_TYPE_bool     = 0x00,
	ICALL_SIG_TYPE_boolean  = ICALL_SIG_TYPE_bool,
	ICALL_SIG_TYPE_double   = 0x01,
	ICALL_SIG_TYPE_float    = 0x02,
	ICALL_SIG_TYPE_int      = 0x03,
	ICALL_SIG_TYPE_int16    = 0x04,
	ICALL_SIG_TYPE_int32    = 0x05,
	ICALL_SIG_TYPE_int8     = 0x06,
	ICALL_SIG_TYPE_long     = 0x07,
	ICALL_SIG_TYPE_obj      = 0x08,
	ICALL_SIG_TYPE_object   = ICALL_SIG_TYPE_obj,
	ICALL_SIG_TYPE_ptr      = ICALL_SIG_TYPE_int,
	ICALL_SIG_TYPE_ptrref   = 0x09,
	ICALL_SIG_TYPE_string   = 0x0A,
	ICALL_SIG_TYPE_uint16   = 0x0B,
	ICALL_SIG_TYPE_uint32   = 0x0C,
	ICALL_SIG_TYPE_uint8    = 0x0D,
	ICALL_SIG_TYPE_ulong    = 0x0E,
	ICALL_SIG_TYPE_void     = 0x0F,
} ICallSigType;

#define ICALL_SIG_TYPES_1(a) 		  	ICALL_SIG_TYPE_ ## a,
#define ICALL_SIG_TYPES_2(a, b) 	  	ICALL_SIG_TYPES_1 (a            ) ICALL_SIG_TYPES_1 (b)
#define ICALL_SIG_TYPES_3(a, b, c) 	  	ICALL_SIG_TYPES_2 (a, b         ) ICALL_SIG_TYPES_1 (c)
#define ICALL_SIG_TYPES_4(a, b, c, d) 	  	ICALL_SIG_TYPES_3 (a, b, c      ) ICALL_SIG_TYPES_1 (d)
#define ICALL_SIG_TYPES_5(a, b, c, d, e)	ICALL_SIG_TYPES_4 (a, b, c, d   ) ICALL_SIG_TYPES_1 (e)
#define ICALL_SIG_TYPES_6(a, b, c, d, e, f)	ICALL_SIG_TYPES_5 (a, b, c, d, e) ICALL_SIG_TYPES_1 (f)
#define ICALL_SIG_TYPES_7(a, b, c, d, e, f, g)	ICALL_SIG_TYPES_6 (a, b, c, d, e, f) ICALL_SIG_TYPES_1 (g)
#define ICALL_SIG_TYPES_8(a, b, c, d, e, f, g, h) ICALL_SIG_TYPES_7 (a, b, c, d, e, f, g) ICALL_SIG_TYPES_1 (h)

#define ICALL_SIG_TYPES(n, types) ICALL_SIG_TYPES_ ## n types

// A scheme to make these const would be nice.
static struct {
#define ICALL_SIG(n, xtypes) 			\
	struct {				\
		MonoMethodSignature sig;	\
		gsize types [n];		\
	} ICALL_SIG_NAME (n, xtypes);
ICALL_SIGS
	MonoMethodSignature end; // terminal zeroed element
} mono_icall_signatures = {
#undef ICALL_SIG
#define ICALL_SIG(n, types) { { \
	0,			/* ret */ \
	n,			/* param_count */ \
	-1,			/* sentinelpos */ \
	0,			/* generic_param_count */ \
	MONO_ICALL_SIGNATURE_CALL_CONVENTION, \
	0,			/* hasthis */ \
	0, 			/* explicit_this */ \
	1, 			/* pinvoke */ \
	0, 			/* is_inflated */ \
	0,			/* has_type_parameters */ \
},  /* possible gap here, depending on MONO_ZERO_LEN_ARRAY */ \
    { ICALL_SIG_TYPES (n, types) } }, /* params and ret */
ICALL_SIGS
};

#undef ICALL_SIG
#define ICALL_SIG(n, types) MonoMethodSignature * const ICALL_SIG_NAME (n, types) = &mono_icall_signatures.ICALL_SIG_NAME (n, types).sig;
ICALL_SIGS
#undef ICALL_SIG

void
mono_create_icall_signatures (void)
{
	// Fixup the mostly statically initialized icall signatures.
	//   x = m_class_get_byval_arg (x)
	//   Initialize ret with params [0] and params [i] with params [i + 1].
	//   ptrref is special
	//
	// FIXME This is a bit obscure.

	typedef MonoMethodSignature G_MAY_ALIAS MonoMethodSignature_a;
	typedef gsize G_MAY_ALIAS gsize_a;

	MonoType * const lookup [ ] = {
		m_class_get_byval_arg (mono_defaults.boolean_class), // ICALL_SIG_TYPE_bool
		m_class_get_byval_arg (mono_defaults.double_class),	 // ICALL_SIG_TYPE_double
		m_class_get_byval_arg (mono_defaults.single_class),  // ICALL_SIG_TYPE_float
		m_class_get_byval_arg (mono_defaults.int_class),	 // ICALL_SIG_TYPE_int
		m_class_get_byval_arg (mono_defaults.int16_class),	 // ICALL_SIG_TYPE_int16
		m_class_get_byval_arg (mono_defaults.int32_class),	 // ICALL_SIG_TYPE_int32
		m_class_get_byval_arg (mono_defaults.sbyte_class),	 // ICALL_SIG_TYPE_int8
		m_class_get_byval_arg (mono_defaults.int64_class),	 // ICALL_SIG_TYPE_long
		m_class_get_byval_arg (mono_defaults.object_class),	 // ICALL_SIG_TYPE_obj
		mono_class_get_byref_type (mono_defaults.int_class), // ICALL_SIG_TYPE_ptrref
		m_class_get_byval_arg (mono_defaults.string_class),	 // ICALL_SIG_TYPE_string
		m_class_get_byval_arg (mono_defaults.uint16_class),	 // ICALL_SIG_TYPE_uint16
		m_class_get_byval_arg (mono_defaults.uint32_class),	 // ICALL_SIG_TYPE_uint32
		m_class_get_byval_arg (mono_defaults.byte_class),	 // ICALL_SIG_TYPE_uint8
		m_class_get_byval_arg (mono_defaults.uint64_class),	 // ICALL_SIG_TYPE_ulong
		m_class_get_byval_arg (mono_defaults.void_class),	 // ICALL_SIG_TYPE_void
	};

	MonoMethodSignature_a *sig = (MonoMethodSignature*)&mono_icall_signatures;
	int n;
	while ((n = sig->param_count)) {
		--sig->param_count; // remove ret
		gsize_a *types = (gsize*)(sig + 1);
		for (int i = 0; i < n; ++i) {
			gsize index = *types++;
			g_assert (index < G_N_ELEMENTS (lookup));
			// Casts on next line are attempt to follow strict aliasing rules,
			// to ensure reading from *types precedes writing
			// to params [].
			*(gsize*)(i ? &sig->params [i - 1] : &sig->ret) = (gsize)lookup [index];
		}
		sig = (MonoMethodSignature*)types;
	}
}

MonoJitICallInfo *
mono_find_jit_icall_by_name (const char *name)
{
	MonoJitICallInfo *info;
	g_assert (jit_icall_hash_name);

	mono_icall_lock ();
	info = (MonoJitICallInfo *)g_hash_table_lookup (jit_icall_hash_name, name);
	mono_icall_unlock ();
	return info;
}

MonoJitICallInfo *
mono_find_jit_icall_by_addr (gconstpointer addr)
{
	MonoJitICallInfo *info;
	g_assert (jit_icall_hash_addr);

	mono_icall_lock ();
	info = (MonoJitICallInfo *)g_hash_table_lookup (jit_icall_hash_addr, (gpointer)addr);
	mono_icall_unlock ();

	return info;
}

/*
 * mono_lookup_jit_icall_symbol:
 *
 *   Given the jit icall NAME, returns its C symbol if possible, or NULL.
 */
const char*
mono_lookup_jit_icall_symbol (const char *name)
{
	MonoJitICallInfo *info;
	const char *res = NULL;

	mono_icall_lock ();
	info = (MonoJitICallInfo *)g_hash_table_lookup (jit_icall_hash_name, name);
	if (info)
		res = info->c_symbol;
	mono_icall_unlock ();
	return res;
}

void
mono_register_jit_icall_wrapper (MonoJitICallInfo *info, gconstpointer wrapper)
{
	mono_icall_lock ();
	g_hash_table_insert (jit_icall_hash_addr, (gpointer)wrapper, info);
	mono_icall_unlock ();
}

// Function that is registered multiple times needs to be known here.

void
mono_no_trampolines (void); // prototype to avoid warning

void
mono_no_trampolines (void)
{
	g_assert_not_reached ();
}

void
mono_register_jit_icall_info (MonoJitICallInfo *info, gconstpointer func, const char *name, MonoMethodSignature *sig, gboolean avoid_wrapper, const char *c_symbol)
{
	g_assert (func);
	g_assert (name);
	mono_check_jit_icall_info (info);

	mono_icall_lock ();

	if (!jit_icall_hash_name) {
		jit_icall_hash_name = g_hash_table_new_full (g_str_hash, g_str_equal, NULL, NULL);
		jit_icall_hash_addr = g_hash_table_new (NULL, NULL);
	}

	// Do not allow duplicate registration, either name or function or info,
	// except the function mono_no_trampolines is reused.

	MonoJitICallInfo const * const existing_infos [ ] = {
		(MonoJitICallInfo *)g_hash_table_lookup (jit_icall_hash_name, name),
		(MonoJitICallInfo *)g_hash_table_lookup (jit_icall_hash_addr, (gpointer)func),
	};
	for (int i = 0; i < 2; ++i) {
		MonoJitICallInfo const * const existing_info = existing_infos [i];

		g_assertf (!existing_info || func == (gpointer)mono_no_trampolines,
			"jit icall info already hashed name:%s existing_name:%s func:%p existing_func:%p i:%d\n",
			name, existing_info->name, func, existing_info->func, i);
	}

	g_assertf (!info->name && !info->func, "%s", name);
	info->name = name;
	info->func = func;
	info->sig = sig;
	info->c_symbol = c_symbol;

	// Fill in wrapper ahead of time, to just be func, to avoid
	// later initializing it to anything else. So therefore, no wrapper.
	info->wrapper = avoid_wrapper ? func : NULL;

	g_hash_table_insert (jit_icall_hash_name, (gpointer)info->name, info);
	g_hash_table_insert (jit_icall_hash_addr, (gpointer)func, info);

	mono_icall_unlock ();
}

int
ves_icall_System_GC_GetCollectionCount (int generation)
{
	return mono_gc_collection_count (generation);
}

int
ves_icall_System_GC_GetGeneration (MonoObjectHandle object, MonoError *error)
{
	return mono_gc_get_generation (MONO_HANDLE_RAW (object));
}

int
ves_icall_System_GC_GetMaxGeneration (void)
{
	return mono_gc_max_generation ();
}

gint64
ves_icall_System_GC_GetAllocatedBytesForCurrentThread (void)
{
	return 0; // TODO: implement https://github.com/mono/mono/issues/8397
}

void
ves_icall_System_GC_RecordPressure (gint64 value)
{
	mono_gc_add_memory_pressure (value);
}

gint64
ves_icall_System_Diagnostics_Stopwatch_GetTimestamp (void)
{
	return mono_100ns_ticks ();
}

gint64
ves_icall_System_Threading_Timer_GetTimeMonotonic (void)
{
	return mono_100ns_ticks ();
}

gint64
ves_icall_System_DateTime_GetSystemTimeAsFileTime (void)
{
	return mono_100ns_datetime ();
}

int
ves_icall_System_Threading_Thread_SystemMaxStackSize (void)
{
	return mono_thread_info_get_system_max_stack_size ();
}

MonoBoolean
ves_icall_System_Threading_Thread_YieldInternal (void)
{
	mono_threads_platform_yield ();
	return TRUE;
}

gint32
ves_icall_System_Environment_get_ProcessorCount (void)
{
	return mono_cpu_count ();
}

#if defined(ENABLE_MONODROID)

G_EXTERN_C gint32 CreateNLSocket (void);
G_EXTERN_C gint32 ReadEvents (gpointer sock, gpointer buffer, gint32 count, gint32 size);
G_EXTERN_C gint32 CloseNLSocket (gpointer sock);

gint32
ves_icall_System_Net_NetworkInformation_LinuxNetworkChange_CreateNLSocket (void)
{
	return CreateNLSocket ();
}

gint32
ves_icall_System_Net_NetworkInformation_LinuxNetworkChange_ReadEvents (gpointer sock, gpointer buffer, gint32 count, gint32 size)
{
	return ReadEvents (sock, buffer, count, size);
}

gint32
ves_icall_System_Net_NetworkInformation_LinuxNetworkChange_CloseNLSocket (gpointer sock)
{
	return CloseNLSocket (sock);
}

#endif

// Generate wrappers.

#define ICALL_TYPE(id,name,first) /* nothing */
#define ICALL(id,name,func) /* nothing */
#define NOHANDLES(inner)  /* nothing */

#define MONO_HANDLE_REGISTER_ICALL(func, ret, nargs, argtypes) MONO_HANDLE_REGISTER_ICALL_IMPLEMENT (func, ret, nargs, argtypes)

// Some native functions are exposed via multiple managed names.
// Producing a wrapper for these results in duplicate wrappers with the same names,
// which fails to compile. Do not produce such duplicate wrappers. Alternatively,
// a one line native function with a different name that calls the main one could be used.
// i.e. the wrapper would also have a different name.
#define HANDLES_REUSE_WRAPPER(...) /* nothing  */

#define HANDLES(id, name, func, ret, nargs, argtypes) \
	MONO_HANDLE_DECLARE (id, name, func, ret, nargs, argtypes); \
	MONO_HANDLE_IMPLEMENT (id, name, func, ret, nargs, argtypes)

#include "metadata/icall-def.h"

#undef HANDLES
#undef HANDLES_REUSE_WRAPPER
#undef ICALL_TYPE
#undef ICALL
#undef NOHANDLES
#undef MONO_HANDLE_REGISTER_ICALL<|MERGE_RESOLUTION|>--- conflicted
+++ resolved
@@ -7719,13 +7719,9 @@
 	return mono_string_new_handle (mono_domain_get (), g_get_tmp_dir (), error);
 }
 
-<<<<<<< HEAD
+#endif
+
 #if defined(ENABLE_MONODROID) || defined(ENABLE_MONOTOUCH) || defined(TARGET_WASM)
-=======
-#endif
-
-#if defined(ENABLE_MONODROID) || defined(ENABLE_MONOTOUCH)
->>>>>>> 393d7ef6
 
 G_EXTERN_C gpointer CreateZStream (gint32 compress, MonoBoolean gzip, gpointer feeder, gpointer data);
 G_EXTERN_C gint32   CloseZStream (gpointer stream);
