--- conflicted
+++ resolved
@@ -1215,14 +1215,8 @@
 	emit_value (logbuffer, num);
 
 	for (int i = 0; i < num; ++i) {
-<<<<<<< HEAD
 		emit_ptr (logbuffer, addresses [i]);
 		emit_obj (logbuffer, (void*)objects [i]);
-=======
-		emit_obj (logbuffer, objects [i]);
-		emit_value (logbuffer, root_types [i]);
-		emit_value (logbuffer, extra_info [i]);
->>>>>>> 012f8610
 	}
 
 	EXIT_LOG;
