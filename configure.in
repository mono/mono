--- conflicted
+++ resolved
@@ -1,11 +1,7 @@
 # Process this file with autoconf to produce a configure script.
 #AC_PREREQ([2.62])
 
-<<<<<<< HEAD
 AC_INIT(mono, [3.0.9999],
-=======
-AC_INIT(mono, [3.0.11],
->>>>>>> da030fee
         [http://bugzilla.xamarin.com/enter_bug.cgi?classification=Mono])
 
 AC_CONFIG_SRCDIR([README])
