--- conflicted
+++ resolved
@@ -2505,7 +2505,7 @@
 		sgen_supported=true
 		AOT_SUPPORTED="yes"
 		;;
-# TODO(olonho): make proper support for NaCl host.
+# TODO: make proper support for NaCl host.
 #        arm*-*nacl)
 #		TARGET=ARM;
 #		arch_target=arm;
@@ -2578,8 +2578,7 @@
 		AC_DEFINE(__mono_ilp32__, 1, [64 bit mode with 4 byte longs and pointers])
 		sizeof_register=8
 		;;
-<<<<<<< HEAD
-# TODO(olonho): make proper support for NaCl target.
+# TODO: make proper support for NaCl target.
 #   arm*-*nacl)
 #		TARGET=ARM
 #		arch_target=arm
@@ -2602,29 +2601,10 @@
 #		with_tls=pthread
 #		;;
    i686-*-nacl)
-=======
-   *-*-nacl)
->>>>>>> fade2ea1
 		TARGET=X86
 		arch_target=x86
 		AC_DEFINE(TARGET_X86, 1, [...])
 		sizeof_register=4
-<<<<<<< HEAD
-		;;
-   armv7l-unknown-linux-gnueabi*)
-		# TEGRA
-		TARGET=ARM;
-		arch_target=arm;
-		AC_DEFINE(TARGET_ARM, 1, [...])
-		ACCESS_UNALIGNED="no"
-		JIT_SUPPORTED=yes
-		CPPFLAGS="$CPPFLAGS -DARM_FPU_VFP=1 -D__ARM_EABI__"
-		jit_wanted=true
-		# Can't use tls, since it depends on the runtime detection of tls offsets
-		# in mono-compiler.h
-		with_tls=pthread
-=======
->>>>>>> fade2ea1
 		;;
    arm*-unknown-linux-*)
 		TARGET=ARM;
