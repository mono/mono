--- conflicted
+++ resolved
@@ -182,7 +182,6 @@
       <Compile Include="src\System\WeakReference.cs" />
       <Compile Include="src\System\WeakReference.T.cs" />
       <Compile Include="src\System\__ComObject.cs" />
-<<<<<<< HEAD
       <Compile Include="src\System\Globalization\GlobalizationMode.Mono.cs" />
       <Compile Include="src\System\Collections\Generic\ArraySortHelper.cs" />
       <Compile Include="src\System\Collections\Generic\Comparer.cs" />
@@ -263,107 +262,16 @@
       <Compile Include="src\System\Threading\ThreadPool.Mono.cs" />
       <Compile Include="src\System\Threading\LowLevelLock.cs" />
       <Compile Include="src\System\Threading\LowLevelSpinWaiter.cs" />
-      <Compile Include="src\System\Threading\LowLevelLifoSemaphore.Unix.Mono.cs" />
       <Compile Include="src\System\Threading\WaitHandle.cs" />
-=======
-      <Compile Include="src\System.Globalization\GlobalizationMode.cs" />
-      <Compile Include="src\System.Collections.Generic\ArraySortHelper.cs" />
-      <Compile Include="src\System.Collections.Generic\Comparer.cs" />
-      <Compile Include="src\System.Collections.Generic\EqualityComparer.cs" />
-      <Compile Include="src\System.Diagnostics\Debugger.cs" />
-      <Compile Include="src\System.Diagnostics\StackFrame.cs" />
-      <Compile Include="src\System.Diagnostics\StackTrace.cs" />
-      <Compile Include="src\System.IO\Stream.cs" />
-      <Compile Include="src\System.IO\FileLoadException.cs" />
-      <Compile Include="src\System.Reflection\Assembly.cs" />
-      <Compile Include="src\System.Reflection\AssemblyName.cs" />
-      <Compile Include="src\System.Reflection\CustomAttribute.cs" />
-      <Compile Include="src\System.Reflection\CustomAttributeData.cs" />
-      <Compile Include="src\System.Reflection\CustomAttributeTypedArgument.cs" />
-      <Compile Include="src\System.Reflection\FieldInfo.cs" />
-      <Compile Include="src\System.Reflection\MemberInfo.cs" />
-      <Compile Include="src\System.Reflection\MethodBase.cs" />
-      <Compile Include="src\System.Reflection\RuntimeAssembly.cs" />
-      <Compile Include="src\System.Reflection\RuntimeEventInfo.cs" />
-      <Compile Include="src\System.Reflection\RuntimeFieldInfo.cs" />
-      <Compile Include="src\System.Reflection\RuntimeLocalVariableInfo.cs" />
-      <Compile Include="src\System.Reflection\RuntimeMethodBody.cs" />
-      <Compile Include="src\System.Reflection\RuntimeMethodInfo.cs" />
-      <Compile Include="src\System.Reflection\RuntimeModule.cs" />
-      <Compile Include="src\System.Reflection\RuntimeParameterInfo.cs" />
-      <Compile Include="src\System.Reflection\RuntimePropertyInfo.cs" />
-      <Compile Include="src\System.Reflection\RuntimeExceptionHandlingClause.cs" />
-      <Compile Include="src\System.Reflection.Emit\AssemblyBuilder.cs" />
-      <Compile Include="src\System.Reflection.Emit\ConstructorBuilder.cs" />
-      <Compile Include="src\System.Reflection.Emit\ConstructorOnTypeBuilderInst.cs" />
-      <Compile Include="src\System.Reflection.Emit\CustomAttributeBuilder.cs" />
-      <Compile Include="src\System.Reflection.Emit\DerivedTypes.cs" />
-      <Compile Include="src\System.Reflection.Emit\DynamicILInfo.cs" />
-      <Compile Include="src\System.Reflection.Emit\DynamicMethod.cs" />
-      <Compile Include="src\System.Reflection.Emit\DynamicMethod.notsupported.cs" />
-      <Compile Include="src\System.Reflection.Emit\EnumBuilder.cs" />
-      <Compile Include="src\System.Reflection.Emit\EventBuilder.cs" />
-      <Compile Include="src\System.Reflection.Emit\EventOnTypeBuilderInst.cs" />
-      <Compile Include="src\System.Reflection.Emit\FieldBuilder.cs" />
-      <Compile Include="src\System.Reflection.Emit\FieldOnTypeBuilderInst.cs" />
-      <Compile Include="src\System.Reflection.Emit\GenericTypeParameterBuilder.cs" />
-      <Compile Include="src\System.Reflection.Emit\ILGenerator.cs" />
-      <Compile Include="src\System.Reflection.Emit\LocalBuilder.cs" />
-      <Compile Include="src\System.Reflection.Emit\MethodBuilder.cs" />
-      <Compile Include="src\System.Reflection.Emit\MethodOnTypeBuilderInst.cs" />
-      <Compile Include="src\System.Reflection.Emit\ModuleBuilder.cs" />
-      <Compile Include="src\System.Reflection.Emit\MonoArrayMethod.cs" />
-      <Compile Include="src\System.Reflection.Emit\ParameterBuilder.cs" />
-      <Compile Include="src\System.Reflection.Emit\PropertyBuilder.cs" />
-      <Compile Include="src\System.Reflection.Emit\PropertyOnTypeBuilderInst.cs" />
-      <Compile Include="src\System.Reflection.Emit\SignatureHelper.cs" />
-      <Compile Include="src\System.Reflection.Emit\TypeBuilder.cs" />
-      <Compile Include="src\System.Reflection.Emit\TypeBuilderInstantiation.cs" />
-      <Compile Include="src\System.Reflection.Emit\UnmanagedMarshal.cs" />
-      <Compile Include="src\System.Reflection.Metadata\AssemblyExtensions.cs" />
-      <Compile Include="src\System.Resources\ManifestBasedResourceGroveler.cs" />
-      <Compile Include="src\System.Runtime\GCSettings.cs" />
-      <Compile Include="src\System.Runtime.CompilerServices\DependentHandle.cs" />
-      <Compile Include="src\System.Runtime.CompilerServices\JitHelpers.cs" />
-      <Compile Include="src\System.Runtime.CompilerServices\RuntimeHelpers.cs" />
-      <Compile Include="src\System.Runtime.CompilerServices\RuntimeFeature.cs" />
-      <Compile Include="src\System.Runtime.InteropServices\CriticalHandle.cs" />
-      <Compile Include="src\System.Runtime.InteropServices\GCHandle.cs" />
-      <Compile Include="src\System.Runtime.InteropServices\Marshal.cs" />
-      <Compile Include="src\System.Runtime.InteropServices\MarshalAsAttribute.cs" />
-      <Compile Include="src\System.Runtime.InteropServices\NativeLibrary.cs" />
-      <Compile Include="src\System.Runtime.InteropServices\SafeHandle.cs" />
-      <Compile Include="src\System.Runtime.Loader\AssemblyLoadContext.cs" />
-      <Compile Include="src\System.Runtime.Loader\AssemblyDependencyResolver.cs" />
-      <Compile Include="src\System.Runtime.Remoting.Contexts\Context.cs" />
-      <Compile Include="src\System.Security\DynamicSecurityMethodAttribute.cs" />
-      <Compile Include="src\System.Threading\Interlocked.cs" />
-      <Compile Include="src\System.Threading\Monitor.cs" />
-      <Compile Include="src\System.Threading\Overlapped.cs" />
-      <Compile Include="src\System.Threading\PreAllocatedOverlapped.cs" />
-      <Compile Include="src\System.Threading\StackCrawlMark.cs" />
-      <Compile Include="src\System.Threading\Thread.cs" />
-      <Compile Include="src\System.Threading\ThreadPool.cs" />
-      <Compile Include="src\System.Threading\LowLevelLock.cs" />
-      <Compile Include="src\System.Threading\LowLevelSpinWaiter.cs" />
-      <Compile Include="src\System.Threading\WaitHandle.cs" />
->>>>>>> 95cad245
   </ItemGroup>
   <ItemGroup Condition="'$(TargetsUnix)' == 'true'">
       <Compile Include="src\Microsoft\Win32\SafeHandles\SafeWaitHandle.Unix.cs" />
       <Compile Include="src\System\Environment.Unix.cs" />
-<<<<<<< HEAD
       <Compile Include="src\System\Globalization\GlobalizationMode.Unix.cs" />
       <Compile Include="src\System\Threading\EventWaitHandle.Unix.cs" />
       <Compile Include="src\System\Threading\Mutex.Unix.cs" />
       <Compile Include="src\System\Threading\Semaphore.Unix.cs" />
-=======
-      <Compile Include="src\System.Globalization\GlobalizationMode.Unix.cs" />
-      <Compile Include="src\System.Threading\EventWaitHandle.Unix.cs" />
-      <Compile Include="src\System.Threading\Mutex.Unix.cs" />
-      <Compile Include="src\System.Threading\Semaphore.Unix.cs" />
-      <Compile Include="src\System.Threading\LowLevelLifoSemaphore.Unix.cs" />
->>>>>>> 95cad245
+      <Compile Include="src\System\Threading\LowLevelLifoSemaphore.Unix.Mono.cs" />
 
       <Compile Include="..\..\mcs\class\corlib\System.IO\MonoIOError.cs" />
   </ItemGroup>
