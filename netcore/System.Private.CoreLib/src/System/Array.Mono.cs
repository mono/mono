// Licensed to the .NET Foundation under one or more agreements.
// The .NET Foundation licenses this file to you under the MIT license.
// See the LICENSE file in the project root for more information.

using Internal.Runtime.CompilerServices;
using System.Collections;
using System.Collections.Generic;
using System.Runtime.CompilerServices;
using System.Runtime.InteropServices;
using Mono;
#if BIT64
using nuint = System.UInt64;
#else
using nuint = System.UInt32;
#endif

namespace System
{
	partial class Array
	{
		[StructLayout(LayoutKind.Sequential)]
		private class RawData
		{
			public IntPtr Bounds;
			public IntPtr Count;
			public byte Data;
		}

		public int Length {
			get {
				int length = GetLength (0);

				for (int i = 1; i < Rank; i++) {
					length *= GetLength (i);
				}
				return length;
			}
		}

		public long LongLength {
			get {
				long length = GetLength (0);

				for (int i = 1; i < Rank; i++) {
					length *= GetLength (i);
				}
				return length;
			}
		}

		public int Rank {
			get {
				return GetRank ();
			}
		}

		public static unsafe void Clear (Array array, int index, int length)
		{
			if (array == null)
				ThrowHelper.ThrowArgumentNullException (ExceptionArgument.array);

			int lowerBound = array.GetLowerBound (0);
			int elementSize = array.GetElementSize ();
			nuint numComponents = (nuint) Unsafe.As<RawData> (array).Count;

			int offset = index - lowerBound;

			if (index < lowerBound || offset < 0 || length < 0 || (uint) (offset + length) > numComponents)
				ThrowHelper.ThrowIndexOutOfRangeException ();

			ref byte ptr = ref Unsafe.AddByteOffset (ref array.GetRawSzArrayData(), (uint) offset * (nuint) elementSize);
			nuint byteLength = (uint) length * (nuint) elementSize;

			if (RuntimeHelpers.ArrayHasReferences (array))
				SpanHelpers.ClearWithReferences (ref Unsafe.As<byte, IntPtr> (ref ptr), byteLength / (uint)sizeof (IntPtr));
			else
				SpanHelpers.ClearWithoutReferences (ref ptr, byteLength);
		}

		public static void ConstrainedCopy (Array sourceArray, int sourceIndex, Array destinationArray, int destinationIndex, int length)
		{
			Copy (sourceArray, sourceIndex, destinationArray, destinationIndex, length, true);
		}

		public static void Copy (Array sourceArray, Array destinationArray, int length)
		{
			if (sourceArray == null)
				throw new ArgumentNullException ("sourceArray");

			if (destinationArray == null)
				throw new ArgumentNullException ("destinationArray");

			Copy (sourceArray, sourceArray.GetLowerBound (0), destinationArray,
				destinationArray.GetLowerBound (0), length);
		}

		public static void Copy (Array sourceArray, int sourceIndex, Array destinationArray, int destinationIndex, int length)
		{
			Copy (sourceArray, sourceIndex, destinationArray, destinationIndex, length, false);
		}

		private static void Copy (Array sourceArray, int sourceIndex, Array destinationArray, int destinationIndex, int length, bool reliable)
		{
			if (sourceArray == null)
				throw new ArgumentNullException (nameof (sourceArray));

			if (destinationArray == null)
				throw new ArgumentNullException (nameof (destinationArray));

			if (length < 0)
				throw new ArgumentOutOfRangeException (nameof (length), "Value has to be >= 0.");

			if (sourceArray.Rank != destinationArray.Rank)
				throw new RankException(SR.Rank_MultiDimNotSupported);

			if (sourceIndex < 0)
				throw new ArgumentOutOfRangeException (nameof (sourceIndex), "Value has to be >= 0.");

			if (destinationIndex < 0)
				throw new ArgumentOutOfRangeException (nameof (destinationIndex), "Value has to be >= 0.");

			if (FastCopy (sourceArray, sourceIndex, destinationArray, destinationIndex, length))
				return;

			int source_pos = sourceIndex - sourceArray.GetLowerBound (0);
			int dest_pos = destinationIndex - destinationArray.GetLowerBound (0);

			if (source_pos < 0)
				throw new ArgumentOutOfRangeException (nameof (sourceIndex), "Index was less than the array's lower bound in the first dimension.");

			if (dest_pos < 0)
				throw new ArgumentOutOfRangeException (nameof (destinationIndex), "Index was less than the array's lower bound in the first dimension.");

			// re-ordered to avoid possible integer overflow
			if (source_pos > sourceArray.Length - length)
				throw new ArgumentException (SR.Arg_LongerThanSrcArray, nameof (sourceArray));

			if (dest_pos > destinationArray.Length - length) {
				throw new ArgumentException ("Destination array was not long enough. Check destIndex and length, and the array's lower bounds", nameof (destinationArray));
			}

			Type src_type = sourceArray.GetType ().GetElementType ()!;
			Type dst_type = destinationArray.GetType ().GetElementType ()!;
			var dst_type_vt = dst_type.IsValueType && Nullable.GetUnderlyingType (dst_type) == null;

			bool src_is_enum = src_type.IsEnum;
			bool dst_is_enum = dst_type.IsEnum;
			
			if (src_is_enum)
				src_type = Enum.GetUnderlyingType (src_type);
			if (dst_is_enum)
				dst_type = Enum.GetUnderlyingType (dst_type);

			if (reliable) {
				if (!dst_type.Equals (src_type) &&
					!(dst_type.IsPrimitive && src_type.IsPrimitive && CanChangePrimitive(dst_type, src_type, true))) {
					throw new ArrayTypeMismatchException (SR.ArrayTypeMismatch_CantAssignType);
				}
			} else {
				if (!CanAssignArrayElement (src_type, dst_type)) {
					throw new ArrayTypeMismatchException (SR.ArrayTypeMismatch_CantAssignType);
				}
			}

			if (!Object.ReferenceEquals (sourceArray, destinationArray) || source_pos > dest_pos) {
				for (int i = 0; i < length; i++) {
					Object srcval = sourceArray.GetValueImpl (source_pos + i);

					if (!src_type.IsValueType && dst_is_enum)
						throw new InvalidCastException (SR.InvalidCast_DownCastArrayElement);

					if (dst_type_vt && (srcval == null || (src_type == typeof (object) && srcval.GetType () != dst_type)))
						throw new InvalidCastException ();

					try {
						destinationArray.SetValueRelaxedImpl (srcval, dest_pos + i);
					} catch (ArgumentException) {
						throw CreateArrayTypeMismatchException ();
					}
				}
			} else {
				for (int i = length - 1; i >= 0; i--) {
					Object srcval = sourceArray.GetValueImpl (source_pos + i);

					try {
						destinationArray.SetValueRelaxedImpl (srcval, dest_pos + i);
					} catch (ArgumentException) {
						throw CreateArrayTypeMismatchException ();
					}
				}
			}
		}

		static ArrayTypeMismatchException CreateArrayTypeMismatchException ()
		{
			return new ArrayTypeMismatchException ();
		}

		static bool CanAssignArrayElement (Type source, Type target)
		{
			if (!target.IsValueType && !target.IsPointer) {
				if (!source.IsValueType && !source.IsPointer) {
					// Reference to reference copy
					return
						source.IsInterface || target.IsInterface ||
						source.IsAssignableFrom (target) || target.IsAssignableFrom (source);
				} else {
					// Value to reference copy
					if (source.IsPointer)
						return false;
					return target.IsAssignableFrom (source);
				}
			} else {
				if (source.IsEquivalentTo (target)) {
					return true;
				} else if (source.IsPointer && target.IsPointer) {
					return true;
				} else if (source.IsPrimitive && target.IsPrimitive) {
					
					// Allow primitive type widening
					return CanChangePrimitive (source, target, false);
				} else if (!source.IsValueType && !source.IsPointer) {
					// Source is base class or interface of destination type
					if (target.IsPointer)
						return false;
					return source.IsAssignableFrom (target);
				}
			}

			return false;
		}

		public static unsafe Array CreateInstance (Type elementType, int length)
		{
			if (elementType is null)
				ThrowHelper.ThrowArgumentNullException (ExceptionArgument.elementType);
			if (length < 0)
				ThrowHelper.ThrowLengthArgumentOutOfRange_ArgumentOutOfRange_NeedNonNegNum ();

			RuntimeType? runtimeType = elementType.UnderlyingSystemType as RuntimeType;
			if (runtimeType == null)
				ThrowHelper.ThrowArgumentException (ExceptionResource.Arg_MustBeType, ExceptionArgument.elementType);

			Array array = InternalCreate (runtimeType._impl.Value, 1, &length, null);
			GC.KeepAlive (runtimeType);
			return array;
		}

		public static unsafe Array CreateInstance (Type elementType, int length1, int length2)
		{
			if (elementType is null)
				ThrowHelper.ThrowArgumentNullException (ExceptionArgument.elementType);
			if (length1 < 0)
				ThrowHelper.ThrowArgumentOutOfRangeException (ExceptionArgument.length1, ExceptionResource.ArgumentOutOfRange_NeedNonNegNum);
			if (length2 < 0)
				ThrowHelper.ThrowArgumentOutOfRangeException (ExceptionArgument.length2, ExceptionResource.ArgumentOutOfRange_NeedNonNegNum);

			RuntimeType? runtimeType = elementType.UnderlyingSystemType as RuntimeType;
			if (runtimeType == null)
				ThrowHelper.ThrowArgumentException (ExceptionResource.Arg_MustBeType, ExceptionArgument.elementType);

			int* lengths = stackalloc int [] { length1, length2 };
			Array array = InternalCreate (runtimeType._impl.Value, 2, lengths, null);
			GC.KeepAlive (runtimeType);
			return array;
		}

		public static unsafe Array CreateInstance (Type elementType, int length1, int length2, int length3)
		{
			if (elementType is null)
				ThrowHelper.ThrowArgumentNullException (ExceptionArgument.elementType);
			if (length1 < 0)
				ThrowHelper.ThrowArgumentOutOfRangeException (ExceptionArgument.length1, ExceptionResource.ArgumentOutOfRange_NeedNonNegNum);
			if (length2 < 0)
				ThrowHelper.ThrowArgumentOutOfRangeException (ExceptionArgument.length2, ExceptionResource.ArgumentOutOfRange_NeedNonNegNum);
			if (length3 < 0)
				ThrowHelper.ThrowArgumentOutOfRangeException (ExceptionArgument.length3, ExceptionResource.ArgumentOutOfRange_NeedNonNegNum);

			RuntimeType? runtimeType = elementType.UnderlyingSystemType as RuntimeType;
			if (runtimeType == null)
				ThrowHelper.ThrowArgumentException (ExceptionResource.Arg_MustBeType, ExceptionArgument.elementType);

			int* lengths = stackalloc int [] { length1, length2, length3 };
			Array array = InternalCreate (runtimeType._impl.Value, 3, lengths, null);
			GC.KeepAlive (runtimeType);
			return array;
		}

		public static unsafe Array CreateInstance (Type elementType, params int[] lengths)
		{
			if (elementType is null)
				ThrowHelper.ThrowArgumentNullException (ExceptionArgument.elementType);
			if (lengths == null)
				ThrowHelper.ThrowArgumentNullException (ExceptionArgument.lengths);
			if (lengths.Length == 0)
				ThrowHelper.ThrowArgumentException (ExceptionResource.Arg_NeedAtLeast1Rank);

			RuntimeType? runtimeType = elementType.UnderlyingSystemType as RuntimeType;
			if (runtimeType == null)
				ThrowHelper.ThrowArgumentException (ExceptionResource.Arg_MustBeType, ExceptionArgument.elementType);

			for (int i = 0; i < lengths.Length; i++)
				if (lengths [i] < 0)
					ThrowHelper.ThrowArgumentOutOfRangeException (ExceptionArgument.lengths, i, ExceptionResource.ArgumentOutOfRange_NeedNonNegNum);

			Array array;
			fixed (int* pLengths = &lengths [0])
				array = InternalCreate (runtimeType._impl.Value, lengths.Length, pLengths, null);
			GC.KeepAlive (runtimeType);
			return array;
		}

		public static unsafe Array CreateInstance (Type elementType, int[] lengths, int[] lowerBounds)
		{
			if (elementType == null)
				ThrowHelper.ThrowArgumentNullException (ExceptionArgument.elementType);
			if (lengths == null)
				ThrowHelper.ThrowArgumentNullException (ExceptionArgument.lengths);
			if (lowerBounds == null)
				ThrowHelper.ThrowArgumentNullException (ExceptionArgument.lowerBounds);
			if (lengths.Length != lowerBounds!.Length)
				ThrowHelper.ThrowArgumentException (ExceptionResource.Arg_RanksAndBounds);
			if (lengths.Length == 0)
				ThrowHelper.ThrowArgumentException (ExceptionResource.Arg_NeedAtLeast1Rank);

			for (int i = 0; i < lengths.Length; i++)
				if (lengths [i] < 0)
					ThrowHelper.ThrowArgumentOutOfRangeException (ExceptionArgument.lengths, i, ExceptionResource.ArgumentOutOfRange_NeedNonNegNum);

			RuntimeType? runtimeType = elementType.UnderlyingSystemType as RuntimeType;
			if (runtimeType == null)
				ThrowHelper.ThrowArgumentException (ExceptionResource.Arg_MustBeType, ExceptionArgument.elementType);

			Array array;
			fixed (int* pLengths = &lengths [0])
			fixed (int* pLowerBounds = &lowerBounds [0])
				array = InternalCreate (runtimeType._impl.Value, lengths.Length, pLengths, pLowerBounds);
			GC.KeepAlive (runtimeType);
			return array;
		}

		[MethodImpl (MethodImplOptions.InternalCall)]
		static extern unsafe Array InternalCreate (IntPtr elementType, int rank, int* pLengths, int* pLowerBounds);

		public object GetValue (int index)
		{
			if (Rank != 1)
				ThrowHelper.ThrowArgumentException (ExceptionResource.Arg_Need1DArray);

			var lb  = GetLowerBound (0);
			if (index < lb || index > GetUpperBound (0))
				throw new IndexOutOfRangeException ("Index has to be between upper and lower bound of the array.");

			if (GetType ().GetElementType ()!.IsPointer)
				throw new NotSupportedException (SR.NotSupported_Type);

			return GetValueImpl (index - lb);
		}

		public object GetValue (int index1, int index2)
		{
			if (Rank != 2)
				ThrowHelper.ThrowArgumentException (ExceptionResource.Arg_Need2DArray);

			int[] ind = {index1, index2};
			return GetValue (ind);
		}

		public object GetValue (int index1, int index2, int index3)
		{
			if (Rank != 3)
				ThrowHelper.ThrowArgumentException (ExceptionResource.Arg_Need3DArray);

			int[] ind = {index1, index2, index3};
			return GetValue (ind);
		}

		public void Initialize ()
		{
		}

		static int IndexOfImpl<T>(T[] array, T value, int startIndex, int count)
		{
			return EqualityComparer<T>.Default.IndexOf (array, value, startIndex, count);
		}

		static int LastIndexOfImpl<T>(T[] array, T value, int startIndex, int count)
		{
			return EqualityComparer<T>.Default.LastIndexOf (array, value, startIndex, count);
		}

		public void SetValue (object? value, int index)
		{
			if (Rank != 1)
				ThrowHelper.ThrowArgumentException (ExceptionResource.Arg_Need1DArray);

			var lb  = GetLowerBound (0);
			if (index < lb || index > GetUpperBound (0))
				throw new IndexOutOfRangeException ("Index has to be >= lower bound and <= upper bound of the array.");

			if (GetType ().GetElementType ()!.IsPointer)
				throw new NotSupportedException (SR.NotSupported_Type);

			SetValueImpl (value, index - lb);
		}

		public void SetValue (object? value, int index1, int index2)
		{
			if (Rank != 2)
				ThrowHelper.ThrowArgumentException (ExceptionResource.Arg_Need2DArray);

			int[] ind = {index1, index2};
			SetValue (value, ind);
		}

		public void SetValue (object? value, int index1, int index2, int index3)
		{
			if (Rank != 3)
				ThrowHelper.ThrowArgumentException (ExceptionResource.Arg_Need3DArray);

			int[] ind = {index1, index2, index3};
			SetValue (value, ind);
		}

		static void SortImpl (Array keys, Array? items, int index, int length, IComparer comparer)
		{
			/* TODO: CoreCLR optimizes this case via an internal call
			if (comparer == Comparer.Default)
			{
				bool r = TrySZSort(keys, items, index, index + length - 1);
				if (r)
					return;
			}*/

			object[]? objKeys = keys as object[];
			object[]? objItems = null;
			if (objKeys != null)
				objItems = items as object[];
			if (objKeys != null && (items == null || objItems != null)) {
				SorterObjectArray sorter = new SorterObjectArray (objKeys, objItems, comparer);
				sorter.Sort(index, length);
			} else {
				SorterGenericArray sorter = new SorterGenericArray (keys, items, comparer);
				sorter.Sort(index, length);
			}
		}

		static bool TrySZBinarySearch (Array sourceArray, int sourceIndex, int count, object? value, out int retVal)
		{
			retVal = default;
			return false;
		}

		static bool TrySZIndexOf (Array sourceArray, int sourceIndex, int count, object? value, out int retVal)
		{
			retVal = default;
			return false;
		}

		static bool TrySZLastIndexOf (Array sourceArray, int sourceIndex, int count, object? value, out int retVal)
		{
			retVal = default;
			return false;
		}

		static bool TrySZReverse (Array array, int index, int count) => false;

		static bool TrySZSort (Array keys, Array? items, int left, int right) => false;

		public int GetUpperBound (int dimension)
		{
			return GetLowerBound (dimension) + GetLength (dimension) - 1;
		}

		[Intrinsic]
		[MethodImpl (MethodImplOptions.AggressiveInlining)]
		internal ref byte GetRawSzArrayData ()
		{
			return ref Unsafe.As<RawData>(this).Data;
		}

		[Intrinsic]
		[MethodImpl (MethodImplOptions.AggressiveInlining)]
		internal ref byte GetRawArrayData ()
		{
			return ref Unsafe.As<RawData>(this).Data;
		}

		[Intrinsic]
		internal int GetElementSize ()
		{
			ThrowHelper.ThrowNotSupportedException ();
			return 0;
		}

		[MethodImplAttribute (MethodImplOptions.InternalCall)]
<<<<<<< HEAD
		extern static Array CreateInstanceImpl (Type elementType, int[] lengths, int[]? bounds);
=======
		extern static void ClearInternal (Array a, int index, int count);
>>>>>>> f3e30a0a

		[MethodImplAttribute (MethodImplOptions.InternalCall)]
		extern static bool CanChangePrimitive (Type srcType, Type dstType, bool reliable);

		[MethodImplAttribute (MethodImplOptions.InternalCall)]
		internal extern static bool FastCopy (Array source, int source_idx, Array dest, int dest_idx, int length);

		[MethodImplAttribute (MethodImplOptions.InternalCall)]
		extern int GetRank ();

		[MethodImplAttribute (MethodImplOptions.InternalCall)]
		public extern int GetLength (int dimension);

		[Intrinsic] // when dimension is `0` constant
		[MethodImplAttribute (MethodImplOptions.InternalCall)]
		public extern int GetLowerBound (int dimension);

		[MethodImplAttribute (MethodImplOptions.InternalCall)]
		public extern object GetValue (params int[] indices);

		[MethodImplAttribute (MethodImplOptions.InternalCall)]
		public extern void SetValue (object? value, params int[] indices);

		// CAUTION! No bounds checking!
		[MethodImplAttribute (MethodImplOptions.InternalCall)]
		extern static void GetGenericValue_icall<T> (ref Array self, int pos, out T value);

		// CAUTION! No bounds checking!
		[MethodImplAttribute (MethodImplOptions.InternalCall)]
		extern object GetValueImpl (int pos);

		// CAUTION! No bounds checking!
		[MethodImplAttribute (MethodImplOptions.InternalCall)]
		extern static void SetGenericValue_icall<T> (ref Array self, int pos, ref T value);

		// This is a special case in the runtime.
		void GetGenericValueImpl<T> (int pos, out T value)
		{
			var self = this;
			GetGenericValue_icall (ref self, pos, out value);
		}

		// This is a special case in the runtime.
		void SetGenericValueImpl<T> (int pos, ref T value)
		{
			var self = this;
			SetGenericValue_icall (ref self, pos, ref value);
		}

		// CAUTION! No bounds checking!
		[MethodImplAttribute (MethodImplOptions.InternalCall)]
		extern void SetValueImpl (object? value, int pos);

		// CAUTION! No bounds checking!
		[MethodImplAttribute (MethodImplOptions.InternalCall)]
		extern void SetValueRelaxedImpl (object? value, int pos);

		/*
		 * These methods are used to implement the implicit generic interfaces 
		 * implemented by arrays in NET 2.0.
		 * Only make those methods generic which really need it, to avoid
		 * creating useless instantiations.
		 */
		internal int InternalArray__ICollection_get_Count ()
		{
			return Length;
		}

		internal bool InternalArray__ICollection_get_IsReadOnly ()
		{
			return true;
		}

		internal IEnumerator<T> InternalArray__IEnumerable_GetEnumerator<T> ()
		{
			return Length == 0 ? SZGenericArrayEnumerator<T>.Empty : new SZGenericArrayEnumerator<T> (Unsafe.As<T[]> (this));
		}

		internal void InternalArray__ICollection_Clear ()
		{
			ThrowHelper.ThrowNotSupportedException (ExceptionResource.NotSupported_ReadOnlyCollection);
		}

		internal void InternalArray__ICollection_Add<T> (T item)
		{
			ThrowHelper.ThrowNotSupportedException (ExceptionResource.NotSupported_FixedSizeCollection);
		}

		internal bool InternalArray__ICollection_Remove<T> (T item)
		{
			ThrowHelper.ThrowNotSupportedException (ExceptionResource.NotSupported_FixedSizeCollection);
			return default;
		}

		internal bool InternalArray__ICollection_Contains<T> (T item)
		{
			return IndexOf ((T[])this, item, 0, Length) >= 0;
		}

		internal void InternalArray__ICollection_CopyTo<T> (T[] array, int arrayIndex)
		{
			Copy (this, GetLowerBound (0), array, arrayIndex, Length);
		}

		internal T InternalArray__IReadOnlyList_get_Item<T> (int index)
		{
			if ((uint)index >= (uint)Length)
				ThrowHelper.ThrowArgumentOutOfRange_IndexException ();

			T value;
			// Do not change this to call GetGenericValue_icall directly, due to special casing in the runtime.
			GetGenericValueImpl (index, out value);
			return value;
		}

		internal int InternalArray__IReadOnlyCollection_get_Count ()
		{
			return Length;
		}

		internal void InternalArray__Insert<T> (int index, T item)
		{
			ThrowHelper.ThrowNotSupportedException (ExceptionResource.NotSupported_FixedSizeCollection);
		}

		internal void InternalArray__RemoveAt (int index)
		{
			ThrowHelper.ThrowNotSupportedException (ExceptionResource.NotSupported_FixedSizeCollection);
		}

		internal int InternalArray__IndexOf<T> (T item)
		{
			return IndexOf ((T[])this, item, 0, Length);
		}

		internal T InternalArray__get_Item<T> (int index)
		{
			if ((uint)index >= (uint)Length)
				ThrowHelper.ThrowArgumentOutOfRange_IndexException ();

			T value;
			// Do not change this to call GetGenericValue_icall directly, due to special casing in the runtime.
			GetGenericValueImpl (index, out value);
			return value;
		}

		internal void InternalArray__set_Item<T> (int index, T item)
		{
			if ((uint)index >= (uint)Length)
				ThrowHelper.ThrowArgumentOutOfRange_IndexException();

			if (this is object[] oarray) {
				oarray! [index] = (object)item;
				return;
			}

			// Do not change this to call SetGenericValue_icall directly, due to special casing in the runtime.
			SetGenericValueImpl (index, ref item);
		}
	}
}<|MERGE_RESOLUTION|>--- conflicted
+++ resolved
@@ -494,13 +494,6 @@
 		}
 
 		[MethodImplAttribute (MethodImplOptions.InternalCall)]
-<<<<<<< HEAD
-		extern static Array CreateInstanceImpl (Type elementType, int[] lengths, int[]? bounds);
-=======
-		extern static void ClearInternal (Array a, int index, int count);
->>>>>>> f3e30a0a
-
-		[MethodImplAttribute (MethodImplOptions.InternalCall)]
 		extern static bool CanChangePrimitive (Type srcType, Type dstType, bool reliable);
 
 		[MethodImplAttribute (MethodImplOptions.InternalCall)]
