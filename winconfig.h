--- conflicted
+++ resolved
@@ -104,8 +104,6 @@
    and to 0 if you don't. */
 #define HAVE_DECL_INTERLOCKEDCOMPAREEXCHANGE64 1
 
-<<<<<<< HEAD
-=======
 /* Define to 1 if you have the declaration of `InterlockedDecrement64',
    and to 0 if you don't. */
 #define HAVE_DECL_INTERLOCKEDDECREMENT64 1
@@ -118,7 +116,6 @@
    and to 0 if you don't. */
 #define HAVE_DECL_INTERLOCKEDINCREMENT64 1
 
->>>>>>> 87e820df
 /* Define to 1 if you have the declaration of `__readfsdword',
    and to 0 if you don't. */
 #define HAVE_DECL___READFSDWORD 1
