/* 
 * Copyright 1988, 1989 Hans-J. Boehm, Alan J. Demers
 * Copyright (c) 1991-1994 by Xerox Corporation.  All rights reserved.
 * Copyright (c) 1996 by Silicon Graphics.  All rights reserved.
 * Copyright (c) 2000-2004 Hewlett-Packard Development Company, L.P.
 *
 * THIS MATERIAL IS PROVIDED AS IS, WITH ABSOLUTELY NO WARRANTY EXPRESSED
 * OR IMPLIED.  ANY USE IS AT YOUR OWN RISK.
 *
 * Permission is hereby granted to use or copy this program
 * for any purpose,  provided the above notices are retained on all copies.
 * Permission to modify the code and to distribute modified code is granted,
 * provided the above notices are retained, and a notice that the code was
 * modified is included with the above copyright notice.
 */

/*
 * This header is private to the gc.  It is almost always included from
 * gc_priv.h.  However it is possible to include it by itself if just the
 * configuration macros are needed.  In that
 * case, a few declarations relying on types declared in gc_priv.h will be
 * omitted.
 */
 
#ifndef GCCONFIG_H

# define GCCONFIG_H

# ifndef GC_PRIVATE_H
    /* Fake ptr_t declaration, just to avoid compilation errors.	*/
    /* This avoids many instances if "ifndef GC_PRIVATE_H" below.	*/
    typedef struct GC_undefined_struct * ptr_t;
# endif

/* Machine dependent parameters.  Some tuning parameters can be found	*/
/* near the top of gc_private.h.					*/

/* Machine specific parts contributed by various people.  See README file. */

/* First a unified test for Linux: */
# if defined(linux) || defined(__linux__)
#  ifndef LINUX
#    define LINUX
#  endif
# endif

/* And one for NetBSD: */
# if defined(__NetBSD__)
#    define NETBSD
# endif

/* And one for OpenBSD: */
# if defined(__OpenBSD__)
#    define OPENBSD
# endif

/* And one for FreeBSD: */
# if defined(__FreeBSD__) && !defined(FREEBSD)
#    define FREEBSD
# endif

/* And one for Darwin: */
# if defined(macosx) || (defined(__APPLE__) && defined(__MACH__))
#   define DARWIN
# endif

/* Determine the machine type: */
# if defined(__native_client__)
#    define NACL
#    if !defined(__portable_native_client__)
#        define I386
#        define mach_type_known
#    else
         /* Here we will rely upon arch-specific defines. */
#    endif
# endif
# if defined(__arm__) || defined(__thumb__)
#    define ARM32
#    if defined(NACL)
#      define mach_type_known
#    elif !defined(LINUX) && !defined(NETBSD) && !defined(DARWIN)
#      define NOSYS
#      define mach_type_known
#    endif
# endif
# if defined(sun) && defined(mc68000)
#    define M68K
#    define SUNOS4
#    define mach_type_known
# endif
# if defined(hp9000s300)
#    define M68K
#    define HP
#    define mach_type_known
# endif
# if defined(OPENBSD) && defined(m68k)
#    define M68K
#    define mach_type_known
# endif
# if defined(OPENBSD) && defined(__sparc__)
#    define SPARC
#    define mach_type_known
# endif
# if defined(NETBSD) && (defined(m68k) || defined(__m68k__))
#    define M68K
#    define mach_type_known
# endif
# if defined(NETBSD) && defined(__powerpc__)
#    define POWERPC
#    define mach_type_known
# endif
# if defined(NETBSD) && (defined(__arm32__) || defined(__arm__))
#    define ARM32
#    define mach_type_known
# endif
# if defined(NETBSD) && defined(__sh__)
#    define SH
#    define mach_type_known
# endif
# if defined(vax)
#    define VAX
#    ifdef ultrix
#	define ULTRIX
#    else
#	define BSD
#    endif
#    define mach_type_known
# endif
# if defined(__NetBSD__) && defined(__vax__)
#    define VAX
#    define mach_type_known
# endif
# if defined(mips) || defined(__mips) || defined(_mips)
#    define MIPS
#    if defined(nec_ews) || defined(_nec_ews)
#      define EWS4800
#    endif
#    if !defined(LINUX) && !defined(EWS4800) && !defined(NETBSD)
#      if defined(ultrix) || defined(__ultrix)
#	 define ULTRIX
#      else
#	 if defined(_SYSTYPE_SVR4) || defined(SYSTYPE_SVR4) \
	    || defined(__SYSTYPE_SVR4__)
#	   define IRIX5   /* or IRIX 6.X */
#	 else
#	   define RISCOS  /* or IRIX 4.X */
#	 endif
#      endif
#    endif /* !LINUX */
#    if defined(__NetBSD__) && defined(__MIPSEL__)
#      undef ULTRIX
#    endif
#    define mach_type_known
# endif
# if defined(DGUX) && (defined(i386) || defined(__i386__))
#    define I386
#    ifndef _USING_DGUX
#    define _USING_DGUX
#    endif
#    define mach_type_known
# endif
# if defined(sequent) && (defined(i386) || defined(__i386__))
#    define I386
#    define SEQUENT
#    define mach_type_known
# endif
# if defined(sun) && (defined(i386) || defined(__i386__))
#    define I386
#    define SUNOS5
#    define mach_type_known
# endif
# if (defined(__OS2__) || defined(__EMX__)) && defined(__32BIT__)
#    define I386
#    define OS2
#    define mach_type_known
# endif
# if defined(ibm032)
#   define RT
#   define mach_type_known
# endif
# if defined(sun) && (defined(sparc) || defined(__sparc))
#   define SPARC
    /* Test for SunOS 5.x */
#     include <errno.h>
#     ifdef ECHRNG
#       define SUNOS5
#     else
#	define SUNOS4
#     endif
#   define mach_type_known
# endif
# if defined(sparc) && defined(unix) && !defined(sun) && !defined(linux) \
     && !defined(__OpenBSD__) && !defined(__NetBSD__) && !defined(__FreeBSD__)
#   define SPARC
#   define DRSNX
#   define mach_type_known
# endif
# if defined(_IBMR2)
#   define RS6000
#   define mach_type_known
# endif
# if defined(__NetBSD__) && defined(__sparc__)
#   define SPARC
#   define mach_type_known
# endif
# if defined(_M_XENIX) && defined(_M_SYSV) && defined(_M_I386)
	/* The above test may need refinement	*/
#   define I386
#   if defined(_SCO_ELF)
#     define SCO_ELF
#   else
#     define SCO
#   endif
#   define mach_type_known
# endif
# if defined(_AUX_SOURCE)
#   define M68K
#   define SYSV
#   define mach_type_known
# endif
# if defined(_PA_RISC1_0) || defined(_PA_RISC1_1) || defined(_PA_RISC2_0) \
     || defined(hppa) || defined(__hppa__)
#   define HP_PA
#   if !defined(LINUX) && !defined(HPUX)
#     define HPUX
#   endif
#   define mach_type_known
# endif
# if defined(__ia64) && defined(_HPUX_SOURCE)
#   define IA64
#   ifndef HPUX
#     define HPUX
#   endif
#   define mach_type_known
# endif
# if defined(__BEOS__) && defined(_X86_)
#    define I386
#    define BEOS
#    define mach_type_known
# endif
# if defined(LINUX) && (defined(i386) || defined(__i386__))
#    define I386
#    define mach_type_known
# endif
# if defined(OPENBSD) && defined(__amd64__)
#    define X86_64
#    define mach_type_known
# endif
# if defined(LINUX) && defined(__x86_64__)
#    define X86_64
#    define mach_type_known
# endif
# if defined(LINUX) && (defined(__ia64__) || defined(__ia64))
#    define IA64
#    define mach_type_known
# endif
# if defined(LINUX) && defined(__arm__)
#    define ARM32
#    define mach_type_known
# endif
# if defined(LINUX) && defined(__cris__)
#    ifndef CRIS
#	define CRIS
#    endif
#    define mach_type_known
# endif
# if defined(LINUX) && (defined(powerpc) || defined(__powerpc__) || \
		        defined(powerpc64) || defined(__powerpc64__))
#    define POWERPC
#    define mach_type_known
# endif
# if defined(FREEBSD) && (defined(powerpc) || defined(__powerpc__))
#    define POWERPC
#    define mach_type_known
# endif
# if defined(LINUX) && defined(__mc68000__)
#    define M68K
#    define mach_type_known
# endif
# if defined(LINUX) && (defined(sparc) || defined(__sparc__))
#    define SPARC
#    define mach_type_known
# endif
# if defined(LINUX) && defined(__arm__)
#    define ARM32
#    define mach_type_known
# endif
# if defined(LINUX) && defined(__sh__)
#    define SH
#    define mach_type_known
# endif
# if defined(LINUX) && defined(__m32r__)
#    define M32R
#    define mach_type_known
# endif
# if defined(__alpha) || defined(__alpha__)
#   define ALPHA
#   if !defined(LINUX) && !defined(NETBSD) && !defined(OPENBSD) && !defined(FREEBSD)
#     define OSF1	/* a.k.a Digital Unix */
#   endif
#   define mach_type_known
# endif
# if defined(_AMIGA) && !defined(AMIGA)
#   define AMIGA
# endif
# ifdef AMIGA 
#   define M68K
#   define mach_type_known
# endif
# if defined(THINK_C) || defined(__MWERKS__) && !defined(__powerc)
#   define M68K
#   define MACOS
#   define mach_type_known
# endif
# if defined(__MWERKS__) && defined(__powerc) && !defined(__MACH__)
#   define POWERPC
#   define MACOS
#   define mach_type_known
# endif
# ifdef DARWIN
#    include "TargetConditionals.h"
#   if defined(__ppc__)  || defined(__ppc64__)
#    define POWERPC
#    define mach_type_known
#   elif defined(__i386__)
#    define I386
#    define mach_type_known
#    define DARWIN_DONT_PARSE_STACK
#    define OS_TYPE "DARWIN"
#    if TARGET_IPHONE_SIMULATOR == 0
#     define DYNAMIC_LOADING
#    endif
     /* XXX: see get_end(3), get_etext() and get_end() should not be used.
        These aren't used when dyld support is enabled (it is by default) */
#    define DATASTART ((ptr_t) get_etext())
#    define DATAEND	((ptr_t) get_end())
#    define STACKBOTTOM ((ptr_t) pthread_get_stackaddr_np(pthread_self()))
#ifndef USE_MMAP
#    define USE_MMAP
#endif
#    define USE_MMAP_ANON
#    define USE_ASM_PUSH_REGS
     /* This is potentially buggy. It needs more testing. See the comments in
        os_dep.c.  It relies on threads to track writes. */
#    ifdef GC_DARWIN_THREADS
/* #       define MPROTECT_VDB -- diabled for now.  May work for some apps. */
#    endif
#    include <unistd.h>
#    define GETPAGESIZE() getpagesize()
#   elif defined(__arm__)
#    define ARM
#    define mach_type_known
#    define DARWIN_DONT_PARSE_STACK
#    define GC_DONT_REGISTER_MAIN_STATIC_DATA
#   elif defined(__x86_64)
#    define X86_64
#    define mach_type_known
#   endif
# endif
# if defined(NeXT) && defined(mc68000)
#   define M68K
#   define NEXT
#   define mach_type_known
# endif
# if defined(NeXT) && (defined(i386) || defined(__i386__))
#   define I386
#   define NEXT
#   define mach_type_known
# endif
# if defined(__OpenBSD__) && (defined(i386) || defined(__i386__))
#   define I386
#   define OPENBSD
#   define mach_type_known
# endif
# if defined(FREEBSD) && (defined(i386) || defined(__i386__))
#   define I386
#   define mach_type_known
# endif
# if defined(FREEBSD) && defined(__x86_64__)
#   define X86_64
#   define mach_type_known
# endif
# if defined(__NetBSD__) && (defined(i386) || defined(__i386__))
#   define I386
#   define mach_type_known
# endif
# if defined(__NetBSD__) && defined(__x86_64__)
#    define X86_64
#    define mach_type_known
# endif
# if defined(FREEBSD) && defined(__sparc__)
#    define SPARC
#    define mach_type_known
#endif
# if defined(bsdi) && (defined(i386) || defined(__i386__))
#    define I386
#    define BSDI
#    define mach_type_known
# endif
# if !defined(mach_type_known) && defined(__386BSD__)
#   define I386
#   define THREE86BSD
#   define mach_type_known
# endif
# if defined(_CX_UX) && defined(_M88K)
#   define M88K
#   define CX_UX
#   define mach_type_known
# endif
# if defined(DGUX) && defined(m88k)
#   define M88K
    /* DGUX defined */
#   define mach_type_known
# endif
# if defined(_WIN32_WCE)
    /* SH3, SH4, MIPS already defined for corresponding architectures */
#   if defined(SH3) || defined(SH4)
#     define SH
#   endif
#   if defined(x86)
#     define I386
#   endif
#   if defined(ARM)
#     define ARM32
#   endif
#   define MSWINCE
#   define mach_type_known
# else
#   if (defined(_MSDOS) || defined(_MSC_VER)) && (_M_IX86 >= 300) \
        || defined(_WIN32) && !defined(__CYGWIN32__) && !defined(__CYGWIN__)
#     if defined(__LP64__) || defined(_WIN64)
#	define X86_64
#     else
#       define I386
#     endif
#     define MSWIN32	/* or Win64 */
#     define mach_type_known
#   endif
#   if defined(_MSC_VER) && defined(_M_IA64)
#     define IA64
#     define MSWIN32	/* Really win64, but we don't treat 64-bit 	*/
			/* variants as a differnt platform.		*/
#   endif
# endif
# if defined(__DJGPP__)
#   define I386
#   ifndef DJGPP
#     define DJGPP  /* MSDOS running the DJGPP port of GCC */
#   endif
#   define mach_type_known
# endif
# if defined(__CYGWIN32__) || defined(__CYGWIN__)
#   define I386
#   define CYGWIN32
#   define mach_type_known
# endif
# if defined(__MINGW32__)
#   define I386
#   define MSWIN32
#   define mach_type_known
# endif
# if defined(__BORLANDC__)
#   define I386
#   define MSWIN32
#   define mach_type_known
# endif
# if defined(_UTS) && !defined(mach_type_known)
#   define S370
#   define UTS4
#   define mach_type_known
# endif
# if defined(__pj__)
#   define PJ
#   define mach_type_known
# endif
# if defined(__embedded__) && defined(PPC)
#   define POWERPC
#   define NOSYS
#   define mach_type_known
# endif
/* Ivan Demakov */
# if defined(__WATCOMC__) && defined(__386__)
#   define I386
#   if !defined(OS2) && !defined(MSWIN32) && !defined(DOS4GW)
#     if defined(__OS2__)
#       define OS2
#     else
#       if defined(__WINDOWS_386__) || defined(__NT__)
#         define MSWIN32
#       else
#         define DOS4GW
#       endif
#     endif
#   endif
#   define mach_type_known
# endif
# if defined(__s390__) && defined(LINUX)
#    define S390
#    define mach_type_known
# endif
# if defined(__GNU__)
#   if defined(__i386__)
/* The Debian Hurd running on generic PC */  
#     define  HURD
#     define  I386
#     define  mach_type_known
#    endif 
# endif

/* Feel free to add more clauses here */

/* Or manually define the machine type here.  A machine type is 	*/
/* characterized by the architecture.  Some				*/
/* machine types are further subdivided by OS.				*/
/* the macros ULTRIX, RISCOS, and BSD to distinguish.			*/
/* Note that SGI IRIX is treated identically to RISCOS.			*/
/* SYSV on an M68K actually means A/UX.					*/
/* The distinction in these cases is usually the stack starting address */
# ifndef mach_type_known
	--> unknown machine type
# endif
		    /* Mapping is: M68K       ==> Motorola 680X0	*/
		    /*		   (SUNOS4,HP,NEXT, and SYSV (A/UX),	*/
		    /*		   MACOS and AMIGA variants)		*/
		    /*             I386       ==> Intel 386	 	*/
		    /*		    (SEQUENT, OS2, SCO, LINUX, NETBSD,	*/
		    /*		     FREEBSD, THREE86BSD, MSWIN32,	*/
		    /* 		     BSDI,SUNOS5, NEXT, other variants)	*/
                    /*             NS32K      ==> Encore Multimax 	*/
                    /*             MIPS       ==> R2000 or R3000	*/
                    /*			(RISCOS, ULTRIX variants)	*/
                    /*		   VAX	      ==> DEC VAX		*/
                    /*			(BSD, ULTRIX variants)		*/
                    /*		   RS6000     ==> IBM RS/6000 AIX3.X	*/
                    /*		   RT	      ==> IBM PC/RT		*/
                    /*		   HP_PA      ==> HP9000/700 & /800	*/
                    /*				  HP/UX, LINUX		*/
		    /*		   SPARC      ==> SPARC	v7/v8/v9	*/
		    /*			(SUNOS4, SUNOS5, LINUX,		*/
		    /*			 DRSNX variants)		*/
		    /* 		   ALPHA      ==> DEC Alpha 		*/
		    /*			(OSF1 and LINUX variants)	*/
		    /* 		   M88K       ==> Motorola 88XX0        */
		    /* 		        (CX_UX and DGUX)		*/
		    /* 		   S370	      ==> 370-like machine	*/
		    /* 			running Amdahl UTS4		*/
                    /*             S390       ==> 390-like machine      */
		    /*                  running LINUX                   */
		    /* 		   ARM32      ==> Intel StrongARM	*/
		    /* 		   IA64	      ==> Intel IPF		*/
		    /*				  (e.g. Itanium)	*/
		    /*			(LINUX and HPUX)	        */
		    /*		   SH	      ==> Hitachi SuperH	*/
		    /* 			(LINUX & MSWINCE)		*/
		    /* 		   X86_64     ==> AMD x86-64		*/
		    /*		   POWERPC    ==> IBM/Apple PowerPC	*/
		    /*			(MACOS(<=9),DARWIN(incl.MACOSX),*/
		    /*			 LINUX, NETBSD, NOSYS variants)	*/
		    /*			Handles 32 and 64-bit variants.	*/
		    /* 			AIX should be handled here, but	*/
		    /*			that's called an RS6000.	*/
		    /*		   CRIS       ==> Axis Etrax		*/
		    /*		   M32R	      ==> Renesas M32R		*/


/*
 * For each architecture and OS, the following need to be defined:
 *
 * CPP_WORDSZ is a simple integer constant representing the word size.
 * in bits.  We assume byte addressibility, where a byte has 8 bits.
 * We also assume CPP_WORDSZ is either 32 or 64.
 * (We care about the length of pointers, not hardware
 * bus widths.  Thus a 64 bit processor with a C compiler that uses
 * 32 bit pointers should use CPP_WORDSZ of 32, not 64. Default is 32.)
 *
 * MACH_TYPE is a string representation of the machine type.
 * OS_TYPE is analogous for the OS.
 *
 * ALIGNMENT is the largest N, such that
 * all pointer are guaranteed to be aligned on N byte boundaries.
 * defining it to be 1 will always work, but perform poorly.
 *
 * DATASTART is the beginning of the data segment.
 * On some platforms SEARCH_FOR_DATA_START is defined.
 * SEARCH_FOR_DATASTART will cause GC_data_start to
 * be set to an address determined by accessing data backwards from _end
 * until an unmapped page is found.  DATASTART will be defined to be
 * GC_data_start.
 * On UNIX-like systems, the collector will scan the area between DATASTART
 * and DATAEND for root pointers.
 *
 * DATAEND, if not `end' where `end' is defined as ``extern int end[];''.
 * RTH suggests gaining access to linker script synth'd values with
 * this idiom instead of `&end' where `end' is defined as ``extern int end;'' .
 * Otherwise, ``GCC will assume these are in .sdata/.sbss'' and it will, e.g.,
 * cause failures on alpha*-*-* with ``-msmall-data or -fpic'' or mips-*-*
 * without any special options.
 *
 * ALIGN_DOUBLE of GC_malloc should return blocks aligned to twice
 * the pointer size.
 *
 * STACKBOTTOM is the cool end of the stack, which is usually the
 * highest address in the stack.
 * Under PCR or OS/2, we have other ways of finding thread stacks.
 * For each machine, the following should:
 * 1) define STACK_GROWS_UP if the stack grows toward higher addresses, and
 * 2) define exactly one of
 *	STACKBOTTOM (should be defined to be an expression)
 *	LINUX_STACKBOTTOM
 *	HEURISTIC1
 *	HEURISTIC2
 * If STACKBOTTOM is defined, then it's value will be used directly as the
 * stack base.  If LINUX_STACKBOTTOM is defined, then it will be determined
 * with a method appropriate for most Linux systems.  Currently we look
 * first for __libc_stack_end, and if that fails read it from /proc.
 * If either of the last two macros are defined, then STACKBOTTOM is computed
 * during collector startup using one of the following two heuristics:
 * HEURISTIC1:  Take an address inside GC_init's frame, and round it up to
 *		the next multiple of STACK_GRAN.
 * HEURISTIC2:  Take an address inside GC_init's frame, increment it repeatedly
 *		in small steps (decrement if STACK_GROWS_UP), and read the value
 *		at each location.  Remember the value when the first
 *		Segmentation violation or Bus error is signalled.  Round that
 *		to the nearest plausible page boundary, and use that instead
 *		of STACKBOTTOM.
 *
 * Gustavo Rodriguez-Rivera points out that on most (all?) Unix machines,
 * the value of environ is a pointer that can serve as STACKBOTTOM.
 * I expect that HEURISTIC2 can be replaced by this approach, which
 * interferes far less with debugging.  However it has the disadvantage
 * that it's confused by a putenv call before the collector is initialized.
 * This could be dealt with by intercepting putenv ...
 *
 * If no expression for STACKBOTTOM can be found, and neither of the above
 * heuristics are usable, the collector can still be used with all of the above
 * undefined, provided one of the following is done:
 * 1) GC_mark_roots can be changed to somehow mark from the correct stack(s)
 *    without reference to STACKBOTTOM.  This is appropriate for use in
 *    conjunction with thread packages, since there will be multiple stacks.
 *    (Allocating thread stacks in the heap, and treating them as ordinary
 *    heap data objects is also possible as a last resort.  However, this is
 *    likely to introduce significant amounts of excess storage retention
 *    unless the dead parts of the thread stacks are periodically cleared.)
 * 2) Client code may set GC_stackbottom before calling any GC_ routines.
 *    If the author of the client code controls the main program, this is
 *    easily accomplished by introducing a new main program, setting
 *    GC_stackbottom to the address of a local variable, and then calling
 *    the original main program.  The new main program would read something
 *    like:
 *
 *		# include "gc_private.h"
 *
 *		main(argc, argv, envp)
 *		int argc;
 *		char **argv, **envp;
 *		{
 *		    int dummy;
 *
 *		    GC_stackbottom = (ptr_t)(&dummy);
 *		    return(real_main(argc, argv, envp));
 *		}
 *
 *
 * Each architecture may also define the style of virtual dirty bit
 * implementation to be used:
 *   MPROTECT_VDB: Write protect the heap and catch faults.
 *   PROC_VDB: Use the SVR4 /proc primitives to read dirty bits.
 *
 * An architecture may define DYNAMIC_LOADING if dynamic_load.c
 * defined GC_register_dynamic_libraries() for the architecture.
 *
 * An architecture may define PREFETCH(x) to preload the cache with *x.
 * This defaults to a no-op.
 *
 * PREFETCH_FOR_WRITE(x) is used if *x is about to be written.
 *
 * An architecture may also define CLEAR_DOUBLE(x) to be a fast way to
 * clear the two words at GC_malloc-aligned address x.  By default,
 * word stores of 0 are used instead.
 *
 * HEAP_START may be defined as the initial address hint for mmap-based
 * allocation.
 */

/* If we are using a recent version of gcc, we can use __builtin_unwind_init()
 * to push the relevant registers onto the stack.  This generally makes
 * USE_GENERIC_PUSH_REGS the preferred approach for marking from registers.
 */
# if defined(__GNUC__) && ((__GNUC__ >= 3) || \
			   (__GNUC__ == 2 && __GNUC_MINOR__ >= 8)) \
		       && !defined(__INTEL_COMPILER) \
 		       && !defined(__PATHCC__)
#   define HAVE_BUILTIN_UNWIND_INIT
# endif

# define STACK_GRAN 0x1000000
# ifdef M68K
#   define MACH_TYPE "M68K"
#   define ALIGNMENT 2
#   ifdef OPENBSD
#	define OS_TYPE "OPENBSD"
#	define HEURISTIC2
#	ifdef __ELF__
#	  define DATASTART GC_data_start
#	  define DYNAMIC_LOADING
#	else
	  extern char etext[];
#	  define DATASTART ((ptr_t)(etext))
#       endif
#       define USE_GENERIC_PUSH_REGS
#   endif
#   ifdef NETBSD
#	define OS_TYPE "NETBSD"
#	define HEURISTIC2
#	ifdef __ELF__
#	  define DATASTART GC_data_start
#	  define DYNAMIC_LOADING
#	else
	  extern char etext[];
#	  define DATASTART ((ptr_t)(etext))
#       endif
#	define USE_GENERIC_PUSH_REGS
#   endif
#   ifdef LINUX
#       define OS_TYPE "LINUX"
#       define STACKBOTTOM ((ptr_t)0xf0000000)
#       define USE_GENERIC_PUSH_REGS
		/* We never got around to the assembly version. */
/* #       define MPROTECT_VDB - Reported to not work  9/17/01 */
#       ifdef __ELF__
#            define DYNAMIC_LOADING
#	     include <features.h>
#	     if defined(__GLIBC__)&& __GLIBC__>=2
#              define SEARCH_FOR_DATA_START
#	     else /* !GLIBC2 */
#              if defined(PLATFORM_ANDROID)
#                      define __environ environ
#              endif
               extern char **__environ;
#              define DATASTART ((ptr_t)(&__environ))
                             /* hideous kludge: __environ is the first */
                             /* word in crt0.o, and delimits the start */
                             /* of the data segment, no matter which   */
                             /* ld options were passed through.        */
                             /* We could use _etext instead, but that  */
                             /* would include .rodata, which may       */
                             /* contain large read-only data tables    */
                             /* that we'd rather not scan.             */
#	     endif /* !GLIBC2 */
             extern int _end[];
#            define DATAEND (_end)
#       else
             extern int etext[];
#            define DATASTART ((ptr_t)((((word) (etext)) + 0xfff) & ~0xfff))
#       endif
#   endif
#   ifdef SUNOS4
#	define OS_TYPE "SUNOS4"
	extern char etext[];
#	define DATASTART ((ptr_t)((((word) (etext)) + 0x1ffff) & ~0x1ffff))
#	define HEURISTIC1	/* differs	*/
#	define DYNAMIC_LOADING
#   endif
#   ifdef HP
#	define OS_TYPE "HP"
	extern char etext[];
#       define DATASTART ((ptr_t)((((word) (etext)) + 0xfff) & ~0xfff))
#       define STACKBOTTOM ((ptr_t) 0xffeffffc)
			      /* empirically determined.  seems to work. */
#  	include <unistd.h>
#	define GETPAGESIZE() sysconf(_SC_PAGE_SIZE)
#   endif
#   ifdef SYSV
#	define OS_TYPE "SYSV"
	extern etext[];
#   	define DATASTART ((ptr_t)((((word) (etext)) + 0x3fffff) \
				   & ~0x3fffff) \
				  +((word)etext & 0x1fff))
	/* This only works for shared-text binaries with magic number 0413.
	   The other sorts of SysV binaries put the data at the end of the text,
	   in which case the default of etext would work.  Unfortunately,
	   handling both would require having the magic-number available.
	   	   		-- Parag
	   */
#	define STACKBOTTOM ((ptr_t)0xFFFFFFFE)
			/* The stack starts at the top of memory, but   */
			/* 0x0 cannot be used as setjump_test complains */
			/* that the stack direction is incorrect.  Two  */
			/* bytes down from 0x0 should be safe enough.   */
			/* 		--Parag				*/
#   	include <sys/mmu.h>
#	define GETPAGESIZE() PAGESIZE	/* Is this still right? */
#   endif
#   ifdef AMIGA
#	define OS_TYPE "AMIGA"
 	    	/* STACKBOTTOM and DATASTART handled specially	*/
 	    	/* in os_dep.c					*/
# 	define DATAEND	/* not needed */
#	define GETPAGESIZE() 4096
#   endif
#   ifdef MACOS
#     ifndef __LOWMEM__
#     include <LowMem.h>
#     endif
#     define OS_TYPE "MACOS"
			/* see os_dep.c for details of global data segments. */
#     define STACKBOTTOM ((ptr_t) LMGetCurStackBase())
#     define DATAEND	/* not needed */
#     define GETPAGESIZE() 4096
#   endif
#   ifdef NEXT
#	define OS_TYPE "NEXT"
#	define DATASTART ((ptr_t) get_etext())
#	define STACKBOTTOM ((ptr_t) 0x4000000)
#	define DATAEND	/* not needed */
#   endif
# endif

# if defined(POWERPC)
#   define MACH_TYPE "POWERPC"
#   ifdef MACOS
#     define ALIGNMENT 2  /* Still necessary?  Could it be 4?	*/
#     ifndef __LOWMEM__
#     include <LowMem.h>
#     endif
#     define OS_TYPE "MACOS"
			/* see os_dep.c for details of global data segments. */
#     define STACKBOTTOM ((ptr_t) LMGetCurStackBase())
#     define DATAEND  /* not needed */
#   endif

#   ifdef LINUX
#     if defined(__powerpc64__)
#       define ALIGNMENT 8
#       define CPP_WORDSZ 64
#       ifndef HBLKSIZE
#         define HBLKSIZE 4096
#       endif
#     else
#       define ALIGNMENT 4
#     endif
#     define OS_TYPE "LINUX"
      /* HEURISTIC1 has been reliably reported to fail for a 32-bit	*/
      /* executable on a 64 bit kernel.					*/
#     define LINUX_STACKBOTTOM
#     define DYNAMIC_LOADING
#     define SEARCH_FOR_DATA_START
      extern int _end[];
#     define DATAEND (_end)
#   endif
#   ifdef DARWIN
#     ifdef __ppc64__
#       define ALIGNMENT 8
#       define CPP_WORDSZ 64
#     else
#       define ALIGNMENT 4
#     endif
#     define OS_TYPE "DARWIN"
#     define DYNAMIC_LOADING
      /* XXX: see get_end(3), get_etext() and get_end() should not be used.
         These aren't used when dyld support is enabled (it is by default) */
#     define DATASTART ((ptr_t) get_etext())
#     define DATAEND	((ptr_t) get_end())
#     define STACKBOTTOM ((ptr_t) 0xc0000000)
#     define USE_MMAP
#     define USE_MMAP_ANON
#     define USE_ASM_PUSH_REGS
      /* This is potentially buggy. It needs more testing. See the comments in
         os_dep.c.  It relies on threads to track writes. */
#     ifdef GC_DARWIN_THREADS
/* #       define MPROTECT_VDB -- diabled for now.  May work for some apps. */
#     endif
#     include <unistd.h>
#     define GETPAGESIZE() getpagesize()
#     if defined(USE_PPC_PREFETCH) && defined(__GNUC__)
	/* The performance impact of prefetches is untested */
#	define PREFETCH(x) \
	  __asm__ __volatile__ ("dcbt 0,%0" : : "r" ((const void *) (x)))
#	define PREFETCH_FOR_WRITE(x) \
	  __asm__ __volatile__ ("dcbtst 0,%0" : : "r" ((const void *) (x)))
#     endif
      /* There seems to be some issues with trylock hanging on darwin. This
         should be looked into some more */
#     define NO_PTHREAD_TRYLOCK
#   endif
#   ifdef FREEBSD
#       define ALIGNMENT 4
#       define OS_TYPE "FREEBSD"
#       ifndef GC_FREEBSD_THREADS
#           define MPROTECT_VDB
#       endif
#       define SIG_SUSPEND SIGUSR1
#       define SIG_THR_RESTART SIGUSR2
#       define FREEBSD_STACKBOTTOM
#       ifdef __ELF__
#           define DYNAMIC_LOADING
#       endif
        extern char etext[];
        extern char * GC_FreeBSDGetDataStart();
#       define DATASTART GC_FreeBSDGetDataStart(0x1000, &etext)
#   endif
#   ifdef NETBSD
#     define ALIGNMENT 4
#     define OS_TYPE "NETBSD"
#     define HEURISTIC2
      extern char etext[];
#     define DATASTART GC_data_start
#     define DYNAMIC_LOADING
#   endif
#   ifdef SN_TARGET_PS3
#       define NO_GETENV
#       define CPP_WORDSZ 32
#       define ALIGNMENT 4
        extern int _end [];
//       extern int _dso_handle[];
		extern int __bss_start;

#       define DATAEND (_end)
#       define DATASTART (__bss_start)
#       define STACKBOTTOM ((ptr_t) ps3_get_stack_bottom ())
#       define USE_GENERIC_PUSHREGS
#   endif

#   ifdef NOSYS
#     define ALIGNMENT 4
#     define OS_TYPE "NOSYS"
      extern void __end[], __dso_handle[];
#     define DATASTART (__dso_handle)  /* OK, that's ugly.  */
#     define DATAEND (__end)
	/* Stack starts at 0xE0000000 for the simulator.  */
#     undef STACK_GRAN
#     define STACK_GRAN 0x10000000
#     define HEURISTIC1
#   endif
# endif


# ifdef NACL
#   define OS_TYPE "NACL"
#   if defined(__GLIBC__)
#      define DYNAMIC_LOADING
#   endif
#   define DATASTART ((ptr_t)0x10020000)
    extern int _end[];
#   define DATAEND (_end)
#   ifdef STACK_GRAN
#      undef STACK_GRAN
#   endif /* STACK_GRAN */
#   define STACK_GRAN 0x10000
#   define HEURISTIC1
#   define USE_MMAP
#   define USE_MUNMAP
#   define USE_MMAP_ANON
#   ifdef USE_MMAP_FIXED
#	undef USE_MMAP_FIXED
#   endif
#   define GETPAGESIZE() 65536
#   define MAX_NACL_GC_THREADS 1024
# endif

# ifdef VAX
#   define MACH_TYPE "VAX"
#   define ALIGNMENT 4	/* Pointers are longword aligned by 4.2 C compiler */
    extern char etext[];
#   define DATASTART ((ptr_t)(etext))
#   ifdef BSD
#	define OS_TYPE "BSD"
#	define HEURISTIC1
			/* HEURISTIC2 may be OK, but it's hard to test. */
#   endif
#   ifdef ULTRIX
#	define OS_TYPE "ULTRIX"
#	define STACKBOTTOM ((ptr_t) 0x7fffc800)
#   endif
# endif

# ifdef RT
#   define MACH_TYPE "RT"
#   define ALIGNMENT 4
#   define DATASTART ((ptr_t) 0x10000000)
#   define STACKBOTTOM ((ptr_t) 0x1fffd800)
# endif

# ifdef SPARC
#   define MACH_TYPE "SPARC"
#   if defined(__arch64__) || defined(__sparcv9)
#     define ALIGNMENT 8
#     define CPP_WORDSZ 64
#     define ELF_CLASS ELFCLASS64
#   else
#     define ALIGNMENT 4	/* Required by hardware	*/
#     define CPP_WORDSZ 32
#   endif
#   define ALIGN_DOUBLE
#   ifdef _FILE_OFFSET_BITS
#     undef _FILE_OFFSET_BITS /* libelf.h & procfs.h doesn't compile with large file support */
#     define _FILE_OFFSET_BITS 32
#   endif
#   ifdef SUNOS5
#	define OS_TYPE "SUNOS5"
	extern int _etext[];
	extern int _end[];
	extern ptr_t GC_SysVGetDataStart();
#       define DATASTART GC_SysVGetDataStart(0x10000, _etext)
#	define DATAEND (_end)
#	if !defined(USE_MMAP) && defined(REDIRECT_MALLOC)
#	    define USE_MMAP
	    /* Otherwise we now use calloc.  Mmap may result in the	*/
	    /* heap interleaved with thread stacks, which can result in	*/
	    /* excessive blacklisting.  Sbrk is unusable since it	*/
	    /* doesn't interact correctly with the system malloc.	*/
#	endif
#       ifdef USE_MMAP
#         define HEAP_START (ptr_t)0x40000000
#       else
#	  define HEAP_START DATAEND
#       endif
#	define PROC_VDB
/*	HEURISTIC1 reportedly no longer works under 2.7.  		*/
/*  	HEURISTIC2 probably works, but this appears to be preferable.	*/
/*	Apparently USRSTACK is defined to be USERLIMIT, but in some	*/
/* 	installations that's undefined.  We work around this with a	*/
/*	gross hack:							*/
#       include <sys/vmparam.h>
#	ifdef USERLIMIT
	  /* This should work everywhere, but doesn't.	*/
#	  define STACKBOTTOM USRSTACK
#       else
#	  define HEURISTIC2
#       endif
#	include <unistd.h>
#       define GETPAGESIZE()  sysconf(_SC_PAGESIZE)
		/* getpagesize() appeared to be missing from at least one */
		/* Solaris 5.4 installation.  Weird.			  */
#	define DYNAMIC_LOADING
#   endif
#   ifdef SUNOS4
#	define OS_TYPE "SUNOS4"
	/* [If you have a weak stomach, don't read this.]		*/
	/* We would like to use:					*/
/* #       define DATASTART ((ptr_t)((((word) (etext)) + 0x1fff) & ~0x1fff)) */
	/* This fails occasionally, due to an ancient, but very 	*/
	/* persistent ld bug.  etext is set 32 bytes too high.		*/
	/* We instead read the text segment size from the a.out		*/
	/* header, which happens to be mapped into our address space	*/
	/* at the start of the text segment.  The detective work here	*/
	/* was done by Robert Ehrlich, Manuel Serrano, and Bernard	*/
	/* Serpette of INRIA.						*/
	/* This assumes ZMAGIC, i.e. demand-loadable executables.	*/
#	define TEXTSTART 0x2000
#       define DATASTART ((ptr_t)(*(int *)(TEXTSTART+0x4)+TEXTSTART))
#	define MPROTECT_VDB
#	define HEURISTIC1
# 	define DYNAMIC_LOADING
#   endif
#   ifdef DRSNX
#	define OS_TYPE "DRSNX"
	extern ptr_t GC_SysVGetDataStart();
	extern int etext[];
#       define DATASTART GC_SysVGetDataStart(0x10000, etext)
#	define MPROTECT_VDB
#       define STACKBOTTOM ((ptr_t) 0xdfff0000)
#	define DYNAMIC_LOADING
#   endif
#   ifdef LINUX
#     define OS_TYPE "LINUX"
#     ifdef __ELF__
#       define DYNAMIC_LOADING
#     else
          Linux Sparc/a.out not supported
#     endif
#     define SVR4
#     include <features.h>
#     if defined(__GLIBC__) && __GLIBC__ >= 2
#       define SEARCH_FOR_DATA_START
#     else
          extern char **__environ;
#         define DATASTART ((ptr_t)(&__environ))
                     /* hideous kludge: __environ is the first */
                     /* word in crt0.o, and delimits the start */
                     /* of the data segment, no matter which   */
                     /* ld options were passed through.        */
                     /* We could use _etext instead, but that  */
                     /* would include .rodata, which may       */
                     /* contain large read-only data tables    */
                     /* that we'd rather not scan.             */
#     endif
      extern int _end[];
#     define DATAEND (_end)
#     define LINUX_STACKBOTTOM
#   endif
#   ifdef OPENBSD
#     define OS_TYPE "OPENBSD"
#     define STACKBOTTOM ((ptr_t) 0xf8000000)
      extern int etext[];
#     define DATASTART ((ptr_t)(etext))
#   endif
#   ifdef NETBSD
#     define OS_TYPE "NETBSD"
#     define HEURISTIC2
#     ifdef __ELF__
#	define DATASTART GC_data_start
#	define DYNAMIC_LOADING
#     else
	extern char etext[];
#	define DATASTART ((ptr_t)(etext))
#     endif
#   endif
#   ifdef FREEBSD
#	define OS_TYPE "FREEBSD"
#	define SIG_SUSPEND SIGUSR1
#	define SIG_THR_RESTART SIGUSR2
#	define FREEBSD_STACKBOTTOM
#	ifdef __ELF__
#	    define DYNAMIC_LOADING
#	endif
	extern char etext[];
	extern char edata[];
	extern char end[];
#	define NEED_FIND_LIMIT
#	define DATASTART ((ptr_t)(&etext))
#	define DATAEND (GC_find_limit (DATASTART, TRUE))
#	define DATASTART2 ((ptr_t)(&edata))
#	define DATAEND2 ((ptr_t)(&end))
#   endif
# endif

# ifdef I386
#   if defined( NACL )
#     define MACH_TYPE "NACL"
#     define CPP_WORDSZ 32
#     define ALIGNMENT 4
#   else
#     define MACH_TYPE "I386"
#     if defined(__LP64__) || defined(_WIN64)
#       define CPP_WORDSZ 64
#       define ALIGNMENT 8
#     else
#       define CPP_WORDSZ 32
#       define ALIGNMENT 4
#     endif
			/* Appears to hold for all "32 bit" compilers	*/
			/* except Borland.  The -a4 option fixes 	*/
			/* Borland.					*/
                        /* Ivan Demakov: For Watcom the option is -zp4. */
#   endif
#   ifndef SMALL_CONFIG
#     define ALIGN_DOUBLE /* Not strictly necessary, but may give speed   */
			  /* improvement on Pentiums.			  */
#   endif
#   ifdef HAVE_BUILTIN_UNWIND_INIT
#	define USE_GENERIC_PUSH_REGS
#   endif
#   ifdef SEQUENT
#	define OS_TYPE "SEQUENT"
	extern int etext[];
#       define DATASTART ((ptr_t)((((word) (etext)) + 0xfff) & ~0xfff))
#       define STACKBOTTOM ((ptr_t) 0x3ffff000) 
#   endif
#   ifdef BEOS
#     define OS_TYPE "BEOS"
#     include <OS.h>
#     define GETPAGESIZE() B_PAGE_SIZE
      extern int etext[];
#     define DATASTART ((ptr_t)((((word) (etext)) + 0xfff) & ~0xfff))
#   endif
#   ifdef SUNOS5
#	define OS_TYPE "SUNOS5"
        extern int _etext[], _end[];
  	extern ptr_t GC_SysVGetDataStart();
#       define DATASTART GC_SysVGetDataStart(0x1000, _etext)
#	define DATAEND (_end)
/*	# define STACKBOTTOM ((ptr_t)(_start)) worked through 2.7,  	*/
/*      but reportedly breaks under 2.8.  It appears that the stack	*/
/* 	base is a property of the executable, so this should not break	*/
/* 	old executables.						*/
/*  	HEURISTIC2 probably works, but this appears to be preferable.	*/
#       include <sys/vm.h>
#	define STACKBOTTOM USRSTACK
/* At least in Solaris 2.5, PROC_VDB gives wrong values for dirty bits. */
/* It appears to be fixed in 2.8 and 2.9.				*/
#	ifdef SOLARIS25_PROC_VDB_BUG_FIXED
/* Reading of dirty bits doesn't seem to work even in solaris 10 */
/*#	  define PROC_VDB */
#	endif
#	define DYNAMIC_LOADING
#	if !defined(USE_MMAP) && defined(REDIRECT_MALLOC)
#	    define USE_MMAP
	    /* Otherwise we now use calloc.  Mmap may result in the	*/
	    /* heap interleaved with thread stacks, which can result in	*/
	    /* excessive blacklisting.  Sbrk is unusable since it	*/
	    /* doesn't interact correctly with the system malloc.	*/
#	endif
#       ifdef USE_MMAP
#         define HEAP_START (ptr_t)0x40000000
#       else
#	  define HEAP_START DATAEND
#       endif
#   endif
#   ifdef SCO
#	define OS_TYPE "SCO"
	extern int etext[];
#   	define DATASTART ((ptr_t)((((word) (etext)) + 0x3fffff) \
				  & ~0x3fffff) \
				 +((word)etext & 0xfff))
#	define STACKBOTTOM ((ptr_t) 0x7ffffffc)
#   endif
#   ifdef SCO_ELF
#       define OS_TYPE "SCO_ELF"
        extern int etext[];
#       define DATASTART ((ptr_t)(etext))
#       define STACKBOTTOM ((ptr_t) 0x08048000)
#       define DYNAMIC_LOADING
#	define ELF_CLASS ELFCLASS32
#   endif
#   ifdef DGUX
#	define OS_TYPE "DGUX"
	extern int _etext, _end;
	extern ptr_t GC_SysVGetDataStart();
#	define DATASTART GC_SysVGetDataStart(0x1000, &_etext)
#	define DATAEND (&_end)
#	define STACK_GROWS_DOWN
#	define HEURISTIC2
#	include <unistd.h>
#	define GETPAGESIZE()  sysconf(_SC_PAGESIZE)
#	define DYNAMIC_LOADING
#	ifndef USE_MMAP
#	  define USE_MMAP
#	endif /* USE_MMAP */
#	define MAP_FAILED (void *) -1
#	ifdef USE_MMAP
#	  define HEAP_START (ptr_t)0x40000000
#	else /* USE_MMAP */
#	  define HEAP_START DATAEND
#	endif /* USE_MMAP */
#   endif /* DGUX */
<<<<<<< HEAD
=======
#   ifdef NACL
#	define OS_TYPE "NACL"
	extern int etext[];
//#	define DATASTART ((ptr_t)((((word) (etext)) + 0xfff) & ~0xfff))
#       define DATASTART ((ptr_t)0x10000000)
	extern int _end[];
#	define DATAEND (_end)
#	ifdef STACK_GRAN
#	  undef STACK_GRAN
#	endif /* STACK_GRAN */
#	define STACK_GRAN 0x10000
#	define HEURISTIC1
#	ifdef USE_MMAP
#	  undef USE_MMAP
#	endif
#	ifdef USE_MUNMAP
#	  undef USE_MUNMAP
#	endif
#	ifdef USE_MMAP_ANON
#	  undef USE_MMAP_ANON
#	endif
#	ifdef USE_MMAP_FIXED
#	  undef USE_MMAP_FIXED
#	endif
#	define GETPAGESIZE() 65536
#	define MAX_NACL_GC_THREADS 1024
#   endif
>>>>>>> fade2ea1
#   ifdef LINUX
#	ifndef __GNUC__
	  /* The Intel compiler doesn't like inline assembly */
#	  define USE_GENERIC_PUSH_REGS
# 	endif
#	define OS_TYPE "LINUX"
#       define LINUX_STACKBOTTOM
#	if 0
#	  define HEURISTIC1
#         undef STACK_GRAN
#         define STACK_GRAN 0x10000000
	  /* STACKBOTTOM is usually 0xc0000000, but this changes with	*/
	  /* different kernel configurations.  In particular, systems	*/
	  /* with 2GB physical memory will usually move the user	*/
	  /* address space limit, and hence initial SP to 0x80000000.	*/
#       endif
#       if !defined(GC_LINUX_THREADS) || !defined(REDIRECT_MALLOC)
#	    define MPROTECT_VDB
#	else
	    /* We seem to get random errors in incremental mode,	*/
	    /* possibly because Linux threads is itself a malloc client */
	    /* and can't deal with the signals.				*/
#	endif
#	define HEAP_START (ptr_t)0x1000
		/* This encourages mmap to give us low addresses,	*/
		/* thus allowing the heap to grow to ~3GB		*/
#       ifdef __ELF__
#            define DYNAMIC_LOADING
#	     ifdef UNDEFINED	/* includes ro data */
	       extern int _etext[];
#              define DATASTART ((ptr_t)((((word) (_etext)) + 0xfff) & ~0xfff))
#	     endif
#	     include <features.h>
#	     if defined(__GLIBC__) && __GLIBC__ >= 2
#		 define SEARCH_FOR_DATA_START
#	     else
     	         extern char **__environ;
#                define DATASTART ((ptr_t)(&__environ))
			      /* hideous kludge: __environ is the first */
			      /* word in crt0.o, and delimits the start */
			      /* of the data segment, no matter which   */
			      /* ld options were passed through.        */
			      /* We could use _etext instead, but that  */
			      /* would include .rodata, which may       */
			      /* contain large read-only data tables    */
			      /* that we'd rather not scan.		*/
#	     endif
	     extern int _end[];
#	     define DATAEND (_end)
#	else
	     extern int etext[];
#            define DATASTART ((ptr_t)((((word) (etext)) + 0xfff) & ~0xfff))
#       endif
#	ifdef USE_I686_PREFETCH
	  /* FIXME: Thus should use __builtin_prefetch, but we'll leave that	*/
	  /* for the next rtelease.						*/
#	  define PREFETCH(x) \
	    __asm__ __volatile__ ("	prefetchnta	%0": : "m"(*(char *)(x)))
	    /* Empirically prefetcht0 is much more effective at reducing	*/
	    /* cache miss stalls for the targetted load instructions.  But it	*/
	    /* seems to interfere enough with other cache traffic that the net	*/
	    /* result is worse than prefetchnta.				*/
#         if 0 
	    /* Using prefetches for write seems to have a slight negative	*/
	    /* impact on performance, at least for a PIII/500.			*/
#	    define PREFETCH_FOR_WRITE(x) \
	      __asm__ __volatile__ ("	prefetcht0	%0": : "m"(*(char *)(x)))
#	  endif
#	endif
#	ifdef USE_3DNOW_PREFETCH
#	  define PREFETCH(x) \
	    __asm__ __volatile__ ("	prefetch	%0": : "m"(*(char *)(x)))
#	  define PREFETCH_FOR_WRITE(x) \
	    __asm__ __volatile__ ("	prefetchw	%0": : "m"(*(char *)(x)))
#	endif
#   endif
#   ifdef CYGWIN32
#       define OS_TYPE "CYGWIN32"
#       define DATASTART ((ptr_t)GC_DATASTART)  /* From gc.h */
#       define DATAEND	 ((ptr_t)GC_DATAEND)
#	undef STACK_GRAN
#       define STACK_GRAN 0x10000
#       define HEURISTIC1
#   endif
#   ifdef OS2
#	define OS_TYPE "OS2"
 	    	/* STACKBOTTOM and DATASTART are handled specially in 	*/
		/* os_dep.c. OS2 actually has the right			*/
		/* system call!						*/
#	define DATAEND	/* not needed */
#	define USE_GENERIC_PUSH_REGS
#   endif
#   ifdef MSWIN32
#	define OS_TYPE "MSWIN32"
		/* STACKBOTTOM and DATASTART are handled specially in 	*/
		/* os_dep.c.						*/
#       ifndef __WATCOMC__
#	  define MPROTECT_VDB
#	endif
#       define DATAEND  /* not needed */
#   endif
#   ifdef MSWINCE
#	define OS_TYPE "MSWINCE"
#       define DATAEND  /* not needed */
#   endif
#   ifdef DJGPP
#       define OS_TYPE "DJGPP"
#       include "stubinfo.h"
        extern int etext[];
        extern int _stklen;
        extern int __djgpp_stack_limit;
#       define DATASTART ((ptr_t)((((word) (etext)) + 0x1ff) & ~0x1ff))
/* #       define STACKBOTTOM ((ptr_t)((word) _stubinfo + _stubinfo->size \
                                                     + _stklen)) */
#       define STACKBOTTOM ((ptr_t)((word) __djgpp_stack_limit + _stklen))
		/* This may not be right.  */
#   endif
#   ifdef OPENBSD
#	define OS_TYPE "OPENBSD"
#    ifdef GC_OPENBSD_THREADS
#       define UTHREAD_SP_OFFSET 192
#    else
#       include <sys/param.h>
#       include <uvm/uvm_extern.h>
#       define STACKBOTTOM USRSTACK
#    endif
        extern int __data_start[];
#       define DATASTART ((ptr_t)(__data_start))
        extern char _end[];
#       define DATAEND ((ptr_t)(&_end))
#       define DYNAMIC_LOADING
#   endif
#   ifdef FREEBSD
#	define OS_TYPE "FREEBSD"
#	ifndef GC_FREEBSD_THREADS
#	    define MPROTECT_VDB
#	endif
#      define SIG_SUSPEND SIGTSTP
#      define SIG_THR_RESTART SIGCONT
#	define FREEBSD_STACKBOTTOM
#	ifdef __ELF__
#	    define DYNAMIC_LOADING
#	endif
	extern char etext[];
	extern char * GC_FreeBSDGetDataStart();
#	define DATASTART GC_FreeBSDGetDataStart(0x1000, &etext)
#   endif
#   ifdef NETBSD
#	define OS_TYPE "NETBSD"
#	ifdef __ELF__
#	    define DYNAMIC_LOADING
#	endif
#   endif
#   ifdef THREE86BSD
#	define OS_TYPE "THREE86BSD"
#   endif
#   ifdef BSDI
#	define OS_TYPE "BSDI"
#   endif
#   if defined(OPENBSD) || defined(NETBSD) \
        || defined(THREE86BSD) || defined(BSDI)
#	define HEURISTIC2
	extern char etext[];
#	define DATASTART ((ptr_t)(etext))
#   endif
#   ifdef NEXT
#	define OS_TYPE "NEXT"
#	define DATASTART ((ptr_t) get_etext())
#	define STACKBOTTOM ((ptr_t)0xc0000000)
#	define DATAEND	/* not needed */
#   endif
#   ifdef DOS4GW
#     define OS_TYPE "DOS4GW"
      extern long __nullarea;
      extern char _end;
      extern char *_STACKTOP;
      /* Depending on calling conventions Watcom C either precedes
         or does not precedes with undescore names of C-variables.
         Make sure startup code variables always have the same names.  */
      #pragma aux __nullarea "*";
      #pragma aux _end "*";
#     define STACKBOTTOM ((ptr_t) _STACKTOP)
                         /* confused? me too. */
#     define DATASTART ((ptr_t) &__nullarea)
#     define DATAEND ((ptr_t) &_end)
#   endif
#   ifdef HURD
#     define OS_TYPE "HURD"
#     define STACK_GROWS_DOWN
#     define HEURISTIC2
      extern int  __data_start[];
#     define DATASTART ( (ptr_t) (__data_start))
      extern int   _end[];
#     define DATAEND ( (ptr_t) (_end))
/* #     define MPROTECT_VDB  Not quite working yet? */
#     define DYNAMIC_LOADING
#   endif
# endif

# ifdef NS32K
#   define MACH_TYPE "NS32K"
#   define ALIGNMENT 4
    extern char **environ;
#   define DATASTART ((ptr_t)(&environ))
			      /* hideous kludge: environ is the first   */
			      /* word in crt0.o, and delimits the start */
			      /* of the data segment, no matter which   */
			      /* ld options were passed through.        */
#   define STACKBOTTOM ((ptr_t) 0xfffff000) /* for Encore */
# endif

# ifdef MIPS
#   define MACH_TYPE "MIPS"
#   ifdef LINUX
      /* This was developed for a linuxce style platform.  Probably	*/
      /* needs to be tweaked for workstation class machines.		*/
#     define OS_TYPE "LINUX"
#     define DYNAMIC_LOADING
      extern int _end[];
#     define DATAEND (_end)
#pragma weak __data_start
      extern int __data_start[];
#     define DATASTART ((ptr_t)(__data_start))
#     if defined(_MIPS_SZPTR) && (_MIPS_SZPTR == 64)
#        define ALIGNMENT 8
#        define CPP_WORDSZ 64
#     else
#        define ALIGNMENT 4
#     endif
#     define USE_GENERIC_PUSH_REGS
#     if __GLIBC__ == 2 && __GLIBC_MINOR__ >= 2 || __GLIBC__ > 2
#        define LINUX_STACKBOTTOM
#     else
#        define STACKBOTTOM 0x80000000
#     endif
#   endif /* Linux */
#   ifdef EWS4800
#      define HEURISTIC2
#      if defined(_MIPS_SZPTR) && (_MIPS_SZPTR == 64)
         extern int _fdata[], _end[];
#        define DATASTART ((ptr_t)_fdata)
#        define DATAEND ((ptr_t)_end)
#        define CPP_WORDSZ _MIPS_SZPTR
#        define ALIGNMENT (_MIPS_SZPTR/8)
#      else
         extern int etext[], edata[], end[];
         extern int _DYNAMIC_LINKING[], _gp[];
#        define DATASTART ((ptr_t)((((word)etext + 0x3ffff) & ~0x3ffff) \
               + ((word)etext & 0xffff)))
#        define DATAEND (edata)
#        define DATASTART2 (_DYNAMIC_LINKING \
               ? (ptr_t)(((word)_gp + 0x8000 + 0x3ffff) & ~0x3ffff) \
               : (ptr_t)edata)
#        define DATAEND2 (end)
#        define ALIGNMENT 4
#      endif
#      define OS_TYPE "EWS4800"
#      define USE_GENERIC_PUSH_REGS 1
#   endif
#   ifdef ULTRIX
#	define HEURISTIC2
#       define DATASTART (ptr_t)0x10000000
			      /* Could probably be slightly higher since */
			      /* startup code allocates lots of stuff.   */
#	define OS_TYPE "ULTRIX"
#       define ALIGNMENT 4
#   endif
#   ifdef RISCOS
#	define HEURISTIC2
#       define DATASTART (ptr_t)0x10000000
#	define OS_TYPE "RISCOS"
#   	define ALIGNMENT 4  /* Required by hardware */
#   endif
#   ifdef IRIX5
#	define HEURISTIC2
        extern int _fdata[];
#       define DATASTART ((ptr_t)(_fdata))
#       ifdef USE_MMAP
#         define HEAP_START (ptr_t)0x30000000
#       else
#	  define HEAP_START DATASTART
#       endif
			      /* Lowest plausible heap address.		*/
			      /* In the MMAP case, we map there.	*/
			      /* In either case it is used to identify	*/
			      /* heap sections so they're not 		*/
			      /* considered as roots.			*/
#	define OS_TYPE "IRIX5"
/*#       define MPROTECT_VDB DOB: this should work, but there is evidence */
/* 	  	of recent breakage.					   */
#       ifdef _MIPS_SZPTR
#	  define CPP_WORDSZ _MIPS_SZPTR
#	  define ALIGNMENT (_MIPS_SZPTR/8)
#	  if CPP_WORDSZ != 64
#	    define ALIGN_DOUBLE
#	  endif
#	else
#         define ALIGNMENT 4
#	  define ALIGN_DOUBLE
#	endif
#	define DYNAMIC_LOADING
#   endif
#   ifdef MSWINCE
#       define OS_TYPE "MSWINCE"
#       define ALIGNMENT 4
#       define DATAEND /* not needed */
#   endif
#   if defined(NETBSD)
#     define ALIGNMENT 4
#     define OS_TYPE "NETBSD"
#     define HEURISTIC2
#     define USE_GENERIC_PUSH_REGS
#     ifdef __ELF__
        extern int etext[];
#       define DATASTART GC_data_start
#       define NEED_FIND_LIMIT
#       define DYNAMIC_LOADING
#     else
#       define DATASTART ((ptr_t) 0x10000000)
#       define STACKBOTTOM ((ptr_t) 0x7ffff000)
#     endif /* _ELF_ */
#  endif
# endif

# ifdef RS6000
#   define MACH_TYPE "RS6000"
#   ifdef ALIGNMENT
#     undef ALIGNMENT
#   endif
#   ifdef IA64
#     undef IA64 /* DOB: some AIX installs stupidly define IA64 in /usr/include/sys/systemcfg.h */
#   endif
#   ifdef __64BIT__
#     define ALIGNMENT 8
#     define CPP_WORDSZ 64
#     define STACKBOTTOM ((ptr_t)0x1000000000000000)
#   else
#     define ALIGNMENT 4
#     define CPP_WORDSZ 32
#     define STACKBOTTOM ((ptr_t)((ulong)&errno))
#   endif
#   define USE_MMAP
#   define USE_MMAP_ANON
 /* From AIX linker man page:
 _text Specifies the first location of the program.
 _etext Specifies the first location after the program.
 _data Specifies the first location of the data.
 _edata Specifies the first location after the initialized data
 _end or end Specifies the first location after all data.
 */
    extern int _data[], _end[];
#   define DATASTART ((ptr_t)((ulong)_data))
#   define DATAEND ((ptr_t)((ulong)_end))
    extern int errno;
#   define USE_GENERIC_PUSH_REGS
#   define DYNAMIC_LOADING
	/* For really old versions of AIX, this may have to be removed. */
# endif

# ifdef HP_PA
#   define MACH_TYPE "HP_PA"
#   ifdef __LP64__
#     define CPP_WORDSZ 64
#     define ALIGNMENT 8
#   else
#     define CPP_WORDSZ 32
#     define ALIGNMENT 4
#     define ALIGN_DOUBLE
#   endif
#   if !defined(GC_HPUX_THREADS) && !defined(GC_LINUX_THREADS)
#     ifndef LINUX /* For now. */
#       define MPROTECT_VDB
#     endif
#   else
#     define GENERIC_COMPARE_AND_SWAP
	/* No compare-and-swap instruction.  Use pthread mutexes 	*/
	/* when we absolutely have to.					*/
#     ifdef PARALLEL_MARK
#	define USE_MARK_BYTES
		/* Minimize compare-and-swap usage.		*/
#     endif
#   endif
#   define STACK_GROWS_UP
#   ifdef HPUX
#     define OS_TYPE "HPUX"
      extern int __data_start[];
#     define DATASTART ((ptr_t)(__data_start))
#     if 0
	/* The following appears to work for 7xx systems running HP/UX	*/
	/* 9.xx Furthermore, it might result in much faster		*/
	/* collections than HEURISTIC2, which may involve scanning	*/
	/* segments that directly precede the stack.  It is not the	*/
	/* default, since it may not work on older machine/OS		*/
	/* combinations. (Thanks to Raymond X.T. Nijssen for uncovering	*/
	/* this.)							*/
#       define STACKBOTTOM ((ptr_t) 0x7b033000)  /* from /etc/conf/h/param.h */
#     else
	/* Gustavo Rodriguez-Rivera suggested changing HEURISTIC2	*/
	/* to this.  Note that the GC must be initialized before the	*/
    	/* first putenv call.						*/
	extern char ** environ;
#       define STACKBOTTOM ((ptr_t)environ)
#     endif
#     define DYNAMIC_LOADING
#     include <unistd.h>
#     define GETPAGESIZE() sysconf(_SC_PAGE_SIZE)
#     ifndef __GNUC__
#       define PREFETCH(x)  { \
                              register long addr = (long)(x); \
                              (void) _asm ("LDW", 0, 0, addr, 0); \
                            }
#     endif
#   endif /* HPUX */
#   ifdef LINUX
#     define OS_TYPE "LINUX"
#     define LINUX_STACKBOTTOM
#     define DYNAMIC_LOADING
#     define SEARCH_FOR_DATA_START
      extern int _end[];
#     define DATAEND (&_end)
#   endif /* LINUX */
# endif /* HP_PA */

# ifdef ALPHA
#   define MACH_TYPE "ALPHA"
#   define ALIGNMENT 8
#   define CPP_WORDSZ 64
#   ifndef LINUX
#     define USE_GENERIC_PUSH_REGS
      /* Gcc and probably the DEC/Compaq compiler spill pointers to preserved */
      /* fp registers in some cases when the target is a 21264.  The assembly */
      /* code doesn't handle that yet, and version dependencies make that a   */
      /* bit tricky.  Do the easy thing for now.				    */
#   endif
#   ifdef NETBSD
#	define OS_TYPE "NETBSD"
#	define HEURISTIC2
#	define DATASTART GC_data_start
#	define ELFCLASS32 32
#	define ELFCLASS64 64
#	define ELF_CLASS ELFCLASS64
#       define DYNAMIC_LOADING
#   endif
#   ifdef OPENBSD
#	define OS_TYPE "OPENBSD"
#	define HEURISTIC2
#   	ifdef __ELF__	/* since OpenBSD/Alpha 2.9 */
#	   define DATASTART GC_data_start
#   	   define ELFCLASS32 32
#   	   define ELFCLASS64 64
#   	   define ELF_CLASS ELFCLASS64
#       else		/* ECOFF, until OpenBSD/Alpha 2.7 */
#   	   define DATASTART ((ptr_t) 0x140000000)
#   	endif
#   endif
#   ifdef FREEBSD
#	define OS_TYPE "FREEBSD"
/* MPROTECT_VDB is not yet supported at all on FreeBSD/alpha. */
#      define SIG_SUSPEND SIGTSTP
#      define SIG_THR_RESTART SIGCONT
#	define FREEBSD_STACKBOTTOM
#	ifdef __ELF__
#	    define DYNAMIC_LOADING
#	endif
/* Handle unmapped hole alpha*-*-freebsd[45]* puts between etext and edata. */
	extern char etext[];
	extern char edata[];
	extern char end[];
#	define NEED_FIND_LIMIT
#	define DATASTART ((ptr_t)(&etext))
#	define DATAEND (GC_find_limit (DATASTART, TRUE))
#	define DATASTART2 ((ptr_t)(&edata))
#	define DATAEND2 ((ptr_t)(&end))
#   endif
#   ifdef OSF1
#	define OS_TYPE "OSF1"
#   	define DATASTART ((ptr_t) 0x140000000)
	extern int _end[];
#   	define DATAEND ((ptr_t) &_end)
 	extern char ** environ;
	/* round up from the value of environ to the nearest page boundary */
	/* Probably breaks if putenv is called before collector 	   */
	/* initialization.						   */
#	define STACKBOTTOM ((ptr_t)(((word)(environ) | (getpagesize()-1))+1))
/* #   	define HEURISTIC2 */
	/* Normally HEURISTIC2 is too conervative, since		*/
	/* the text segment immediately follows the stack.		*/
	/* Hence we give an upper pound.				*/
	/* This is currently unused, since we disabled HEURISTIC2	*/
    	extern int __start[];
#   	define HEURISTIC2_LIMIT ((ptr_t)((word)(__start) & ~(getpagesize()-1)))
#	ifndef GC_OSF1_THREADS
	  /* Unresolved signal issues with threads.	*/
#   	  define MPROTECT_VDB
#       endif
#   	define DYNAMIC_LOADING
#   endif
#   ifdef LINUX
#       define OS_TYPE "LINUX"
#       define LINUX_STACKBOTTOM
#       ifdef __ELF__
#	  define SEARCH_FOR_DATA_START
#         define DYNAMIC_LOADING
#       else
#           define DATASTART ((ptr_t) 0x140000000)
#       endif
	extern int _end[];
#	define DATAEND (_end)
#	define MPROTECT_VDB
		/* Has only been superficially tested.  May not	*/
		/* work on all versions.			*/
#   endif
# endif

# ifdef IA64
#   define MACH_TYPE "IA64"
#   define USE_GENERIC_PUSH_REGS
	/* We need to get preserved registers in addition to register   */
	/* windows.   That's easiest to do with setjmp.			*/
#   ifdef PARALLEL_MARK
#	define USE_MARK_BYTES
	    /* Compare-and-exchange is too expensive to use for 	*/
	    /* setting mark bits.					*/
#   endif
#   ifdef HPUX
#	ifdef _ILP32
#	  define CPP_WORDSZ 32
#         define ALIGN_DOUBLE
	    /* Requires 8 byte alignment for malloc */
#   	  define ALIGNMENT 4
#       else
#	  ifndef _LP64
		---> unknown ABI
#         endif
#	  define CPP_WORDSZ 64
#   	  define ALIGN_DOUBLE
	    /* Requires 16 byte alignment for malloc */
#         define ALIGNMENT 8
#       endif
#       define OS_TYPE "HPUX"	
        extern int __data_start[];
#       define DATASTART ((ptr_t)(__data_start))
        /* Gustavo Rodriguez-Rivera suggested changing HEURISTIC2	*/
        /* to this.  Note that the GC must be initialized before the	*/
    	/* first putenv call.						*/
	extern char ** environ;
#       define STACKBOTTOM ((ptr_t)environ)
#       define HPUX_STACKBOTTOM
#       define DYNAMIC_LOADING
#       include <unistd.h>
#       define GETPAGESIZE() sysconf(_SC_PAGE_SIZE)
 	/* The following was empirically determined, and is probably	*/
	/* not very robust.						*/
	/* Note that the backing store base seems to be at a nice 	*/
	/* address minus one page.					*/
#	define BACKING_STORE_DISPLACEMENT 0x1000000
#	define BACKING_STORE_ALIGNMENT 0x1000
	extern ptr_t GC_register_stackbottom;
#	define BACKING_STORE_BASE GC_register_stackbottom
	/* Known to be wrong for recent HP/UX versions!!!	*/
#   endif
#   ifdef LINUX
#   	define CPP_WORDSZ 64
#   	define ALIGN_DOUBLE
	  /* Requires 16 byte alignment for malloc */
#   	define ALIGNMENT 8
#       define OS_TYPE "LINUX"
	/* The following works on NUE and older kernels:	*/
/* #       define STACKBOTTOM ((ptr_t) 0xa000000000000000l)	*/
	/* This does not work on NUE:				*/
#       define LINUX_STACKBOTTOM
	/* We also need the base address of the register stack	*/
	/* backing store.  This is computed in 			*/
	/* GC_linux_register_stack_base based on the following	*/
	/* constants:						*/
#       define BACKING_STORE_ALIGNMENT 0x100000
#       define BACKING_STORE_DISPLACEMENT 0x80000000
	extern ptr_t GC_register_stackbottom;
#	define BACKING_STORE_BASE GC_register_stackbottom
#	define SEARCH_FOR_DATA_START
#	ifdef __GNUC__
#         define DYNAMIC_LOADING
#	else
	  /* In the Intel compiler environment, we seem to end up with  */
	  /* statically linked executables and an undefined reference	*/
	  /* to _DYNAMIC						*/
#  	endif
#	define MPROTECT_VDB
		/* Requires Linux 2.3.47 or later.	*/
	extern int _end[];
#	define DATAEND (_end)
#       ifdef __GNUC__
#	  ifndef __INTEL_COMPILER
#	    define PREFETCH(x) \
	      __asm__ ("	lfetch	[%0]": : "r"(x))
#	    define PREFETCH_FOR_WRITE(x) \
	      __asm__ ("	lfetch.excl	[%0]": : "r"(x))
#	    define CLEAR_DOUBLE(x) \
	      __asm__ ("	stf.spill	[%0]=f0": : "r"((void *)(x)))
#	  else
#           include <ia64intrin.h>
#	    define PREFETCH(x) \
	      __lfetch(__lfhint_none, (x))
#	    define PREFETCH_FOR_WRITE(x) \
	      __lfetch(__lfhint_nta,  (x))
#	    define CLEAR_DOUBLE(x) \
	      __stf_spill((void *)(x), 0)
#	  endif // __INTEL_COMPILER
#       endif
#   endif
#   ifdef MSWIN32
      /* FIXME: This is a very partial guess.  There is no port, yet.	*/
#     define OS_TYPE "MSWIN32"
		/* STACKBOTTOM and DATASTART are handled specially in 	*/
		/* os_dep.c.						*/
#     define DATAEND  /* not needed */
#     if defined(_WIN64)
#       define CPP_WORDSZ 64
#     else
#       define CPP_WORDSZ 32   /* Is this possible?	*/
#     endif
#     define ALIGNMENT 8
#   endif
# endif

# ifdef M88K
#   define MACH_TYPE "M88K"
#   define ALIGNMENT 4
#   define ALIGN_DOUBLE
    extern int etext[];
#   ifdef CX_UX
#	define OS_TYPE "CX_UX"
#       define DATASTART ((((word)etext + 0x3fffff) & ~0x3fffff) + 0x10000)
#   endif
#   ifdef  DGUX
#	define OS_TYPE "DGUX"
	extern ptr_t GC_SysVGetDataStart();
#       define DATASTART GC_SysVGetDataStart(0x10000, etext)
#   endif
#   define STACKBOTTOM ((char*)0xf0000000) /* determined empirically */
# endif

# ifdef S370
    /* If this still works, and if anyone cares, this should probably	*/
    /* be moved to the S390 category.					*/
#   define MACH_TYPE "S370"
#   define ALIGNMENT 4	/* Required by hardware	*/
#   define USE_GENERIC_PUSH_REGS
#   ifdef UTS4
#       define OS_TYPE "UTS4"
	extern int etext[];
	extern int _etext[];
	extern int _end[];
	extern ptr_t GC_SysVGetDataStart();
#       define DATASTART GC_SysVGetDataStart(0x10000, _etext)
#	define DATAEND (_end)
#	define HEURISTIC2
#   endif
# endif

# ifdef S390
#   define MACH_TYPE "S390"
#   define USE_GENERIC_PUSH_REGS
#   ifndef __s390x__
#     define ALIGNMENT 4
#     define CPP_WORDSZ 32
#   else
#     define ALIGNMENT 8
#     define CPP_WORDSZ 64
#   endif
#   ifndef HBLKSIZE
#     define HBLKSIZE 4096
#   endif
#   ifdef LINUX
#       define OS_TYPE "LINUX"
#       define LINUX_STACKBOTTOM
#       define DYNAMIC_LOADING
	extern int __data_start[];
#       define DATASTART ((ptr_t)(__data_start))
    extern int _end[];
#   define DATAEND (_end)
#   define CACHE_LINE_SIZE 256
#   define GETPAGESIZE() 4096
#   endif
# endif

# if defined(PJ)
#   define ALIGNMENT 4
    extern int _etext[];
#   define DATASTART ((ptr_t)(_etext))
#   define HEURISTIC1
# endif

# ifdef ARM32
# if defined( NACL )
#   define MACH_TYPE "NACL"
# else
#   define MACH_TYPE "ARM32"
# endif
#   define CPP_WORDSZ 32
#   define ALIGNMENT 4
#   ifdef NETBSD
#       define OS_TYPE "NETBSD"
#       define HEURISTIC2
#	ifdef __ELF__
#          define DATASTART GC_data_start
#	   define DYNAMIC_LOADING
#	else
           extern char etext[];
#          define DATASTART ((ptr_t)(etext))
#	endif
#       define USE_GENERIC_PUSH_REGS
#   endif
#   ifdef LINUX
#       define OS_TYPE "LINUX"
#       define LINUX_STACKBOTTOM
#       undef STACK_GRAN
#       define STACK_GRAN 0x10000000
#       define USE_GENERIC_PUSH_REGS
#       ifdef __ELF__
#            define DYNAMIC_LOADING
#	     include <features.h>
#	     if defined(__GLIBC__) && __GLIBC__ >= 2
#		 define SEARCH_FOR_DATA_START
#	     elif defined(PLATFORM_ANDROID)
#		 define SEARCH_FOR_DATA_START
#	     else
     	         extern char **__environ;
#                define DATASTART ((ptr_t)(&__environ))
			      /* hideous kludge: __environ is the first */
			      /* word in crt0.o, and delimits the start */
			      /* of the data segment, no matter which   */
			      /* ld options were passed through.        */
			      /* We could use _etext instead, but that  */
			      /* would include .rodata, which may       */
			      /* contain large read-only data tables    */
			      /* that we'd rather not scan.		*/
#	     endif
	     extern int _end[];
#	     define DATAEND (_end)
#	else
	     extern int etext[];
#            define DATASTART ((ptr_t)((((word) (etext)) + 0xfff) & ~0xfff))
#       endif
#   endif
#   ifdef MSWINCE
#     define OS_TYPE "MSWINCE"
#     define DATAEND /* not needed */
#   endif
#   ifdef DARWIN
#     define OS_TYPE "DARWIN"
#     define DATASTART ((ptr_t) get_etext())
#     define DATAEND	((ptr_t) get_end())
#     define STACKBOTTOM ((ptr_t) 0x30000000)
#     define USE_MMAP
#     define USE_MMAP_ANON
#     define USE_MUNMAP
#   endif
#   ifdef NOSYS
      /* __data_start is usually defined in the target linker script.  */
      extern int __data_start[];
#     define DATASTART (ptr_t)(__data_start)
#     define USE_GENERIC_PUSH_REGS
      /* __stack_base__ is set in newlib/libc/sys/arm/crt0.S  */
      extern void *__stack_base__;
#     define STACKBOTTOM ((ptr_t) (__stack_base__))
#   endif
#endif

# ifdef CRIS
#   define MACH_TYPE "CRIS"
#   define CPP_WORDSZ 32
#   define ALIGNMENT 1
#   define OS_TYPE "LINUX"
#   define DYNAMIC_LOADING
#   define LINUX_STACKBOTTOM
#   define USE_GENERIC_PUSH_REGS
#   define SEARCH_FOR_DATA_START
      extern int _end[];
#   define DATAEND (_end)
# endif

# ifdef SH
#   define MACH_TYPE "SH"
#   define ALIGNMENT 4
#   ifdef MSWINCE
#     define OS_TYPE "MSWINCE"
#     define DATAEND /* not needed */
#   endif
#   ifdef LINUX
#     define OS_TYPE "LINUX"
#     define LINUX_STACKBOTTOM
#     define USE_GENERIC_PUSH_REGS
#     define DYNAMIC_LOADING
#     define SEARCH_FOR_DATA_START
      extern int _end[];
#     define DATAEND (_end)
#   endif
#   ifdef NETBSD
#      define OS_TYPE "NETBSD"
#      define HEURISTIC2
#      define DATASTART GC_data_start
#       define USE_GENERIC_PUSH_REGS
#      define DYNAMIC_LOADING
#   endif
# endif
 
# ifdef SH4
#   define MACH_TYPE "SH4"
#   define OS_TYPE "MSWINCE"
#   define ALIGNMENT 4
#   define DATAEND /* not needed */
# endif

# ifdef M32R
#   define CPP_WORDSZ 32
#   define MACH_TYPE "M32R"
#   define ALIGNMENT 4
#   ifdef LINUX
#     define OS_TYPE "LINUX"
#     define LINUX_STACKBOTTOM
#     undef STACK_GRAN
#     define STACK_GRAN 0x10000000
#     define USE_GENERIC_PUSH_REGS
#     define DYNAMIC_LOADING
#     define SEARCH_FOR_DATA_START
      extern int _end[];
#     define DATAEND (_end)
#   endif
# endif

# ifdef X86_64
#   define MACH_TYPE "X86_64"
#   define ALIGNMENT 8
#   define CPP_WORDSZ 64
#   ifndef HBLKSIZE
#     define HBLKSIZE 4096
#   endif
#   define CACHE_LINE_SIZE 64
#   define USE_GENERIC_PUSH_REGS
#   ifdef LINUX
#	define OS_TYPE "LINUX"
#       define LINUX_STACKBOTTOM
#   ifndef USE_MMAP
#       define FALLBACK_TO_MMAP
#   endif
#       if !defined(GC_LINUX_THREADS) || !defined(REDIRECT_MALLOC)
#	    define MPROTECT_VDB
#	else
	    /* We seem to get random errors in incremental mode,	*/
	    /* possibly because Linux threads is itself a malloc client */
	    /* and can't deal with the signals.				*/
#	endif
#       ifdef __ELF__
#            define DYNAMIC_LOADING
#	     ifdef UNDEFINED	/* includes ro data */
	       extern int _etext[];
#              define DATASTART ((ptr_t)((((word) (_etext)) + 0xfff) & ~0xfff))
#	     endif
#	     include <features.h>
#	     define SEARCH_FOR_DATA_START
	     extern int _end[];
#	     define DATAEND (_end)
#	else
	     extern int etext[];
#            define DATASTART ((ptr_t)((((word) (etext)) + 0xfff) & ~0xfff))
#       endif
#       if defined(__GNUC__) && __GNUC >= 3
#	    define PREFETCH(x) __builtin_prefetch((x), 0, 0)
#	    define PREFETCH_FOR_WRITE(x) __builtin_prefetch((x), 1)
#	endif
#   endif
#   ifdef DARWIN
#     define OS_TYPE "DARWIN"
#     define DARWIN_DONT_PARSE_STACK
#     define DYNAMIC_LOADING
      /* XXX: see get_end(3), get_etext() and get_end() should not be used.
         These aren't used when dyld support is enabled (it is by default) */
#     define DATASTART ((ptr_t) get_etext())
#     define DATAEND    ((ptr_t) get_end())
#     define STACKBOTTOM ((ptr_t) 0x7fff5fc00000)
#     ifndef USE_MMAP
#       define USE_MMAP
#     endif
#     define USE_MMAP_ANON
#     ifdef GC_DARWIN_THREADS
#       define MPROTECT_VDB
#     endif
#     include <unistd.h>
#     define GETPAGESIZE() getpagesize()
      /* There seems to be some issues with trylock hanging on darwin. This
         should be looked into some more */
#   endif
#   ifdef FREEBSD
#	define OS_TYPE "FREEBSD"
#	ifndef GC_FREEBSD_THREADS
#	    define MPROTECT_VDB
#	endif
#      define SIG_SUSPEND SIGTSTP
#      define SIG_THR_RESTART SIGCONT
#	define NEED_FIND_LIMIT
#	define FREEBSD_STACKBOTTOM
#	ifdef __ELF__
#	    define DYNAMIC_LOADING
#	endif
	extern char etext[];
	extern char * GC_FreeBSDGetDataStart();
#	define DATASTART GC_FreeBSDGetDataStart(0x1000, &etext)
#   endif
#   ifdef NETBSD
#	define OS_TYPE "NETBSD"
#	ifdef __ELF__
#	    define DYNAMIC_LOADING
#	endif
#	define HEURISTIC2
	extern char etext[];
#	define SEARCH_FOR_DATA_START
#   endif
#   ifdef OPENBSD
#       define OS_TYPE "OPENBSD"
#       define ELF_CLASS ELFCLASS64
#    ifdef GC_OPENBSD_THREADS
#       define UTHREAD_SP_OFFSET 400
#    else
#       include <sys/param.h>
#       include <uvm/uvm_extern.h>
#       define STACKBOTTOM USRSTACK
#    endif
        extern int __data_start[];
#       define DATASTART ((ptr_t)(__data_start))
        extern char _end[];
#       define DATAEND ((ptr_t)(&_end))
#       define DYNAMIC_LOADING
#   endif
# endif

#if defined(LINUX) && defined(USE_MMAP)
    /* The kernel may do a somewhat better job merging mappings etc.	*/
    /* with anonymous mappings.						*/
#   define USE_MMAP_ANON
#endif

#if defined(LINUX) && defined(REDIRECT_MALLOC)
    /* Rld appears to allocate some memory with its own allocator, and	*/
    /* some through malloc, which might be redirected.  To make this	*/
    /* work with collectable memory, we have to scan memory allocated	*/
    /* by rld's internal malloc.					*/
#   define USE_PROC_FOR_LIBRARIES
#endif
    
# ifndef STACK_GROWS_UP
#   define STACK_GROWS_DOWN
# endif

# ifndef CPP_WORDSZ
#   define CPP_WORDSZ 32
# endif

# ifndef OS_TYPE
#   define OS_TYPE ""
# endif

# ifndef DATAEND
    extern int end[];
#   define DATAEND (end)
# endif

# if defined(SVR4) && !defined(GETPAGESIZE)
#    include <unistd.h>
#    define GETPAGESIZE()  sysconf(_SC_PAGESIZE)
# endif

# ifndef GETPAGESIZE
#   if defined(SUNOS5) || defined(IRIX5)
#	include <unistd.h>
#   endif
#   define GETPAGESIZE() getpagesize()
# endif

# if defined(SUNOS5) || defined(DRSNX) || defined(UTS4)
	    /* OS has SVR4 generic features.  Probably others also qualify.	*/
#   define SVR4
# endif

# if defined(SUNOS5) || defined(DRSNX)
	    /* OS has SUNOS5 style semi-undocumented interface to dynamic 	*/
	    /* loader.								*/
#   define SUNOS5DL
	    /* OS has SUNOS5 style signal handlers.				*/
#   define SUNOS5SIGS
# endif

# if defined(HPUX)
#   define SUNOS5SIGS
# endif

# if defined(FREEBSD) && (__FreeBSD__ >= 4)
#   define SUNOS5SIGS
# endif

# if defined(SVR4) || defined(LINUX) || defined(IRIX5) || defined(HPUX) \
	    || defined(OPENBSD) || defined(NETBSD) || defined(FREEBSD) \
	    || defined(DGUX) || defined(BSD) || defined(SUNOS4) \
	    || defined(_AIX) || defined(DARWIN) || defined(OSF1)
#   define UNIX_LIKE   /* Basic Unix-like system calls work.	*/
# endif

# if CPP_WORDSZ != 32 && CPP_WORDSZ != 64
	   -> bad word size
# endif

# ifdef PCR
#   undef DYNAMIC_LOADING
#   undef STACKBOTTOM
#   undef HEURISTIC1
#   undef HEURISTIC2
#   undef PROC_VDB
#   undef MPROTECT_VDB
#   define PCR_VDB
# endif

# ifdef SRC_M3
	/* Postponed for now. */
#   undef PROC_VDB
#   undef MPROTECT_VDB
# endif

# ifdef SMALL_CONFIG
	/* Presumably not worth the space it takes. */
#   undef PROC_VDB
#   undef MPROTECT_VDB
# endif

# ifdef USE_MUNMAP
#   undef MPROTECT_VDB  /* Can't deal with address space holes. */
# endif

# ifdef PARALLEL_MARK
#   undef MPROTECT_VDB  /* For now.	*/
# endif

# if !defined(PCR_VDB) && !defined(PROC_VDB) && !defined(MPROTECT_VDB)
#   define DEFAULT_VDB
# endif

# ifndef PREFETCH
#   define PREFETCH(x)
#   define NO_PREFETCH
# endif

# ifndef PREFETCH_FOR_WRITE
#   define PREFETCH_FOR_WRITE(x)
#   define NO_PREFETCH_FOR_WRITE
# endif

# ifndef CACHE_LINE_SIZE
#   define CACHE_LINE_SIZE 32	/* Wild guess	*/
# endif

# ifdef LINUX
#   define REGISTER_LIBRARIES_EARLY
    /* We sometimes use dl_iterate_phdr, which may acquire an internal	*/
    /* lock.  This isn't safe after the world has stopped.  So we must	*/
    /* call GC_register_dynamic_libraries before stopping the world.	*/
    /* For performance reasons, this may be beneficial on other		*/
    /* platforms as well, though it should be avoided in win32.		*/
# endif /* LINUX */

# if defined(SEARCH_FOR_DATA_START)
    extern ptr_t GC_data_start;
#   define DATASTART GC_data_start
# endif

# ifndef CLEAR_DOUBLE
#   define CLEAR_DOUBLE(x) \
		((word*)x)[0] = 0; \
		((word*)x)[1] = 0;
# endif /* CLEAR_DOUBLE */

	/* Internally we use GC_SOLARIS_THREADS to test for either old or pthreads. */
# if defined(GC_SOLARIS_PTHREADS) && !defined(GC_SOLARIS_THREADS)
#   define GC_SOLARIS_THREADS
# endif

# if defined(GC_IRIX_THREADS) && !defined(IRIX5)
	--> inconsistent configuration
# endif
# if defined(GC_LINUX_THREADS) && !(defined(LINUX) || defined(NACL))
	--> inconsistent configuration
# endif
# if defined(GC_SOLARIS_THREADS) && !defined(SUNOS5)
	--> inconsistent configuration
# endif
# if defined(GC_HPUX_THREADS) && !defined(HPUX)
	--> inconsistent configuration
# endif
# if defined(GC_AIX_THREADS) && !defined(_AIX)
	--> inconsistent configuration
# endif
# if defined(GC_WIN32_THREADS) && !defined(MSWIN32) && !defined(CYGWIN32)
	--> inconsistent configuration
# endif

# if defined(PCR) || defined(SRC_M3) || \
		defined(GC_SOLARIS_THREADS) || defined(GC_WIN32_THREADS) || \
		defined(GC_PTHREADS) || defined(SN_TARGET_PS3)
#   define THREADS
# endif

# if defined(HP_PA) || defined(M88K) \
             || defined(POWERPC) && !defined(DARWIN) \
	     || defined(LINT) || defined(MSWINCE) || defined(ARM32) || defined(CRIS) \
	     || (defined(I386) && defined(__LCC__))
	/* Use setjmp based hack to mark from callee-save registers.    */
	/* The define should move to the individual platform 		*/
	/* descriptions.						*/
#	define USE_GENERIC_PUSH_REGS
# endif

# if defined(MSWINCE)
#   define NO_GETENV
# endif

# if defined(SPARC)
#   define ASM_CLEAR_CODE	/* Stack clearing is crucial, and we 	*/
				/* include assembly code to do it well.	*/
# endif

  /* Can we save call chain in objects for debugging?   	        */
  /* SET NFRAMES (# of saved frames) and NARGS (#of args for each 	*/
  /* frame) to reasonable values for the platform.			*/
  /* Set SAVE_CALL_CHAIN if we can.  SAVE_CALL_COUNT can be specified 	*/
  /* at build time, though we feel free to adjust it slightly.		*/
  /* Define NEED_CALLINFO if we either save the call stack or 		*/
  /* GC_ADD_CALLER is defined.						*/
  /* GC_CAN_SAVE_CALL_STACKS is set in gc.h.				*/

#if defined(SPARC)
# define CAN_SAVE_CALL_ARGS
#endif
#if (defined(I386) || defined(X86_64)) && defined(LINUX)
	    /* SAVE_CALL_CHAIN is supported if the code is compiled to save	*/
	    /* frame pointers by default, i.e. no -fomit-frame-pointer flag.	*/
# define CAN_SAVE_CALL_ARGS
#endif

# if defined(SAVE_CALL_COUNT) && !defined(GC_ADD_CALLER) \
	     && defined(GC_CAN_SAVE_CALL_STACKS)
#   define SAVE_CALL_CHAIN 
# endif
# ifdef SAVE_CALL_CHAIN
#   if defined(SAVE_CALL_NARGS) && defined(CAN_SAVE_CALL_ARGS)
#     define NARGS SAVE_CALL_NARGS
#   else
#     define NARGS 0	/* Number of arguments to save for each call.	*/
#   endif
# endif
# ifdef SAVE_CALL_CHAIN
#   ifndef SAVE_CALL_COUNT
#     define NFRAMES 6	/* Number of frames to save. Even for		*/
				/* alignment reasons.				*/
#   else
#     define NFRAMES ((SAVE_CALL_COUNT + 1) & ~1)
#   endif
#   define NEED_CALLINFO
# endif /* SAVE_CALL_CHAIN */
# ifdef GC_ADD_CALLER
#   define NFRAMES 1
#   define NARGS 0
#   define NEED_CALLINFO
# endif

# if defined(MAKE_BACK_GRAPH) && !defined(DBG_HDRS_ALL)
#   define DBG_HDRS_ALL
# endif

# if defined(POINTER_MASK) && !defined(POINTER_SHIFT)
#   define POINTER_SHIFT 0
# endif

# if defined(POINTER_SHIFT) && !defined(POINTER_MASK)
#   define POINTER_MASK ((GC_word)(-1))
# endif

# if !defined(FIXUP_POINTER) && defined(POINTER_MASK)
#   define FIXUP_POINTER(p) (p) = ((p) & (POINTER_MASK) << POINTER_SHIFT)
# endif

# if defined(FIXUP_POINTER)
#   define NEED_FIXUP_POINTER 1
# else
#   define NEED_FIXUP_POINTER 0
#   define FIXUP_POINTER(p)
# endif

#ifdef GC_PRIVATE_H
	/* This relies on some type definitions from gc_priv.h, from	*/
        /* where it's normally included.				*/
	/*								*/
	/* How to get heap memory from the OS:				*/
	/* Note that sbrk()-like allocation is preferred, since it 	*/
	/* usually makes it possible to merge consecutively allocated	*/
	/* chunks.  It also avoids unintented recursion with		*/
	/* -DREDIRECT_MALLOC.						*/
	/* GET_MEM() returns a HLKSIZE aligned chunk.			*/
	/* 0 is taken to mean failure. 					*/
	/* In the case os USE_MMAP, the argument must also be a 	*/
	/* physical page size.						*/
	/* GET_MEM is currently not assumed to retrieve 0 filled space, */
	/* though we should perhaps take advantage of the case in which */
	/* does.							*/
	struct hblk;	/* See gc_priv.h.	*/
# ifdef PCR
	    char * real_malloc();
#   define GET_MEM(bytes) HBLKPTR(real_malloc((size_t)bytes + GC_page_size) \
					  + GC_page_size-1)
# else
#   ifdef OS2
	      void * os2_alloc(size_t bytes);
#     define GET_MEM(bytes) HBLKPTR((ptr_t)os2_alloc((size_t)bytes \
					    + GC_page_size) \
					    + GC_page_size-1)
#   else
#     if defined(NEXT) || defined(DOS4GW) || \
		 (defined(AMIGA) && !defined(GC_AMIGA_FASTALLOC)) || \
		 (defined(SUNOS5) && !defined(USE_MMAP))
#       define GET_MEM(bytes) HBLKPTR((size_t) \
					      calloc(1, (size_t)bytes + GC_page_size) \
					      + GC_page_size-1)
#     else
#	ifdef MSWIN32
	  extern ptr_t GC_win32_get_mem();
#         define GET_MEM(bytes) (struct hblk *)GC_win32_get_mem(bytes)
#	else
#	  ifdef MACOS
#	    if defined(USE_TEMPORARY_MEMORY)
			extern Ptr GC_MacTemporaryNewPtr(size_t size,
							 Boolean clearMemory);
#               define GET_MEM(bytes) HBLKPTR( \
			    GC_MacTemporaryNewPtr(bytes + GC_page_size, true) \
			    + GC_page_size-1)
#	    else
#         	    define GET_MEM(bytes) HBLKPTR( \
				NewPtrClear(bytes + GC_page_size) + GC_page_size-1)
#	    endif
#	  else
#	    ifdef MSWINCE
	      extern ptr_t GC_wince_get_mem();
#	      define GET_MEM(bytes) (struct hblk *)GC_wince_get_mem(bytes)
#	    else
#	      if defined(AMIGA) && defined(GC_AMIGA_FASTALLOC)
			extern void *GC_amiga_get_mem(size_t size);
#		define GET_MEM(bytes) HBLKPTR((size_t) \
			  GC_amiga_get_mem((size_t)bytes + GC_page_size) \
			  + GC_page_size-1)
#	      else
#           if defined(SN_TARGET_PS3)
	           extern void *ps3_get_mem (size_t size);
#              define GET_MEM(bytes) (struct hblk*) ps3_get_mem (bytes)
#           else
		extern ptr_t GC_unix_get_mem(word size);
#               define GET_MEM(bytes) (struct hblk *)GC_unix_get_mem(bytes)
#endif
#	      endif
#	    endif
#	  endif
#	endif
#     endif
#   endif
# endif

#endif /* GC_PRIVATE_H */

#if defined(_AIX) && !defined(__GNUC__) && !defined(__STDC__)
  /* IBMs xlc compiler doesn't appear to follow the convention of	*/
  /* defining  __STDC__ to be zero in extended mode.			*/
#   define __STDC__ 0
#endif

# endif /* GCCONFIG_H */<|MERGE_RESOLUTION|>--- conflicted
+++ resolved
@@ -1234,36 +1234,6 @@
 #	  define HEAP_START DATAEND
 #	endif /* USE_MMAP */
 #   endif /* DGUX */
-<<<<<<< HEAD
-=======
-#   ifdef NACL
-#	define OS_TYPE "NACL"
-	extern int etext[];
-//#	define DATASTART ((ptr_t)((((word) (etext)) + 0xfff) & ~0xfff))
-#       define DATASTART ((ptr_t)0x10000000)
-	extern int _end[];
-#	define DATAEND (_end)
-#	ifdef STACK_GRAN
-#	  undef STACK_GRAN
-#	endif /* STACK_GRAN */
-#	define STACK_GRAN 0x10000
-#	define HEURISTIC1
-#	ifdef USE_MMAP
-#	  undef USE_MMAP
-#	endif
-#	ifdef USE_MUNMAP
-#	  undef USE_MUNMAP
-#	endif
-#	ifdef USE_MMAP_ANON
-#	  undef USE_MMAP_ANON
-#	endif
-#	ifdef USE_MMAP_FIXED
-#	  undef USE_MMAP_FIXED
-#	endif
-#	define GETPAGESIZE() 65536
-#	define MAX_NACL_GC_THREADS 1024
-#   endif
->>>>>>> fade2ea1
 #   ifdef LINUX
 #	ifndef __GNUC__
 	  /* The Intel compiler doesn't like inline assembly */
