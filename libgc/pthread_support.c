/* 
 * Copyright (c) 1994 by Xerox Corporation.  All rights reserved.
 * Copyright (c) 1996 by Silicon Graphics.  All rights reserved.
 * Copyright (c) 1998 by Fergus Henderson.  All rights reserved.
 * Copyright (c) 2000-2004 by Hewlett-Packard Company.  All rights reserved.
 *
 * THIS MATERIAL IS PROVIDED AS IS, WITH ABSOLUTELY NO WARRANTY EXPRESSED
 * OR IMPLIED.  ANY USE IS AT YOUR OWN RISK.
 *
 * Permission is hereby granted to use or copy this program
 * for any purpose,  provided the above notices are retained on all copies.
 * Permission to modify the code and to distribute modified code is granted,
 * provided the above notices are retained, and a notice that the code was
 * modified is included with the above copyright notice.
 */
/*
 * Support code for LinuxThreads, the clone()-based kernel
 * thread package for Linux which is included in libc6.
 *
 * This code relies on implementation details of LinuxThreads,
 * (i.e. properties not guaranteed by the Pthread standard),
 * though this version now does less of that than the other Pthreads
 * support code.
 *
 * Note that there is a lot of code duplication between linux_threads.c
 * and thread support for some of the other Posix platforms; any changes
 * made here may need to be reflected there too.
 */
 /* DG/UX ix86 support <takis@xfree86.org> */
/*
 * Linux_threads.c now also includes some code to support HPUX and
 * OSF1 (Compaq Tru64 Unix, really).  The OSF1 support is based on Eric Benson's
 * patch.
 *
 * Eric also suggested an alternate basis for a lock implementation in
 * his code:
 * + #elif defined(OSF1)
 * +    unsigned long GC_allocate_lock = 0;
 * +    msemaphore GC_allocate_semaphore;
 * + #  define GC_TRY_LOCK() \
 * +    ((msem_lock(&GC_allocate_semaphore, MSEM_IF_NOWAIT) == 0) \
 * +     ? (GC_allocate_lock = 1) \
 * +     : 0)
 * + #  define GC_LOCK_TAKEN GC_allocate_lock
 */

/*#define DEBUG_THREADS 1*/
/*#define GC_ASSERTIONS*/

# include "private/pthread_support.h"

# if defined(GC_PTHREADS) && !defined(GC_SOLARIS_THREADS) \
     && !defined(GC_WIN32_THREADS)

# if defined(GC_HPUX_THREADS) && !defined(USE_PTHREAD_SPECIFIC) \
     && !defined(USE_COMPILER_TLS)
#   ifdef __GNUC__
#     define USE_PTHREAD_SPECIFIC
      /* Empirically, as of gcc 3.3, USE_COMPILER_TLS doesn't work.	*/
#   else
#     define USE_COMPILER_TLS
#   endif
# endif

# if defined USE_HPUX_TLS
    --> Macro replaced by USE_COMPILER_TLS
# endif

#ifndef USE_COMPILER_TLS
# if (defined(GC_DGUX386_THREADS) || defined(GC_OSF1_THREADS) || \
      defined(GC_DARWIN_THREADS) || defined(GC_AIX_THREADS)) || \
      defined(GC_NETBSD_THREADS) && !defined(USE_PTHREAD_SPECIFIC) || \
      defined(GC_FREEBSD_THREADS) && !defined(USE_PTHREAD_SPECIFIC) || \
      defined(GC_OPENBSD_THREADS)
#   define USE_PTHREAD_SPECIFIC
# endif
#endif

# if defined(GC_DGUX386_THREADS) && !defined(_POSIX4A_DRAFT10_SOURCE)
#   define _POSIX4A_DRAFT10_SOURCE 1
# endif

# if defined(GC_DGUX386_THREADS) && !defined(_USING_POSIX4A_DRAFT10)
#   define _USING_POSIX4A_DRAFT10 1
# endif

# ifdef THREAD_LOCAL_ALLOC
#   if !defined(USE_PTHREAD_SPECIFIC) && !defined(USE_COMPILER_TLS)
#     include "private/specific.h"
#   endif

/* Note that these macros should be used only to get/set the GC_thread pointer.
 * We need to use both tls and pthread because we use the pthread_create function hook to
 * free the data for foreign threads. When that doesn't happen, libgc could have old
 * pthread_t that get reused...
 */
#   if defined(USE_PTHREAD_SPECIFIC)
#     define GC_getspecific pthread_getspecific
#     define GC_setspecific pthread_setspecific
#     define GC_key_create pthread_key_create
      typedef pthread_key_t GC_key_t;
#   endif
#   if defined(USE_COMPILER_TLS)
/* Note sles9 gcc on powerpc gets confused by the define to set GC_thread_tls and pthread_setspecific
 * so we actually use a static inline function decalred below that is equivalent to:
 *   define GC_setspecific(key, v) (GC_thread_tls = (v), pthread_setspecific ((key), (v)))
 */
#     define GC_getspecific(x) (GC_thread_tls)
#     define GC_key_create pthread_key_create
      typedef pthread_key_t GC_key_t;
#   endif
# endif
# include <stdlib.h>
# include <pthread.h>
# include <sched.h>
# include <time.h>
# include <errno.h>
# include <unistd.h>
# include <sys/mman.h>
# include <sys/time.h>
# include <sys/types.h>
# include <sys/stat.h>
# include <fcntl.h>
# include <signal.h>

#if defined(GC_DARWIN_THREADS)
# include "private/darwin_semaphore.h"
#else
# include <semaphore.h>
#endif /* !GC_DARWIN_THREADS */

#if defined(GC_DARWIN_THREADS) || defined(GC_FREEBSD_THREADS)
# include <sys/sysctl.h>
#endif /* GC_DARWIN_THREADS */

#if defined(GC_NETBSD_THREADS) || defined(GC_OPENBSD_THREADS)
# include <sys/param.h>
# include <sys/sysctl.h>
#endif



#if defined(GC_DGUX386_THREADS)
# include <sys/dg_sys_info.h>
# include <sys/_int_psem.h>
  /* sem_t is an uint in DG/UX */
  typedef unsigned int  sem_t;
#endif /* GC_DGUX386_THREADS */

#ifndef __GNUC__
#   define __inline__
#endif

#ifdef GC_USE_LD_WRAP
#   define WRAP_FUNC(f) __wrap_##f
#   define REAL_FUNC(f) __real_##f
#else
#   define WRAP_FUNC(f) GC_##f
#   if !defined(GC_DGUX386_THREADS)
#     define REAL_FUNC(f) f
#   else /* GC_DGUX386_THREADS */
#     define REAL_FUNC(f) __d10_##f
#   endif /* GC_DGUX386_THREADS */
#   undef pthread_create
#   if !defined(GC_DARWIN_THREADS)
#     undef pthread_sigmask
#   endif
#   undef pthread_join
#   undef pthread_detach
#   if defined(NACL)
#     undef pthread_exit
#   endif
#   if defined(GC_OSF1_THREADS) && defined(_PTHREAD_USE_MANGLED_NAMES_) \
       && !defined(_PTHREAD_USE_PTDNAM_)
/* Restore the original mangled names on Tru64 UNIX.  */
#     define pthread_create __pthread_create
#     define pthread_join __pthread_join
#     define pthread_detach __pthread_detach
#   endif
#endif

void GC_thr_init();

static GC_bool parallel_initialized = FALSE;

void GC_init_parallel();

static pthread_t main_pthread_self;
static void *main_stack, *main_altstack;
static int main_stack_size, main_altstack_size;

# if defined(THREAD_LOCAL_ALLOC) && !defined(DBG_HDRS_ALL)

/* We don't really support thread-local allocation with DBG_HDRS_ALL */

/* work around a dlopen issue (bug #75390), undefs to avoid warnings with redefinitions */
#undef PACKAGE_BUGREPORT
#undef PACKAGE_NAME
#undef PACKAGE_STRING
#undef PACKAGE_TARNAME
#undef PACKAGE_VERSION
#include "mono/utils/mono-compiler.h"

static
GC_key_t GC_thread_key;

#ifdef USE_COMPILER_TLS
__thread MONO_TLS_FAST void* GC_thread_tls;

/*
 * gcc errors out with /tmp/ccdPMFuq.s:2994: Error: symbol `.LTLS4' is already defined
 * if the inline is added on powerpc
 */
#if !defined(__ppc__) && !defined(__powerpc__)
inline
#endif
static int GC_setspecific (GC_key_t key, void *value) {
	GC_thread_tls = value;
	return pthread_setspecific (key, value);
}
#endif

static GC_bool keys_initialized;

#ifdef MONO_DEBUGGER_SUPPORTED
#include "include/libgc-mono-debugger.h"
#endif

/* Recover the contents of the freelist array fl into the global one gfl.*/
/* Note that the indexing scheme differs, in that gfl has finer size	*/
/* resolution, even if not all entries are used.			*/
/* We hold the allocator lock.						*/
static void return_freelists(ptr_t *fl, ptr_t *gfl)
{
    int i;
    ptr_t q, *qptr;
    size_t nwords;

    for (i = 1; i < NFREELISTS; ++i) {
	nwords = i * (GRANULARITY/sizeof(word));
        qptr = fl + i;	
	q = *qptr;
	if ((word)q >= HBLKSIZE) {
	  if (gfl[nwords] == 0) {
	    gfl[nwords] = q;
	  } else {
	    /* Concatenate: */
	    for (; (word)q >= HBLKSIZE; qptr = &(obj_link(q)), q = *qptr);
	    GC_ASSERT(0 == q);
	    *qptr = gfl[nwords];
	    gfl[nwords] = fl[i];
	  }
	}
	/* Clear fl[i], since the thread structure may hang around.	*/
	/* Do it in a way that is likely to trap if we access it.	*/
	fl[i] = (ptr_t)HBLKSIZE;
    }
}

/* We statically allocate a single "size 0" object. It is linked to	*/
/* itself, and is thus repeatedly reused for all size 0 allocation	*/
/* requests.  (Size 0 gcj allocation requests are incorrect, and	*/
/* we arrange for those to fault asap.)					*/
static ptr_t size_zero_object = (ptr_t)(&size_zero_object);

void GC_delete_gc_thread(pthread_t id, GC_thread gct);
void GC_destroy_thread_local(GC_thread p);

void GC_thread_deregister_foreign (void *data)
{
    GC_thread me = (GC_thread)data;
 /*   GC_fprintf1( "\n\n\n\n --- Deregister %x ---\n\n\n\n\n", me->flags ); */
    if (me -> flags & FOREIGN_THREAD) {
	LOCK();
 /*	GC_fprintf0( "\n\n\n\n --- FOO ---\n\n\n\n\n" ); */
#if defined(THREAD_LOCAL_ALLOC) && !defined(DBG_HDRS_ALL)
	GC_destroy_thread_local (me);
#endif
	GC_delete_gc_thread(me->id, me);
	UNLOCK();
    }
}

/* Each thread structure must be initialized.	*/
/* This call must be made from the new thread.	*/
/* Caller holds allocation lock.		*/
void GC_init_thread_local(GC_thread p)
{
    int i;

    if (!keys_initialized) {
	if (0 != GC_key_create(&GC_thread_key, GC_thread_deregister_foreign)) {
	    ABORT("Failed to create key for local allocator");
        }
	keys_initialized = TRUE;
    }
    if (0 != GC_setspecific(GC_thread_key, p)) {
	ABORT("Failed to set thread specific allocation pointers");
    }
    for (i = 1; i < NFREELISTS; ++i) {
	p -> ptrfree_freelists[i] = (ptr_t)1;
	p -> normal_freelists[i] = (ptr_t)1;
#	ifdef GC_GCJ_SUPPORT
	  p -> gcj_freelists[i] = (ptr_t)1;
#	endif
    }   
    /* Set up the size 0 free lists.	*/
    p -> ptrfree_freelists[0] = (ptr_t)(&size_zero_object);
    p -> normal_freelists[0] = (ptr_t)(&size_zero_object);
#   ifdef GC_GCJ_SUPPORT
        p -> gcj_freelists[0] = (ptr_t)(-1);
#   endif
}

#ifdef GC_GCJ_SUPPORT
  extern ptr_t * GC_gcjobjfreelist;
#endif

/* We hold the allocator lock.	*/
void GC_destroy_thread_local(GC_thread p)
{
    /* We currently only do this from the thread itself or from	*/
    /* the fork handler for a child process.			*/
#   ifndef HANDLE_FORK
      GC_ASSERT(GC_getspecific(GC_thread_key) == (void *)p);
#   endif
    return_freelists(p -> ptrfree_freelists, GC_aobjfreelist);
    return_freelists(p -> normal_freelists, GC_objfreelist);
#   ifdef GC_GCJ_SUPPORT
   	return_freelists(p -> gcj_freelists, GC_gcjobjfreelist);
#   endif
}

extern GC_PTR GC_generic_malloc_many();

GC_PTR GC_local_malloc(size_t bytes)
{
    if (EXPECT(!SMALL_ENOUGH(bytes),0)) {
        return(GC_malloc(bytes));
    } else {
	int index = INDEX_FROM_BYTES(bytes);
	ptr_t * my_fl;
	ptr_t my_entry;
#	if defined(REDIRECT_MALLOC) && !defined(USE_PTHREAD_SPECIFIC)
	GC_key_t k = GC_thread_key;
#	endif
	void * tsd;

#	if defined(REDIRECT_MALLOC) && !defined(USE_PTHREAD_SPECIFIC)
	    if (EXPECT(0 == k, 0)) {
		/* This can happen if we get called when the world is	*/
		/* being initialized.  Whether we can actually complete	*/
		/* the initialization then is unclear.			*/
		GC_init_parallel();
		k = GC_thread_key;
	    }
#	endif
	tsd = GC_getspecific(GC_thread_key);
#	ifdef GC_ASSERTIONS
	  LOCK();
	  GC_ASSERT(tsd == (void *)GC_lookup_thread(pthread_self()));
	  UNLOCK();
#	endif
	my_fl = ((GC_thread)tsd) -> normal_freelists + index;
	my_entry = *my_fl;
	if (EXPECT((word)my_entry >= HBLKSIZE, 1)) {
	    ptr_t next = obj_link(my_entry);
	    GC_PTR result = (GC_PTR)my_entry;
	    *my_fl = next;
	    obj_link(my_entry) = 0;
	    PREFETCH_FOR_WRITE(next);
	    return result;
	} else if ((word)my_entry - 1 < DIRECT_GRANULES) {
	    *my_fl = my_entry + index + 1;
            return GC_malloc(bytes);
	} else {
	    GC_generic_malloc_many(BYTES_FROM_INDEX(index), NORMAL, my_fl);
	    if (*my_fl == 0) return GC_oom_fn(bytes);
	    return GC_local_malloc(bytes);
	}
    }
}

GC_PTR GC_local_malloc_atomic(size_t bytes)
{
    if (EXPECT(!SMALL_ENOUGH(bytes), 0)) {
        return(GC_malloc_atomic(bytes));
    } else {
	int index = INDEX_FROM_BYTES(bytes);
	ptr_t * my_fl = ((GC_thread)GC_getspecific(GC_thread_key))
		        -> ptrfree_freelists + index;
	ptr_t my_entry = *my_fl;
    
	if (EXPECT((word)my_entry >= HBLKSIZE, 1)) {
	    GC_PTR result = (GC_PTR)my_entry;
	    *my_fl = obj_link(my_entry);
	    return result;
	} else if ((word)my_entry - 1 < DIRECT_GRANULES) {
	    *my_fl = my_entry + index + 1;
        return GC_malloc_atomic(bytes);
	} else {
	    GC_generic_malloc_many(BYTES_FROM_INDEX(index), PTRFREE, my_fl);
	    /* *my_fl is updated while the collector is excluded;	*/
	    /* the free list is always visible to the collector as 	*/
	    /* such.							*/
	    if (*my_fl == 0) return GC_oom_fn(bytes);
	    return GC_local_malloc_atomic(bytes);
	}
    }
}

#ifdef GC_GCJ_SUPPORT

#include "include/gc_gcj.h"

#ifdef GC_ASSERTIONS
  extern GC_bool GC_gcj_malloc_initialized;
#endif

extern int GC_gcj_kind;

GC_PTR GC_local_gcj_malloc(size_t bytes,
			   void * ptr_to_struct_containing_descr)
{
    GC_ASSERT(GC_gcj_malloc_initialized);
    if (EXPECT(!SMALL_ENOUGH(bytes), 0)) {
        return GC_gcj_malloc(bytes, ptr_to_struct_containing_descr);
    } else {
	int index = INDEX_FROM_BYTES(bytes);
	ptr_t * my_fl = ((GC_thread)GC_getspecific(GC_thread_key))
	                -> gcj_freelists + index;
	ptr_t my_entry = *my_fl;
	if (EXPECT((word)my_entry >= HBLKSIZE, 1)) {
	    GC_PTR result = (GC_PTR)my_entry;
	    GC_ASSERT(!GC_incremental);
	    /* We assert that any concurrent marker will stop us.	*/
	    /* Thus it is impossible for a mark procedure to see the 	*/
	    /* allocation of the next object, but to see this object 	*/
	    /* still containing a free list pointer.  Otherwise the 	*/
	    /* marker might find a random "mark descriptor".		*/
	    *(volatile ptr_t *)my_fl = obj_link(my_entry);
	    /* We must update the freelist before we store the pointer.	*/
	    /* Otherwise a GC at this point would see a corrupted	*/
	    /* free list.						*/
	    /* A memory barrier is probably never needed, since the 	*/
	    /* action of stopping this thread will cause prior writes	*/
	    /* to complete.						*/
	    GC_ASSERT(((void * volatile *)result)[1] == 0); 
	    *(void * volatile *)result = ptr_to_struct_containing_descr; 
	    return result;
	} else if ((word)my_entry - 1 < DIRECT_GRANULES) {
	    if (!GC_incremental) *my_fl = my_entry + index + 1;
	    	/* In the incremental case, we always have to take this */
	    	/* path.  Thus we leave the counter alone.		*/
            return GC_gcj_malloc(bytes, ptr_to_struct_containing_descr);
	} else {
	    GC_generic_malloc_many(BYTES_FROM_INDEX(index), GC_gcj_kind, my_fl);
	    if (*my_fl == 0) return GC_oom_fn(bytes);
	    return GC_local_gcj_malloc(bytes, ptr_to_struct_containing_descr);
	}
    }
}

/* Similar to GC_local_gcj_malloc, but the size is in words, and we don't	*/
/* adjust it.  The size is assumed to be such that it can be 	*/
/* allocated as a small object.					*/
void * GC_local_gcj_fast_malloc(size_t lw, void * ptr_to_struct_containing_descr)
{
	ptr_t * my_fl = ((GC_thread)GC_getspecific(GC_thread_key))
		-> gcj_freelists + lw;
	ptr_t my_entry = *my_fl;

    GC_ASSERT(GC_gcj_malloc_initialized);

	if (EXPECT((word)my_entry >= HBLKSIZE, 1)) {
	    GC_PTR result = (GC_PTR)my_entry;
	    GC_ASSERT(!GC_incremental);
	    /* We assert that any concurrent marker will stop us.	*/
	    /* Thus it is impossible for a mark procedure to see the 	*/
	    /* allocation of the next object, but to see this object 	*/
	    /* still containing a free list pointer.  Otherwise the 	*/
	    /* marker might find a random "mark descriptor".		*/
	    *(volatile ptr_t *)my_fl = obj_link(my_entry);
	    /* We must update the freelist before we store the pointer.	*/
	    /* Otherwise a GC at this point would see a corrupted	*/
	    /* free list.						*/
	    /* A memory barrier is probably never needed, since the 	*/
	    /* action of stopping this thread will cause prior writes	*/
	    /* to complete.						*/
	    GC_ASSERT(((void * volatile *)result)[1] == 0); 
	    *(void * volatile *)result = ptr_to_struct_containing_descr; 
	    return result;
	} else if ((word)my_entry - 1 < DIRECT_GRANULES) {
	    if (!GC_incremental) *my_fl = my_entry + lw + 1;
	    	/* In the incremental case, we always have to take this */
	    	/* path.  Thus we leave the counter alone.		*/
            return GC_gcj_fast_malloc(lw, ptr_to_struct_containing_descr);
	} else {
	    GC_generic_malloc_many(BYTES_FROM_INDEX(lw), GC_gcj_kind, my_fl);
	    if (*my_fl == 0) return GC_oom_fn(BYTES_FROM_INDEX(lw));
	    return GC_local_gcj_fast_malloc(lw, ptr_to_struct_containing_descr);
	}
}

#endif /* GC_GCJ_SUPPORT */

# else  /* !THREAD_LOCAL_ALLOC  && !DBG_HDRS_ALL */

#   define GC_destroy_thread_local(t)

# endif /* !THREAD_LOCAL_ALLOC */

#if 0
/*
To make sure that we're using LinuxThreads and not some other thread
package, we generate a dummy reference to `pthread_kill_other_threads_np'
(was `__pthread_initial_thread_bos' but that disappeared),
which is a symbol defined in LinuxThreads, but (hopefully) not in other
thread packages.

We no longer do this, since this code is now portable enough that it might
actually work for something else.
*/
void (*dummy_var_to_force_linux_threads)() = pthread_kill_other_threads_np;
#endif /* 0 */

long GC_nprocs = 1;	/* Number of processors.  We may not have	*/
			/* access to all of them, but this is as good	*/
			/* a guess as any ...				*/

#ifdef PARALLEL_MARK

# ifndef MAX_MARKERS
#   define MAX_MARKERS 16
# endif

static ptr_t marker_sp[MAX_MARKERS] = {0};

void * GC_mark_thread(void * id)
{
  word my_mark_no = 0;

  marker_sp[(word)id] = GC_approx_sp();
  for (;; ++my_mark_no) {
    /* GC_mark_no is passed only to allow GC_help_marker to terminate	*/
    /* promptly.  This is important if it were called from the signal	*/
    /* handler or from the GC lock acquisition code.  Under Linux, it's	*/
    /* not safe to call it from a signal handler, since it uses mutexes	*/
    /* and condition variables.  Since it is called only here, the 	*/
    /* argument is unnecessary.						*/
    if (my_mark_no < GC_mark_no || my_mark_no > GC_mark_no + 2) {
	/* resynchronize if we get far off, e.g. because GC_mark_no	*/
	/* wrapped.							*/
	my_mark_no = GC_mark_no;
    }
#   ifdef DEBUG_THREADS
	GC_printf1("Starting mark helper for mark number %ld\n", my_mark_no);
#   endif
    GC_help_marker(my_mark_no);
  }
}

extern long GC_markers;		/* Number of mark threads we would	*/
				/* like to have.  Includes the 		*/
				/* initiating thread.			*/

pthread_t GC_mark_threads[MAX_MARKERS];

#define PTHREAD_CREATE REAL_FUNC(pthread_create)

static void start_mark_threads()
{
    unsigned i;
    pthread_attr_t attr;

    if (GC_markers > MAX_MARKERS) {
	WARN("Limiting number of mark threads\n", 0);
	GC_markers = MAX_MARKERS;
    }
    if (0 != pthread_attr_init(&attr)) ABORT("pthread_attr_init failed");
	
    if (0 != pthread_attr_setdetachstate(&attr, PTHREAD_CREATE_DETACHED))
	ABORT("pthread_attr_setdetachstate failed");

#   if defined(HPUX) || defined(GC_DGUX386_THREADS)
      /* Default stack size is usually too small: fix it. */
      /* Otherwise marker threads or GC may run out of	  */
      /* space.						  */
#     define MIN_STACK_SIZE (8*HBLKSIZE*sizeof(word))
      {
	size_t old_size;
	int code;

        if (pthread_attr_getstacksize(&attr, &old_size) != 0)
	  ABORT("pthread_attr_getstacksize failed\n");
	if (old_size < MIN_STACK_SIZE) {
	  if (pthread_attr_setstacksize(&attr, MIN_STACK_SIZE) != 0)
		  ABORT("pthread_attr_setstacksize failed\n");
	}
      }
#   endif /* HPUX || GC_DGUX386_THREADS */
#   ifdef CONDPRINT
      if (GC_print_stats) {
	GC_printf1("Starting %ld marker threads\n", GC_markers - 1);
      }
#   endif
    for (i = 0; i < GC_markers - 1; ++i) {
      if (0 != PTHREAD_CREATE(GC_mark_threads + i, &attr,
			      GC_mark_thread, (void *)(word)i)) {
	WARN("Marker thread creation failed, errno = %ld.\n", errno);
      }
    }
}

#else  /* !PARALLEL_MARK */

static __inline__ void start_mark_threads()
{
}

#endif /* !PARALLEL_MARK */

GC_bool GC_thr_initialized = FALSE;

volatile GC_thread GC_threads[THREAD_TABLE_SZ];

/* 
 * gcc-3.3.6 miscompiles the &GC_thread_key+sizeof(&GC_thread_key) expression so
 * put it into a separate function.
 */
#   if defined(__GNUC__) && defined(THREAD_LOCAL_ALLOC) && !defined(DBG_HDRS_ALL)
static __attribute__((noinline)) unsigned char* get_gc_thread_key_addr GC_PROTO((void))
{
	return (unsigned char*)&GC_thread_key;
}

void GC_push_thread_structures GC_PROTO((void))
{
    GC_push_all((ptr_t)(GC_threads), (ptr_t)(GC_threads)+sizeof(GC_threads));
#   if defined(THREAD_LOCAL_ALLOC) && !defined(DBG_HDRS_ALL)
      GC_push_all((ptr_t)get_gc_thread_key_addr(),
	  (ptr_t)(get_gc_thread_key_addr())+sizeof(&GC_thread_key));
#   endif
}

#else

void GC_push_thread_structures GC_PROTO((void))
{
    GC_push_all((ptr_t)(GC_threads), (ptr_t)(GC_threads)+sizeof(GC_threads));
#   if defined(THREAD_LOCAL_ALLOC) && !defined(DBG_HDRS_ALL)
      GC_push_all((ptr_t)(&GC_thread_key),
	  (ptr_t)(&GC_thread_key)+sizeof(&GC_thread_key));
#   endif
}

#endif

#ifdef THREAD_LOCAL_ALLOC
/* We must explicitly mark ptrfree and gcj free lists, since the free 	*/
/* list links wouldn't otherwise be found.  We also set them in the 	*/
/* normal free lists, since that involves touching less memory than if	*/
/* we scanned them normally.						*/
void GC_mark_thread_local_free_lists(void)
{
    int i, j;
    GC_thread p;
    ptr_t q;
    
    for (i = 0; i < THREAD_TABLE_SZ; ++i) {
      for (p = GC_threads[i]; 0 != p; p = p -> next) {
	for (j = 1; j < NFREELISTS; ++j) {
	  q = p -> ptrfree_freelists[j];
	  if ((word)q > HBLKSIZE) GC_set_fl_marks(q);
	  q = p -> normal_freelists[j];
	  if ((word)q > HBLKSIZE) GC_set_fl_marks(q);
#	  ifdef GC_GCJ_SUPPORT
	    q = p -> gcj_freelists[j];
	    if ((word)q > HBLKSIZE) GC_set_fl_marks(q);
#	  endif /* GC_GCJ_SUPPORT */
	}
      }
    }
}
#endif /* THREAD_LOCAL_ALLOC */

static struct GC_Thread_Rep first_thread;

#ifdef NACL
extern volatile int nacl_thread_parked[MAX_NACL_GC_THREADS];
extern volatile int nacl_thread_used[MAX_NACL_GC_THREADS];
extern volatile int nacl_thread_parking_inited;
extern volatile int nacl_num_gc_threads;
extern pthread_mutex_t nacl_thread_alloc_lock;
extern __thread int nacl_thread_idx;
extern __thread GC_thread nacl_gc_thread_self;

extern void nacl_pre_syscall_hook();
extern void nacl_post_syscall_hook();
extern void nacl_register_gc_hooks(void (*pre)(), void (*post)());

<<<<<<< HEAD
#include <stdio.h>

struct nacl_irt_blockhook {
  int (*register_block_hooks)(void (*pre)(void), void (*post)(void));
};

extern size_t nacl_interface_query(const char *interface_ident,
                            void *table, size_t tablesize);

void nacl_initialize_gc_thread()
{
    int i;
    static struct nacl_irt_blockhook gc_hook;
    
=======
void nacl_initialize_gc_thread()
{
    int i;
    nacl_register_gc_hooks(nacl_pre_syscall_hook, nacl_post_syscall_hook);
>>>>>>> fade2ea1
    pthread_mutex_lock(&nacl_thread_alloc_lock);
    if (!nacl_thread_parking_inited)
    {
        for (i = 0; i < MAX_NACL_GC_THREADS; i++) {
            nacl_thread_used[i] = 0;
            nacl_thread_parked[i] = 0;
        }
        // TODO: replace with public 'register hook' function when
        // available from glibc
        nacl_interface_query("nacl-irt-blockhook-0.1", &gc_hook, sizeof(gc_hook));
        gc_hook.register_block_hooks(nacl_pre_syscall_hook, nacl_post_syscall_hook);
        nacl_thread_parking_inited = 1;
    }
    GC_ASSERT(nacl_num_gc_threads <= MAX_NACL_GC_THREADS);
    for (i = 0; i < MAX_NACL_GC_THREADS; i++) {
        if (nacl_thread_used[i] == 0) {
            nacl_thread_used[i] = 1;
            nacl_thread_idx = i;
            nacl_num_gc_threads++;
            break;
        }
    }
    pthread_mutex_unlock(&nacl_thread_alloc_lock);
}

void nacl_shutdown_gc_thread()
{
    pthread_mutex_lock(&nacl_thread_alloc_lock);
    GC_ASSERT(nacl_thread_idx >= 0 && nacl_thread_idx < MAX_NACL_GC_THREADS);
    GC_ASSERT(nacl_thread_used[nacl_thread_idx] != 0);
    nacl_thread_used[nacl_thread_idx] = 0;
    nacl_thread_idx = -1;
    nacl_num_gc_threads--;
    pthread_mutex_unlock(&nacl_thread_alloc_lock);
}

#endif /* NACL */

/* Add a thread to GC_threads.  We assume it wasn't already there.	*/
/* Caller holds allocation lock.					*/
GC_thread GC_new_thread(pthread_t id)
{
    int hv = ((unsigned long)id) % THREAD_TABLE_SZ;
    GC_thread result;
    static GC_bool first_thread_used = FALSE;
    
    if (!first_thread_used) {
    	result = &first_thread;
    	first_thread_used = TRUE;
    } else {
        result = (struct GC_Thread_Rep *)
        	 GC_INTERNAL_MALLOC(sizeof(struct GC_Thread_Rep), NORMAL);
    }
    if (result == 0) return(0);
    result -> id = id;
#ifdef PLATFORM_ANDROID
    result -> kernel_id = gettid();
#endif
    result -> next = GC_threads[hv];
    GC_threads[hv] = result;
#ifdef NACL
    nacl_gc_thread_self = result;
    nacl_initialize_gc_thread();
#endif
    GC_ASSERT(result -> flags == 0 && result -> thread_blocked == 0);
    return(result);
}

/* Delete a thread from GC_threads.  We assume it is there.	*/
/* (The code intentionally traps if it wasn't.)			*/
/* Caller holds allocation lock.				*/
void GC_delete_thread(pthread_t id)
{
    int hv = ((unsigned long)id) % THREAD_TABLE_SZ;
    register GC_thread p = GC_threads[hv];
    register GC_thread prev = 0;
    
#ifdef NACL
    nacl_shutdown_gc_thread();
    nacl_gc_thread_self = NULL;
#endif

    while (!pthread_equal(p -> id, id)) {
        prev = p;
        p = p -> next;
    }
    if (prev == 0) {
        GC_threads[hv] = p -> next;
    } else {
        prev -> next = p -> next;
    }
#ifdef MONO_DEBUGGER_SUPPORTED
    if (gc_thread_vtable && gc_thread_vtable->thread_exited)
	gc_thread_vtable->thread_exited (id, &p->stop_info.stack_ptr);
#endif
	
#ifdef GC_DARWIN_THREADS
	mach_port_deallocate(mach_task_self(), p->stop_info.mach_thread);
#endif
	
    GC_INTERNAL_FREE(p);
}

/* If a thread has been joined, but we have not yet		*/
/* been notified, then there may be more than one thread 	*/
/* in the table with the same pthread id.			*/
/* This is OK, but we need a way to delete a specific one.	*/
void GC_delete_gc_thread(pthread_t id, GC_thread gc_id)
{
    int hv = ((unsigned long)id) % THREAD_TABLE_SZ;
    register GC_thread p = GC_threads[hv];
    register GC_thread prev = 0;

    while (p != gc_id) {
        prev = p;
        p = p -> next;
    }
    if (prev == 0) {
        GC_threads[hv] = p -> next;
    } else {
        prev -> next = p -> next;
    }
	
#ifdef GC_DARWIN_THREADS
	mach_port_deallocate(mach_task_self(), p->stop_info.mach_thread);
#endif
	
    GC_INTERNAL_FREE(p);
}

/* Return a GC_thread corresponding to a given pthread_t.	*/
/* Returns 0 if it's not there.					*/
/* Caller holds  allocation lock or otherwise inhibits 		*/
/* updates.							*/
/* If there is more than one thread with the given id we 	*/
/* return the most recent one.					*/
GC_thread GC_lookup_thread(pthread_t id)
{
    int hv = ((unsigned long)id) % THREAD_TABLE_SZ;
    register GC_thread p = GC_threads[hv];
    
    while (p != 0 && !pthread_equal(p -> id, id)) p = p -> next;
    return(p);
}

int GC_thread_is_registered (void)
{
	void *ptr;

	LOCK();
	ptr = (void *)GC_lookup_thread(pthread_self());
	UNLOCK();

	return ptr ? 1 : 0;
}

void GC_register_altstack (void *stack, int stack_size, void *altstack, int altstack_size)
{
	GC_thread thread;

	LOCK();
	thread = (void *)GC_lookup_thread(pthread_self());
	if (thread) {
		thread->stack = stack;
		thread->stack_size = stack_size;
		thread->altstack = altstack;
		thread->altstack_size = altstack_size;
	} else {
		/*
		 * This happens if we are called before GC_thr_init ().
		 */
		main_pthread_self = pthread_self ();
		main_stack = stack;
		main_stack_size = stack_size;
		main_altstack = altstack;
		main_altstack_size = altstack_size;
	}
	UNLOCK();
}

#ifdef HANDLE_FORK
/* Remove all entries from the GC_threads table, except the	*/
/* one for the current thread.  We need to do this in the child	*/
/* process after a fork(), since only the current thread 	*/
/* survives in the child.					*/
void GC_remove_all_threads_but_me(void)
{
    pthread_t self = pthread_self();
    int hv;
    GC_thread p, next, me;

    for (hv = 0; hv < THREAD_TABLE_SZ; ++hv) {
      me = 0;
      for (p = GC_threads[hv]; 0 != p; p = next) {
	next = p -> next;
	if (p -> id == self) {
	  me = p;
	  p -> next = 0;
	} else {
#	  ifdef THREAD_LOCAL_ALLOC
	    if (!(p -> flags & FINISHED)) {
	      GC_destroy_thread_local(p);
	    }
#	  endif /* THREAD_LOCAL_ALLOC */
	    if (p != &first_thread) GC_INTERNAL_FREE(p);
	}
      }
      GC_threads[hv] = me;
    }
    GC_INTERNAL_FREE(p);
}
#endif /* HANDLE_FORK */

#ifdef USE_PROC_FOR_LIBRARIES
int GC_segment_is_thread_stack(ptr_t lo, ptr_t hi)
{
    int i;
    GC_thread p;
    
#   ifdef PARALLEL_MARK
      for (i = 0; i < GC_markers; ++i) {
	if (marker_sp[i] > lo & marker_sp[i] < hi) return 1;
      }
#   endif
    for (i = 0; i < THREAD_TABLE_SZ; i++) {
      for (p = GC_threads[i]; p != 0; p = p -> next) {
	if (0 != p -> stack_end) {
#	  ifdef STACK_GROWS_UP
            if (p -> stack_end >= lo && p -> stack_end < hi) return 1;
#	  else /* STACK_GROWS_DOWN */
            if (p -> stack_end > lo && p -> stack_end <= hi) return 1;
#	  endif
	}
      }
    }
    return 0;
}
#endif /* USE_PROC_FOR_LIBRARIES */

#ifdef GC_LINUX_THREADS
/* Return the number of processors, or i<= 0 if it can't be determined.	*/
int GC_get_nprocs()
{
#ifndef NACL
    /* Should be "return sysconf(_SC_NPROCESSORS_ONLN);" but that	*/
    /* appears to be buggy in many cases.				*/
    /* We look for lines "cpu<n>" in /proc/stat.			*/
#   define STAT_BUF_SIZE 4096
#   define STAT_READ read
	/* If read is wrapped, this may need to be redefined to call 	*/
	/* the real one.						*/
    char stat_buf[STAT_BUF_SIZE];
    int f;
    word result = 1;
	/* Some old kernels only have a single "cpu nnnn ..."	*/
	/* entry in /proc/stat.  We identify those as 		*/
	/* uniprocessors.					*/
    size_t i, len = 0;

    f = open("/proc/stat", O_RDONLY);
    if (f < 0 || (len = STAT_READ(f, stat_buf, STAT_BUF_SIZE)) < 100) {
	WARN("Couldn't read /proc/stat\n", 0);
	return -1;
    }
    for (i = 0; i < len - 100; ++i) {
        if (stat_buf[i] == '\n' && stat_buf[i+1] == 'c'
	    && stat_buf[i+2] == 'p' && stat_buf[i+3] == 'u') {
	    int cpu_no = atoi(stat_buf + i + 4);
	    if (cpu_no >= result) result = cpu_no + 1;
	}
    }
    close(f);
    return result;
#else /* NACL */
    return sysconf(_SC_NPROCESSORS_ONLN);
#endif
}
#endif /* GC_LINUX_THREADS */

/* We hold the GC lock.  Wait until an in-progress GC has finished.	*/
/* Repeatedly RELEASES GC LOCK in order to wait.			*/
/* If wait_for_all is true, then we exit with the GC lock held and no	*/
/* collection in progress; otherwise we just wait for the current GC	*/
/* to finish.								*/
extern GC_bool GC_collection_in_progress();
void GC_wait_for_gc_completion(GC_bool wait_for_all)
{
    if (GC_incremental && GC_collection_in_progress()) {
	int old_gc_no = GC_gc_no;

	/* Make sure that no part of our stack is still on the mark stack, */
	/* since it's about to be unmapped.				   */
	while (GC_incremental && GC_collection_in_progress()
	       && (wait_for_all || old_gc_no == GC_gc_no)) {
	    ENTER_GC();
	    GC_in_thread_creation = TRUE;
            GC_collect_a_little_inner(1);
	    GC_in_thread_creation = FALSE;
	    EXIT_GC();
	    UNLOCK();
	    sched_yield();
	    LOCK();
	}
    }
}

#ifdef HANDLE_FORK
/* Procedures called before and after a fork.  The goal here is to make */
/* it safe to call GC_malloc() in a forked child.  It's unclear that is	*/
/* attainable, since the single UNIX spec seems to imply that one 	*/
/* should only call async-signal-safe functions, and we probably can't	*/
/* quite guarantee that.  But we give it our best shot.  (That same	*/
/* spec also implies that it's not safe to call the system malloc	*/
/* between fork() and exec().  Thus we're doing no worse than it.	*/

/* Called before a fork()		*/
void GC_fork_prepare_proc(void)
{
    /* Acquire all relevant locks, so that after releasing the locks	*/
    /* the child will see a consistent state in which monitor 		*/
    /* invariants hold.	 Unfortunately, we can't acquire libc locks	*/
    /* we might need, and there seems to be no guarantee that libc	*/
    /* must install a suitable fork handler.				*/
    /* Wait for an ongoing GC to finish, since we can't finish it in	*/
    /* the (one remaining thread in) the child.				*/
      LOCK();
#     if defined(PARALLEL_MARK) || defined(THREAD_LOCAL_ALLOC)
        GC_wait_for_reclaim();
#     endif
      GC_wait_for_gc_completion(TRUE);
#     if defined(PARALLEL_MARK) || defined(THREAD_LOCAL_ALLOC)
        GC_acquire_mark_lock();
#     endif
}

/* Called in parent after a fork()	*/
void GC_fork_parent_proc(void)
{
#   if defined(PARALLEL_MARK) || defined(THREAD_LOCAL_ALLOC)
      GC_release_mark_lock();
#   endif
    UNLOCK();
}

/* Called in child after a fork()	*/
void GC_fork_child_proc(void)
{
    /* Clean up the thread table, so that just our thread is left. */
#   if defined(PARALLEL_MARK) || defined(THREAD_LOCAL_ALLOC)
      GC_release_mark_lock();
#   endif
    GC_remove_all_threads_but_me();
#   ifdef PARALLEL_MARK
      /* Turn off parallel marking in the child, since we are probably 	*/
      /* just going to exec, and we would have to restart mark threads.	*/
        GC_markers = 1;
        GC_parallel = FALSE;
#   endif /* PARALLEL_MARK */
    UNLOCK();
}
#endif /* HANDLE_FORK */

#if defined(GC_DGUX386_THREADS)
/* Return the number of processors, or i<= 0 if it can't be determined. */
int GC_get_nprocs()
{
    /* <takis@XFree86.Org> */
    int numCpus;
    struct dg_sys_info_pm_info pm_sysinfo;
    int status =0;

    status = dg_sys_info((long int *) &pm_sysinfo,
	DG_SYS_INFO_PM_INFO_TYPE, DG_SYS_INFO_PM_CURRENT_VERSION);
    if (status < 0)
       /* set -1 for error */
       numCpus = -1;
    else
      /* Active CPUs */
      numCpus = pm_sysinfo.idle_vp_count;

#  ifdef DEBUG_THREADS
    GC_printf1("Number of active CPUs in this system: %d\n", numCpus);
#  endif
    return(numCpus);
}
#endif /* GC_DGUX386_THREADS */

/* We hold the allocation lock.	*/
void GC_thr_init()
{
#   ifndef GC_DARWIN_THREADS
      int dummy;
#   endif
    GC_thread t;

    if (GC_thr_initialized) return;
    GC_thr_initialized = TRUE;
    
#   ifdef HANDLE_FORK
      /* Prepare for a possible fork.	*/
        pthread_atfork(GC_fork_prepare_proc, GC_fork_parent_proc,
	  	       GC_fork_child_proc);
#   endif /* HANDLE_FORK */
    /* Add the initial thread, so we can stop it.	*/
      t = GC_new_thread(pthread_self());
#     ifdef GC_DARWIN_THREADS
         t -> stop_info.mach_thread = mach_thread_self();
#     else
         t -> stop_info.stack_ptr = (ptr_t)(&dummy);
#     endif
      t -> flags = DETACHED | MAIN_THREAD;
#ifdef MONO_DEBUGGER_SUPPORTED
      if (gc_thread_vtable && gc_thread_vtable->thread_created)
#     ifdef GC_DARWIN_THREADS
        gc_thread_vtable->thread_created (mach_thread_self (), &t->stop_info.stack_ptr);
#     else
         gc_thread_vtable->thread_created (pthread_self (), &t->stop_info.stack_ptr);
#     endif
#endif
		 if (pthread_self () == main_pthread_self) {
			 t->stack = main_stack;
			 t->stack_size = main_stack_size;
			 t->altstack = main_altstack;
			 t->altstack_size = main_altstack_size;
		 }

    GC_stop_init();

    /* Set GC_nprocs.  */
      {
	char * nprocs_string = GETENV("GC_NPROCS");
	GC_nprocs = -1;
	if (nprocs_string != NULL) GC_nprocs = atoi(nprocs_string);
      }
      if (GC_nprocs <= 0) {
#       if defined(GC_HPUX_THREADS)
	  GC_nprocs = pthread_num_processors_np();
#       endif
#	if defined(GC_OSF1_THREADS) || defined(GC_AIX_THREADS)
	  GC_nprocs = sysconf(_SC_NPROCESSORS_ONLN);
	  if (GC_nprocs <= 0) GC_nprocs = 1;
#	endif
#       if defined(GC_IRIX_THREADS)
	  GC_nprocs = sysconf(_SC_NPROC_ONLN);
	  if (GC_nprocs <= 0) GC_nprocs = 1;
#       endif
#       if defined(GC_DARWIN_THREADS) || defined(GC_FREEBSD_THREADS) || defined(GC_NETBSD_THREADS) || defined(GC_OPENBSD_THREADS)
	  int ncpus = 1;
	  size_t len = sizeof(ncpus);
	  sysctl((int[2]) {CTL_HW, HW_NCPU}, 2, &ncpus, &len, NULL, 0);
	  GC_nprocs = ncpus;
#       endif
#	if defined(GC_LINUX_THREADS) || defined(GC_DGUX386_THREADS)
          GC_nprocs = GC_get_nprocs();
#	endif
      }
      if (GC_nprocs <= 0) {
	WARN("GC_get_nprocs() returned %ld\n", GC_nprocs);
	GC_nprocs = 2;
#	ifdef PARALLEL_MARK
	  GC_markers = 1;
#	endif
      } else {
#	ifdef PARALLEL_MARK
          {
	    char * markers_string = GETENV("GC_MARKERS");
	    if (markers_string != NULL) {
	      GC_markers = atoi(markers_string);
	    } else {
	      GC_markers = GC_nprocs;
		  if (GC_markers > MAX_MARKERS)
			  GC_markers = MAX_MARKERS;
	    }
          }
#	endif
      }
#   ifdef PARALLEL_MARK
#     ifdef CONDPRINT
        if (GC_print_stats) {
          GC_printf2("Number of processors = %ld, "
		 "number of marker threads = %ld\n", GC_nprocs, GC_markers);
	}
#     endif
      if (GC_markers == 1) {
	GC_parallel = FALSE;
#	ifdef CONDPRINT
	  if (GC_print_stats) {
	    GC_printf0("Single marker thread, turning off parallel marking\n");
	  }
#	endif
      } else {
	GC_parallel = TRUE;
	/* Disable true incremental collection, but generational is OK.	*/
	GC_time_limit = GC_TIME_UNLIMITED;
      }
      /* If we are using a parallel marker, actually start helper threads.  */
        if (GC_parallel) start_mark_threads();
#   endif
}


/* Perform all initializations, including those that	*/
/* may require allocation.				*/
/* Called without allocation lock.			*/
/* Must be called before a second thread is created.	*/
/* Called without allocation lock.			*/
void GC_init_parallel()
{
    if (parallel_initialized) return;
    parallel_initialized = TRUE;

    /* GC_init() calls us back, so set flag first.	*/
    if (!GC_is_initialized) GC_init();
    /* Initialize thread local free lists if used.	*/
#   if defined(THREAD_LOCAL_ALLOC) && !defined(DBG_HDRS_ALL)
      LOCK();
      GC_init_thread_local(GC_lookup_thread(pthread_self()));
      UNLOCK();
#   endif
}


#if !defined(GC_DARWIN_THREADS) && !defined(GC_OPENBSD_THREADS)
#ifndef NACL
int WRAP_FUNC(pthread_sigmask)(int how, const sigset_t *set, sigset_t *oset)
{
    sigset_t fudged_set;
    
    if (set != NULL && (how == SIG_BLOCK || how == SIG_SETMASK)) {
        fudged_set = *set;
        sigdelset(&fudged_set, SIG_SUSPEND);
        set = &fudged_set;
    }
    return(REAL_FUNC(pthread_sigmask)(how, set, oset));
}
#endif
#endif /* !GC_DARWIN_THREADS */

/* Wrappers for functions that are likely to block for an appreciable	*/
/* length of time.  Must be called in pairs, if at all.			*/
/* Nothing much beyond the system call itself should be executed	*/
/* between these.							*/

void GC_start_blocking(void) {
#   define SP_SLOP 128
    GC_thread me;
    LOCK();
    me = GC_lookup_thread(pthread_self());
    GC_ASSERT(!(me -> thread_blocked));
#   ifdef SPARC
	me -> stop_info.stack_ptr = (ptr_t)GC_save_regs_in_stack();
#   else
#   ifndef GC_DARWIN_THREADS
	me -> stop_info.stack_ptr = (ptr_t)GC_approx_sp();
#   endif
#   endif
#   ifdef IA64
	me -> backing_store_ptr = (ptr_t)GC_save_regs_in_stack() + SP_SLOP;
#   endif
    /* Add some slop to the stack pointer, since the wrapped call may 	*/
    /* end up pushing more callee-save registers.			*/
#   ifndef GC_DARWIN_THREADS
#   ifdef STACK_GROWS_UP
	me -> stop_info.stack_ptr += SP_SLOP;
#   else
	me -> stop_info.stack_ptr -= SP_SLOP;
#   endif
#   endif
    me -> thread_blocked = TRUE;
    UNLOCK();
}

void GC_end_blocking(void) {
    GC_thread me;
    LOCK();   /* This will block if the world is stopped.	*/
    me = GC_lookup_thread(pthread_self());
    GC_ASSERT(me -> thread_blocked);
    me -> thread_blocked = FALSE;
    UNLOCK();
}
    
#if defined(GC_DGUX386_THREADS)
#define __d10_sleep sleep
#endif /* GC_DGUX386_THREADS */

/* A wrapper for the standard C sleep function	*/
int WRAP_FUNC(sleep) (unsigned int seconds)
{
    int result;

    GC_start_blocking();
    result = REAL_FUNC(sleep)(seconds);
    GC_end_blocking();
    return result;
}

struct start_info {
    void *(*start_routine)(void *);
    void *arg;
    word flags;
    sem_t registered;   	/* 1 ==> in our thread table, but 	*/
				/* parent hasn't yet noticed.		*/
};

/* Called at thread exit.				*/
/* Never called for main thread.  That's OK, since it	*/
/* results in at most a tiny one-time leak.  And 	*/
/* linuxthreads doesn't reclaim the main threads 	*/
/* resources or id anyway.				*/
void GC_thread_exit_proc(void *arg)
{
    GC_thread me;

    LOCK();
    me = GC_lookup_thread(pthread_self());
    GC_destroy_thread_local(me);
    if (me -> flags & DETACHED) {
# ifdef THREAD_LOCAL_ALLOC
		/* NULL out the tls key to prevent the dtor function from being called */
		if (0 != GC_setspecific(GC_thread_key, NULL))
			ABORT("Failed to set thread specific allocation pointers");
#endif
    	GC_delete_thread(pthread_self());
    } else {
	me -> flags |= FINISHED;
    }
#   if defined(THREAD_LOCAL_ALLOC) && !defined(USE_PTHREAD_SPECIFIC) \
       && !defined(USE_COMPILER_TLS) && !defined(DBG_HDRS_ALL)
      GC_remove_specific(GC_thread_key);
#   endif
    /* The following may run the GC from "nonexistent" thread.	*/
    GC_wait_for_gc_completion(FALSE);
    UNLOCK();
}

int WRAP_FUNC(pthread_join)(pthread_t thread, void **retval)
{
    int result;
    GC_thread thread_gc_id;
    
    LOCK();
    thread_gc_id = GC_lookup_thread(thread);
    /* This is guaranteed to be the intended one, since the thread id	*/
    /* cant have been recycled by pthreads.				*/
    UNLOCK();
    result = REAL_FUNC(pthread_join)(thread, retval);
# if defined (GC_FREEBSD_THREADS)
    /* On FreeBSD, the wrapped pthread_join() sometimes returns (what
       appears to be) a spurious EINTR which caused the test and real code
       to gratuitously fail.  Having looked at system pthread library source
       code, I see how this return code may be generated.  In one path of
       code, pthread_join() just returns the errno setting of the thread
       being joined.  This does not match the POSIX specification or the
       local man pages thus I have taken the liberty to catch this one
       spurious return value properly conditionalized on GC_FREEBSD_THREADS. */
    if (result == EINTR) result = 0;
# endif
    if (result == 0) {
        LOCK();
        /* Here the pthread thread id may have been recycled. */
        GC_delete_gc_thread(thread, thread_gc_id);
        UNLOCK();
    }
    return result;
}

#ifdef NACL
/* TODO: remove, NaCl glibc now supports pthread cleanup functions. */
void
WRAP_FUNC(pthread_exit)(void *status)
{
    REAL_FUNC(pthread_exit)(status);
}
#endif

int
WRAP_FUNC(pthread_detach)(pthread_t thread)
{
    int result;
    GC_thread thread_gc_id;
    
    LOCK();
    thread_gc_id = GC_lookup_thread(thread);
    UNLOCK();
    result = REAL_FUNC(pthread_detach)(thread);
    if (result == 0) {
      LOCK();
      thread_gc_id -> flags |= DETACHED;
      /* Here the pthread thread id may have been recycled. */
      if (thread_gc_id -> flags & FINISHED) {
        GC_delete_gc_thread(thread, thread_gc_id);
      }
      UNLOCK();
    }
    return result;
}

GC_bool GC_in_thread_creation = FALSE;

typedef void *(*ThreadStartFn)(void *);
void * GC_start_routine_head(void * arg, void *base_addr,
			     ThreadStartFn *start, void **start_arg )
{
    struct start_info * si = arg;
    void * result;
    GC_thread me;
    pthread_t my_pthread;

    my_pthread = pthread_self();
#   ifdef DEBUG_THREADS
        GC_printf1("Starting thread 0x%lx\n", my_pthread);
        GC_printf1("pid = %ld\n", (long) getpid());
        GC_printf1("sp = 0x%lx\n", (long) &arg);
#   endif
    LOCK();
    GC_in_thread_creation = TRUE;
    me = GC_new_thread(my_pthread);
    GC_in_thread_creation = FALSE;
#ifdef GC_DARWIN_THREADS
    me -> stop_info.mach_thread = mach_thread_self();
#else
    me -> stop_info.stack_ptr = 0;
#endif
    me -> flags = si -> flags;
    /* me -> stack_end = GC_linux_stack_base(); -- currently (11/99)	*/
    /* doesn't work because the stack base in /proc/self/stat is the 	*/
    /* one for the main thread.  There is a strong argument that that's	*/
    /* a kernel bug, but a pervasive one.				*/
#   ifdef STACK_GROWS_DOWN
      me -> stack_end = (ptr_t)(((word)(base_addr) + (GC_page_size - 1))
		                & ~(GC_page_size - 1));
#	  ifndef GC_DARWIN_THREADS
        me -> stop_info.stack_ptr = me -> stack_end - 0x10;
#	  endif
	/* Needs to be plausible, since an asynchronous stack mark	*/
	/* should not crash.						*/
#   else
      me -> stack_end = (ptr_t)((word)(base_addr) & ~(GC_page_size - 1));
      me -> stop_info.stack_ptr = me -> stack_end + 0x10;
#   endif
    /* This is dubious, since we may be more than a page into the stack, */
    /* and hence skip some of it, though it's not clear that matters.	 */
#   ifdef IA64
      me -> backing_store_end = (ptr_t)
			(GC_save_regs_in_stack() & ~(GC_page_size - 1));
      /* This is also < 100% convincing.  We should also read this 	*/
      /* from /proc, but the hook to do so isn't there yet.		*/
#   endif /* IA64 */
#ifdef MONO_DEBUGGER_SUPPORTED
    if (gc_thread_vtable && gc_thread_vtable->thread_created)
#	ifdef GC_DARWIN_THREADS
	gc_thread_vtable->thread_created (mach_thread_self(), &me->stop_info.stack_ptr);
#	else
 	gc_thread_vtable->thread_created (my_pthread, &me->stop_info.stack_ptr);
#	endif
#endif
    UNLOCK();

    if (start) *start = si -> start_routine;
    if (start_arg) *start_arg = si -> arg;

	if (!(si->flags & FOREIGN_THREAD))
		sem_post(&(si -> registered));	/* Last action on si.	*/
    					/* OK to deallocate.	*/
#   if defined(THREAD_LOCAL_ALLOC) && !defined(DBG_HDRS_ALL)
 	LOCK();
        GC_init_thread_local(me);
	UNLOCK();
#   endif

    return me;
}

int GC_thread_register_foreign (void *base_addr)
{
    struct start_info si = { 0, }; /* stacked for legibility & locking */
    GC_thread me;

#   ifdef DEBUG_THREADS
        GC_printf1( "GC_thread_register_foreign %p\n", &si );
#   endif

    si.flags = FOREIGN_THREAD;

    if (!parallel_initialized) GC_init_parallel();
    LOCK();
    if (!GC_thr_initialized) GC_thr_init();

    UNLOCK();

    me = GC_start_routine_head(&si, base_addr, NULL, NULL);

    return me != NULL;
}

void * GC_start_routine(void * arg)
{
    int dummy;
    struct start_info * si = arg;
    void * result;
    GC_thread me;
    ThreadStartFn start;
    void *start_arg;

    me = GC_start_routine_head (arg, &dummy, &start, &start_arg);

    pthread_cleanup_push(GC_thread_exit_proc, 0);
#   ifdef DEBUG_THREADS
	GC_printf1("start_routine = 0x%lx\n", start);
#   endif
    result = (*start)(start_arg);
#if DEBUG_THREADS
        GC_printf1("Finishing thread 0x%x\n", pthread_self());
#endif
    me -> status = result;
    pthread_cleanup_pop(1);
    /* Cleanup acquires lock, ensuring that we can't exit		*/
    /* while a collection that thinks we're alive is trying to stop     */
    /* us.								*/
    return(result);
}

int
WRAP_FUNC(pthread_create)(pthread_t *new_thread,
		  const pthread_attr_t *attr,
                  void *(*start_routine)(void *), void *arg)
{
    int result;
    int detachstate;
    word my_flags = 0;
    struct start_info * si; 
	/* This is otherwise saved only in an area mmapped by the thread */
	/* library, which isn't visible to the collector.		 */
 
    /* We resist the temptation to muck with the stack size here,	*/
    /* even if the default is unreasonably small.  That's the client's	*/
    /* responsibility.							*/

    LOCK();
    si = (struct start_info *)GC_INTERNAL_MALLOC(sizeof(struct start_info),
						 NORMAL);
    UNLOCK();
    if (!parallel_initialized) GC_init_parallel();
    if (0 == si) return(ENOMEM);
    sem_init(&(si -> registered), 0, 0);
    si -> start_routine = start_routine;
    si -> arg = arg;
    LOCK();
    if (!GC_thr_initialized) GC_thr_init();
#   ifdef GC_ASSERTIONS
      {
	size_t stack_size;
	if (NULL == attr) {
	   pthread_attr_t my_attr;
	   pthread_attr_init(&my_attr);
	   pthread_attr_getstacksize(&my_attr, &stack_size);
	} else {
	   pthread_attr_getstacksize(attr, &stack_size);
	}
#       ifdef PARALLEL_MARK
	  GC_ASSERT(stack_size >= (8*HBLKSIZE*sizeof(word)));
#       else
          /* FreeBSD-5.3/Alpha: default pthread stack is 64K, 	*/
	  /* HBLKSIZE=8192, sizeof(word)=8			*/
	  GC_ASSERT(stack_size >= 65536);
#       endif
	/* Our threads may need to do some work for the GC.	*/
	/* Ridiculously small threads won't work, and they	*/
	/* probably wouldn't work anyway.			*/
      }
#   endif
    if (NULL == attr) {
	detachstate = PTHREAD_CREATE_JOINABLE;
    } else { 
        pthread_attr_getdetachstate(attr, &detachstate);
    }
    if (PTHREAD_CREATE_DETACHED == detachstate) my_flags |= DETACHED;
    si -> flags = my_flags;
    UNLOCK();
#   ifdef DEBUG_THREADS
        GC_printf1("About to start new thread from thread 0x%X\n",
		   pthread_self());
#   endif

    result = REAL_FUNC(pthread_create)(new_thread, attr, GC_start_routine, si);

#   ifdef DEBUG_THREADS
        GC_printf1("Started thread 0x%X\n", *new_thread);
#   endif
    /* Wait until child has been added to the thread table.		*/
    /* This also ensures that we hold onto si until the child is done	*/
    /* with it.  Thus it doesn't matter whether it is otherwise		*/
    /* visible to the collector.					*/
    if (0 == result) {
	while (0 != sem_wait(&(si -> registered))) {
            if (EINTR != errno) ABORT("sem_wait failed");
	}
    }
    sem_destroy(&(si -> registered));
    LOCK();
    GC_INTERNAL_FREE(si);
    UNLOCK();

    return(result);
}

#ifdef GENERIC_COMPARE_AND_SWAP
  pthread_mutex_t GC_compare_and_swap_lock = PTHREAD_MUTEX_INITIALIZER;

  GC_bool GC_compare_and_exchange(volatile GC_word *addr,
  			          GC_word old, GC_word new_val)
  {
    GC_bool result;
    pthread_mutex_lock(&GC_compare_and_swap_lock);
    if (*addr == old) {
      *addr = new_val;
      result = TRUE;
    } else {
      result = FALSE;
    }
    pthread_mutex_unlock(&GC_compare_and_swap_lock);
    return result;
  }
  
  GC_word GC_atomic_add(volatile GC_word *addr, GC_word how_much)
  {
    GC_word old;
    pthread_mutex_lock(&GC_compare_and_swap_lock);
    old = *addr;
    *addr = old + how_much;
    pthread_mutex_unlock(&GC_compare_and_swap_lock);
    return old;
  }

#endif /* GENERIC_COMPARE_AND_SWAP */
/* Spend a few cycles in a way that can't introduce contention with	*/
/* othre threads.							*/
void GC_pause()
{
    int i;
#   if !defined(__GNUC__) || defined(__INTEL_COMPILER)
      volatile word dummy = 0;
#   endif

    for (i = 0; i < 10; ++i) { 
#     if defined(__GNUC__) && !defined(__INTEL_COMPILER)
        __asm__ __volatile__ (" " : : : "memory");
#     else
	/* Something that's unlikely to be optimized away. */
	GC_noop(++dummy);
#     endif
    }
}
    
#define SPIN_MAX 128	/* Maximum number of calls to GC_pause before	*/
			/* give up.					*/

VOLATILE GC_bool GC_collecting = 0;
			/* A hint that we're in the collector and       */
                        /* holding the allocation lock for an           */
                        /* extended period.                             */

#if !defined(USE_SPIN_LOCK) || defined(PARALLEL_MARK)
/* If we don't want to use the below spinlock implementation, either	*/
/* because we don't have a GC_test_and_set implementation, or because 	*/
/* we don't want to risk sleeping, we can still try spinning on 	*/
/* pthread_mutex_trylock for a while.  This appears to be very		*/
/* beneficial in many cases.						*/
/* I suspect that under high contention this is nearly always better	*/
/* than the spin lock.  But it's a bit slower on a uniprocessor.	*/
/* Hence we still default to the spin lock.				*/
/* This is also used to acquire the mark lock for the parallel		*/
/* marker.								*/

/* Here we use a strict exponential backoff scheme.  I don't know 	*/
/* whether that's better or worse than the above.  We eventually 	*/
/* yield by calling pthread_mutex_lock(); it never makes sense to	*/
/* explicitly sleep.							*/

#define LOCK_STATS
#ifdef LOCK_STATS
  unsigned long GC_spin_count = 0;
  unsigned long GC_block_count = 0;
  unsigned long GC_unlocked_count = 0;
#endif

void GC_generic_lock(pthread_mutex_t * lock)
{
#ifndef NO_PTHREAD_TRYLOCK
    unsigned pause_length = 1;
    unsigned i;
    
    if (0 == pthread_mutex_trylock(lock)) {
#       ifdef LOCK_STATS
	    ++GC_unlocked_count;
#       endif
	return;
    }
    for (; pause_length <= SPIN_MAX; pause_length <<= 1) {
	for (i = 0; i < pause_length; ++i) {
	    GC_pause();
	}
        switch(pthread_mutex_trylock(lock)) {
	    case 0:
#		ifdef LOCK_STATS
		    ++GC_spin_count;
#		endif
		return;
	    case EBUSY:
		break;
	    default:
		ABORT("Unexpected error from pthread_mutex_trylock");
        }
    }
#endif /* !NO_PTHREAD_TRYLOCK */
#   ifdef LOCK_STATS
	++GC_block_count;
#   endif
    pthread_mutex_lock(lock);
}

#endif /* !USE_SPIN_LOCK || PARALLEL_MARK */

#if defined(USE_SPIN_LOCK)

/* Reasonably fast spin locks.  Basically the same implementation */
/* as STL alloc.h.  This isn't really the right way to do this.   */
/* but until the POSIX scheduling mess gets straightened out ...  */

volatile unsigned int GC_allocate_lock = 0;


void GC_lock()
{
#   define low_spin_max 30  /* spin cycles if we suspect uniprocessor */
#   define high_spin_max SPIN_MAX /* spin cycles for multiprocessor */
    static unsigned spin_max = low_spin_max;
    unsigned my_spin_max;
    static unsigned last_spins = 0;
    unsigned my_last_spins;
    int i;

    if (!GC_test_and_set(&GC_allocate_lock)) {
        return;
    }
    my_spin_max = spin_max;
    my_last_spins = last_spins;
    for (i = 0; i < my_spin_max; i++) {
        if (GC_collecting || GC_nprocs == 1) goto yield;
        if (i < my_last_spins/2 || GC_allocate_lock) {
            GC_pause();
            continue;
        }
        if (!GC_test_and_set(&GC_allocate_lock)) {
	    /*
             * got it!
             * Spinning worked.  Thus we're probably not being scheduled
             * against the other process with which we were contending.
             * Thus it makes sense to spin longer the next time.
	     */
            last_spins = i;
            spin_max = high_spin_max;
            return;
        }
    }
    /* We are probably being scheduled against the other process.  Sleep. */
    spin_max = low_spin_max;
yield:
    for (i = 0;; ++i) {
        if (!GC_test_and_set(&GC_allocate_lock)) {
            return;
        }
#       define SLEEP_THRESHOLD 12
		/* Under Linux very short sleeps tend to wait until	*/
		/* the current time quantum expires.  On old Linux	*/
		/* kernels nanosleep(<= 2ms) just spins under Linux.    */
		/* (Under 2.4, this happens only for real-time		*/
		/* processes.)  We want to minimize both behaviors	*/
		/* here.						*/
        if (i < SLEEP_THRESHOLD) {
            sched_yield();
	} else {
	    struct timespec ts;
	
	    if (i > 24) i = 24;
			/* Don't wait for more than about 15msecs, even	*/
			/* under extreme contention.			*/
	    ts.tv_sec = 0;
	    ts.tv_nsec = 1 << i;
	    nanosleep(&ts, 0);
	}
    }
}

#else  /* !USE_SPINLOCK */
void GC_lock()
{
#ifndef NO_PTHREAD_TRYLOCK
    if (1 == GC_nprocs || GC_collecting) {
	pthread_mutex_lock(&GC_allocate_ml);
    } else {
        GC_generic_lock(&GC_allocate_ml);
    }
#else  /* !NO_PTHREAD_TRYLOCK */
    pthread_mutex_lock(&GC_allocate_ml);
#endif /* !NO_PTHREAD_TRYLOCK */
}

#endif /* !USE_SPINLOCK */

#if defined(PARALLEL_MARK) || defined(THREAD_LOCAL_ALLOC)

#ifdef GC_ASSERTIONS
  pthread_t GC_mark_lock_holder = NO_THREAD;
#endif

#if 0
  /* Ugly workaround for a linux threads bug in the final versions      */
  /* of glibc2.1.  Pthread_mutex_trylock sets the mutex owner           */
  /* field even when it fails to acquire the mutex.  This causes        */
  /* pthread_cond_wait to die.  Remove for glibc2.2.                    */
  /* According to the man page, we should use                           */
  /* PTHREAD_ERRORCHECK_MUTEX_INITIALIZER_NP, but that isn't actually   */
  /* defined.                                                           */
  static pthread_mutex_t mark_mutex =
        {0, 0, 0, PTHREAD_MUTEX_ERRORCHECK_NP, {0, 0}};
#else
  static pthread_mutex_t mark_mutex = PTHREAD_MUTEX_INITIALIZER;
#endif

static pthread_cond_t builder_cv = PTHREAD_COND_INITIALIZER;

void GC_acquire_mark_lock()
{
/*
    if (pthread_mutex_lock(&mark_mutex) != 0) {
	ABORT("pthread_mutex_lock failed");
    }
*/
    GC_generic_lock(&mark_mutex);
#   ifdef GC_ASSERTIONS
	GC_mark_lock_holder = pthread_self();
#   endif
}

void GC_release_mark_lock()
{
    GC_ASSERT(GC_mark_lock_holder == pthread_self());
#   ifdef GC_ASSERTIONS
	GC_mark_lock_holder = NO_THREAD;
#   endif
    if (pthread_mutex_unlock(&mark_mutex) != 0) {
	ABORT("pthread_mutex_unlock failed");
    }
}

/* Collector must wait for a freelist builders for 2 reasons:		*/
/* 1) Mark bits may still be getting examined without lock.		*/
/* 2) Partial free lists referenced only by locals may not be scanned 	*/
/*    correctly, e.g. if they contain "pointer-free" objects, since the	*/
/*    free-list link may be ignored.					*/
void GC_wait_builder()
{
    GC_ASSERT(GC_mark_lock_holder == pthread_self());
#   ifdef GC_ASSERTIONS
	GC_mark_lock_holder = NO_THREAD;
#   endif
    if (pthread_cond_wait(&builder_cv, &mark_mutex) != 0) {
	ABORT("pthread_cond_wait failed");
    }
    GC_ASSERT(GC_mark_lock_holder == NO_THREAD);
#   ifdef GC_ASSERTIONS
	GC_mark_lock_holder = pthread_self();
#   endif
}

void GC_wait_for_reclaim()
{
    GC_acquire_mark_lock();
    while (GC_fl_builder_count > 0) {
	GC_wait_builder();
    }
    GC_release_mark_lock();
}

void GC_notify_all_builder()
{
    GC_ASSERT(GC_mark_lock_holder == pthread_self());
    if (pthread_cond_broadcast(&builder_cv) != 0) {
	ABORT("pthread_cond_broadcast failed");
    }
}

#endif /* PARALLEL_MARK || THREAD_LOCAL_ALLOC */

#ifdef PARALLEL_MARK

static pthread_cond_t mark_cv = PTHREAD_COND_INITIALIZER;

void GC_wait_marker()
{
    GC_ASSERT(GC_mark_lock_holder == pthread_self());
#   ifdef GC_ASSERTIONS
	GC_mark_lock_holder = NO_THREAD;
#   endif
    if (pthread_cond_wait(&mark_cv, &mark_mutex) != 0) {
	ABORT("pthread_cond_wait failed");
    }
    GC_ASSERT(GC_mark_lock_holder == NO_THREAD);
#   ifdef GC_ASSERTIONS
	GC_mark_lock_holder = pthread_self();
#   endif
}

void GC_notify_all_marker()
{
    if (pthread_cond_broadcast(&mark_cv) != 0) {
	ABORT("pthread_cond_broadcast failed");
    }
}

#endif /* PARALLEL_MARK */

# endif /* GC_LINUX_THREADS and friends */<|MERGE_RESOLUTION|>--- conflicted
+++ resolved
@@ -699,7 +699,6 @@
 extern void nacl_post_syscall_hook();
 extern void nacl_register_gc_hooks(void (*pre)(), void (*post)());
 
-<<<<<<< HEAD
 #include <stdio.h>
 
 struct nacl_irt_blockhook {
@@ -714,12 +713,6 @@
     int i;
     static struct nacl_irt_blockhook gc_hook;
     
-=======
-void nacl_initialize_gc_thread()
-{
-    int i;
-    nacl_register_gc_hooks(nacl_pre_syscall_hook, nacl_post_syscall_hook);
->>>>>>> fade2ea1
     pthread_mutex_lock(&nacl_thread_alloc_lock);
     if (!nacl_thread_parking_inited)
     {
