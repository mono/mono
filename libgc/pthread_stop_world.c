#include "private/pthread_support.h"

#if defined(GC_PTHREADS) && !defined(GC_SOLARIS_THREADS) \
     && !defined(GC_IRIX_THREADS) && !defined(GC_WIN32_THREADS) \
     && !defined(GC_DARWIN_THREADS) && !defined(GC_AIX_THREADS) \
     && !defined(GC_OPENBSD_THREADS)

#include <signal.h>
#include <semaphore.h>
#include <errno.h>
#include <unistd.h>
#include <sys/time.h>

/* work around a dlopen issue (bug #75390), undefs to avoid warnings with redefinitions */
#undef PACKAGE_BUGREPORT
#undef PACKAGE_NAME
#undef PACKAGE_STRING
#undef PACKAGE_TARNAME
#undef PACKAGE_VERSION
#include "mono/utils/mono-compiler.h"

#ifdef MONO_DEBUGGER_SUPPORTED
#include "include/libgc-mono-debugger.h"
#endif

#ifdef NACL
volatile int __nacl_thread_suspension_needed = 0;
pthread_t nacl_thread_parker = -1;

volatile int nacl_thread_parked[MAX_NACL_GC_THREADS];
volatile int nacl_thread_used[MAX_NACL_GC_THREADS];
volatile int nacl_thread_parking_inited = 0;
volatile int nacl_num_gc_threads = 0;
pthread_mutex_t nacl_thread_alloc_lock = PTHREAD_MUTEX_INITIALIZER;
__thread int nacl_thread_idx = -1;
__thread GC_thread nacl_gc_thread_self = NULL;
#endif

#if DEBUG_THREADS

#ifndef NSIG
# if defined(MAXSIG)
#  define NSIG (MAXSIG+1)
# elif defined(_NSIG)
#  define NSIG _NSIG
# elif defined(__SIGRTMAX)
#  define NSIG (__SIGRTMAX+1)
# else
  --> please fix it
# endif
#endif

#ifndef NACL
void GC_print_sig_mask()
{
    sigset_t blocked;
    int i;

    if (pthread_sigmask(SIG_BLOCK, NULL, &blocked) != 0)
    	ABORT("pthread_sigmask");
    GC_printf0("Blocked: ");
    for (i = 1; i < NSIG; i++) {
        if (sigismember(&blocked, i)) { GC_printf1("%ld ",(long) i); }
    }
    GC_printf0("\n");
}
#endif /* NACL */
#endif

/* Remove the signals that we want to allow in thread stopping 	*/
/* handler from a set.						*/
void GC_remove_allowed_signals(sigset_t *set)
{
#   ifdef NO_SIGNALS
      if (sigdelset(set, SIGINT) != 0
	  || sigdelset(set, SIGQUIT) != 0
	  || sigdelset(set, SIGABRT) != 0
	  || sigdelset(set, SIGTERM) != 0) {
        ABORT("sigdelset() failed");
      }
#   endif

#   ifdef MPROTECT_VDB
      /* Handlers write to the thread structure, which is in the heap,	*/
      /* and hence can trigger a protection fault.			*/
      if (sigdelset(set, SIGSEGV) != 0
#	  ifdef SIGBUS
	    || sigdelset(set, SIGBUS) != 0
# 	  endif
	  ) {
        ABORT("sigdelset() failed");
      }
#   endif
}

static sigset_t suspend_handler_mask;

word GC_stop_count;	/* Incremented at the beginning of GC_stop_world. */

#ifdef GC_OSF1_THREADS
  GC_bool GC_retry_signals = TRUE;
#else
  GC_bool GC_retry_signals = FALSE;
#endif

/*
 * We use signals to stop threads during GC.
 * 
 * Suspended threads wait in signal handler for SIG_THR_RESTART.
 * That's more portable than semaphores or condition variables.
 * (We do use sem_post from a signal handler, but that should be portable.)
 *
 * The thread suspension signal SIG_SUSPEND is now defined in gc_priv.h.
 * Note that we can't just stop a thread; we need it to save its stack
 * pointer(s) and acknowledge.
 */

#ifndef SIG_THR_RESTART
#  if defined(GC_HPUX_THREADS) || defined(GC_OSF1_THREADS)
#    ifdef _SIGRTMIN
#      define SIG_THR_RESTART _SIGRTMIN + 5
#    else
#      define SIG_THR_RESTART SIGRTMIN + 5
#    endif
#  else
#   define SIG_THR_RESTART SIGXCPU
#  endif
#endif

sem_t GC_suspend_ack_sem;

static void _GC_suspend_handler(int sig)
{
#ifndef NACL
    int dummy;
    pthread_t my_thread = pthread_self();
    GC_thread me;
#   ifdef PARALLEL_MARK
	word my_mark_no = GC_mark_no;
	/* Marker can't proceed until we acknowledge.  Thus this is	*/
	/* guaranteed to be the mark_no correspending to our 		*/
	/* suspension, i.e. the marker can't have incremented it yet.	*/
#   endif
    word my_stop_count = GC_stop_count;

    if (sig != SIG_SUSPEND) ABORT("Bad signal in suspend_handler");

#if DEBUG_THREADS
    GC_printf1("Suspending 0x%lx\n", my_thread);
#endif

    me = GC_lookup_thread(my_thread);
    /* The lookup here is safe, since I'm doing this on behalf  */
    /* of a thread which holds the allocation lock in order	*/
    /* to stop the world.  Thus concurrent modification of the	*/
    /* data structure is impossible.				*/
    if (me -> stop_info.last_stop_count == my_stop_count) {
	/* Duplicate signal.  OK if we are retrying.	*/
	if (!GC_retry_signals) {
	    WARN("Duplicate suspend signal in thread %lx\n",
		 pthread_self());
	}
	return;
    }
#   ifdef SPARC
	me -> stop_info.stack_ptr = (ptr_t)GC_save_regs_in_stack();
#   else
	me -> stop_info.stack_ptr = (ptr_t)(&dummy);
#   endif
#   ifdef IA64
	me -> backing_store_ptr = (ptr_t)GC_save_regs_in_stack();
#   endif

    /* Tell the thread that wants to stop the world that this   */
    /* thread has been stopped.  Note that sem_post() is  	*/
    /* the only async-signal-safe primitive in LinuxThreads.    */
    sem_post(&GC_suspend_ack_sem);
    me -> stop_info.last_stop_count = my_stop_count;

    /* Wait until that thread tells us to restart by sending    */
    /* this thread a SIG_THR_RESTART signal.			*/
    /* SIG_THR_RESTART should be masked at this point.  Thus there	*/
    /* is no race.						*/
    do {
	    me->stop_info.signal = 0;
	    sigsuspend(&suspend_handler_mask);        /* Wait for signal */
    } while (me->stop_info.signal != SIG_THR_RESTART);
    /* If the RESTART signal gets lost, we can still lose.  That should be  */
    /* less likely than losing the SUSPEND signal, since we don't do much   */
    /* between the sem_post and sigsuspend.	   			    */
    /* We'd need more handshaking to work around that, since we don't want  */
    /* to accidentally leave a RESTART signal pending, thus causing us to   */
    /* continue prematurely in a future round.				    */ 

    /* Tell the thread that wants to start the world that this  */
    /* thread has been started.  Note that sem_post() is  	*/
    /* the only async-signal-safe primitive in LinuxThreads.    */
    sem_post(&GC_suspend_ack_sem);


#if DEBUG_THREADS
    GC_printf1("Continuing 0x%lx\n", my_thread);
#endif

#endif /* NACL */
}

void GC_suspend_handler(int sig)
{
	int old_errno = errno;
	_GC_suspend_handler(sig);
	errno = old_errno;
}

static void _GC_restart_handler(int sig)
{
    pthread_t my_thread = pthread_self();
    GC_thread me;

    if (sig != SIG_THR_RESTART) ABORT("Bad signal in suspend_handler");

    /* Let the GC_suspend_handler() know that we got a SIG_THR_RESTART. */
    /* The lookup here is safe, since I'm doing this on behalf  */
    /* of a thread which holds the allocation lock in order	*/
    /* to stop the world.  Thus concurrent modification of the	*/
    /* data structure is impossible.				*/
    me = GC_lookup_thread(my_thread);
    me->stop_info.signal = SIG_THR_RESTART;

    /*
    ** Note: even if we didn't do anything useful here,
    ** it would still be necessary to have a signal handler,
    ** rather than ignoring the signals, otherwise
    ** the signals will not be delivered at all, and
    ** will thus not interrupt the sigsuspend() above.
    */

#if DEBUG_THREADS
    GC_printf1("In GC_restart_handler for 0x%lx\n", pthread_self());
#endif
}

# ifdef IA64
#   define IF_IA64(x) x
# else
#   define IF_IA64(x)
# endif
/* We hold allocation lock.  Should do exactly the right thing if the	*/
/* world is stopped.  Should not fail if it isn't.			*/
static void pthread_push_all_stacks()
{
    GC_bool found_me = FALSE;
    int i;
    GC_thread p;
    ptr_t lo, hi;
    /* On IA64, we also need to scan the register backing store. */
    IF_IA64(ptr_t bs_lo; ptr_t bs_hi;)
    pthread_t me = pthread_self();
    
    if (!GC_thr_initialized) GC_thr_init();
    #if DEBUG_THREADS
        GC_printf1("Pushing stacks from thread 0x%lx\n", (unsigned long) me);
    #endif
    for (i = 0; i < THREAD_TABLE_SZ; i++) {
      for (p = GC_threads[i]; p != 0; p = p -> next) {
        if (p -> flags & FINISHED) continue;
        if (pthread_equal(p -> id, me)) {
#  	    ifdef SPARC
	        lo = (ptr_t)GC_save_regs_in_stack();
#  	    else
 	        lo = GC_approx_sp();
#           endif
	    found_me = TRUE;
	    IF_IA64(bs_hi = (ptr_t)GC_save_regs_in_stack();)
	} else {
	    lo = p -> stop_info.stack_ptr;
	    IF_IA64(bs_hi = p -> backing_store_ptr;)
	}
        if ((p -> flags & MAIN_THREAD) == 0) {
	    hi = p -> stack_end;
	    IF_IA64(bs_lo = p -> backing_store_end);
        } else {
            /* The original stack. */
            hi = GC_stackbottom;
	    IF_IA64(bs_lo = BACKING_STORE_BASE;)
        }
        #if DEBUG_THREADS
            GC_printf3("Stack for thread 0x%lx = [%lx,%lx)\n",
    	        (unsigned long) p -> id,
		(unsigned long) lo, (unsigned long) hi);
        #endif
	if (0 == lo) ABORT("GC_push_all_stacks: sp not set!\n");
	if (p->altstack && lo >= p->altstack && lo <= p->altstack + p->altstack_size)
		hi = p->altstack + p->altstack_size;
       /* FIXME: Need to scan the normal stack too, but how ? */

#       ifdef STACK_GROWS_UP
	  /* We got them backwards! */
          GC_push_all_stack(hi, lo);
#       else
          GC_push_all_stack(lo, hi);
#	endif
#       ifdef NACL
	  /* Push reg_storage as roots, this will cover the reg context */
          GC_push_all_stack(p -> stop_info.reg_storage, p -> stop_info.reg_storage + NACL_GC_REG_STORAGE_SIZE);
#       endif
#	ifdef IA64
#         if DEBUG_THREADS
            GC_printf3("Reg stack for thread 0x%lx = [%lx,%lx)\n",
    	        (unsigned long) p -> id,
		(unsigned long) bs_lo, (unsigned long) bs_hi);
#	  endif
          if (pthread_equal(p -> id, me)) {
	    GC_push_all_eager(bs_lo, bs_hi);
	  } else {
	    GC_push_all_stack(bs_lo, bs_hi);
	  }
#	endif
      }
    }
    if (!found_me && !GC_in_thread_creation)
      ABORT("Collecting from unknown thread.");
}

void GC_restart_handler(int sig)
{
	int old_errno = errno;
	_GC_restart_handler (sig);
	errno = old_errno;
}

/* We hold allocation lock.  Should do exactly the right thing if the	*/
/* world is stopped.  Should not fail if it isn't.			*/
void GC_push_all_stacks()
{
    pthread_push_all_stacks();
}

/* There seems to be a very rare thread stopping problem.  To help us  */
/* debug that, we save the ids of the stopping thread. */
pthread_t GC_stopping_thread;
int GC_stopping_pid;

#ifdef PLATFORM_ANDROID
static
int android_thread_kill(pid_t tid, int sig)
{
    int  ret;
    int  old_errno = errno;

    ret = tkill(tid, sig);
    if (ret < 0) {
        ret = errno;
        errno = old_errno;
    }

    return ret;
}
#endif

/* We hold the allocation lock.  Suspend all threads that might	*/
/* still be running.  Return the number of suspend signals that	*/
/* were sent. */
int GC_suspend_all()
{
#ifndef NACL
    int n_live_threads = 0;
    int i;
    GC_thread p;
    int result;
    pthread_t my_thread = pthread_self();
    
    GC_stopping_thread = my_thread;    /* debugging only.      */
    GC_stopping_pid = getpid();                /* debugging only.      */
    for (i = 0; i < THREAD_TABLE_SZ; i++) {
      for (p = GC_threads[i]; p != 0; p = p -> next) {
        if (p -> id != my_thread) {
            if (p -> flags & FINISHED) continue;
            if (p -> stop_info.last_stop_count == GC_stop_count) continue;
	    if (p -> thread_blocked) /* Will wait */ continue;
            n_live_threads++;
	    #if DEBUG_THREADS
	      GC_printf1("Sending suspend signal to 0x%lx\n", p -> id);
	    #endif

#ifndef PLATFORM_ANDROID
        result = pthread_kill(p -> id, SIG_SUSPEND);
#else
        result = android_thread_kill(p -> kernel_id, SIG_SUSPEND);
#endif
	    switch(result) {
                case ESRCH:
                    /* Not really there anymore.  Possible? */
                    n_live_threads--;
                    break;
                case 0:
                    break;
                default:
                    ABORT("pthread_kill failed");
            }
        }
      }
    }
    return n_live_threads;
#else /* NACL */
    return 0;
#endif
}

/* Caller holds allocation lock.	*/
static void pthread_stop_world()
{
#ifndef NACL
    int i;
    int n_live_threads;
    int code;

    #if DEBUG_THREADS
    GC_printf1("Stopping the world from 0x%lx\n", pthread_self());
    #endif

    n_live_threads = GC_suspend_all();

      if (GC_retry_signals) {
	  unsigned long wait_usecs = 0;  /* Total wait since retry.	*/
#	  define WAIT_UNIT 3000
#	  define RETRY_INTERVAL 100000
	  for (;;) {
	      int ack_count;

	      sem_getvalue(&GC_suspend_ack_sem, &ack_count);
	      if (ack_count == n_live_threads) break;
	      if (wait_usecs > RETRY_INTERVAL) {
		  int newly_sent = GC_suspend_all();

#                 ifdef CONDPRINT
		    if (GC_print_stats) {
		      GC_printf1("Resent %ld signals after timeout\n",
				 newly_sent);
		    }
#                 endif
		  sem_getvalue(&GC_suspend_ack_sem, &ack_count);
		  if (newly_sent < n_live_threads - ack_count) {
		      WARN("Lost some threads during GC_stop_world?!\n",0);
		      n_live_threads = ack_count + newly_sent;
		  }
		  wait_usecs = 0;
	      }
	      usleep(WAIT_UNIT);
	      wait_usecs += WAIT_UNIT;
	  }
      }
    for (i = 0; i < n_live_threads; i++) {
	  while (0 != (code = sem_wait(&GC_suspend_ack_sem))) {
	      if (errno != EINTR) {
	         GC_err_printf1("Sem_wait returned %ld\n", (unsigned long)code);
	         ABORT("sem_wait for handler failed");
	      }
	  }
    }
    #if DEBUG_THREADS
      GC_printf1("World stopped from 0x%lx\n", pthread_self());
    #endif
    GC_stopping_thread = 0;  /* debugging only */
#else /* NACL */
    GC_thread p;
    int i;
    int num_sleeps = 0;

    #if DEBUG_THREADS
    GC_printf1("pthread_stop_world: num_threads %d\n", nacl_num_gc_threads - 1);
    #endif
    nacl_thread_parker = pthread_self();
    __nacl_thread_suspension_needed = 1;
    
    while (1) {
	#define NACL_PARK_WAIT_NANOSECONDS 100000
        #define NANOS_PER_SECOND 1000000000
        int num_threads_parked = 0;
        struct timespec ts;
        int num_used = 0;
	/* Check the 'parked' flag for each thread the GC knows about */
        for (i = 0; i < MAX_NACL_GC_THREADS && num_used < nacl_num_gc_threads; i++) {
            if (nacl_thread_used[i] == 1) {
                num_used++;
                if (nacl_thread_parked[i] == 1) {
                    num_threads_parked++;
                }
            }
        }
	/* -1 for the current thread */
        if (num_threads_parked >= nacl_num_gc_threads - 1)
            break;
        ts.tv_sec = 0;
        ts.tv_nsec = NACL_PARK_WAIT_NANOSECONDS;
        #if DEBUG_THREADS
        GC_printf1("sleeping waiting for %d threads to park...\n", nacl_num_gc_threads - num_threads_parked - 1);
        #endif
        nanosleep(&ts, 0);
        if (++num_sleeps > NANOS_PER_SECOND / NACL_PARK_WAIT_NANOSECONDS) {
            GC_printf1("GC appears stalled waiting for %d threads to park...\n", nacl_num_gc_threads - num_threads_parked - 1);
            num_sleeps = 0;
        }
    }

#endif /* NACL */
}


#ifdef NACL

#if __x86_64__

#define NACL_STORE_REGS()  \
    do {                  \
	__asm__ __volatile__ ("push %rbx");\
	__asm__ __volatile__ ("push %rbp");\
	__asm__ __volatile__ ("push %r12");\
	__asm__ __volatile__ ("push %r13");\
	__asm__ __volatile__ ("push %r14");\
	__asm__ __volatile__ ("push %r15");\
	__asm__ __volatile__ ("mov %%esp, %0" : "=m" (nacl_gc_thread_self->stop_info.stack_ptr));\
        memcpy(nacl_gc_thread_self->stop_info.reg_storage, nacl_gc_thread_self->stop_info.stack_ptr, NACL_GC_REG_STORAGE_SIZE * sizeof(ptr_t));\
        __asm__ __volatile__ ("naclasp $48, %r15");\
    } while (0)

#elif __i386__

#define NACL_STORE_REGS()  \
    do {                  \
	__asm__ __volatile__ ("push %ebx");\
	__asm__ __volatile__ ("push %ebp");\
	__asm__ __volatile__ ("push %esi");\
	__asm__ __volatile__ ("push %edi");\
	__asm__ __volatile__ ("mov %%esp, %0" : "=m" (nacl_gc_thread_self->stop_info.stack_ptr));\
        memcpy(nacl_gc_thread_self->stop_info.reg_storage, nacl_gc_thread_self->stop_info.stack_ptr, NACL_GC_REG_STORAGE_SIZE * sizeof(ptr_t));\
	__asm__ __volatile__ ("add $16, %esp");\
    } while (0)

#elif __arm__

#define NACL_STORE_REGS()  \
    do {                  \
	__asm__ __volatile__ ("push {r4-r12,lr}");\
	__asm__ __volatile__ ("mov r0, %0" : : "r" (&nacl_gc_thread_self->stop_info.stack_ptr)); \
	__asm__ __volatile__ ("bic r0, r0, #0xc0000000");\
	__asm__ __volatile__ ("str sp, [r0]");\
	memcpy(nacl_gc_thread_self->stop_info.reg_storage, nacl_gc_thread_self->stop_info.stack_ptr, NACL_GC_REG_STORAGE_SIZE * sizeof(ptr_t));\
	__asm__ __volatile__ ("add sp, sp, #40");\
	__asm__ __volatile__ ("bic sp, sp, #0xc0000000");\
    } while (0)
#else

#error "Please port NACL_STORE_REGS"

#endif

void nacl_pre_syscall_hook()
{
    int local_dummy = 0;
    if (nacl_thread_idx != -1) {
	NACL_STORE_REGS();
        nacl_gc_thread_self->stop_info.stack_ptr = (ptr_t)(&local_dummy);
        nacl_thread_parked[nacl_thread_idx] = 1;
    }
}

void __nacl_suspend_thread_if_needed();

void nacl_post_syscall_hook()
{
    /* Calling __nacl_suspend_thread_if_needed() right away should guarantee we don't mutate the GC set. */
    __nacl_suspend_thread_if_needed();
    if (nacl_thread_idx != -1) {
        nacl_thread_parked[nacl_thread_idx] = 0;
    }
}

void __nacl_suspend_thread_if_needed() {
    if (__nacl_thread_suspension_needed) {
        pthread_t self = pthread_self();
        int local_dummy = 0;
        /* Don't try to park the thread parker. */
        if (nacl_thread_parker == self)
            return;

        /* This can happen when a thread is created   */
        /* outside of the GC system (wthread mostly). */
        if (nacl_thread_idx < 0)
            return;

        /* If it was already 'parked', we're returning from a syscall, */
        /* so don't bother storing registers again, the GC has a set.  */
        if (!nacl_thread_parked[nacl_thread_idx]) {
            NACL_STORE_REGS();
            nacl_gc_thread_self->stop_info.stack_ptr = (ptr_t)(&local_dummy);
        }
        nacl_thread_parked[nacl_thread_idx] = 1;
        while (__nacl_thread_suspension_needed)
            ; /* spin */
        nacl_thread_parked[nacl_thread_idx] = 0;

        /* Clear out the reg storage for next suspend. */
        memset(nacl_gc_thread_self->stop_info.reg_storage, 0, NACL_GC_REG_STORAGE_SIZE * sizeof(ptr_t));
    }
}

#endif /* NACL */

/* Caller holds allocation lock.	*/
void GC_stop_world()
{
    if (GC_notify_event)
        GC_notify_event (GC_EVENT_PRE_STOP_WORLD);
    /* Make sure all free list construction has stopped before we start. */
    /* No new construction can start, since free list construction is	*/
    /* required to acquire and release the GC lock before it starts,	*/
    /* and we have the lock.						*/
#   ifdef PARALLEL_MARK
      GC_acquire_mark_lock();
      GC_ASSERT(GC_fl_builder_count == 0);
      /* We should have previously waited for it to become zero. */
#   endif /* PARALLEL_MARK */
    ++GC_stop_count;
#ifdef MONO_DEBUGGER_SUPPORTED
    if (gc_thread_vtable && gc_thread_vtable->stop_world)
	gc_thread_vtable->stop_world ();
    else
#endif
	pthread_stop_world ();
#   ifdef PARALLEL_MARK
      GC_release_mark_lock();
#   endif
    if (GC_notify_event)
        GC_notify_event (GC_EVENT_POST_STOP_WORLD);
}

/* Caller holds allocation lock, and has held it continuously since	*/
/* the world stopped.							*/
static void pthread_start_world()
{
#ifndef NACL
    pthread_t my_thread = pthread_self();
    register int i;
    register GC_thread p;
    register int n_live_threads = 0;
    register int result;
    int code;

#   if DEBUG_THREADS
      GC_printf0("World starting\n");
#   endif
    if (GC_notify_event)
        GC_notify_event (GC_EVENT_PRE_START_WORLD);

    for (i = 0; i < THREAD_TABLE_SZ; i++) {
      for (p = GC_threads[i]; p != 0; p = p -> next) {
        if (p -> id != my_thread) {
            if (p -> flags & FINISHED) continue;
	    if (p -> thread_blocked) continue;
            n_live_threads++;
	    #if DEBUG_THREADS
	      GC_printf1("Sending restart signal to 0x%lx\n", p -> id);
	    #endif

#ifndef PLATFORM_ANDROID
        result = pthread_kill(p -> id, SIG_THR_RESTART);
#else
        result = android_thread_kill(p -> kernel_id, SIG_THR_RESTART);
#endif
	    switch(result) {
                case ESRCH:
                    /* Not really there anymore.  Possible? */
                    n_live_threads--;
                    break;
                case 0:
                    break;
                default:
                    ABORT("pthread_kill failed");
            }
        }
      }
    }

    #if DEBUG_THREADS
    GC_printf0 ("All threads signaled");
    #endif

    for (i = 0; i < n_live_threads; i++) {
	while (0 != (code = sem_wait(&GC_suspend_ack_sem))) {
	    if (errno != EINTR) {
		GC_err_printf1("Sem_wait returned %ld\n", (unsigned long)code);
		ABORT("sem_wait for handler failed");
	    }
	}
    }
  
    if (GC_notify_event)
        GC_notify_event (GC_EVENT_POST_START_WORLD);
    #if DEBUG_THREADS
      GC_printf0("World started\n");
    #endif
#else /* NACL */
    if (GC_notify_event)
        GC_notify_event (GC_EVENT_PRE_START_WORLD);
#   if DEBUG_THREADS
    GC_printf0("World starting\n");
#   endif
<<<<<<< HEAD
    __nacl_thread_suspension_needed = 0;
=======
    nacl_park_threads_now = 0;
>>>>>>> fade2ea1
    if (GC_notify_event)
        GC_notify_event (GC_EVENT_POST_START_WORLD);
#endif /* NACL */
}

void GC_start_world()
{
#ifdef MONO_DEBUGGER_SUPPORTED
    if (gc_thread_vtable && gc_thread_vtable->start_world)
	gc_thread_vtable->start_world();
    else
#endif
	pthread_start_world ();
}

static void pthread_stop_init() {
#ifndef NACL
    struct sigaction act;
    
    if (sem_init(&GC_suspend_ack_sem, 0, 0) != 0)
        ABORT("sem_init failed");

    act.sa_flags = SA_RESTART;
    if (sigfillset(&act.sa_mask) != 0) {
    	ABORT("sigfillset() failed");
    }
    GC_remove_allowed_signals(&act.sa_mask);
    /* SIG_THR_RESTART is set in the resulting mask.		*/
    /* It is unmasked by the handler when necessary. 		*/
    act.sa_handler = GC_suspend_handler;
    if (sigaction(SIG_SUSPEND, &act, NULL) != 0) {
    	ABORT("Cannot set SIG_SUSPEND handler");
    }

    act.sa_handler = GC_restart_handler;
    if (sigaction(SIG_THR_RESTART, &act, NULL) != 0) {
    	ABORT("Cannot set SIG_THR_RESTART handler");
    }

    /* Inititialize suspend_handler_mask. It excludes SIG_THR_RESTART. */
      if (sigfillset(&suspend_handler_mask) != 0) ABORT("sigfillset() failed");
      GC_remove_allowed_signals(&suspend_handler_mask);
      if (sigdelset(&suspend_handler_mask, SIG_THR_RESTART) != 0)
	  ABORT("sigdelset() failed");

    /* Check for GC_RETRY_SIGNALS.	*/
      if (0 != GETENV("GC_RETRY_SIGNALS")) {
	  GC_retry_signals = TRUE;
      }
      if (0 != GETENV("GC_NO_RETRY_SIGNALS")) {
	  GC_retry_signals = FALSE;
      }
#     ifdef CONDPRINT
          if (GC_print_stats && GC_retry_signals) {
              GC_printf0("Will retry suspend signal if necessary.\n");
	  }
#     endif
#endif /* NACL */
}

/* We hold the allocation lock.	*/
void GC_stop_init()
{
#ifdef MONO_DEBUGGER_SUPPORTED
    if (gc_thread_vtable && gc_thread_vtable->initialize)
	gc_thread_vtable->initialize ();
    else
#endif
	pthread_stop_init ();
}

#ifdef MONO_DEBUGGER_SUPPORTED

GCThreadFunctions *gc_thread_vtable = NULL;

void *
GC_mono_debugger_get_stack_ptr (void)
{
	GC_thread me;

	me = GC_lookup_thread (pthread_self ());
	return &me->stop_info.stack_ptr;
}

#endif

#endif<|MERGE_RESOLUTION|>--- conflicted
+++ resolved
@@ -706,11 +706,7 @@
 #   if DEBUG_THREADS
     GC_printf0("World starting\n");
 #   endif
-<<<<<<< HEAD
     __nacl_thread_suspension_needed = 0;
-=======
-    nacl_park_threads_now = 0;
->>>>>>> fade2ea1
     if (GC_notify_event)
         GC_notify_event (GC_EVENT_POST_START_WORLD);
 #endif /* NACL */
