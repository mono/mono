--- conflicted
+++ resolved
@@ -46,11 +46,7 @@
 # There is no ordering of corlib versions, no old or new,
 # the runtime expects an exact match.
 #
-<<<<<<< HEAD
-MONO_CORLIB_VERSION=67BF5A5C-5B03-487B-8CF3-5FC0927DB6A9
-=======
 MONO_CORLIB_VERSION=E3B08C49-2D68-4693-AF9C-639F3ED0395F
->>>>>>> 47cb8597
 
 #
 # Put a quoted #define in config.h.
