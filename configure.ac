# Process this file with autoconf to produce a configure script.
#AC_PREREQ([2.62])

AC_INIT(mono, [4.3.0],
        [http://bugzilla.xamarin.com/enter_bug.cgi?classification=Mono])

AC_CONFIG_SRCDIR([README.md])
AC_CONFIG_MACRO_DIR([m4])
AC_CANONICAL_SYSTEM
AC_CANONICAL_HOST

# Gross hack to enable 'make dist' on automake 1.9+tar 1.14.
# The extra brackets are to foil regex-based scans.
m4_ifdef([_A][M_PROG_TAR],[_A][M_SET_OPTION([tar-ustar])])

AM_INIT_AUTOMAKE([1.9 dist-bzip2 tar-ustar no-dist-gzip foreign subdir-objects])
AC_CONFIG_HEADERS([config.h])
AM_MAINTAINER_MODE

API_VER=2.0
AC_SUBST(API_VER)

AC_PROG_LN_S

m4_ifdef([AM_SILENT_RULES], [AM_SILENT_RULES([yes])])

case $host_os in
*cygwin* )
		 echo "Run configure using ./configure --host=i686-pc-mingw32"
		 exit 1
esac

# In case of cygwin, override LN_S, irrespective of what it determines.
# The build uses cygwin, but the actual runtime doesn't.
case $host_os in
*cygwin* ) LN_S='cp -p';;
esac

#
# libgc defaults
#
libgc_configure_args=

# These variables are the CPPFLAGS/CFLAGS passed to libgc's configure
# libgc should inherit the original CFLAGS/CPPFLAGS passed to configure, i.e. -O0
CPPFLAGS_FOR_LIBGC=$CPPFLAGS
CFLAGS_FOR_LIBGC=$CFLAGS
CPPFLAGS_FOR_EGLIB=$CPPFLAGS
CFLAGS_FOR_EGLIB=$CFLAGS

# libgc uses some deprecated APIs
CFLAGS_FOR_LIBGC="$CFLAGS -Wno-deprecated-declarations"

#
# These are the flags that need to be stored in the mono.pc file for 
# compiling code that will embed Mono
#
libmono_cflags=""
libmono_ldflags=""
AC_SUBST(libmono_cflags)
AC_SUBST(libmono_ldflags)

# Variable to have relocatable .pc files (lib, or lib64)
reloc_libdir=`basename ${libdir}`
AC_SUBST(reloc_libdir)

# Set to yes if Unix sockets cannot be created in an anonymous namespace
need_link_unlink=no

#Set to extra linker flags to be passed to the runtime binaries (mono /mono-sgen)
extra_runtime_ldflags=""

# Thread configuration inspired by sleepycat's db
AC_MSG_CHECKING([host platform characteristics])
libgc_threads=no
has_dtrace=no
parallel_mark=yes
ikvm_native=yes

case "$host" in
	powerpc*-*-linux*)
		# https://bugzilla.novell.com/show_bug.cgi?id=504411
		disable_munmap=yes
	;;
esac

host_win32=no
target_win32=no
platform_android=no
platform_darwin=no
case "$host" in
	*-mingw*|*-*-cygwin*)
		AC_DEFINE(DISABLE_PORTABILITY,1,[Disable the io-portability layer])
		AC_DEFINE(PLATFORM_NO_SYMLINKS,1,[This platform does not support symlinks])
		host_win32=yes
		mono_cv_clang=no
		if test "x$cross_compiling" = "xno"; then
			if test "x$host" == "x$build" -a "x$host" == "x$target"; then
				target_win32=yes
			fi
		else
			if test "x$host" == "x$target"; then
				target_win32=yes
			fi
		fi
		HOST_CC="gcc"
<<<<<<< HEAD
		CC="$host-gcc -static-libgcc"
		CXX="$host-g++ -static-libgcc"
		# Windows XP SP2 is required
		CPPFLAGS="$CPPFLAGS -DWINVER=0x0502 -D_WIN32_WINNT=0x0502 -D_WIN32_IE=0x0501 -D_UNICODE -DUNICODE -DWIN32_THREADS -DFD_SETSIZE=1024"
=======
		# Windows Vista or later is required
		CPPFLAGS="$CPPFLAGS -DWINVER=0x0600 -D_WIN32_WINNT=0x0600 -D_WIN32_IE=0x0501 -D_UNICODE -DUNICODE -DWIN32_THREADS -DFD_SETSIZE=1024"
>>>>>>> e7305082
		LDFLAGS="$LDFLAGS -lmswsock -lws2_32 -lole32 -loleaut32 -lpsapi -lversion -ladvapi32 -lwinmm -lkernel32 -liphlpapi"
		libmono_cflags="-mms-bitfields -mwindows"
		libmono_ldflags="-mms-bitfields -mwindows"
		libdl=
		libgc_threads=win32
		with_sigaltstack=no
		with_tls=pthread
		LN_S=cp
		# This forces libgc to use the DllMain based thread registration code on win32
		libgc_configure_args="$libgc_configure_args --enable-win32-dllmain=yes"
		;;
	*-*-*netbsd*)
		host_win32=no
		CPPFLAGS="$CPPFLAGS -D_REENTRANT -DGC_NETBSD_THREADS -D_GNU_SOURCE"
		libmono_cflags="-D_REENTRANT"
		LDFLAGS="$LDFLAGS -pthread"
		CPPFLAGS="$CPPFLAGS -DPLATFORM_BSD"
		libmono_ldflags="-pthread"
		need_link_unlink=yes
		libdl="-ldl"
		libgc_threads=pthreads
		with_sigaltstack=no
		use_sigposix=yes
		;;
	*-*-kfreebsd*-gnu)
		host_win32=no
		CPPFLAGS="$CPPFLAGS -DGC_FREEBSD_THREADS -D_GNU_SOURCE -D_REENTRANT -DUSE_MMAP -DUSE_MUNMAP -DTHREAD_LOCAL_ALLOC -pthread"
		libmono_cflags="-D_REENTRANT -DTHREAD_LOCAL_ALLOC -pthread"
		libmono_ldflags="-lpthread -pthread"
		libdl="-ldl"
		libgc_threads=pthreads
		need_link_unlink=yes
		with_sigaltstack=no
		use_sigposix=yes
		;;
	*-*-*freebsd*)
		host_win32=no
		if test "x$PTHREAD_CFLAGS" = "x"; then
			CPPFLAGS="$CPPFLAGS -DGC_FREEBSD_THREADS"
			libmono_cflags=
		else
			CPPFLAGS="$CPPFLAGS $PTHREAD_CFLAGS -DGC_FREEBSD_THREADS"
			libmono_cflags="$PTHREAD_CFLAGS"
		fi
		if test "x$PTHREAD_LIBS" = "x"; then
			LDFLAGS="$LDFLAGS -pthread -L/usr/local/lib"
			libmono_ldflags="-pthread"
		else
			LDFLAGS="$LDFLAGS $PTHREAD_LIBS -L/usr/local/lib"
			libmono_ldflags="$PTHREAD_LIBS"
		fi
		CPPFLAGS="$CPPFLAGS -DPLATFORM_BSD"
		need_link_unlink=yes
		AC_DEFINE(PTHREAD_POINTER_ID, 1, [pthread is a pointer])
		libdl=
		libgc_threads=pthreads
		use_sigposix=yes
		has_dtrace=yes
		;;
	*-*-*openbsd*)
		host_win32=no
		CPPFLAGS="$CPPFLAGS -D_THREAD_SAFE -DGC_OPENBSD_THREADS -DPLATFORM_BSD -D_REENTRANT -DUSE_MMAP"
		if test "x$disable_munmap" != "xyes"; then
		CPPFLAGS="$CPPFLAGS -DUSE_MUNMAP"
		fi
		libmono_cflags="-D_THREAD_SAFE -D_REENTRANT"
		LDFLAGS="$LDFLAGS -pthread"
		need_link_unlink=yes
		AC_DEFINE(PTHREAD_POINTER_ID)
		libdl=
		libgc_threads=pthreads
		with_sigaltstack=no
		use_sigposix=yes
		;;
	*-*-linux-android*)
		host_win32=no
		platform_android=yes
		AC_DEFINE(PLATFORM_ANDROID,1,[Targeting the Android platform])
		AC_DEFINE(TARGET_ANDROID,1,[Targeting the Android platform])

		CPPFLAGS="$CPPFLAGS -DGC_LINUX_THREADS -D_GNU_SOURCE -D_REENTRANT -DUSE_MMAP"
		if test "x$disable_munmap" != "xyes"; then
			CPPFLAGS="$CPPFLAGS -DUSE_MUNMAP"
		fi
		libmono_cflags="-D_REENTRANT"
		libdl="-ldl"
		libgc_threads=pthreads
		use_sigposix=yes

		with_tls=pthread
		with_sigaltstack=no
		with_static_mono=no

		# Android doesn't support boehm, as it's missing <link.h>
		support_boehm=no
		with_gc=sgen

		# isinf(3) requires -lm; see isinf check below
		LDFLAGS="$LDFLAGS -lm"

		# Bionic's <pthread.h> sets PTHREAD_STACK_MIN=2*PAGE_SIZE; doesn't define
		# PAGE_SIZE; breaks mono/io-layer/collection.c
		# Bionic doesn't provide S_IWRITE; breaks io-layer/io.c
		CFLAGS="$CFLAGS -DPAGE_SIZE=4096 -DS_IWRITE=S_IWUSR"
		CXXFLAGS="$CXXFLAGS -DPAGE_SIZE=4096 -DS_IWRITE=S_IWUSR"

		# The configure check can't detect this
		AC_DEFINE(HAVE_LARGE_FILE_SUPPORT, 1, [Have large file support])

		# to bypass the underscore linker check, can't work when cross-compiling
		mono_cv_uscore=yes
		mono_cv_clang=no
		;;
	*-*-linux*)
		host_win32=no
		CPPFLAGS="$CPPFLAGS -DGC_LINUX_THREADS -D_GNU_SOURCE -D_REENTRANT -DUSE_MMAP"
		if test "x$disable_munmap" != "xyes"; then
			CPPFLAGS="$CPPFLAGS -DUSE_MUNMAP"
		fi
		libmono_cflags="-D_REENTRANT"
		libdl="-ldl"
		libgc_threads=pthreads
		use_sigposix=yes
		if test "x$cross_compiling" != "xno"; then
                	# to bypass the underscore linker check, not
                	# available during cross-compilation
                	mono_cv_uscore=no
                fi
		case "$host" in
		aarch64-*)
			support_boehm=no
			with_gc=sgen
			;;
		esac
		;;
	*-*-nacl*)
		host_win32=no
		CPPFLAGS="$CPPFLAGS -DGC_LINUX_THREADS -D_GNU_SOURCE -D_REENTRANT -DUSE_MMAP"
		if test "x$disable_munmap" != "xyes"; then
			CPPFLAGS="$CPPFLAGS -DUSE_MUNMAP"
		fi
		libmono_cflags="-D_REENTRANT"
		libdl=
		libgc_threads=pthreads
		use_sigposix=yes
		ikvm_native=no
		AC_DEFINE(DISABLE_SOCKETS,1,[Disable sockets support])
		AC_DEFINE(DISABLE_ATTACH, 1, [Disable agent attach support])
		;;
	*-*-hpux*)
	        host_win32=no
		CPPFLAGS="$CPPFLAGS -DGC_HPUX_THREADS -D_HPUX_SOURCE -D_XOPEN_SOURCE_EXTENDED -D_REENTRANT"
		# +ESdbgasm only valid on bundled cc on RISC
		# silently ignored for ia64
		if test $GCC != "yes"; then
			CFLAGS="$CFLAGS +ESdbgasm"
			# Arrange for run-time dereferencing of null
			# pointers to produce a SIGSEGV signal.
			LDFLAGS="$LDFLAGS -z"
		fi
		CFLAGS="$CFLAGS +ESdbgasm"
		LDFLAGS="$LDFLAGS -z"
		libmono_cflags="-D_REENTRANT"
		libmono_ldflags="-lpthread"
		libgc_threads=pthreads
		need_link_unlink=yes
		use_sigposix=yes
		;;
	*-*-solaris*)
		host_win32=no
		CPPFLAGS="$CPPFLAGS -DGC_SOLARIS_THREADS -DGC_SOLARIS_PTHREADS -D_REENTRANT -D_POSIX_PTHREAD_SEMANTICS -DUSE_MMAP -DUSE_MUNMAP -DPLATFORM_SOLARIS"
		need_link_unlink=yes
		libmono_cflags="-D_REENTRANT"
		libgc_threads=pthreads
		# This doesn't seem to work on solaris/x86, but the configure test runs
		with_tls=pthread
		has_dtrace=yes
		use_sigposix=yes
		enable_solaris_tar_check=yes
		;;
	*-*-darwin*)
		parallel_mark="Disabled_Currently_Hangs_On_MacOSX"
		host_win32=no
		platform_darwin=yes
		target_mach=yes
		CPPFLAGS="$CPPFLAGS -D_THREAD_SAFE -DGC_MACOSX_THREADS -DPLATFORM_MACOSX -DUSE_MMAP -DUSE_MUNMAP"
		libmono_cflags="-D_THREAD_SAFE"
		need_link_unlink=yes
		AC_DEFINE(PTHREAD_POINTER_ID)
		AC_DEFINE(USE_MACH_SEMA, 1, [...])
		libdl=
		libgc_threads=pthreads
		has_dtrace=yes
		if test "x$cross_compiling" = "xyes"; then
			has_broken_apple_cpp=yes
		fi
		dnl Snow Leopard is horribly broken -- it reports itself as i386-apple-darwin*, but
		dnl its gcc defaults to 64-bit mode.  They have also deprecated the usage of ucontext
		dnl we need to set some flags to build our 32-bit binaries on 10.6 properly
		case "$host" in
			dnl Snow Leopard and newer config.guess reports as this
			i*86-*-darwin*)
				BROKEN_DARWIN_FLAGS="-arch i386 -D_XOPEN_SOURCE"
				BROKEN_DARWIN_CPPFLAGS="-D_XOPEN_SOURCE"
				CPPFLAGS="$CPPFLAGS $BROKEN_DARWIN_CPPFLAGS"
				CFLAGS="$CFLAGS $BROKEN_DARWIN_FLAGS"
				CXXFLAGS="$CXXFLAGS $BROKEN_DARWIN_FLAGS"
				CCASFLAGS="$CCASFLAGS $BROKEN_DARWIN_FLAGS"
				CPPFLAGS_FOR_LIBGC="$CPPFLAGS_FOR_LIBGC $BROKEN_DARWIN_CPPFLAGS"
				CFLAGS_FOR_LIBGC="$CFLAGS_FOR_LIBGC $BROKEN_DARWIN_FLAGS"
				CPPFLAGS_FOR_EGLIB="$CPPFLAGS_FOR_EGLIB $BROKEN_DARWIN_CPPFLAGS"
				CFLAGS_FOR_EGLIB="$CFLAGS_FOR_EGLIB $BROKEN_DARWIN_FLAGS"
				;;
			x*64-*-darwin*)
				;;
			arm*-darwin*)
				has_dtrace=no
				;;			
		esac
		;;
	*-*-haiku*)
		host_win32=no
		CPPFLAGS="$CPPFLAGS -D_REENTRANT -D_THREAD_SAFE"
		libmono_cflags="-D_REENTRANT -D_THREAD_SAFE"
		libdl=
		LIBS="$LIBS -lnetwork"
		need_link_unlink=yes
		AC_DEFINE(PTHREAD_POINTER_ID)
		libgc_threads=pthreads
		use_sigposix=yes
		;;
	*)
		AC_MSG_WARN([*** Please add $host to configure.ac checks!])
		host_win32=no
		libdl="-ldl"
		;;
esac
AC_MSG_RESULT(ok)

if test x$need_link_unlink = xyes; then
   AC_DEFINE(NEED_LINK_UNLINK, 1, [Define if Unix sockets cannot be created in an anonymous namespace])
fi

if test x$host_win32 = xyes; then
   AC_DEFINE(HOST_WIN32, 1, [Host Platform is Win32])
fi

if test x$target_win32 = xyes; then
   AC_DEFINE(TARGET_WIN32, 1, [Target Platform is Win32])
fi

AC_SUBST(extra_runtime_ldflags)
AM_CONDITIONAL(HOST_WIN32, test x$host_win32 = xyes)
AM_CONDITIONAL(TARGET_WIN32, test x$target_win32 = xyes)
AM_CONDITIONAL(PLATFORM_GNU, echo x$target_os | grep -q -- -gnu)
AM_CONDITIONAL(PLATFORM_LINUX, echo x$target_os | grep -q linux)
AM_CONDITIONAL(PLATFORM_DARWIN, test x$platform_darwin = xyes)
AM_CONDITIONAL(PLATFORM_SIGPOSIX, test x$use_sigposix = xyes)
AM_CONDITIONAL(PLATFORM_ANDROID, test x$platform_android = xyes)

AC_CHECK_TOOL(CC, gcc, gcc)
AC_PROG_CC
AC_CHECK_TOOL(CXX, g++, g++)
AC_PROG_CXX
AM_PROG_AS
AC_PROG_INSTALL
AC_PROG_AWK
AM_PROG_CC_C_O
dnl We should use AM_PROG_AS, but it's not available on automake/aclocal 1.4
: ${CCAS='$(CC)'}
# Set ASFLAGS if not already set.
: ${CCASFLAGS='$(CFLAGS)'}
AC_SUBST(CCAS)
AC_SUBST(CCASFLAGS)

# AC_PROG_CXX helpfully sets CXX to g++ even if no c++ compiler is found so check
# GXX instead. See http://lists.gnu.org/archive/html/bug-autoconf/2002-04/msg00056.html
if test "x$CXX" = "xg++"; then
	if test "x$GXX" != "xyes"; then
		# automake/libtool is so broken, it requires g++ even if the c++ sources
		# are inside automake conditionals
		AC_MSG_ERROR([You need to install g++])
	fi
fi

dnl may require a specific autoconf version
dnl AC_PROG_CC_FOR_BUILD
dnl CC_FOR_BUILD not automatically detected
CC_FOR_BUILD=$CC
CFLAGS_FOR_BUILD=$CFLAGS
BUILD_EXEEXT=
if test "x$cross_compiling" = "xyes"; then
	CC_FOR_BUILD=cc
	CFLAGS_FOR_BUILD=
	BUILD_EXEEXT=""
fi
AC_SUBST(CC_FOR_BUILD)
AC_SUBST(CFLAGS_FOR_BUILD)
AC_SUBST(HOST_CC)
AC_SUBST(BUILD_EXEEXT)

AM_CONDITIONAL(CROSS_COMPILING, [test x$cross_compiling = xyes])
AM_CONDITIONAL(USE_BATCH_FILES, [test x$host_win32 = xyes -a x$cross_compiling = xyes])

# Set STDC_HEADERS
AC_HEADER_STDC
AC_LIBTOOL_WIN32_DLL
# This causes monodis to not link correctly
#AC_DISABLE_FAST_INSTALL
AM_PROG_LIBTOOL
# Use dolt (http://dolt.freedesktop.org/) instead of libtool for building.
DOLT

export_ldflags=`(./libtool --config; echo eval echo \\$export_dynamic_flag_spec) | sh`
AC_SUBST(export_ldflags)

# Test whenever ld supports -version-script
AC_PROG_LD
AC_PROG_LD_GNU

AM_ICONV()

AC_CHECK_HEADERS(sys/filio.h sys/sockio.h netdb.h utime.h sys/utime.h semaphore.h sys/un.h linux/rtc.h sys/syscall.h sys/mkdev.h sys/uio.h sys/param.h sys/sysctl.h libproc.h sys/prctl.h)
AC_CHECK_HEADERS(sys/param.h sys/socket.h sys/ipc.h sys/sem.h sys/utsname.h alloca.h ucontext.h pwd.h sys/select.h netinet/tcp.h netinet/in.h unistd.h sys/types.h link.h asm/sigcontext.h sys/inotify.h arpa/inet.h complex.h)
AC_CHECK_HEADERS([linux/netlink.h linux/rtnetlink.h],
                  [], [], [#include <stddef.h>
		  #include <sys/socket.h>
		  #include <linux/socket.h>])

AC_CHECK_HEADERS(sys/user.h, [], [],
[
#ifdef HAVE_SYS_PARAM_H
# include <sys/param.h>
#endif
])

AC_CHECK_HEADERS(linux/serial.h)

AC_CHECK_HEADER(zlib.h, [have_zlib=yes], [have_zlib=no])
if test x$have_zlib = xyes; then
   AC_TRY_COMPILE([#include <zlib.h>], [
   #if defined(ZLIB_VERNUM) && (ZLIB_VERNUM >= 0x1230)
   return 0;
   #else
   #error No good zlib found
   #endif
   ],[
	AC_MSG_RESULT(Using system zlib)
	zlib_msg="system zlib"
	AC_DEFINE(HAVE_SYS_ZLIB,1,[Have system zlib])
   ],[
	AC_MSG_RESULT(Using embedded zlib)
	have_zlib=no
	zlib_msg="bundled zlib"
   ])
fi

AM_CONDITIONAL(HAVE_ZLIB, test x$have_zlib = xyes)
AC_DEFINE(HAVE_ZLIB,1,[Have system zlib])

# for mono/metadata/debug-symfile.c
AC_CHECK_HEADERS(elf.h)

# for support
AC_CHECK_HEADERS(poll.h)
AC_CHECK_HEADERS(sys/poll.h)
AC_CHECK_HEADERS(sys/wait.h)
AC_CHECK_HEADERS(grp.h)
AC_CHECK_HEADERS(syslog.h)

# for mono/dis
AC_CHECK_HEADERS(wchar.h)
AC_CHECK_HEADERS(ieeefp.h)
AC_MSG_CHECKING(for isinf)
AC_TRY_LINK([#include <math.h>], [
	int f = isinf (1.0);
], [
	AC_MSG_RESULT(yes)
	AC_DEFINE(HAVE_ISINF, 1, [isinf available])
], [
	# We'll have to use signals
	AC_MSG_RESULT(no)
])
# mingw
AC_CHECK_FUNCS(_finite, , AC_MSG_CHECKING(for _finite in math.h)
	AC_TRY_LINK([#include <math.h>], 
	[ _finite(0.0); ], 
	AC_DEFINE(HAVE__FINITE, 1, [Have _finite in -lm]) AC_MSG_RESULT(yes),
	AC_MSG_RESULT(no)))

# for Linux statfs support
AC_CHECK_HEADERS(linux/magic.h)

# not 64 bit clean in cross-compile
AC_CHECK_SIZEOF(void *, 4)

AC_CACHE_CHECK([for clang],
	mono_cv_clang,[
	AC_TRY_COMPILE([], [
		#ifdef __clang__
		#else
		#error "FAILED"
		#endif
		return 0;
	],
	[mono_cv_clang=yes],
	[mono_cv_clang=no],
	[])
])

AC_ARG_ENABLE(visibility-hidden,
[  --disable-visibility-hidden    disable usage of -fvisiblity=hidden],
   disable_visibility_hidden=yes, disable_visibility_hidden=no)

WARN=''
if test x"$GCC" = xyes; then
        WARN='-Wall -Wunused -Wmissing-prototypes -Wmissing-declarations -Wstrict-prototypes  -Wmissing-prototypes -Wnested-externs -Wpointer-arith -Wno-cast-qual -Wwrite-strings -Wno-switch -Wno-switch-enum -Wno-unused-value -Wno-attributes'

		# We require C99 with some GNU extensions, e.g. `linux` macro
		CFLAGS="$CFLAGS -std=gnu99"

		# The runtime code does not respect ANSI C strict aliasing rules
		CFLAGS="$CFLAGS -fno-strict-aliasing"

		# We rely on signed overflow to behave
		CFLAGS="$CFLAGS -fwrapv"

		CFLAGS="$CFLAGS -DMONO_DLL_EXPORT"
		if test x"$disable_visibility_hidden" = xno; then
		   # Don't export any symbols by default
		   SHARED_CFLAGS="-fvisibility=hidden"
		   CFLAGS_FOR_EGLIB="$CFLAGS_FOR_EGLIB -fvisibility=hidden"
		   CXXFLAGS="$CXXFLAGS -fvisibility=hidden"
		fi

		ORIG_CFLAGS=$CFLAGS
		# Check for the normal version, since gcc ignores unknown -Wno options
		CFLAGS="$CFLAGS -Wunused-but-set-variable -Werror"
		AC_MSG_CHECKING(for -Wno-unused-but-set-variable option to gcc)
		AC_TRY_COMPILE([],[
				return 0;
		], [
		   AC_MSG_RESULT(yes)
		   CFLAGS="$ORIG_CFLAGS -Wno-unused-but-set-variable"
		], [
		   AC_MSG_RESULT(no)
		   CFLAGS=$ORIG_CFLAGS
		])

		if test "x$mono_cv_clang" = "xyes"; then
	   	   # https://bugzilla.samba.org/show_bug.cgi?id=8118
	   	   WARN="$WARN -Qunused-arguments"
		   WARN="$WARN -Wno-unused-function -Wno-tautological-compare -Wno-parentheses-equality -Wno-self-assign"
		fi
else
	# The Sun Forte compiler complains about inline functions that access static variables
	# so disable all inlining.
	case "$host" in
	*-*-solaris*)
		CFLAGS="$CFLAGS -Dinline="
		;;
	esac
fi
CFLAGS="$CFLAGS -g $WARN"
CFLAGS_FOR_LIBGC="$CFLAGS_FOR_LIBGC -g"
CPPFLAGS="$CPPFLAGS -g $WARN"

# Where's the 'mcs' source tree?
if test -d $srcdir/mcs; then
  mcsdir=mcs
else
  mcsdir=../mcs
fi

AC_ARG_WITH(mcs-path, [  --with-mcs-path=/path/to/mcs      Specify an alternate mcs source tree],
	if test x$with_mcs_path != "x" -a -d $with_mcs_path ; then
		mcsdir=$with_mcs_path
	fi
)

AC_ARG_WITH(jumptables, [  --with-jumptables=yes,no      enable/disable support for jumptables (ARM-only for now) (defaults to no)],[],[with_jumptables=no])

#
# A sanity check to catch cases where the package was unpacked
# with an ancient tar program (Solaris)
#
AC_ARG_ENABLE(solaris-tar-check,
[  --disable-solaris-tar-check    disable solaris tar check],
   do_solaris_tar_check=no, do_solaris_tar_check=yes)

if test x"$do_solaris_tar_check" = xyes -a x"$enable_solaris_tar_check" = xyes; then
   	AC_MSG_CHECKING(integrity of package)
	if test -f $mcsdir/class/System.Runtime.Serialization.Formatters.Soap/System.Runtime.Serialization.Formatters.Soap/SoapTypeMapper.cs
   	then
		AC_MSG_RESULT(ok)
   	else
		errorm="Your mono distribution is incomplete;  if unpacking from a tar file, make sure you use GNU tar;  see http://www.mono-project.com/IncompletePackage for more details"
		AC_MSG_ERROR([$errorm])
	fi
fi

if test "x$with_mcs_path" != "x"; then
mcs_topdir=$(cd "$mcsdir" && pwd)
mcs_topdir_from_srcdir=$mcs_topdir
else
mcs_topdir=$(cd "$srcdir/$mcsdir" && pwd)
mcs_topdir_from_srcdir='$(top_builddir)'/$mcsdir
fi

# Convert mcs_topdir* paths to Windows syntax.
if test x$cross_compiling$host_win32 = xnoyes; then
  mcs_topdir=$(cygpath -m $mcs_topdir)
  case $mcs_topdir_from_srcdir in
    /cygdrive/*)
	mcs_topdir_from_srcdir=$(cygpath -m $mcs_topdir_from_srcdir)
	;;
  esac
fi

AC_SUBST([mcs_topdir])
AC_SUBST([mcs_topdir_from_srcdir])

# gettext: prepare the translation directories. 
# we do not configure the full gettext, as we consume it dynamically from C#
AM_PO_SUBDIRS

if test "x$USE_NLS" = "xyes"; then
   AC_CHECK_PROG(HAVE_MSGFMT, msgfmt,yes,no)

   if test "x$HAVE_MSGFMT" = "xno"; then
	  AC_MSG_ERROR([msgfmt not found. You need to install the 'gettext' package, or pass --enable-nls=no to configure.])
   fi
fi

AC_PATH_PROG(PKG_CONFIG, pkg-config, no)

pkg_config_path=
AC_ARG_WITH(crosspkgdir, [  --with-crosspkgdir=/path/to/pkg-config/dir      Change pkg-config dir to custom dir],
	if test x$with_crosspkgdir = "x"; then
		if test -s $PKG_CONFIG_PATH; then
			pkg_config_path=$PKG_CONFIG_PATH
		fi
	else
		pkg_config_path=$with_crosspkgdir
		PKG_CONFIG_PATH=$pkg_config_path
		export PKG_CONFIG_PATH
	fi
)

AC_ARG_ENABLE(werror, [  --enable-werror Pass -Werror to the C compiler], werror_flag=$enableval, werror_flag=no)
if test x$werror_flag = xyes; then
	WERROR_CFLAGS="-Werror"
fi
AC_SUBST([WERROR_CFLAGS])
AC_SUBST([SHARED_CFLAGS])

ac_configure_args="$ac_configure_args \"CPPFLAGS_FOR_EGLIB=$EGLIB_CPPFLAGS\" \"CFLAGS_FOR_EGLIB=$CFLAGS_FOR_EGLIB\""
AC_CONFIG_SUBDIRS(eglib)

GLIB_CFLAGS='-I$(top_srcdir)/eglib/src -I$(top_builddir)/eglib/src'
GLIB_LIBS='-L$(top_builddir)/eglib/src -leglib -lm'
BUILD_GLIB_CFLAGS="$GLIB_CFLAGS"
BUILD_GLIB_LIBS="$GLIB_LIBS"
GMODULE_CFLAGS="$GLIB_CFLAGS"
GMODULE_LIBS="$GLIB_LIBS"
  
AC_SUBST(GLIB_CFLAGS)
AC_SUBST(GLIB_LIBS)
AC_SUBST(GMODULE_CFLAGS)
AC_SUBST(GMODULE_LIBS)
AC_SUBST(BUILD_GLIB_CFLAGS)
AC_SUBST(BUILD_GLIB_LIBS)

# Enable support for fast thread-local storage
# Some systems have broken support, so we allow to disable it.
AC_ARG_WITH(tls, [  --with-tls=__thread,pthread    select Thread Local Storage implementation (defaults to __thread)],[],[with_tls=__thread])

# Enable support for using sigaltstack for SIGSEGV and stack overflow handling
# This does not work on some platforms (bug #55253)
AC_ARG_WITH(sigaltstack, [  --with-sigaltstack=yes,no      enable/disable support for sigaltstack (defaults to yes)],[],[with_sigaltstack=yes])

AC_ARG_WITH(static_mono, [  --with-static_mono=yes,no      link mono statically to libmono (faster) (defaults to yes)],[],[with_static_mono=yes])
AC_ARG_WITH(shared_mono, [  --with-shared_mono=yes,no      build a shared libmono library (defaults to yes)],[],[with_shared_mono=yes])
# Same as --with-shared_mono=no
AC_ARG_ENABLE(libraries, [  --disable-libraries disable the build of libmono], enable_libraries=$enableval, enable_libraries=yes)

if test "x$enable_static" = "xno"; then
   with_static_mono=no
fi

if test "x$enable_shared" = "xno"; then
   with_shared_mono=no
fi

if test "x$enable_libraries" = "xno"; then
   with_shared_mono=no
fi

AM_CONDITIONAL(DISABLE_LIBRARIES, test x$enable_libraries = xno)

case $host in
*nacl* ) with_shared_mono=yes;;
esac

if test "x$host_win32" = "xyes"; then
   # Boehm GC requires the runtime to be in its own dll
   with_static_mono=no
fi

AM_CONDITIONAL(STATIC_MONO, test x$with_static_mono != xno)
AM_CONDITIONAL(SHARED_MONO, test x$with_shared_mono != xno)
AC_ARG_ENABLE(mcs-build, [  --disable-mcs-build disable the build of the mcs directory], try_mcs_build=$enableval, enable_mcs_build=yes)

AC_ARG_WITH(xen_opt,   [  --with-xen_opt=yes,no          Enable Xen-specific behaviour (defaults to yes)],[],[with_xen_opt=yes])
if test "x$with_xen_opt" = "xyes" -a "x$mono_cv_clang" = "xno"; then
	AC_DEFINE(MONO_XEN_OPT, 1, [Xen-specific behaviour])
	ORIG_CFLAGS=$CFLAGS
	CFLAGS="$CFLAGS -mno-tls-direct-seg-refs"
	AC_MSG_CHECKING(for -mno-tls-direct-seg-refs option to gcc)
	AC_TRY_COMPILE([], [
		return 0;
	], [
	   AC_MSG_RESULT(yes)
	   # Pass it to libgc as well
	   CFLAGS_FOR_LIBGC="$CFLAGS_FOR_LIBGC -mno-tls-direct-seg-refs"
	], [
	   AC_MSG_RESULT(no)
	   CFLAGS=$ORIG_CFLAGS
	])
fi

AC_ARG_ENABLE(small-config, [  --enable-small-config Enable tweaks to reduce requirements (and capabilities)], enable_small_config=$enableval, enable_small_config=no)

if test x$enable_small_config = xyes; then
	AC_DEFINE(MONO_SMALL_CONFIG,1,[Reduce runtime requirements (and capabilities)])
	CFLAGS_FOR_LIBGC="$CFLAGS_FOR_LIBGC -DSMALL_CONFIG"
fi

AC_ARG_ENABLE(system-aot, [  --enable-system-aot  Enable the Ahead-Of-Time compilation of system assemblies during the build (on by default on some platforms)], enable_system_aot=$enableval, enable_system_aot=default)

DISABLED_FEATURES=none

AC_ARG_ENABLE(minimal, [  --enable-minimal=LIST      drop support for LIST subsystems.
     LIST is a comma-separated list from: aot, profiler, decimal, pinvoke, debug, appdomains, verifier, 
     reflection_emit, reflection_emit_save, large_code, logging, com, ssa, generics, attach, jit, simd, soft_debug, perfcounters, normalization, assembly_remapping, shared_perfcounters, remoting,
	 security, sgen_remset, sgen_marksweep_par, sgen_marksweep_fixed, sgen_marksweep_fixed_par, sgen_copying, shared_handles.],
[
	for feature in `echo "$enable_minimal" | sed -e "s/,/ /g"`; do
		eval "mono_feature_disable_$feature='yes'"
	done
	DISABLED_FEATURES=$enable_minimal
	disabled="Disabled:      $enable_minimal"
],[])

AC_DEFINE_UNQUOTED(DISABLED_FEATURES, "$DISABLED_FEATURES", [String of disabled features])

if test "x$mono_feature_disable_aot" = "xyes"; then
	AC_DEFINE(DISABLE_AOT_COMPILER, 1, [Disable AOT Compiler])
	AC_MSG_NOTICE([Disabled AOT compiler])
fi

if test "x$mono_feature_disable_profiler" = "xyes"; then
	AC_DEFINE(DISABLE_PROFILER, 1, [Disable default profiler support])
	AC_MSG_NOTICE([Disabled support for the profiler])
fi
AM_CONDITIONAL(DISABLE_PROFILER, test x$mono_feature_disable_profiler = xyes)

if test "x$mono_feature_disable_decimal" = "xyes"; then
	AC_DEFINE(DISABLE_DECIMAL, 1, [Disable System.Decimal support])
	AC_MSG_NOTICE([Disabled support for decimal])
fi

if test "x$mono_feature_disable_pinvoke" = "xyes"; then
	AC_DEFINE(DISABLE_PINVOKE, 1, [Disable P/Invoke support])
	AC_MSG_NOTICE([Disabled support for P/Invoke])
fi

if test "x$mono_feature_disable_debug" = "xyes"; then
	AC_DEFINE(DISABLE_DEBUG, 1, [Disable runtime debugging support])
	AC_MSG_NOTICE([Disabled support for runtime debugging])
fi

if test "x$mono_feature_disable_reflection_emit" = "xyes"; then
	AC_DEFINE(DISABLE_REFLECTION_EMIT, 1, [Disable reflection emit support])
	mono_feature_disable_reflection_emit_save=yes
	AC_MSG_NOTICE([Disabled support for Reflection.Emit])
fi

if test "x$mono_feature_disable_reflection_emit_save" = "xyes"; then
	AC_DEFINE(DISABLE_REFLECTION_EMIT_SAVE, 1, [Disable assembly saving support in reflection emit])
	AC_MSG_NOTICE([Disabled support for Reflection.Emit.Save])
fi

if test "x$mono_feature_disable_large_code" = "xyes"; then
	AC_DEFINE(DISABLE_LARGE_CODE, 1, [Disable support for huge assemblies])
	AC_MSG_NOTICE([Disabled support for large assemblies])
fi

if test "x$mono_feature_disable_logging" = "xyes"; then
	AC_DEFINE(DISABLE_LOGGING, 1, [Disable support debug logging])
	AC_MSG_NOTICE([Disabled support for logging])
fi

if test "x$mono_feature_disable_com" = "xyes"; then
	AC_DEFINE(DISABLE_COM, 1, [Disable COM support])
	AC_MSG_NOTICE([Disabled COM support])
fi

if test "x$mono_feature_disable_ssa" = "xyes"; then
	AC_DEFINE(DISABLE_SSA, 1, [Disable advanced SSA JIT optimizations])
	AC_MSG_NOTICE([Disabled SSA JIT optimizations])
fi

if test "x$mono_feature_disable_generics" = "xyes"; then
	AC_DEFINE(DISABLE_GENERICS, 1, [Disable generics support])
	AC_MSG_NOTICE([Disabled Generics Support])
fi

if test "x$mono_feature_disable_shadowcopy" = "xyes"; then
   	AC_DEFINE(DISABLE_SHADOW_COPY, 1, [Disable Shadow Copy for AppDomains])
	AC_MSG_NOTICE([Disabled Shadow copy for AppDomains])
fi

if test "x$mono_feature_disable_portability" = "xyes"; then
   	AC_DEFINE(DISABLE_PORTABILITY, 1, [Disables the IO portability layer])
	AC_MSG_NOTICE([Disabled IO Portability layer])
fi

if test "x$mono_feature_disable_attach" = "xyes"; then
	AC_DEFINE(DISABLE_ATTACH, 1, [Disable agent attach support])
	AC_MSG_NOTICE([Disabled agent attach])
fi

if test "x$mono_feature_disable_full_messages" = "xyes"; then
	AC_DEFINE(DISABLE_FULL_MESSAGES, 1, [Disables building in the full table of WAPI messages])
	AC_MSG_NOTICE([Disabled full messages for Win32 errors, only core message strings shipped])
fi

if test "x$mono_feature_disable_verifier" = "xyes"; then
	AC_DEFINE(DISABLE_VERIFIER, 1, [Disables the verifier])
	AC_MSG_NOTICE([Disabled the metadata and IL verifiers])
fi

if test "x$mono_feature_disable_jit" = "xyes"; then
	AC_DEFINE(DISABLE_JIT, 1, [Disable the JIT, only full-aot mode will be supported by the runtime.])
	AC_MSG_NOTICE([Disabled the JIT engine, only full AOT will be supported])
fi

AM_CONDITIONAL(DISABLE_JIT, test x$mono_feature_disable_jit = xyes)

if test "x$mono_feature_disable_simd" = "xyes"; then
	AC_DEFINE(DISABLE_SIMD, 1, [Disable SIMD intrinsics related optimizations.])
	AC_MSG_NOTICE([Disabled SIMD support])
fi

if test "x$mono_feature_disable_soft_debug" = "xyes"; then
	AC_DEFINE(DISABLE_SOFT_DEBUG, 1, [Disable Soft Debugger Agent.])
	AC_MSG_NOTICE([Disabled Soft Debugger.])
fi

if test "x$mono_feature_disable_perfcounters" = "xyes"; then
	AC_DEFINE(DISABLE_PERFCOUNTERS, 1, [Disable Performance Counters.])
	AC_MSG_NOTICE([Disabled Performance Counters.])
fi
if test "x$mono_feature_disable_normalization" = "xyes"; then
	AC_DEFINE(DISABLE_NORMALIZATION, 1, [Disable String normalization support.])
	AC_MSG_NOTICE([Disabled String normalization support.])
fi

if test "x$mono_feature_disable_assembly_remapping" = "xyes"; then
	AC_DEFINE(DISABLE_ASSEMBLY_REMAPPING, 1, [Disable assembly remapping.])
	AC_MSG_NOTICE([Disabled Assembly remapping.])
fi

if test "x$mono_feature_disable_shared_perfcounters" = "xyes"; then
	AC_DEFINE(DISABLE_SHARED_PERFCOUNTERS, 1, [Disable shared perfcounters.])
	AC_MSG_NOTICE([Disabled Shared perfcounters.])
fi

if test "x$mono_feature_disable_appdomains" = "xyes"; then
	AC_DEFINE(DISABLE_APPDOMAINS, 1, [Disable support for multiple appdomains.])
	AC_MSG_NOTICE([Disabled support for multiple appdomains.])
fi

if test "x$mono_feature_disable_remoting" = "xyes"; then
	AC_DEFINE(DISABLE_REMOTING, 1, [Disable remoting support (This disables type proxies and make com non-functional)])
	AC_MSG_NOTICE([Disabled remoting])
fi

if test "x$mono_feature_disable_security" = "xyes"; then
	AC_DEFINE(DISABLE_SECURITY, 1, [Disable CAS/CoreCLR security])
	AC_MSG_NOTICE([Disabled CAS/CoreCLR security manager (used e.g. for Moonlight)])
fi

if test "x$mono_feature_disable_sgen_remset" = "xyes"; then
	AC_DEFINE(DISABLE_SGEN_REMSET, 1, [Disable wbarrier=remset support in SGEN.])
	AC_MSG_NOTICE([Disabled wbarrier=remset support in SGEN.])
fi

if test "x$mono_feature_disable_sgen_marksweep_par" = "xyes"; then
	AC_DEFINE(DISABLE_SGEN_MAJOR_MARKSWEEP_PAR, 1, [Disable major=marksweep-par support in SGEN.])
	AC_MSG_NOTICE([Disabled major=marksweep-par support in SGEN.])
fi

if test "x$mono_feature_disable_sgen_marksweep_fixed" = "xyes"; then
	AC_DEFINE(DISABLE_SGEN_MAJOR_MARKSWEEP_FIXED, 1, [Disable major=marksweep-fixed support in SGEN.])
	AC_MSG_NOTICE([Disabled major=marksweep-fixed support in SGEN.])
fi

if test "x$mono_feature_disable_sgen_marksweep_fixed_par" = "xyes"; then
	AC_DEFINE(DISABLE_SGEN_MAJOR_MARKSWEEP_FIXED_PAR, 1, [Disable major=marksweep-fixed-par support in SGEN.])
	AC_MSG_NOTICE([Disabled major=marksweep-fixed-par support in SGEN.])
fi

if test "x$mono_feature_disable_sgen_copying" = "xyes"; then
	AC_DEFINE(DISABLE_SGEN_MAJOR_COPYING, 1, [Disable major=copying support in SGEN.])
	AC_MSG_NOTICE([Disabled major=copying support in SGEN.])
fi

if test "x$mono_feature_disable_shared_handles" = "xyes"; then
	AC_DEFINE(DISABLE_SHARED_HANDLES, 1, [Disable inter-process shared handles])
	AC_SUBST(DISABLE_SHARED_HANDLES)
fi

AC_ARG_ENABLE(executables, [  --disable-executables disable the build of the runtime executables], enable_executables=$enableval, enable_executables=yes)
AM_CONDITIONAL(DISABLE_EXECUTABLES, test x$enable_executables = xno)

has_extension_module=no
AC_ARG_ENABLE(extension-module, [  --enable-extension-module=LIST enable the core-extensions from LIST],
[
	for extension in `echo "$enable_extension_module" | sed -e "s/,/ /g"`; do
		if test x$extension = xdefault ; then
			has_extension_module=yes;
		fi
	done
	if test x$enable_extension_module = xyes; then
		has_extension_module=yes;
	fi
], [])

AM_CONDITIONAL([HAS_EXTENSION_MODULE], [test x$has_extension_module != xno])

if test x$has_extension_module != xno ; then
	AC_DEFINE([ENABLE_EXTENSION_MODULE], 1, [Extension module enabled])
	AC_MSG_NOTICE([Enabling mono extension module.])
fi

AC_ARG_ENABLE(gsharing, [  --enable-gsharing Enable gsharing], enable_gsharing=$enableval, enable_gsharing=no)
if test x$enable_gsharing = xyes; then
	AC_DEFINE(ENABLE_GSHAREDVT,1,[Gsharing])
fi

# A synonym
AC_ARG_ENABLE(gsharedvt, [  --enable-gsharedvt Enable generic valuetype sharing], enable_gsharedvt=$enableval, enable_gsharedvt=no)
if test x$enable_gsharedvt = xyes; then
	AC_DEFINE(ENABLE_GSHAREDVT,1,[Gsharedvt])
fi

AC_ARG_ENABLE(native-types, [  --enable-native-types Enable native types], enable_native_types=$enableval, enable_native_types=no)
if test x$enable_native_types = xyes; then
	AC_DEFINE(MONO_NATIVE_TYPES,1,[native types])
fi

AC_MSG_CHECKING(for visibility __attribute__)
AC_COMPILE_IFELSE([
	AC_LANG_SOURCE([[
		void __attribute__ ((visibility ("hidden"))) doit (void) {}
   		int main () { doit (); return 0; }
   	]])
], [
   have_visibility_hidden=yes
   AC_MSG_RESULT(yes)
], [
   have_visibility_hidden=no
   AC_MSG_RESULT(no)
])

AC_MSG_CHECKING(for deprecated __attribute__)
AC_TRY_COMPILE([
     int doit (void) __attribute__ ((deprecated));
     int doit (void) { return 0; }
], [
	return 0;
], [
   have_deprecated=yes
   AC_MSG_RESULT(yes)
], [
   have_deprecated=no
   AC_MSG_RESULT(no)
])

dnl
dnl Boehm GC configuration
dnl

AC_ARG_WITH(libgc,   [  --with-gc=included,none  Controls the Boehm GC config, default=included],[libgc=$with_gc],[libgc=included])

AC_ARG_ENABLE(boehm, [  --disable-boehm            Disable the Boehm GC.], support_boehm=$enableval,support_boehm=${support_boehm:-yes})
AM_CONDITIONAL(SUPPORT_BOEHM, test x$support_boehm = xyes)

AC_ARG_ENABLE(parallel-mark, [  --enable-parallel-mark     Enables GC Parallel Marking], enable_parallel_mark=$enableval, enable_parallel_mark=$parallel_mark)
if test x$enable_parallel_mark = xyes; then
	libgc_configure_args="$libgc_configure_args --enable-parallel-mark"
fi

gc_msg=""
LIBGC_CPPFLAGS=
LIBGC_LIBS=
LIBGC_STATIC_LIBS=
libgc_dir=
case "x$libgc" in
	xincluded)
		if test "x$support_boehm" = "xyes"; then
			libgc_dir=libgc
		fi

		LIBGC_CPPFLAGS='-I$(top_srcdir)/libgc/include'
		LIBGC_LIBS='$(top_builddir)/libgc/libmonogc.la'
		LIBGC_STATIC_LIBS='$(top_builddir)/libgc/libmonogc-static.la'

		BOEHM_DEFINES="-DHAVE_BOEHM_GC"

		if test x$target_win32 = xyes; then
			BOEHM_DEFINES="$BOEHM_DEFINES -DGC_NOT_DLL"
			CFLAGS_FOR_LIBGC="$CFLAGS_FOR_LIBGC -DGC_BUILD -DGC_NOT_DLL"
		fi

		gc_msg="Included Boehm GC with typed GC"
		if test x$enable_parallel_mark = xyes; then
			AC_DEFINE_UNQUOTED(DEFAULT_GC_NAME, "Included Boehm (with typed GC and Parallel Mark)", [GC description])
			gc_msg="$gc_msg and parallel mark"
		else
			AC_DEFINE_UNQUOTED(DEFAULT_GC_NAME, "Included Boehm (with typed GC)", [GC description])
		fi
		;;

	xboehm|xbohem|xyes)
		AC_MSG_WARN("External Boehm is no longer supported")
		;;

	xsgen)
		AC_MSG_WARN("Use --with-sgen instead, --with-gc= controls Boehm configuration")
		;;

	xnone)
		AC_MSG_WARN("Compiling mono without GC.")
		AC_DEFINE_UNQUOTED(DEFAULT_GC_NAME, "none", [GC description])
		AC_DEFINE(HAVE_NULL_GC,1,[No GC support.])
		gc_msg="none"
		;;
	*)
		AC_MSG_ERROR([Invalid argument to --with-gc.])
		;;
esac

AC_ARG_WITH(large-heap, [  --with-large-heap=yes,no       Enable support for GC heaps larger than 3GB (defaults to no)], [large_heap=$withval], [large_heap=no])
if test "x$large_heap" = "xyes"; then
   CPPFLAGS="$CPPFLAGS -DLARGE_CONFIG"
fi

AC_SUBST(LIBGC_CPPFLAGS)
AC_SUBST(LIBGC_LIBS)
AC_SUBST(LIBGC_STATIC_LIBS)
AC_SUBST(libgc_dir)
AC_SUBST(BOEHM_DEFINES)

dnl
dnl End of Boehm GC Configuration
dnl

dnl *************************************
dnl *** Checks for zero length arrays ***
dnl *************************************
AC_MSG_CHECKING(whether $CC supports zero length arrays)
AC_TRY_COMPILE([
	struct s {
		int  length;
		char data [0];
	};
], [], [
	AC_MSG_RESULT(yes)
	AC_DEFINE_UNQUOTED(MONO_ZERO_LEN_ARRAY, 0, [Length of zero length arrays])
], [
	AC_MSG_RESULT(no)
	AC_DEFINE_UNQUOTED(MONO_ZERO_LEN_ARRAY, 1, [Length of zero length arrays])
])

AC_CHECK_HEADERS(nacl/nacl_dyncode.h)

dnl ***********************************
dnl *** Checks for signals
dnl ***********************************
AC_CHECK_HEADERS(signal.h)
AC_CHECK_FUNCS(sigaction)
AC_CHECK_FUNCS(kill)
AC_CHECK_FUNCS(signal)

if test x$host_win32 = xno; then

	dnl hires monotonic clock support
	AC_SEARCH_LIBS(clock_gettime, rt)

	dnl dynamic loader support
	AC_CHECK_FUNC(dlopen, DL_LIB="",
		AC_CHECK_LIB(dl, dlopen, DL_LIB="-ldl", dl_support=no)
	)
	if test x$dl_support = xno; then
		AC_MSG_WARN([No dynamic loading support available])
	else
		LIBS="$LIBS $DL_LIB"
		AC_DEFINE(HAVE_DL_LOADER,1,[dlopen-based dynamic loader available])
		dnl from glib's configure.ac
		AC_CACHE_CHECK([for preceeding underscore in symbols],
			mono_cv_uscore,[
			AC_TRY_RUN([#include <dlfcn.h>
			int mono_underscore_test (void) { return 42; }
			int main() {
			  void *f1 = (void*)0, *f2 = (void*)0, *handle;
			  handle = dlopen ((void*)0, 0);
			  if (handle) {
			    f1 = dlsym (handle, "mono_underscore_test");
			    f2 = dlsym (handle, "_mono_underscore_test");
			  } return (!f2 || f1);
			}],
				[mono_cv_uscore=yes],
				[mono_cv_uscore=no],
			[])
		])
		if test "x$mono_cv_uscore" = "xyes"; then
			MONO_DL_NEED_USCORE=1
		else
			MONO_DL_NEED_USCORE=0
		fi
		AC_SUBST(MONO_DL_NEED_USCORE)
		AC_CHECK_FUNC(dlerror)
	fi

	dnl ******************************************************************
	dnl *** Checks for the IKVM JNI interface library                  ***
	dnl ******************************************************************
	AC_ARG_WITH(ikvm-native, [  --with-ikvm-native=yes,no      build the IKVM JNI interface library (defaults to yes)],[with_ikvm_native=$withval],[with_ikvm_native=$ikvm_native])

	ikvm_native_dir=
	if test x$with_ikvm_native = xyes; then
		ikvm_native_dir=ikvm-native
		jdk_headers_found="IKVM Native"
	fi

	AC_SUBST(ikvm_native_dir)

	AC_CHECK_HEADERS(execinfo.h)

	AC_CHECK_HEADERS(sys/auxv.h sys/resource.h)

	AC_CHECK_FUNCS(getgrgid_r)
	AC_CHECK_FUNCS(getgrnam_r)
	AC_CHECK_FUNCS(getpwnam_r)
	AC_CHECK_FUNCS(getpwuid_r)
	AC_CHECK_FUNCS(getresuid)
	AC_CHECK_FUNCS(setresuid)
	AC_CHECK_FUNCS(kqueue)
	AC_CHECK_FUNCS(backtrace_symbols)
	AC_CHECK_FUNCS(mkstemp)
	AC_CHECK_FUNCS(mmap)
	AC_CHECK_FUNCS(madvise)
	AC_CHECK_FUNCS(getrusage)
	AC_CHECK_FUNCS(getpriority)
	AC_CHECK_FUNCS(setpriority)
	AC_CHECK_FUNCS(dl_iterate_phdr)
	AC_CHECK_FUNCS(dladdr)
	AC_CHECK_FUNCS(sysconf)
	AC_CHECK_FUNCS(getrlimit)
	AC_CHECK_FUNCS(prctl)

	AC_CHECK_FUNCS(sched_setaffinity)
	AC_CHECK_FUNCS(sched_getcpu)

	dnl ****************************************************************
	dnl *** Check for sched_setaffinity from glibc versions before   ***
	dnl *** 2.3.4. The older versions of the function only take 2    ***
	dnl *** parameters, not 3.                                       ***
	dnl ***                                                          ***
	dnl *** Because the interface change was not made in a minor     ***
	dnl *** version rev, the __GLIBC__ and __GLIBC_MINOR__ macros    ***
	dnl *** won't always indicate the interface sched_affinity has.  ***
	dnl ****************************************************************
	AC_MSG_CHECKING(for sched_setaffinity from glibc < 2.3.4)
	AC_TRY_COMPILE([#include <sched.h>], [
            int mask = 1; 
            sched_setaffinity(0, &mask);
			return 0;
	], [
		# Yes, we have it...
		AC_MSG_RESULT(yes)
		AC_DEFINE(GLIBC_BEFORE_2_3_4_SCHED_SETAFFINITY, 1, [Have GLIBC_BEFORE_2_3_4_SCHED_SETAFFINITY])
	], [
		# We have the new, three-parameter version
		AC_MSG_RESULT(no)
	])


	dnl ******************************************************************
	dnl *** Check for large file support                               ***
	dnl *** (If we were using autoconf 2.50 we'd use AC_SYS_LARGEFILE) ***
	dnl ******************************************************************
	
	# Check that off_t can represent 2**63 - 1 correctly, working around
	# potential compiler bugs.  Defines LARGE_FILE_SUPPORT, adds $1 to
	# CPPFLAGS and sets $large_offt to yes if the test succeeds
	large_offt=no
	AC_DEFUN([LARGE_FILES], [
		large_CPPFLAGS=$CPPFLAGS
		CPPFLAGS="$CPPFLAGS $1"
		AC_TRY_COMPILE([
			#include <sys/types.h>
			#include <limits.h>
		], [
			/* Lifted this compile time assert method from: http://www.jaggersoft.com/pubs/CVu11_3.html */
			#define COMPILE_TIME_ASSERT(pred) \
				switch(0){case 0:case pred:;}
			COMPILE_TIME_ASSERT(sizeof(off_t) * CHAR_BIT == 64);
		], [
			AC_MSG_RESULT(ok)
			AC_DEFINE(HAVE_LARGE_FILE_SUPPORT, 1, [Have large file support])
			large_CPPFLAGS="$large_CPPFLAGS $1"
			large_offt=yes
		], [
			AC_MSG_RESULT(no)
		])
		CPPFLAGS=$large_CPPFLAGS
	])

	AC_MSG_CHECKING(if off_t is 64 bits wide)
	LARGE_FILES("")
	if test $large_offt = no; then
		AC_MSG_CHECKING(if _FILE_OFFSET_BITS=64 gives 64 bit off_t)
		LARGE_FILES("-D_FILE_OFFSET_BITS=64")
	fi
	if test $large_offt = no; then
		AC_MSG_WARN([No 64 bit file size support available])
	fi
	
	dnl *****************************
	dnl *** Checks for libsocket  ***
	dnl *****************************
	AC_CHECK_LIB(socket, socket, LIBS="$LIBS -lsocket")

	case "$host" in
		*-*-*freebsd*)
			dnl *****************************
			dnl *** Checks for libinotify ***
			dnl *****************************
			AC_CHECK_LIB(inotify, inotify_init, LIBS="$LIBS -linotify")
	esac

	dnl *******************************
	dnl *** Checks for MSG_NOSIGNAL ***
	dnl *******************************
	AC_MSG_CHECKING(for MSG_NOSIGNAL)
	AC_TRY_COMPILE([#include <sys/socket.h>], [
		int f = MSG_NOSIGNAL;
	], [
		# Yes, we have it...
		AC_MSG_RESULT(yes)
		AC_DEFINE(HAVE_MSG_NOSIGNAL, 1, [Have MSG_NOSIGNAL])
	], [
		# We'll have to use signals
		AC_MSG_RESULT(no)
	])

	dnl *****************************
	dnl *** Checks for IPPROTO_IP ***
	dnl *****************************
	AC_MSG_CHECKING(for IPPROTO_IP)
	AC_TRY_COMPILE([#include <netinet/in.h>], [
		int level = IPPROTO_IP;
	], [
		# Yes, we have it...
		AC_MSG_RESULT(yes)
		AC_DEFINE(HAVE_IPPROTO_IP, 1, [Have IPPROTO_IP])
	], [
		# We'll have to use getprotobyname
		AC_MSG_RESULT(no)
	])

	dnl *******************************
	dnl *** Checks for IPPROTO_IPV6 ***
	dnl *******************************
	AC_MSG_CHECKING(for IPPROTO_IPV6)
	AC_TRY_COMPILE([#include <netinet/in.h>], [
		int level = IPPROTO_IPV6;
	], [
		# Yes, we have it...
		AC_MSG_RESULT(yes)
		AC_DEFINE(HAVE_IPPROTO_IPV6, 1, [Have IPPROTO_IPV6])
	], [
		# We'll have to use getprotobyname
		AC_MSG_RESULT(no)
	])

	dnl ******************************
	dnl *** Checks for IPPROTO_TCP ***
	dnl ******************************
	AC_MSG_CHECKING(for IPPROTO_TCP)
	AC_TRY_COMPILE([#include <netinet/in.h>], [
		int level = IPPROTO_TCP;
	], [
		# Yes, we have it...
		AC_MSG_RESULT(yes)
		AC_DEFINE(HAVE_IPPROTO_TCP, 1, [Have IPPROTO_TCP])
	], [
		# We'll have to use getprotobyname
		AC_MSG_RESULT(no)
	])

	dnl *****************************
	dnl *** Checks for SOL_IP     ***
	dnl *****************************
	AC_MSG_CHECKING(for SOL_IP)
	AC_TRY_COMPILE([#include <netdb.h>], [
		int level = SOL_IP;
	], [
		# Yes, we have it...
		AC_MSG_RESULT(yes)
		AC_DEFINE(HAVE_SOL_IP, 1, [Have SOL_IP])
	], [
		# We'll have to use getprotobyname
		AC_MSG_RESULT(no)
	])

	dnl *****************************
	dnl *** Checks for SOL_IPV6     ***
	dnl *****************************
	AC_MSG_CHECKING(for SOL_IPV6)
	AC_TRY_COMPILE([#include <netdb.h>], [
		int level = SOL_IPV6;
	], [
		# Yes, we have it...
		AC_MSG_RESULT(yes)
		AC_DEFINE(HAVE_SOL_IPV6, 1, [Have SOL_IPV6])
	], [
		# We'll have to use getprotobyname
		AC_MSG_RESULT(no)
	])

	dnl *****************************
	dnl *** Checks for SOL_TCP    ***
	dnl *****************************
	AC_MSG_CHECKING(for SOL_TCP)
	AC_TRY_COMPILE([#include <netdb.h>], [
		int level = SOL_TCP;
	], [
		# Yes, we have it...
		AC_MSG_RESULT(yes)
		AC_DEFINE(HAVE_SOL_TCP, 1, [Have SOL_TCP])
	], [
		# We'll have to use getprotobyname
		AC_MSG_RESULT(no)
	])

	dnl *****************************
	dnl *** Checks for IP_PKTINFO ***
	dnl *****************************
	AC_MSG_CHECKING(for IP_PKTINFO)
	AC_TRY_COMPILE([#include <linux/in.h>], [
		int level = IP_PKTINFO;
	], [
		# Yes, we have it...
		AC_MSG_RESULT(yes)
		AC_DEFINE(HAVE_IP_PKTINFO, 1, [Have IP_PKTINFO])
	], [
		AC_MSG_RESULT(no)
	])

	dnl *****************************
	dnl *** Checks for IPV6_PKTINFO ***
	dnl *****************************
	AC_MSG_CHECKING(for IPV6_PKTINFO)
	AC_TRY_COMPILE([#include <netdb.h>], [
		int level = IPV6_PKTINFO;
	], [
		# Yes, we have it...
		AC_MSG_RESULT(yes)
		AC_DEFINE(HAVE_IPV6_PKTINFO, 1, [Have IPV6_PKTINFO])
	], [
		AC_MSG_RESULT(no)
	])

	dnl **********************************
	dnl *** Checks for IP_DONTFRAG     ***
	dnl **********************************
	AC_MSG_CHECKING(for IP_DONTFRAG)
	AC_TRY_COMPILE([#include <netinet/in.h>], [
		int level = IP_DONTFRAG;
	], [
		# Yes, we have it...
		AC_MSG_RESULT(yes)
		AC_DEFINE(HAVE_IP_DONTFRAG, 1, [Have IP_DONTFRAG])
	], [
		AC_MSG_RESULT(no)
	])

	dnl **********************************
	dnl *** Checks for IP_DONTFRAGMENT ***
	dnl **********************************
	AC_MSG_CHECKING(for IP_DONTFRAGMENT)
	AC_TRY_COMPILE([#include <Ws2ipdef.h>], [
		int level = IP_DONTFRAGMENT;
	], [
		# Yes, we have it...
		AC_MSG_RESULT(yes)
		AC_DEFINE(HAVE_IP_DONTFRAGMENT, 1, [Have IP_DONTFRAGMENT])
	], [
		AC_MSG_RESULT(no)
	])

	dnl **********************************
	dnl *** Checks for IP_MTU_DISCOVER ***
	dnl **********************************
	AC_MSG_CHECKING(for IP_MTU_DISCOVER)
	AC_TRY_COMPILE([#include <linux/in.h>], [
		int level = IP_MTU_DISCOVER;
	], [
		# Yes, we have it...
		AC_MSG_RESULT(yes)
		AC_DEFINE(HAVE_IP_MTU_DISCOVER, 1, [Have IP_MTU_DISCOVER])
	], [
		AC_MSG_RESULT(no)
	])

	dnl **********************************
	dnl *** Checks for  IP_PMTUDISC_DO ***
	dnl **********************************
	AC_MSG_CHECKING(for IP_PMTUDISC_DO)
	AC_TRY_COMPILE([#include <linux/in.h>], [
		int level = IP_PMTUDISC_DO;
	], [
		# Yes, we have it...
		AC_MSG_RESULT(yes)
		AC_DEFINE(HAVE_IP_PMTUDISC_DO, 1, [Have IP_PMTUDISC_DO])
	], [
		AC_MSG_RESULT(no)
	])

 	dnl *********************************
	dnl *** Check for struct ip_mreqn ***
	dnl *********************************
	AC_MSG_CHECKING(for struct ip_mreqn)
	AC_TRY_COMPILE([#include <netinet/in.h>], [
		struct ip_mreqn mreq;
		mreq.imr_address.s_addr = 0;
	], [
		# Yes, we have it...
		AC_MSG_RESULT(yes)
		AC_DEFINE(HAVE_STRUCT_IP_MREQN, 1, [Have struct ip_mreqn])
	], [
		# We'll just have to try and use struct ip_mreq
		AC_MSG_RESULT(no)
		AC_MSG_CHECKING(for struct ip_mreq)
		AC_TRY_COMPILE([#include <netinet/in.h>], [
			struct ip_mreq mreq;
			mreq.imr_interface.s_addr = 0;
		], [
			# Yes, we have it...
			AC_MSG_RESULT(yes)
			AC_DEFINE(HAVE_STRUCT_IP_MREQ, 1, [Have struct ip_mreq])
		], [
			# No multicast support
			AC_MSG_RESULT(no)
		])
	])
	
	dnl **********************************
	dnl *** Check for getaddrinfo ***
	dnl **********************************
	AC_MSG_CHECKING(for getaddrinfo)
		AC_TRY_LINK([
		#include <stdio.h>
		#include <netdb.h>
	], [
		getaddrinfo(NULL,NULL,NULL,NULL);
	], [
		# Yes, we have it...
		AC_MSG_RESULT(yes)
		AC_DEFINE(HAVE_GETADDRINFO, 1, [Have getaddrinfo])
	], [
		AC_MSG_RESULT(no)
	])

	dnl **********************************
	dnl *** Check for gethostbyname2_r ***
	dnl **********************************
	AC_MSG_CHECKING(for gethostbyname2_r)
		AC_TRY_LINK([
		#include <stdio.h>
		#include <netdb.h>
	], [

		gethostbyname2_r(NULL,0,NULL,NULL,0,NULL,NULL);
	], [
		# Yes, we have it...
		AC_MSG_RESULT(yes)
		AC_DEFINE(HAVE_GETHOSTBYNAME2_R, 1, [Have gethostbyname2_r])
	], [
		AC_MSG_RESULT(no)
	])

	dnl **********************************
	dnl *** Check for gethostbyname2 ***
	dnl **********************************
	AC_MSG_CHECKING(for gethostbyname2)
		AC_TRY_LINK([
		#include <stdio.h>
		#include <netdb.h>
	], [
		gethostbyname2(NULL,0);
	], [
		# Yes, we have it...
		AC_MSG_RESULT(yes)
		AC_DEFINE(HAVE_GETHOSTBYNAME2, 1, [Have gethostbyname2])
	], [
		AC_MSG_RESULT(no)
	])

	dnl **********************************
	dnl *** Check for gethostbyname ***
	dnl **********************************
	AC_MSG_CHECKING(for gethostbyname)
		AC_TRY_LINK([
		#include <stdio.h>
		#include <netdb.h>
	], [
		gethostbyname(NULL);
	], [
		# Yes, we have it...
		AC_MSG_RESULT(yes)
		AC_DEFINE(HAVE_GETHOSTBYNAME, 1, [Have gethostbyname])
	], [
		AC_MSG_RESULT(no)
	])

	dnl **********************************
	dnl *** Check for getprotobyname ***
	dnl **********************************
	AC_MSG_CHECKING(for getprotobyname)
		AC_TRY_LINK([
		#include <stdio.h>
		#include <netdb.h>
	], [
		getprotobyname(NULL);
	], [
		# Yes, we have it...
		AC_MSG_RESULT(yes)
		AC_DEFINE(HAVE_GETPROTOBYNAME, 1, [Have getprotobyname])
	], [
		AC_MSG_RESULT(no)
	])

	dnl **********************************
	dnl *** Check for getnameinfo ***
	dnl **********************************
	AC_MSG_CHECKING(for getnameinfo)
		AC_TRY_LINK([
		#include <stdio.h>
		#include <netdb.h>
	], [
		getnameinfo (NULL, 0, NULL, 0, NULL, 0, 0);
	], [
		# Yes, we have it...
		AC_MSG_RESULT(yes)
		AC_DEFINE(HAVE_GETNAMEINFO, 1, [Have getnameinfo])
	], [
		AC_MSG_RESULT(no)
	])


	dnl **********************************
	dnl *** Check for inet_ntop ***
	dnl **********************************
	AC_MSG_CHECKING(for inet_ntop)
		AC_TRY_LINK([
		#include <stdio.h>
		#include <arpa/inet.h>
	], [
		inet_ntop (0, NULL, NULL, 0);
	], [
		# Yes, we have it...
		AC_MSG_RESULT(yes)
		AC_DEFINE(HAVE_INET_NTOP, 1, [Have inet_ntop])
	], [
		AC_MSG_RESULT(no)
	])

	dnl *****************************
	dnl *** Checks for libnsl     ***
	dnl *****************************
	AC_CHECK_FUNC(gethostbyaddr, , AC_CHECK_LIB(nsl, gethostbyaddr, LIBS="$LIBS -lnsl"))

	AC_CHECK_FUNCS(inet_pton inet_aton)

	dnl *****************************
	dnl *** Checks for libxnet    ***
	dnl *****************************
	case "${host}" in
		*solaris* )
			AC_MSG_CHECKING(for Solaris XPG4 support)
			if test -f /usr/lib/libxnet.so; then
				CPPFLAGS="$CPPFLAGS -D_XOPEN_SOURCE=500"
	    			CPPFLAGS="$CPPFLAGS -D__EXTENSIONS__"
				CPPFLAGS="$CPPFLAGS -D_XOPEN_SOURCE_EXTENDED=1"
           			LIBS="$LIBS -lxnet"
  	    			AC_MSG_RESULT(yes)
			else
  	    			AC_MSG_RESULT(no)
			fi

			if test "$GCC" = "yes"; then
		    		CFLAGS="$CFLAGS -Wno-char-subscripts"
			fi
    		;;
	esac

	dnl *****************************
	dnl *** Checks for libpthread ***
	dnl *****************************
# on FreeBSD -STABLE, the pthreads functions all reside in libc_r
# and libpthread does not exist
#
	case "${host}" in
		*-*-*freebsd*)
			AC_CHECK_LIB(pthread, main, LIBS="$LIBS -pthread")
		;;
		*-*-*openbsd*)
			AC_CHECK_LIB(pthread, main, LIBS="$LIBS -pthread")
		;;
		*)
			AC_CHECK_LIB(pthread, main, LIBS="$LIBS -lpthread")
		;;
	esac
	AC_CHECK_HEADERS(pthread.h)
	AC_CHECK_HEADERS(pthread_np.h)
	AC_CHECK_FUNCS(pthread_mutex_timedlock)
	AC_CHECK_FUNCS(pthread_getattr_np pthread_attr_get_np pthread_setname_np)
	AC_CHECK_FUNCS(pthread_kill)
	AC_MSG_CHECKING(for PTHREAD_MUTEX_RECURSIVE)
	AC_TRY_COMPILE([ #include <pthread.h>], [
		pthread_mutexattr_t attr;
		pthread_mutexattr_settype(&attr, PTHREAD_MUTEX_RECURSIVE);
	], [
		AC_MSG_RESULT(ok)
	], [
		AC_MSG_RESULT(no)
		AC_ERROR(Posix system lacks support for recursive mutexes)
	])
	AC_CHECK_FUNCS(pthread_attr_setstacksize)
	AC_CHECK_FUNCS(pthread_attr_getstack pthread_attr_getstacksize)
	AC_CHECK_FUNCS(pthread_get_stacksize_np pthread_get_stackaddr_np)

	dnl **********************************
	dnl *** Check for mincore ***
	dnl **********************************
	AC_MSG_CHECKING(for mincore)
		AC_TRY_LINK([
		#include <stdio.h>
		#include <sys/types.h>
		#include <sys/mman.h>
	], [
		mincore(NULL, 0, NULL);
	], [
		# Yes, we have it...
		AC_MSG_RESULT(yes)
		AC_DEFINE(HAVE_MINCORE, 1, [Have mincore])
	], [
		AC_MSG_RESULT(no)
	])

	dnl ***********************************
	dnl *** Checks for working __thread ***
	dnl ***********************************
	AC_MSG_CHECKING(for working __thread)
	if test "x$with_tls" != "x__thread"; then
		AC_MSG_RESULT(disabled)
	elif test "x$cross_compiling" = "xyes"; then
		AC_MSG_RESULT(cross compiling, assuming yes)
	else
		AC_TRY_RUN([
			#if defined(__APPLE__) && defined(__clang__)
			#error "__thread does not currently work with clang on Mac OS X"
			#endif
			
			#include <pthread.h>
			__thread int i;
			static int res1, res2;

			void thread_main (void *arg)
			{
				i = arg;
				sleep (1);
				if (arg == 1)
					res1 = (i == arg);
				else
					res2 = (i == arg);
			}

			int main () {
				pthread_t t1, t2;

				i = 5;

				pthread_create (&t1, NULL, thread_main, 1);
				pthread_create (&t2, NULL, thread_main, 2);

				pthread_join (t1, NULL);
				pthread_join (t2, NULL);

				return !(res1 + res2 == 2);
			}
		], [
				AC_MSG_RESULT(yes)
		], [
				AC_MSG_RESULT(no)
				with_tls=pthread
		])
	fi

	dnl **************************************
	dnl *** Checks for working sigaltstack ***
	dnl **************************************
	AC_MSG_CHECKING(for working sigaltstack)
	if test "x$with_sigaltstack" != "xyes"; then
		AC_MSG_RESULT(disabled)
	elif test "x$cross_compiling" = "xyes"; then
		AC_MSG_RESULT(cross compiling, assuming yes)
	else
		AC_TRY_RUN([
			#include <stdio.h>
			#include <stdlib.h>
			#include <unistd.h>
			#include <signal.h>
			#include <pthread.h>
			#include <sys/wait.h>
			#if defined(__FreeBSD__) || defined(__NetBSD__)
			#define SA_STACK SA_ONSTACK
			#endif
			static void
			sigsegv_signal_handler (int _dummy, siginfo_t *info, void *context)
			{
				exit (0);
			}

			volatile char*__ptr = NULL;
			static void *
			loop (void *ignored)
			{
				*__ptr = 0;
				return NULL;
			}

			static void
			child ()
			{
				struct sigaction sa;
			#ifdef __APPLE__
				stack_t sas;
			#else
				struct sigaltstack sas;
			#endif
				pthread_t id;
				pthread_attr_t attr;

				sa.sa_sigaction = sigsegv_signal_handler;
				sigemptyset (&sa.sa_mask);
				sa.sa_flags = SA_SIGINFO | SA_ONSTACK;
				if (sigaction (SIGSEGV, &sa, NULL) == -1) {
					perror ("sigaction");
					return;
				}

				/* x86 darwin deliver segfaults using SIGBUS */
				if (sigaction (SIGBUS, &sa, NULL) == -1) {
					perror ("sigaction");
					return;
				}
				sas.ss_sp = malloc (SIGSTKSZ);
				sas.ss_size = SIGSTKSZ;
				sas.ss_flags = 0;
				if (sigaltstack (&sas, NULL) == -1) {
					perror ("sigaltstack");
					return;
				}

				pthread_attr_init (&attr);
				if (pthread_create(&id, &attr, loop, &attr) != 0) {
					printf ("pthread_create\n");
					return;
				}

				sleep (100);
			}

			int
			main ()
			{
				pid_t son;
				int status;
				int i;

				son = fork ();
				if (son == -1) {
					return 1;
				}

				if (son == 0) {
					child ();
					return 0;
				}

				for (i = 0; i < 300; ++i) {
					waitpid (son, &status, WNOHANG);
					if (WIFEXITED (status) && WEXITSTATUS (status) == 0)
						return 0;
					usleep (10000);
				}

				kill (son, SIGKILL);
				return 1;
			}

		], [
				AC_MSG_RESULT(yes)
				AC_DEFINE(HAVE_WORKING_SIGALTSTACK, 1, [Have a working sigaltstack])
		], [
				with_sigaltstack=no
				AC_MSG_RESULT(no)
		])
	fi

	dnl ********************************
	dnl *** Checks for semaphore lib ***
	dnl ********************************
	# 'Real Time' functions on Solaris
	# posix4 on Solaris 2.6
	# pthread (first!) on Linux
	AC_SEARCH_LIBS(sem_init, pthread rt posix4) 

	AC_SEARCH_LIBS(shm_open, pthread rt posix4) 
	AC_CHECK_FUNCS(shm_open)

	dnl ********************************
	dnl *** Checks for timezone stuff **
	dnl ********************************
	AC_CACHE_CHECK(for tm_gmtoff in struct tm, ac_cv_struct_tm_gmtoff,
		AC_TRY_COMPILE([
			#include <time.h>
			], [
			struct tm tm;
			tm.tm_gmtoff = 1;
			], ac_cv_struct_tm_gmtoff=yes, ac_cv_struct_tm_gmtoff=no))
	if test $ac_cv_struct_tm_gmtoff = yes; then
		AC_DEFINE(HAVE_TM_GMTOFF, 1, [Have tm_gmtoff])
	else
		AC_CACHE_CHECK(for timezone variable, ac_cv_var_timezone,
			AC_TRY_COMPILE([
				#include <time.h>
			], [
				timezone = 1;
			], ac_cv_var_timezone=yes, ac_cv_var_timezone=no))
		if test $ac_cv_var_timezone = yes; then
			AC_DEFINE(HAVE_TIMEZONE, 1, [Have timezone variable])
		else
			AC_ERROR(unable to find a way to determine timezone)
		fi
	fi

	dnl *********************************
	dnl *** Checks for math functions ***
	dnl *********************************
	AC_SEARCH_LIBS(sqrtf, m)
	if test "x$has_broken_apple_cpp" != "xyes"; then
	        AC_CHECK_FUNCS(finite, , AC_MSG_CHECKING(for finite in math.h)
	                AC_TRY_LINK([#include <math.h>], 
	                [ finite(0.0); ], 
	                AC_DEFINE(HAVE_FINITE, 1, [Have finite in -lm]) AC_MSG_RESULT(yes),
	                AC_MSG_RESULT(no)))
	fi
        AC_CHECK_FUNCS(isfinite, , AC_MSG_CHECKING(for isfinite in math.h)
                AC_TRY_LINK([#include <math.h>], 
                [ isfinite(0.0); ], 
                AC_DEFINE(HAVE_ISFINITE, 1, [Have isfinite]) AC_MSG_RESULT(yes),
                AC_MSG_RESULT(no)))

	dnl ****************************************************************
	dnl *** Checks for working poll() (macosx defines it but doesn't ***
	dnl *** have it in the library (duh))                            ***
	dnl ****************************************************************
	AC_CHECK_FUNCS(poll)

	dnl *************************
	dnl *** Check for signbit ***
	dnl *************************
	AC_MSG_CHECKING(for signbit)
	AC_TRY_LINK([#include <math.h>], [
		int s = signbit(1.0);
	], [
		AC_MSG_RESULT(yes)
		AC_DEFINE(HAVE_SIGNBIT, 1, [Have signbit])
	], [
		AC_MSG_RESULT(no)
	]) 

	dnl **********************************
	dnl *** epoll			   ***
	dnl **********************************
	if test "x$ac_cv_header_nacl_nacl_dyncode_h" = "xno"; then
		AC_CHECK_HEADERS(sys/epoll.h)
		haveepoll=no
		AC_CHECK_FUNCS(epoll_ctl, [haveepoll=yes], )
		if test "x$haveepoll" = "xyes" -a "x$ac_cv_header_sys_epoll_h" = "xyes"; then
			AC_DEFINE(HAVE_EPOLL, 1, [epoll supported])
		fi
	fi

	havekqueue=no

	AC_CHECK_HEADERS(sys/event.h)
	AC_CHECK_FUNCS(kqueue, [havekqueue=yes], )

	dnl **************************************
	dnl * Darwin has a race that prevents us from using reliably:
	dnl * http://lists.apple.com/archives/darwin-dev/2011/Jun/msg00016.html
	dnl * Since kqueue is mostly used for scaling large web servers, 
	dnl * and very few folks run Mono on large web servers on OSX, falling
	dnl * back 
	dnl **************************************
	if test "x$havekqueue" = "xyes" -a "x$ac_cv_header_sys_event_h" = "xyes"; then
		if test "x$platform_darwin" = "xno"; then
			AC_DEFINE(USE_KQUEUE_FOR_THREADPOOL, 1, [Use kqueue for the threadpool])
		fi
	fi

	dnl ******************************
	dnl *** Checks for SIOCGIFCONF ***
	dnl ******************************
	AC_CHECK_HEADERS(sys/ioctl.h)
	AC_CHECK_HEADERS(net/if.h, [], [],
	   [
	   #ifdef HAVE_SYS_TYPES_H
	   # include <sys/types.h>
	   #endif
	   #ifdef HAVE_SYS_SOCKET_H
	   # include <sys/socket.h>
	   #endif
	   ])
	AC_MSG_CHECKING(for ifreq)
	AC_TRY_COMPILE([
		#include <stdio.h>
		#include <sys/ioctl.h>
		#include <net/if.h>
		], [
		struct ifconf ifc;
		struct ifreq *ifr;
		void *x;
		ifc.ifc_len = 0;
		ifc.ifc_buf = NULL;
		x = (void *) &ifr->ifr_addr;
		],[
			AC_MSG_RESULT(yes)
			AC_DEFINE(HAVE_SIOCGIFCONF, 1, [Can get interface list])
		], [
			AC_MSG_RESULT(no)
		])
	dnl **********************************
	dnl ***     Checks for sin_len     ***
	dnl **********************************
	AC_MSG_CHECKING(for sockaddr_in.sin_len)
	AC_TRY_COMPILE([
		#include <netinet/in.h>
		], [
		struct sockaddr_in saddr;
		saddr.sin_len = sizeof (saddr);
		],[
			AC_MSG_RESULT(yes)
			AC_DEFINE(HAVE_SOCKADDR_IN_SIN_LEN, 1, [sockaddr_in has sin_len])
		], [
			AC_MSG_RESULT(no)
		])	
	dnl **********************************
	dnl ***    Checks for sin6_len     ***
	dnl **********************************
	AC_MSG_CHECKING(for sockaddr_in6.sin6_len)
	AC_TRY_COMPILE([
		#include <netinet/in.h>
		], [
		struct sockaddr_in6 saddr6;
		saddr6.sin6_len = sizeof (saddr6);
		],[
			AC_MSG_RESULT(yes)
			AC_DEFINE(HAVE_SOCKADDR_IN6_SIN_LEN, 1, [sockaddr_in6 has sin6_len])
		], [
			AC_MSG_RESULT(no)
		])
	dnl **********************************
	dnl *** Check for getifaddrs       ***
	dnl **********************************
	AC_MSG_CHECKING(for getifaddrs)
		AC_TRY_LINK([
		#include <stdio.h>
		#include <sys/types.h>
		#include <sys/socket.h>
		#include <ifaddrs.h>
	], [
		getifaddrs(NULL);
	], [
		# Yes, we have it...
		AC_MSG_RESULT(yes)
		AC_DEFINE(HAVE_GETIFADDRS, 1, [Have getifaddrs])
	], [
		AC_MSG_RESULT(no)
	])
	dnl **********************************
	dnl *** Check for if_nametoindex   ***
	dnl **********************************
	AC_MSG_CHECKING(for if_nametoindex)
		AC_TRY_LINK([
		#include <stdio.h>
		#include <sys/types.h>
		#include <sys/socket.h>
		#include <net/if.h>
	], [
		if_nametoindex(NULL);
	], [
		# Yes, we have it...
		AC_MSG_RESULT(yes)
		AC_DEFINE(HAVE_IF_NAMETOINDEX, 1, [Have if_nametoindex])
	], [
		AC_MSG_RESULT(no)
	])
			
	dnl **********************************
	dnl *** Checks for MonoPosixHelper ***
	dnl **********************************
	AC_CHECK_HEADERS(checklist.h)
	AC_CHECK_HEADERS(pathconf.h)
	AC_CHECK_HEADERS(fstab.h)
	AC_CHECK_HEADERS(attr/xattr.h)
	AC_CHECK_HEADERS(sys/extattr.h)
	AC_CHECK_HEADERS(sys/sendfile.h)
	AC_CHECK_HEADERS(sys/statvfs.h)
	AC_CHECK_HEADERS(sys/statfs.h)
	AC_CHECK_HEADERS(sys/vfstab.h)
	AC_CHECK_HEADERS(sys/xattr.h)
	AC_CHECK_HEADERS(sys/mman.h)
	AC_CHECK_HEADERS(sys/param.h)
	AC_CHECK_HEADERS(sys/mount.h, [], [],
		[
		#ifdef HAVE_SYS_PARAM_H
		# include <sys/param.h>
		#endif
		])
	AC_CHECK_HEADERS(sys/mount.h)
	AC_CHECK_FUNCS(confstr)
	AC_CHECK_FUNCS(seekdir telldir)
	AC_CHECK_FUNCS(getdomainname)
	AC_CHECK_FUNCS(setdomainname)
	AC_CHECK_FUNCS(endgrent getgrent fgetgrent setgrent)
	AC_CHECK_FUNCS(setgroups)
	AC_CHECK_FUNCS(endpwent getpwent fgetpwent setpwent)
	AC_CHECK_FUNCS(getfsstat)
	AC_CHECK_FUNCS(lutimes futimes)
	AC_CHECK_FUNCS(mremap)
	AC_CHECK_FUNCS(remap_file_pages)
	AC_CHECK_FUNCS(posix_fadvise)
	AC_CHECK_FUNCS(posix_fallocate)
	AC_CHECK_FUNCS(posix_madvise)
	AC_CHECK_FUNCS(vsnprintf)
	AC_CHECK_FUNCS(sendfile)
	AC_CHECK_FUNCS(gethostid sethostid)
	AC_CHECK_FUNCS(sethostname)
	AC_CHECK_FUNCS(statfs)
	AC_CHECK_FUNCS(fstatfs)
	AC_CHECK_FUNCS(statvfs)
	AC_CHECK_FUNCS(fstatvfs)
	AC_CHECK_FUNCS(stime)
	AC_CHECK_FUNCS(strerror_r)
	AC_CHECK_FUNCS(ttyname_r)
	AC_CHECK_FUNCS(psignal)
	AC_CHECK_FUNCS(getlogin_r)
	AC_CHECK_FUNCS(lockf)
	AC_CHECK_FUNCS(swab)
	AC_CHECK_FUNCS(setusershell endusershell)
	AC_CHECK_FUNCS(futimens utimensat)
	AC_CHECK_FUNCS(fstatat mknodat readlinkat)
	AC_CHECK_FUNCS(readv writev preadv pwritev)
	AC_CHECK_FUNCS(setpgid)
	AC_CHECK_FUNCS(system)
	AC_CHECK_SIZEOF(size_t)
	AC_CHECK_TYPES([blksize_t], [AC_DEFINE(HAVE_BLKSIZE_T)], , 
		[#include <sys/types.h>
		 #include <sys/stat.h>
		 #include <unistd.h>])
	AC_CHECK_TYPES([blkcnt_t], [AC_DEFINE(HAVE_BLKCNT_T)], ,
		[#include <sys/types.h>
		 #include <sys/stat.h>
		 #include <unistd.h>])
	AC_CHECK_TYPES([suseconds_t], [AC_DEFINE(HAVE_SUSECONDS_T)], ,
		[#include <sys/time.h>])
	AC_CHECK_TYPES([struct flock], [AC_DEFINE(HAVE_STRUCT_FLOCK)], ,
		[#include <unistd.h>
		 #include <fcntl.h>])
	AC_CHECK_TYPES([struct iovec], [AC_DEFINE(HAVE_STRUCT_IOVEC)], ,
		[#include <sys/uio.h>])
	AC_CHECK_TYPES([struct pollfd], [AC_DEFINE(HAVE_STRUCT_POLLFD)], ,
		[#include <sys/poll.h>])
	AC_CHECK_TYPES([struct stat], [AC_DEFINE(HAVE_STRUCT_STAT)], ,
		[#include <sys/types.h>
		 #include <sys/stat.h>
		 #include <unistd.h>])
	AC_CHECK_TYPES([struct timespec], [AC_DEFINE(HAVE_STRUCT_TIMESPEC)], ,
		[#include <time.h>])
	AC_CHECK_TYPES([struct timeval], [AC_DEFINE(HAVE_STRUCT_TIMEVAL)], ,
		[#include <sys/time.h>
		 #include <sys/types.h>
		 #include <utime.h>])
	AC_CHECK_TYPES([struct timezone], [AC_DEFINE(HAVE_STRUCT_TIMEZONE)], ,
		[#include <sys/time.h>])
	AC_CHECK_TYPES([struct utimbuf], [AC_DEFINE(HAVE_STRUCT_UTIMBUF)], ,
		[#include <sys/types.h>
		 #include <utime.h>])
	AC_CHECK_MEMBERS(
		[struct dirent.d_off, struct dirent.d_reclen, struct dirent.d_type],,, 
		[#include <sys/types.h>
		 #include <dirent.h>])
	AC_CHECK_MEMBERS(
		[struct passwd.pw_gecos],,, 
		[#include <sys/types.h>
		 #include <pwd.h>])
	AC_CHECK_MEMBERS(
		[struct statfs.f_flags],,, 
		[#include <sys/types.h>
		 #include <sys/vfs.h>])
	AC_CHECK_MEMBERS(
		[struct stat.st_atim, struct stat.st_mtim, struct stat.st_ctim],,, 
		[#include <sys/types.h>
		 #include <sys/stat.h>
		 #include <unistd.h>])

	dnl Favour xattr through glibc, but use libattr if we have to
	AC_CHECK_FUNC(lsetxattr, ,
		AC_CHECK_LIB(attr, lsetxattr, XATTR_LIB="-lattr",)
	)
	AC_SUBST(XATTR_LIB)

	dnl kinfo_proc.kp_proc works on darwin but fails on other simil-bsds
	AC_CHECK_MEMBERS(
		[struct kinfo_proc.kp_proc],,, 
		[#include <sys/types.h>
		 #include <sys/param.h>
		 #include <sys/sysctl.h>
		 #include <sys/proc.h>
		 ])

	dnl *********************************
	dnl *** Checks for Windows compilation ***
	dnl *********************************
	AC_CHECK_HEADERS(sys/time.h)
	AC_CHECK_HEADERS(sys/param.h)
	AC_CHECK_HEADERS(dirent.h)

	dnl ******************************************
	dnl *** Checks for OSX and iOS compilation ***
	dnl ******************************************
	AC_CHECK_HEADERS(CommonCrypto/CommonDigest.h)

	dnl *********************************
	dnl *** Check for Console 2.0 I/O ***
	dnl *********************************
	AC_CHECK_HEADERS([curses.h])
	AC_CHECK_HEADERS([term.h], [], [],
	[#if HAVE_CURSES_H
	 #include <curses.h>
	 #endif
	])
	AC_CHECK_HEADERS([termios.h])

	dnl * This is provided in io-layer, but on windows it's only available
	dnl * on xp+
	AC_DEFINE(HAVE_GETPROCESSID, 1, [Define if GetProcessId is available])
else
	dnl *********************************
	dnl *** Checks for Windows compilation ***
	dnl *********************************
	AC_CHECK_HEADERS(winternl.h)

	jdk_headers_found=no
	AC_CHECK_LIB(ws2_32, main, LIBS="$LIBS -lws2_32", AC_ERROR(bad mingw install?))
	AC_CHECK_LIB(psapi, main, LIBS="$LIBS -lpsapi", AC_ERROR(bad mingw install?))
	AC_CHECK_LIB(ole32, main, LIBS="$LIBS -lole32", AC_ERROR(bad mingw install?))
	AC_CHECK_LIB(winmm, main, LIBS="$LIBS -lwinmm", AC_ERROR(bad mingw install?))
	AC_CHECK_LIB(oleaut32, main, LIBS="$LIBS -loleaut32", AC_ERROR(bad mingw install?))
	AC_CHECK_LIB(advapi32, main, LIBS="$LIBS -ladvapi32", AC_ERROR(bad mingw install?))
	AC_CHECK_LIB(version, main, LIBS="$LIBS -lversion", AC_ERROR(bad mingw install?))

	dnl *********************************
	dnl *** Check for struct ip_mreqn ***
	dnl *********************************
	AC_MSG_CHECKING(for struct ip_mreqn)
	AC_TRY_COMPILE([#include <ws2tcpip.h>], [
		struct ip_mreqn mreq;
		mreq.imr_address.s_addr = 0;
	], [
		# Yes, we have it...
		AC_MSG_RESULT(yes)
		AC_DEFINE(HAVE_STRUCT_IP_MREQN)
	], [
		# We'll just have to try and use struct ip_mreq
		AC_MSG_RESULT(no)
		AC_MSG_CHECKING(for struct ip_mreq)
		AC_TRY_COMPILE([#include <ws2tcpip.h>], [
			struct ip_mreq mreq;
			mreq.imr_interface.s_addr = 0;
		], [
			# Yes, we have it...
			AC_MSG_RESULT(yes)
			AC_DEFINE(HAVE_STRUCT_IP_MREQ)
		], [
			# No multicast support
			AC_MSG_RESULT(no)
		])
	])

	dnl **********************************
	dnl *** Check for getaddrinfo ***
	dnl **********************************
	AC_MSG_CHECKING(for getaddrinfo)
		AC_TRY_LINK([
		#include <stdio.h>
		#include <winsock2.h>
		#include <ws2tcpip.h>
	], [
		getaddrinfo(NULL,NULL,NULL,NULL);
	], [
		# Yes, we have it...
		AC_MSG_RESULT(yes)
		AC_DEFINE(HAVE_GETADDRINFO, 1, [Have getaddrinfo])
	], [
		AC_MSG_RESULT(no)
	])

	dnl **********************************
	dnl *** Check for gethostbyname ***
	dnl **********************************
	AC_MSG_CHECKING(for gethostbyname)
		AC_TRY_LINK([
		#include <stdio.h>
		#include <winsock2.h>
		#include <ws2tcpip.h>
	], [
		gethostbyname(NULL);
	], [
		# Yes, we have it...
		AC_MSG_RESULT(yes)
		AC_DEFINE(HAVE_GETHOSTBYNAME, 1, [Have gethostbyname])
	], [
		AC_MSG_RESULT(no)
	])

	dnl **********************************
	dnl *** Check for getprotobyname ***
	dnl **********************************
	AC_MSG_CHECKING(for getprotobyname)
		AC_TRY_LINK([
		#include <stdio.h>
		#include <winsock2.h>
		#include <ws2tcpip.h>
	], [
		getprotobyname(NULL);
	], [
		# Yes, we have it...
		AC_MSG_RESULT(yes)
		AC_DEFINE(HAVE_GETPROTOBYNAME, 1, [Have getprotobyname])
	], [
		AC_MSG_RESULT(no)
	])

	dnl **********************************
	dnl *** Check for getnameinfo ***
	dnl **********************************
	AC_MSG_CHECKING(for getnameinfo)
		AC_TRY_LINK([
		#include <stdio.h>
		#include <winsock2.h>
		#include <ws2tcpip.h>
	], [
		getnameinfo (NULL, 0, NULL, 0, NULL, 0, 0);
	], [
		# Yes, we have it...
		AC_MSG_RESULT(yes)
		AC_DEFINE(HAVE_GETNAMEINFO, 1, [Have getnameinfo])
	], [
		AC_MSG_RESULT(no)
	])

	dnl **********************************
	dnl *** Check for inet_ntop ***
	dnl **********************************
	AC_MSG_CHECKING(for inet_ntop)
		AC_TRY_LINK([
		#include <stdio.h>
		#include <winsock2.h>
		#include <ws2tcpip.h>
	], [
		inet_ntop (0, NULL, NULL, 0);
	], [
		# Yes, we have it...
		AC_MSG_RESULT(yes)
		AC_DEFINE(HAVE_INET_NTOP, 1, [Have inet_ntop])
	], [
		AC_MSG_RESULT(no)
	])

	dnl **********************************
	dnl *** Check for inet_pton ***
	dnl **********************************
	AC_MSG_CHECKING(for inet_pton)
		AC_TRY_LINK([
		#include <stdio.h>
		#include <winsock2.h>
		#include <ws2tcpip.h>
	], [
		inet_pton (0, NULL, NULL);
	], [
		# Yes, we have it...
		AC_MSG_RESULT(yes)
		AC_DEFINE(HAVE_INET_PTON, 1, [Have inet_pton])
	], [
		AC_MSG_RESULT(no)
	])

	AC_CHECK_DECLS(InterlockedExchange64, [], [], [[#include <windows.h>]])
	AC_CHECK_DECLS(InterlockedCompareExchange64, [], [], [[#include <windows.h>]])
	AC_CHECK_DECLS(InterlockedDecrement64, [], [], [[#include <windows.h>]])
	AC_CHECK_DECLS(InterlockedIncrement64, [], [], [[#include <windows.h>]])
	AC_CHECK_DECLS(InterlockedAdd, [], [], [[#include <windows.h>]])
	AC_CHECK_DECLS(InterlockedAdd64, [], [], [[#include <windows.h>]])
	AC_CHECK_DECLS(__readfsdword, [], [], [[#include <windows.h>]])

	AC_MSG_CHECKING(for GetProcessId)
	AC_TRY_COMPILE([#include <windows.h>], [
		GetProcessId (0);
	], [
	   AC_MSG_RESULT(yes)
	   AC_DEFINE(HAVE_GETPROCESSID)
	], [
	   AC_MSG_RESULT(no)
	])
fi

dnl socklen_t check
AC_MSG_CHECKING(for socklen_t)
AC_TRY_COMPILE([
#include <sys/types.h>
#include <sys/socket.h>
],[
  socklen_t foo;
],[
ac_cv_c_socklen_t=yes
	AC_DEFINE(HAVE_SOCKLEN_T, 1, [Have socklen_t])
	AC_MSG_RESULT(yes)
],[
	AC_MSG_RESULT(no)
])

AC_MSG_CHECKING(for array element initializer support)
AC_TRY_COMPILE([#include <sys/socket.h>], [
	const int array[] = {[1] = 2,};
], [
	# Yes, we have it...
	AC_MSG_RESULT(yes)
	AC_DEFINE(HAVE_ARRAY_ELEM_INIT,1,[Supports C99 array initialization])
], [
	# We'll have to use signals
	AC_MSG_RESULT(no)
])

AC_CHECK_FUNCS(trunc, , AC_MSG_CHECKING(for trunc in math.h)
	# Simply calling trunc (0.0) is no good since gcc will optimize the call away
	AC_TRY_LINK([#include <math.h>], 
	[ static void *p = &trunc; ],
	[
		AC_DEFINE(HAVE_TRUNC) 
		AC_MSG_RESULT(yes)
		ac_cv_trunc=yes
	],
	AC_MSG_RESULT(no)))

if test "x$ac_cv_truncl" != "xyes"; then
   AC_CHECK_LIB(sunmath, aintl, [ AC_DEFINE(HAVE_AINTL, 1, [Has the 'aintl' function]) LIBS="$LIBS -lsunmath"])
fi

AC_CHECK_FUNCS(round)
AC_CHECK_FUNCS(rint)
AC_CHECK_FUNCS(execvp)

dnl ****************************
dnl *** Look for /dev/random ***
dnl ****************************

AC_MSG_CHECKING([if usage of random device is requested])
AC_ARG_ENABLE(dev-random,
[  --disable-dev-random    disable the use of the random device (enabled by default)],
try_dev_random=$enableval, try_dev_random=yes)

AC_MSG_RESULT($try_dev_random)

case "{$build}" in
    *-openbsd*)
    NAME_DEV_RANDOM="/dev/srandom"
    ;;

dnl Win32 does not have /dev/random, they have their own method...

    *-mingw*|*-*-cygwin*)
    ac_cv_have_dev_random=no
    ;;

dnl Everywhere else, it's /dev/random

    *)
    NAME_DEV_RANDOM="/dev/random"
    ;;
esac

AC_DEFINE_UNQUOTED(NAME_DEV_RANDOM, "$NAME_DEV_RANDOM", [Name of /dev/random])

dnl Now check if the device actually exists

if test "x$try_dev_random" = "xyes"; then
    AC_CACHE_CHECK(for random device, ac_cv_have_dev_random,
    [if test -r "$NAME_DEV_RANDOM" ; then
        ac_cv_have_dev_random=yes; else ac_cv_have_dev_random=no; fi])
    if test "x$ac_cv_have_dev_random" = "xyes"; then
        AC_DEFINE(HAVE_CRYPT_RNG, 1, [Have /dev/random])
    fi
else
    AC_MSG_CHECKING(for random device)
    ac_cv_have_dev_random=no
    AC_MSG_RESULT(has been disabled)
fi

if test "x$host_win32" = "xyes"; then
    AC_DEFINE(HAVE_CRYPT_RNG)
fi

if test "x$ac_cv_have_dev_random" = "xno" \
    && test "x$host_win32" = "xno"; then
    AC_MSG_WARN([[
***
*** A system-provided entropy source was not found on this system.
*** Because of this, the System.Security.Cryptography random number generator
*** will throw a NotImplemented exception.
***
*** If you are seeing this message, and you know your system DOES have an
*** entropy collection in place, please contact <crichton@gimp.org> and
*** provide information about the system and how to access the random device.
***
*** Otherwise you can install either egd or prngd and set the environment
*** variable MONO_EGD_SOCKET to point to the daemon's socket to use that.
***]])
fi
 
AC_MSG_CHECKING([if inter-process shared handles are requested])
# Same as --enable-minimal=shared_handles
AC_ARG_ENABLE(shared-handles, [  --disable-shared-handles disable inter-process shared handles], try_shared_handles=$enableval, try_shared_handles=no)
AC_MSG_RESULT($try_shared_handles)
if test "x$try_shared_handles" != "xyes"; then
	AC_DEFINE(DISABLE_SHARED_HANDLES, 1, [Disable inter-process shared handles])
	AC_SUBST(DISABLE_SHARED_HANDLES)
fi

AC_ARG_ENABLE(bcl-opt, [  --disable-bcl-opt	BCL is compiled with no optimizations (allows accurate BCL debugging)], test_bcl_opt=$enableval, test_bcl_opt=yes)

AC_ARG_ENABLE(perf-events, [  --enable-perf-events Enable using `perf` for profiling on Linux], test_perf_events=$enableval, test_perf_events=no)
if test "x$test_perf_events" == "xyes"; then
	AC_DEFINE(ENABLE_PERF_EVENTS, 1, [Enable using `perf` for profiling on Linux])
	AC_SUBST(ENABLE_PERF_EVENTS)
fi

AC_MSG_CHECKING([if big-arrays are to be enabled])
AC_ARG_ENABLE(big-arrays,  [  --enable-big-arrays	Enable the allocation and indexing of arrays greater than Int32.MaxValue], enable_big_arrays=$enableval, enable_big_arrays=no)
if test "x$enable_big_arrays" = "xyes" ; then
    if  test "x$ac_cv_sizeof_void_p" = "x8"; then
	AC_DEFINE(MONO_BIG_ARRAYS,1,[Enable the allocation and indexing of arrays greater than Int32.MaxValue])
    else
        AC_MSG_ERROR([The allocation and indexing of arrays greater than Int32.MaxValue is not supported on this platform.])
    fi
fi
AC_MSG_RESULT($enable_big_arrays)

dnl **************
dnl *** DTRACE ***
dnl **************

AC_ARG_ENABLE(dtrace,[  --enable-dtrace	Enable DTrace probes], enable_dtrace=$enableval, enable_dtrace=$has_dtrace)

if test "x$enable_dtrace" = "xyes"; then
   if test "x$has_dtrace" = "xno"; then
   	  AC_MSG_ERROR([DTrace probes are not supported on this platform.])
   fi
   AC_PATH_PROG(DTRACE, [dtrace], [no], [$PATH:/usr/sbin])
   if test "x$DTRACE" = "xno"; then
   	  AC_MSG_RESULT([dtrace utility not found, dtrace support disabled.])
	  enable_dtrace=no
   elif ! $DTRACE -h -s $srcdir/data/mono.d > /dev/null 2>&1; then
	  AC_MSG_RESULT([dtrace doesn't support -h option, dtrace support disabled.])
	  enable_dtrace=no
   fi
fi

dtrace_g=no
if test "x$enable_dtrace" = "xyes"; then
	AC_DEFINE(ENABLE_DTRACE, 1, [Enable DTrace probes])
	DTRACEFLAGS=
	if test "x$ac_cv_sizeof_void_p" = "x8"; then
		case "$host" in
			powerpc-*-darwin*)
			DTRACEFLAGS="-arch ppc64"
			;;
			i*86-*-darwin*)
			DTRACEFLAGS="-arch x86_64"
			;;
			*)
			DTRACEFLAGS=-64
			;;
		esac
	else
		case "$host" in
			powerpc-*-darwin*)
			DTRACEFLAGS="-arch ppc"
			;;
			i*86-*-darwin*)
			DTRACEFLAGS="-arch i386"
			;;
			*)
			DTRACEFLAGS=-32
			;;
		esac
	fi
	AC_SUBST(DTRACEFLAGS)
	case "$host" in
		*-*-solaris*)
		dtrace_g=yes
		;;
	esac
	AC_CHECK_HEADERS([sys/sdt.h])
fi
AM_CONDITIONAL(ENABLE_DTRACE, [test x$enable_dtrace = xyes])
AM_CONDITIONAL(DTRACE_G_REQUIRED, [test x$dtrace_g = xyes])

dnl **************
dnl ***  NaCl  ***
dnl **************

AC_ARG_ENABLE(nacl_codegen, [  --enable-nacl-codegen      Enable Native Client code generation], enable_nacl_codegen=$enableval, enable_nacl_codegen=no)
AC_ARG_ENABLE(nacl_gc, [  --enable-nacl-gc           Enable Native Client garbage collection], enable_nacl_gc=$enableval, enable_nacl_gc=no)

AM_CONDITIONAL(NACL_CODEGEN, test x$enable_nacl_codegen != xno)

dnl
dnl Hack to use system mono for operations in build/install not allowed in NaCl.
dnl
nacl_self_host=""
if test "x$ac_cv_header_nacl_nacl_dyncode_h" = "xyes"; then
   nacl_self_host="nacl_self_host"
fi
AC_SUBST(nacl_self_host)

if test "x$enable_nacl_codegen" = "xyes"; then
   MONO_NACL_ALIGN_MASK_OFF=1
   AC_DEFINE(TARGET_NACL, 1, [...])
   AC_DEFINE(__native_client_codegen__, 1, [...])
else
   MONO_NACL_ALIGN_MASK_OFF=0
   AC_DEFINE(__default_codegen__, 1, [...])
fi
if test "x$enable_nacl_gc" = "xyes"; then
   if test "x$TARGET" = "xAMD64" -o "x$TARGET" = "xX86"; then
      INSTRUMENT_CFLAG="-finstrument-for-thread-suspension"
   else
      # Not yet implemented
      INSTRUMENT_CFLAG=""
   fi
   CPPFLAGS="$CPPFLAGS $INSTRUMENT_CFLAG -D__native_client_gc__"
fi
AC_SUBST(MONO_NACL_ALIGN_MASK_OFF)

dnl **************
dnl ***  LLVM  ***
dnl **************

AC_ARG_ENABLE(llvm,[  --enable-llvm	Enable the LLVM back-end], enable_llvm=$enableval, enable_llvm=no)
AC_ARG_ENABLE(loadedllvm,[  --enable-loadedllvm	Load the LLVM back-end dynamically], enable_llvm=$enableval && enable_loadedllvm=$enableval, enable_loadedllvm=no)
AC_ARG_ENABLE(llvm-version-check,[  --enable-llvm-version-check Check that the LLVM matches the version expected by mono], enable_llvm_version_check=$enableval, enable_llvm_version_check=no)

AC_ARG_WITH(llvm, [  --with-llvm=<llvm prefix>    Enable the LLVM back-end], enable_llvm=yes,)

if test "x$enable_llvm" = "xyes"; then
   if test "x$with_llvm" != "x"; then
   	  LLVM_CONFIG=$with_llvm/bin/llvm-config
   	  if test x$host_win32 = xyes; then
   	  	LLVM_CONFIG=$LLVM_CONFIG.exe
   	  fi
	  if test ! -x $LLVM_CONFIG; then
	  	 AC_MSG_ERROR([LLVM executable $LLVM_CONFIG not found.])
      fi
   else
      AC_PATH_PROG(LLVM_CONFIG, llvm-config, no)
      if test "x$LLVM_CONFIG" = "xno"; then
   	     AC_MSG_ERROR([llvm-config not found.])
      fi
   fi

   llvm_codegen="x86codegen"
   case "$target" in
   arm*)
		llvm_codegen="armcodegen"
		;;
   esac

   if test "x$host_win32" = "xno"; then

   # The output of --cflags seems to include optimizations flags too
   LLVM_CFLAGS=`$LLVM_CONFIG --cflags | sed -e 's/-O2//g' | sed -e 's/-O0//g' | sed -e 's/-fomit-frame-pointer//g' | sed -e 's/-fPIC//g'`
   # LLVM is compiled with -fno-rtti, so we need this too, since our classes inherit
   # from LLVM classes.
   LLVM_CXXFLAGS="`$LLVM_CONFIG --cxxflags` -fno-rtti"
   LLVM_LDFLAGS=`$LLVM_CONFIG --ldflags`
   # This might include empty lines
   LLVM_SYSTEM_LIBS=`$LLVM_CONFIG --system-libs 2>/dev/null | grep -- -`
   if test "x$host" != "x$target"; then
      # No need for jit libs
      LLVM_LIBS=`$LLVM_CONFIG --libs core bitwriter`
   else
      LLVM_LIBS=`$LLVM_CONFIG --libs core bitwriter jit mcjit $llvm_codegen`
   fi
   LLVM_LIBS="$LLVM_LIBS $LLVM_LDFLAGS $LLVM_SYSTEM_LIBS -lstdc++"

   expected_llvm_version="3.4svn-mono-mono/e656cac"

   # Should be something like '2.6' or '2.7svn'
   llvm_version=`$LLVM_CONFIG --version`
   llvm_api_version=`$LLVM_CONFIG --mono-api-version 2>/dev/null`
   AC_MSG_CHECKING(LLVM version)
   AC_MSG_RESULT($llvm_version)
   if echo $llvm_version | grep -q 'mono'; then
	  if test "x$enable_llvm_version_check" == "xyes"; then
	  	 if test "$llvm_version" != "$expected_llvm_version"; then
	  	 	AC_MSG_ERROR([Expected llvm version $expected_llvm_version, but llvm-config --version returned $llvm_version"])
	  	 fi
	  fi
   else
	  AC_MSG_ERROR([Compiling with stock LLVM is not supported, please use the Mono LLVM repo at https://github.com/mono/llvm, with the GIT branch which matches this version of mono, i.e. 'mono-2-10' for Mono 2.10.])
   fi

   else
       LLVM_CFLAGS="-I$with_llvm/include -DNDEBUG -D__NO_CTYPE_INLINE -D_GNU_SOURCE -D__STDC_CONSTANT_MACROS -D__STDC_FORMAT_MACROS -D__STDC_LIMIT_MACROS"
       LLVM_CXXFLAGS="$LLVM_CFLAGS -std=gnu++11 -fvisibility-inlines-hidden -fno-exceptions -fno-rtti -Woverloaded-virtual -Wcast-qual"
       LLVM_LDFLAGS="-L$with_llvm/lib"
       LLVM_SYSTEM_LIBS="-lshell32 -lpsapi -limagehlp -ldbghelp -lm"
       LLVM_LIBS="-lLLVMLTO -lLLVMObjCARCOpts -lLLVMLinker -lLLVMipo -lLLVMVectorize -lLLVMBitWriter \
         -lLLVMARMDisassembler -lLLVMARMCodeGen -lLLVMARMAsmParser -lLLVMARMDesc -lLLVMARMInfo \
         -lLLVMARMAsmPrinter -lLLVMTableGen -lLLVMDebugInfo -lLLVMOption -lLLVMX86Disassembler \
         -lLLVMX86AsmParser -lLLVMX86CodeGen -lLLVMSelectionDAG -lLLVMAsmPrinter -lLLVMX86Desc \
         -lLLVMMCDisassembler -lLLVMX86Info -lLLVMX86AsmPrinter -lLLVMX86Utils -lLLVMJIT \
         -lLLVMIRReader -lLLVMAsmParser -lLLVMLineEditor -lLLVMMCAnalysis -lLLVMInstrumentation \
         -lLLVMInterpreter -lLLVMCodeGen -lLLVMScalarOpts -lLLVMInstCombine -lLLVMTransformUtils \
         -lLLVMipa -lLLVMAnalysis -lLLVMProfileData -lLLVMMCJIT -lLLVMTarget -lLLVMRuntimeDyld \
         -lLLVMObject -lLLVMMCParser -lLLVMBitReader -lLLVMExecutionEngine -lLLVMMC -lLLVMCore \
         -lLLVMSupport -lstdc++"
       LLVM_LIBS="$LLVM_LIBS $LLVM_SYSTEM_LIBS"

       llvm_config_path=$with_llvm/include/llvm/Config/llvm-config.h
       llvm_api_version=`awk '/MONO_API_VERSION/ { print $3 }' $llvm_config_path`
   fi  

   if test "x$llvm_api_version" = "x"; then
	  LLVM_CFLAGS="$LLVM_CFLAGS -DLLVM_API_VERSION=0"
	  LLVM_CXXFLAGS="$LLVM_CXXFLAGS -DLLVM_API_VERSION=0"
   else
	  LLVM_CFLAGS="$LLVM_CFLAGS -DLLVM_API_VERSION=$llvm_api_version"
	  LLVM_CXXFLAGS="$LLVM_CXXFLAGS -DLLVM_API_VERSION=$llvm_api_version"
   fi   

   AC_DEFINE_UNQUOTED(LLVM_VERSION, "$llvm_version", [Full version of LLVM libraties])

   AC_SUBST(LLVM_CFLAGS)
   AC_SUBST(LLVM_CXXFLAGS)
   AC_SUBST(LLVM_LIBS)
   AC_SUBST(LLVM_LDFLAGS)
   AC_DEFINE(ENABLE_LLVM, 1, [Enable the LLVM back end])
fi

AM_CONDITIONAL(ENABLE_LLVM, [test x$enable_llvm = xyes])
if test "x$enable_loadedllvm" = "xyes"; then
   AC_DEFINE(MONO_LLVM_LOADED, 1, [The LLVM back end is dynamically loaded])
fi
AM_CONDITIONAL(LOADED_LLVM, [test x$enable_loadedllvm = xyes])

TARGET="unknown"
ACCESS_UNALIGNED="yes"

LIBC="libc.so.6"
INTL="libc.so.6"
SQLITE="libsqlite.so.0"
SQLITE3="libsqlite3.so.0"
X11="libX11.so"
GDKX11="libgdk-x11-2.0.so.0"
GTKX11="libgtk-x11-2.0.so.0"
XINERAMA="libXinerama.so.1"

sizeof_register="SIZEOF_VOID_P"

jit_wanted=true
sgen_supported=false
boehm_supported=true
case "$host" in
	mips*)
		TARGET=MIPS;
		arch_target=mips;
		sgen_supported=true
		ACCESS_UNALIGNED="no"

		AC_MSG_CHECKING(for mips n32)
		AC_TRY_COMPILE([],[
		#if _MIPS_SIM != _ABIN32
		#error Not mips n32
		#endif
		return 0;
		],[
		AC_MSG_RESULT(yes)
		sizeof_register=8
		],[
		AC_MSG_RESULT(no)
		])
		;;
	i*86-*-*)
		TARGET=X86;
		arch_target=x86;
		case $host_os in
		  solaris*)
			LIBC="libc.so"
			INTL="libintl.so"
			if test "x$ac_cv_sizeof_void_p" = "x8"; then
				TARGET=AMD64
				arch_target=amd64
			fi

			# On solaris 10 x86, gcc prints a warning saying 'visibility attribute not supported on this configuration; ignored', but linking fails. A test case:
			# int astruct __attribute__ ((visibility ("hidden")));
			# void foo ()
			# {
			#	void *p = &astruct;
			# }
			# gcc -fPIC --shared -o libfoo.so foo.c
			# yields:
			# foo.c:6: warning: visibility attribute not supported in this configuration; ignored
			# ld: fatal: relocation error: R_386_GOTOFF: file /var/tmp//ccxYR96k.o: symbol astruct: relocation must bind locally
			have_visibility_hidden=no
			sgen_supported=true
			;;
		  mingw*|cygwin*)
			sgen_supported=true
			have_visibility_hidden=no		  
			;;
		  haiku*)
			LIBC=libroot.so
			;;
		  linux*)
			sgen_supported=true
			AOT_SUPPORTED="yes"
			;;
		  darwin*)
			sgen_supported=true
			AOT_SUPPORTED="yes"
			;;
		  openbsd*|freebsd*|kfreebsd-gnu*)
			sgen_supported=true
		        ;;
		esac
		;;
	x86_64-*-* | amd64-*-*)
		TARGET=AMD64;
		arch_target=amd64;
		if test "x$ac_cv_sizeof_void_p" = "x4"; then
			AC_DEFINE(__mono_ilp32__, 1, [64 bit mode with 4 byte longs and pointers])
			sizeof_register=8
		fi
		case $host_os in
		  linux*)
			sgen_supported=true
			AOT_SUPPORTED="yes"
			;;
		  darwin*)
			sgen_supported=true
			AOT_SUPPORTED="yes"
			;;
		  openbsd*|freebsd*|kfreebsd-gnu*)
			sgen_supported=true
			;;
		  mingw*)
			sgen_supported=true
			;;
		esac
		case "$host" in
			x86_64-*-nacl*)
				AC_DEFINE(__mono_ilp32__, 1, [64 bit mode with 4 byte longs and pointers])
				sizeof_register=8
				;;
		esac
		;;
	ia64-*-*)
		TARGET=IA64
		arch_target=ia64
		ACCESS_UNALIGNED="no"
		LIBC="libc.so.6.1"
		INTL="libc.so.6.1"
		AC_CHECK_LIB(unwind, _U_dyn_register, [], [AC_MSG_ERROR(library libunwind not found)])
		libmono_ldflags="-lunwind"
		;;
	sparc*-*-*)
		if test "x$ac_cv_sizeof_void_p" = "x8"; then
		   TARGET=SPARC64
		else
			TARGET=SPARC
		fi
		arch_target=sparc;
		ACCESS_UNALIGNED="no"
		case $host_os in
		  linux*) ;;
		  *)
			LIBC="libc.so"
			INTL="libintl.so"
		esac
		if test x"$GCC" = xyes; then
			# We don't support v8 cpus
			CFLAGS="$CFLAGS -Wno-cast-align -mcpu=v9"
		fi
		if test x"$AR" = xfalse; then
			AC_MSG_ERROR([The required utility 'ar' is not found in your PATH. Usually it can be found in /usr/ccs/bin.])
		fi
		sgen_supported=true
		;;
	*-mingw*|*-*-cygwin*)
		# When this is enabled, it leads to very strange crashes at runtime (gcc-3.4.4)
		have_visibility_hidden=no
		INTL="intl"
		;;
	macppc-*-openbsd* | powerpc*-*-linux* | powerpc-*-openbsd* | \
        powerpc-*-sysv* | powerpc-*-darwin* | powerpc-*-netbsd* | powerpc-*-freebsd* )
		if test "x$ac_cv_sizeof_void_p" = "x8"; then
			TARGET=POWERPC64;
			CPPFLAGS="$CPPFLAGS -D__mono_ppc__ -D__mono_ppc64__"
			CFLAGS="$CFLAGS -mminimal-toc"
		else
			TARGET=POWERPC;
			CPPFLAGS="$CPPFLAGS -D__mono_ppc__"
		fi
		arch_target=ppc;
		case $host_os in
		  linux*|darwin*)
			sgen_supported=true
			;;
		esac
		;;
	arm*-darwin*)
		TARGET=ARM;
		arch_target=arm;
		ACCESS_UNALIGNED="no"
		CPPFLAGS="$CPPFLAGS -D__ARM_EABI__"
		sgen_supported=true
		;;
	arm*-linux*)
		TARGET=ARM;
		arch_target=arm;
		ACCESS_UNALIGNED="no"
		sgen_supported=true
		AOT_SUPPORTED="yes"
		CPPFLAGS="$CPPFLAGS -D__ARM_EABI__"
		;;
# TODO: make proper support for NaCl host.
#        arm*-*nacl)
#		TARGET=ARM;
#		arch_target=arm;
#		ACCESS_UNALIGNED="no"
#		sgen_supported=true
#		AOT_SUPPORTED="no"
#		;;
	aarch64-*)
		# https://lkml.org/lkml/2012/7/15/133
		TARGET=ARM64
		arch_target=arm64
		sgen_supported=true
		boehm_supported=false
		;;
	s390x-*-linux*)
		TARGET=S390X;
		arch_target=s390x;
		ACCESS_UNALIGNED="yes"
		sgen_supported=true
		CFLAGS="$CFLAGS -mbackchain -D__USE_STRING_INLINES"
		;;
esac

HOST=$TARGET

if test "x$host" != "x$target"; then
   AC_DEFINE(MONO_CROSS_COMPILE,1,[The runtime is compiled for cross-compiling mode])
   enable_mcs_build=no
   case "$target" in
   arm*-darwin*)
		TARGET=ARM;
		arch_target=arm;
		ACCESS_UNALIGNED="no"
		CPPFLAGS="$CPPFLAGS -D__ARM_EABI__"
		# Can't use tls, since it depends on the runtime detection of tls offsets
		# in mono-compiler.h
		with_tls=pthread
		;;
   powerpc64-ps3-linux-gnu)
		TARGET=POWERPC64
		arch_target=powerpc64
		AC_DEFINE(TARGET_PS3, 1, [...])
		# It would be better to just use TARGET_POWERPC64, but lots of code already
		# uses this define
		AC_DEFINE(__mono_ppc64__, 1, [...])
		AC_DEFINE(__mono_ilp32__, 1, [64 bit mode with 4 byte longs and pointers])
		sizeof_register=8
		target_byte_order=G_BIG_ENDIAN
		;;
   powerpc64-xbox360-linux-gnu)
		TARGET=POWERPC64
		arch_target=powerpc64
		AC_DEFINE(TARGET_XBOX360, 1, [...])
		# It would be better to just use TARGET_POWERPC64, but lots of code already
		# uses this define
		sizeof_register=8
		target_byte_order=G_BIG_ENDIAN
		;;
   x86_64-*-nacl)
		TARGET=AMD64
		arch_target=amd64
		AC_DEFINE(TARGET_AMD64, 1, [...])
		AC_DEFINE(__mono_ilp32__, 1, [64 bit mode with 4 byte longs and pointers])
		sizeof_register=8
		;;
# TODO: make proper support for NaCl target.
#   arm*-*nacl)
#		TARGET=ARM
#		arch_target=arm
#		AC_DEFINE(TARGET_ARM, 1, [...])
#		ACCESS_UNALIGNED="no"
#		sizeof_register=4
#               CPPFLAGS="$CPPFLAGS \
#                    -D__ARM_EABI__ \
#                    -D__arm__ \
#                    -D__portable_native_client__ \
#                    -Dtimezone=_timezone \
#                    -DDISABLE_SOCKETS \
#                    -DDISABLE_ATTACH \
#                    -DUSE_NEWLIB"
		# Can't use tls, since it depends on the runtime detection of tls offsets
		# in mono-compiler.h
#		with_tls=pthread
#		;;
   i686-*-nacl)
		TARGET=X86
		arch_target=x86
		AC_DEFINE(TARGET_X86, 1, [...])
		sizeof_register=4
		;;
   arm*-linux-*)
		TARGET=ARM;
		arch_target=arm;
		AC_DEFINE(TARGET_ARM, 1, [...])
		AC_DEFINE(TARGET_ANDROID, 1, [...])
		ACCESS_UNALIGNED="no"
		CPPFLAGS="$CPPFLAGS -D__ARM_EABI__"
		# Can't use tls, since it depends on the runtime detection of tls offsets
		# in mono-compiler.h
		with_tls=pthread
		target_mach=no
		case "$target" in
		armv7l-unknown-linux-gnueabi*)
			# TEGRA
			CPPFLAGS="$CPPFLAGS"
			;;
   		armv5-*-linux-androideabi*)
			CPPFLAGS="$CPPFLAGS"
			;;
		esac
		;;
   i686*-linux-*)
		TARGET=X86;
		arch_target=x86;
		AC_DEFINE(TARGET_X86, 1, [...])
		AC_DEFINE(TARGET_ANDROID, 1, [...])
		CPPFLAGS="$CPPFLAGS"
		sgen_supported=true
		# Can't use tls, since it depends on the runtime detection of tls offsets
		# in mono-compiler.h		
		with_tls=pthread
		target_mach=no
		;;
   x86_64*-linux-*)
		TARGET=AMD64;
		arch_target=amd64;
		AC_DEFINE(TARGET_AMD64, 1, [...])
		AC_DEFINE(TARGET_ANDROID, 1, [...])
		CPPFLAGS="$CPPFLAGS"
		sgen_supported=true
		# Can't use tls, since it depends on the runtime detection of tls offsets
		# in mono-compiler.h
		with_tls=pthread
		target_mach=no
		;;
   x86_64-ps4-freebsd)
		TARGET=AMD64;
		arch_target=amd64;
		AC_DEFINE(TARGET_AMD64, 1, [...])
		AC_DEFINE(TARGET_PS4, 1, [...])
		CPPFLAGS="$CPPFLAGS"
		sgen_supported=true
		# Can't use tls, since it depends on the runtime detection of tls offsets
		# in mono-compiler.h
		with_tls=pthread
		target_mach=no
		target_win32=no
		;;
   aarch64*-linux-*)
		TARGET=ARM64;
		arch_target=arm64;
		AC_DEFINE(TARGET_ARM64, 1, [...])
		AC_DEFINE(TARGET_ANDROID, 1, [...])
		CPPFLAGS="$CPPFLAGS"
		# Can't use tls, since it depends on the runtime detection of tls offsets
		# in mono-compiler.h
		with_tls=pthread
		target_mach=no
		;;
	aarch64-*)
		TARGET=ARM64
		;;
	*)
		AC_MSG_ERROR([Cross compiling is not supported for target $target])
	esac
fi

case "$TARGET" in
X86)
	AC_DEFINE(TARGET_X86, 1, [...])
	;;
AMD64)
	AC_DEFINE(TARGET_AMD64, 1, [...])
	;;
ARM)
	AC_DEFINE(TARGET_ARM, 1, [...])
	;;
ARM64)
	AC_DEFINE(TARGET_ARM64, 1, [...])
	;;
POWERPC)
	AC_DEFINE(TARGET_POWERPC, 1, [...])
	;;
POWERPC64)
	AC_DEFINE(TARGET_POWERPC, 1, [...])
	AC_DEFINE(TARGET_POWERPC64, 1, [...])
	;;
S390X)
	AC_DEFINE(TARGET_S390X, 1, [...])
	;;
MIPS)
	AC_DEFINE(TARGET_MIPS, 1, [...])
	;;
IA64)
	AC_DEFINE(TARGET_IA64, 1, [...])
	;;
SPARC)
	AC_DEFINE(TARGET_SPARC, 1, [...])
	;;
SPARC64)
	AC_DEFINE(TARGET_SPARC64, 1, [...])
	;;
esac

dnl *************
dnl *** VTUNE ***
dnl *************

AC_ARG_ENABLE(vtune,[  --enable-vtune	Enable the VTUNE back-end], enable_vtune=$enableval, enable_vtune=no)
AC_ARG_WITH(vtune, [  --with-vtune=<vtune prefix>	Enable jit vtune profiling], enable_vtune=yes,)

AM_CONDITIONAL(HAVE_VTUNE, test x$enable_vtune = xyes)

if test "x$enable_vtune" = "xyes"; then
	if test "x$with_vtune" = "x"; then
		VTUNE_PATH=/opt/intel/vtune_amplifier_xe
	else
		VTUNE_PATH=$with_vtune
	fi
	VTUNE_INCLUDE=$VTUNE_PATH/include
	case "$TARGET" in
	X86)
		VTUNE_LIB=$VTUNE_PATH/lib32
		;;
	AMD64)
		VTUNE_LIB=$VTUNE_PATH/lib64
		;;
	*)
		AC_MSG_ERROR([Unsupported target $TARGET for VTUNE.])
		;;
	esac
	if test ! -f $VTUNE_INCLUDE/jitprofiling.h; then
		AC_MSG_ERROR([VTUNE $VTUNE_INCLUDE/jitprofiling.h not found.])
	fi
	if test ! -f $VTUNE_LIB/libjitprofiling.a; then
		AC_MSG_ERROR([VTUNE $VTUNE_LIB/libjitprofiling.a not found.])
	fi

	VTUNE_CFLAGS=-I$VTUNE_INCLUDE
	VTUNE_LIBS="-L/$VTUNE_LIB/ -ljitprofiling"

	AC_SUBST(VTUNE_LIBS)
	AC_SUBST(VTUNE_CFLAGS)
fi
dnl Use GCC atomic ops if they work on the target.
if test x$GCC = "xyes"; then
	case $TARGET in
	X86 | AMD64 | ARM | ARM64 | POWERPC | POWERPC64 | MIPS | S390X | SPARC | SPARC64)
		AC_DEFINE(USE_GCC_ATOMIC_OPS, 1, [...])
		;;
	esac
fi

if test "x$target_mach" = "xyes"; then
   if test "x$TARGET" = "xARM" -o "x$TARGET" = "xARM64"; then
   	  AC_DEFINE(TARGET_IOS,1,[The JIT/AOT targets iOS])
	  CPPFLAGS_FOR_LIBGC="$CPPFLAGS_FOR_LIBGC -DTARGET_IOS"
	  CFLAGS_FOR_LIBGC="$CFLAGS_FOR_LIBGC -DTARGET_IOS"
   else
       AC_TRY_COMPILE([#include "TargetConditionals.h"],[
       #if TARGET_IPHONE_SIMULATOR == 1 || TARGET_OS_IPHONE == 1
       #error fail this for ios
       #endif
       return 0;
       ], [
	   	  AC_DEFINE(TARGET_OSX,1,[The JIT/AOT targets OSX])
          CPPFLAGS_FOR_LIBGC="$CPPFLAGS_FOR_LIBGC -DTARGET_OSX"
          CFLAGS_FOR_LIBGC="$CFLAGS_FOR_LIBGC -DTARGET_OSX"
       ], [
          AC_DEFINE(TARGET_IOS,1,[The JIT/AOT targets iOS])
          CPPFLAGS_FOR_LIBGC="$CPPFLAGS_FOR_LIBGC -DTARGET_IOS"
          CFLAGS_FOR_LIBGC="$CFLAGS_FOR_LIBGC -DTARGET_IOS"
       ])
	fi
   AC_DEFINE(TARGET_MACH,1,[The JIT/AOT targets Apple platforms])
fi

if test "x$sizeof_register" = "x4"; then
   AC_DEFINE(SIZEOF_REGISTER,4,[size of machine integer registers])
elif test "x$sizeof_register" = "x8"; then
   AC_DEFINE(SIZEOF_REGISTER,8,[size of machine integer registers])
else
   AC_DEFINE(SIZEOF_REGISTER,SIZEOF_VOID_P,[size of machine integer registers])
fi

if test "x$target_byte_order" = "xG_BIG_ENDIAN"; then
   AC_DEFINE(TARGET_BYTE_ORDER,G_BIG_ENDIAN,[byte order of target])
elif test "x$target_byte_order" = "xG_LITTLE_ENDIAN"; then
   AC_DEFINE(TARGET_BYTE_ORDER,G_LITTLE_ENDIAN,[byte order of target])
else
   AC_DEFINE(TARGET_BYTE_ORDER,G_BYTE_ORDER,[byte order of target])
fi

if test "x$have_visibility_hidden" = "xyes"; then
   AC_DEFINE(HAVE_VISIBILITY_HIDDEN, 1, [Support for the visibility ("hidden") attribute])
fi

if test "x$have_deprecated" = "xyes"; then
   AC_DEFINE(HAVE_DEPRECATED, 1, [Support for the deprecated attribute])
fi

dnl 
dnl Simple Generational checks (sgen)
dnl
if $sgen_supported; then
   build_sgen_default=yes
else
   build_sgen_default=no
fi
SGEN_DEFINES=
AC_ARG_WITH(sgen, [  --with-sgen=yes,no             Extra Generational GC, default=yes],[buildsgen=$with_sgen],[buildsgen=$build_sgen_default])
if test x$buildsgen = xyes; then
   if $sgen_supported; then
       SGEN_DEFINES="-DHAVE_SGEN_GC -DHAVE_MOVING_COLLECTOR"
       gc_msg="sgen and $gc_msg"
   else
       buildsgen=no
       AC_MSG_WARN("Sgen is not supported on this platform")
   fi
fi
AC_SUBST(SGEN_DEFINES)
AM_CONDITIONAL(SUPPORT_SGEN, test x$buildsgen = xyes)

jit_status="Building and using the JIT"

libsuffix=".so"

case "$host" in
     *-*-darwin*)
	libsuffix=".dylib"
	LIBC="libc.dylib"
	INTL="libintl.dylib"
	SQLITE="libsqlite.0.dylib"
	SQLITE3="libsqlite3.0.dylib"
	X11="libX11.dylib"
	GDKX11="libgdk-x11-2.0.dylib"
	GTKX11="libgtk-x11-2.0.dylib"
	;;
     *-*-*netbsd*)
	LIBC="libc.so.12"
	INTL="libintl.so.0"
	;;
     *-*-kfreebsd*-gnu)
	LIBC="libc.so.0.1"
	INTL="libc.so.0.1"
	X11="libX11.so.6"
	;;
    *-*-*freebsd*)
    	LIBC="libc.so.7"
	INTL="libintl.so"
	SQLITE="libsqlite.so"
	SQLITE3="libsqlite3.so"
	;;
    *-*-*openbsd*)
    	LIBC="libc.so"
	INTL="libintl.so"
        SQLITE="libsqlite.so"
        SQLITE3="libsqlite3.so"
	;;
    *-*-*linux*)
	AC_PATH_X
	dlsearch_path=`(libtool --config ; echo eval echo \\$sys_lib_dlsearch_path_spec) | sh`
	AC_MSG_CHECKING(for the soname of libX11.so)
	for i in $x_libraries $dlsearch_path; do
		for r in 4 5 6; do
			if test -f $i/libX11.so.$r; then
				X11=libX11.so.$r
				AC_MSG_RESULT($X11)
			fi
		done
	done
	
	if test "x$X11" = "xlibX11.so"; then
		AC_MSG_WARN([Could not find libX11.so. Do you have X.org or XFree86 installed? Assuming libX11.so.6...]);
		X11=libX11.so.6
	fi
	;;
esac


AC_SUBST(libsuffix)

AC_ARG_WITH([libgdiplus],
	[  --with-libgdiplus=installed|sibling|<path>	Override the libgdiplus used for System.Drawing tests (defaults to installed)],
	[], [with_libgdiplus=installed])

# default install location
libgdiplus_install_loc=libgdiplus${libsuffix}
case $with_libgdiplus in
    no|installed)
    libgdiplus_loc=
    ;;

    yes|sibling)
    libgdiplus_loc=`cd ../libgdiplus && pwd`/src/libgdiplus.la
    ;;

    /*) # absolute path, assume it is an install location
    libgdiplus_loc=$with_libgdiplus
    libgdiplus_install_loc=$with_libgdiplus
    ;;

    *)
    libgdiplus_loc=`pwd`/$with_libgdiplus
    ;;
esac
AC_SUBST([libgdiplus_loc])
AC_SUBST([libgdiplus_install_loc])

AC_ARG_ENABLE(icall-symbol-map,[  --enable-icall-symbol-map Generate tables which map icall functions to their C symbols], icall_symbol_map=$enableval, icall_symbol_map=no)
if test "x$icall_symbol_map" = "xyes"; then
   AC_DEFINE(ENABLE_ICALL_SYMBOL_MAP, 1, [Icall symbol map enabled])
fi

AC_ARG_ENABLE(icall-export,[  --enable-icall-export Export icall functions], icall_export=$enableval, icall_export=no)
if test "x$icall_export" = "xyes"; then
   AC_DEFINE(ENABLE_ICALL_EXPORT, 1, [Icall export enabled])
fi

AC_ARG_ENABLE(icall-tables,[  --disable-icall-tables Disable the runtime lookup of icalls], icall_tables=$enableval, icall_tables=yes)
if test "x$icall_tables" = "xno"; then
   AC_DEFINE(DISABLE_ICALL_TABLES, 1, [Icall tables disabled])
fi

if test "x$with_tls" = "x__thread"; then
	AC_DEFINE(HAVE_KW_THREAD, 1, [Have __thread keyword])
	# Pass the information to libgc
	CPPFLAGS="$CPPFLAGS -DUSE_COMPILER_TLS"
	AC_MSG_CHECKING(if the tls_model attribute is supported)
	AC_TRY_COMPILE([static __thread int foo __attribute__((tls_model("initial-exec")));], [
		], [
			AC_MSG_RESULT(yes)
			AC_DEFINE(HAVE_TLS_MODEL_ATTR, 1, [tls_model available])
		], [
			AC_MSG_RESULT(no)
	])
fi

if test ${TARGET} = ARM; then
	dnl ******************************************
	dnl *** Check to see what FPU is available ***
	dnl ******************************************
	AC_MSG_CHECKING(which FPU to use)

	#
	# This is a bit tricky:
	#
	# if (__ARM_PCS_VFP) {
	# 	/* mfloat-abi=hard == VFP with hard ABI */
	# } elif (!__SOFTFP__) {
	# 	/* mfloat-abi=softfp == VFP with soft ABI */
	# } else {
	# 	/* mfloat-abi=soft == no VFP */
	# }
	#
	# The exception is iOS (w/ GCC) where none of the above
	# are defined (but iOS always uses the 'softfp' ABI).
	#
	# No support for FPA.
	#

	fpu=NONE

	# iOS GCC always uses the 'softfp' ABI.
	if test x"$GCC" = xyes && test x$platform_darwin = xyes; then
		fpu=VFP
	fi

	# Are we using the 'hard' ABI?
	if test x$fpu = xNONE; then
		AC_TRY_COMPILE([], [
			#ifndef __ARM_PCS_VFP
			#error "Float ABI is not 'hard'"
			#endif
			return 0;
		], [
			fpu=VFP_HARD
		], [
			fpu=NONE
		])
	fi

	# No 'hard' ABI. 'soft' or 'softfp'?
	if test x$fpu = xNONE; then
		AC_TRY_COMPILE([], [
			#ifdef __SOFTFP__
			#error "Float ABI is not 'softfp'"
			#endif
			return 0;
		], [
			fpu=VFP
		], [
			fpu=NONE
		])
	fi

	AC_MSG_RESULT($fpu)
	CPPFLAGS="$CPPFLAGS -DARM_FPU_$fpu=1"
	unset fpu

	dnl *********************************************
	dnl *** Check which ARM version(s) we can use ***
	dnl *********************************************
	AC_MSG_CHECKING(which ARM version to use)

	AC_TRY_COMPILE([], [
		#if !defined(__ARM_ARCH_5T__) && !defined(__ARM_ARCH_5TE__) && !defined(__ARM_ARCH_5TEJ__)
		#error Not on ARM v5.
		#endif
		return 0;
	], [
		arm_v5=yes

		arm_ver=ARMv5
	], [])

	AC_TRY_COMPILE([], [
		#if !defined(__ARM_ARCH_6J__) && !defined(__ARM_ARCH_6ZK__) && !defined(__ARM_ARCH_6K__) && !defined(__ARM_ARCH_6T2__) && !defined(__ARM_ARCH_6M__)
		#error Not on ARM v6.
		#endif
		return 0;
	], [
		arm_v5=yes
		arm_v6=yes

		arm_ver=ARMv6
	], [])

	AC_TRY_COMPILE([], [
		#if !defined(__ARM_ARCH_7A__) && !defined(__ARM_ARCH_7R__) && !defined(__ARM_ARCH_7EM__) && !defined(__ARM_ARCH_7M__) && !defined(__ARM_ARCH_7S__)
		#error Not on ARM v7.
		#endif
		return 0;
	], [
		arm_v5=yes
		arm_v6=yes
		arm_v7=yes

		arm_ver=ARMv7
	], [])

	AC_MSG_RESULT($arm_ver)

	if test x$arm_v5 = xyes; then
		AC_DEFINE(HAVE_ARMV5, 1, [ARM v5])
		CPPFLAGS_FOR_LIBGC="$CPPFLAGS_FOR_LIBGC -DHAVE_ARMV5=1"
	fi

	if test x$arm_v6 = xyes; then
		AC_DEFINE(HAVE_ARMV6, 1, [ARM v6])
		CPPFLAGS_FOR_LIBGC="$CPPFLAGS_FOR_LIBGC -DHAVE_ARMV6=1"
	fi

	if test x$arm_v7 = xyes; then
		AC_DEFINE(HAVE_ARMV7, 1, [ARM v7])
		CPPFLAGS_FOR_LIBGC="$CPPFLAGS_FOR_LIBGC -DHAVE_ARMV7=1"
	fi
fi

if test ${TARGET} = ARM; then
	if test "x${with_jumptables}" = "xyes"; then
                AC_DEFINE(USE_JUMP_TABLES, 1, Use jump tables in JIT)
        fi
fi

if test ${TARGET} = unknown; then
	CPPFLAGS="$CPPFLAGS -DNO_PORT"
	AC_MSG_WARN("mono has not been ported to $host: some things may not work.")
fi

if test ${ACCESS_UNALIGNED} = no; then
	CPPFLAGS="$CPPFLAGS -DNO_UNALIGNED_ACCESS"
fi

case "x$libgc" in
	xincluded)
		# Pass CPPFLAGS to libgc configure
		# We should use a separate variable for this to avoid passing useless and
		# potentially problematic defines to libgc (like -D_FILE_OFFSET_BITS=64)
		# This should be executed late so we pick up the final version of CPPFLAGS
		# The problem with this approach, is that during a reconfigure, the main
		# configure scripts gets invoked with these arguments, so we use separate
		# variables understood by libgc's configure to pass CPPFLAGS and CFLAGS.
		TMP_CPPFLAGS="$CPPFLAGS $CPPFLAGS_FOR_LIBGC"
		if test x$TARGET = xSPARC -o x$TARGET = xSPARC64; then
			TMP_CPPFLAGS=`echo $TMP_CPPFLAGS | sed -e 's/-D_FILE_OFFSET_BITS=64//g'`
		fi
		# Don't pass -finstrument-for-thread-suspension in, 
		# if these are instrumented it will be very bad news 
		# (infinite recursion, undefined parking behavior, etc)
		TMP_CPPFLAGS=`echo $TMP_CPPFLAGS | sed -e 's/-finstrument-for-thread-suspension//g'`
		ac_configure_args="$ac_configure_args --disable-embed-check --with-libgc-threads=$libgc_threads $libgc_configure_args \"CPPFLAGS_FOR_LIBGC=$TMP_CPPFLAGS\" \"CFLAGS_FOR_LIBGC=$CFLAGS_FOR_LIBGC\""
		if test "x$support_boehm" = "xyes"; then
			AC_CONFIG_SUBDIRS(libgc)
		fi
		;;
esac

AC_ARG_WITH(profile4_x,[  --with-profile4=yes,no          If you want to install the 4.6 FX (defaults to yes)],                [], [with_profile4_x=yes])
AC_ARG_WITH(monodroid, [  --with-monodroid=yes,no         If you want to build the MonoDroid assemblies (defaults to no)],     [], [with_monodroid=no])
AC_ARG_WITH(monotouch, [  --with-monotouch=yes,no         If you want to build the Xamarin.iOS assemblies (defaults to no)],   [], [with_monotouch=no])
AC_ARG_WITH(xammac,    [  --with-xammac=yes,no            If you want to build the Xamarin.Mac assemblies (defaults to no)],   [], [with_xammac=no])

OPROFILE=no
AC_ARG_WITH(oprofile,[  --with-oprofile=no,<oprofile install dir>   Enable oprofile support (defaults to no)],[
	if test x$with_oprofile != xno; then
	    oprofile_include=$with_oprofile/include
	    if test ! -f $oprofile_include/opagent.h; then
	   	  AC_MSG_ERROR([oprofile include file not found at $oprofile_include/opagent.h])
		fi
	    OPROFILE=yes
		OPROFILE_CFLAGS="-I$oprofile_include"
	    OPROFILE_LIBS="-L$with_oprofile/lib/oprofile -lopagent"
	    AC_DEFINE(HAVE_OPROFILE,1,[Have oprofile support])
	fi
])

MALLOC_MEMPOOLS=no
AC_ARG_WITH(malloc_mempools,[  --with-malloc-mempools=yes,no  Use malloc for each single mempool allocation (only for runtime debugging, defaults to no)],[
	if test x$with_malloc_mempools = xyes; then
		MALLOC_MEMPOOLS=yes
		AC_DEFINE(USE_MALLOC_FOR_MEMPOOLS,1,[Use malloc for each single mempool allocation])
	fi
])


DISABLE_MCS_DOCS=no
AC_ARG_WITH(mcs_docs,[  --with-mcs-docs=yes,no         If you want to build the documentation under mcs (defaults to yes)],[
	if test x$with_mcs_docs != xyes; then
		DISABLE_MCS_DOCS=yes
	fi
])
if test x$with_profile4_x != xyes; then
	DISABLE_MCS_DOCS=yes
fi

AC_ARG_WITH(lazy_gc_thread_creation, [  --with-lazy-gc-thread-creation=yes|no      Enable lazy runtime thread creation, embedding host must do it explicitly (defaults to no)],[
	if test x$with_lazy_gc_thread_creation != xno ; then
		AC_DEFINE(LAZY_GC_THREAD_CREATION,1,[Enable lazy gc thread creation by the embedding host.])
	fi
], [with_lazy_gc_thread_creation=no])

AC_ARG_WITH(cooperative_gc, [  --with-cooperative-gc=yes|no      Enable cooperative stop-the-world garbage collection (sgen only) (defaults to no)],[
	if test x$with_cooperative_gc != xno ; then
		AC_DEFINE(USE_COOP_GC,1,[Enable cooperative stop-the-world garbage collection.])
	fi
], [with_cooperative_gc=no])

AC_CHECK_HEADER([malloc.h], 
		[AC_DEFINE([HAVE_USR_INCLUDE_MALLOC_H], [1], 
			[Define to 1 if you have /usr/include/malloc.h.])],,)

if test x"$GCC" = xyes; then
   	# Implicit function declarations are not 64 bit safe
	# Do this late, since this causes lots of configure tests to fail
	CFLAGS="$CFLAGS -Werror-implicit-function-declaration"
	# jay has a lot of implicit declarations
	JAY_CFLAGS="-Wno-implicit-function-declaration"
fi

# When --disable-shared is used, libtool transforms libmono-2.0.la into libmono-2.0.so
# instead of libmono-static.a
if test "x$enable_shared" = "xno" -a "x$enable_executables" = "xyes"; then
   LIBMONO_LA=libmini-static.la
else
   if test x$buildsgen = xyes; then
      LIBMONO_LA=libmonosgen-$API_VER.la
   else
      LIBMONO_LA=libmonoboehm-$API_VER.la
   fi
fi
AC_SUBST(LIBMONO_LA)

dnl
dnl Consistency settings
dnl
if test x$cross_compiling = xyes -o x$enable_mcs_build = xno; then
   DISABLE_MCS_DOCS=yes
   with_profile4_x=no
   with_monodroid=no
   with_monotouch=no
   with_xammac=no
fi

if test x$DISABLE_MCS_DOCS = xyes; then
   docs_dir=""
else
   docs_dir=docs
fi
AC_SUBST(docs_dir)

## Maybe should also disable if mcsdir is invalid.  Let's punt the issue for now.
AM_CONDITIONAL(BUILD_MCS, [test x$cross_compiling = xno && test x$enable_mcs_build != xno])

AM_CONDITIONAL(HAVE_OPROFILE, test x$OPROFILE = xyes)
AC_SUBST(OPROFILE_CFLAGS)
AC_SUBST(OPROFILE_LIBS)

libmono_ldflags="$libmono_ldflags $LIBS"

AM_CONDITIONAL(INSTALL_4_x, [test "x$with_profile4_x" = xyes])
AM_CONDITIONAL(INSTALL_MONODROID, [test "x$with_monodroid" != "xno"])
AM_CONDITIONAL(INSTALL_MONOTOUCH, [test "x$with_monotouch" != "xno"])
AM_CONDITIONAL(INSTALL_XAMMAC, [test "x$with_xammac" != "xno"])

AM_CONDITIONAL(MIPS_GCC, test ${TARGET}${ac_cv_prog_gcc} = MIPSyes)
AM_CONDITIONAL(MIPS_SGI, test ${TARGET}${ac_cv_prog_gcc} = MIPSno)
AM_CONDITIONAL(SPARC, test x$TARGET = xSPARC)
AM_CONDITIONAL(SPARC64, test x$TARGET = xSPARC64)
AM_CONDITIONAL(X86, test x$TARGET = xX86)
AM_CONDITIONAL(AMD64, test x$TARGET = xAMD64)
AM_CONDITIONAL(IA64, test x$TARGET = xIA64)
AM_CONDITIONAL(MIPS, test x$TARGET = xMIPS)
AM_CONDITIONAL(POWERPC, test x$TARGET = xPOWERPC)
AM_CONDITIONAL(POWERPC64, test x$TARGET = xPOWERPC64)
AM_CONDITIONAL(ARM, test x$TARGET = xARM)
AM_CONDITIONAL(ARM64, test x$TARGET = xARM64)
AM_CONDITIONAL(S390X, test x$TARGET = xS390X)
AM_CONDITIONAL(HOST_X86, test x$HOST = xX86)
AM_CONDITIONAL(HOST_AMD64, test x$HOST = xAMD64)
AM_CONDITIONAL(HOST_ARM, test x$HOST = xARM)
AM_CONDITIONAL(HOST_ARM64, test x$HOST = xARM64)
AM_CONDITIONAL(CROSS_COMPILE, test "x$host" != "x$target")

AC_SUBST(LIBC)
AC_SUBST(INTL)
AC_SUBST(SQLITE)
AC_SUBST(SQLITE3)
AC_SUBST(X11)
AC_SUBST(GDKX11)
AC_SUBST(GTKX11)
AC_SUBST(XINERAMA)
AC_DEFINE_UNQUOTED(ARCHITECTURE,"$arch_target",[The architecture this is running on])
AC_SUBST(arch_target)
AC_SUBST(CFLAGS)
AC_SUBST(CPPFLAGS)
AC_SUBST(LDFLAGS)

mono_build_root=`pwd`
AC_SUBST(mono_build_root)

mono_runtime=mono/mini/mono
AC_SUBST(mono_runtime)

mono_cfg_root=$mono_build_root/runtime
if test x$host_win32 = xyes; then
  if test "x$cross_compiling" = "xno"; then
    mono_cfg_dir=`cygpath -w -a $mono_cfg_root`\\etc
  else
    mono_cfg_dir=`echo $mono_cfg_root | tr '/' '\\'`\\etc
  fi
else
  mono_cfg_dir=$mono_cfg_root/etc
fi
AC_SUBST(mono_cfg_dir)

default_profile=net_4_x
if test -z "$INSTALL_MONODROID_TRUE"; then :
   default_profile=monodroid
fi
if test -z "$INSTALL_MONOTOUCH_TRUE"; then :
   default_profile=monotouch
fi
if test -z "$INSTALL_XAMMAC_TRUE"; then :
   default_profile=xammac
fi
if test -z "$INSTALL_4_x_TRUE"; then :
   default_profile=net_4_x
fi
DEFAULT_PROFILE=$default_profile
AC_SUBST(DEFAULT_PROFILE)

AC_CONFIG_FILES([po/mcs/Makefile.in])

AC_CONFIG_FILES([runtime/mono-wrapper],[chmod +x runtime/mono-wrapper])
AC_CONFIG_FILES([runtime/monodis-wrapper],[chmod +x runtime/monodis-wrapper])

AC_CONFIG_COMMANDS([runtime/etc/mono/1.0/machine.config],
[   depth=../../../..
    case $srcdir in
    [[\\/$]]* | ?:[[\\/]]* ) reldir=$srcdir ;;
    .) reldir=$depth ;;
    *) reldir=$depth/$srcdir ;;
    esac
    $ac_aux_dir/install-sh -d runtime/etc/mono/1.0
    cd runtime/etc/mono/1.0
    rm -f machine.config
    $LN_S $reldir/data/net_1_1/machine.config machine.config
    cd $depth
],[LN_S='$LN_S'])

AC_CONFIG_COMMANDS([runtime/etc/mono/2.0/machine.config],
[   depth=../../../..
    case $srcdir in
    [[\\/$]]* | ?:[[\\/]]* ) reldir=$srcdir ;;
    .) reldir=$depth ;;
    *) reldir=$depth/$srcdir ;;
    esac
    $ac_aux_dir/install-sh -d runtime/etc/mono/2.0
    cd runtime/etc/mono/2.0
    rm -f machine.config
    $LN_S $reldir/data/net_2_0/machine.config machine.config
    cd $depth
],[LN_S='$LN_S'])

AC_CONFIG_COMMANDS([runtime/etc/mono/2.0/web.config],
[   depth=../../../..
    case $srcdir in
    [[\\/$]]* | ?:[[\\/]]* ) reldir=$srcdir ;;
    .) reldir=$depth ;;
    *) reldir=$depth/$srcdir ;;
    esac
    $ac_aux_dir/install-sh -d runtime/etc/mono/2.0
    cd runtime/etc/mono/2.0
    rm -f web.config
    $LN_S $reldir/data/net_2_0/web.config web.config
    cd $depth
],[LN_S='$LN_S'])

AC_CONFIG_COMMANDS([runtime/etc/mono/browscap.ini],
[   depth=../../..
    case $srcdir in
    [[\\/$]]* | ?:[[\\/]]* ) reldir=$srcdir ;;
    .) reldir=$depth ;;
    *) reldir=$depth/$srcdir ;;
    esac
    $ac_aux_dir/install-sh -d runtime/etc/mono/
    cd runtime/etc/mono/
    rm -f browscap.ini
    $LN_S $reldir/data/browscap.ini browscap.ini
    cd $depth
],[LN_S='$LN_S'])

AC_CONFIG_COMMANDS([runtime/etc/mono/2.0/Browsers/Compat.browser],
[   depth=../../../../..
    case $srcdir in
    [[\\/$]]* | ?:[[\\/]]* ) reldir=$srcdir ;;
    .) reldir=$depth ;;
    *) reldir=$depth/$srcdir ;;
    esac
    $ac_aux_dir/install-sh -d runtime/etc/mono/2.0/Browsers/
    cd runtime/etc/mono/2.0/Browsers
    rm -f Compat.browser
    $LN_S $reldir/data/Browsers/Compat.browser Compat.browser
    cd $depth
],[LN_S='$LN_S'])

AC_CONFIG_COMMANDS([runtime/etc/mono/4.0/Browsers/Compat.browser],
[   depth=../../../../..
    case $srcdir in
    [[\\/$]]* | ?:[[\\/]]* ) reldir=$srcdir ;;
    .) reldir=$depth ;;
    *) reldir=$depth/$srcdir ;;
    esac
    $ac_aux_dir/install-sh -d runtime/etc/mono/4.0/Browsers/
    cd runtime/etc/mono/4.0/Browsers
    rm -f Compat.browser
    $LN_S $reldir/data/Browsers/Compat.browser Compat.browser
    cd $depth
],[LN_S='$LN_S'])

AC_CONFIG_COMMANDS([runtime/etc/mono/4.5/Browsers/Compat.browser],
[   depth=../../../../..
    case $srcdir in
    [[\\/$]]* | ?:[[\\/]]* ) reldir=$srcdir ;;
    .) reldir=$depth ;;
    *) reldir=$depth/$srcdir ;;
    esac
    $ac_aux_dir/install-sh -d runtime/etc/mono/4.5/Browsers/
    cd runtime/etc/mono/4.5/Browsers
    rm -f Compat.browser
    $LN_S $reldir/data/Browsers/Compat.browser Compat.browser
    cd $depth
],[LN_S='$LN_S'])

AC_CONFIG_COMMANDS([runtime/etc/mono/4.0/machine.config],
[   depth=../../../..
    case $srcdir in
    [[\\/$]]* | ?:[[\\/]]* ) reldir=$srcdir ;;
    .) reldir=$depth ;;
    *) reldir=$depth/$srcdir ;;
    esac
    $ac_aux_dir/install-sh -d runtime/etc/mono/4.0
    cd runtime/etc/mono/4.0
    rm -f machine.config
    $LN_S $reldir/data/net_4_0/machine.config machine.config
    cd $depth
],[LN_S='$LN_S'])

AC_CONFIG_COMMANDS([runtime/etc/mono/4.0/web.config],
[   depth=../../../..
    case $srcdir in
    [[\\/$]]* | ?:[[\\/]]* ) reldir=$srcdir ;;
    .) reldir=$depth ;;
    *) reldir=$depth/$srcdir ;;
    esac
    $ac_aux_dir/install-sh -d runtime/etc/mono/4.0
    cd runtime/etc/mono/4.0
    rm -f web.config
    $LN_S $reldir/data/net_4_0/web.config web.config
    cd $depth
],[LN_S='$LN_S'])

AC_CONFIG_COMMANDS([runtime/etc/mono/4.5/machine.config],
[   depth=../../../..
    case $srcdir in
    [[\\/$]]* | ?:[[\\/]]* ) reldir=$srcdir ;;
    .) reldir=$depth ;;
    *) reldir=$depth/$srcdir ;;
    esac
    $ac_aux_dir/install-sh -d runtime/etc/mono/4.5
    cd runtime/etc/mono/4.5
    rm -f machine.config
    $LN_S $reldir/data/net_4_5/machine.config machine.config
    cd $depth
],[LN_S='$LN_S'])

AC_CONFIG_COMMANDS([runtime/etc/mono/4.5/web.config],
[   depth=../../../..
    case $srcdir in
    [[\\/$]]* | ?:[[\\/]]* ) reldir=$srcdir ;;
    .) reldir=$depth ;;
    *) reldir=$depth/$srcdir ;;
    esac
    $ac_aux_dir/install-sh -d runtime/etc/mono/4.5
    cd runtime/etc/mono/4.5
    rm -f web.config
    $LN_S $reldir/data/net_4_5/web.config web.config
    cd $depth
],[LN_S='$LN_S'])

AC_CONFIG_COMMANDS([quiet-libtool], [sed -e 's/echo "copying selected/# "copying selected/g' < libtool > libtool.tmp && mv libtool.tmp libtool && chmod a+x libtool; sed -e 's/$ECHO "copying selected/# "copying selected/g' < libtool > libtool.tmp && mv libtool.tmp libtool && chmod a+x libtool])
AC_CONFIG_COMMANDS([nolock-libtool], [sed -e 's/lock_old_archive_extraction=yes/lock_old_archive_extraction=no/g' < libtool > libtool.tmp && mv libtool.tmp libtool && chmod a+x libtool])

AC_OUTPUT([
Makefile
mono-uninstalled.pc
scripts/mono-find-provides
scripts/mono-find-requires
mono/Makefile
mono/utils/Makefile
mono/metadata/Makefile
mono/dis/Makefile
mono/cil/Makefile
mono/arch/Makefile
mono/arch/x86/Makefile
mono/arch/amd64/Makefile
mono/arch/ppc/Makefile
mono/arch/sparc/Makefile
mono/arch/s390x/Makefile
mono/arch/arm/Makefile
mono/arch/arm64/Makefile
mono/arch/ia64/Makefile
mono/arch/mips/Makefile
mono/sgen/Makefile
mono/tests/Makefile
mono/tests/tests-config
mono/tests/assemblyresolve/Makefile
mono/tests/gc-descriptors/Makefile
mono/unit-tests/Makefile
mono/benchmark/Makefile
mono/io-layer/Makefile
mono/mini/Makefile
mono/profiler/Makefile
m4/Makefile
ikvm-native/Makefile
scripts/Makefile
man/Makefile
docs/Makefile
data/Makefile
data/net_2_0/Makefile
data/net_4_0/Makefile
data/net_4_5/Makefile
data/net_2_0/Browsers/Makefile
data/net_4_0/Browsers/Makefile
data/net_4_5/Browsers/Makefile
data/mint.pc
data/mono-2.pc
data/monosgen-2.pc
data/mono.pc
data/mono-cairo.pc
data/mono-nunit.pc
data/mono-options.pc
data/mono-lineeditor.pc
data/monodoc.pc
data/dotnet.pc
data/dotnet35.pc
data/wcf.pc
data/cecil.pc
data/system.web.extensions_1.0.pc
data/system.web.extensions.design_1.0.pc
data/system.web.mvc.pc
data/system.web.mvc2.pc
data/system.web.mvc3.pc
data/aspnetwebstack.pc
data/reactive.pc
samples/Makefile
support/Makefile
data/config
tools/Makefile
tools/locale-builder/Makefile
tools/sgen/Makefile
tools/monograph/Makefile
runtime/Makefile
msvc/Makefile
po/Makefile
])

# Update all submodules recursively to ensure everything is checked out
$srcdir/scripts/update_submodules

if test x$host_win32 = xyes; then
   # Get rid of 'cyg' prefixes in library names
   sed -e "s/\/cyg\//\/\//" libtool > libtool.new; mv libtool.new libtool; chmod 755 libtool
   # libtool seems to inherit -mno-cygwin from our CFLAGS, and uses it to compile its executable
   # wrapper scripts which use exec(). gcc has no problem compiling+linking this, but the resulting
   # executable doesn't work...
   sed -e "s,-mno-cygwin,,g" libtool > libtool.new; mv libtool.new libtool; chmod 755 libtool
fi

if test x$platform_darwin = xyes; then
   # This doesn't seem to be required and it slows down parallel builds
   sed -e 's,lock_old_archive_extraction=yes,lock_old_archive_extraction=no,g' < libtool > libtool.new && mv libtool.new libtool && chmod +x libtool
fi

(
  case $prefix in
  NONE) prefix=$ac_default_prefix ;;
  esac
  case $exec_prefix in
  NONE) exec_prefix='${prefix}' ;;
  esac

  #
  # If we are cross compiling, we don't build in the mcs/ tree.  Let us not clobber
  # any existing config.make.  This allows people to share the same source tree
  # with different build directories, one native and one cross
  #
  if test x$cross_compiling = xno && test x$enable_mcs_build != xno; then

    test -w $mcs_topdir/build || chmod +w $mcs_topdir/build

    echo "prefix=$prefix" > $mcs_topdir/build/config.make
    echo "exec_prefix=$exec_prefix" >> $mcs_topdir/build/config.make
    echo "sysconfdir=$sysconfdir" >> $mcs_topdir/build/config.make
    echo 'mono_libdir=${exec_prefix}/lib' >> $mcs_topdir/build/config.make
    echo 'IL_FLAGS = /debug' >> $mcs_topdir/build/config.make
    echo "RUNTIME = $mono_build_root/runtime/mono-wrapper" >> $mcs_topdir/build/config.make
    echo "ILDISASM = $mono_build_root/runtime/monodis-wrapper" >> $mcs_topdir/build/config.make
    echo "JAY_CFLAGS = $JAY_CFLAGS" >> $mcs_topdir/build/config.make

    case $INSTALL in
    [[\\/$]]* | ?:[[\\/]]* ) mcs_INSTALL=$INSTALL ;;
    *) mcs_INSTALL=$mono_build_root/$INSTALL ;;
    esac

    echo "INSTALL = $mcs_INSTALL" >> $mcs_topdir/build/config.make

    export VERSION
    [myver=$($AWK 'BEGIN {
      split (ENVIRON["VERSION"] ".0.0.0", vsplit, ".")
      if(length(vsplit [1]) > 4) {
        split (substr(ENVIRON["VERSION"], 0, 4) "." substr(ENVIRON["VERSION"], 5) ".0.0", vsplit, ".")
      }
      print vsplit [1] "." vsplit [2] "." vsplit [3] "." vsplit [4]
    }')]

    echo "MONO_VERSION = $myver" >> $mcs_topdir/build/config.make

    if test x$platform_darwin = xyes; then
      echo "PLATFORM = darwin" >> $mcs_topdir/build/config.make
    fi

	if test x$AOT_SUPPORTED = xyes -a x$enable_system_aot = xdefault; then
	   enable_system_aot=yes
	fi

    if test x$host_win32 = xno -a x$enable_system_aot = xyes; then
      echo "ENABLE_AOT = 1" >> $mcs_topdir/build/config.make
    fi

    if test x$DISABLE_MCS_DOCS = xyes; then
      echo "DISABLE_MCS_DOCS = yes" >> $mcs_topdir/build/config.make
    fi

    if test x$has_extension_module != xno; then
        echo "EXTENSION_MODULE = 1" >> $srcdir/$mcsdir/build/config.make
    fi
    
    echo "DEFAULT_PROFILE = $default_profile" >> $srcdir/$mcsdir/build/config.make
    
    if test "x$test_bcl_opt" = "xyes"; then    
      echo "BCL_OPTIMIZE = 1" >> $srcdir/$mcsdir/build/config.make
    fi

  fi

)

libgdiplus_msg=${libgdiplus_loc:-assumed to be installed}

echo "
        mcs source:    $mcsdir

   Engine:
	Host:	       $host
	Target:	       $target
	GC:	       $gc_msg 
	TLS:           $with_tls
	SIGALTSTACK:   $with_sigaltstack
	Engine:        $jit_status
	oprofile:      $OPROFILE
	BigArrays:     $enable_big_arrays
	DTrace:        $enable_dtrace
	LLVM Back End: $enable_llvm (dynamically loaded: $enable_loadedllvm)

   Libraries:
	.NET 4.6:      $with_profile4_x
	MonoDroid:     $with_monodroid
	MonoTouch:     $with_monotouch
	Xamarin.Mac:   $with_xammac
	JNI support:   $jdk_headers_found
	libgdiplus:    $libgdiplus_msg
	zlib:          $zlib_msg
	$disabled
"
if test x$with_static_mono = xno -a "x$host_win32" != "xyes"; then
   AC_MSG_WARN(Turning off static Mono is a risk, you might run into unexpected bugs)
fi<|MERGE_RESOLUTION|>--- conflicted
+++ resolved
@@ -104,15 +104,10 @@
 			fi
 		fi
 		HOST_CC="gcc"
-<<<<<<< HEAD
 		CC="$host-gcc -static-libgcc"
 		CXX="$host-g++ -static-libgcc"
-		# Windows XP SP2 is required
-		CPPFLAGS="$CPPFLAGS -DWINVER=0x0502 -D_WIN32_WINNT=0x0502 -D_WIN32_IE=0x0501 -D_UNICODE -DUNICODE -DWIN32_THREADS -DFD_SETSIZE=1024"
-=======
 		# Windows Vista or later is required
 		CPPFLAGS="$CPPFLAGS -DWINVER=0x0600 -D_WIN32_WINNT=0x0600 -D_WIN32_IE=0x0501 -D_UNICODE -DUNICODE -DWIN32_THREADS -DFD_SETSIZE=1024"
->>>>>>> e7305082
 		LDFLAGS="$LDFLAGS -lmswsock -lws2_32 -lole32 -loleaut32 -lpsapi -lversion -ladvapi32 -lwinmm -lkernel32 -liphlpapi"
 		libmono_cflags="-mms-bitfields -mwindows"
 		libmono_ldflags="-mms-bitfields -mwindows"
