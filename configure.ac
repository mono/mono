# Process this file with autoconf to produce a configure script.
#AC_PREREQ([2.62])

AC_INIT(mono, [3.12.1],
        [http://bugzilla.xamarin.com/enter_bug.cgi?classification=Mono])

AC_CONFIG_SRCDIR([README.md])
AC_CONFIG_MACRO_DIR([m4])
AC_CANONICAL_SYSTEM
AC_CANONICAL_HOST

# Gross hack to enable 'make dist' on automake 1.9+tar 1.14.
# The extra brackets are to foil regex-based scans.
m4_ifdef([_A][M_PROG_TAR],[_A][M_SET_OPTION([tar-ustar])])

AM_INIT_AUTOMAKE([1.9 dist-bzip2 tar-ustar no-dist-gzip foreign subdir-objects])
AC_CONFIG_HEADERS([config.h])
AM_MAINTAINER_MODE

API_VER=2.0
AC_SUBST(API_VER)

AC_PROG_LN_S

m4_ifdef([AM_SILENT_RULES], [AM_SILENT_RULES([yes])])

case $host_os in
*cygwin* )
		 echo "Run configure using ./configure --host=i686-pc-mingw32"
		 exit 1
esac

# In case of cygwin, override LN_S, irrespective of what it determines.
# The build uses cygwin, but the actual runtime doesn't.
case $host_os in
*cygwin* ) LN_S='cp -p';;
esac

#
# libgc defaults
#
libgc_configure_args=

if test -d $srcdir/libgc ; then
  libgc_default=included
else
  libgc_default=boehm
fi

# These variables are the CPPFLAGS/CFLAGS passed to libgc's configure
# libgc should inherit the original CFLAGS/CPPFLAGS passed to configure, i.e. -O0
CPPFLAGS_FOR_LIBGC=$CPPFLAGS
CFLAGS_FOR_LIBGC=$CFLAGS
CPPFLAGS_FOR_EGLIB=$CPPFLAGS
CFLAGS_FOR_EGLIB=$CFLAGS

# libgc uses some deprecated APIs
CFLAGS_FOR_LIBGC="$CFLAGS -Wno-deprecated-declarations"

#
# These are the flags that need to be stored in the mono.pc file for 
# compiling code that will embed Mono
#
libmono_cflags=""
libmono_ldflags=""
AC_SUBST(libmono_cflags)
AC_SUBST(libmono_ldflags)

# Variable to have relocatable .pc files (lib, or lib64)
reloc_libdir=`basename ${libdir}`
AC_SUBST(reloc_libdir)

dnl if linker handles the version script
no_version_script=no

# Set to yes if Unix sockets cannot be created in an anonymous namespace
need_link_unlink=no

#Set to extra linker flags to be passed to the runtime binaries (mono /mono-sgen)
extra_runtime_ldflags=""

# Thread configuration inspired by sleepycat's db
AC_MSG_CHECKING([host platform characteristics])
libgc_threads=no
has_dtrace=no
parallel_mark=yes
ikvm_native=yes

case "$host" in
	powerpc*-*-linux*)
		# https://bugzilla.novell.com/show_bug.cgi?id=504411
		disable_munmap=yes
	;;
esac

host_win32=no
target_win32=no
platform_android=no
platform_darwin=no
case "$host" in
	*-mingw*|*-*-cygwin*)
		AC_DEFINE(HOST_WIN32,1,[Host Platform is Win32])
		AC_DEFINE(DISABLE_PORTABILITY,1,[Disable the io-portability layer])
		AC_DEFINE(PLATFORM_NO_SYMLINKS,1,[This platform does not support symlinks])
		host_win32=yes
		mono_cv_clang=no
		if test "x$cross_compiling" = "xno"; then
			target_win32=yes
			if test "x$host" == "x$build" -a "x$host" == "x$target"; then
				AC_DEFINE(TARGET_WIN32,1,[Target OS is Win32])
			fi
		else
			target_win32=yes
			AC_DEFINE(TARGET_WIN32,1,[Target OS is Win32/MinGW])
			AC_DEFINE(MINGW_CROSS_COMPILE,1,[Cross-compiling using MinGW])
		fi
		HOST_CC="gcc"
<<<<<<< HEAD
		CC="$host-gcc -static-libgcc"
		CXX="$host-g++ -static-libgcc"
		# Windows 2000 is required that includes Internet Explorer 5.01
=======
		# Windows XP SP2 is required
>>>>>>> 661430fd
		CPPFLAGS="$CPPFLAGS -DWINVER=0x0502 -D_WIN32_WINNT=0x0502 -D_WIN32_IE=0x0501 -D_UNICODE -DUNICODE -DWIN32_THREADS -DFD_SETSIZE=1024"
		LDFLAGS="$LDFLAGS -lmswsock -lws2_32 -lole32 -loleaut32 -lpsapi -lversion -ladvapi32 -lwinmm -lkernel32 -liphlpapi"
		libmono_cflags="-mms-bitfields -mwindows"
		libmono_ldflags="-mms-bitfields -mwindows"
		libdl=
		libgc_threads=win32
		libgc_default=included
		with_sigaltstack=no
		with_tls=pthread
		LN_S=cp
		# This forces libgc to use the DllMain based thread registration code on win32
		libgc_configure_args="$libgc_configure_args --enable-win32-dllmain=yes"
		;;
	*-*-*netbsd*)
		host_win32=no
		CPPFLAGS="$CPPFLAGS -D_REENTRANT -DGC_NETBSD_THREADS -D_GNU_SOURCE"
		libmono_cflags="-D_REENTRANT"
		LDFLAGS="$LDFLAGS -pthread"
		CPPFLAGS="$CPPFLAGS -DPLATFORM_BSD"
		libmono_ldflags="-pthread"
		need_link_unlink=yes
		libdl="-ldl"
		libgc_threads=pthreads
		with_sigaltstack=no
		use_sigposix=yes
		;;
	*-*-kfreebsd*-gnu)
		host_win32=no
		CPPFLAGS="$CPPFLAGS -DGC_FREEBSD_THREADS -D_GNU_SOURCE -D_REENTRANT -DUSE_MMAP -DUSE_MUNMAP -DTHREAD_LOCAL_ALLOC -pthread"
		libmono_cflags="-D_REENTRANT -DTHREAD_LOCAL_ALLOC -pthread"
		libmono_ldflags="-lpthread -pthread"
		libdl="-ldl"
		libgc_threads=pthreads
		need_link_unlink=yes
		with_sigaltstack=no
		use_sigposix=yes
		;;
	*-*-*freebsd*)
		host_win32=no
		if test "x$PTHREAD_CFLAGS" = "x"; then
			CPPFLAGS="$CPPFLAGS -DGC_FREEBSD_THREADS"
			libmono_cflags=
		else
			CPPFLAGS="$CPPFLAGS $PTHREAD_CFLAGS -DGC_FREEBSD_THREADS"
			libmono_cflags="$PTHREAD_CFLAGS"
		fi
		if test "x$PTHREAD_LIBS" = "x"; then
			LDFLAGS="$LDFLAGS -pthread -L/usr/local/lib"
			libmono_ldflags="-pthread"
		else
			LDFLAGS="$LDFLAGS $PTHREAD_LIBS -L/usr/local/lib"
			libmono_ldflags="$PTHREAD_LIBS"
		fi
		CPPFLAGS="$CPPFLAGS -DPLATFORM_BSD"
		need_link_unlink=yes
		AC_DEFINE(PTHREAD_POINTER_ID, 1, [pthread is a pointer])
		libdl=
		libgc_threads=pthreads
		use_sigposix=yes
		has_dtrace=yes
		;;
	*-*-*openbsd*)
		host_win32=no
		CPPFLAGS="$CPPFLAGS -D_THREAD_SAFE -DGC_OPENBSD_THREADS -DPLATFORM_BSD -D_REENTRANT -DUSE_MMAP"
		if test "x$disable_munmap" != "xyes"; then
		CPPFLAGS="$CPPFLAGS -DUSE_MUNMAP"
		fi
		libmono_cflags="-D_THREAD_SAFE -D_REENTRANT"
		LDFLAGS="$LDFLAGS -pthread"
		need_link_unlink=yes
		AC_DEFINE(PTHREAD_POINTER_ID)
		libdl=
		libgc_default=boehm
		libgc_threads=pthreads
		with_sigaltstack=no
		use_sigposix=yes
		;;
	*-*-linux-android*)
		host_win32=no
		platform_android=yes
		AC_DEFINE(PLATFORM_ANDROID,1,[Targeting the Android platform])
		AC_DEFINE(TARGET_ANDROID,1,[Targeting the Android platform])

		CPPFLAGS="$CPPFLAGS -DGC_LINUX_THREADS -D_GNU_SOURCE -D_REENTRANT -DUSE_MMAP"
		if test "x$disable_munmap" != "xyes"; then
			CPPFLAGS="$CPPFLAGS -DUSE_MUNMAP"
		fi
		libmono_cflags="-D_REENTRANT"
		libdl="-ldl"
		libgc_threads=pthreads
		use_sigposix=yes

		with_tls=pthread
		with_sigaltstack=no
		with_static_mono=no

		# Android doesn't support boehm, as it's missing <link.h>
		support_boehm=no
		with_gc=sgen

		# isinf(3) requires -lm; see isinf check below
		LDFLAGS="$LDFLAGS -lm"

		# Bionic's <pthread.h> sets PTHREAD_STACK_MIN=2*PAGE_SIZE; doesn't define
		# PAGE_SIZE; breaks mono/io-layer/collection.c
		# Bionic doesn't provide S_IWRITE; breaks io-layer/io.c
		CFLAGS="$CFLAGS -DPAGE_SIZE=4096 -DS_IWRITE=S_IWUSR"
		CXXFLAGS="$CXXFLAGS -DPAGE_SIZE=4096 -DS_IWRITE=S_IWUSR"

		# The configure check can't detect this
		AC_DEFINE(HAVE_LARGE_FILE_SUPPORT, 1, [Have large file support])

		# to bypass the underscore linker check, can't work when cross-compiling
		mono_cv_uscore=yes
		mono_cv_clang=no
		;;
	*-*-linux*)
		host_win32=no
		CPPFLAGS="$CPPFLAGS -DGC_LINUX_THREADS -D_GNU_SOURCE -D_REENTRANT -DUSE_MMAP"
		if test "x$disable_munmap" != "xyes"; then
			CPPFLAGS="$CPPFLAGS -DUSE_MUNMAP"
		fi
		libmono_cflags="-D_REENTRANT"
		libdl="-ldl"
		libgc_threads=pthreads
		use_sigposix=yes
		if test "x$cross_compiling" != "xno"; then
                	# to bypass the underscore linker check, not
                	# available during cross-compilation
                	mono_cv_uscore=no
                fi
		case "$host" in
		aarch64-*)
			support_boehm=no
			with_gc=sgen
			;;
		esac
		;;
	*-*-nacl*)
		host_win32=no
		CPPFLAGS="$CPPFLAGS -DGC_LINUX_THREADS -D_GNU_SOURCE -D_REENTRANT -DUSE_MMAP"
		if test "x$disable_munmap" != "xyes"; then
			CPPFLAGS="$CPPFLAGS -DUSE_MUNMAP"
		fi
		libmono_cflags="-D_REENTRANT"
		libdl=
		libgc_threads=pthreads
		libgc_default=boehm
		use_sigposix=yes
		ikvm_native=no
		AC_DEFINE(DISABLE_SOCKETS,1,[Disable sockets support])
		AC_DEFINE(DISABLE_ATTACH, 1, [Disable agent attach support])
		;;
	*-*-hpux*)
	        host_win32=no
		CPPFLAGS="$CPPFLAGS -DGC_HPUX_THREADS -D_HPUX_SOURCE -D_XOPEN_SOURCE_EXTENDED -D_REENTRANT"
		# +ESdbgasm only valid on bundled cc on RISC
		# silently ignored for ia64
		if test $GCC != "yes"; then
			CFLAGS="$CFLAGS +ESdbgasm"
			# Arrange for run-time dereferencing of null
			# pointers to produce a SIGSEGV signal.
			LDFLAGS="$LDFLAGS -z"
		fi
		CFLAGS="$CFLAGS +ESdbgasm"
		LDFLAGS="$LDFLAGS -z"
		libmono_cflags="-D_REENTRANT"
		libmono_ldflags="-lpthread"
		libgc_threads=pthreads
		need_link_unlink=yes
		use_sigposix=yes
		;;
	*-*-solaris*)
		host_win32=no
		CPPFLAGS="$CPPFLAGS -DGC_SOLARIS_THREADS -DGC_SOLARIS_PTHREADS -D_REENTRANT -D_POSIX_PTHREAD_SEMANTICS -DUSE_MMAP -DUSE_MUNMAP -DPLATFORM_SOLARIS"
		need_link_unlink=yes
		libmono_cflags="-D_REENTRANT"
		libgc_threads=pthreads
		# This doesn't seem to work on solaris/x86, but the configure test runs
		with_tls=pthread
		has_dtrace=yes
		use_sigposix=yes
		enable_solaris_tar_check=yes
		;;
	*-*-darwin*)
		parallel_mark="Disabled_Currently_Hangs_On_MacOSX"
		host_win32=no
		platform_darwin=yes
		target_mach=yes
		CPPFLAGS="$CPPFLAGS -no-cpp-precomp -D_THREAD_SAFE -DGC_MACOSX_THREADS -DPLATFORM_MACOSX -DUSE_MMAP -DUSE_MUNMAP"
		CPPFLAGS="$CPPFLAGS -DGetCurrentProcess=MonoGetCurrentProcess -DGetCurrentThread=MonoGetCurrentThread -DCreateEvent=MonoCreateEvent"
		libmono_cflags="-D_THREAD_SAFE"
		need_link_unlink=yes
		AC_DEFINE(PTHREAD_POINTER_ID)
		AC_DEFINE(USE_MACH_SEMA, 1, [...])
		no_version_script=yes
		libdl=
		libgc_threads=pthreads
		has_dtrace=yes
		if test "x$cross_compiling" = "xyes"; then
			has_broken_apple_cpp=yes
		fi
		dnl Snow Leopard is horribly broken -- it reports itself as i386-apple-darwin*, but
		dnl its gcc defaults to 64-bit mode.  They have also deprecated the usage of ucontext
		dnl we need to set some flags to build our 32-bit binaries on 10.6 properly
		case "$host" in
			dnl Snow Leopard and newer config.guess reports as this
			i*86-*-darwin*)
				BROKEN_DARWIN_FLAGS="-arch i386 -D_XOPEN_SOURCE"
				BROKEN_DARWIN_CPPFLAGS="-D_XOPEN_SOURCE"
				CPPFLAGS="$CPPFLAGS $BROKEN_DARWIN_CPPFLAGS"
				CFLAGS="$CFLAGS $BROKEN_DARWIN_FLAGS"
				CXXFLAGS="$CXXFLAGS $BROKEN_DARWIN_FLAGS"
				CCASFLAGS="$CCASFLAGS $BROKEN_DARWIN_FLAGS"
				CPPFLAGS_FOR_LIBGC="$CPPFLAGS_FOR_LIBGC $BROKEN_DARWIN_CPPFLAGS"
				CFLAGS_FOR_LIBGC="$CFLAGS_FOR_LIBGC $BROKEN_DARWIN_FLAGS"
				CPPFLAGS_FOR_EGLIB="$CPPFLAGS_FOR_EGLIB $BROKEN_DARWIN_CPPFLAGS"
				CFLAGS_FOR_EGLIB="$CFLAGS_FOR_EGLIB $BROKEN_DARWIN_FLAGS"
				;;
			x*64-*-darwin*)
				;;
			arm*-darwin*)
				has_dtrace=no
				;;			
		esac
		;;
	*-*-haiku*)
		host_win32=no
		CPPFLAGS="$CPPFLAGS -D_REENTRANT -D_THREAD_SAFE"
		libmono_cflags="-D_REENTRANT -D_THREAD_SAFE"
		libdl=
		LIBS="$LIBS -lnetwork"
		need_link_unlink=yes
		AC_DEFINE(PTHREAD_POINTER_ID)
		libgc_threads=pthreads
		use_sigposix=yes
		;;
	*)
		AC_MSG_WARN([*** Please add $host to configure.ac checks!])
		host_win32=no
		libdl="-ldl"
		;;
esac
AC_MSG_RESULT(ok)

if test x$need_link_unlink = xyes; then
   AC_DEFINE(NEED_LINK_UNLINK, 1, [Define if Unix sockets cannot be created in an anonymous namespace])
fi

AC_SUBST(extra_runtime_ldflags)
AM_CONDITIONAL(HOST_WIN32, test x$host_win32 = xyes)
AM_CONDITIONAL(TARGET_WIN32, test x$target_win32 = xyes)
AM_CONDITIONAL(PLATFORM_GNU, echo x$target_os | grep -q -- -gnu)
AM_CONDITIONAL(PLATFORM_LINUX, echo x$target_os | grep -q linux)
AM_CONDITIONAL(PLATFORM_DARWIN, test x$platform_darwin = xyes)
AM_CONDITIONAL(PLATFORM_SIGPOSIX, test x$use_sigposix = xyes)
AM_CONDITIONAL(PLATFORM_ANDROID, test x$platform_android = xyes)

AC_CHECK_TOOL(CC, gcc, gcc)
AC_PROG_CC
AC_CHECK_TOOL(CXX, g++, g++)
AC_PROG_CXX
AM_PROG_AS
AC_PROG_INSTALL
AC_PROG_AWK
AM_PROG_CC_C_O
dnl We should use AM_PROG_AS, but it's not available on automake/aclocal 1.4
: ${CCAS='$(CC)'}
# Set ASFLAGS if not already set.
: ${CCASFLAGS='$(CFLAGS)'}
AC_SUBST(CCAS)
AC_SUBST(CCASFLAGS)

# AC_PROG_CXX helpfully sets CXX to g++ even if no c++ compiler is found so check
# GXX instead. See http://lists.gnu.org/archive/html/bug-autoconf/2002-04/msg00056.html
if test "x$CXX" = "xg++"; then
	if test "x$GXX" != "xyes"; then
		# automake/libtool is so broken, it requires g++ even if the c++ sources
		# are inside automake conditionals
		AC_MSG_ERROR([You need to install g++])
	fi
fi

dnl may require a specific autoconf version
dnl AC_PROG_CC_FOR_BUILD
dnl CC_FOR_BUILD not automatically detected
CC_FOR_BUILD=$CC
CFLAGS_FOR_BUILD=$CFLAGS
BUILD_EXEEXT=
if test "x$cross_compiling" = "xyes"; then
	CC_FOR_BUILD=cc
	CFLAGS_FOR_BUILD=
	BUILD_EXEEXT=""
fi
AC_SUBST(CC_FOR_BUILD)
AC_SUBST(CFLAGS_FOR_BUILD)
AC_SUBST(HOST_CC)
AC_SUBST(BUILD_EXEEXT)

AM_CONDITIONAL(CROSS_COMPILING, [test x$cross_compiling = xyes])
AM_CONDITIONAL(USE_BATCH_FILES, [test x$host_win32 = xyes -a x$cross_compiling = xyes])

# Set STDC_HEADERS
AC_HEADER_STDC
AC_LIBTOOL_WIN32_DLL
# This causes monodis to not link correctly
#AC_DISABLE_FAST_INSTALL
AM_PROG_LIBTOOL
# Use dolt (http://dolt.freedesktop.org/) instead of libtool for building.
DOLT

export_ldflags=`(./libtool --config; echo eval echo \\$export_dynamic_flag_spec) | sh`
AC_SUBST(export_ldflags)

# Test whenever ld supports -version-script
AC_PROG_LD
AC_PROG_LD_GNU
if test "x$lt_cv_prog_gnu_ld" = "xno"; then
   no_version_script=yes
fi

AM_ICONV()

AM_CONDITIONAL(NO_VERSION_SCRIPT, test x$no_version_script = xyes)

AC_CHECK_HEADERS(sys/filio.h sys/sockio.h netdb.h utime.h sys/utime.h semaphore.h sys/un.h linux/rtc.h sys/syscall.h sys/mkdev.h sys/uio.h sys/param.h libproc.h)
AC_CHECK_HEADERS(sys/param.h sys/socket.h sys/ipc.h sys/sem.h sys/utsname.h alloca.h ucontext.h pwd.h sys/select.h netinet/tcp.h netinet/in.h unistd.h sys/types.h link.h asm/sigcontext.h sys/inotify.h)
AC_CHECK_HEADERS([linux/netlink.h linux/rtnetlink.h],
                  [], [], [#include <stddef.h>
		  #include <sys/socket.h>
		  #include <linux/socket.h>])

AC_CHECK_HEADERS(sys/user.h, [], [],
[
#ifdef HAVE_SYS_PARAM_H
# include <sys/param.h>
#endif
])

AC_CHECK_HEADER(zlib.h, [have_zlib=yes], [have_zlib=no])
if test x$have_zlib = xyes; then
   AC_TRY_COMPILE([#include <zlib.h>], [
   #if defined(ZLIB_VERNUM) && (ZLIB_VERNUM >= 0x1230)
   return 0;
   #else
   #error No good zlib found
   #endif
   ],[
	AC_MSG_RESULT(Using system zlib)
	zlib_msg="system zlib"
	AC_DEFINE(HAVE_SYS_ZLIB,1,[Have system zlib])
   ],[
	AC_MSG_RESULT(Using embedded zlib)
	have_zlib=no
	zlib_msg="bundled zlib"
   ])
fi

AM_CONDITIONAL(HAVE_ZLIB, test x$have_zlib = xyes)
AC_DEFINE(HAVE_ZLIB,1,[Have system zlib])

# for mono/metadata/debug-symfile.c
AC_CHECK_HEADERS(elf.h)

# for support
AC_CHECK_HEADERS(poll.h)
AC_CHECK_HEADERS(sys/poll.h)
AC_CHECK_HEADERS(sys/wait.h)
AC_CHECK_HEADERS(grp.h)
AC_CHECK_HEADERS(syslog.h)

# for mono/dis
AC_CHECK_HEADERS(wchar.h)
AC_CHECK_HEADERS(ieeefp.h)
AC_MSG_CHECKING(for isinf)
AC_TRY_LINK([#include <math.h>], [
	int f = isinf (1.0);
], [
	AC_MSG_RESULT(yes)
	AC_DEFINE(HAVE_ISINF, 1, [isinf available])
], [
	# We'll have to use signals
	AC_MSG_RESULT(no)
])
# mingw
AC_CHECK_FUNCS(_finite, , AC_MSG_CHECKING(for _finite in math.h)
	AC_TRY_LINK([#include <math.h>], 
	[ _finite(0.0); ], 
	AC_DEFINE(HAVE__FINITE, 1, [Have _finite in -lm]) AC_MSG_RESULT(yes),
	AC_MSG_RESULT(no)))

# for Linux statfs support
AC_CHECK_HEADERS(linux/magic.h)

# not 64 bit clean in cross-compile
AC_CHECK_SIZEOF(void *, 4)

AC_CACHE_CHECK([for clang],
	mono_cv_clang,[
	AC_TRY_COMPILE([], [
		#ifdef __clang__
		#else
		#error "FAILED"
		#endif
		return 0;
	],
	[mono_cv_clang=yes],
	[mono_cv_clang=no],
	[])
])

WARN=''
if test x"$GCC" = xyes; then
        WARN='-Wall -Wunused -Wmissing-prototypes -Wmissing-declarations -Wstrict-prototypes  -Wmissing-prototypes -Wnested-externs -Wpointer-arith -Wno-cast-qual -Wwrite-strings -Wno-switch -Wno-switch-enum -Wno-unused-value'
		# The runtime code does not respect ANSI C strict aliasing rules
		CFLAGS="$CFLAGS -fno-strict-aliasing"

		# We rely on signed overflow to behave
		CFLAGS="$CFLAGS -fwrapv"

		ORIG_CFLAGS=$CFLAGS
		CFLAGS="$CFLAGS -Wdeclaration-after-statement"
		AC_MSG_CHECKING(for -Wdeclaration-after-statement option to gcc)
		AC_TRY_COMPILE([],[
				return 0;
		], [
		   AC_MSG_RESULT(yes)
		], [
		   AC_MSG_RESULT(no)
		   CFLAGS=$ORIG_CFLAGS
		])

		ORIG_CFLAGS=$CFLAGS
		# Check for the normal version, since gcc ignores unknown -Wno options
		CFLAGS="$CFLAGS -Wunused-but-set-variable -Werror"
		AC_MSG_CHECKING(for -Wno-unused-but-set-variable option to gcc)
		AC_TRY_COMPILE([],[
				return 0;
		], [
		   AC_MSG_RESULT(yes)
		   CFLAGS="$ORIG_CFLAGS -Wno-unused-but-set-variable"
		], [
		   AC_MSG_RESULT(no)
		   CFLAGS=$ORIG_CFLAGS
		])

		if test "x$mono_cv_clang" = "xyes"; then
	   	   # https://bugzilla.samba.org/show_bug.cgi?id=8118
	   	   WARN="$WARN -Qunused-arguments"
		   WARN="$WARN -Wno-unused-function -Wno-tautological-compare -Wno-parentheses-equality -Wno-self-assign"
		fi
else
	# The Sun Forte compiler complains about inline functions that access static variables
	# so disable all inlining.
	case "$host" in
	*-*-solaris*)
		CFLAGS="$CFLAGS -Dinline="
		;;
	esac
fi
CFLAGS="$CFLAGS -g $WARN"
CFLAGS_FOR_LIBGC="$CFLAGS_FOR_LIBGC -g"
CPPFLAGS="$CPPFLAGS -g $WARN"

# Where's the 'mcs' source tree?
if test -d $srcdir/mcs; then
  mcsdir=mcs
else
  mcsdir=../mcs
fi

AC_ARG_WITH(mcs-path, [  --with-mcs-path=/path/to/mcs      Specify an alternate mcs source tree],
	if test x$with_mcs_path != "x" -a -d $with_mcs_path ; then
		mcsdir=$with_mcs_path
	fi
)

AC_ARG_WITH(jumptables, [  --with-jumptables=yes,no      enable/disable support for jumptables (ARM-only for now) (defaults to no)],[],[with_jumptables=no])

#
# A sanity check to catch cases where the package was unpacked
# with an ancient tar program (Solaris)
#
AC_ARG_ENABLE(solaris-tar-check,
[  --disable-solaris-tar-check    disable solaris tar check],
   do_solaris_tar_check=no, do_solaris_tar_check=yes)

if test x"$do_solaris_tar_check" = xyes -a x"$enable_solaris_tar_check" = xyes; then
   	AC_MSG_CHECKING(integrity of package)
	if test -f $mcsdir/class/System.Runtime.Serialization.Formatters.Soap/System.Runtime.Serialization.Formatters.Soap/SoapTypeMapper.cs
   	then
		AC_MSG_RESULT(ok)
   	else
		errorm="Your mono distribution is incomplete;  if unpacking from a tar file, make sure you use GNU tar;  see http://www.mono-project.com/IncompletePackage for more details"
		AC_MSG_ERROR([$errorm])
	fi
fi

if test "x$with_mcs_path" != "x"; then
mcs_topdir=$(cd "$mcsdir" && pwd)
mcs_topdir_from_srcdir=$mcs_topdir
else
mcs_topdir=$(cd "$srcdir/$mcsdir" && pwd)
mcs_topdir_from_srcdir='$(top_builddir)'/$mcsdir
fi

# Convert mcs_topdir* paths to Windows syntax.
if test x$cross_compiling$host_win32 = xnoyes; then
  mcs_topdir=$(cygpath -m $mcs_topdir)
  case $mcs_topdir_from_srcdir in
    /cygdrive/*)
	mcs_topdir_from_srcdir=$(cygpath -m $mcs_topdir_from_srcdir)
	;;
  esac
fi

AC_SUBST([mcs_topdir])
AC_SUBST([mcs_topdir_from_srcdir])

# Where's the 'olive' source tree?
if test -d $srcdir/olive; then
  olivedir=olive
else
  olivedir=../olive
fi

if test -d $srcdir/$olivedir; then
olive_topdir='$(top_srcdir)/'$olivedir
fi

# gettext: prepare the translation directories. 
# we do not configure the full gettext, as we consume it dynamically from C#
AM_PO_SUBDIRS

if test "x$USE_NLS" = "xyes"; then
   AC_CHECK_PROG(HAVE_MSGFMT, msgfmt,yes,no)

   if test "x$HAVE_MSGFMT" = "xno"; then
	  AC_MSG_ERROR([msgfmt not found. You need to install the 'gettext' package, or pass --enable-nls=no to configure.])
   fi
fi

AC_PATH_PROG(PKG_CONFIG, pkg-config, no)

pkg_config_path=
AC_ARG_WITH(crosspkgdir, [  --with-crosspkgdir=/path/to/pkg-config/dir      Change pkg-config dir to custom dir],
	if test x$with_crosspkgdir = "x"; then
		if test -s $PKG_CONFIG_PATH; then
			pkg_config_path=$PKG_CONFIG_PATH
		fi
	else
		pkg_config_path=$with_crosspkgdir
		PKG_CONFIG_PATH=$pkg_config_path
		export PKG_CONFIG_PATH
	fi
)

AC_ARG_ENABLE(werror, [  --enable-werror Pass -Werror to the C compiler], werror_flag=$enableval, werror_flag=no)
if test x$werror_flag = xyes; then
	WERROR_CFLAGS="-Werror"
fi
AC_SUBST([WERROR_CFLAGS])

ac_configure_args="$ac_configure_args \"CPPFLAGS_FOR_EGLIB=$EGLIB_CPPFLAGS\" \"CFLAGS_FOR_EGLIB=$CFLAGS_FOR_EGLIB\""
AC_CONFIG_SUBDIRS(eglib)

GLIB_CFLAGS='-I$(top_srcdir)/eglib/src -I$(top_builddir)/eglib/src'
GLIB_LIBS='-L$(top_builddir)/eglib/src -leglib -lm'
BUILD_GLIB_CFLAGS="$GLIB_CFLAGS"
BUILD_GLIB_LIBS="$GLIB_LIBS"
GMODULE_CFLAGS="$GLIB_CFLAGS"
GMODULE_LIBS="$GLIB_LIBS"
  
AC_SUBST(GLIB_CFLAGS)
AC_SUBST(GLIB_LIBS)
AC_SUBST(GMODULE_CFLAGS)
AC_SUBST(GMODULE_LIBS)
AC_SUBST(BUILD_GLIB_CFLAGS)
AC_SUBST(BUILD_GLIB_LIBS)

# Enable support for fast thread-local storage
# Some systems have broken support, so we allow to disable it.
AC_ARG_WITH(tls, [  --with-tls=__thread,pthread    select Thread Local Storage implementation (defaults to __thread)],[],[with_tls=__thread])

# Enable support for using sigaltstack for SIGSEGV and stack overflow handling
# This does not work on some platforms (bug #55253)
AC_ARG_WITH(sigaltstack, [  --with-sigaltstack=yes,no      enable/disable support for sigaltstack (defaults to yes)],[],[with_sigaltstack=yes])

AC_ARG_WITH(static_mono, [  --with-static_mono=yes,no      link mono statically to libmono (faster) (defaults to yes)],[],[with_static_mono=yes])
AC_ARG_WITH(shared_mono, [  --with-shared_mono=yes,no      build a shared libmono library (defaults to yes)],[],[with_shared_mono=yes])
# Same as --with-shared_mono=no
AC_ARG_ENABLE(libraries, [  --disable-libraries disable the build of libmono], enable_libraries=$enableval, enable_libraries=yes)

if test "x$enable_static" = "xno"; then
   with_static_mono=no
fi

if test "x$enable_shared" = "xno"; then
   with_shared_mono=no
fi

if test "x$enable_libraries" = "xno"; then
   with_shared_mono=no
fi

AM_CONDITIONAL(DISABLE_LIBRARIES, test x$enable_libraries = xno)

case $host in
*nacl* ) with_shared_mono=yes;;
esac

if test "x$host_win32" = "xyes"; then
   # Boehm GC requires the runtime to be in its own dll
   with_static_mono=no
fi

AM_CONDITIONAL(STATIC_MONO, test x$with_static_mono != xno)
AM_CONDITIONAL(SHARED_MONO, test x$with_shared_mono != xno)
AC_ARG_ENABLE(mcs-build, [  --disable-mcs-build disable the build of the mcs directory], try_mcs_build=$enableval, enable_mcs_build=yes)

AC_ARG_WITH(xen_opt,   [  --with-xen_opt=yes,no          Enable Xen-specific behaviour (defaults to yes)],[],[with_xen_opt=yes])
if test "x$with_xen_opt" = "xyes" -a "x$mono_cv_clang" = "xno"; then
	AC_DEFINE(MONO_XEN_OPT, 1, [Xen-specific behaviour])
	ORIG_CFLAGS=$CFLAGS
	CFLAGS="$CFLAGS -mno-tls-direct-seg-refs"
	AC_MSG_CHECKING(for -mno-tls-direct-seg-refs option to gcc)
	AC_TRY_COMPILE([], [
		return 0;
	], [
	   AC_MSG_RESULT(yes)
	   # Pass it to libgc as well
	   CFLAGS_FOR_LIBGC="$CFLAGS_FOR_LIBGC -mno-tls-direct-seg-refs"
	], [
	   AC_MSG_RESULT(no)
	   CFLAGS=$ORIG_CFLAGS
	])
fi

AC_ARG_ENABLE(small-config, [  --enable-small-config Enable tweaks to reduce requirements (and capabilities)], enable_small_config=$enableval, enable_small_config=no)

if test x$enable_small_config = xyes; then
	AC_DEFINE(MONO_SMALL_CONFIG,1,[Reduce runtime requirements (and capabilities)])
	CFLAGS_FOR_LIBGC="$CFLAGS_FOR_LIBGC -DSMALL_CONFIG"
fi

AC_ARG_ENABLE(system-aot, [  --enable-system-aot  Enable the Ahead-Of-Time compilation of system assemblies during the build (on by default on some platforms)], enable_system_aot=$enableval, enable_system_aot=default)

DISABLED_FEATURES=none

AC_ARG_ENABLE(minimal, [  --enable-minimal=LIST      drop support for LIST subsystems.
     LIST is a comma-separated list from: aot, profiler, decimal, pinvoke, debug, appdomains, verifier, 
     reflection_emit, reflection_emit_save, large_code, logging, com, ssa, generics, attach, jit, simd, soft_debug, perfcounters, normalization, assembly_remapping, shared_perfcounters, remoting,
	 security, sgen_remset, sgen_marksweep_par, sgen_marksweep_fixed, sgen_marksweep_fixed_par, sgen_copying, shared_handles.],
[
	for feature in `echo "$enable_minimal" | sed -e "s/,/ /g"`; do
		eval "mono_feature_disable_$feature='yes'"
	done
	DISABLED_FEATURES=$enable_minimal
	disabled="Disabled:      $enable_minimal"
],[])

AC_DEFINE_UNQUOTED(DISABLED_FEATURES, "$DISABLED_FEATURES", [String of disabled features])

if test "x$mono_feature_disable_aot" = "xyes"; then
	AC_DEFINE(DISABLE_AOT_COMPILER, 1, [Disable AOT Compiler])
	AC_MSG_NOTICE([Disabled AOT compiler])
fi

if test "x$mono_feature_disable_profiler" = "xyes"; then
	AC_DEFINE(DISABLE_PROFILER, 1, [Disable default profiler support])
	AC_MSG_NOTICE([Disabled support for the profiler])
fi
AM_CONDITIONAL(DISABLE_PROFILER, test x$mono_feature_disable_profiler = xyes)

if test "x$mono_feature_disable_decimal" = "xyes"; then
	AC_DEFINE(DISABLE_DECIMAL, 1, [Disable System.Decimal support])
	AC_MSG_NOTICE([Disabled support for decimal])
fi

if test "x$mono_feature_disable_pinvoke" = "xyes"; then
	AC_DEFINE(DISABLE_PINVOKE, 1, [Disable P/Invoke support])
	AC_MSG_NOTICE([Disabled support for P/Invoke])
fi

if test "x$mono_feature_disable_debug" = "xyes"; then
	AC_DEFINE(DISABLE_DEBUG, 1, [Disable runtime debugging support])
	AC_MSG_NOTICE([Disabled support for runtime debugging])
fi

if test "x$mono_feature_disable_reflection_emit" = "xyes"; then
	AC_DEFINE(DISABLE_REFLECTION_EMIT, 1, [Disable reflection emit support])
	mono_feature_disable_reflection_emit_save=yes
	AC_MSG_NOTICE([Disabled support for Reflection.Emit])
fi

if test "x$mono_feature_disable_reflection_emit_save" = "xyes"; then
	AC_DEFINE(DISABLE_REFLECTION_EMIT_SAVE, 1, [Disable assembly saving support in reflection emit])
	AC_MSG_NOTICE([Disabled support for Reflection.Emit.Save])
fi

if test "x$mono_feature_disable_large_code" = "xyes"; then
	AC_DEFINE(DISABLE_LARGE_CODE, 1, [Disable support for huge assemblies])
	AC_MSG_NOTICE([Disabled support for large assemblies])
fi

if test "x$mono_feature_disable_logging" = "xyes"; then
	AC_DEFINE(DISABLE_LOGGING, 1, [Disable support debug logging])
	AC_MSG_NOTICE([Disabled support for logging])
fi

if test "x$mono_feature_disable_com" = "xyes"; then
	AC_DEFINE(DISABLE_COM, 1, [Disable COM support])
	AC_MSG_NOTICE([Disabled COM support])
fi

if test "x$mono_feature_disable_ssa" = "xyes"; then
	AC_DEFINE(DISABLE_SSA, 1, [Disable advanced SSA JIT optimizations])
	AC_MSG_NOTICE([Disabled SSA JIT optimizations])
fi

if test "x$mono_feature_disable_generics" = "xyes"; then
	AC_DEFINE(DISABLE_GENERICS, 1, [Disable generics support])
	AC_MSG_NOTICE([Disabled Generics Support])
fi

if test "x$mono_feature_disable_shadowcopy" = "xyes"; then
   	AC_DEFINE(DISABLE_SHADOW_COPY, 1, [Disable Shadow Copy for AppDomains])
	AC_MSG_NOTICE([Disabled Shadow copy for AppDomains])
fi

if test "x$mono_feature_disable_portability" = "xyes"; then
   	AC_DEFINE(DISABLE_PORTABILITY, 1, [Disables the IO portability layer])
	AC_MSG_NOTICE([Disabled IO Portability layer])
fi

if test "x$mono_feature_disable_attach" = "xyes"; then
	AC_DEFINE(DISABLE_ATTACH, 1, [Disable agent attach support])
	AC_MSG_NOTICE([Disabled agent attach])
fi

if test "x$mono_feature_disable_full_messages" = "xyes"; then
	AC_DEFINE(DISABLE_FULL_MESSAGES, 1, [Disables building in the full table of WAPI messages])
	AC_MSG_NOTICE([Disabled full messages for Win32 errors, only core message strings shipped])
fi

if test "x$mono_feature_disable_verifier" = "xyes"; then
	AC_DEFINE(DISABLE_VERIFIER, 1, [Disables the verifier])
	AC_MSG_NOTICE([Disabled the metadata and IL verifiers])
fi

if test "x$mono_feature_disable_jit" = "xyes"; then
	AC_DEFINE(DISABLE_JIT, 1, [Disable the JIT, only full-aot mode will be supported by the runtime.])
	AC_MSG_NOTICE([Disabled the JIT engine, only full AOT will be supported])
fi

AM_CONDITIONAL(DISABLE_JIT, test x$mono_feature_disable_jit = xyes)

if test "x$mono_feature_disable_simd" = "xyes"; then
	AC_DEFINE(DISABLE_SIMD, 1, [Disable SIMD intrinsics related optimizations.])
	AC_MSG_NOTICE([Disabled SIMD support])
fi

if test "x$mono_feature_disable_soft_debug" = "xyes"; then
	AC_DEFINE(DISABLE_SOFT_DEBUG, 1, [Disable Soft Debugger Agent.])
	AC_MSG_NOTICE([Disabled Soft Debugger.])
fi

if test "x$mono_feature_disable_perfcounters" = "xyes"; then
	AC_DEFINE(DISABLE_PERFCOUNTERS, 1, [Disable Performance Counters.])
	AC_MSG_NOTICE([Disabled Performance Counters.])
fi
if test "x$mono_feature_disable_normalization" = "xyes"; then
	AC_DEFINE(DISABLE_NORMALIZATION, 1, [Disable String normalization support.])
	AC_MSG_NOTICE([Disabled String normalization support.])
fi

if test "x$mono_feature_disable_assembly_remapping" = "xyes"; then
	AC_DEFINE(DISABLE_ASSEMBLY_REMAPPING, 1, [Disable assembly remapping.])
	AC_MSG_NOTICE([Disabled Assembly remapping.])
fi

if test "x$mono_feature_disable_shared_perfcounters" = "xyes"; then
	AC_DEFINE(DISABLE_SHARED_PERFCOUNTERS, 1, [Disable shared perfcounters.])
	AC_MSG_NOTICE([Disabled Shared perfcounters.])
fi

if test "x$mono_feature_disable_appdomains" = "xyes"; then
	AC_DEFINE(DISABLE_APPDOMAINS, 1, [Disable support for multiple appdomains.])
	AC_MSG_NOTICE([Disabled support for multiple appdomains.])
fi

if test "x$mono_feature_disable_remoting" = "xyes"; then
	AC_DEFINE(DISABLE_REMOTING, 1, [Disable remoting support (This disables type proxies and make com non-functional)])
	AC_MSG_NOTICE([Disabled remoting])
fi

if test "x$mono_feature_disable_security" = "xyes"; then
	AC_DEFINE(DISABLE_SECURITY, 1, [Disable CAS/CoreCLR security])
	AC_MSG_NOTICE([Disabled CAS/CoreCLR security manager (used e.g. for Moonlight)])
fi

if test "x$mono_feature_disable_sgen_remset" = "xyes"; then
	AC_DEFINE(DISABLE_SGEN_REMSET, 1, [Disable wbarrier=remset support in SGEN.])
	AC_MSG_NOTICE([Disabled wbarrier=remset support in SGEN.])
fi

if test "x$mono_feature_disable_sgen_marksweep_par" = "xyes"; then
	AC_DEFINE(DISABLE_SGEN_MAJOR_MARKSWEEP_PAR, 1, [Disable major=marksweep-par support in SGEN.])
	AC_MSG_NOTICE([Disabled major=marksweep-par support in SGEN.])
fi

if test "x$mono_feature_disable_sgen_marksweep_fixed" = "xyes"; then
	AC_DEFINE(DISABLE_SGEN_MAJOR_MARKSWEEP_FIXED, 1, [Disable major=marksweep-fixed support in SGEN.])
	AC_MSG_NOTICE([Disabled major=marksweep-fixed support in SGEN.])
fi

if test "x$mono_feature_disable_sgen_marksweep_fixed_par" = "xyes"; then
	AC_DEFINE(DISABLE_SGEN_MAJOR_MARKSWEEP_FIXED_PAR, 1, [Disable major=marksweep-fixed-par support in SGEN.])
	AC_MSG_NOTICE([Disabled major=marksweep-fixed-par support in SGEN.])
fi

if test "x$mono_feature_disable_sgen_copying" = "xyes"; then
	AC_DEFINE(DISABLE_SGEN_MAJOR_COPYING, 1, [Disable major=copying support in SGEN.])
	AC_MSG_NOTICE([Disabled major=copying support in SGEN.])
fi

if test "x$mono_feature_disable_shared_handles" = "xyes"; then
	AC_DEFINE(DISABLE_SHARED_HANDLES, 1, [Disable inter-process shared handles])
	AC_SUBST(DISABLE_SHARED_HANDLES)
fi

AC_ARG_ENABLE(executables, [  --disable-executables disable the build of the runtime executables], enable_executables=$enableval, enable_executables=yes)
AM_CONDITIONAL(DISABLE_EXECUTABLES, test x$enable_executables = xno)

has_extension_module=no
AC_ARG_ENABLE(extension-module, [  --enable-extension-module=LIST enable the core-extensions from LIST],
[
	for extension in `echo "$enable_extension_module" | sed -e "s/,/ /g"`; do
		if test x$extension = xdefault ; then
			has_extension_module=yes;
		fi
	done
	if test x$enable_extension_module = xyes; then
		has_extension_module=yes;
	fi
], [])

AM_CONDITIONAL([HAS_EXTENSION_MODULE], [test x$has_extension_module != xno])

if test x$has_extension_module != xno ; then
	AC_DEFINE([ENABLE_EXTENSION_MODULE], 1, [Extension module enabled])
	AC_MSG_NOTICE([Enabling mono extension module.])
fi

AC_ARG_ENABLE(gsharing, [  --enable-gsharing Enable gsharing], enable_gsharing=$enableval, enable_gsharing=no)
if test x$enable_gsharing = xyes; then
	AC_DEFINE(ENABLE_GSHAREDVT,1,[Gsharing])
fi

AC_ARG_ENABLE(native-types, [  --enable-native-types Enable native types], enable_native_types=$enableval, enable_native_types=no)
if test x$enable_native_types = xyes; then
	AC_DEFINE(MONO_NATIVE_TYPES,1,[native types])
fi

AC_MSG_CHECKING(for visibility __attribute__)
AC_COMPILE_IFELSE([
	AC_LANG_SOURCE([[
		void __attribute__ ((visibility ("hidden"))) doit (void) {}
   		int main () { doit (); return 0; }
   	]])
], [
   have_visibility_hidden=yes
   AC_MSG_RESULT(yes)
], [
   have_visibility_hidden=no
   AC_MSG_RESULT(no)
])

AC_MSG_CHECKING(for deprecated __attribute__)
AC_TRY_COMPILE([
     int doit (void) __attribute__ ((deprecated));
     int doit (void) { return 0; }
], [
	return 0;
], [
   have_deprecated=yes
   AC_MSG_RESULT(yes)
], [
   have_deprecated=no
   AC_MSG_RESULT(no)
])

dnl
dnl Boehm GC configuration
dnl

AC_ARG_WITH(libgc,   [  --with-gc=boehm,included,none  Controls the Boehm GC config, default=included],[libgc=$with_gc],[libgc=$libgc_default])

AC_ARG_ENABLE(boehm, [  --disable-boehm            Disable the Boehm GC.], support_boehm=$enableval,support_boehm=${support_boehm:-yes})
AM_CONDITIONAL(SUPPORT_BOEHM, test x$support_boehm = xyes)

AC_ARG_ENABLE(parallel-mark, [  --enable-parallel-mark     Enables GC Parallel Marking], enable_parallel_mark=$enableval, enable_parallel_mark=$parallel_mark)
if test x$enable_parallel_mark = xyes; then
	libgc_configure_args="$libgc_configure_args --enable-parallel-mark"
fi

gc_headers=no
gc_msg=""
use_included_gc=no
LIBGC_CPPFLAGS=
LIBGC_LIBS=
LIBGC_STATIC_LIBS=
libgc_dir=
case "x$libgc" in
	xboehm|xbohem|xyes)
		AC_CHECK_HEADERS(gc.h gc/gc.h, gc_headers=yes)
		AC_CHECK_LIB(gc, GC_malloc, found_boehm="yes",,$libdl)

		if test "x$found_boehm" != "xyes"; then
			AC_MSG_ERROR("GC requested but libgc not found! Install libgc or run configure with --with-gc=none.")
		fi
		if test "x$gc_headers" != "xyes"; then
			AC_MSG_ERROR("GC requested but header files not found! You may need to install them by hand.")
		fi

		LIBGC_LIBS="-lgc $libdl"
		LIBGC_STATIC_LIBS="$LIBGC_LIBS"
		libmono_ldflags="$libmono_ldflags -lgc"
		BOEHM_DEFINES="-DHAVE_BOEHM_GC"

		# AC_CHECK_FUNCS does not work for some reason...
		AC_CHECK_LIB(gc, GC_gcj_malloc, found_gcj_malloc="yes",,$libdl)
		if test "x$found_gcj_malloc" = "xyes"; then
			BOEHM_DEFINES="-DHAVE_GC_GCJ_MALLOC $BOEHM_DEFINES"
			AC_DEFINE_UNQUOTED(DEFAULT_GC_NAME, "System Boehm (with typed GC)", [GC description])
			gc_msg="System Boehm with typed GC"
		else
			AC_DEFINE_UNQUOTED(DEFAULT_GC_NAME, "System Boehm (no typed GC)", [GC description])
			gc_msg="System Boehm (without typed GC)"
		fi
		AC_CHECK_LIB(gc, GC_enable, found_gc_enable="yes",,$libdl)
		if test "x$found_gc_enable" = "xyes"; then
			BOEHM_DEFINES="-DHAVE_GC_ENABLE $BOEHM_DEFINES"
		fi

		# check whether we need to explicitly allow
		# thread registering
		AC_CHECK_LIB(gc, GC_allow_register_threads, found_allow_register_threads="yes",,$libdl)
		if test "x$found_allow_register_threads" = "xyes"; then
		   AC_DEFINE(HAVE_GC_ALLOW_REGISTER_THREADS, 1, [GC requires thread registration])
		fi
		;;

	xincluded)
		use_included_gc=yes
		if test "x$support_boehm" = "xyes"; then
			libgc_dir=libgc
		fi

		LIBGC_CPPFLAGS='-I$(top_srcdir)/libgc/include'
		LIBGC_LIBS='$(top_builddir)/libgc/libmonogc.la'
		LIBGC_STATIC_LIBS='$(top_builddir)/libgc/libmonogc-static.la'

		BOEHM_DEFINES="-DHAVE_BOEHM_GC -DHAVE_GC_H -DUSE_INCLUDED_LIBGC -DHAVE_GC_GCJ_MALLOC -DHAVE_GC_ENABLE"

		if test x$target_win32 = xyes; then
			BOEHM_DEFINES="$BOEHM_DEFINES -DGC_NOT_DLL"
			CFLAGS_FOR_LIBGC="$CFLAGS_FOR_LIBGC -DGC_BUILD -DGC_NOT_DLL"
		fi

		gc_msg="Included Boehm GC with typed GC"
		if test x$enable_parallel_mark = xyes; then
			AC_DEFINE_UNQUOTED(DEFAULT_GC_NAME, "Included Boehm (with typed GC and Parallel Mark)", [GC description])
			gc_msg="$gc_msg and parallel mark"
		else
			AC_DEFINE_UNQUOTED(DEFAULT_GC_NAME, "Included Boehm (with typed GC)", [GC description])
		fi
		;;

	xsgen)
		AC_MSG_WARN("Use --with-sgen instead, --with-gc= controls Boehm configuration")
		;;

	xnone)
		AC_MSG_WARN("Compiling mono without GC.")
		AC_DEFINE_UNQUOTED(DEFAULT_GC_NAME, "none", [GC description])
		AC_DEFINE(HAVE_NULL_GC,1,[No GC support.])
		gc_msg="none"
		;;
	*)
		AC_MSG_ERROR([Invalid argument to --with-gc.])
		;;
esac

AC_ARG_WITH(large-heap, [  --with-large-heap=yes,no       Enable support for GC heaps larger than 3GB (defaults to no)], [large_heap=$withval], [large_heap=no])
if test "x$large_heap" = "xyes"; then
   CPPFLAGS="$CPPFLAGS -DLARGE_CONFIG"
fi

AM_CONDITIONAL(INCLUDED_LIBGC, test x$use_included_gc = xyes)
AC_SUBST(LIBGC_CPPFLAGS)
AC_SUBST(LIBGC_LIBS)
AC_SUBST(LIBGC_STATIC_LIBS)
AC_SUBST(libgc_dir)
AC_SUBST(BOEHM_DEFINES)

dnl
dnl End of Boehm GC Configuration
dnl

dnl *************************************
dnl *** Checks for zero length arrays ***
dnl *************************************
AC_MSG_CHECKING(whether $CC supports zero length arrays)
AC_TRY_COMPILE([
	struct s {
		int  length;
		char data [0];
	};
], [], [
	AC_MSG_RESULT(yes)
	AC_DEFINE_UNQUOTED(MONO_ZERO_LEN_ARRAY, 0, [Length of zero length arrays])
], [
	AC_MSG_RESULT(no)
	AC_DEFINE_UNQUOTED(MONO_ZERO_LEN_ARRAY, 1, [Length of zero length arrays])
])

AC_CHECK_HEADERS(nacl/nacl_dyncode.h)

if test x$target_win32 = xno; then

	dnl hires monotonic clock support
	AC_SEARCH_LIBS(clock_gettime, rt)

	dnl dynamic loader support
	AC_CHECK_FUNC(dlopen, DL_LIB="",
		AC_CHECK_LIB(dl, dlopen, DL_LIB="-ldl", dl_support=no)
	)
	if test x$dl_support = xno; then
		AC_MSG_WARN([No dynamic loading support available])
	else
		LIBS="$LIBS $DL_LIB"
		AC_DEFINE(HAVE_DL_LOADER,1,[dlopen-based dynamic loader available])
		dnl from glib's configure.ac
		AC_CACHE_CHECK([for preceeding underscore in symbols],
			mono_cv_uscore,[
			AC_TRY_RUN([#include <dlfcn.h>
			int mono_underscore_test (void) { return 42; }
			int main() {
			  void *f1 = (void*)0, *f2 = (void*)0, *handle;
			  handle = dlopen ((void*)0, 0);
			  if (handle) {
			    f1 = dlsym (handle, "mono_underscore_test");
			    f2 = dlsym (handle, "_mono_underscore_test");
			  } return (!f2 || f1);
			}],
				[mono_cv_uscore=yes],
				[mono_cv_uscore=no],
			[])
		])
		if test "x$mono_cv_uscore" = "xyes"; then
			MONO_DL_NEED_USCORE=1
		else
			MONO_DL_NEED_USCORE=0
		fi
		AC_SUBST(MONO_DL_NEED_USCORE)
		AC_CHECK_FUNC(dlerror)
	fi

	dnl ******************************************************************
	dnl *** Checks for the IKVM JNI interface library                  ***
	dnl ******************************************************************
	AC_ARG_WITH(ikvm-native, [  --with-ikvm-native=yes,no      build the IKVM JNI interface library (defaults to yes)],[with_ikvm_native=$withval],[with_ikvm_native=$ikvm_native])

	ikvm_native_dir=
	if test x$with_ikvm_native = xyes; then
		ikvm_native_dir=ikvm-native
		jdk_headers_found="IKVM Native"
	fi

	AC_SUBST(ikvm_native_dir)

	AC_CHECK_HEADERS(execinfo.h)

	AC_CHECK_HEADERS(sys/auxv.h sys/resource.h)

	AC_CHECK_FUNCS(getgrgid_r)
	AC_CHECK_FUNCS(getgrnam_r)
	AC_CHECK_FUNCS(getpwnam_r)
	AC_CHECK_FUNCS(getpwuid_r)
	AC_CHECK_FUNCS(getresuid)
	AC_CHECK_FUNCS(setresuid)
	AC_CHECK_FUNCS(kqueue)
	AC_CHECK_FUNCS(backtrace_symbols)
	AC_CHECK_FUNCS(mkstemp)
	AC_CHECK_FUNCS(mmap)
	AC_CHECK_FUNCS(madvise)
	AC_CHECK_FUNCS(getrusage)
	AC_CHECK_FUNCS(getpriority)
	AC_CHECK_FUNCS(setpriority)
	AC_CHECK_FUNCS(dl_iterate_phdr)
	AC_CHECK_FUNCS(dladdr)
	AC_CHECK_FUNCS(sysconf)
	AC_CHECK_FUNCS(getrlimit)

	AC_CHECK_FUNCS(sched_setaffinity)
	AC_CHECK_FUNCS(sched_getcpu)

	dnl ****************************************************************
	dnl *** Check for sched_setaffinity from glibc versions before   ***
	dnl *** 2.3.4. The older versions of the function only take 2    ***
	dnl *** parameters, not 3.                                       ***
	dnl ***                                                          ***
	dnl *** Because the interface change was not made in a minor     ***
	dnl *** version rev, the __GLIBC__ and __GLIBC_MINOR__ macros    ***
	dnl *** won't always indicate the interface sched_affinity has.  ***
	dnl ****************************************************************
	AC_MSG_CHECKING(for sched_setaffinity from glibc < 2.3.4)
	AC_TRY_COMPILE([#include <sched.h>], [
            int mask = 1; 
            sched_setaffinity(0, &mask);
			return 0;
	], [
		# Yes, we have it...
		AC_MSG_RESULT(yes)
		AC_DEFINE(GLIBC_BEFORE_2_3_4_SCHED_SETAFFINITY, 1, [Have GLIBC_BEFORE_2_3_4_SCHED_SETAFFINITY])
	], [
		# We have the new, three-parameter version
		AC_MSG_RESULT(no)
	])


	dnl ******************************************************************
	dnl *** Check for large file support                               ***
	dnl *** (If we were using autoconf 2.50 we'd use AC_SYS_LARGEFILE) ***
	dnl ******************************************************************
	
	# Check that off_t can represent 2**63 - 1 correctly, working around
	# potential compiler bugs.  Defines LARGE_FILE_SUPPORT, adds $1 to
	# CPPFLAGS and sets $large_offt to yes if the test succeeds
	large_offt=no
	AC_DEFUN([LARGE_FILES], [
		large_CPPFLAGS=$CPPFLAGS
		CPPFLAGS="$CPPFLAGS $1"
		AC_TRY_COMPILE([
			#include <sys/types.h>
			#include <limits.h>
		], [
			/* Lifted this compile time assert method from: http://www.jaggersoft.com/pubs/CVu11_3.html */
			#define COMPILE_TIME_ASSERT(pred) \
				switch(0){case 0:case pred:;}
			COMPILE_TIME_ASSERT(sizeof(off_t) * CHAR_BIT == 64);
		], [
			AC_MSG_RESULT(ok)
			AC_DEFINE(HAVE_LARGE_FILE_SUPPORT, 1, [Have large file support])
			large_CPPFLAGS="$large_CPPFLAGS $1"
			large_offt=yes
		], [
			AC_MSG_RESULT(no)
		])
		CPPFLAGS=$large_CPPFLAGS
	])

	AC_MSG_CHECKING(if off_t is 64 bits wide)
	LARGE_FILES("")
	if test $large_offt = no; then
		AC_MSG_CHECKING(if _FILE_OFFSET_BITS=64 gives 64 bit off_t)
		LARGE_FILES("-D_FILE_OFFSET_BITS=64")
	fi
	if test $large_offt = no; then
		AC_MSG_WARN([No 64 bit file size support available])
	fi
	
	dnl *****************************
	dnl *** Checks for libsocket  ***
	dnl *****************************
	AC_CHECK_LIB(socket, socket, LIBS="$LIBS -lsocket")

	case "$host" in
		*-*-*freebsd*)
			dnl *****************************
			dnl *** Checks for libinotify ***
			dnl *****************************
			AC_CHECK_LIB(inotify, inotify_init, LIBS="$LIBS -linotify")
	esac

	dnl *******************************
	dnl *** Checks for MSG_NOSIGNAL ***
	dnl *******************************
	AC_MSG_CHECKING(for MSG_NOSIGNAL)
	AC_TRY_COMPILE([#include <sys/socket.h>], [
		int f = MSG_NOSIGNAL;
	], [
		# Yes, we have it...
		AC_MSG_RESULT(yes)
		AC_DEFINE(HAVE_MSG_NOSIGNAL, 1, [Have MSG_NOSIGNAL])
	], [
		# We'll have to use signals
		AC_MSG_RESULT(no)
	])

	dnl *****************************
	dnl *** Checks for IPPROTO_IP ***
	dnl *****************************
	AC_MSG_CHECKING(for IPPROTO_IP)
	AC_TRY_COMPILE([#include <netinet/in.h>], [
		int level = IPPROTO_IP;
	], [
		# Yes, we have it...
		AC_MSG_RESULT(yes)
		AC_DEFINE(HAVE_IPPROTO_IP, 1, [Have IPPROTO_IP])
	], [
		# We'll have to use getprotobyname
		AC_MSG_RESULT(no)
	])

	dnl *******************************
	dnl *** Checks for IPPROTO_IPV6 ***
	dnl *******************************
	AC_MSG_CHECKING(for IPPROTO_IPV6)
	AC_TRY_COMPILE([#include <netinet/in.h>], [
		int level = IPPROTO_IPV6;
	], [
		# Yes, we have it...
		AC_MSG_RESULT(yes)
		AC_DEFINE(HAVE_IPPROTO_IPV6, 1, [Have IPPROTO_IPV6])
	], [
		# We'll have to use getprotobyname
		AC_MSG_RESULT(no)
	])

	dnl ******************************
	dnl *** Checks for IPPROTO_TCP ***
	dnl ******************************
	AC_MSG_CHECKING(for IPPROTO_TCP)
	AC_TRY_COMPILE([#include <netinet/in.h>], [
		int level = IPPROTO_TCP;
	], [
		# Yes, we have it...
		AC_MSG_RESULT(yes)
		AC_DEFINE(HAVE_IPPROTO_TCP, 1, [Have IPPROTO_TCP])
	], [
		# We'll have to use getprotobyname
		AC_MSG_RESULT(no)
	])

	dnl *****************************
	dnl *** Checks for SOL_IP     ***
	dnl *****************************
	AC_MSG_CHECKING(for SOL_IP)
	AC_TRY_COMPILE([#include <netdb.h>], [
		int level = SOL_IP;
	], [
		# Yes, we have it...
		AC_MSG_RESULT(yes)
		AC_DEFINE(HAVE_SOL_IP, 1, [Have SOL_IP])
	], [
		# We'll have to use getprotobyname
		AC_MSG_RESULT(no)
	])

	dnl *****************************
	dnl *** Checks for SOL_IPV6     ***
	dnl *****************************
	AC_MSG_CHECKING(for SOL_IPV6)
	AC_TRY_COMPILE([#include <netdb.h>], [
		int level = SOL_IPV6;
	], [
		# Yes, we have it...
		AC_MSG_RESULT(yes)
		AC_DEFINE(HAVE_SOL_IPV6, 1, [Have SOL_IPV6])
	], [
		# We'll have to use getprotobyname
		AC_MSG_RESULT(no)
	])

	dnl *****************************
	dnl *** Checks for SOL_TCP    ***
	dnl *****************************
	AC_MSG_CHECKING(for SOL_TCP)
	AC_TRY_COMPILE([#include <netdb.h>], [
		int level = SOL_TCP;
	], [
		# Yes, we have it...
		AC_MSG_RESULT(yes)
		AC_DEFINE(HAVE_SOL_TCP, 1, [Have SOL_TCP])
	], [
		# We'll have to use getprotobyname
		AC_MSG_RESULT(no)
	])

	dnl *****************************
	dnl *** Checks for IP_PKTINFO ***
	dnl *****************************
	AC_MSG_CHECKING(for IP_PKTINFO)
	AC_TRY_COMPILE([#include <linux/in.h>], [
		int level = IP_PKTINFO;
	], [
		# Yes, we have it...
		AC_MSG_RESULT(yes)
		AC_DEFINE(HAVE_IP_PKTINFO, 1, [Have IP_PKTINFO])
	], [
		AC_MSG_RESULT(no)
	])

	dnl *****************************
	dnl *** Checks for IPV6_PKTINFO ***
	dnl *****************************
	AC_MSG_CHECKING(for IPV6_PKTINFO)
	AC_TRY_COMPILE([#include <netdb.h>], [
		int level = IPV6_PKTINFO;
	], [
		# Yes, we have it...
		AC_MSG_RESULT(yes)
		AC_DEFINE(HAVE_IPV6_PKTINFO, 1, [Have IPV6_PKTINFO])
	], [
		AC_MSG_RESULT(no)
	])

	dnl **********************************
	dnl *** Checks for IP_DONTFRAG     ***
	dnl **********************************
	AC_MSG_CHECKING(for IP_DONTFRAG)
	AC_TRY_COMPILE([#include <netinet/in.h>], [
		int level = IP_DONTFRAG;
	], [
		# Yes, we have it...
		AC_MSG_RESULT(yes)
		AC_DEFINE(HAVE_IP_DONTFRAG, 1, [Have IP_DONTFRAG])
	], [
		AC_MSG_RESULT(no)
	])

	dnl **********************************
	dnl *** Checks for IP_DONTFRAGMENT ***
	dnl **********************************
	AC_MSG_CHECKING(for IP_DONTFRAGMENT)
	AC_TRY_COMPILE([#include <Ws2ipdef.h>], [
		int level = IP_DONTFRAGMENT;
	], [
		# Yes, we have it...
		AC_MSG_RESULT(yes)
		AC_DEFINE(HAVE_IP_DONTFRAGMENT, 1, [Have IP_DONTFRAGMENT])
	], [
		AC_MSG_RESULT(no)
	])

	dnl **********************************
	dnl *** Checks for IP_MTU_DISCOVER ***
	dnl **********************************
	AC_MSG_CHECKING(for IP_MTU_DISCOVER)
	AC_TRY_COMPILE([#include <linux/in.h>], [
		int level = IP_MTU_DISCOVER;
	], [
		# Yes, we have it...
		AC_MSG_RESULT(yes)
		AC_DEFINE(HAVE_IP_MTU_DISCOVER, 1, [Have IP_MTU_DISCOVER])
	], [
		AC_MSG_RESULT(no)
	])

	dnl **********************************
	dnl *** Checks for  IP_PMTUDISC_DO ***
	dnl **********************************
	AC_MSG_CHECKING(for IP_PMTUDISC_DO)
	AC_TRY_COMPILE([#include <linux/in.h>], [
		int level = IP_PMTUDISC_DO;
	], [
		# Yes, we have it...
		AC_MSG_RESULT(yes)
		AC_DEFINE(HAVE_IP_PMTUDISC_DO, 1, [Have IP_PMTUDISC_DO])
	], [
		AC_MSG_RESULT(no)
	])

 	dnl *********************************
	dnl *** Check for struct ip_mreqn ***
	dnl *********************************
	AC_MSG_CHECKING(for struct ip_mreqn)
	AC_TRY_COMPILE([#include <netinet/in.h>], [
		struct ip_mreqn mreq;
		mreq.imr_address.s_addr = 0;
	], [
		# Yes, we have it...
		AC_MSG_RESULT(yes)
		AC_DEFINE(HAVE_STRUCT_IP_MREQN, 1, [Have struct ip_mreqn])
	], [
		# We'll just have to try and use struct ip_mreq
		AC_MSG_RESULT(no)
		AC_MSG_CHECKING(for struct ip_mreq)
		AC_TRY_COMPILE([#include <netinet/in.h>], [
			struct ip_mreq mreq;
			mreq.imr_interface.s_addr = 0;
		], [
			# Yes, we have it...
			AC_MSG_RESULT(yes)
			AC_DEFINE(HAVE_STRUCT_IP_MREQ, 1, [Have struct ip_mreq])
		], [
			# No multicast support
			AC_MSG_RESULT(no)
		])
	])
	
	dnl **********************************
	dnl *** Check for gethostbyname2_r ***
	dnl **********************************
	AC_MSG_CHECKING(for gethostbyname2_r)
		AC_TRY_LINK([#include <netdb.h>], [
		gethostbyname2_r(NULL,0,NULL,NULL,0,NULL,NULL);
	], [
		# Yes, we have it...
		AC_MSG_RESULT(yes)
		AC_DEFINE(HAVE_GETHOSTBYNAME2_R, 1, [Have gethostbyname2_r])
	], [
		AC_MSG_RESULT(no)
	])

	dnl *****************************
	dnl *** Checks for libnsl     ***
	dnl *****************************
	AC_CHECK_FUNC(gethostbyaddr, , AC_CHECK_LIB(nsl, gethostbyaddr, LIBS="$LIBS -lnsl"))

	AC_CHECK_FUNCS(inet_pton inet_aton)

	dnl *****************************
	dnl *** Checks for libxnet    ***
	dnl *****************************
	case "${host}" in
		*solaris* )
			AC_MSG_CHECKING(for Solaris XPG4 support)
			if test -f /usr/lib/libxnet.so; then
				CPPFLAGS="$CPPFLAGS -D_XOPEN_SOURCE=500"
	    			CPPFLAGS="$CPPFLAGS -D__EXTENSIONS__"
				CPPFLAGS="$CPPFLAGS -D_XOPEN_SOURCE_EXTENDED=1"
           			LIBS="$LIBS -lxnet"
  	    			AC_MSG_RESULT(yes)
			else
  	    			AC_MSG_RESULT(no)
			fi

			if test "$GCC" = "yes"; then
		    		CFLAGS="$CFLAGS -Wno-char-subscripts"
			fi
    		;;
	esac

	dnl *****************************
	dnl *** Checks for libpthread ***
	dnl *****************************
# on FreeBSD -STABLE, the pthreads functions all reside in libc_r
# and libpthread does not exist
#
	case "${host}" in
		*-*-*freebsd*)
			AC_CHECK_LIB(pthread, main, LIBS="$LIBS -pthread")
		;;
		*-*-*openbsd*)
			AC_CHECK_LIB(pthread, main, LIBS="$LIBS -pthread")
		;;
		*)
			AC_CHECK_LIB(pthread, main, LIBS="$LIBS -lpthread")
		;;
	esac
	AC_CHECK_HEADERS(pthread.h)
	AC_CHECK_HEADERS(pthread_np.h)
	AC_CHECK_FUNCS(pthread_mutex_timedlock)
	AC_CHECK_FUNCS(pthread_getattr_np pthread_attr_get_np pthread_setname_np)
	AC_CHECK_FUNCS(pthread_kill)
	AC_MSG_CHECKING(for PTHREAD_MUTEX_RECURSIVE)
	AC_TRY_COMPILE([ #include <pthread.h>], [
		pthread_mutexattr_t attr;
		pthread_mutexattr_settype(&attr, PTHREAD_MUTEX_RECURSIVE);
	], [
		AC_MSG_RESULT(ok)
	], [
		AC_MSG_RESULT(no)
		AC_ERROR(Posix system lacks support for recursive mutexes)
	])
	AC_CHECK_FUNCS(pthread_attr_setstacksize)
	AC_CHECK_FUNCS(pthread_attr_getstack pthread_attr_getstacksize)
	AC_CHECK_FUNCS(pthread_get_stacksize_np pthread_get_stackaddr_np)

	dnl ***********************************
	dnl *** Checks for signals
	dnl ***********************************
	AC_CHECK_HEADERS(signal.h)
	AC_CHECK_FUNCS(sigaction)

	dnl ***********************************
	dnl *** Checks for working __thread ***
	dnl ***********************************
	AC_MSG_CHECKING(for working __thread)
	if test "x$with_tls" != "x__thread"; then
		AC_MSG_RESULT(disabled)
	elif test "x$cross_compiling" = "xyes"; then
		AC_MSG_RESULT(cross compiling, assuming yes)
	else
		AC_TRY_RUN([
			#if defined(__APPLE__) && defined(__clang__)
			#error "__thread does not currently work with clang on Mac OS X"
			#endif
			
			#include <pthread.h>
			__thread int i;
			static int res1, res2;

			void thread_main (void *arg)
			{
				i = arg;
				sleep (1);
				if (arg == 1)
					res1 = (i == arg);
				else
					res2 = (i == arg);
			}

			int main () {
				pthread_t t1, t2;

				i = 5;

				pthread_create (&t1, NULL, thread_main, 1);
				pthread_create (&t2, NULL, thread_main, 2);

				pthread_join (t1, NULL);
				pthread_join (t2, NULL);

				return !(res1 + res2 == 2);
			}
		], [
				AC_MSG_RESULT(yes)
		], [
				AC_MSG_RESULT(no)
				with_tls=pthread
		])
	fi

	dnl **************************************
	dnl *** Checks for working sigaltstack ***
	dnl **************************************
	AC_MSG_CHECKING(for working sigaltstack)
	if test "x$with_sigaltstack" != "xyes"; then
		AC_MSG_RESULT(disabled)
	elif test "x$cross_compiling" = "xyes"; then
		AC_MSG_RESULT(cross compiling, assuming yes)
	else
		AC_TRY_RUN([
			#include <stdio.h>
			#include <stdlib.h>
			#include <unistd.h>
			#include <signal.h>
			#include <pthread.h>
			#include <sys/wait.h>
			#if defined(__FreeBSD__) || defined(__NetBSD__)
			#define SA_STACK SA_ONSTACK
			#endif
			static void
			sigsegv_signal_handler (int _dummy, siginfo_t *info, void *context)
			{
				exit (0);
			}

			volatile char*__ptr = NULL;
			static void *
			loop (void *ignored)
			{
				*__ptr = 0;
				return NULL;
			}

			static void
			child ()
			{
				struct sigaction sa;
			#ifdef __APPLE__
				stack_t sas;
			#else
				struct sigaltstack sas;
			#endif
				pthread_t id;
				pthread_attr_t attr;

				sa.sa_sigaction = sigsegv_signal_handler;
				sigemptyset (&sa.sa_mask);
				sa.sa_flags = SA_SIGINFO | SA_ONSTACK;
				if (sigaction (SIGSEGV, &sa, NULL) == -1) {
					perror ("sigaction");
					return;
				}

				/* x86 darwin deliver segfaults using SIGBUS */
				if (sigaction (SIGBUS, &sa, NULL) == -1) {
					perror ("sigaction");
					return;
				}
				sas.ss_sp = malloc (SIGSTKSZ);
				sas.ss_size = SIGSTKSZ;
				sas.ss_flags = 0;
				if (sigaltstack (&sas, NULL) == -1) {
					perror ("sigaltstack");
					return;
				}

				pthread_attr_init (&attr);
				if (pthread_create(&id, &attr, loop, &attr) != 0) {
					printf ("pthread_create\n");
					return;
				}

				sleep (100);
			}

			int
			main ()
			{
				pid_t son;
				int status;
				int i;

				son = fork ();
				if (son == -1) {
					return 1;
				}

				if (son == 0) {
					child ();
					return 0;
				}

				for (i = 0; i < 300; ++i) {
					waitpid (son, &status, WNOHANG);
					if (WIFEXITED (status) && WEXITSTATUS (status) == 0)
						return 0;
					usleep (10000);
				}

				kill (son, SIGKILL);
				return 1;
			}

		], [
				AC_MSG_RESULT(yes)
				AC_DEFINE(HAVE_WORKING_SIGALTSTACK, 1, [Have a working sigaltstack])
		], [
				with_sigaltstack=no
				AC_MSG_RESULT(no)
		])
	fi

	dnl ********************************
	dnl *** Checks for semaphore lib ***
	dnl ********************************
	# 'Real Time' functions on Solaris
	# posix4 on Solaris 2.6
	# pthread (first!) on Linux
	AC_SEARCH_LIBS(sem_init, pthread rt posix4) 

	AC_SEARCH_LIBS(shm_open, pthread rt posix4) 
	AC_CHECK_FUNCS(shm_open)

	dnl ********************************
	dnl *** Checks for timezone stuff **
	dnl ********************************
	AC_CACHE_CHECK(for tm_gmtoff in struct tm, ac_cv_struct_tm_gmtoff,
		AC_TRY_COMPILE([
			#include <time.h>
			], [
			struct tm tm;
			tm.tm_gmtoff = 1;
			], ac_cv_struct_tm_gmtoff=yes, ac_cv_struct_tm_gmtoff=no))
	if test $ac_cv_struct_tm_gmtoff = yes; then
		AC_DEFINE(HAVE_TM_GMTOFF, 1, [Have tm_gmtoff])
	else
		AC_CACHE_CHECK(for timezone variable, ac_cv_var_timezone,
			AC_TRY_COMPILE([
				#include <time.h>
			], [
				timezone = 1;
			], ac_cv_var_timezone=yes, ac_cv_var_timezone=no))
		if test $ac_cv_var_timezone = yes; then
			AC_DEFINE(HAVE_TIMEZONE, 1, [Have timezone variable])
		else
			AC_ERROR(unable to find a way to determine timezone)
		fi
	fi

	dnl *********************************
	dnl *** Checks for math functions ***
	dnl *********************************
	AC_SEARCH_LIBS(sqrtf, m)
	if test "x$has_broken_apple_cpp" != "xyes"; then
	        AC_CHECK_FUNCS(finite, , AC_MSG_CHECKING(for finite in math.h)
	                AC_TRY_LINK([#include <math.h>], 
	                [ finite(0.0); ], 
	                AC_DEFINE(HAVE_FINITE, 1, [Have finite in -lm]) AC_MSG_RESULT(yes),
	                AC_MSG_RESULT(no)))
	fi
        AC_CHECK_FUNCS(isfinite, , AC_MSG_CHECKING(for isfinite in math.h)
                AC_TRY_LINK([#include <math.h>], 
                [ isfinite(0.0); ], 
                AC_DEFINE(HAVE_ISFINITE, 1, [Have isfinite]) AC_MSG_RESULT(yes),
                AC_MSG_RESULT(no)))

	dnl ****************************************************************
	dnl *** Checks for working poll() (macosx defines it but doesn't ***
	dnl *** have it in the library (duh))                            ***
	dnl ****************************************************************
	AC_CHECK_FUNCS(poll)

	dnl *************************
	dnl *** Check for signbit ***
	dnl *************************
	AC_MSG_CHECKING(for signbit)
	AC_TRY_LINK([#include <math.h>], [
		int s = signbit(1.0);
	], [
		AC_MSG_RESULT(yes)
		AC_DEFINE(HAVE_SIGNBIT, 1, [Have signbit])
	], [
		AC_MSG_RESULT(no)
	]) 

	dnl **********************************
	dnl *** epoll			   ***
	dnl **********************************
	if test "x$ac_cv_header_nacl_nacl_dyncode_h" = "xno"; then
		AC_CHECK_HEADERS(sys/epoll.h)
		haveepoll=no
		AC_CHECK_FUNCS(epoll_ctl, [haveepoll=yes], )
		if test "x$haveepoll" = "xyes" -a "x$ac_cv_header_sys_epoll_h" = "xyes"; then
			AC_DEFINE(HAVE_EPOLL, 1, [epoll supported])
		fi
	fi

	havekqueue=no

	AC_CHECK_HEADERS(sys/event.h)
	AC_CHECK_FUNCS(kqueue, [havekqueue=yes], )

	dnl **************************************
	dnl * Darwin has a race that prevents us from using reliably:
	dnl * http://lists.apple.com/archives/darwin-dev/2011/Jun/msg00016.html
	dnl * Since kqueue is mostly used for scaling large web servers, 
	dnl * and very few folks run Mono on large web servers on OSX, falling
	dnl * back 
	dnl **************************************
	if test "x$havekqueue" = "xyes" -a "x$ac_cv_header_sys_event_h" = "xyes"; then
		if test "x$platform_darwin" = "xno"; then
			AC_DEFINE(USE_KQUEUE_FOR_THREADPOOL, 1, [Use kqueue for the threadpool])
		fi
	fi

	dnl ******************************
	dnl *** Checks for SIOCGIFCONF ***
	dnl ******************************
	AC_CHECK_HEADERS(sys/ioctl.h)
	AC_CHECK_HEADERS(net/if.h, [], [],
	   [
	   #ifdef HAVE_SYS_TYPES_H
	   # include <sys/types.h>
	   #endif
	   #ifdef HAVE_SYS_SOCKET_H
	   # include <sys/socket.h>
	   #endif
	   ])
	AC_MSG_CHECKING(for ifreq)
	AC_TRY_COMPILE([
		#include <stdio.h>
		#include <sys/ioctl.h>
		#include <net/if.h>
		], [
		struct ifconf ifc;
		struct ifreq *ifr;
		void *x;
		ifc.ifc_len = 0;
		ifc.ifc_buf = NULL;
		x = (void *) &ifr->ifr_addr;
		],[
			AC_MSG_RESULT(yes)
			AC_DEFINE(HAVE_SIOCGIFCONF, 1, [Can get interface list])
		], [
			AC_MSG_RESULT(no)
		])
	dnl **********************************
	dnl ***     Checks for sin_len     ***
	dnl **********************************
	AC_MSG_CHECKING(for sockaddr_in.sin_len)
	AC_TRY_COMPILE([
		#include <netinet/in.h>
		], [
		struct sockaddr_in saddr;
		saddr.sin_len = sizeof (saddr);
		],[
			AC_MSG_RESULT(yes)
			AC_DEFINE(HAVE_SOCKADDR_IN_SIN_LEN, 1, [sockaddr_in has sin_len])
		], [
			AC_MSG_RESULT(no)
		])	
	dnl **********************************
	dnl ***    Checks for sin6_len     ***
	dnl **********************************
	AC_MSG_CHECKING(for sockaddr_in6.sin6_len)
	AC_TRY_COMPILE([
		#include <netinet/in.h>
		], [
		struct sockaddr_in6 saddr6;
		saddr6.sin6_len = sizeof (saddr6);
		],[
			AC_MSG_RESULT(yes)
			AC_DEFINE(HAVE_SOCKADDR_IN6_SIN_LEN, 1, [sockaddr_in6 has sin6_len])
		], [
			AC_MSG_RESULT(no)
		])
	dnl **********************************
	dnl *** Check for getifaddrs       ***
	dnl **********************************
	AC_MSG_CHECKING(for getifaddrs)
		AC_TRY_LINK([
		#include <stdio.h>
		#include <sys/types.h>
		#include <sys/socket.h>
		#include <ifaddrs.h>
	], [
		getifaddrs(NULL);
	], [
		# Yes, we have it...
		AC_MSG_RESULT(yes)
		AC_DEFINE(HAVE_GETIFADDRS, 1, [Have getifaddrs])
	], [
		AC_MSG_RESULT(no)
	])
	dnl **********************************
	dnl *** Check for if_nametoindex   ***
	dnl **********************************
	AC_MSG_CHECKING(for if_nametoindex)
		AC_TRY_LINK([
		#include <stdio.h>
		#include <sys/types.h>
		#include <sys/socket.h>
		#include <net/if.h>
	], [
		if_nametoindex(NULL);
	], [
		# Yes, we have it...
		AC_MSG_RESULT(yes)
		AC_DEFINE(HAVE_IF_NAMETOINDEX, 1, [Have if_nametoindex])
	], [
		AC_MSG_RESULT(no)
	])
			
	dnl **********************************
	dnl *** Checks for MonoPosixHelper ***
	dnl **********************************
	AC_CHECK_HEADERS(checklist.h)
	AC_CHECK_HEADERS(pathconf.h)
	AC_CHECK_HEADERS(fstab.h)
	AC_CHECK_HEADERS(attr/xattr.h)
	AC_CHECK_HEADERS(sys/extattr.h)
	AC_CHECK_HEADERS(sys/sendfile.h)
	AC_CHECK_HEADERS(sys/statvfs.h)
	AC_CHECK_HEADERS(sys/statfs.h)
	AC_CHECK_HEADERS(sys/vfstab.h)
	AC_CHECK_HEADERS(sys/xattr.h)
	AC_CHECK_HEADERS(sys/mman.h)
	AC_CHECK_HEADERS(sys/param.h)
	AC_CHECK_HEADERS(sys/mount.h, [], [],
		[
		#ifdef HAVE_SYS_PARAM_H
		# include <sys/param.h>
		#endif
		])
	AC_CHECK_HEADERS(sys/mount.h)
	AC_CHECK_FUNCS(confstr)
	AC_CHECK_FUNCS(seekdir telldir)
	AC_CHECK_FUNCS(getdomainname)
	AC_CHECK_FUNCS(setdomainname)
	AC_CHECK_FUNCS(endgrent getgrent fgetgrent setgrent)
	AC_CHECK_FUNCS(setgroups)
	AC_CHECK_FUNCS(endpwent getpwent fgetpwent setpwent)
	AC_CHECK_FUNCS(getfsstat)
	AC_CHECK_FUNCS(lutimes futimes)
	AC_CHECK_FUNCS(mremap)
	AC_CHECK_FUNCS(remap_file_pages)
	AC_CHECK_FUNCS(posix_fadvise)
	AC_CHECK_FUNCS(posix_fallocate)
	AC_CHECK_FUNCS(posix_madvise)
	AC_CHECK_FUNCS(vsnprintf)
	AC_CHECK_FUNCS(sendfile)
	AC_CHECK_FUNCS(gethostid sethostid)
	AC_CHECK_FUNCS(sethostname)
	AC_CHECK_FUNCS(statfs)
	AC_CHECK_FUNCS(fstatfs)
	AC_CHECK_FUNCS(statvfs)
	AC_CHECK_FUNCS(fstatvfs)
	AC_CHECK_FUNCS(stime)
	AC_CHECK_FUNCS(strerror_r)
	AC_CHECK_FUNCS(ttyname_r)
	AC_CHECK_FUNCS(psignal)
	AC_CHECK_FUNCS(getlogin_r)
	AC_CHECK_FUNCS(lockf)
	AC_CHECK_FUNCS(swab)
	AC_CHECK_FUNCS(setusershell endusershell)
	AC_CHECK_FUNCS(futimens utimensat)
	AC_CHECK_FUNCS(fstatat mknodat readlinkat)
	AC_CHECK_FUNCS(readv writev preadv pwritev)
	AC_CHECK_FUNCS(setpgid)
	AC_CHECK_SIZEOF(size_t)
	AC_CHECK_TYPES([blksize_t], [AC_DEFINE(HAVE_BLKSIZE_T)], , 
		[#include <sys/types.h>
		 #include <sys/stat.h>
		 #include <unistd.h>])
	AC_CHECK_TYPES([blkcnt_t], [AC_DEFINE(HAVE_BLKCNT_T)], ,
		[#include <sys/types.h>
		 #include <sys/stat.h>
		 #include <unistd.h>])
	AC_CHECK_TYPES([suseconds_t], [AC_DEFINE(HAVE_SUSECONDS_T)], ,
		[#include <sys/time.h>])
	AC_CHECK_TYPES([struct flock], [AC_DEFINE(HAVE_STRUCT_FLOCK)], ,
		[#include <unistd.h>
		 #include <fcntl.h>])
	AC_CHECK_TYPES([struct iovec], [AC_DEFINE(HAVE_STRUCT_IOVEC)], ,
		[#include <sys/uio.h>])
	AC_CHECK_TYPES([struct pollfd], [AC_DEFINE(HAVE_STRUCT_POLLFD)], ,
		[#include <sys/poll.h>])
	AC_CHECK_TYPES([struct stat], [AC_DEFINE(HAVE_STRUCT_STAT)], ,
		[#include <sys/types.h>
		 #include <sys/stat.h>
		 #include <unistd.h>])
	AC_CHECK_TYPES([struct timespec], [AC_DEFINE(HAVE_STRUCT_TIMESPEC)], ,
		[#include <time.h>])
	AC_CHECK_TYPES([struct timeval], [AC_DEFINE(HAVE_STRUCT_TIMEVAL)], ,
		[#include <sys/time.h>
		 #include <sys/types.h>
		 #include <utime.h>])
	AC_CHECK_TYPES([struct timezone], [AC_DEFINE(HAVE_STRUCT_TIMEZONE)], ,
		[#include <sys/time.h>])
	AC_CHECK_TYPES([struct utimbuf], [AC_DEFINE(HAVE_STRUCT_UTIMBUF)], ,
		[#include <sys/types.h>
		 #include <utime.h>])
	AC_CHECK_MEMBERS(
		[struct dirent.d_off, struct dirent.d_reclen, struct dirent.d_type],,, 
		[#include <sys/types.h>
		 #include <dirent.h>])
	AC_CHECK_MEMBERS(
		[struct passwd.pw_gecos],,, 
		[#include <sys/types.h>
		 #include <pwd.h>])
	AC_CHECK_MEMBERS(
		[struct statfs.f_flags],,, 
		[#include <sys/types.h>
		 #include <sys/vfs.h>])
	AC_CHECK_MEMBERS(
		[struct stat.st_atim, struct stat.st_mtim, struct stat.st_ctim],,, 
		[#include <sys/types.h>
		 #include <sys/stat.h>
		 #include <unistd.h>])

	dnl Favour xattr through glibc, but use libattr if we have to
	AC_CHECK_FUNC(lsetxattr, ,
		AC_CHECK_LIB(attr, lsetxattr, XATTR_LIB="-lattr",)
	)
	AC_SUBST(XATTR_LIB)

	dnl kinfo_proc.kp_proc works on darwin but fails on other simil-bsds
	AC_CHECK_MEMBERS(
		[struct kinfo_proc.kp_proc],,, 
		[#include <sys/types.h>
		 #include <sys/param.h>
		 #include <sys/sysctl.h>
		 #include <sys/proc.h>
		 ])

	dnl *********************************
	dnl *** Checks for Windows compilation ***
	dnl *********************************
	AC_CHECK_HEADERS(sys/time.h)
	AC_CHECK_HEADERS(sys/param.h)
	AC_CHECK_HEADERS(dirent.h)

	dnl ******************************************
	dnl *** Checks for OSX and iOS compilation ***
	dnl ******************************************
	AC_CHECK_HEADERS(CommonCrypto/CommonDigest.h)

	dnl *********************************
	dnl *** Check for Console 2.0 I/O ***
	dnl *********************************
	AC_CHECK_HEADERS([curses.h])
	AC_CHECK_HEADERS([term.h], [], [],
	[#if HAVE_CURSES_H
	 #include <curses.h>
	 #endif
	])
	AC_CHECK_HEADERS([termios.h])

	dnl * This is provided in io-layer, but on windows it's only available
	dnl * on xp+
	AC_DEFINE(HAVE_GETPROCESSID, 1, [Define if GetProcessId is available])
else
	dnl *********************************
	dnl *** Checks for Windows compilation ***
	dnl *********************************
	AC_CHECK_HEADERS(winternl.h)

	jdk_headers_found=no
	AC_CHECK_LIB(ws2_32, main, LIBS="$LIBS -lws2_32", AC_ERROR(bad mingw install?))
	AC_CHECK_LIB(psapi, main, LIBS="$LIBS -lpsapi", AC_ERROR(bad mingw install?))
	AC_CHECK_LIB(ole32, main, LIBS="$LIBS -lole32", AC_ERROR(bad mingw install?))
	AC_CHECK_LIB(winmm, main, LIBS="$LIBS -lwinmm", AC_ERROR(bad mingw install?))
	AC_CHECK_LIB(oleaut32, main, LIBS="$LIBS -loleaut32", AC_ERROR(bad mingw install?))
	AC_CHECK_LIB(advapi32, main, LIBS="$LIBS -ladvapi32", AC_ERROR(bad mingw install?))
	AC_CHECK_LIB(version, main, LIBS="$LIBS -lversion", AC_ERROR(bad mingw install?))

	dnl *********************************
	dnl *** Check for struct ip_mreqn ***
	dnl *********************************
	AC_MSG_CHECKING(for struct ip_mreqn)
	AC_TRY_COMPILE([#include <ws2tcpip.h>], [
		struct ip_mreqn mreq;
		mreq.imr_address.s_addr = 0;
	], [
		# Yes, we have it...
		AC_MSG_RESULT(yes)
		AC_DEFINE(HAVE_STRUCT_IP_MREQN)
	], [
		# We'll just have to try and use struct ip_mreq
		AC_MSG_RESULT(no)
		AC_MSG_CHECKING(for struct ip_mreq)
		AC_TRY_COMPILE([#include <ws2tcpip.h>], [
			struct ip_mreq mreq;
			mreq.imr_interface.s_addr = 0;
		], [
			# Yes, we have it...
			AC_MSG_RESULT(yes)
			AC_DEFINE(HAVE_STRUCT_IP_MREQ)
		], [
			# No multicast support
			AC_MSG_RESULT(no)
		])
	])
	AC_CHECK_DECLS(InterlockedExchange64, [], [], [[#include <windows.h>]])
	AC_CHECK_DECLS(InterlockedCompareExchange64, [], [], [[#include <windows.h>]])
	AC_CHECK_DECLS(InterlockedDecrement64, [], [], [[#include <windows.h>]])
	AC_CHECK_DECLS(InterlockedIncrement64, [], [], [[#include <windows.h>]])
	AC_CHECK_DECLS(InterlockedAdd, [], [], [[#include <windows.h>]])
	AC_CHECK_DECLS(InterlockedAdd64, [], [], [[#include <windows.h>]])
	AC_CHECK_DECLS(__readfsdword, [], [], [[#include <windows.h>]])

	AC_MSG_CHECKING(for GetProcessId)
	AC_TRY_COMPILE([#include <windows.h>], [
		GetProcessId (0);
	], [
	   AC_MSG_RESULT(yes)
	   AC_DEFINE(HAVE_GETPROCESSID)
	], [
	   AC_MSG_RESULT(no)
	])
fi

dnl socklen_t check
AC_MSG_CHECKING(for socklen_t)
AC_TRY_COMPILE([
#include <sys/types.h>
#include <sys/socket.h>
],[
  socklen_t foo;
],[
ac_cv_c_socklen_t=yes
	AC_DEFINE(HAVE_SOCKLEN_T, 1, [Have socklen_t])
	AC_MSG_RESULT(yes)
],[
	AC_MSG_RESULT(no)
])

AC_MSG_CHECKING(for array element initializer support)
AC_TRY_COMPILE([#include <sys/socket.h>], [
	const int array[] = {[1] = 2,};
], [
	# Yes, we have it...
	AC_MSG_RESULT(yes)
	AC_DEFINE(HAVE_ARRAY_ELEM_INIT,1,[Supports C99 array initialization])
], [
	# We'll have to use signals
	AC_MSG_RESULT(no)
])

AC_CHECK_FUNCS(trunc, , AC_MSG_CHECKING(for trunc in math.h)
	# Simply calling trunc (0.0) is no good since gcc will optimize the call away
	AC_TRY_LINK([#include <math.h>], 
	[ static void *p = &trunc; ],
	[
		AC_DEFINE(HAVE_TRUNC) 
		AC_MSG_RESULT(yes)
		ac_cv_trunc=yes
	],
	AC_MSG_RESULT(no)))

if test "x$ac_cv_truncl" != "xyes"; then
   AC_CHECK_LIB(sunmath, aintl, [ AC_DEFINE(HAVE_AINTL, 1, [Has the 'aintl' function]) LIBS="$LIBS -lsunmath"])
fi

AC_CHECK_FUNCS(round)
AC_CHECK_FUNCS(rint)
AC_CHECK_FUNCS(execvp)

dnl ****************************
dnl *** Look for /dev/random ***
dnl ****************************

AC_MSG_CHECKING([if usage of random device is requested])
AC_ARG_ENABLE(dev-random,
[  --disable-dev-random    disable the use of the random device (enabled by default)],
try_dev_random=$enableval, try_dev_random=yes)

AC_MSG_RESULT($try_dev_random)

case "{$build}" in
    *-openbsd*)
    NAME_DEV_RANDOM="/dev/srandom"
    ;;

dnl Win32 does not have /dev/random, they have their own method...

    *-mingw*|*-*-cygwin*)
    ac_cv_have_dev_random=no
    ;;

dnl Everywhere else, it's /dev/random

    *)
    NAME_DEV_RANDOM="/dev/random"
    ;;
esac

AC_DEFINE_UNQUOTED(NAME_DEV_RANDOM, "$NAME_DEV_RANDOM", [Name of /dev/random])

dnl Now check if the device actually exists

if test "x$try_dev_random" = "xyes"; then
    AC_CACHE_CHECK(for random device, ac_cv_have_dev_random,
    [if test -r "$NAME_DEV_RANDOM" ; then
        ac_cv_have_dev_random=yes; else ac_cv_have_dev_random=no; fi])
    if test "x$ac_cv_have_dev_random" = "xyes"; then
        AC_DEFINE(HAVE_CRYPT_RNG, 1, [Have /dev/random])
    fi
else
    AC_MSG_CHECKING(for random device)
    ac_cv_have_dev_random=no
    AC_MSG_RESULT(has been disabled)
fi

if test "x$host_win32" = "xyes"; then
    AC_DEFINE(HAVE_CRYPT_RNG)
fi

if test "x$ac_cv_have_dev_random" = "xno" \
    && test "x$host_win32" = "xno"; then
    AC_MSG_WARN([[
***
*** A system-provided entropy source was not found on this system.
*** Because of this, the System.Security.Cryptography random number generator
*** will throw a NotImplemented exception.
***
*** If you are seeing this message, and you know your system DOES have an
*** entropy collection in place, please contact <crichton@gimp.org> and
*** provide information about the system and how to access the random device.
***
*** Otherwise you can install either egd or prngd and set the environment
*** variable MONO_EGD_SOCKET to point to the daemon's socket to use that.
***]])
fi
 
AC_MSG_CHECKING([if inter-process shared handles are requested])
# Same as --enable-minimal=shared_handles
AC_ARG_ENABLE(shared-handles, [  --disable-shared-handles disable inter-process shared handles], try_shared_handles=$enableval, try_shared_handles=yes)
AC_MSG_RESULT($try_shared_handles)
if test "x$try_shared_handles" != "xyes"; then
	AC_DEFINE(DISABLE_SHARED_HANDLES, 1, [Disable inter-process shared handles])
	AC_SUBST(DISABLE_SHARED_HANDLES)
fi

AC_ARG_ENABLE(bcl-opt, [  --disable-bcl-opt	BCL is compiled with no optimizations (allows accurate BCL debugging)], test_bcl_opt=$enableval, test_bcl_opt=yes)

AC_ARG_ENABLE(nunit-tests, [  --enable-nunit-tests	Run the nunit tests of the class library on 'make check'])
AM_CONDITIONAL(ENABLE_NUNIT_TESTS, [test x$enable_nunit_tests = xyes])

AC_MSG_CHECKING([if big-arrays are to be enabled])
AC_ARG_ENABLE(big-arrays,  [  --enable-big-arrays	Enable the allocation and indexing of arrays greater than Int32.MaxValue], enable_big_arrays=$enableval, enable_big_arrays=no)
if test "x$enable_big_arrays" = "xyes" ; then
    if  test "x$ac_cv_sizeof_void_p" = "x8"; then
	AC_DEFINE(MONO_BIG_ARRAYS,1,[Enable the allocation and indexing of arrays greater than Int32.MaxValue])
    else
        AC_MSG_ERROR([The allocation and indexing of arrays greater than Int32.MaxValue is not supported on this platform.])
    fi
fi
AC_MSG_RESULT($enable_big_arrays)

dnl **************
dnl *** DTRACE ***
dnl **************

AC_ARG_ENABLE(dtrace,[  --enable-dtrace	Enable DTrace probes], enable_dtrace=$enableval, enable_dtrace=$has_dtrace)

if test "x$enable_dtrace" = "xyes"; then
   if test "x$has_dtrace" = "xno"; then
   	  AC_MSG_ERROR([DTrace probes are not supported on this platform.])
   fi
   AC_PATH_PROG(DTRACE, [dtrace], [no], [$PATH:/usr/sbin])
   if test "x$DTRACE" = "xno"; then
   	  AC_MSG_RESULT([dtrace utility not found, dtrace support disabled.])
	  enable_dtrace=no
   elif ! $DTRACE -h -s $srcdir/data/mono.d > /dev/null 2>&1; then
	  AC_MSG_RESULT([dtrace doesn't support -h option, dtrace support disabled.])
	  enable_dtrace=no
   fi
fi

dtrace_g=no
if test "x$enable_dtrace" = "xyes"; then
	AC_DEFINE(ENABLE_DTRACE, 1, [Enable DTrace probes])
	DTRACEFLAGS=
	if test "x$ac_cv_sizeof_void_p" = "x8"; then
		case "$host" in
			powerpc-*-darwin*)
			DTRACEFLAGS="-arch ppc64"
			;;
			i*86-*-darwin*)
			DTRACEFLAGS="-arch x86_64"
			;;
			*)
			DTRACEFLAGS=-64
			;;
		esac
	else
		case "$host" in
			powerpc-*-darwin*)
			DTRACEFLAGS="-arch ppc"
			;;
			i*86-*-darwin*)
			DTRACEFLAGS="-arch i386"
			;;
			*)
			DTRACEFLAGS=-32
			;;
		esac
	fi
	AC_SUBST(DTRACEFLAGS)
	case "$host" in
		*-*-solaris*)
		dtrace_g=yes
		;;
	esac
	AC_CHECK_HEADERS([sys/sdt.h])
fi
AM_CONDITIONAL(ENABLE_DTRACE, [test x$enable_dtrace = xyes])
AM_CONDITIONAL(DTRACE_G_REQUIRED, [test x$dtrace_g = xyes])

dnl **************
dnl ***  NaCl  ***
dnl **************

AC_ARG_ENABLE(nacl_codegen, [  --enable-nacl-codegen      Enable Native Client code generation], enable_nacl_codegen=$enableval, enable_nacl_codegen=no)
AC_ARG_ENABLE(nacl_gc, [  --enable-nacl-gc           Enable Native Client garbage collection], enable_nacl_gc=$enableval, enable_nacl_gc=no)

AM_CONDITIONAL(NACL_CODEGEN, test x$enable_nacl_codegen != xno)

dnl
dnl Hack to use system mono for operations in build/install not allowed in NaCl.
dnl
nacl_self_host=""
if test "x$ac_cv_header_nacl_nacl_dyncode_h" = "xyes"; then
   nacl_self_host="nacl_self_host"
fi
AC_SUBST(nacl_self_host)

if test "x$enable_nacl_codegen" = "xyes"; then
   MONO_NACL_ALIGN_MASK_OFF=1
   AC_DEFINE(TARGET_NACL, 1, [...])
   AC_DEFINE(__native_client_codegen__, 1, [...])
else
   MONO_NACL_ALIGN_MASK_OFF=0
   AC_DEFINE(__default_codegen__, 1, [...])
fi
if test "x$enable_nacl_gc" = "xyes"; then
   if test "x$TARGET" = "xAMD64" -o "x$TARGET" = "xX86"; then
      INSTRUMENT_CFLAG="-finstrument-for-thread-suspension"
   else
      # Not yet implemented
      INSTRUMENT_CFLAG=""
   fi
   CPPFLAGS="$CPPFLAGS $INSTRUMENT_CFLAG -D__native_client_gc__"
fi
AC_SUBST(MONO_NACL_ALIGN_MASK_OFF)

dnl **************
dnl ***  LLVM  ***
dnl **************

AC_ARG_ENABLE(llvm,[  --enable-llvm	Enable the LLVM back-end], enable_llvm=$enableval, enable_llvm=no)
AC_ARG_ENABLE(loadedllvm,[  --enable-loadedllvm	Load the LLVM back-end dynamically], enable_llvm=$enableval && enable_loadedllvm=$enableval, enable_loadedllvm=no)
AC_ARG_ENABLE(llvm-version-check,[  --enable-llvm-version-check Check that the LLVM matches the version expected by mono], enable_llvm_version_check=$enableval, enable_llvm_version_check=no)

AC_ARG_WITH(llvm, [  --with-llvm=<llvm prefix>    Enable the LLVM back-end], enable_llvm=yes,)

if test "x$enable_llvm" = "xyes"; then
   if test "x$with_llvm" != "x"; then
   	  LLVM_CONFIG=$with_llvm/bin/llvm-config
	  if test ! -x $LLVM_CONFIG; then
	  	 AC_MSG_ERROR([LLVM executable $LLVM_CONFIG not found.])
      fi
   else
      AC_PATH_PROG(LLVM_CONFIG, llvm-config, no)
      if test "x$LLVM_CONFIG" = "xno"; then
   	     AC_MSG_ERROR([llvm-config not found.])
      fi
   fi

   llvm_codegen="x86codegen"
   case "$target" in
   arm*)
		llvm_codegen="armcodegen"
		;;
   esac

   # The output of --cflags seems to include optimizations flags too
   LLVM_CFLAGS=`$LLVM_CONFIG --cflags | sed -e 's/-O2//g' | sed -e 's/-O0//g' | sed -e 's/-fomit-frame-pointer//g' | sed -e 's/-fPIC//g'`
   # LLVM is compiled with -fno-rtti, so we need this too, since our classes inherit
   # from LLVM classes.
   LLVM_CXXFLAGS="`$LLVM_CONFIG --cxxflags` -fno-rtti"
   LLVM_LDFLAGS=`$LLVM_CONFIG --ldflags`
   # This might include empty lines
   LLVM_SYSTEM_LIBS=`$LLVM_CONFIG --system-libs 2>/dev/null | grep -- -`
   if test "x$host" != "x$target"; then
      # No need for jit libs
      LLVM_LIBS=`$LLVM_CONFIG --libs core bitwriter`
   else
      LLVM_LIBS=`$LLVM_CONFIG --libs core bitwriter jit mcjit $llvm_codegen`
   fi
   LLVM_LIBS="$LLVM_LIBS $LLVM_LDFLAGS $LLVM_SYSTEM_LIBS -lstdc++"

   expected_llvm_version="3.4svn-mono-mono/e656cac"

   # Should be something like '2.6' or '2.7svn'
   llvm_version=`$LLVM_CONFIG --version`
   llvm_api_version=`$LLVM_CONFIG --mono-api-version 2>/dev/null`
   AC_MSG_CHECKING(LLVM version)
   AC_MSG_RESULT($llvm_version)
   if echo $llvm_version | grep -q 'mono'; then
	  if test "x$enable_llvm_version_check" == "xyes"; then
	  	 if test "$llvm_version" != "$expected_llvm_version"; then
	  	 	AC_MSG_ERROR([Expected llvm version $expected_llvm_version, but llvm-config --version returned $llvm_version"])
	  	 fi
	  fi
	  if test "x$llvm_api_version" = "x"; then
		LLVM_CFLAGS="$LLVM_CFLAGS -DLLVM_API_VERSION=0"
		LLVM_CXXFLAGS="$LLVM_CXXFLAGS -DLLVM_API_VERSION=0"
	  else
		LLVM_CFLAGS="$LLVM_CFLAGS -DLLVM_API_VERSION=$llvm_api_version"
		LLVM_CXXFLAGS="$LLVM_CXXFLAGS -DLLVM_API_VERSION=$llvm_api_version"
	  fi
   else
	  AC_MSG_ERROR([Compiling with stock LLVM is not supported, please use the Mono LLVM repo at https://github.com/mono/llvm, with the GIT branch which matches this version of mono, i.e. 'mono-2-10' for Mono 2.10.])
   fi

   AC_DEFINE_UNQUOTED(LLVM_VERSION, "$llvm_version", [Full version of LLVM libraties])

   AC_SUBST(LLVM_CFLAGS)
   AC_SUBST(LLVM_CXXFLAGS)
   AC_SUBST(LLVM_LIBS)
   AC_SUBST(LLVM_LDFLAGS)
   AC_DEFINE(ENABLE_LLVM, 1, [Enable the LLVM back end])
fi

AM_CONDITIONAL(ENABLE_LLVM, [test x$enable_llvm = xyes])
if test "x$enable_loadedllvm" = "xyes"; then
   AC_DEFINE(MONO_LLVM_LOADED, 1, [The LLVM back end is dynamically loaded])
fi
AM_CONDITIONAL(LOADED_LLVM, [test x$enable_loadedllvm = xyes])

TARGET="unknown"
ACCESS_UNALIGNED="yes"

LIBC="libc.so.6"
INTL="libc.so.6"
SQLITE="libsqlite.so.0"
SQLITE3="libsqlite3.so.0"
X11="libX11.so"
GDKX11="libgdk-x11-2.0.so.0"
GTKX11="libgtk-x11-2.0.so.0"
XINERAMA="libXinerama.so.1"

sizeof_register="SIZEOF_VOID_P"

jit_wanted=true
sgen_supported=false
boehm_supported=true
case "$host" in
	mips*)
		TARGET=MIPS;
		arch_target=mips;
		sgen_supported=true
		ACCESS_UNALIGNED="no"

		AC_MSG_CHECKING(for mips n32)
		AC_TRY_COMPILE([],[
		#if _MIPS_SIM != _ABIN32
		#error Not mips n32
		#endif
		return 0;
		],[
		AC_MSG_RESULT(yes)
		sizeof_register=8
		],[
		AC_MSG_RESULT(no)
		])
		;;
	i*86-*-*)
		TARGET=X86;
		arch_target=x86;
		case $host_os in
		  solaris*)
			LIBC="libc.so"
			INTL="libintl.so"
			if test "x$ac_cv_sizeof_void_p" = "x8"; then
				TARGET=AMD64
				arch_target=amd64
			fi

			# On solaris 10 x86, gcc prints a warning saying 'visibility attribute not supported on this configuration; ignored', but linking fails. A test case:
			# int astruct __attribute__ ((visibility ("hidden")));
			# void foo ()
			# {
			#	void *p = &astruct;
			# }
			# gcc -fPIC --shared -o libfoo.so foo.c
			# yields:
			# foo.c:6: warning: visibility attribute not supported in this configuration; ignored
			# ld: fatal: relocation error: R_386_GOTOFF: file /var/tmp//ccxYR96k.o: symbol astruct: relocation must bind locally
			have_visibility_hidden=no
			sgen_supported=true
			;;
		  mingw*|cygwin*)
			sgen_supported=true
			have_visibility_hidden=no		  
			;;
		  haiku*)
			LIBC=libroot.so
			;;
		  linux*)
			sgen_supported=true
			AOT_SUPPORTED="yes"
			;;
		  darwin*)
			sgen_supported=true
			AOT_SUPPORTED="yes"
			;;
		  openbsd*|freebsd*|kfreebsd-gnu*)
			sgen_supported=true
		        ;;
		esac
		;;
	x86_64-*-* | amd64-*-*)
		TARGET=AMD64;
		arch_target=amd64;
		if test "x$ac_cv_sizeof_void_p" = "x4"; then
			AC_DEFINE(__mono_ilp32__, 1, [64 bit mode with 4 byte longs and pointers])
			sizeof_register=8
		fi
		case $host_os in
		  linux*)
			sgen_supported=true
			AOT_SUPPORTED="yes"
			;;
		  darwin*)
			sgen_supported=true
			AOT_SUPPORTED="yes"
			;;
		  openbsd*|freebsd*|kfreebsd-gnu*)
			sgen_supported=true
			;;
		  mingw*)
			sgen_supported=true
			;;
		esac
		case "$host" in
			x86_64-*-nacl*)
				AC_DEFINE(__mono_ilp32__, 1, [64 bit mode with 4 byte longs and pointers])
				sizeof_register=8
				;;
		esac
		;;
	ia64-*-*)
		TARGET=IA64
		arch_target=ia64
		ACCESS_UNALIGNED="no"
		LIBC="libc.so.6.1"
		INTL="libc.so.6.1"
		AC_CHECK_LIB(unwind, _U_dyn_register, [], [AC_MSG_ERROR(library libunwind not found)])
		libmono_ldflags="-lunwind"
		;;
	sparc*-*-*)
		if test "x$ac_cv_sizeof_void_p" = "x8"; then
		   TARGET=SPARC64
		else
			TARGET=SPARC
		fi
		arch_target=sparc;
		ACCESS_UNALIGNED="no"
		case $host_os in
		  linux*) ;;
		  *)
			LIBC="libc.so"
			INTL="libintl.so"
		esac
		if test x"$GCC" = xyes; then
			# We don't support v8 cpus
			CFLAGS="$CFLAGS -Wno-cast-align -mcpu=v9"
		fi
		if test x"$AR" = xfalse; then
			AC_MSG_ERROR([The required utility 'ar' is not found in your PATH. Usually it can be found in /usr/ccs/bin.])
		fi
		sgen_supported=true
		;;
	*-mingw*|*-*-cygwin*)
		# When this is enabled, it leads to very strange crashes at runtime (gcc-3.4.4)
		have_visibility_hidden=no
		INTL="intl"
		;;
	macppc-*-openbsd* | powerpc*-*-linux* | powerpc-*-openbsd* | \
        powerpc-*-sysv* | powerpc-*-darwin* | powerpc-*-netbsd* | powerpc-*-freebsd* )
		if test "x$ac_cv_sizeof_void_p" = "x8"; then
			TARGET=POWERPC64;
			CPPFLAGS="$CPPFLAGS -D__mono_ppc__ -D__mono_ppc64__"
			CFLAGS="$CFLAGS -mminimal-toc"
		else
			TARGET=POWERPC;
			CPPFLAGS="$CPPFLAGS -D__mono_ppc__"
		fi
		arch_target=ppc;
		case $host_os in
		  linux*|darwin*)
			sgen_supported=true
			;;
		esac
		;;
	arm*-darwin*)
		TARGET=ARM;
		arch_target=arm;
		ACCESS_UNALIGNED="no"
		CPPFLAGS="$CPPFLAGS -D__ARM_EABI__"
		sgen_supported=true
		;;
	arm*-linux*)
		TARGET=ARM;
		arch_target=arm;
		ACCESS_UNALIGNED="no"
		sgen_supported=true
		AOT_SUPPORTED="yes"
		CPPFLAGS="$CPPFLAGS -D__ARM_EABI__"
		;;
# TODO: make proper support for NaCl host.
#        arm*-*nacl)
#		TARGET=ARM;
#		arch_target=arm;
#		ACCESS_UNALIGNED="no"
#		sgen_supported=true
#		AOT_SUPPORTED="no"
#		;;
	aarch64-*)
		# https://lkml.org/lkml/2012/7/15/133
		TARGET=ARM64
		arch_target=arm64
		sgen_supported=true
		boehm_supported=false
		;;
	s390x-*-linux*)
		TARGET=S390X;
		arch_target=s390x;
		ACCESS_UNALIGNED="yes"
		sgen_supported=true
		CFLAGS="$CFLAGS -mbackchain -D__USE_STRING_INLINES"
		;;
esac

HOST=$TARGET

if test "x$host" != "x$target"; then
   AC_DEFINE(MONO_CROSS_COMPILE,1,[The runtime is compiled for cross-compiling mode])
   enable_mcs_build=no
   case "$target" in
   arm*-darwin*)
		TARGET=ARM;
		arch_target=arm;
		ACCESS_UNALIGNED="no"
		CPPFLAGS="$CPPFLAGS -D__ARM_EABI__"
		# Can't use tls, since it depends on the runtime detection of tls offsets
		# in mono-compiler.h
		with_tls=pthread
		;;
   powerpc64-ps3-linux-gnu)
		TARGET=POWERPC64
		arch_target=powerpc64
		AC_DEFINE(TARGET_PS3, 1, [...])
		# It would be better to just use TARGET_POWERPC64, but lots of code already
		# uses this define
		AC_DEFINE(__mono_ppc64__, 1, [...])
		AC_DEFINE(__mono_ilp32__, 1, [64 bit mode with 4 byte longs and pointers])
		sizeof_register=8
		target_byte_order=G_BIG_ENDIAN
		;;
   powerpc64-xbox360-linux-gnu)
		TARGET=POWERPC64
		arch_target=powerpc64
		AC_DEFINE(TARGET_XBOX360, 1, [...])
		# It would be better to just use TARGET_POWERPC64, but lots of code already
		# uses this define
		sizeof_register=8
		target_byte_order=G_BIG_ENDIAN
		;;
   x86_64-*-nacl)
		TARGET=AMD64
		arch_target=amd64
		AC_DEFINE(TARGET_AMD64, 1, [...])
		AC_DEFINE(__mono_ilp32__, 1, [64 bit mode with 4 byte longs and pointers])
		sizeof_register=8
		;;
# TODO: make proper support for NaCl target.
#   arm*-*nacl)
#		TARGET=ARM
#		arch_target=arm
#		AC_DEFINE(TARGET_ARM, 1, [...])
#		ACCESS_UNALIGNED="no"
#		sizeof_register=4
#               CPPFLAGS="$CPPFLAGS \
#                    -D__ARM_EABI__ \
#                    -D__arm__ \
#                    -D__portable_native_client__ \
#                    -Dtimezone=_timezone \
#                    -DDISABLE_SOCKETS \
#                    -DDISABLE_ATTACH \
#                    -DUSE_NEWLIB"
		# Can't use tls, since it depends on the runtime detection of tls offsets
		# in mono-compiler.h
#		with_tls=pthread
#		;;
   i686-*-nacl)
		TARGET=X86
		arch_target=x86
		AC_DEFINE(TARGET_X86, 1, [...])
		sizeof_register=4
		;;
   arm*-linux-*)
		TARGET=ARM;
		arch_target=arm;
		AC_DEFINE(TARGET_ARM, 1, [...])
		AC_DEFINE(TARGET_ANDROID, 1, [...])
		ACCESS_UNALIGNED="no"
		CPPFLAGS="$CPPFLAGS -D__ARM_EABI__"
		# Can't use tls, since it depends on the runtime detection of tls offsets
		# in mono-compiler.h
		with_tls=pthread
		target_mach=no
		case "$target" in
		armv7l-unknown-linux-gnueabi*)
			# TEGRA
			CPPFLAGS="$CPPFLAGS"
			;;
   		armv5-*-linux-androideabi*)
			CPPFLAGS="$CPPFLAGS"
			;;
		esac
		;;
   i686*-linux-*)
		TARGET=X86;
		arch_target=x86;
		AC_DEFINE(TARGET_X86, 1, [...])
		AC_DEFINE(TARGET_ANDROID, 1, [...])
		CPPFLAGS="$CPPFLAGS"
		sgen_supported=true
		# Can't use tls, since it depends on the runtime detection of tls offsets
		# in mono-compiler.h		
		with_tls=pthread
		target_mach=no
		;;			
	aarch64-*)
		TARGET=ARM64
		;;
	*)
		AC_MSG_ERROR([Cross compiling is not supported for target $target])
	esac
fi

case "$TARGET" in
X86)
	AC_DEFINE(TARGET_X86, 1, [...])
	;;
AMD64)
	AC_DEFINE(TARGET_AMD64, 1, [...])
	;;
ARM)
	AC_DEFINE(TARGET_ARM, 1, [...])
	;;
ARM64)
	AC_DEFINE(TARGET_ARM64, 1, [...])
	;;
POWERPC)
	AC_DEFINE(TARGET_POWERPC, 1, [...])
	;;
POWERPC64)
	AC_DEFINE(TARGET_POWERPC, 1, [...])
	AC_DEFINE(TARGET_POWERPC64, 1, [...])
	;;
S390X)
	AC_DEFINE(TARGET_S390X, 1, [...])
	;;
MIPS)
	AC_DEFINE(TARGET_MIPS, 1, [...])
	;;
IA64)
	AC_DEFINE(TARGET_IA64, 1, [...])
	;;
SPARC)
	AC_DEFINE(TARGET_SPARC, 1, [...])
	;;
SPARC64)
	AC_DEFINE(TARGET_SPARC64, 1, [...])
	;;
esac

dnl Use GCC atomic ops if they work on the target.
if test x$GCC = "xyes"; then
	case $TARGET in
	X86 | AMD64 | ARM | ARM64 | POWERPC | POWERPC64 | MIPS | S390X | SPARC | SPARC64)
		AC_DEFINE(USE_GCC_ATOMIC_OPS, 1, [...])
		;;
	esac
fi

if test "x$target_mach" = "xyes"; then
   if test "x$TARGET" = "xARM" -o "x$TARGET" = "xARM64"; then
   	  AC_DEFINE(TARGET_IOS,1,[The JIT/AOT targets iOS])
	  CPPFLAGS_FOR_LIBGC="$CPPFLAGS_FOR_LIBGC -DTARGET_IOS"
	  CFLAGS_FOR_LIBGC="$CFLAGS_FOR_LIBGC -DTARGET_IOS"
   else
       AC_TRY_COMPILE([#include "TargetConditionals.h"],[
       #if TARGET_IPHONE_SIMULATOR == 1 || TARGET_OS_IPHONE == 1
       #error fail this for ios
       #endif
       return 0;
       ], [
	   	  AC_DEFINE(TARGET_OSX,1,[The JIT/AOT targets OSX])
          CPPFLAGS_FOR_LIBGC="$CPPFLAGS_FOR_LIBGC -DTARGET_OSX"
          CFLAGS_FOR_LIBGC="$CFLAGS_FOR_LIBGC -DTARGET_OSX"
       ], [
          AC_DEFINE(TARGET_IOS,1,[The JIT/AOT targets iOS])
          CPPFLAGS_FOR_LIBGC="$CPPFLAGS_FOR_LIBGC -DTARGET_IOS"
          CFLAGS_FOR_LIBGC="$CFLAGS_FOR_LIBGC -DTARGET_IOS"
       ])
	fi
   AC_DEFINE(TARGET_MACH,1,[The JIT/AOT targets Apple platforms])
fi

if test "x$sizeof_register" = "x4"; then
   AC_DEFINE(SIZEOF_REGISTER,4,[size of machine integer registers])
elif test "x$sizeof_register" = "x8"; then
   AC_DEFINE(SIZEOF_REGISTER,8,[size of machine integer registers])
else
   AC_DEFINE(SIZEOF_REGISTER,SIZEOF_VOID_P,[size of machine integer registers])
fi

if test "x$target_byte_order" = "xG_BIG_ENDIAN"; then
   AC_DEFINE(TARGET_BYTE_ORDER,G_BIG_ENDIAN,[byte order of target])
elif test "x$target_byte_order" = "xG_LITTLE_ENDIAN"; then
   AC_DEFINE(TARGET_BYTE_ORDER,G_LITTLE_ENDIAN,[byte order of target])
else
   AC_DEFINE(TARGET_BYTE_ORDER,G_BYTE_ORDER,[byte order of target])
fi

if test "x$have_visibility_hidden" = "xyes"; then
   AC_DEFINE(HAVE_VISIBILITY_HIDDEN, 1, [Support for the visibility ("hidden") attribute])
fi

if test "x$have_deprecated" = "xyes"; then
   AC_DEFINE(HAVE_DEPRECATED, 1, [Support for the deprecated attribute])
fi

dnl 
dnl Simple Generational checks (sgen)
dnl
if $sgen_supported; then
   build_sgen_default=yes
else
   build_sgen_default=no
fi
SGEN_DEFINES=
AC_ARG_WITH(sgen, [  --with-sgen=yes,no             Extra Generational GC, default=yes],[buildsgen=$with_sgen],[buildsgen=$build_sgen_default])
if test x$buildsgen = xyes; then
   if $sgen_supported; then
       SGEN_DEFINES="-DHAVE_SGEN_GC -DHAVE_MOVING_COLLECTOR"
       gc_msg="sgen and $gc_msg"
   else
       buildsgen=no
       AC_MSG_WARN("Sgen is not supported on this platform")
   fi
fi
AC_SUBST(SGEN_DEFINES)
AM_CONDITIONAL(SUPPORT_SGEN, test x$buildsgen = xyes)

jit_status="Building and using the JIT"

libsuffix=".so"

case "$host" in
     *-*-darwin*)
	libsuffix=".dylib"
	LIBC="libc.dylib"
	INTL="libintl.dylib"
	SQLITE="libsqlite.0.dylib"
	SQLITE3="libsqlite3.0.dylib"
	X11="libX11.dylib"
	GDKX11="libgdk-x11-2.0.dylib"
	GTKX11="libgtk-x11-2.0.dylib"
	;;
     *-*-*netbsd*)
	LIBC="libc.so.12"
	INTL="libintl.so.0"
	;;
     *-*-kfreebsd*-gnu)
	LIBC="libc.so.0.1"
	INTL="libc.so.0.1"
	X11="libX11.so.6"
	;;
    *-*-*freebsd*)
    	LIBC="libc.so"
	INTL="libintl.so"
	SQLITE="libsqlite.so"
	SQLITE3="libsqlite3.so"
	;;
    *-*-*openbsd*)
    	LIBC="libc.so"
	INTL="libintl.so"
        SQLITE="libsqlite.so"
        SQLITE3="libsqlite3.so"
	;;
    *-*-*linux*)
	AC_PATH_X
	dlsearch_path=`(libtool --config ; echo eval echo \\$sys_lib_dlsearch_path_spec) | sh`
	AC_MSG_CHECKING(for the soname of libX11.so)
	for i in $x_libraries $dlsearch_path; do
		for r in 4 5 6; do
			if test -f $i/libX11.so.$r; then
				X11=libX11.so.$r
				AC_MSG_RESULT($X11)
			fi
		done
	done
	
	if test "x$X11" = "xlibX11.so"; then
		AC_MSG_WARN([Could not find libX11.so. Do you have X.org or XFree86 installed? Assuming libX11.so.6...]);
		X11=libX11.so.6
	fi
	;;
esac


AC_SUBST(libsuffix)

AC_ARG_WITH([libgdiplus],
	[  --with-libgdiplus=installed|sibling|<path>	Override the libgdiplus used for System.Drawing tests (defaults to installed)],
	[], [with_libgdiplus=installed])

# default install location
libgdiplus_install_loc=libgdiplus${libsuffix}
case $with_libgdiplus in
    no|installed)
    libgdiplus_loc=
    ;;

    yes|sibling)
    libgdiplus_loc=`cd ../libgdiplus && pwd`/src/libgdiplus.la
    ;;

    /*) # absolute path, assume it is an install location
    libgdiplus_loc=$with_libgdiplus
    libgdiplus_install_loc=$with_libgdiplus
    ;;

    *)
    libgdiplus_loc=`pwd`/$with_libgdiplus
    ;;
esac
AC_SUBST([libgdiplus_loc])
AC_SUBST([libgdiplus_install_loc])

AC_ARG_ENABLE(icall-symbol-map,[  --enable-icall-symbol-map Generate tables which map icall functions to their C symbols], icall_symbol_map=$enableval, icall_symbol_map=no)
if test "x$icall_symbol_map" = "xyes"; then
   AC_DEFINE(ENABLE_ICALL_SYMBOL_MAP, 1, [Icall symbol map enabled])
fi

AC_ARG_ENABLE(icall-export,[  --enable-icall-export Export icall functions], icall_export=$enableval, icall_export=no)
if test "x$icall_export" = "xyes"; then
   AC_DEFINE(ENABLE_ICALL_EXPORT, 1, [Icall export enabled])
fi

AC_ARG_ENABLE(icall-tables,[  --disable-icall-tables Disable the runtime lookup of icalls], icall_tables=$enableval, icall_tables=yes)
if test "x$icall_tables" = "xno"; then
   AC_DEFINE(DISABLE_ICALL_TABLES, 1, [Icall tables disabled])
fi

if test "x$with_tls" = "x__thread"; then
	AC_DEFINE(HAVE_KW_THREAD, 1, [Have __thread keyword])
	# Pass the information to libgc
	CPPFLAGS="$CPPFLAGS -DUSE_COMPILER_TLS"
	AC_MSG_CHECKING(if the tls_model attribute is supported)
	AC_TRY_COMPILE([static __thread int foo __attribute__((tls_model("initial-exec")));], [
		], [
			AC_MSG_RESULT(yes)
			AC_DEFINE(HAVE_TLS_MODEL_ATTR, 1, [tls_model available])
		], [
			AC_MSG_RESULT(no)
	])
fi

if test ${TARGET} = ARM; then
	dnl ******************************************
	dnl *** Check to see what FPU is available ***
	dnl ******************************************
	AC_MSG_CHECKING(which FPU to use)

	#
	# This is a bit tricky:
	#
	# if (__ARM_PCS_VFP) {
	# 	/* mfloat-abi=hard == VFP with hard ABI */
	# } elif (!__SOFTFP__) {
	# 	/* mfloat-abi=softfp == VFP with soft ABI */
	# } else {
	# 	/* mfloat-abi=soft == no VFP */
	# }
	#
	# The exception is iOS (w/ GCC) where none of the above
	# are defined (but iOS always uses the 'softfp' ABI).
	#
	# No support for FPA.
	#

	fpu=NONE

	# iOS GCC always uses the 'softfp' ABI.
	if test x"$GCC" = xyes && test x$platform_darwin = xyes; then
		fpu=VFP
	fi

	# Are we using the 'hard' ABI?
	if test x$fpu = xNONE; then
		AC_TRY_COMPILE([], [
			#ifndef __ARM_PCS_VFP
			#error "Float ABI is not 'hard'"
			#endif
			return 0;
		], [
			fpu=VFP_HARD
		], [
			fpu=NONE
		])
	fi

	# No 'hard' ABI. 'soft' or 'softfp'?
	if test x$fpu = xNONE; then
		AC_TRY_COMPILE([], [
			#ifdef __SOFTFP__
			#error "Float ABI is not 'softfp'"
			#endif
			return 0;
		], [
			fpu=VFP
		], [
			fpu=NONE
		])
	fi

	AC_MSG_RESULT($fpu)
	CPPFLAGS="$CPPFLAGS -DARM_FPU_$fpu=1"
	unset fpu

	dnl *********************************************
	dnl *** Check which ARM version(s) we can use ***
	dnl *********************************************
	AC_MSG_CHECKING(which ARM version to use)

	AC_TRY_COMPILE([], [
		#if !defined(__ARM_ARCH_5T__) && !defined(__ARM_ARCH_5TE__) && !defined(__ARM_ARCH_5TEJ__)
		#error Not on ARM v5.
		#endif
		return 0;
	], [
		arm_v5=yes

		arm_ver=ARMv5
	], [])

	AC_TRY_COMPILE([], [
		#if !defined(__ARM_ARCH_6J__) && !defined(__ARM_ARCH_6ZK__) && !defined(__ARM_ARCH_6K__) && !defined(__ARM_ARCH_6T2__) && !defined(__ARM_ARCH_6M__)
		#error Not on ARM v6.
		#endif
		return 0;
	], [
		arm_v5=yes
		arm_v6=yes

		arm_ver=ARMv6
	], [])

	AC_TRY_COMPILE([], [
		#if !defined(__ARM_ARCH_7A__) && !defined(__ARM_ARCH_7R__) && !defined(__ARM_ARCH_7EM__) && !defined(__ARM_ARCH_7M__) && !defined(__ARM_ARCH_7S__)
		#error Not on ARM v7.
		#endif
		return 0;
	], [
		arm_v5=yes
		arm_v6=yes
		arm_v7=yes

		arm_ver=ARMv7
	], [])

	AC_MSG_RESULT($arm_ver)

	if test x$arm_v5 = xyes; then
		AC_DEFINE(HAVE_ARMV5, 1, [ARM v5])
		CPPFLAGS_FOR_LIBGC="$CPPFLAGS_FOR_LIBGC -DHAVE_ARMV5=1"
	fi

	if test x$arm_v6 = xyes; then
		AC_DEFINE(HAVE_ARMV6, 1, [ARM v6])
		CPPFLAGS_FOR_LIBGC="$CPPFLAGS_FOR_LIBGC -DHAVE_ARMV6=1"
	fi

	if test x$arm_v7 = xyes; then
		AC_DEFINE(HAVE_ARMV7, 1, [ARM v7])
		CPPFLAGS_FOR_LIBGC="$CPPFLAGS_FOR_LIBGC -DHAVE_ARMV7=1"
	fi
fi

if test ${TARGET} = ARM; then
	if test "x${with_jumptables}" = "xyes"; then
                AC_DEFINE(USE_JUMP_TABLES, 1, Use jump tables in JIT)
        fi
fi

if test ${TARGET} = unknown; then
	CPPFLAGS="$CPPFLAGS -DNO_PORT"
	AC_MSG_WARN("mono has not been ported to $host: some things may not work.")
fi

if test ${ACCESS_UNALIGNED} = no; then
	CPPFLAGS="$CPPFLAGS -DNO_UNALIGNED_ACCESS"
fi

case "x$libgc" in
	xincluded)
		# Pass CPPFLAGS to libgc configure
		# We should use a separate variable for this to avoid passing useless and
		# potentially problematic defines to libgc (like -D_FILE_OFFSET_BITS=64)
		# This should be executed late so we pick up the final version of CPPFLAGS
		# The problem with this approach, is that during a reconfigure, the main
		# configure scripts gets invoked with these arguments, so we use separate
		# variables understood by libgc's configure to pass CPPFLAGS and CFLAGS.
		TMP_CPPFLAGS="$CPPFLAGS $CPPFLAGS_FOR_LIBGC"
		if test x$TARGET = xSPARC -o x$TARGET = xSPARC64; then
			TMP_CPPFLAGS=`echo $TMP_CPPFLAGS | sed -e 's/-D_FILE_OFFSET_BITS=64//g'`
		fi
		# Don't pass -finstrument-for-thread-suspension in, 
		# if these are instrumented it will be very bad news 
		# (infinite recursion, undefined parking behavior, etc)
		TMP_CPPFLAGS=`echo $TMP_CPPFLAGS | sed -e 's/-finstrument-for-thread-suspension//g'`
		ac_configure_args="$ac_configure_args --disable-embed-check --with-libgc-threads=$libgc_threads $libgc_configure_args \"CPPFLAGS_FOR_LIBGC=$TMP_CPPFLAGS\" \"CFLAGS_FOR_LIBGC=$CFLAGS_FOR_LIBGC\""
		if test "x$support_boehm" = "xyes"; then
			AC_CONFIG_SUBDIRS(libgc)
		fi
		;;
esac

AC_ARG_WITH(profile2,  [  --with-profile2=yes,no          If you want to install the 2.0/3.5 FX (defaults to yes)],            [], [with_profile2=yes])
AC_ARG_WITH(profile4,  [  --with-profile4=yes,no          If you want to install the 4.0 FX (defaults to yes)],                [], [with_profile4=yes])
AC_ARG_WITH(profile4_5,[  --with-profile4_5=yes,no        If you want to install the 4.5 FX (defaults to yes)],                [], [with_profile4_5=yes])
AC_ARG_WITH(monodroid, [  --with-monodroid=yes,no         If you want to build the MonoDroid assemblies (defaults to no)],     [], [with_monodroid=no])
AC_ARG_WITH(monotouch, [  --with-monotouch=yes,no,only    If you want to build the MonoTouch assemblies (defaults to no)],     [], [with_monotouch=no])
AC_ARG_WITH(xammac,    [  --with-xammac=yes,no,only       If you want to build the Xamarin.Mac assemblies (defaults to no)],   [], [with_xammac=no])

OPROFILE=no
AC_ARG_WITH(oprofile,[  --with-oprofile=no,<oprofile install dir>   Enable oprofile support (defaults to no)],[
	if test x$with_oprofile != xno; then
	    oprofile_include=$with_oprofile/include
	    if test ! -f $oprofile_include/opagent.h; then
	   	  AC_MSG_ERROR([oprofile include file not found at $oprofile_include/opagent.h])
		fi
	    OPROFILE=yes
		OPROFILE_CFLAGS="-I$oprofile_include"
	    OPROFILE_LIBS="-L$with_oprofile/lib/oprofile -lopagent"
	    AC_DEFINE(HAVE_OPROFILE,1,[Have oprofile support])
	fi
])

MALLOC_MEMPOOLS=no
AC_ARG_WITH(malloc_mempools,[  --with-malloc-mempools=yes,no  Use malloc for each single mempool allocation (only for runtime debugging, defaults to no)],[
	if test x$with_malloc_mempools = xyes; then
		MALLOC_MEMPOOLS=yes
		AC_DEFINE(USE_MALLOC_FOR_MEMPOOLS,1,[Use malloc for each single mempool allocation])
	fi
])


DISABLE_MCS_DOCS=no
AC_ARG_WITH(mcs_docs,[  --with-mcs-docs=yes,no         If you want to build the documentation under mcs (defaults to yes)],[
	if test x$with_mcs_docs != xyes; then
		DISABLE_MCS_DOCS=yes
	fi
])
if test x$with_profile4 != xyes; then
	DISABLE_MCS_DOCS=yes
fi

AC_ARG_WITH(lazy_gc_thread_creation, [  --with-lazy-gc-thread-creation=yes|no      Enable lazy runtime thread creation, embedding host must do it explicitly (defaults to no)],[
	if test x$with_lazy_gc_thread_creation != xno ; then
		AC_DEFINE(LAZY_GC_THREAD_CREATION,1,[Enable lazy gc thread creation by the embedding host.])
	fi
], [with_lazy_gc_thread_creation=no])

AC_CHECK_HEADER([malloc.h], 
		[AC_DEFINE([HAVE_USR_INCLUDE_MALLOC_H], [1], 
			[Define to 1 if you have /usr/include/malloc.h.])],,)

if test x"$GCC" = xyes; then
   	# Implicit function declarations are not 64 bit safe
	# Do this late, since this causes lots of configure tests to fail
	CFLAGS="$CFLAGS -Werror-implicit-function-declaration"
	# jay has a lot of implicit declarations
	JAY_CFLAGS="-Wno-implicit-function-declaration"
fi

# When --disable-shared is used, libtool transforms libmono-2.0.la into libmono-2.0.so
# instead of libmono-static.a
if test "x$enable_shared" = "xno" -a "x$enable_executables" = "xyes"; then
   LIBMONO_LA=libmini-static.la
else
   if test x$buildsgen = xyes; then
      LIBMONO_LA=libmonosgen-$API_VER.la
   else
      LIBMONO_LA=libmonoboehm-$API_VER.la
   fi
fi
AC_SUBST(LIBMONO_LA)

dnl
dnl Consistency settings
dnl
if test x$cross_compiling = xyes -o x$enable_mcs_build = xno; then
   DISABLE_MCS_DOCS=yes
   with_profile2=no
   with_profile4=no
   with_profile4_5=no
   with_monodroid=no
   with_monotouch=no
   with_xammac=no
fi

if test x$DISABLE_MCS_DOCS = xyes; then
   docs_dir=""
else
   docs_dir=docs
fi
AC_SUBST(docs_dir)

## Maybe should also disable if mcsdir is invalid.  Let's punt the issue for now.
AM_CONDITIONAL(BUILD_MCS, [test x$cross_compiling = xno && test x$enable_mcs_build != xno])

AM_CONDITIONAL(HAVE_OPROFILE, test x$OPROFILE = xyes)
AC_SUBST(OPROFILE_CFLAGS)
AC_SUBST(OPROFILE_LIBS)

libmono_ldflags="$libmono_ldflags $LIBS"

AM_CONDITIONAL(INSTALL_2_0, [test "x$with_profile2" = xyes])
AM_CONDITIONAL(INSTALL_4_0, [test "x$with_profile4" = xyes])
AM_CONDITIONAL(INSTALL_4_5, [test "x$with_profile4_5" = xyes])
AM_CONDITIONAL(INSTALL_MONODROID, [test "x$with_monodroid" != "xno"])
AM_CONDITIONAL(INSTALL_MONOTOUCH, [test "x$with_monotouch" != "xno"])
AM_CONDITIONAL(INSTALL_XAMMAC, [test "x$with_xammac" != "xno"])
AM_CONDITIONAL(ONLY_MONOTOUCH, [test "x$with_monotouch" = "xonly"])
AM_CONDITIONAL(ONLY_XAMMAC, [test "x$with_xammac" = "xonly"])

AM_CONDITIONAL(MIPS_GCC, test ${TARGET}${ac_cv_prog_gcc} = MIPSyes)
AM_CONDITIONAL(MIPS_SGI, test ${TARGET}${ac_cv_prog_gcc} = MIPSno)
AM_CONDITIONAL(SPARC, test x$TARGET = xSPARC)
AM_CONDITIONAL(SPARC64, test x$TARGET = xSPARC64)
AM_CONDITIONAL(X86, test x$TARGET = xX86)
AM_CONDITIONAL(AMD64, test x$TARGET = xAMD64)
AM_CONDITIONAL(IA64, test x$TARGET = xIA64)
AM_CONDITIONAL(MIPS, test x$TARGET = xMIPS)
AM_CONDITIONAL(POWERPC, test x$TARGET = xPOWERPC)
AM_CONDITIONAL(POWERPC64, test x$TARGET = xPOWERPC64)
AM_CONDITIONAL(ARM, test x$TARGET = xARM)
AM_CONDITIONAL(ARM64, test x$TARGET = xARM64)
AM_CONDITIONAL(S390X, test x$TARGET = xS390X)
AM_CONDITIONAL(HOST_X86, test x$HOST = xX86)
AM_CONDITIONAL(HOST_AMD64, test x$HOST = xAMD64)
AM_CONDITIONAL(HOST_ARM, test x$HOST = xARM)
AM_CONDITIONAL(HOST_ARM64, test x$HOST = xARM64)
AM_CONDITIONAL(CROSS_COMPILE, test "x$host" != "x$target")

AM_CONDITIONAL(INCLUDED_LIBGC, test x$libgc = xincluded)

AC_SUBST(LIBC)
AC_SUBST(INTL)
AC_SUBST(SQLITE)
AC_SUBST(SQLITE3)
AC_SUBST(X11)
AC_SUBST(GDKX11)
AC_SUBST(GTKX11)
AC_SUBST(XINERAMA)
AC_DEFINE_UNQUOTED(ARCHITECTURE,"$arch_target",[The architecture this is running on])
AC_SUBST(arch_target)
AC_SUBST(CFLAGS)
AC_SUBST(CPPFLAGS)
AC_SUBST(LDFLAGS)

mono_build_root=`pwd`
AC_SUBST(mono_build_root)

mono_runtime=mono/mini/mono
AC_SUBST(mono_runtime)

mono_cfg_root=$mono_build_root/runtime
if test x$host_win32 = xyes; then
  if test "x$cross_compiling" = "xno"; then
    mono_cfg_dir=`cygpath -w -a $mono_cfg_root`\\etc
  else
    mono_cfg_dir=`echo $mono_cfg_root | tr '/' '\\'`\\etc
  fi
else
  mono_cfg_dir=$mono_cfg_root/etc
fi
AC_SUBST(mono_cfg_dir)

AC_CONFIG_FILES([po/mcs/Makefile.in])

AC_CONFIG_FILES([runtime/mono-wrapper],[chmod +x runtime/mono-wrapper])
AC_CONFIG_FILES([runtime/monodis-wrapper],[chmod +x runtime/monodis-wrapper])

AC_CONFIG_COMMANDS([runtime/etc/mono/1.0/machine.config],
[   depth=../../../..
    case $srcdir in
    [[\\/$]]* | ?:[[\\/]]* ) reldir=$srcdir ;;
    .) reldir=$depth ;;
    *) reldir=$depth/$srcdir ;;
    esac
    $ac_aux_dir/install-sh -d runtime/etc/mono/1.0
    cd runtime/etc/mono/1.0
    rm -f machine.config
    $LN_S $reldir/data/net_1_1/machine.config machine.config
    cd $depth
],[LN_S='$LN_S'])

AC_CONFIG_COMMANDS([runtime/etc/mono/2.0/machine.config],
[   depth=../../../..
    case $srcdir in
    [[\\/$]]* | ?:[[\\/]]* ) reldir=$srcdir ;;
    .) reldir=$depth ;;
    *) reldir=$depth/$srcdir ;;
    esac
    $ac_aux_dir/install-sh -d runtime/etc/mono/2.0
    cd runtime/etc/mono/2.0
    rm -f machine.config
    $LN_S $reldir/data/net_2_0/machine.config machine.config
    cd $depth
],[LN_S='$LN_S'])

AC_CONFIG_COMMANDS([runtime/etc/mono/2.0/web.config],
[   depth=../../../..
    case $srcdir in
    [[\\/$]]* | ?:[[\\/]]* ) reldir=$srcdir ;;
    .) reldir=$depth ;;
    *) reldir=$depth/$srcdir ;;
    esac
    $ac_aux_dir/install-sh -d runtime/etc/mono/2.0
    cd runtime/etc/mono/2.0
    rm -f web.config
    $LN_S $reldir/data/net_2_0/web.config web.config
    cd $depth
],[LN_S='$LN_S'])

AC_CONFIG_COMMANDS([runtime/etc/mono/browscap.ini],
[   depth=../../..
    case $srcdir in
    [[\\/$]]* | ?:[[\\/]]* ) reldir=$srcdir ;;
    .) reldir=$depth ;;
    *) reldir=$depth/$srcdir ;;
    esac
    $ac_aux_dir/install-sh -d runtime/etc/mono/
    cd runtime/etc/mono/
    rm -f browscap.ini
    $LN_S $reldir/data/browscap.ini browscap.ini
    cd $depth
],[LN_S='$LN_S'])

AC_CONFIG_COMMANDS([runtime/etc/mono/2.0/Browsers/Compat.browser],
[   depth=../../../../..
    case $srcdir in
    [[\\/$]]* | ?:[[\\/]]* ) reldir=$srcdir ;;
    .) reldir=$depth ;;
    *) reldir=$depth/$srcdir ;;
    esac
    $ac_aux_dir/install-sh -d runtime/etc/mono/2.0/Browsers/
    cd runtime/etc/mono/2.0/Browsers
    rm -f Compat.browser
    $LN_S $reldir/data/Browsers/Compat.browser Compat.browser
    cd $depth
],[LN_S='$LN_S'])

AC_CONFIG_COMMANDS([runtime/etc/mono/4.0/Browsers/Compat.browser],
[   depth=../../../../..
    case $srcdir in
    [[\\/$]]* | ?:[[\\/]]* ) reldir=$srcdir ;;
    .) reldir=$depth ;;
    *) reldir=$depth/$srcdir ;;
    esac
    $ac_aux_dir/install-sh -d runtime/etc/mono/4.0/Browsers/
    cd runtime/etc/mono/4.0/Browsers
    rm -f Compat.browser
    $LN_S $reldir/data/Browsers/Compat.browser Compat.browser
    cd $depth
],[LN_S='$LN_S'])

AC_CONFIG_COMMANDS([runtime/etc/mono/4.5/Browsers/Compat.browser],
[   depth=../../../../..
    case $srcdir in
    [[\\/$]]* | ?:[[\\/]]* ) reldir=$srcdir ;;
    .) reldir=$depth ;;
    *) reldir=$depth/$srcdir ;;
    esac
    $ac_aux_dir/install-sh -d runtime/etc/mono/4.5/Browsers/
    cd runtime/etc/mono/4.5/Browsers
    rm -f Compat.browser
    $LN_S $reldir/data/Browsers/Compat.browser Compat.browser
    cd $depth
],[LN_S='$LN_S'])

AC_CONFIG_COMMANDS([runtime/etc/mono/4.0/machine.config],
[   depth=../../../..
    case $srcdir in
    [[\\/$]]* | ?:[[\\/]]* ) reldir=$srcdir ;;
    .) reldir=$depth ;;
    *) reldir=$depth/$srcdir ;;
    esac
    $ac_aux_dir/install-sh -d runtime/etc/mono/4.0
    cd runtime/etc/mono/4.0
    rm -f machine.config
    $LN_S $reldir/data/net_4_0/machine.config machine.config
    cd $depth
],[LN_S='$LN_S'])

AC_CONFIG_COMMANDS([runtime/etc/mono/4.0/web.config],
[   depth=../../../..
    case $srcdir in
    [[\\/$]]* | ?:[[\\/]]* ) reldir=$srcdir ;;
    .) reldir=$depth ;;
    *) reldir=$depth/$srcdir ;;
    esac
    $ac_aux_dir/install-sh -d runtime/etc/mono/4.0
    cd runtime/etc/mono/4.0
    rm -f web.config
    $LN_S $reldir/data/net_4_0/web.config web.config
    cd $depth
],[LN_S='$LN_S'])

AC_CONFIG_COMMANDS([runtime/etc/mono/4.5/machine.config],
[   depth=../../../..
    case $srcdir in
    [[\\/$]]* | ?:[[\\/]]* ) reldir=$srcdir ;;
    .) reldir=$depth ;;
    *) reldir=$depth/$srcdir ;;
    esac
    $ac_aux_dir/install-sh -d runtime/etc/mono/4.5
    cd runtime/etc/mono/4.5
    rm -f machine.config
    $LN_S $reldir/data/net_4_5/machine.config machine.config
    cd $depth
],[LN_S='$LN_S'])

AC_CONFIG_COMMANDS([runtime/etc/mono/4.5/web.config],
[   depth=../../../..
    case $srcdir in
    [[\\/$]]* | ?:[[\\/]]* ) reldir=$srcdir ;;
    .) reldir=$depth ;;
    *) reldir=$depth/$srcdir ;;
    esac
    $ac_aux_dir/install-sh -d runtime/etc/mono/4.5
    cd runtime/etc/mono/4.5
    rm -f web.config
    $LN_S $reldir/data/net_4_5/web.config web.config
    cd $depth
],[LN_S='$LN_S'])

AC_CONFIG_COMMANDS([quiet-libtool], [sed -e 's/echo "copying selected/# "copying selected/g' < libtool > libtool.tmp && mv libtool.tmp libtool && chmod a+x libtool; sed -e 's/$ECHO "copying selected/# "copying selected/g' < libtool > libtool.tmp && mv libtool.tmp libtool && chmod a+x libtool])

AC_OUTPUT([
Makefile
mono-core.spec
mono-uninstalled.pc
scripts/mono-find-provides
scripts/mono-find-requires
mono/Makefile
mono/utils/Makefile
mono/metadata/Makefile
mono/dis/Makefile
mono/cil/Makefile
mono/arch/Makefile
mono/arch/x86/Makefile
mono/arch/amd64/Makefile
mono/arch/ppc/Makefile
mono/arch/sparc/Makefile
mono/arch/s390x/Makefile
mono/arch/arm/Makefile
mono/arch/arm64/Makefile
mono/arch/ia64/Makefile
mono/arch/mips/Makefile
mono/tests/Makefile
mono/tests/tests-config
mono/tests/assemblyresolve/Makefile
mono/tests/cas/Makefile
mono/tests/cas/assembly/Makefile
mono/tests/cas/demand/Makefile
mono/tests/cas/inheritance/Makefile
mono/tests/cas/linkdemand/Makefile
mono/tests/cas/threads/Makefile
mono/tests/gc-descriptors/Makefile
mono/unit-tests/Makefile
mono/benchmark/Makefile
mono/monograph/Makefile
mono/io-layer/Makefile
mono/mini/Makefile
mono/profiler/Makefile
m4/Makefile
ikvm-native/Makefile
scripts/Makefile
man/Makefile
docs/Makefile
data/Makefile
data/net_2_0/Makefile
data/net_4_0/Makefile
data/net_4_5/Makefile
data/net_2_0/Browsers/Makefile
data/net_4_0/Browsers/Makefile
data/net_4_5/Browsers/Makefile
data/mint.pc
data/mono-2.pc
data/monosgen-2.pc
data/mono.pc
data/mono-cairo.pc
data/mono-nunit.pc
data/mono-options.pc
data/mono-lineeditor.pc
data/monodoc.pc
data/dotnet.pc
data/dotnet35.pc
data/wcf.pc
data/cecil.pc
data/system.web.extensions_1.0.pc
data/system.web.extensions.design_1.0.pc
data/system.web.mvc.pc
data/system.web.mvc2.pc
data/system.web.mvc3.pc
data/aspnetwebstack.pc
data/reactive.pc
samples/Makefile
support/Makefile
data/config
tools/Makefile
tools/locale-builder/Makefile
tools/sgen/Makefile
runtime/Makefile
msvc/Makefile
po/Makefile
])

# Update all submodules recursively to ensure everything is checked out
$srcdir/scripts/update_submodules

if test x$host_win32 = xyes; then
   # Get rid of 'cyg' prefixes in library names
   sed -e "s/\/cyg\//\/\//" libtool > libtool.new; mv libtool.new libtool; chmod 755 libtool
   # libtool seems to inherit -mno-cygwin from our CFLAGS, and uses it to compile its executable
   # wrapper scripts which use exec(). gcc has no problem compiling+linking this, but the resulting
   # executable doesn't work...
   sed -e "s,-mno-cygwin,,g" libtool > libtool.new; mv libtool.new libtool; chmod 755 libtool
fi

if test x$platform_darwin = xyes; then
   # This doesn't seem to be required and it slows down parallel builds
   sed -e 's,lock_old_archive_extraction=yes,lock_old_archive_extraction=no,g' < libtool > libtool.new && mv libtool.new libtool && chmod +x libtool
fi

(
  case $prefix in
  NONE) prefix=$ac_default_prefix ;;
  esac
  case $exec_prefix in
  NONE) exec_prefix='${prefix}' ;;
  esac

  #
  # If we are cross compiling, we don't build in the mcs/ tree.  Let us not clobber
  # any existing config.make.  This allows people to share the same source tree
  # with different build directories, one native and one cross
  #
  if test x$cross_compiling = xno && test x$enable_mcs_build != xno; then

    test -w $mcs_topdir/build || chmod +w $mcs_topdir/build

    echo "prefix=$prefix" > $mcs_topdir/build/config.make
    echo "exec_prefix=$exec_prefix" >> $mcs_topdir/build/config.make
    echo "sysconfdir=$sysconfdir" >> $mcs_topdir/build/config.make
    echo 'mono_libdir=${exec_prefix}/lib' >> $mcs_topdir/build/config.make
    echo 'IL_FLAGS = /debug' >> $mcs_topdir/build/config.make
    echo "RUNTIME = $mono_build_root/runtime/mono-wrapper" >> $mcs_topdir/build/config.make
    echo "ILDISASM = $mono_build_root/runtime/monodis-wrapper" >> $mcs_topdir/build/config.make
    echo "JAY_CFLAGS = $JAY_CFLAGS" >> $mcs_topdir/build/config.make

    case $INSTALL in
    [[\\/$]]* | ?:[[\\/]]* ) mcs_INSTALL=$INSTALL ;;
    *) mcs_INSTALL=$mono_build_root/$INSTALL ;;
    esac

    echo "INSTALL = $mcs_INSTALL" >> $mcs_topdir/build/config.make

    export VERSION
    [myver=$($AWK 'BEGIN {
      split (ENVIRON["VERSION"] ".0.0.0", vsplit, ".")
      if(length(vsplit [1]) > 4) {
        split (substr(ENVIRON["VERSION"], 0, 4) "." substr(ENVIRON["VERSION"], 5) ".0.0", vsplit, ".")
      }
      print vsplit [1] "." vsplit [2] "." vsplit [3] "." vsplit [4]
    }')]

    echo "MONO_VERSION = $myver" >> $mcs_topdir/build/config.make

    if test x$platform_darwin = xyes; then
      echo "PLATFORM = darwin" >> $mcs_topdir/build/config.make
    fi

	if test x$AOT_SUPPORTED = xyes -a x$enable_system_aot = xdefault; then
	   enable_system_aot=yes
	fi

    if test x$host_win32 = xno -a x$enable_system_aot = xyes; then
      echo "ENABLE_AOT = 1" >> $mcs_topdir/build/config.make
    fi

    if test x$DISABLE_MCS_DOCS = xyes; then
      echo "DISABLE_MCS_DOCS = yes" >> $mcs_topdir/build/config.make
    fi

    if test x$has_extension_module != xno; then
        echo "EXTENSION_MODULE = 1" >> $srcdir/$mcsdir/build/config.make
    fi

	default_profile=net_2_0
    if test -z "$INSTALL_4_0_TRUE"; then :
  		default_profile=net_4_0
    fi
    if test -z "$INSTALL_MONODROID_TRUE"; then :
  		default_profile=monodroid
    fi
    if test -z "$INSTALL_MONOTOUCH_TRUE"; then :
  		default_profile=monotouch
    fi
	if test -z "$INSTALL_XAMMAC_TRUE"; then :
  		default_profile=xammac
	fi
    if test -z "$INSTALL_4_5_TRUE"; then :
  		default_profile=net_4_5
    fi
    
    echo "DEFAULT_PROFILE = $default_profile" >> $srcdir/$mcsdir/build/config.make
    
    if test "x$test_bcl_opt" = "xyes"; then    
      echo "BCL_OPTIMIZE = 1" >> $srcdir/$mcsdir/build/config.make
    fi

  fi

  # if we have an olive folder, override the default settings
  if test -d $olivedir; then

    if test x$cross_compiling = xno && test x$enable_olive_build != xno; then

      test -w $srcdir/$olivedir/build || chmod +w $srcdir/$olivedir/build

      echo "prefix=$prefix" > $srcdir/$olivedir/build/config.make
      echo "exec_prefix=$exec_prefix" >> $srcdir/$olivedir/build/config.make
      echo 'mono_libdir=${exec_prefix}/lib' >> $srcdir/$olivedir/build/config.make
      echo 'MCS_FLAGS = $(PLATFORM_DEBUG_FLAGS)' >> $srcdir/$olivedir/build/config.make
      echo "RUNTIME = $mono_build_root/runtime/mono-wrapper" >> $srcdir/$olivedir/build/config.make
      echo "MONO_VERSION = $myver" >> $srcdir/$olivedir/build/config.make
    fi
  fi

)

libgdiplus_msg=${libgdiplus_loc:-assumed to be installed}

echo "
        mcs source:    $mcsdir

   Engine:
	Host:	       $host
	Target:	       $target
	GC:	       $gc_msg 
	TLS:           $with_tls
	SIGALTSTACK:   $with_sigaltstack
	Engine:        $jit_status
	oprofile:      $OPROFILE
	BigArrays:     $enable_big_arrays
	DTrace:        $enable_dtrace
	LLVM Back End: $enable_llvm (dynamically loaded: $enable_loadedllvm)

   Libraries:
	.NET 2.0/3.5:  $with_profile2
	.NET 4.0:      $with_profile4
	.NET 4.5:      $with_profile4_5
	MonoDroid:     $with_monodroid
	MonoTouch:     $with_monotouch
	Xamarin.Mac:   $with_xammac
	JNI support:   $jdk_headers_found
	libgdiplus:    $libgdiplus_msg
	zlib:          $zlib_msg
	$disabled
"
if test x$with_static_mono = xno -a "x$host_win32" != "xyes"; then
   AC_MSG_WARN(Turning off static Mono is a risk, you might run into unexpected bugs)
fi<|MERGE_RESOLUTION|>--- conflicted
+++ resolved
@@ -115,13 +115,9 @@
 			AC_DEFINE(MINGW_CROSS_COMPILE,1,[Cross-compiling using MinGW])
 		fi
 		HOST_CC="gcc"
-<<<<<<< HEAD
 		CC="$host-gcc -static-libgcc"
 		CXX="$host-g++ -static-libgcc"
-		# Windows 2000 is required that includes Internet Explorer 5.01
-=======
 		# Windows XP SP2 is required
->>>>>>> 661430fd
 		CPPFLAGS="$CPPFLAGS -DWINVER=0x0502 -D_WIN32_WINNT=0x0502 -D_WIN32_IE=0x0501 -D_UNICODE -DUNICODE -DWIN32_THREADS -DFD_SETSIZE=1024"
 		LDFLAGS="$LDFLAGS -lmswsock -lws2_32 -lole32 -loleaut32 -lpsapi -lversion -ladvapi32 -lwinmm -lkernel32 -liphlpapi"
 		libmono_cflags="-mms-bitfields -mwindows"
