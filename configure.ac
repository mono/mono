# Process this file with autoconf to produce a configure script.
#AC_PREREQ([2.62])

AC_INIT(mono, [5.19.0],
        [https://github.com/mono/mono/issues/new])

AC_CONFIG_SRCDIR([README.md])
AC_CONFIG_MACRO_DIR([m4])
AC_CANONICAL_SYSTEM
AC_CANONICAL_HOST

# Gross hack to enable 'make dist' on automake 1.9+tar 1.14.
# The extra brackets are to foil regex-based scans.
m4_ifdef([_A][M_PROG_TAR],[_A][M_SET_OPTION([tar-ustar])])

AM_INIT_AUTOMAKE([1.9 dist-bzip2 tar-ustar no-dist-gzip foreign subdir-objects]
                 m4_esyscmd([case `automake --version | head -n 1` in    # parallel-tests is default in automake 1.13+, we need to explicitly enable it
                             *1.11*|*1.12*) echo parallel-tests;;        # for 1.11 and 1.12 but not below as those versions don't recognize the flag
                             esac]))                                     # TODO: remove this hack once we require automake 1.11+

AC_CONFIG_HEADERS([config.h])
AM_MAINTAINER_MODE

API_VER=2.0
AC_SUBST(API_VER)

AC_PROG_LN_S

m4_ifdef([AM_SILENT_RULES], [AM_SILENT_RULES([yes])])

MONO_VERSION_MAJOR=`echo $VERSION | cut -d . -f 1`
MONO_VERSION_MINOR=`echo $VERSION | cut -d . -f 2`
MONO_VERSION_BUILD=`echo $VERSION | cut -d . -f 3`

#
# This is the version of the corlib-runtime interface. When
# making changes to this interface (by changing the layout
# of classes the runtime knows about, changing icall signature or
# semantics etc), change this variable.
#
# This must be unique relative to corlib interface/semantics.
#
# Generate it with uuidgen. For example:
# perl -pi.bak -e "s/^MONO_CORLIB_VERSION=\S+/MONO_CORLIB_VERSION=`uuidgen`/" configure.ac
#
# There is no ordering of corlib versions, no old or new,
# the runtime expects an exact match.
#
<<<<<<< HEAD
MONO_CORLIB_VERSION=5faf70a0-f7b5-4e03-9466-cd2629ddee9e
=======
MONO_CORLIB_VERSION=1324ECE7-2D9C-47B9-8723-21A2D38095B2
>>>>>>> 3bd6d2f3

#
# Put a quoted #define in config.h.
# Substitute @MONO_CORLIB_VERSION@ unquoted.
#
AC_DEFINE_UNQUOTED(MONO_CORLIB_VERSION,"$MONO_CORLIB_VERSION",[Version of the corlib-runtime interface])
AC_SUBST(MONO_CORLIB_VERSION)

case $host_os in
*cygwin* )
		 echo "Run configure using ./configure --host=i686-pc-mingw32"
		 exit 1
esac

# In case of cygwin, override LN_S, irrespective of what it determines.
# The build uses cygwin, but the actual runtime doesn't.
case $host_os in
*cygwin* ) LN_S='cp -p';;
esac

#
# libgc defaults
#
libgc_configure_args=

# These variables are the CPPFLAGS/CFLAGS passed to libgc's configure
# libgc should inherit the original CFLAGS/CPPFLAGS passed to configure, i.e. -O0
CPPFLAGS_FOR_LIBGC=$CPPFLAGS
CFLAGS_FOR_LIBGC=$CFLAGS
CPPFLAGS_FOR_BTLS=$CPPFLAGS
CFLAGS_FOR_BTLS=$CFLAGS

# libgc uses some deprecated APIs
CFLAGS_FOR_LIBGC="$CFLAGS -Wno-deprecated-declarations"

#
# These are the flags that need to be stored in the mono.pc file for 
# compiling code that will embed Mono
#
libmono_cflags=""
libmono_ldflags=""
AC_SUBST(libmono_cflags)
AC_SUBST(libmono_ldflags)

# Variable to have relocatable .pc files (lib, or lib64)
# realpath isn't always available, and requires that all but the tip of the provided
# path exists. Fall back to the old behaviour, but realpath allows depth >1
# e.g. Debian puts Mono in /usr/bin and libs in /usr/lib/x86_64-linux-gnu/ which is
# too deep for the old method to work
reloc_libdir=`realpath --relative-to=${prefix} ${libdir} 2> /dev/null || basename ${libdir}`
AC_SUBST(reloc_libdir)

# Set to yes if Unix sockets cannot be created in an anonymous namespace
need_link_unlink=no

#Set to extra linker flags to be passed to the runtime binaries (mono /mono-sgen)
extra_runtime_ldflags=""

# Thread configuration inspired by sleepycat's db
AC_MSG_CHECKING([host platform characteristics])

libgc_threads=no
has_dtrace=no
parallel_mark=yes
ikvm_native=yes

host_win32=no
target_win32=no
platform_android=no
platform_tizen=no
platform_ios=no
host_darwin=no
host_linux=no

case "$host" in
	wasm32*)
		CFLAGS="$CFLAGS -D_REENTRANT -D_GNU_SOURCE -s WASM=1"
		CPPFLAGS="$CPPFLAGS -D_REENTRANT -DUSE_MMAP -s WASM=1"
		libdl="-ldl"
		libgc_threads=pthreads
		platform_wasm=yes
		;;
	*-mingw*|*-*-cygwin*)
		AC_DEFINE(DISABLE_PORTABILITY,1,[Disable the io-portability layer])
		AC_DEFINE(HOST_NO_SYMLINKS,1,[This platform does not support symlinks])
		host_win32=yes
		mono_cv_clang=no
		if test "x$cross_compiling" = "xno"; then
			if test "x$host" = "x$build" -a "x$host" = "x$target"; then
				target_win32=yes
			fi
		else
			if test "x$host" = "x$target"; then
				target_win32=yes
			fi
		fi
		HOST_CC="gcc"
		# Windows 7 or later is required
		CPPFLAGS="$CPPFLAGS -DWINVER=0x0601 -D_WIN32_WINNT=0x0601 -D_WIN32_IE=0x0501 -D_UNICODE -DUNICODE -DWIN32_THREADS -DFD_SETSIZE=1024"
		LDFLAGS="$LDFLAGS -lbcrypt -lmswsock -lws2_32 -lole32 -loleaut32 -lpsapi -lversion -ladvapi32 -lwinmm -lkernel32 -liphlpapi"
		libmono_cflags="-mms-bitfields -mwindows"
		libmono_ldflags="-mms-bitfields -mwindows"
		libdl=
		libgc_threads=win32
		with_sigaltstack=no
		with_tls=pthread
		with_sgen_default_concurrent=yes
		LN_S=cp
		# This forces libgc to use the DllMain based thread registration code on win32
		libgc_configure_args="$libgc_configure_args --enable-win32-dllmain=yes"
		;;
	*-*-*netbsd*)
		CPPFLAGS="$CPPFLAGS -D_REENTRANT -DGC_NETBSD_THREADS -D_GNU_SOURCE"
		libmono_cflags="-D_REENTRANT"
		LDFLAGS="$LDFLAGS -pthread"
		CPPFLAGS="$CPPFLAGS -DHOST_BSD"
		libmono_ldflags="-pthread"
		need_link_unlink=yes
		libdl="-ldl"
		libgc_threads=pthreads
		with_sigaltstack=no
		use_sigposix=yes
		with_sgen_default_concurrent=yes
		;;
	*-*-kfreebsd*-gnu)
		CPPFLAGS="$CPPFLAGS -DGC_FREEBSD_THREADS -D_GNU_SOURCE -D_REENTRANT -DUSE_MMAP -DUSE_MUNMAP -DTHREAD_LOCAL_ALLOC -pthread"
		libmono_cflags="-D_REENTRANT -DTHREAD_LOCAL_ALLOC -pthread"
		libmono_ldflags="-lpthread -pthread"
		libdl="-ldl"
		libgc_threads=pthreads
		need_link_unlink=yes
		with_sigaltstack=no
		use_sigposix=yes
		with_sgen_default_concurrent=yes
		;;
	*-*-*freebsd*)
		if test "x$PTHREAD_CFLAGS" = "x"; then
			CPPFLAGS="$CPPFLAGS -DGC_FREEBSD_THREADS"
			libmono_cflags=
		else
			CPPFLAGS="$CPPFLAGS $PTHREAD_CFLAGS -DGC_FREEBSD_THREADS"
			libmono_cflags="$PTHREAD_CFLAGS"
		fi
		if test "x$PTHREAD_LIBS" = "x"; then
			LDFLAGS="$LDFLAGS -pthread -L/usr/local/lib"
			libmono_ldflags="-pthread"
		else
			LDFLAGS="$LDFLAGS $PTHREAD_LIBS -L/usr/local/lib"
			libmono_ldflags="$PTHREAD_LIBS"
		fi
		CPPFLAGS="$CPPFLAGS -DHOST_BSD"
		need_link_unlink=yes
		AC_DEFINE(PTHREAD_POINTER_ID, 1, [pthread is a pointer])
		libdl=
		libgc_threads=pthreads
		use_sigposix=yes
		has_dtrace=yes
		with_sgen_default_concurrent=yes
		;;
	*-*-*openbsd*)
		CPPFLAGS="$CPPFLAGS -D_THREAD_SAFE -DGC_OPENBSD_THREADS -DHOST_BSD -D_REENTRANT -DUSE_MMAP"
		LDFLAGS="${LDFLAGS} -Wl,-zwxneeded"
		if test "x$disable_munmap" != "xyes"; then
		CPPFLAGS="$CPPFLAGS -DUSE_MUNMAP"
		fi
		libmono_cflags="-D_THREAD_SAFE -D_REENTRANT"
		LDFLAGS="$LDFLAGS -pthread"
		need_link_unlink=yes
		AC_DEFINE(PTHREAD_POINTER_ID)
		libdl=
		libgc_threads=pthreads
		with_tls=pthread
		with_sigaltstack=no
		use_sigposix=yes
		with_sgen_default_concurrent=yes
		;;
	*-*-linux-android*)
		platform_android=yes
		AC_DEFINE(HOST_ANDROID,1,[Targeting the Android platform])
		AC_DEFINE(TARGET_ANDROID,1,[Targeting the Android platform])

		CPPFLAGS="$CPPFLAGS -DGC_LINUX_THREADS -D_GNU_SOURCE -D_REENTRANT -DUSE_MMAP"
		if test "x$disable_munmap" != "xyes"; then
			CPPFLAGS="$CPPFLAGS -DUSE_MUNMAP"
		fi
		libmono_cflags="-D_REENTRANT"
		libdl="-ldl"
		libgc_threads=pthreads
		use_sigposix=yes

		with_tls=pthread
		with_sigaltstack=no
		with_static_mono=no

		# Android doesn't support boehm, as it's missing <link.h>
		support_boehm=no
		with_gc=sgen

		# isinf(3) requires -lm; see isinf check below
		LDFLAGS="$LDFLAGS -lm"

		# Bionic's <pthread.h> sets PTHREAD_STACK_MIN=2*PAGE_SIZE; doesn't define
		# PAGE_SIZE; breaks mono/io-layer/collection.c
		# Bionic doesn't provide S_IWRITE; breaks io-layer/io.c
		CFLAGS="$CFLAGS -DPAGE_SIZE=4096 -DS_IWRITE=S_IWUSR"
		CXXFLAGS="$CXXFLAGS -DPAGE_SIZE=4096 -DS_IWRITE=S_IWUSR"

		# to bypass the underscore linker check, can't work when cross-compiling
		mono_cv_uscore=yes
		mono_cv_clang=no
		;;
	*-*-linux*)
		host_linux=yes
		CPPFLAGS="$CPPFLAGS -DGC_LINUX_THREADS -D_GNU_SOURCE -D_REENTRANT -DUSE_MMAP"
		if test "x$disable_munmap" != "xyes"; then
			CPPFLAGS="$CPPFLAGS -DUSE_MUNMAP"
		fi
		libmono_cflags="-D_REENTRANT"
		libdl="-ldl"
		libgc_threads=pthreads
		use_sigposix=yes
		if test "x$cross_compiling" != "xno"; then
                	# to bypass the underscore linker check, not
                	# available during cross-compilation
                	mono_cv_uscore=no
                fi
		case "$host" in
		*-tizen-linux-*)
			platform_tizen=yes
			;;
		esac
		case "$host" in
		aarch64-*)
			support_boehm=no
			with_gc=sgen
			;;
		powerpc*-*-linux*)
			# https://bugzilla.novell.com/show_bug.cgi?id=504411
			disable_munmap=yes
			;;
		esac
		with_sgen_default_concurrent=yes
		;;
	*-*-nacl*)
		echo "nacl no longer supported."
		exit 1
		;;
	*-*-hpux*)
		CPPFLAGS="$CPPFLAGS -DGC_HPUX_THREADS -D_HPUX_SOURCE -D_XOPEN_SOURCE_EXTENDED -D_REENTRANT"
		# +ESdbgasm only valid on bundled cc on RISC
		# silently ignored for ia64
		if test $GCC != "yes"; then
			CFLAGS="$CFLAGS +ESdbgasm"
			# Arrange for run-time dereferencing of null
			# pointers to produce a SIGSEGV signal.
			LDFLAGS="$LDFLAGS -z"
		fi
		CFLAGS="$CFLAGS +ESdbgasm"
		LDFLAGS="$LDFLAGS -z"
		libmono_cflags="-D_REENTRANT"
		libmono_ldflags="-lpthread"
		libgc_threads=pthreads
		need_link_unlink=yes
		use_sigposix=yes
		;;
	*-*-solaris*)
		CPPFLAGS="$CPPFLAGS -DGC_SOLARIS_THREADS -DGC_SOLARIS_PTHREADS -D_REENTRANT -D_POSIX_PTHREAD_SEMANTICS -DUSE_MMAP -DUSE_MUNMAP -DHOST_SOLARIS"
		need_link_unlink=yes
		libmono_cflags="-D_REENTRANT"
		libgc_threads=pthreads
		has_dtrace=yes
		use_sigposix=yes
		enable_solaris_tar_check=yes
		;;
	*-*-darwin*)
		parallel_mark="Disabled_Currently_Hangs_On_MacOSX"
		host_darwin=yes
		target_mach=yes
		CPPFLAGS="$CPPFLAGS -D_THREAD_SAFE -DGC_MACOSX_THREADS -DUSE_MMAP -DUSE_MUNMAP"
		libmono_cflags="-D_THREAD_SAFE"
		need_link_unlink=yes
		AC_DEFINE(PTHREAD_POINTER_ID)
		AC_DEFINE(USE_MACH_SEMA, 1, [...])
		libdl=
		libgc_threads=pthreads
		has_dtrace=yes
		if test "x$cross_compiling" = "xyes"; then
			has_broken_apple_cpp=yes
		fi
		dnl Snow Leopard is horribly broken -- it reports itself as i386-apple-darwin*, but
		dnl its gcc defaults to 64-bit mode.  They have also deprecated the usage of ucontext
		dnl we need to set some flags to build our 32-bit binaries on 10.6 properly
		case "$host" in
			dnl Snow Leopard and newer config.guess reports as this
			i*86-*-darwin*)
				BROKEN_DARWIN_FLAGS="-arch i386"
				BROKEN_DARWIN_CPPFLAGS=""
				CPPFLAGS="$CPPFLAGS $BROKEN_DARWIN_CPPFLAGS"
				CFLAGS="$CFLAGS $BROKEN_DARWIN_FLAGS"
				CXXFLAGS="$CXXFLAGS $BROKEN_DARWIN_FLAGS"
				CCASFLAGS="$CCASFLAGS $BROKEN_DARWIN_FLAGS"
				CPPFLAGS_FOR_LIBGC="$CPPFLAGS_FOR_LIBGC $BROKEN_DARWIN_CPPFLAGS"
				CFLAGS_FOR_LIBGC="$CFLAGS_FOR_LIBGC $BROKEN_DARWIN_FLAGS"
				with_sgen_default_concurrent=yes
				;;
			x*64-*-darwin*)
				with_sgen_default_concurrent=yes
				;;
			arm*-darwin*)
				platform_ios=yes
				has_dtrace=no
				;;
			aarch64*-darwin*)
				platform_ios=yes
				;;
		esac
		;;
	*-*-haiku*)
		dnl BSD_SOURCE is for getifaddrs
		CPPFLAGS="$CPPFLAGS -D_BSD_SOURCE -D_REENTRANT -D_THREAD_SAFE"
		libmono_cflags="-D_REENTRANT -D_THREAD_SAFE"
		libdl=
		LIBS="$LIBS -lnetwork -ltextencoding"
		need_link_unlink=yes
		AC_DEFINE(PTHREAD_POINTER_ID)
		dnl Haiku does not support static TLS with __thread
		with_tls=pthread
		libgc_threads=pthreads
		use_sigposix=yes
		with_sigaltstack=no
		;;
	*-*-aix*|*-*-os400*)
		dnl Set up a 64-bit build
		CPPFLAGS="$CPPFLAGS -maix64 -DGC_AIX_THREADS -D_ALL_SOURCE -D_THREAD_SAFE -D_LARGE_FILES -D_REENTRANT"
		LDFLAGS="-maix64"
		libmono_cflags="-D_THREAD_SAFE -D_REENTRANT"
		dnl Would you believe GNU nm doesn't know how to process AIX libraries?
		dnl Hardcode IBM binutils in case GNU ones end up on our path. Also
		dnl specifiy 64-bit mode for tools.
		AR="/usr/bin/ar -X64"
		NM="/usr/bin/nm -X64"
		dnl SGen is the future (changes to Boehm support code would be
		dnl required if you wish to re-enable Boehm)
		support_boehm=no
		with_gc=sgen
		need_link_unlink=yes
		use_sigposix=yes
		dnl the valloc call to alloc the guard page bombs out, even with extending the data area
		with_sigaltstack=no
		dnl use pthread TLS, __thread has issues with the compiler flags we use
		with_tls=pthread
		dnl ppc Linux is the same? test further
		disable_munmap=yes
		;;
	*)
		AC_MSG_WARN([*** Please add $host to configure.ac checks!])
		libdl="-ldl"
		;;
esac

AC_MSG_RESULT(ok)

if test x$need_link_unlink = xyes; then
   AC_DEFINE(NEED_LINK_UNLINK, 1, [Define if Unix sockets cannot be created in an anonymous namespace])
fi

if test x$host_win32 = xyes; then
   AC_DEFINE(HOST_WIN32, 1, [Host Platform is Win32])
fi

if test x$target_win32 = xyes; then
   AC_DEFINE(TARGET_WIN32, 1, [Target Platform is Win32])
fi

if test x$host_darwin = xyes; then
   AC_DEFINE(HOST_DARWIN, 1, [Host Platform is Darwin])
fi

# Defined for all targets/platforms using classic Windows API support.
AC_DEFINE(HAVE_CLASSIC_WINAPI_SUPPORT, 1, [Use classic Windows API support])
AC_DEFINE(HAVE_UWP_WINAPI_SUPPORT, 0, [Don't use UWP Windows API support])

AC_SUBST(extra_runtime_ldflags)
AM_CONDITIONAL(HOST_WIN32, test x$host_win32 = xyes)
AM_CONDITIONAL(TARGET_WIN32, test x$target_win32 = xyes)
AM_CONDITIONAL(HOST_LINUX, echo x$target_os | grep -q linux)
AM_CONDITIONAL(HOST_DARWIN, test x$host_darwin = xyes)
AM_CONDITIONAL(HOST_SIGPOSIX, test x$use_sigposix = xyes)
AM_CONDITIONAL(HOST_ANDROID, test x$platform_android = xyes)
AM_CONDITIONAL(HOST_TIZEN, test x$platform_tizen = xyes)
AM_CONDITIONAL(HOST_IOS, test x$platform_ios = xyes)
AM_CONDITIONAL(HOST_WASM, test x$platform_wasm = xyes)

if test -z "$HOST_DARWIN_TRUE"; then :
PLATFORM_AOT_SUFFIX=.dylib
fi

if test -z "$HOST_LINUX_TRUE"; then :
PLATFORM_AOT_SUFFIX=.so
fi

if test -z "$HOST_WIN32_TRUE"; then :
PLATFORM_AOT_SUFFIX=.dll
fi

AC_SUBST(PLATFORM_AOT_SUFFIX)

## PLATFORM_AOT_SUFFIX not so simple for windows :-)

AC_CHECK_TOOL(CC, gcc, gcc)
AC_PROG_CC
AC_CHECK_TOOL(CXX, g++, g++)
AC_PROG_CXX
AM_PROG_AS
AC_PROG_INSTALL
AC_PROG_AWK
AM_PROG_CC_C_O
dnl We should use AM_PROG_AS, but it's not available on automake/aclocal 1.4
: ${CCAS='$(CC)'}
# Set ASFLAGS if not already set.
: ${CCASFLAGS='$(CFLAGS)'}
AC_SUBST(CCAS)
AC_SUBST(CCASFLAGS)

# AC_PROG_CXX helpfully sets CXX to g++ even if no c++ compiler is found so check
# GXX instead. See http://lists.gnu.org/archive/html/bug-autoconf/2002-04/msg00056.html
if test "x$CXX" = "xg++"; then
	if test "x$GXX" != "xyes"; then
		# automake/libtool is so broken, it requires g++ even if the c++ sources
		# are inside automake conditionals
		AC_MSG_ERROR([You need to install g++])
	fi
fi

dnl may require a specific autoconf version
dnl AC_PROG_CC_FOR_BUILD
dnl CC_FOR_BUILD not automatically detected
CC_FOR_BUILD=$CC
CFLAGS_FOR_BUILD=$CFLAGS
BUILD_EXEEXT=
if test "x$cross_compiling" = "xyes"; then
	CC_FOR_BUILD=cc
	CFLAGS_FOR_BUILD=
	BUILD_EXEEXT=""
fi
AC_SUBST(CC_FOR_BUILD)
AC_SUBST(CFLAGS_FOR_BUILD)
AC_SUBST(HOST_CC)
AC_SUBST(BUILD_EXEEXT)

AM_CONDITIONAL(CROSS_COMPILING, [test x$cross_compiling = xyes])
AM_CONDITIONAL(USE_BATCH_FILES, [test x$host_win32 = xyes -a x$cross_compiling = xyes])

# Set STDC_HEADERS
AC_HEADER_STDC
AC_LIBTOOL_WIN32_DLL
# This causes monodis to not link correctly
#AC_DISABLE_FAST_INSTALL

#lookup makedev() header
AC_HEADER_MAJOR

AM_PROG_LIBTOOL
# Use dolt (http://dolt.freedesktop.org/) instead of libtool for building.
DOLT

export_ldflags=`(./libtool --config; echo eval echo \\$export_dynamic_flag_spec) | sh`
AC_SUBST(export_ldflags)

# Test whenever ld supports -version-script
AC_PROG_LD
AC_PROG_LD_GNU

AC_CHECK_HEADERS(sys/filio.h sys/sockio.h netdb.h utime.h sys/utime.h semaphore.h sys/un.h linux/rtc.h sys/syscall.h sys/mkdev.h sys/uio.h sys/param.h sys/sysctl.h libproc.h sys/prctl.h copyfile.h)
AC_CHECK_HEADERS(sys/param.h sys/socket.h sys/ipc.h sys/utsname.h alloca.h ucontext.h pwd.h sys/select.h netinet/tcp.h netinet/in.h unistd.h sys/types.h link.h asm/sigcontext.h sys/inotify.h arpa/inet.h complex.h unwind.h)
AC_CHECK_HEADERS([linux/netlink.h linux/rtnetlink.h],
                  [], [], [#include <stddef.h>
		  #include <sys/socket.h>
		  #include <linux/socket.h>])

AC_CHECK_HEADERS(sys/user.h, [], [],
[
#ifdef HAVE_SYS_PARAM_H
# include <sys/param.h>
#endif
])

AC_CHECK_HEADERS(linux/serial.h)

AC_CHECK_HEADER(zlib.h, [have_zlib=yes], [have_zlib=no])
if test x$have_zlib = xyes; then
   AC_TRY_COMPILE([#include <zlib.h>], [
   #if defined(ZLIB_VERNUM) && (ZLIB_VERNUM >= 0x1230)
   #else
   #error No good zlib found
   #endif
   ],[
	AC_MSG_RESULT(Using system zlib)
	zlib_msg="system zlib"
	AC_DEFINE(HAVE_SYS_ZLIB,1,[Have system zlib])
   ],[
	AC_MSG_RESULT(Using embedded zlib)
	have_zlib=no
	zlib_msg="bundled zlib"
   ])
fi

AM_CONDITIONAL(HAVE_ZLIB, test x$have_zlib = xyes)
AC_DEFINE(HAVE_ZLIB,1,[Have system zlib])

# for mono/metadata/debug-symfile.c
AC_CHECK_HEADERS(elf.h)

# for support
AC_CHECK_HEADERS(poll.h)
AC_CHECK_HEADERS(sys/poll.h)
AC_CHECK_HEADERS(sys/wait.h)
AC_CHECK_HEADERS(grp.h)
AC_CHECK_HEADERS(syslog.h)
AC_CHECK_FUNCS(vsyslog)

# for mono/dis
AC_CHECK_HEADERS(wchar.h)
AC_CHECK_HEADERS(ieeefp.h)
AC_MSG_CHECKING(for isinf)
AC_TRY_LINK([#include <math.h>], [
	int f = isinf (1.0);
], [
	AC_MSG_RESULT(yes)
	AC_DEFINE(HAVE_ISINF, 1, [isinf available])
], [
	# We'll have to use signals
	AC_MSG_RESULT(no)
])
# mingw
AC_CHECK_FUNCS(_finite, , AC_MSG_CHECKING(for _finite in math.h)
	AC_TRY_LINK([#include <math.h>], 
	[ _finite(0.0); ], 
	AC_DEFINE(HAVE__FINITE, 1, [Have _finite in -lm]) AC_MSG_RESULT(yes),
	AC_MSG_RESULT(no)))

# for Linux statfs support
AC_CHECK_HEADERS(linux/magic.h)

# For Android NDK unified headers
if test x$platform_android = xyes; then
	AC_CHECK_HEADERS(machine/endian.h sys/endian.h)
	AC_CHECK_HEADERS(android/legacy_signal_inlines.h, [have_android_signal_inlines=yes], [have_android_signal_inlines=no])

	# Make sure SIGRT{MIN,MAX} work - they will fail to work with unified headers if building for
	# API level < 21 *and* android/legacy_signal_inlines.h doesn't declare (and define) the required
	# libc APIs to obtain values for SIGRT{MIN,MAX}. We perform the check only if android/legacy_signal_inlines.h
	# is found because in other cases the macros will either work (for NDK < 14) or fail if the legacy header
	# doesn't contain the required definitions (NDK 14)
	if test x$have_android_signal_inlines = xyes; then
		AC_MSG_CHECKING([Whether Android SIGRTMIN/SGRTMAX macros are valid])
		AC_COMPILE_IFELSE([
			AC_LANG_PROGRAM([#include <android/legacy_signal_inlines.h>],[
				int i;
				for (i = SIGRTMIN + 1; i < SIGRTMAX; ++i) {
				}
			])],[
				AC_MSG_RESULT(yes)
				android_sigrtminmax_work=yes
			],[
				AC_MSG_RESULT(no)
				android_sigrtminmax_work=no
			]
		)

		if test x$android_sigrtminmax_work = xno; then
			AC_MSG_ERROR([Android SIGRTMIN/SIGRTMAX macros don't work in this NDK])
		fi
	fi

	# Attempt to detect whether we're using Android NDK unified headers
	AC_CHECK_HEADERS(android/api-level.h, [have_android_api_level=yes], [have_android_api_level=no])
	AC_CHECK_HEADERS(android/versioning.h, [have_android_versioning=yes], [have_android_versioning=no])

	android_unified_headers=no
	if test x$have_android_api_level = xyes; then
		if test x$have_android_versioning = xyes; then
			AC_MSG_CHECKING([whether using Android NDK unified headers])

			# Both macros are defined only in the NDK unified headers
			AC_COMPILE_IFELSE([
				AC_LANG_PROGRAM([
					#include <android/api-level.h>
					#include <android/versioning.h>
				],[
					#if __ANDROID_API_O__ == 26 && defined(__INTRODUCED_IN)
					#else
						#error __ANDROID_API_O__ != 26 or the __INTRODUCED_IN macro not defined
					#endif
				])],[
					AC_MSG_RESULT(yes)
					android_unified_headers=yes
				],[
					AC_MSG_RESULT(no)
					android_unified_headers=no
				]
			)
		fi
	fi

	if test x$android_unified_headers = xyes; then
		AC_DEFINE(ANDROID_UNIFIED_HEADERS, 1, [Whether Android NDK unified headers are used])
	fi
fi # Android

# not 64 bit clean in cross-compile
AC_CHECK_SIZEOF(void *)
AC_CHECK_SIZEOF(long)

AC_CHECK_SIZEOF(int)
AC_CHECK_SIZEOF(long long)

AC_CACHE_CHECK([for clang],
	mono_cv_clang,[
	AC_TRY_COMPILE([], [
		#ifdef __clang__
		#else
		#error "FAILED"
		#endif
	],
	[mono_cv_clang=yes],
	[mono_cv_clang=no],
	[])
])

AC_ARG_ENABLE(visibility-hidden,
[  --disable-visibility-hidden    disable usage of -fvisiblity=hidden],
   disable_visibility_hidden=yes, disable_visibility_hidden=no)

WARN=''
if test x"$GCC" = xyes; then
		WARN='-Wall -Wunused -Wmissing-declarations -Wpointer-arith -Wno-cast-qual -Wwrite-strings -Wno-switch -Wno-switch-enum -Wno-unused-value -Wno-attributes'
		CFLAGS="$CFLAGS -Wmissing-prototypes -Wstrict-prototypes -Wnested-externs -Wno-format-zero-length"

		# We require C99 with some GNU extensions, e.g. `linux` macro
		CFLAGS="$CFLAGS -std=gnu99"

		# The runtime code does not respect ANSI C strict aliasing rules
		CFLAGS="$CFLAGS -fno-strict-aliasing"

		# We rely on signed overflow to behave
		CFLAGS="$CFLAGS -fwrapv"

		CFLAGS="$CFLAGS -DMONO_DLL_EXPORT"
		if test x"$disable_visibility_hidden" = xno; then
		   # Don't export any symbols by default
		   SHARED_CFLAGS="-fvisibility=hidden"
		   CXXFLAGS="$CXXFLAGS -fvisibility=hidden"
		fi

		ORIG_CFLAGS=$CFLAGS
		# Check for the normal version, since gcc ignores unknown -Wno options
		CFLAGS="$CFLAGS -Wunused-but-set-variable -Werror"
		AC_MSG_CHECKING(for -Wno-unused-but-set-variable option to gcc)
		AC_TRY_COMPILE([],[
		], [
		   AC_MSG_RESULT(yes)
		   CFLAGS="$ORIG_CFLAGS -Wno-unused-but-set-variable"
		], [
		   AC_MSG_RESULT(no)
		   CFLAGS=$ORIG_CFLAGS
		])

		if test "x$mono_cv_clang" = "xyes"; then
	   	   # https://bugzilla.samba.org/show_bug.cgi?id=8118
	   	   WARN="$WARN -Qunused-arguments"
		   WARN="$WARN -Wno-unused-function -Wno-tautological-compare -Wno-parentheses-equality -Wno-self-assign -Wno-return-stack-address -Wno-constant-logical-operand"
		   # We rely on zero length arrays in structs
		   WARN="$WARN -Wno-zero-length-array"
		fi
else
	# The Sun Forte compiler complains about inline functions that access static variables
	# so disable all inlining.
	case "$host" in
	*-*-solaris*)
		CFLAGS="$CFLAGS -Dinline="
		;;
	esac
fi
CFLAGS="$WARN $CFLAGS -g"
CFLAGS_FOR_LIBGC="$CFLAGS_FOR_LIBGC -g"
CPPFLAGS="$WARN $CPPFLAGS -g"

# Where's the 'mcs' source tree?
if test -d $srcdir/mcs; then
  mcsdir=mcs
else
  mcsdir=../mcs
fi

AC_ARG_WITH(mcs-path, [  --with-mcs-path=/path/to/mcs      Specify an alternate mcs source tree],
	if test x$with_mcs_path != "x" -a -d $with_mcs_path ; then
		mcsdir=$with_mcs_path
	fi
)

AC_ARG_WITH(jumptables, [  --with-jumptables=yes,no      enable/disable support for jumptables (ARM-only for now) (defaults to no)],[],[with_jumptables=no])

#
# A sanity check to catch cases where the package was unpacked
# with an ancient tar program (Solaris)
#
AC_ARG_ENABLE(solaris-tar-check,
[  --disable-solaris-tar-check    disable solaris tar check],
   do_solaris_tar_check=no, do_solaris_tar_check=yes)

if test x"$do_solaris_tar_check" = xyes -a x"$enable_solaris_tar_check" = xyes; then
   	AC_MSG_CHECKING(integrity of package)
	if test -f $mcsdir/class/System.Runtime.Serialization.Formatters.Soap/System.Runtime.Serialization.Formatters.Soap/SoapTypeMapper.cs
   	then
		AC_MSG_RESULT(ok)
   	else
		errorm="Your mono distribution is incomplete;  if unpacking from a tar file, make sure you use GNU tar;  see http://www.mono-project.com/IncompletePackage for more details"
		AC_MSG_ERROR([$errorm])
	fi
fi

if test "x$with_mcs_path" != "x"; then
mcs_topdir=$(cd "$mcsdir" && pwd)
mcs_topdir_from_srcdir=$mcs_topdir
else
mcs_topdir=$(cd "$srcdir/$mcsdir" && pwd)
mcs_topdir_from_srcdir='$(top_builddir)'/$mcsdir
fi

# Convert mcs_topdir* paths to Windows syntax.
if test x$cross_compiling$host_win32 = xnoyes; then
  mcs_topdir=$(cygpath -m $mcs_topdir)
  case $mcs_topdir_from_srcdir in
    /cygdrive/*)
	mcs_topdir_from_srcdir=$(cygpath -m $mcs_topdir_from_srcdir)
	;;
  esac
fi

AC_SUBST([mcs_topdir])
AC_SUBST([mcs_topdir_from_srcdir])

# gettext: prepare the translation directories. 
# we do not configure the full gettext, as we consume it dynamically from C#
AM_PO_SUBDIRS

if test "x$USE_NLS" = "xyes"; then
   AC_CHECK_PROG(HAVE_MSGFMT, msgfmt,yes,no)

   if test "x$HAVE_MSGFMT" = "xno"; then
	  AC_MSG_ERROR([msgfmt not found. You need to install the 'gettext' package, or pass --enable-nls=no to configure.])
   fi
fi

AC_PATH_PROG(PKG_CONFIG, pkg-config, no)

pkg_config_path=
AC_ARG_WITH(crosspkgdir, [  --with-crosspkgdir=/path/to/pkg-config/dir      Change pkg-config dir to custom dir],
	if test x$with_crosspkgdir = "x"; then
		if test -s $PKG_CONFIG_PATH; then
			pkg_config_path=$PKG_CONFIG_PATH
		fi
	else
		pkg_config_path=$with_crosspkgdir
		PKG_CONFIG_PATH=$pkg_config_path
		export PKG_CONFIG_PATH
	fi
)

AC_ARG_ENABLE(ninja,[  --enable-ninja    Enable using ninja where available], enable_ninja=$enableval)
AC_CHECK_PROG(HAVE_NINJA, ninja, yes, no)
AM_CONDITIONAL(NINJA, test x$enable_ninja = xyes -a x$HAVE_NINJA != xno)

AC_ARG_ENABLE(werror, [  --enable-werror Pass -Werror to the C compiler], werror_flag=$enableval, werror_flag=no)
if test x$werror_flag = xyes; then
	WERROR_CFLAGS="-Werror"
fi
AC_SUBST([WERROR_CFLAGS])
AC_SUBST([SHARED_CFLAGS])

GLIB_CFLAGS='-I$(top_srcdir)/mono/eglib -I$(top_builddir)/mono/eglib'
  
AC_SUBST(GLIB_CFLAGS)

# Enable support for fast thread-local storage
# Some systems have broken support, so we allow to disable it.
AC_ARG_WITH(tls, [  --with-tls=__thread,pthread    select Thread Local Storage implementation (defaults to __thread)],[],[with_tls=__thread])

# Enable support for using sigaltstack for SIGSEGV and stack overflow handling
# This does not work on some platforms (bug #55253)
AC_ARG_WITH(sigaltstack, [  --with-sigaltstack=yes,no      enable/disable support for sigaltstack (defaults to yes)],[],[with_sigaltstack=yes])

AC_ARG_WITH(static_mono, [  --with-static_mono=yes,no      link mono statically to libmono (faster) (defaults to yes)],[],[with_static_mono=yes])
AC_ARG_WITH(shared_mono, [  --with-shared_mono=yes,no      build a shared libmono library (defaults to yes)],[],[with_shared_mono=yes])
# Same as --with-shared_mono=no
AC_ARG_ENABLE(libraries, [  --disable-libraries disable the build of libmono], enable_libraries=$enableval, enable_libraries=yes)

if test "x$enable_static" = "xno"; then
   with_static_mono=no
fi

if test "x$enable_shared" = "xno"; then
   with_shared_mono=no
fi

if test "x$enable_libraries" = "xno"; then
   with_shared_mono=no
fi

AM_CONDITIONAL(DISABLE_LIBRARIES, test x$enable_libraries = xno)

if test "x$host_win32" = "xyes"; then
   # Boehm GC requires the runtime to be in its own dll
   with_static_mono=no
fi

AM_CONDITIONAL(STATIC_MONO, test x$with_static_mono != xno)
AM_CONDITIONAL(SHARED_MONO, test x$with_shared_mono != xno)
AC_ARG_ENABLE(mcs-build, [  --disable-mcs-build disable the build of the mcs directory], try_mcs_build=$enableval, enable_mcs_build=yes)
AC_ARG_ENABLE(support-build, [  --disable-support-build disable the build of the support directory], try_support_build=$enableval, enable_support_build=yes)

AC_ARG_WITH(xen_opt,   [  --with-xen_opt=yes,no          Enable Xen-specific behaviour (defaults to yes)],[],[with_xen_opt=yes])
if test "x$with_xen_opt" = "xyes" -a "x$mono_cv_clang" = "xno"; then
	AC_DEFINE(MONO_XEN_OPT, 1, [Xen-specific behaviour])
	ORIG_CFLAGS=$CFLAGS
	CFLAGS="$CFLAGS -mno-tls-direct-seg-refs"
	AC_MSG_CHECKING(for -mno-tls-direct-seg-refs option to gcc)
	AC_TRY_COMPILE([], [
	], [
	   AC_MSG_RESULT(yes)
	   # Pass it to libgc as well
	   CFLAGS_FOR_LIBGC="$CFLAGS_FOR_LIBGC -mno-tls-direct-seg-refs"
	], [
	   AC_MSG_RESULT(no)
	   CFLAGS=$ORIG_CFLAGS
	])
fi

AC_ARG_ENABLE(small-config, [  --enable-small-config Enable tweaks to reduce requirements (and capabilities)], enable_small_config=$enableval, enable_small_config=no)

if test x$enable_small_config = xyes; then
	AC_DEFINE(MONO_SMALL_CONFIG,1,[Reduce runtime requirements (and capabilities)])
	CFLAGS_FOR_LIBGC="$CFLAGS_FOR_LIBGC -DSMALL_CONFIG"
fi

AC_ARG_ENABLE(system-aot, [  --enable-system-aot  Enable the Ahead-Of-Time compilation of system assemblies during the build (on by default on some platforms)], enable_system_aot=$enableval, enable_system_aot=default)

DISABLED_FEATURES=none
csc_compiler=default
endian=unknown
AC_C_BIGENDIAN([endian=big],[endian=little],[endian=unknown])
AC_MSG_CHECKING([CSharp compiler to use])
AC_ARG_WITH(csc, [  --with-csc=mcs,roslyn,default      Configures the CSharp compiler to use],[
   if test x$withval = xmcs; then
       csc_compiler=mcs
   elif test x$withval = xroslyn; then
       csc_compiler=roslyn
   elif test x$withval = xdefault; then
       :
   else
       AC_MSG_ERROR([You must supply one of "mcs", "roslyn" or "default" to the --with-csc option])
   fi
],[csc_compiler=default])

if test $csc_compiler = default; then
   if test $endian = big; then
      csc_compiler=mcs
   elif test $endian = little; then
      case "$host" in
        powerpc*) csc_compiler=mcs ;;
        *) csc_compiler=roslyn ;;
      esac
   else
      csc_compiler=mcs
   fi
fi
AC_MSG_RESULT($csc_compiler)

AC_ARG_WITH(jemalloc,             [  --with-jemalloc=yes,no               If jemalloc is enabled (defaults to no)],                                     [], [with_jemalloc=no])
AC_ARG_WITH(jemalloc-always,      [  --with-jemalloc_always=yes,no        If jemalloc is enabled and always used (defaults to yes)],                    [], [with_jemalloc_always=no])
AC_ARG_WITH(jemalloc-assert,      [  --with-jemalloc_assert=yes,no        If jemalloc performs runtime checks for memory correctness (defaults to no)], [], [with_jemalloc_assert=no])


if test x$target_win32 = xyes; then
with_jemalloc=no
with_jemalloc_assert=no
with_jemalloc_always=no
fi

AM_CONDITIONAL(MONO_JEMALLOC_ASSERT, [test "x$with_jemalloc_assert" = "xyes"])
if test "x$with_jemalloc_assert" = "xyes"; then
JEMALLOC_CFLAGS+=" -DMONO_JEMALLOC_ASSERT"
AC_DEFINE(MONO_JEMALLOC_ASSERT, 1, [Make jemalloc assert for mono])
AC_SUBST(MONO_JEMALLOC_ASSERT, 1)
fi

AM_CONDITIONAL(MONO_JEMALLOC_DEFAULT, [test "x$with_jemalloc_always" = "xyes"])
if test "x$with_jemalloc_always" = "xyes"; then
with_jemalloc=yes
JEMALLOC_CFLAGS+=" -DMONO_JEMALLOC_DEFAULT"
AC_DEFINE(MONO_JEMALLOC_DEFAULT, 1, [Make jemalloc default for mono])
AC_SUBST(MONO_JEMALLOC_DEFAULT, 1)
fi

AM_CONDITIONAL(MONO_JEMALLOC_ENABLED, [test "x$with_jemalloc" = "xyes"])
if test "x$with_jemalloc" = "xyes"; then
JEMALLOC_LDFLAGS="-L`pwd`/mono/utils/jemalloc/jemalloc/lib -ljemalloc_pic"
JEMALLOC_CFLAGS+=" -DMONO_JEMALLOC_ENABLED -I `pwd`/mono/utils/jemalloc/jemalloc/include"
JEMALLOC_AUTOCONF_FLAGS=" --build=$target --host=$host"

if test "x$target_mach" = "xyes"; then
	JEMALLOC_CPPFLAGS=" -stdlib=libc++ "
fi

AC_DEFINE(MONO_JEMALLOC_ENABLED, 1, [Enable jemalloc usage for mono])
AC_SUBST(MONO_JEMALLOC_ENABLED, 1)

AC_SUBST(JEMALLOC_CFLAGS)
AC_SUBST(JEMALLOC_CPPFLAGS)
AC_SUBST(JEMALLOC_LDFLAGS)
AC_SUBST(JEMALLOC_AUTOCONF_FLAGS)
fi

# Terminology:
# Crash privacy - Attempts to not send identifying information in the crash dump / to protect the obscurity of the program control flow
# MERP - The MS telemetry profile. Not for general use.
# Structured crashes - crashes at runtime that trigger a stack walk by mono that happens cooperatively

# Structured crashes are not merp crashes. Structured crashes are json dumps made by mono during crashes. Merp upload is going to use the dumping code is a very specific way, and is enabled at runtime with an icall.

#--with-crash_privacy=yes --with-structured_crashes=no means we don't wanna dump in non-merp-enabled builds, and we want to not send symbol strings. This is going to be the default pair of settings for VS4Mac.
#--with-crash_privacy=yes --with-structured_crashes=yes means you want to see crashes on your console, and you want to not see unmanaged symbol names. This is an option for proprietary apps that have manual bugs filed.
#--with-crash_privacy=no --with-structured_crashes=no means you want to see no crash dumps on failure and you don't care about privacy. This is how you'd set a "don't want it, don't care" configuration.
#--with-crash_privacy=no --with-structured_crashes=yes means you want full crashes and you want to see them in the terminal, not on telemetry. This is going to be how we build for CI.

AC_ARG_WITH(crash-privacy,       [  --with-crash_privacy=yes,no         If you want your crashes to not include names of symbols present in the binary. ], [], [with_crash_privacy=yes])
AC_ARG_WITH(structured-crashes,  [  --with-structured_crashes=yes,no    If you want your unmanaged crashes to result in a small crash dump file. ],        [], [with_structured_crashes=yes])
AC_ARG_ENABLE(crash-reporting,  [  --disable-crash-reporting            Enable or Disable crash reporting subsystem],        [crash_reporting=$enableval], [crash_reporting=yes])

if test "x$with_crash_privacy" = "xyes"; then
AC_DEFINE(MONO_PRIVATE_CRASHES,1,[Do not include names of unmanaged functions in the crash dump])
fi

if test "x$with_structured_crashes" = "xno"; then
AC_DEFINE(DISABLE_STRUCTURED_CRASH,1,[Do not create structured crash files during unmanaged crashes])
fi

case "$host" in
	*-mingw*|*-*-cygwin*|*-*-aix*|*-*-os400*)
		crash_reporting=no
		;;
esac

if test "x$crash_reporting" != "xyes"; then
CFLAGS="$CFLAGS -DDISABLE_CRASH_REPORTING=1"
CXXFLAGS="$CXXFLAGS -DDISABLE_CRASH_REPORTING=1"
fi

AC_ARG_ENABLE(monodroid, [ --enable-monodroid Enable runtime support for Monodroid (Xamarin.Android)], enable_monodroid=$enableval, enable_monodroid=no)
AM_CONDITIONAL(ENABLE_MONODROID, test x$enable_monodroid = xyes)

AC_ARG_ENABLE(monotouch, [ --enable-monotouch Enable runtime support for Monotouch (Xamarin.iOS and Xamarin.Mac)], enable_monotouch=$enableval, enable_monotouch=no)
AM_CONDITIONAL(ENABLE_MONOTOUCH, test x$enable_monotouch = xyes)

if test x$enable_monodroid = xyes; then
	AC_DEFINE(ENABLE_MONODROID, 1, [Enable runtime support for Monodroid (Xamarin.Android)])
fi

if test x$enable_monotouch = xyes; then
	AC_DEFINE(ENABLE_MONOTOUCH, 1, [Enable runtime support for Monotouch (Xamarin.iOS and Xamarin.Mac)])
fi

AC_ARG_ENABLE(cxx, [  --enable-cxx   compile some code as C++])

# mono/corefx/native has a lot of invalid C++98 in its headers
# dotnet/corefx/native looks a lot better, i.e. 44e5bdafb8d989a220c9cf1b94f31a64a6e4f052
#CXXFLAGS_COMMON=' -std=gnu++98 -fno-exceptions -fno-rtti '
CXXFLAGS_COMMON=' -std=gnu++0x -fno-exceptions -fno-rtti '
# "c++0x" instead of C++11, for compat with Centos6/gcc4.4

AC_SUBST(CXXFLAGS_COMMON)

if test "x$enable_cxx" = "xyes"; then

	CXX_ADD_CFLAGS=" -xc++ $CXXFLAGS_COMMON "

	# -std=gnu99 -xc++ is not allowed and errors.
	CXX_REMOVE_CFLAGS=-std=gnu99
	# These give warnings and should be removed. They are C-only.
	# i.e. C++ never allows these, they are always errors and their warningness is not controllable.
	CXX_REMOVE_CFLAGS="$CXX_REMOVE_CFLAGS -Wmissing-prototypes -Wstrict-prototypes -Wnested-externs"
	# Likewise with CentOS 6 gcc 4.4.
	CXX_REMOVE_CFLAGS="$CXX_REMOVE_CFLAGS -Werror-implicit-function-declaration"

	# The C-only-ness of -Wno-format-zero-length varies with gcc version.
	# It is C-only prior to 4.7. Using it with C++ prior to 4.7
	# generates a warning every time we run gcc which is very unsightly.
	# The warning is for e.g. sprintf(foo, "") which can just be
	# foo[0] = 0 but Mono's use is more elaborate, not as easy to "fix",
	# and completely legal and valid.
	# We have to switch to C++ and not just use -xc++ because of -std=gnu99 (error when combined with -xc++).
	# Alternatively, just run $CXX -xc++ -c /dev/null.
	AC_LANG_PUSH(C++)
	ORIG_CXXFLAGS=$CXXFLAGS
	CXXFLAGS="$CXXFLAGS -Werror -Wno-format-zero-length -xc++ "
	AC_MSG_CHECKING(or C-only-ness of -Wno-format-zero-length)
	AC_TRY_COMPILE([ ], [ ], [ AC_MSG_RESULT(yes) ],
				 [ AC_MSG_RESULT(no)
				   CXX_REMOVE_CFLAGS="$CXX_REMOVE_CFLAGS -Wno-format-zero-length" ])
	CXXFLAGS=$ORIG_CXXFLAGS
	AC_LANG_POP(C++)
fi
AC_SUBST(CXX_ADD_CFLAGS)
AC_SUBST(CXX_REMOVE_CFLAGS)

#
# Set the build profiles and options before things which use them
#

AC_ARG_WITH(profile4_x,          [  --with-profile4_x=yes,no            If you want to install the 4.x FX (defaults to yes)],                       [], [with_profile4_x=default])
AC_ARG_WITH(monodroid,           [  --with-monodroid=yes,no             If you want to build the MonoDroid assemblies (defaults to no)],            [], [with_monodroid=default])
AC_ARG_WITH(monotouch,           [  --with-monotouch=yes,no             If you want to build the Xamarin.iOS assemblies (defaults to no)],          [], [with_monotouch=default])
AC_ARG_WITH(monotouch_watch,     [  --with-monotouch_watch=yes,no       If you want to build the Xamarin.WatchOS assemblies (defaults to no)],      [], [with_monotouch_watch=default])
AC_ARG_WITH(monotouch_tv,        [  --with-monotouch_tv=yes,no          If you want to build the Xamarin.TVOS assemblies (defaults to no)],         [], [with_monotouch_tv=default])
AC_ARG_WITH(bitcode,             [  --with-bitcode=yes,no               If bitcode is enabled (defaults to no)],                                    [], [with_bitcode=default])
AC_ARG_WITH(xammac,              [  --with-xammac=yes,no                If you want to build the Xamarin.Mac assemblies (defaults to no)],          [], [with_xammac=default])
AC_ARG_WITH(testing_aot_hybrid,  [  --with-testing_aot_hybrid=yes,no    If you want to build the testing_aot_hybrid assemblies (defaults to no)],   [], [with_testing_aot_hybrid=default])
AC_ARG_WITH(testing_aot_full,    [  --with-testing_aot_full=yes,no      If you want to build the testing_aot_full assemblies (defaults to no)],     [], [with_testing_aot_full=default])
AC_ARG_WITH(winaot,              [  --with-winaot=yes,no                If you want to build the Windows friendly AOT assemblies (defaults to no)], [], [with_winaot=default])
AC_ARG_WITH(orbis,               [  --with-orbis=yes,no                 If you want to build the Orbis assemblies (defaults to no)], [], [with_orbis=default])
AC_ARG_WITH(unreal,              [  --with-unreal=yes,no                If you want to build the Unreal assemblies (defaults to no)], [], [with_unreal=default])
AC_ARG_WITH(wasm,                [  --with-wasm=yes,no                  If you want to build the WebAssembly (defaults to no)], [], [with_wasm=default])


AC_ARG_WITH(runtime-preset, [  --with-runtime-preset=net_4_x,all,aot,aot_llvm,hybridaot,hybridaot_llvm,fullaot,fullaot_llvm,bitcode,unreal   Which default profile to build (defaults to net_4_x)],  [], [with_runtime_preset=net_4_x])
AC_ARG_WITH(spectre-mitigation,             [  --with-spectre-mitigation=yes,no   If you want to build the runtime with compiler flags that enable Spectre mitigation (defaults to no)], [], [with_spectre_mitigation=default])
AC_ARG_WITH(spectre-indirect-branch-choice,   [  --with-spectre-indirect-branch-choice=keep,thunk,inline,extern   Convert indirect branches to the specified kind of thunk (defaults to inline)], [], [with_spectre_indirect_branch_choice=inline])
AC_ARG_WITH(spectre-function-return-choice, [  --with-spectre-function-return-choice=keep,thunk,inline,extern   Convert function return instructions to the specified kind of thunk (defaults to inline)], [], [with_spectre_function_return_choice=inline])

dnl
dnl Spectre compiler mitigation flag checks
dnl
if test "x$with_spectre_mitigation" = "xyes"; then
   AC_MSG_NOTICE([Compiler Spectre mitigation support checks])
   SPECTRE_CFLAGS=
   SPECTRE_INDIRECT_BRANCH_KIND=
   case "x$with_spectre_indirect_branch_choice" in
       xkeep) SPECTRE_INDIRECT_BRANCH_KIND=keep ;;
       xthunk) SPECTRE_INDIRECT_BRANCH_KIND=thunk ;;
       xinline) SPECTRE_INDIRECT_BRANCH_KIND=thunk-inline ;;
       xextern) SPECTRE_INDIRECT_BRANCH_KIND=thunk-extern ;;
       *) AC_MSG_ERROR([Invalid indirect jump thunk kind ($with_spectre_indirect_branch_choice)]) ;;
   esac

   SPECTRE_FUNCTION_RETURN_KIND=""
   case "x$with_spectre_function_return_choice" in
       xkeep) SPECTRE_FUNCTION_RETURN_KIND=keep ;;
       xthunk) SPECTRE_FUNCTION_RETURN_KIND=thunk ;;
       xinline) SPECTRE_FUNCTION_RETURN_KIND=thunk-inline ;;
       xextern) SPECTRE_FUNCTION_RETURN_KIND=thunk-extern ;;
       *) AC_MSG_ERROR([Invalid function return thunk kind ($with_spectre_function_return_choice)]) ;;
   esac

   AX_CHECK_COMPILE_FLAG(
	[ -mindirect-branch=$SPECTRE_INDIRECT_BRANCH_KIND ],
	[ SPECTRE_CFLAGS="$SPECTRE_CFLAGS -mindirect-branch=$SPECTRE_INDIRECT_BRANCH_KIND" ]
   )

   AX_CHECK_COMPILE_FLAG(
	[ -mfunction-return=$SPECTRE_FUNCTION_RETURN_KIND ],
	[ SPECTRE_CFLAGS="$SPECTRE_CFLAGS -mfunction-return=$SPECTRE_FUNCTION_RETURN_KIND" ]
   )

   if test "x$SPECTRE_CFLAGS" != "x" ; then
        CFLAGS="$CFLAGS $SPECTRE_CFLAGS"
	CXXFLAGS="$CXXFLAGS $SPECTRE_CFLAGS"
	spectre_mitigation_status="mitigation enabled"
   fi
else
	spectre_mitigation_status="no mitigation"
fi

dnl
dnl Profile defaults
dnl
TEST_PROFILE=default
enable_llvm_default=no

with_profile4_x_default=no
with_monodroid_default=no
with_monotouch_default=no
with_monotouch_watch_default=no
with_monotouch_tv_default=no
with_xammac_default=no
with_testing_aot_hybrid_default=no
with_testing_aot_full_default=no
with_winaot_default=no
with_orbis_default=no
with_unreal_default=no
with_wasm_default=no

with_bitcode_default=no
enable_cooperative_suspend_default=no
enable_hybrid_suspend_default=no

INVARIANT_AOT_OPTIONS=nimt-trampolines=2000,ntrampolines=10000,nrgctx-fetch-trampolines=256,ngsharedvt-trampolines=4000

AOT_BUILD_ATTRS=$INVARIANT_AOT_OPTIONS

if test x$cross_compiling = xyes -o x$enable_mcs_build = xno; then
   DISABLE_MCS_DOCS_default=yes
elif test x$with_runtime_preset = xnet_4_x; then
   with_profile4_x_default=yes
elif test x$with_runtime_preset = xall; then
   with_profile4_x_default=yes
   with_monodroid_default=yes
   with_monotouch_default=yes
   with_monotouch_watch_default=yes
   with_monotouch_tv_default=yes
   with_xammac_default=yes
   with_winaot_default=yes
   with_orbis_default=yes
   with_unreal_default=yes
   with_wasm_default=yes
   with_testing_aot_hybrid_default=yes
   with_testing_aot_full_default=yes
elif test x$with_runtime_preset = xbitcode; then
   DISABLE_MCS_DOCS_default=yes
   with_testing_aot_full_default=yes
   with_bitcode_default=yes
   enable_cooperative_suspend_default=yes
   TEST_PROFILE=testing_aot_full
   enable_llvm_default=yes

   mono_feature_disable_com='yes'
   mono_feature_disable_remoting='yes'
   mono_feature_disable_reflection_emit_save='yes'
   mono_feature_disable_reflection_emit='yes'
   mono_feature_disable_appdomains='yes'

   AOT_BUILD_FLAGS="--runtime=mobile --aot=llvmonly,$INVARIANT_AOT_OPTIONS"
   AOT_RUN_FLAGS="--runtime=mobile --llvmonly"
   AOT_MODE="llvmonly"
elif test x$with_runtime_preset = xfullaot; then
   DISABLE_MCS_DOCS_default=yes
   with_testing_aot_full_default=yes
   TEST_PROFILE=testing_aot_full

   mono_feature_disable_com='yes'
   mono_feature_disable_remoting='yes'
   mono_feature_disable_reflection_emit_save='yes'
   mono_feature_disable_reflection_emit='yes'
   mono_feature_disable_appdomains='yes'

   AOT_BUILD_FLAGS="--runtime=mobile -O=gsharedvt --aot=full,$INVARIANT_AOT_OPTIONS"
   AOT_RUN_FLAGS="--runtime=mobile --full-aot"
   AOT_MODE="full"
elif test x$with_runtime_preset = xfullaot_llvm; then
   DISABLE_MCS_DOCS_default=yes
   with_testing_aot_full_default=yes
   TEST_PROFILE=testing_aot_full

   mono_feature_disable_com='yes'
   mono_feature_disable_remoting='yes'
   mono_feature_disable_reflection_emit_save='yes'
   mono_feature_disable_reflection_emit='yes'
   mono_feature_disable_appdomains='yes'

   AOT_BUILD_FLAGS="--runtime=mobile -O=gsharedvt --llvm --aot=full,$INVARIANT_AOT_OPTIONS"
   AOT_RUN_FLAGS="--runtime=mobile --full-aot"
   AOT_MODE="full"
elif test x$with_runtime_preset = xhybridaot; then
   DISABLE_MCS_DOCS_default=yes
   with_testing_aot_hybrid_default=yes
   TEST_PROFILE=testing_aot_hybrid 

   AOT_BUILD_FLAGS="--runtime=mobile --aot=hybrid,$INVARIANT_AOT_OPTIONS"
   AOT_RUN_FLAGS="--runtime=mobile --hybrid-aot"
elif test x$with_runtime_preset = xhybridaot_llvm; then
   DISABLE_MCS_DOCS_default=yes
   with_testing_aot_hybrid_default=yes
   TEST_PROFILE=testing_aot_hybrid

   AOT_BUILD_FLAGS="--runtime=mobile --llvm --aot=hybrid,$INVARIANT_AOT_OPTIONS"
   AOT_RUN_FLAGS="--runtime=mobile --hybrid-aot"
elif test x$with_runtime_preset = xaot; then
   with_profile4_x_default=yes

   AOT_BUILD_FLAGS="--aot=$INVARIANT_AOT_OPTIONS"
   AOT_RUN_FLAGS=""

   DISABLE_MCS_DOCS_default=yes
elif test x$with_runtime_preset = xaot_llvm; then
   with_profile4_x_default=yes

   AOT_BUILD_FLAGS="--llvm --aot=$INVARIANT_AOT_OPTIONS"
   AOT_RUN_FLAGS=""

   DISABLE_MCS_DOCS_default=yes
elif test x$with_runtime_preset = xwinaot; then
   DISABLE_MCS_DOCS_default=yes
   with_winaot_default=yes
   TEST_PROFILE=winaot

   mono_feature_disable_com='yes'
   mono_feature_disable_remoting='yes'
   mono_feature_disable_reflection_emit_save='yes'
   mono_feature_disable_reflection_emit='yes'
   mono_feature_disable_appdomains='yes'

   AOT_BUILD_FLAGS="--runtime=mobile --aot=full,$INVARIANT_AOT_OPTIONS"
   AOT_RUN_FLAGS="--runtime=mobile --full-aot"
   AOT_MODE="llvmonly"
elif test x$with_runtime_preset = xorbis; then
   DISABLE_MCS_DOCS_default=yes
   with_orbis_default=yes
   TEST_PROFILE=orbis

   mono_feature_disable_com='yes'
   mono_feature_disable_remoting='yes'
   mono_feature_disable_reflection_emit_save='yes'
   mono_feature_disable_reflection_emit='yes'
   mono_feature_disable_appdomains='yes'

   AOT_BUILD_FLAGS="--runtime=mobile --aot=full,$INVARIANT_AOT_OPTIONS"
   AOT_RUN_FLAGS="--runtime=mobile --full-aot"
   AOT_MODE="full"
elif test x$with_runtime_preset = xunreal; then
   DISABLE_MCS_DOCS_default=yes
   with_unreal_default=yes
   TEST_PROFILE=unreal

   mono_feature_disable_com='yes'
   mono_feature_disable_remoting='yes'
   mono_feature_disable_appdomains='no'

   AOT_BUILD_FLAGS="--runtime=mobile --aot=hybrid,$INVARIANT_AOT_OPTIONS"
   AOT_RUN_FLAGS="--runtime=mobile --hybrid-aot"
elif test x$with_runtime_preset = xwasm; then
   DISABLE_MCS_DOCS_default=yes
   with_wasm_default=yes
   TEST_PROFILE=wasm

   mono_feature_disable_com='yes'
   mono_feature_disable_remoting='yes'
   mono_feature_disable_reflection_emit_save='yes'
   mono_feature_disable_reflection_emit='yes'
   mono_feature_disable_appdomains='yes'

   AOT_BUILD_FLAGS="--runtime=mobile --aot=full,$INVARIANT_AOT_OPTIONS"
   AOT_RUN_FLAGS="--runtime=mobile --full-aot"
else
   with_profile4_x_default=yes
fi

if test "x$AOT_BUILD_FLAGS" != "x"; then :
   AC_SUBST(AOT_BUILD_FLAGS)
   AC_SUBST(AOT_RUN_FLAGS)
   # For llvmonlycheck + fullaotcheck
   AC_SUBST(INVARIANT_AOT_OPTIONS)
fi

AC_SUBST(TEST_PROFILE)

if test "x$with_profile4_x" = "xdefault"; then
   with_profile4_x=$with_profile4_x_default
fi
if test "x$with_monodroid" = "xdefault"; then
   with_monodroid=$with_monodroid_default
fi
if test "x$with_monotouch" = "xdefault"; then
   with_monotouch=$with_monotouch_default
fi
if test "x$with_monotouch_watch" = "xdefault"; then
   with_monotouch_watch=$with_monotouch_watch_default
fi
if test "x$with_monotouch_tv" = "xdefault"; then
   with_monotouch_tv=$with_monotouch_tv_default
fi
if test "x$with_bitcode" = "xdefault"; then
   with_bitcode=$with_bitcode_default
fi
if test "x$with_xammac" = "xdefault"; then
   with_xammac=$with_xammac_default
fi
if test "x$with_testing_aot_hybrid" = "xdefault"; then
   with_testing_aot_hybrid=$with_testing_aot_hybrid_default
fi
if test "x$with_testing_aot_full" = "xdefault"; then
   with_testing_aot_full=$with_testing_aot_full_default
fi
if test "x$with_winaot" = "xdefault"; then
   with_winaot=$with_winaot_default
fi
if test "x$with_orbis" = "xdefault"; then
   with_orbis=$with_orbis_default
fi
if test "x$with_unreal" = "xdefault"; then
   with_unreal=$with_unreal_default
fi
if test "x$with_wasm" = "xdefault"; then
   with_wasm=$with_wasm_default
fi


AM_CONDITIONAL(INSTALL_4_x, [test "x$with_profile4_x" = "xyes"])
AM_CONDITIONAL(INSTALL_MONODROID, [test "x$with_monodroid" != "xno"])
AM_CONDITIONAL(INSTALL_MONOTOUCH, [test "x$with_monotouch" != "xno"])
AM_CONDITIONAL(INSTALL_MONOTOUCH_WATCH, [test "x$with_monotouch_watch" != "xno"])
AM_CONDITIONAL(INSTALL_MONOTOUCH_TV, [test "x$with_monotouch_tv" != "xno"])
AM_CONDITIONAL(BITCODE, test "x$with_bitcode" = "xyes")
AM_CONDITIONAL(INSTALL_XAMMAC, [test "x$with_xammac" != "xno"])
AM_CONDITIONAL(INSTALL_TESTING_AOT_HYBRID, [test "x$with_testing_aot_hybrid" != "xno"])
AM_CONDITIONAL(INSTALL_TESTING_AOT_FULL, [test "x$with_testing_aot_full" != "xno"])
AM_CONDITIONAL(INSTALL_WINAOT, [test "x$with_winaot" != "xno"])
AM_CONDITIONAL(INSTALL_ORBIS, [test "x$with_orbis" != "xno"])
AM_CONDITIONAL(INSTALL_UNREAL, [test "x$with_unreal" != "xno"])
AM_CONDITIONAL(INSTALL_WASM, [test "x$with_wasm" != "xno"])
AM_CONDITIONAL(FULL_AOT_TESTS, [test "x$TEST_PROFILE" = "xtesting_aot_full"] || [test "x$TEST_PROFILE" = "xwinaot"] || [test "x$TEST_PROFILE" = "xorbis"] || [test "x$TEST_PROFILE" = "xwasm"])
AM_CONDITIONAL(HYBRID_AOT_TESTS, [test "x$TEST_PROFILE" = "xtesting_aot_hybrid"] || [test "x$TEST_PROFILE" = "xunreal"])

default_profile=net_4_x
if test -z "$INSTALL_MONODROID_TRUE"; then :
   default_profile=monodroid
fi
if test -z "$INSTALL_MONOTOUCH_TRUE"; then :
   default_profile=monotouch
fi
if test -z "$INSTALL_XAMMAC_TRUE"; then :
   default_profile=xammac
fi
if test -z "$INSTALL_TESTING_AOT_HYBRID_TRUE"; then :
   default_profile=testing_aot_hybrid
fi
if test -z "$INSTALL_TESTING_AOT_FULL_TRUE"; then :
   default_profile=testing_aot_full
fi
if test -z "$INSTALL_WINAOT_TRUE"; then :
   default_profile=winaot
fi
if test -z "$INSTALL_ORBIS_TRUE"; then :
   default_profile=orbis
fi
if test -z "$INSTALL_UNREAL_TRUE"; then :
   default_profile=unreal
fi
if test -z "$INSTALL_WASM_TRUE"; then :
   default_profile=wasm
fi
if test -z "$INSTALL_4_x_TRUE"; then :
   default_profile=net_4_x
fi
DEFAULT_PROFILE=$default_profile
AC_SUBST(DEFAULT_PROFILE)

#
# End build profile configuration
#

if test x$USE_NLS = xprofile_default; then

	AC_MSG_CHECKING([NLS used])

	# We make the default value for USE_NLS
	# "no" on OSX because it isn't available on most
	# default OSX installs. The most common configurations will
	# all disable it, so this saves us typing.
	if test x$host_darwin = xyes; then
		USE_NLS=no;
	else
		USE_NLS=yes;
	fi

	AC_SUBST([USE_NLS])
	AC_MSG_RESULT([$USE_NLS])
fi

AC_ARG_ENABLE(minimal, [  --enable-minimal=LIST      drop support for LIST subsystems.
     LIST is a comma-separated list from: aot, profiler, decimal, pinvoke, debug, appdomains, verifier, 
     reflection_emit, reflection_emit_save, large_code, logging, com, ssa, generics, attach, jit, interpreter, simd, soft_debug, perfcounters, normalization, desktop_loader, shared_perfcounters, remoting,
	 security, lldb, mdb, sgen_marksweep_conc, sgen_split_nursery, sgen_gc_bridge, sgen_debug_helpers.],
[
	for feature in `echo "$enable_minimal" | sed -e "s/,/ /g"`; do
		eval "mono_feature_disable_$feature='yes'"
	done
	DISABLED_FEATURES=$enable_minimal
	disabled="Disabled:      $enable_minimal"
],[])

AC_DEFINE_UNQUOTED(DISABLED_FEATURES, "$DISABLED_FEATURES", [String of disabled features])

if test "x$mono_feature_disable_aot" = "xyes"; then
	AC_DEFINE(DISABLE_AOT, 1, [Disable AOT Compiler])
	enable_system_aot=no
	AC_MSG_NOTICE([Disabled AOT compiler])
fi

if test "x$mono_feature_disable_profiler" = "xyes"; then
	AC_DEFINE(DISABLE_PROFILER, 1, [Disable default profiler support])
	AC_MSG_NOTICE([Disabled support for the profiler])
fi
AM_CONDITIONAL(DISABLE_PROFILER, test x$mono_feature_disable_profiler = xyes)

if test "x$mono_feature_disable_decimal" = "xyes"; then
	AC_DEFINE(DISABLE_DECIMAL, 1, [Disable System.Decimal support])
	AC_MSG_NOTICE([Disabled support for decimal])
fi

if test "x$mono_feature_disable_pinvoke" = "xyes"; then
	AC_DEFINE(DISABLE_PINVOKE, 1, [Disable P/Invoke support])
	AC_MSG_NOTICE([Disabled support for P/Invoke])
fi

if test "x$mono_feature_disable_debug" = "xyes"; then
	AC_DEFINE(DISABLE_DEBUG, 1, [Disable runtime debugging support])
	AC_MSG_NOTICE([Disabled support for runtime debugging])
fi

if test "x$mono_feature_disable_reflection_emit" = "xyes"; then
	AC_DEFINE(DISABLE_REFLECTION_EMIT, 1, [Disable reflection emit support])
	mono_feature_disable_reflection_emit_save=yes
	AC_MSG_NOTICE([Disabled support for Reflection.Emit])
fi

if test "x$mono_feature_disable_reflection_emit_save" = "xyes"; then
	AC_DEFINE(DISABLE_REFLECTION_EMIT_SAVE, 1, [Disable assembly saving support in reflection emit])
	AC_MSG_NOTICE([Disabled support for Reflection.Emit.Save])
fi

if test "x$mono_feature_disable_large_code" = "xyes"; then
	AC_DEFINE(DISABLE_LARGE_CODE, 1, [Disable support for huge assemblies])
	AC_MSG_NOTICE([Disabled support for large assemblies])
fi

if test "x$mono_feature_disable_logging" = "xyes"; then
	AC_DEFINE(DISABLE_LOGGING, 1, [Disable support debug logging])
	AC_MSG_NOTICE([Disabled support for logging])
fi

if test "x$mono_feature_disable_com" = "xyes"; then
	AC_DEFINE(DISABLE_COM, 1, [Disable COM support])
	AC_MSG_NOTICE([Disabled COM support])
fi

if test "x$mono_feature_disable_ssa" = "xyes"; then
	AC_DEFINE(DISABLE_SSA, 1, [Disable advanced SSA JIT optimizations])
	AC_MSG_NOTICE([Disabled SSA JIT optimizations])
fi

if test "x$mono_feature_disable_generics" = "xyes"; then
	AC_DEFINE(DISABLE_GENERICS, 1, [Disable generics support])
	AC_MSG_NOTICE([Disabled Generics Support])
fi

if test "x$mono_feature_disable_shadowcopy" = "xyes"; then
   	AC_DEFINE(DISABLE_SHADOW_COPY, 1, [Disable Shadow Copy for AppDomains])
	AC_MSG_NOTICE([Disabled Shadow copy for AppDomains])
fi

if test "x$mono_feature_disable_portability" = "xyes"; then
   	AC_DEFINE(DISABLE_PORTABILITY, 1, [Disables the IO portability layer])
	AC_MSG_NOTICE([Disabled IO Portability layer])
fi

if test "x$mono_feature_disable_attach" = "xyes"; then
	AC_DEFINE(DISABLE_ATTACH, 1, [Disable agent attach support])
	AC_MSG_NOTICE([Disabled agent attach])
fi

if test "x$mono_feature_disable_verifier" = "xyes"; then
	AC_DEFINE(DISABLE_VERIFIER, 1, [Disables the verifier])
	AC_MSG_NOTICE([Disabled the metadata and IL verifiers])
fi

if test "x$mono_feature_disable_jit" = "xyes"; then
	AC_DEFINE(DISABLE_JIT, 1, [Disable the JIT, only full-aot mode or interpreter will be supported by the runtime.])
	AC_MSG_NOTICE([Disabled the JIT engine, only full AOT or interpreter will be supported])
fi

AM_CONDITIONAL(DISABLE_JIT, test x$mono_feature_disable_jit = xyes)

if test "x$mono_feature_disable_interpreter" = "xyes"; then
	AC_DEFINE(DISABLE_INTERPRETER, 1, [Disable the interpreter.])
	AC_MSG_NOTICE([Disabled the interpreter])
fi

AM_CONDITIONAL(DISABLE_INTERPRETER, test x$mono_feature_disable_interpreter = xyes)

if test "x$mono_feature_disable_interpreter" != "xyes" -o "x$mono_feature_disable_jit" != "xyes"; then
	AC_DEFINE(ENABLE_ILGEN, 1, [Some VES is available at runtime])
fi

AM_CONDITIONAL(ENABLE_ILGEN, test x$mono_feature_disable_interpreter != xyes -o x$mono_feature_disable_jit != xyes)

if test "x$mono_feature_disable_simd" = "xyes"; then
	AC_DEFINE(DISABLE_SIMD, 1, [Disable SIMD intrinsics related optimizations.])
	AC_MSG_NOTICE([Disabled SIMD support])
fi

if test "x$mono_feature_disable_soft_debug" = "xyes"; then
	AC_DEFINE(DISABLE_DEBUGGER_AGENT, 1, [Disable Soft Debugger Agent.])
	AC_MSG_NOTICE([Disabled Soft Debugger.])
fi

AM_CONDITIONAL(DISABLE_DEBUGGER_AGENT, test x$mono_feature_disable_debugger_agent = xyes)

if test "x$mono_feature_disable_perfcounters" = "xyes"; then
	AC_DEFINE(DISABLE_PERFCOUNTERS, 1, [Disable Performance Counters.])
	AC_MSG_NOTICE([Disabled Performance Counters.])
fi
if test "x$mono_feature_disable_normalization" = "xyes"; then
	AC_DEFINE(DISABLE_NORMALIZATION, 1, [Disable String normalization support.])
	AC_MSG_NOTICE([Disabled String normalization support.])
fi

#TODO: remove assembly_remapping feature name once everyone is using desktop_loader
if test "x$mono_feature_disable_assembly_remapping" = "xyes" || test "x$mono_feature_disable_desktop_loader" = "xyes"; then
	AC_DEFINE(DISABLE_DESKTOP_LOADER, 1, [Disable desktop assembly loader semantics.])
	AC_MSG_NOTICE([Disabled desktop assembly loader semantics.])
fi

if test "x$mono_feature_disable_shared_perfcounters" = "xyes"; then
	AC_DEFINE(DISABLE_SHARED_PERFCOUNTERS, 1, [Disable shared perfcounters.])
	AC_MSG_NOTICE([Disabled Shared perfcounters.])
fi

if test "x$mono_feature_disable_appdomains" = "xyes"; then
	AC_DEFINE(DISABLE_APPDOMAINS, 1, [Disable support for multiple appdomains.])
	AC_MSG_NOTICE([Disabled support for multiple appdomains.])
fi

if test "x$mono_feature_disable_remoting" = "xyes"; then
	AC_DEFINE(DISABLE_REMOTING, 1, [Disable remoting support (This disables type proxies and make com non-functional)])
	AC_MSG_NOTICE([Disabled remoting])
fi

if test "x$mono_feature_disable_security" = "xyes"; then
	AC_DEFINE(DISABLE_SECURITY, 1, [Disable CAS/CoreCLR security])
	AC_MSG_NOTICE([Disabled CAS/CoreCLR security manager (used e.g. for Moonlight)])
fi

if test "x$mono_feature_disable_lldb" = "xyes"; then
	AC_DEFINE(DISABLE_LLDB, 1, [Disable support code for the LLDB plugin.])
	AC_MSG_NOTICE([Disabled LLDB plugin support code.])
fi

if test "x$mono_feature_disable_mdb" = "xyes"; then
	AC_DEFINE(DISABLE_MDB, 1, [Disable support for .mdb symbol files.])
	AC_MSG_NOTICE([Disabled support for .mdb symbol files.])
fi

if test "x$mono_feature_disable_sgen_marksweep_conc" = "xyes"; then
	AC_DEFINE(DISABLE_SGEN_MAJOR_MARKSWEEP_CONC, 1, [Disable concurrent gc support in SGEN.])
	AC_MSG_NOTICE([Disabled concurrent gc support in SGEN.])
fi


if test "x$mono_feature_disable_sgen_split_nursery" = "xyes"; then
	AC_DEFINE(DISABLE_SGEN_SPLIT_NURSERY, 1, [Disable minor=split support in SGEN.])
	AC_MSG_NOTICE([Disabled minor=split support in SGEN.])
fi

if test "x$mono_feature_disable_sgen_gc_bridge" = "xyes"; then
	AC_DEFINE(DISABLE_SGEN_GC_BRIDGE, 1, [Disable gc bridge support in SGEN.])
	AC_MSG_NOTICE([Disabled gc bridge support in SGEN.])
fi

if test "x$mono_feature_disable_sgen_debug_helpers" = "xyes"; then
	AC_DEFINE(DISABLE_SGEN_DEBUG_HELPERS, 1, [Disable debug helpers in SGEN.])
	AC_MSG_NOTICE([Disabled debug helpers in SGEN.])
fi

AC_ARG_ENABLE(executables, [  --disable-executables disable the build of the runtime executables], enable_executables=$enableval, enable_executables=yes)
AM_CONDITIONAL(DISABLE_EXECUTABLES, test x$enable_executables = xno)

has_extension_module=no
AC_ARG_ENABLE(extension-module, [  --enable-extension-module=LIST enable the core-extensions from LIST],
[
	for extension in `echo "$enable_extension_module" | sed -e "s/,/ /g"`; do
		if test x$extension = xdefault ; then
			has_extension_module=yes;
		fi
	done
	if test x$enable_extension_module = xyes; then
		has_extension_module=yes;
	fi
], [])

AM_CONDITIONAL([HAS_EXTENSION_MODULE], [test x$has_extension_module != xno])

if test x$has_extension_module != xno ; then
	AC_DEFINE([ENABLE_EXTENSION_MODULE], 1, [Extension module enabled])
	AC_MSG_NOTICE([Enabling mono extension module.])
fi

# Deprecated
AC_ARG_ENABLE(gsharedvt, [  --enable-gsharedvt Enable generic valuetype sharing (Deprecated)], enable_gsharedvt=$enableval, enable_gsharedvt=no)

AC_MSG_CHECKING(for visibility __attribute__)
AC_COMPILE_IFELSE([
	AC_LANG_SOURCE([[
		void __attribute__ ((visibility ("hidden"))) doit (void) {}
   		int main () { doit (); return 0; }
   	]])
], [
   have_visibility_hidden=yes
   AC_MSG_RESULT(yes)
], [
   have_visibility_hidden=no
   AC_MSG_RESULT(no)
])

dnl
dnl Boehm GC configuration
dnl

AC_ARG_WITH(libgc,   [  --with-libgc=included,none  Controls the Boehm GC config, default=included],[libgc=$with_libgc],[libgc=included])

AC_ARG_ENABLE(boehm, [  --disable-boehm            Disable the Boehm GC.], support_boehm=$enableval,support_boehm=${support_boehm:-yes})
AM_CONDITIONAL(SUPPORT_BOEHM, test x$support_boehm = xyes)

if test "x$support_boehm" = "xyes"; then

	AC_ARG_ENABLE(parallel-mark, [  --enable-parallel-mark     Enables Boehm GC Parallel Marking], enable_parallel_mark=$enableval, enable_parallel_mark=$parallel_mark)
	if test x$enable_parallel_mark = xyes; then
		libgc_configure_args="$libgc_configure_args --enable-parallel-mark"
	fi

	gc_msg=""
	LIBGC_CPPFLAGS=
	LIBGC_LIBS=
	LIBGC_STATIC_LIBS=
	libgc_dir=
	case "x$libgc" in
		xincluded)
			if test "x$support_boehm" = "xyes"; then
				libgc_dir=libgc
			fi

			LIBGC_CPPFLAGS='-I$(top_srcdir)/libgc/include'
			LIBGC_LIBS='$(top_builddir)/libgc/libmonogc.la'
			LIBGC_STATIC_LIBS='$(top_builddir)/libgc/libmonogc-static.la'

			BOEHM_DEFINES="-DHAVE_BOEHM_GC"

			if test x$target_win32 = xyes; then
				BOEHM_DEFINES="$BOEHM_DEFINES -DGC_NOT_DLL"
				CFLAGS_FOR_LIBGC="$CFLAGS_FOR_LIBGC -DGC_BUILD -DGC_NOT_DLL"
			fi

			gc_msg="Included Boehm GC with typed GC"
			if test x$enable_parallel_mark = xyes; then
				AC_DEFINE_UNQUOTED(DEFAULT_GC_NAME, "Included Boehm (with typed GC and Parallel Mark)", [GC description])
				gc_msg="$gc_msg and parallel mark"
			else
				AC_DEFINE_UNQUOTED(DEFAULT_GC_NAME, "Included Boehm (with typed GC)", [GC description])
			fi
			;;

		xboehm|xbohem|xyes)
			AC_MSG_WARN("External Boehm is no longer supported")
			;;

		xsgen)
			AC_MSG_WARN("Use --with-sgen instead, --with-libgc= controls Boehm configuration")
			;;

		xnone)
			AC_MSG_WARN("Compiling mono without GC.")
			AC_DEFINE_UNQUOTED(DEFAULT_GC_NAME, "none", [GC description])
			AC_DEFINE(HAVE_NULL_GC,1,[No GC support.])
			gc_msg="none"
			;;
		*)
			AC_MSG_ERROR([Invalid argument $libgc to --with-libgc.])
			;;
	esac

	AC_ARG_WITH(large-heap, [  --with-large-heap=yes,no       Enable support for GC heaps larger than 3GB (defaults to no)], [large_heap=$withval], [large_heap=no])
	if test "x$large_heap" = "xyes"; then
	   CPPFLAGS="$CPPFLAGS -DLARGE_CONFIG"
	fi

	AC_SUBST(LIBGC_CPPFLAGS)
	AC_SUBST(LIBGC_LIBS)
	AC_SUBST(LIBGC_STATIC_LIBS)
	AC_SUBST(libgc_dir)
	AC_SUBST(BOEHM_DEFINES)

fi
AM_CONDITIONAL(SUPPORT_NULLGC, test "x$libgc" = "xnone")

dnl
dnl End of Boehm GC Configuration
dnl

dnl *************************************
dnl *** Checks for zero length arrays ***
dnl *************************************
AC_MSG_CHECKING(whether $CC supports zero length arrays)
AC_TRY_COMPILE([
	struct s {
		int  length;
		char data [0];
	};
], [], [
	AC_MSG_RESULT(yes)
	AC_DEFINE_UNQUOTED(MONO_ZERO_LEN_ARRAY, 0, [Length of zero length arrays])
], [
	AC_MSG_RESULT(no)
	AC_DEFINE_UNQUOTED(MONO_ZERO_LEN_ARRAY, 1, [Length of zero length arrays])
])

dnl ***********************************
dnl *** Checks for signals
dnl ***********************************
AC_CHECK_HEADERS(signal.h)
AC_CHECK_FUNCS(sigaction)
AC_CHECK_FUNCS(kill)
AC_CHECK_FUNCS(signal)

# signal() is declared inline in Android headers
# so we need to workaround it by overriding the check.
if test x$platform_android = xyes; then
	AC_DEFINE(HAVE_SIGNAL,1)
fi

if test x$host_win32 = xno; then
	dnl *************************************
	dnl *** Checks for time capabilities ***
	dnl *************************************

	AC_MSG_CHECKING(for CLOCK_MONOTONIC)
	AC_TRY_COMPILE([#include <time.h>], [
		const int foo = CLOCK_MONOTONIC;
	],[
		AC_MSG_RESULT(yes)
		AC_DEFINE(HAVE_CLOCK_MONOTONIC, 1, [CLOCK_MONOTONIC])
	], [
		AC_MSG_RESULT(no)
	])

	AC_MSG_CHECKING(for CLOCK_MONOTONIC_COARSE)
	AC_TRY_COMPILE([#include <time.h>], [
		const int foo = CLOCK_MONOTONIC_COARSE;
	],[
		AC_MSG_RESULT(yes)
		AC_DEFINE(HAVE_CLOCK_MONOTONIC_COARSE, 1, [CLOCK_MONOTONIC_COARSE])
	], [
		AC_MSG_RESULT(no)
	])

	AC_MSG_CHECKING(for CLOCK_REALTIME)
	AC_TRY_COMPILE([#include <time.h>], [
		const int foo = CLOCK_REALTIME;
	],[
		AC_MSG_RESULT(yes)
		AC_DEFINE(HAVE_CLOCK_REALTIME, 1, [CLOCK_REALTIME])
	], [
		AC_MSG_RESULT(no)
	])

	AC_CHECK_FUNC(mach_absolute_time, [AC_DEFINE(HAVE_MACH_ABSOLUTE_TIME, 1, [mach_absolute_time])])
	AC_CHECK_FUNC(gethrtime, [AC_DEFINE(HAVE_GETHRTIME, 1, [gethrtime])])
	AC_CHECK_FUNC(read_real_time, [AC_DEFINE(HAVE_READ_REAL_TIME, 1, [read_real_time])])
	AC_CHECK_FUNC(mach_timebase_info, [AC_DEFINE(HAVE_MACH_TIMEBASE_INFO, 1, [mach_timebase_info])])
	AC_CHECK_FUNC(futimes,            [AC_DEFINE(HAVE_FUTIMES, 1, [futimes])])
	AC_CHECK_FUNC(futimens,           [AC_DEFINE(HAVE_FUTIMENS, 1, [futimens])])

	dnl hires monotonic clock support
	AC_SEARCH_LIBS(clock_gettime, rt)
	AC_CHECK_FUNCS(clock_nanosleep)

	dnl dynamic loader support
	AC_CHECK_FUNC(dlopen, DL_LIB="",
		AC_CHECK_LIB(dl, dlopen, DL_LIB="-ldl", dl_support=no)
	)
	if test x$dl_support = xno; then
		AC_MSG_WARN([No dynamic loading support available])
	else
		LIBS="$LIBS $DL_LIB"
		AC_DEFINE(HAVE_DL_LOADER,1,[dlopen-based dynamic loader available])
		dnl from glib's configure.ac
		AC_CACHE_CHECK([for preceeding underscore in symbols],
			mono_cv_uscore,[
			AC_TRY_RUN([#include <dlfcn.h>
			int mono_underscore_test (void) { return 42; }
			int main() {
			  void *f1 = (void*)0, *f2 = (void*)0, *handle;
			  handle = dlopen ((void*)0, 0);
			  if (handle) {
			    f1 = dlsym (handle, "mono_underscore_test");
			    f2 = dlsym (handle, "_mono_underscore_test");
			  } return (!f2 || f1);
			}],
				[mono_cv_uscore=yes],
				[mono_cv_uscore=no],
			[])
		])
		if test "x$mono_cv_uscore" = "xyes"; then
			MONO_DL_NEED_USCORE=1
		else
			MONO_DL_NEED_USCORE=0
		fi
		AC_SUBST(MONO_DL_NEED_USCORE)
		AC_CHECK_FUNC(dlerror)
	fi

	dnl ******************************************************************
	dnl *** Checks for the IKVM JNI interface library                  ***
	dnl ******************************************************************
	AC_ARG_WITH(ikvm-native, [  --with-ikvm-native=yes,no      build the IKVM JNI interface library (defaults to yes)],[with_ikvm_native=$withval],[with_ikvm_native=$ikvm_native])

	ikvm_native_dir=
	if test x$with_ikvm_native = xyes; then
		ikvm_native_dir=ikvm-native
		jdk_headers_found="IKVM Native"
	fi

	AC_SUBST(ikvm_native_dir)

	AC_CHECK_HEADERS(execinfo.h)

	AC_CHECK_HEADERS(sys/auxv.h sys/resource.h)

	AC_CHECK_FUNCS(getgrgid_r)
	AC_CHECK_FUNCS(getgrnam_r)
	AC_CHECK_FUNCS(getresuid)
	AC_CHECK_FUNCS(setresuid)
	AC_CHECK_FUNCS(kqueue)
	AC_CHECK_FUNCS(backtrace_symbols)
	AC_CHECK_FUNCS(mkstemp)
	AC_CHECK_FUNCS(mmap)
	AC_CHECK_FUNCS(madvise)
	AC_CHECK_FUNCS(getrusage)
	AC_CHECK_FUNCS(getpriority)
	AC_CHECK_FUNCS(setpriority)
	AC_CHECK_FUNCS(dl_iterate_phdr)
	AC_CHECK_FUNCS(dladdr)
	AC_CHECK_FUNCS(sysconf)
	AC_CHECK_FUNCS(getrlimit)
	AC_CHECK_FUNCS(prctl)
	AC_CHECK_FUNCS(arc4random)
	AC_CHECK_FUNCS(nl_langinfo)

	AC_CHECK_FUNCS(sched_getaffinity)
	AC_CHECK_FUNCS(sched_setaffinity)
	AC_CHECK_FUNCS(sched_getcpu)

	if test x$platform_android != xyes; then
		AC_CHECK_FUNCS(getpwnam_r)
		AC_CHECK_FUNCS(getpwuid_r)
	fi

	AC_FUNC_STRERROR_R()

	dnl ****************************************************************
	dnl *** Check for sched_setaffinity from glibc versions before   ***
	dnl *** 2.3.4. The older versions of the function only take 2    ***
	dnl *** parameters, not 3.                                       ***
	dnl ***                                                          ***
	dnl *** Because the interface change was not made in a minor     ***
	dnl *** version rev, the __GLIBC__ and __GLIBC_MINOR__ macros    ***
	dnl *** won't always indicate the interface sched_affinity has.  ***
	dnl ****************************************************************
	AC_MSG_CHECKING(for sched_setaffinity from glibc < 2.3.4)
	AC_TRY_COMPILE([#include <sched.h>], [
            int mask = 1; 
            sched_setaffinity(0, &mask);
	], [
		# Yes, we have it...
		AC_MSG_RESULT(yes)
		AC_DEFINE(GLIBC_BEFORE_2_3_4_SCHED_SETAFFINITY, 1, [Have GLIBC_BEFORE_2_3_4_SCHED_SETAFFINITY])
	], [
		# We have the new, three-parameter version
		AC_MSG_RESULT(no)
	])
	AC_TRY_COMPILE([#include <sched.h>], [
	     CPU_COUNT((void *) 0);
	], [
		AC_MSG_RESULT(yes)
		AC_DEFINE(GLIBC_HAS_CPU_COUNT, 1, [GLIBC has CPU_COUNT macro in sched.h])
	], [
		# We have the new, three-parameter version
		AC_MSG_RESULT(no)
	])

	dnl ******************************************************************
	dnl *** Check for large file support                               ***
	dnl *** (If we were using autoconf 2.50 we'd use AC_SYS_LARGEFILE) ***
	dnl ******************************************************************
	
	# Check that off_t can represent 2**63 - 1 correctly, working around
	# potential compiler bugs.  Defines LARGE_FILE_SUPPORT, adds $1 to
	# CPPFLAGS and sets $large_offt to yes if the test succeeds
	large_offt=no
	AC_DEFUN([LARGE_FILES], [
		large_CPPFLAGS=$CPPFLAGS
		CPPFLAGS="$CPPFLAGS $1"
		AC_TRY_COMPILE([
			#include <sys/types.h>
			#include <limits.h>
		], [
			/* Lifted this compile time assert method from: http://www.jaggersoft.com/pubs/CVu11_3.html */
			#define COMPILE_TIME_ASSERT(pred) \
				switch(0){case 0:case pred:;}
			COMPILE_TIME_ASSERT(sizeof(off_t) * CHAR_BIT == 64);
		], [
			AC_MSG_RESULT(ok)
			AC_DEFINE(HAVE_LARGE_FILE_SUPPORT, 1, [Have large file support])
			large_CPPFLAGS="$large_CPPFLAGS $1"
			large_offt=yes
		], [
			AC_MSG_RESULT(no)
		])
		CPPFLAGS=$large_CPPFLAGS
	])

	AC_MSG_CHECKING(if off_t is 64 bits wide)
	LARGE_FILES("")
	if test $large_offt = no; then
		AC_MSG_CHECKING(if _FILE_OFFSET_BITS=64 gives 64 bit off_t)
		LARGE_FILES("-D_FILE_OFFSET_BITS=64")
	fi
	if test $large_offt = no; then
		AC_MSG_WARN([No 64 bit file size support available])
	fi
	
	dnl *****************************
	dnl *** Checks for libsocket  ***
	dnl *****************************
	AC_CHECK_LIB(socket, socket, LIBS="$LIBS -lsocket")

	case "$host" in
		*-*-*freebsd*)
			dnl *****************************
			dnl *** Checks for libinotify ***
			dnl *****************************
			AC_CHECK_LIB(inotify, inotify_init, LIBS="$LIBS -linotify")
	esac

	dnl *******************************
	dnl *** Checks for MSG_NOSIGNAL ***
	dnl *******************************
	AC_MSG_CHECKING(for MSG_NOSIGNAL)
	AC_TRY_COMPILE([#include <sys/socket.h>], [
		int f = MSG_NOSIGNAL;
	], [
		# Yes, we have it...
		AC_MSG_RESULT(yes)
		AC_DEFINE(HAVE_MSG_NOSIGNAL, 1, [Have MSG_NOSIGNAL])
	], [
		# We'll have to use signals
		AC_MSG_RESULT(no)
	])

	dnl *****************************
	dnl *** Checks for IPPROTO_IP ***
	dnl *****************************
	AC_MSG_CHECKING(for IPPROTO_IP)
	AC_TRY_COMPILE([#include <netinet/in.h>], [
		int level = IPPROTO_IP;
	], [
		# Yes, we have it...
		AC_MSG_RESULT(yes)
		AC_DEFINE(HAVE_IPPROTO_IP, 1, [Have IPPROTO_IP])
	], [
		# We'll have to use getprotobyname
		AC_MSG_RESULT(no)
	])

	dnl *******************************
	dnl *** Checks for IPPROTO_IPV6 ***
	dnl *******************************
	AC_MSG_CHECKING(for IPPROTO_IPV6)
	AC_TRY_COMPILE([#include <netinet/in.h>], [
		int level = IPPROTO_IPV6;
	], [
		# Yes, we have it...
		AC_MSG_RESULT(yes)
		AC_DEFINE(HAVE_IPPROTO_IPV6, 1, [Have IPPROTO_IPV6])
	], [
		# We'll have to use getprotobyname
		AC_MSG_RESULT(no)
	])

	dnl ******************************
	dnl *** Checks for IPPROTO_TCP ***
	dnl ******************************
	AC_MSG_CHECKING(for IPPROTO_TCP)
	AC_TRY_COMPILE([#include <netinet/in.h>], [
		int level = IPPROTO_TCP;
	], [
		# Yes, we have it...
		AC_MSG_RESULT(yes)
		AC_DEFINE(HAVE_IPPROTO_TCP, 1, [Have IPPROTO_TCP])
	], [
		# We'll have to use getprotobyname
		AC_MSG_RESULT(no)
	])

	dnl *****************************
	dnl *** Checks for SOL_IP     ***
	dnl *****************************
	AC_MSG_CHECKING(for SOL_IP)
	AC_TRY_COMPILE([#include <netdb.h>], [
		int level = SOL_IP;
	], [
		# Yes, we have it...
		AC_MSG_RESULT(yes)
		AC_DEFINE(HAVE_SOL_IP, 1, [Have SOL_IP])
	], [
		# We'll have to use getprotobyname
		AC_MSG_RESULT(no)
	])

	dnl *****************************
	dnl *** Checks for SOL_IPV6     ***
	dnl *****************************
	AC_MSG_CHECKING(for SOL_IPV6)
	AC_TRY_COMPILE([#include <netdb.h>], [
		int level = SOL_IPV6;
	], [
		# Yes, we have it...
		AC_MSG_RESULT(yes)
		AC_DEFINE(HAVE_SOL_IPV6, 1, [Have SOL_IPV6])
	], [
		# We'll have to use getprotobyname
		AC_MSG_RESULT(no)
	])

	dnl *****************************
	dnl *** Checks for SOL_TCP    ***
	dnl *****************************
	AC_MSG_CHECKING(for SOL_TCP)
	AC_TRY_COMPILE([#include <netdb.h>], [
		int level = SOL_TCP;
	], [
		# Yes, we have it...
		AC_MSG_RESULT(yes)
		AC_DEFINE(HAVE_SOL_TCP, 1, [Have SOL_TCP])
	], [
		# We'll have to use getprotobyname
		AC_MSG_RESULT(no)
	])

	dnl *****************************
	dnl *** Checks for IP_PKTINFO ***
	dnl *****************************
	AC_MSG_CHECKING(for IP_PKTINFO)
	AC_TRY_COMPILE([#include <linux/in.h>], [
		int level = IP_PKTINFO;
	], [
		# Yes, we have it...
		AC_MSG_RESULT(yes)
		AC_DEFINE(HAVE_IP_PKTINFO, 1, [Have IP_PKTINFO])
	], [
		AC_MSG_RESULT(no)
	])

	dnl *****************************
	dnl *** Checks for IPV6_PKTINFO ***
	dnl *****************************
	AC_MSG_CHECKING(for IPV6_PKTINFO)
	AC_TRY_COMPILE([#include <netdb.h>], [
		int level = IPV6_PKTINFO;
	], [
		# Yes, we have it...
		AC_MSG_RESULT(yes)
		AC_DEFINE(HAVE_IPV6_PKTINFO, 1, [Have IPV6_PKTINFO])
	], [
		AC_MSG_RESULT(no)
	])

	dnl **********************************
	dnl *** Checks for IP_DONTFRAG     ***
	dnl **********************************
	AC_MSG_CHECKING(for IP_DONTFRAG)
	AC_TRY_COMPILE([#include <netinet/in.h>], [
		int level = IP_DONTFRAG;
	], [
		# Yes, we have it...
		AC_MSG_RESULT(yes)
		AC_DEFINE(HAVE_IP_DONTFRAG, 1, [Have IP_DONTFRAG])
	], [
		AC_MSG_RESULT(no)
	])

	dnl **********************************
	dnl *** Checks for IP_DONTFRAGMENT ***
	dnl **********************************
	AC_MSG_CHECKING(for IP_DONTFRAGMENT)
	AC_TRY_COMPILE([#include <Ws2ipdef.h>], [
		int level = IP_DONTFRAGMENT;
	], [
		# Yes, we have it...
		AC_MSG_RESULT(yes)
		AC_DEFINE(HAVE_IP_DONTFRAGMENT, 1, [Have IP_DONTFRAGMENT])
	], [
		AC_MSG_RESULT(no)
	])

	dnl **********************************
	dnl *** Checks for IP_MTU_DISCOVER ***
	dnl **********************************
	AC_MSG_CHECKING(for IP_MTU_DISCOVER)
	AC_TRY_COMPILE([#include <linux/in.h>], [
		int level = IP_MTU_DISCOVER;
	], [
		# Yes, we have it...
		AC_MSG_RESULT(yes)
		AC_DEFINE(HAVE_IP_MTU_DISCOVER, 1, [Have IP_MTU_DISCOVER])
	], [
		AC_MSG_RESULT(no)
	])

	dnl **********************************
	dnl *** Checks for  IP_PMTUDISC_DO ***
	dnl **********************************
	AC_MSG_CHECKING(for IP_PMTUDISC_DO)
	AC_TRY_COMPILE([#include <linux/in.h>], [
		int level = IP_PMTUDISC_DO;
	], [
		# Yes, we have it...
		AC_MSG_RESULT(yes)
		AC_DEFINE(HAVE_IP_PMTUDISC_DO, 1, [Have IP_PMTUDISC_DO])
	], [
		AC_MSG_RESULT(no)
	])

 	dnl *********************************
	dnl *** Check for struct ip_mreqn ***
	dnl *********************************
	AC_MSG_CHECKING(for struct ip_mreqn)
	AC_TRY_COMPILE([#include <netinet/in.h>], [
		struct ip_mreqn mreq;
		mreq.imr_address.s_addr = 0;
	], [
		# Yes, we have it...
		AC_MSG_RESULT(yes)
		AC_DEFINE(HAVE_STRUCT_IP_MREQN, 1, [Have struct ip_mreqn])
	], [
		# We'll just have to try and use struct ip_mreq
		AC_MSG_RESULT(no)
		AC_MSG_CHECKING(for struct ip_mreq)
		AC_TRY_COMPILE([#include <netinet/in.h>], [
			struct ip_mreq mreq;
			mreq.imr_interface.s_addr = 0;
		], [
			# Yes, we have it...
			AC_MSG_RESULT(yes)
			AC_DEFINE(HAVE_STRUCT_IP_MREQ, 1, [Have struct ip_mreq])
		], [
			# No multicast support
			AC_MSG_RESULT(no)
		])
	])
	
	dnl **********************************
	dnl *** Check for getaddrinfo ***
	dnl **********************************
	AC_MSG_CHECKING(for getaddrinfo)
		AC_TRY_LINK([
		#include <stdio.h>
		#include <netdb.h>
	], [
		getaddrinfo(NULL,NULL,NULL,NULL);
	], [
		# Yes, we have it...
		AC_MSG_RESULT(yes)
		AC_DEFINE(HAVE_GETADDRINFO, 1, [Have getaddrinfo])
	], [
		AC_MSG_RESULT(no)
	])

	dnl **********************************
	dnl *** Check for gethostbyname2_r ***
	dnl **********************************
	AC_MSG_CHECKING(for gethostbyname2_r)
		AC_TRY_LINK([
		#include <stdio.h>
		#include <netdb.h>
	], [

		gethostbyname2_r(NULL,0,NULL,NULL,0,NULL,NULL);
	], [
		# Yes, we have it...
		AC_MSG_RESULT(yes)
		AC_DEFINE(HAVE_GETHOSTBYNAME2_R, 1, [Have gethostbyname2_r])
	], [
		AC_MSG_RESULT(no)
	])

	dnl **********************************
	dnl *** Check for gethostbyname2 ***
	dnl **********************************
	AC_MSG_CHECKING(for gethostbyname2)
		AC_TRY_LINK([
		#include <stdio.h>
		#include <netdb.h>
	], [
		gethostbyname2(NULL,0);
	], [
		# Yes, we have it...
		AC_MSG_RESULT(yes)
		AC_DEFINE(HAVE_GETHOSTBYNAME2, 1, [Have gethostbyname2])
	], [
		AC_MSG_RESULT(no)
	])

	dnl **********************************
	dnl *** Check for gethostbyname ***
	dnl **********************************
	AC_MSG_CHECKING(for gethostbyname)
		AC_TRY_LINK([
		#include <stdio.h>
		#include <netdb.h>
	], [
		gethostbyname(NULL);
	], [
		# Yes, we have it...
		AC_MSG_RESULT(yes)
		AC_DEFINE(HAVE_GETHOSTBYNAME, 1, [Have gethostbyname])
	], [
		AC_MSG_RESULT(no)
	])

	dnl **********************************
	dnl *** Check for getprotobyname ***
	dnl **********************************
	AC_MSG_CHECKING(for getprotobyname)
		AC_TRY_LINK([
		#include <stdio.h>
		#include <netdb.h>
	], [
		getprotobyname(NULL);
	], [
		# Yes, we have it...
		AC_MSG_RESULT(yes)
		AC_DEFINE(HAVE_GETPROTOBYNAME, 1, [Have getprotobyname])
	], [
		AC_MSG_RESULT(no)
	])

	dnl **********************************
	dnl *** Check for getprotobyname_r ***
	dnl **********************************
	AC_MSG_CHECKING(for getprotobyname_r)
		AC_TRY_LINK([
		#include <stdio.h>
		#include <netdb.h>
	], [
		getprotobyname_r(NULL, NULL, NULL, 0, NULL);
	], [
		# Yes, we have it...
		AC_MSG_RESULT(yes)
		AC_DEFINE(HAVE_GETPROTOBYNAME_R, 1, [Have getprotobyname_r])
	], [
		AC_MSG_RESULT(no)
	])

	dnl **********************************
	dnl *** Check for getnameinfo ***
	dnl **********************************
	AC_MSG_CHECKING(for getnameinfo)
		AC_TRY_LINK([
		#include <stdio.h>
		#include <netdb.h>
	], [
		getnameinfo (NULL, 0, NULL, 0, NULL, 0, 0);
	], [
		# Yes, we have it...
		AC_MSG_RESULT(yes)
		AC_DEFINE(HAVE_GETNAMEINFO, 1, [Have getnameinfo])
	], [
		AC_MSG_RESULT(no)
	])


	dnl **********************************
	dnl *** Check for inet_ntop ***
	dnl **********************************
	AC_MSG_CHECKING(for inet_ntop)
		AC_TRY_LINK([
		#include <stdio.h>
		#include <arpa/inet.h>
	], [
		inet_ntop (0, NULL, NULL, 0);
	], [
		# Yes, we have it...
		AC_MSG_RESULT(yes)
		AC_DEFINE(HAVE_INET_NTOP, 1, [Have inet_ntop])
	], [
		AC_MSG_RESULT(no)
	])

	dnl *****************************
	dnl *** Checks for libnsl     ***
	dnl *****************************
	AC_CHECK_FUNC(gethostbyaddr, , AC_CHECK_LIB(nsl, gethostbyaddr, LIBS="$LIBS -lnsl"))

	AC_CHECK_FUNCS(inet_pton inet_aton)

	dnl *****************************
	dnl *** Checks for libxnet    ***
	dnl *****************************
	case "${host}" in
		*solaris* )
			AC_MSG_CHECKING(for Solaris XPG4 support)
			if test -f /usr/lib/libxnet.so; then
				CPPFLAGS="$CPPFLAGS -D_XOPEN_SOURCE=500"
	    			CPPFLAGS="$CPPFLAGS -D__EXTENSIONS__"
				CPPFLAGS="$CPPFLAGS -D_XOPEN_SOURCE_EXTENDED=1"
           			LIBS="$LIBS -lxnet"
  	    			AC_MSG_RESULT(yes)
			else
  	    			AC_MSG_RESULT(no)
			fi

			if test "$GCC" = "yes"; then
		    		CFLAGS="$CFLAGS -Wno-char-subscripts"
			fi
    		;;
	esac

	dnl *****************************
	dnl *** Checks for libpthread ***
	dnl *****************************
# on FreeBSD -STABLE, the pthreads functions all reside in libc_r
# and libpthread does not exist
#
	case "${host}" in
		*-*-*haiku*)
			dnl Haiku has pthread in libroot (libc equiv)
			AC_CHECK_LIB(pthread, main, LIBS="$LIBS")
		;;
		*-*-*freebsd*)
			AC_CHECK_LIB(pthread, main, LIBS="$LIBS -pthread")
		;;
		*-*-*openbsd*)
			AC_CHECK_LIB(pthread, main, LIBS="$LIBS -pthread")
		;;
		*)
			AC_CHECK_LIB(pthread, main, LIBS="$LIBS -lpthread")
		;;
	esac
	AC_CHECK_HEADERS(pthread.h)
	AC_CHECK_HEADERS(pthread_np.h)
	AC_CHECK_FUNCS(pthread_mutex_timedlock)
	AC_CHECK_FUNCS(pthread_getattr_np pthread_attr_get_np pthread_setname_np pthread_cond_timedwait_relative_np)
	AC_CHECK_FUNCS(pthread_kill)
	AC_MSG_CHECKING(for PTHREAD_MUTEX_RECURSIVE)
	AC_TRY_COMPILE([ #include <pthread.h>], [
		pthread_mutexattr_t attr;
		pthread_mutexattr_settype(&attr, PTHREAD_MUTEX_RECURSIVE);
	], [
		AC_MSG_RESULT(ok)
	], [
		AC_MSG_RESULT(no)
		AC_ERROR(Posix system lacks support for recursive mutexes)
	])
	AC_CHECK_FUNCS(pthread_attr_setstacksize)
	AC_CHECK_FUNCS(pthread_attr_getstack pthread_attr_getstacksize)
	AC_CHECK_FUNCS(pthread_get_stacksize_np pthread_get_stackaddr_np)

	dnl **********************************
	dnl *** Check for mincore ***
	dnl **********************************
	AC_MSG_CHECKING(for mincore)
		AC_TRY_LINK([
		#include <stdio.h>
		#include <sys/types.h>
		#include <sys/mman.h>
	], [
		mincore(NULL, 0, NULL);
	], [
		# Yes, we have it...
		AC_MSG_RESULT(yes)
		AC_DEFINE(HAVE_MINCORE, 1, [Have mincore])
	], [
		AC_MSG_RESULT(no)
	])

	dnl ***********************************
	dnl *** Checks for working __thread ***
	dnl ***********************************
	AC_MSG_CHECKING(for working __thread)
	if test "x$with_tls" != "x__thread"; then
		AC_MSG_RESULT(disabled)
	elif test "x$cross_compiling" = "xyes"; then
		AC_MSG_RESULT(cross compiling, assuming yes)
	else
		AC_TRY_RUN([
			#if defined(__APPLE__) && defined(__clang__)
			#error "__thread does not currently work with clang on Mac OS X"
			#endif
			
			#include <pthread.h>
			__thread int i;
			static int res1, res2;

			void thread_main (void *arg)
			{
				i = arg;
				sleep (1);
				if (arg == 1)
					res1 = (i == arg);
				else
					res2 = (i == arg);
			}

			int main () {
				pthread_t t1, t2;

				i = 5;

				pthread_create (&t1, NULL, thread_main, 1);
				pthread_create (&t2, NULL, thread_main, 2);

				pthread_join (t1, NULL);
				pthread_join (t2, NULL);

				return !(res1 + res2 == 2);
			}
		], [
				AC_MSG_RESULT(yes)
		], [
				AC_MSG_RESULT(no)
				with_tls=pthread
		])
	fi

	dnl **************************************
	dnl *** Checks for working sigaltstack ***
	dnl **************************************
	AC_MSG_CHECKING(for working sigaltstack)
	if test "x$with_sigaltstack" != "xyes"; then
		AC_MSG_RESULT(disabled)
	elif test "x$cross_compiling" = "xyes"; then
		AC_MSG_RESULT(cross compiling, assuming yes)
	else
		AC_TRY_RUN([
			#include <stdio.h>
			#include <stdlib.h>
			#include <unistd.h>
			#include <signal.h>
			#include <pthread.h>
			#include <sys/wait.h>
			#if defined(__FreeBSD__) || defined(__NetBSD__)
			#define SA_STACK SA_ONSTACK
			#endif
			static void
			sigsegv_signal_handler (int _dummy, siginfo_t *info, void *context)
			{
				exit (0);
			}

			volatile char*__ptr = NULL;
			static void *
			loop (void *ignored)
			{
				*__ptr = 0;
				return NULL;
			}

			static void
			child ()
			{
				struct sigaction sa;
				stack_t sas;
				pthread_t id;
				pthread_attr_t attr;

				sa.sa_sigaction = sigsegv_signal_handler;
				sigemptyset (&sa.sa_mask);
				sa.sa_flags = SA_SIGINFO | SA_ONSTACK;
				if (sigaction (SIGSEGV, &sa, NULL) == -1) {
					perror ("sigaction");
					return;
				}

				/* x86 darwin deliver segfaults using SIGBUS */
				if (sigaction (SIGBUS, &sa, NULL) == -1) {
					perror ("sigaction");
					return;
				}
				sas.ss_sp = malloc (SIGSTKSZ);
				sas.ss_size = SIGSTKSZ;
				sas.ss_flags = 0;
				if (sigaltstack (&sas, NULL) == -1) {
					perror ("sigaltstack");
					return;
				}

				pthread_attr_init (&attr);
				if (pthread_create(&id, &attr, loop, &attr) != 0) {
					printf ("pthread_create\n");
					return;
				}

				sleep (100);
			}

			int
			main ()
			{
				pid_t son;
				int status;
				int i;

				son = fork ();
				if (son == -1) {
					return 1;
				}

				if (son == 0) {
					child ();
					return 0;
				}

				for (i = 0; i < 300; ++i) {
					waitpid (son, &status, WNOHANG);
					if (WIFEXITED (status) && WEXITSTATUS (status) == 0)
						return 0;
					usleep (10000);
				}

				kill (son, SIGKILL);
				return 1;
			}

		], [
				AC_MSG_RESULT(yes)
				AC_DEFINE(HAVE_WORKING_SIGALTSTACK, 1, [Have a working sigaltstack])
		], [
				with_sigaltstack=no
				AC_MSG_RESULT(no)
		])
	fi

	dnl ********************************
	dnl *** Checks for semaphore lib ***
	dnl ********************************
	# 'Real Time' functions on Solaris
	# posix4 on Solaris 2.6
	# pthread (first!) on Linux
	AC_SEARCH_LIBS(sem_init, pthread rt posix4) 

	AC_SEARCH_LIBS(shm_open, pthread rt posix4) 
	AC_CHECK_FUNCS(shm_open)

	dnl ********************************
	dnl *** Checks for timezone stuff **
	dnl ********************************
	AC_CACHE_CHECK(for tm_gmtoff in struct tm, ac_cv_struct_tm_gmtoff,
		AC_TRY_COMPILE([
			#include <time.h>
			], [
			struct tm tm;
			tm.tm_gmtoff = 1;
			], ac_cv_struct_tm_gmtoff=yes, ac_cv_struct_tm_gmtoff=no))
	if test $ac_cv_struct_tm_gmtoff = yes; then
		AC_DEFINE(HAVE_TM_GMTOFF, 1, [Have tm_gmtoff])
	else
		AC_CACHE_CHECK(for timezone variable, ac_cv_var_timezone,
			AC_TRY_COMPILE([
				#include <time.h>
			], [
				timezone = 1;
			], ac_cv_var_timezone=yes, ac_cv_var_timezone=no))
		if test $ac_cv_var_timezone = yes; then
			AC_DEFINE(HAVE_TIMEZONE, 1, [Have timezone variable])
		else
			AC_ERROR(unable to find a way to determine timezone)
		fi
	fi

	dnl *********************************
	dnl *** Checks for math functions ***
	dnl *********************************
	AC_SEARCH_LIBS(sqrtf, m)
	if test "x$has_broken_apple_cpp" != "xyes"; then
	        AC_CHECK_FUNCS(finite, , AC_MSG_CHECKING(for finite in math.h)
	                AC_TRY_LINK([#include <math.h>], 
	                [ finite(0.0); ], 
	                AC_DEFINE(HAVE_FINITE, 1, [Have finite in -lm]) AC_MSG_RESULT(yes),
	                AC_MSG_RESULT(no)))
	fi
        AC_CHECK_FUNCS(isfinite, , AC_MSG_CHECKING(for isfinite in math.h)
                AC_TRY_LINK([#include <math.h>], 
                [ isfinite(0.0); ], 
                AC_DEFINE(HAVE_ISFINITE, 1, [Have isfinite]) AC_MSG_RESULT(yes),
                AC_MSG_RESULT(no)))

	dnl ****************************************************************
	dnl *** Checks for working poll() (macosx defines it but doesn't ***
	dnl *** have it in the library (duh))                            ***
	dnl ****************************************************************
	AC_CHECK_FUNCS(poll)

	dnl *************************
	dnl *** Check for signbit ***
	dnl *************************
	AC_MSG_CHECKING(for signbit)
	AC_TRY_LINK([#include <math.h>], [
		int s = signbit(1.0);
	], [
		AC_MSG_RESULT(yes)
		AC_DEFINE(HAVE_SIGNBIT, 1, [Have signbit])
	], [
		AC_MSG_RESULT(no)
	]) 

	dnl **********************************
	dnl *** epoll			   ***
	dnl **********************************
	AC_CHECK_HEADERS(sys/epoll.h)
	haveepoll=no
	AC_CHECK_FUNCS(epoll_ctl, [haveepoll=yes], )
	if test "x$haveepoll" = "xyes" -a "x$ac_cv_header_sys_epoll_h" = "xyes"; then
		AC_DEFINE(HAVE_EPOLL, 1, [epoll supported])
	fi

	havekqueue=no

	AC_CHECK_HEADERS(sys/event.h)
	AC_CHECK_FUNCS(kqueue, [havekqueue=yes], )

	dnl **************************************
	dnl * Darwin has a race that prevents us from using reliably:
	dnl * http://lists.apple.com/archives/darwin-dev/2011/Jun/msg00016.html
	dnl * Since kqueue is mostly used for scaling large web servers, 
	dnl * and very few folks run Mono on large web servers on OSX, falling
	dnl * back 
	dnl **************************************
	if test "x$havekqueue" = "xyes" -a "x$ac_cv_header_sys_event_h" = "xyes"; then
		if test "x$host_darwin" = "xno"; then
			AC_DEFINE(USE_KQUEUE_FOR_THREADPOOL, 1, [Use kqueue for the threadpool])
		fi
	fi

	dnl ******************************
	dnl *** Checks for SIOCGIFCONF ***
	dnl ******************************
	AC_CHECK_HEADERS(sys/ioctl.h)
	AC_CHECK_HEADERS(net/if.h, [], [],
	   [
	   #ifdef HAVE_SYS_TYPES_H
	   # include <sys/types.h>
	   #endif
	   #ifdef HAVE_SYS_SOCKET_H
	   # include <sys/socket.h>
	   #endif
	   ])
	AC_MSG_CHECKING(for ifreq)
	AC_TRY_COMPILE([
		#include <stdio.h>
		#include <sys/ioctl.h>
		#include <net/if.h>
		], [
		struct ifconf ifc;
		struct ifreq *ifr;
		void *x;
		ifc.ifc_len = 0;
		ifc.ifc_buf = NULL;
		x = (void *) &ifr->ifr_addr;
		],[
			AC_MSG_RESULT(yes)
			AC_DEFINE(HAVE_SIOCGIFCONF, 1, [Can get interface list])
		], [
			AC_MSG_RESULT(no)
		])
	dnl **********************************
	dnl ***     Checks for sin_len     ***
	dnl **********************************
	AC_MSG_CHECKING(for sockaddr_in.sin_len)
	AC_TRY_COMPILE([
		#include <netinet/in.h>
		], [
		struct sockaddr_in saddr;
		saddr.sin_len = sizeof (saddr);
		],[
			AC_MSG_RESULT(yes)
			AC_DEFINE(HAVE_SOCKADDR_IN_SIN_LEN, 1, [sockaddr_in has sin_len])
		], [
			AC_MSG_RESULT(no)
		])	
	dnl **********************************
	dnl ***    Checks for sin6_len     ***
	dnl **********************************
	AC_MSG_CHECKING(for sockaddr_in6.sin6_len)
	AC_TRY_COMPILE([
		#include <netinet/in.h>
		], [
		struct sockaddr_in6 saddr6;
		saddr6.sin6_len = sizeof (saddr6);
		],[
			AC_MSG_RESULT(yes)
			AC_DEFINE(HAVE_SOCKADDR_IN6_SIN_LEN, 1, [sockaddr_in6 has sin6_len])
		], [
			AC_MSG_RESULT(no)
		])
	dnl **********************************
	dnl *** Check for getifaddrs       ***
	dnl **********************************
	AC_MSG_CHECKING(for getifaddrs)
		AC_TRY_LINK([
		#include <stdio.h>
		#include <sys/types.h>
		#include <sys/socket.h>
		#include <ifaddrs.h>
	], [
		getifaddrs(NULL);
	], [
		# Yes, we have it...
		AC_MSG_RESULT(yes)
		AC_DEFINE(HAVE_GETIFADDRS, 1, [Have getifaddrs])
	], [
		AC_MSG_RESULT(no)
	])
	dnl **********************************
	dnl *** Check for if_nametoindex   ***
	dnl **********************************
	AC_MSG_CHECKING(for if_nametoindex)
		AC_TRY_LINK([
		#include <stdio.h>
		#include <sys/types.h>
		#include <sys/socket.h>
		#include <net/if.h>
	], [
		if_nametoindex(NULL);
	], [
		# Yes, we have it...
		AC_MSG_RESULT(yes)
		AC_DEFINE(HAVE_IF_NAMETOINDEX, 1, [Have if_nametoindex])
	], [
		AC_MSG_RESULT(no)
	])
	dnl **********************************
	dnl *** Check for access ***
	dnl **********************************
	AC_MSG_CHECKING(for access)
		AC_TRY_LINK([
		#include <unistd.h>
	], [
		access(NULL,0);
	], [
		# Yes, we have it...
		AC_MSG_RESULT(yes)
		AC_DEFINE(HAVE_ACCESS, 1, [Have access])
	], [
		AC_MSG_RESULT(no)
	])
			
	dnl **********************************
	dnl *** Checks for proclib         ***
	dnl **********************************
	AC_CHECK_HEADER(sys/errno.h, [AC_DEFINE(HAVE_SYS_ERRNO_H, 1, Define to 1 if you have the <sys/errno.h> header file.)])
	dnl **********************************
	dnl *** Checks for MonoPosixHelper ***
	dnl **********************************
	AC_CHECK_HEADERS(checklist.h)
	AC_CHECK_HEADERS(pathconf.h)
	AC_CHECK_HEADERS(fstab.h)
	AC_CHECK_HEADERS(attr/xattr.h)
	AC_CHECK_HEADERS(sys/extattr.h)
	AC_CHECK_HEADERS(sys/sendfile.h)
	AC_CHECK_HEADERS(sys/statvfs.h)
	AC_CHECK_HEADERS(sys/statfs.h)
	AC_CHECK_HEADERS(sys/vfstab.h)
	AC_CHECK_HEADERS(sys/xattr.h)
	AC_CHECK_HEADERS(sys/mman.h)
	AC_CHECK_HEADERS(sys/param.h)
	AC_CHECK_HEADERS(sys/mount.h, [], [],
		[
		#ifdef HAVE_SYS_PARAM_H
		# include <sys/param.h>
		#endif
		])
	AC_CHECK_HEADERS(sys/mount.h)
	AC_CHECK_FUNCS(confstr)
	AC_CHECK_FUNCS(seekdir telldir)
	AC_CHECK_FUNCS(getdomainname)
	AC_CHECK_FUNCS(setdomainname)
	AC_CHECK_FUNCS(endgrent getgrent fgetgrent setgrent)
	AC_CHECK_FUNCS(setgroups)
	AC_CHECK_FUNCS(endpwent getpwent fgetpwent setpwent)
	AC_CHECK_FUNCS(getfsstat)
	AC_CHECK_FUNCS(lutimes futimes)
	AC_CHECK_FUNCS(mremap)
	AC_CHECK_FUNCS(remap_file_pages)
	AC_CHECK_FUNCS(posix_fadvise)
	AC_CHECK_FUNCS(posix_fallocate)
	AC_CHECK_FUNCS(posix_madvise)
	AC_CHECK_FUNCS(vsnprintf)
	AC_CHECK_FUNCS(sendfile)
	AC_CHECK_FUNCS(gethostid sethostid)
	AC_CHECK_FUNCS(sethostname)
	AC_CHECK_FUNCS(statfs)
	AC_CHECK_FUNCS(fstatfs)
	AC_CHECK_FUNCS(statvfs)
	AC_CHECK_FUNCS(fstatvfs)
	AC_CHECK_FUNCS(stime)
	AC_CHECK_FUNCS(ttyname_r)
	AC_CHECK_FUNCS(psignal)
	AC_CHECK_FUNCS(getlogin_r)
	AC_CHECK_FUNCS(lockf)
	AC_CHECK_FUNCS(swab)
	AC_CHECK_FUNCS(setusershell endusershell)
	AC_CHECK_FUNCS(futimens utimensat)
	AC_CHECK_FUNCS(fstatat mknodat readlinkat)
	AC_CHECK_FUNCS(readv writev preadv pwritev)
	AC_CHECK_FUNCS(setpgid)
	AC_CHECK_FUNCS(system)
	AC_CHECK_FUNCS(fork execv execve)
	AC_CHECK_FUNCS(accept4)
	AC_CHECK_FUNCS(localtime_r)
	AC_CHECK_FUNCS(mkdtemp)
	AC_CHECK_SIZEOF(size_t)
	AC_CHECK_TYPES([blksize_t], [AC_DEFINE(HAVE_BLKSIZE_T)], , 
		[#include <sys/types.h>
		 #include <sys/stat.h>
		 #include <unistd.h>])
	AC_CHECK_TYPES([blkcnt_t], [AC_DEFINE(HAVE_BLKCNT_T)], ,
		[#include <sys/types.h>
		 #include <sys/stat.h>
		 #include <unistd.h>])
	AC_CHECK_TYPES([suseconds_t], [AC_DEFINE(HAVE_SUSECONDS_T)], ,
		[#include <sys/time.h>])
	AC_CHECK_TYPES([struct cmsghdr], [AC_DEFINE(HAVE_STRUCT_CMSGHDR)], ,
		[#include <sys/socket.h>])
	AC_CHECK_TYPES([struct flock], [AC_DEFINE(HAVE_STRUCT_FLOCK)], ,
		[#include <unistd.h>
		 #include <fcntl.h>])
	AC_CHECK_TYPES([struct iovec], [AC_DEFINE(HAVE_STRUCT_IOVEC)], ,
		[#include <sys/uio.h>])
	AC_CHECK_TYPES([struct linger], [AC_DEFINE(HAVE_STRUCT_LINGER)], ,
		[#include <sys/socket.h>])
	AC_CHECK_TYPES([struct pollfd], [AC_DEFINE(HAVE_STRUCT_POLLFD)], ,
		[#include <sys/poll.h>])
	AC_CHECK_TYPES([struct sockaddr], [AC_DEFINE(HAVE_STRUCT_SOCKADDR)], ,
		[#include <sys/socket.h>])
	AC_CHECK_TYPES([struct sockaddr_storage], [AC_DEFINE(HAVE_STRUCT_SOCKADDR_STORAGE)], ,
		[#include <sys/socket.h>])
	AC_CHECK_TYPES([struct sockaddr_in], [AC_DEFINE(HAVE_STRUCT_SOCKADDR_IN)], ,
		[#include <netinet/in.h>])
	AC_CHECK_TYPES([struct sockaddr_in6], [AC_DEFINE(HAVE_STRUCT_SOCKADDR_IN6)], ,
		[#include <netinet/in.h>])
	AC_CHECK_TYPES([struct sockaddr_un], [AC_DEFINE(HAVE_STRUCT_SOCKADDR_UN)], ,
		[#include <sys/un.h>])
	AC_CHECK_TYPES([struct stat], [AC_DEFINE(HAVE_STRUCT_STAT)], ,
		[#include <sys/types.h>
		 #include <sys/stat.h>
		 #include <unistd.h>])
	AC_CHECK_TYPES([struct timespec], [AC_DEFINE(HAVE_STRUCT_TIMESPEC)], ,
		[#include <time.h>])
	AC_CHECK_TYPES([struct timeval], [AC_DEFINE(HAVE_STRUCT_TIMEVAL)], ,
		[#include <sys/time.h>
		 #include <sys/types.h>
		 #include <utime.h>])
	AC_CHECK_TYPES([struct timezone], [AC_DEFINE(HAVE_STRUCT_TIMEZONE)], ,
		[#include <sys/time.h>])
	AC_CHECK_TYPES([struct utimbuf], [AC_DEFINE(HAVE_STRUCT_UTIMBUF)], ,
		[#include <sys/types.h>
		 #include <utime.h>])
	AC_CHECK_MEMBERS(
		[struct dirent.d_off, struct dirent.d_reclen, struct dirent.d_type],,, 
		[#include <sys/types.h>
		 #include <dirent.h>])
	AC_CHECK_MEMBERS(
		[struct passwd.pw_gecos],,, 
		[#include <sys/types.h>
		 #include <pwd.h>])
	AC_CHECK_MEMBERS(
		[struct statfs.f_flags],,, 
		[#include <sys/types.h>
		 #include <sys/vfs.h>])
	AC_CHECK_MEMBERS(
		[struct stat.st_atim, struct stat.st_mtim, struct stat.st_atimespec, struct stat.st_ctim],,, 
		[#include <sys/types.h>
		 #include <sys/stat.h>
		 #include <unistd.h>])

	dnl Favour xattr through glibc, but use libattr if we have to
	AC_CHECK_FUNC(lsetxattr, ,
		AC_CHECK_LIB(attr, lsetxattr, XATTR_LIB="-lattr",)
	)
	AC_SUBST(XATTR_LIB)

	dnl kinfo_proc.kp_proc works on darwin but fails on other simil-bsds
	AC_CHECK_MEMBERS(
		[struct kinfo_proc.kp_proc],,, 
		[#include <sys/types.h>
		 #include <sys/param.h>
		 #include <sys/sysctl.h>
		 #include <sys/proc.h>
		 ])

	dnl *********************************
	dnl *** Checks for Windows compilation ***
	dnl *********************************
	AC_CHECK_HEADERS(sys/time.h)
	AC_CHECK_HEADERS(sys/param.h)
	AC_CHECK_HEADERS(dirent.h)

	dnl ******************************************
	dnl *** Checks for OSX and iOS compilation ***
	dnl ******************************************
	AC_CHECK_HEADERS(CommonCrypto/CommonDigest.h)

	dnl *********************************
	dnl *** Check for Console 2.0 I/O ***
	dnl *********************************
	AC_CHECK_HEADERS([curses.h])
	AC_CHECK_HEADERS([term.h], [], [],
	[#if HAVE_CURSES_H
	 #include <curses.h>
	 #endif
	])
	AC_CHECK_HEADERS([termios.h])

	dnl *********************************
	dnl *** Checks for random         ***
	dnl *********************************
	if test x$host_darwin = xno; then
		AC_CHECK_HEADERS(sys/random.h)
		AC_CHECK_FUNCS(getrandom getentropy)
	fi

	dnl *********************************
	dnl *** Checks for System.Native  ***
	dnl *********************************

	AC_MSG_CHECKING(for linux/in.h)
	AC_TRY_COMPILE([
		#include <sys/socket.h>
		#include <linux/in.h>
	], [
	],[
		AC_MSG_RESULT(yes)
		AC_DEFINE(HAVE_LINUX_IN_H, 1, [linux/in.h])
	], [
		AC_MSG_RESULT(no)
	])

	AC_MSG_CHECKING(for struct in_pktinfo)
	AC_TRY_COMPILE([
		#ifdef HAVE_LINUX_IN_H
		#include <sys/socket.h>
		#include <linux/in.h>
		#else
		#include <netinet/in.h>
		#endif
	], [
		struct in_pktinfo pktinfo;
	],[
		AC_MSG_RESULT(yes)
		AC_DEFINE(HAVE_IN_PKTINFO, 1, [struct in_pktinfo])
	], [
		AC_MSG_RESULT(no)
	])

	AC_MSG_CHECKING(for struct ip_mreqn)
	AC_TRY_COMPILE([
		#if HAVE_LINUX_IN_H
		#include <sys/socket.h>
		#include <linux/in.h>
		#else
		#include <netinet/in.h>
		#endif
	], [
		struct ip_mreqn mreqn;
	],[
		AC_MSG_RESULT(yes)
		AC_DEFINE(HAVE_IP_MREQN, 1, struct ip_mreqn)
	], [
		AC_MSG_RESULT(no)
	])

	if test x$host_darwin = xno; then
		AC_CHECK_TYPES([struct flock64], [AC_DEFINE(HAVE_FLOCK64, 1, struct flock64)], , [#include <fcntl.h>])
	fi

	AC_CHECK_FUNC(lseek64,           [AC_DEFINE(HAVE_LSEEK64, 1, [lseek64])])
	AC_CHECK_FUNC(mmap64,            [AC_DEFINE(HAVE_MMAP64, 1, [mmap64])])
	AC_CHECK_FUNC(ftruncate64,       [AC_DEFINE(HAVE_FTRUNCATE64, 1, [ftruncate64])])
	AC_CHECK_FUNC(posix_fadvise64,   [AC_DEFINE(HAVE_POSIX_FADVISE64, 1, [posix_fadvise64])])
	AC_CHECK_FUNC(stat64,            [AC_DEFINE(HAVE_STAT64, 1, [stat64])])
	AC_CHECK_DECL(pipe2,             [AC_DEFINE(HAVE_PIPE2, 1, [pipe2])])
	AC_CHECK_FUNC(getmntinfo,        [AC_DEFINE(HAVE_GETMNTINFO, 1, [getmntinfo])], [], [[#include <unistd.h>]])
	AC_CHECK_FUNC(strcpy_s,          [AC_DEFINE(HAVE_STRCPY_S, 1, [strcpy_s])])
	AC_CHECK_FUNC(strlcpy,           [AC_DEFINE(HAVE_STRLCPY, 1, [strlcpy])])
	AC_CHECK_FUNC(posix_fadvise,     [AC_DEFINE(HAVE_POSIX_FADVISE, 1, [posix_fadvise])])
	AC_CHECK_FUNC(ioctl,             [AC_DEFINE(HAVE_IOCTL, 1, [ioctl])])
	AC_CHECK_FUNC(sched_getaffinity, [AC_DEFINE(HAVE_SCHED_GETAFFINITY, 1, [sched_getaffinity])])
	AC_CHECK_FUNC(sched_setaffinity, [AC_DEFINE(HAVE_SCHED_SETAFFINITY, 1, [sched_setaffinity])])
	AC_CHECK_DECL(TIOCGWINSZ,        [AC_DEFINE(HAVE_TIOCGWINSZ, 1, [TIOCGWINSZ])], [], [[#include <sys/ioctl.h>]])
	AC_CHECK_FUNC(tcgetattr,         [AC_DEFINE(HAVE_TCGETATTR, 1, [tcgetattr])])
	AC_CHECK_FUNC(tcsetattr,         [AC_DEFINE(HAVE_TCSETATTR, 1, [tcsetattr])])
	AC_CHECK_FUNC(arc4random,        [AC_DEFINE(HAVE_ARC4RANDOM, 1, [arc4random])])
	AC_CHECK_DECL(ECHO,              [AC_DEFINE(HAVE_ECHO, 1, [ECHO])], [], [[#include <termios.h>]])
	AC_CHECK_DECL(ICANON,            [AC_DEFINE(HAVE_ICANON, 1, [ICANON])], [], [[#include <termios.h>]])
	AC_CHECK_DECL(TCSANOW,           [AC_DEFINE(HAVE_TCSANOW, 1, [TCSANOW])], [], [[#include <termios.h>]])

	AC_CHECK_DECL(O_CLOEXEC,         [AC_DEFINE(HAVE_O_CLOEXEC, 1, [O_CLOEXEC])], [], [[#include <fcntl.h>]])
	AC_CHECK_DECL(F_DUPFD_CLOEXEC,   [AC_DEFINE(HAVE_F_DUPFD_CLOEXEC, 1, [F_DUPFD_CLOEXEC])], [], [[#include <fcntl.h>]])

	AC_CHECK_MEMBER(struct stat.st_birthtimespec, [AC_DEFINE(HAVE_STAT_BIRTHTIME, 1, [struct stat.st_birthtime])], [], [[#include <sys/types.h>], [#include <sys/stat.h>]])
	AC_CHECK_MEMBER(struct stat.st_atimespec,     [AC_DEFINE(HAVE_STAT_TIMESPEC, 1, [struct stat.st_atimespec])], [], [[#include <sys/types.h>], [#include <sys/stat.h>]])
	AC_CHECK_MEMBER(struct stat.st_atim,          [AC_DEFINE(HAVE_STAT_TIM, 1, [struct stat.st_atim])], [], [[#include <sys/types.h>], [#include <sys/stat.h>]])
	AC_CHECK_MEMBER(struct stat.st_atimensec,     [AC_DEFINE(HAVE_STAT_NSEC, 1, [struct stat.st_atimensec])], [], [[#include <sys/types.h>], [#include <sys/stat.h>]])
	AC_CHECK_MEMBER(struct dirent.d_namlen,       [AC_DEFINE(HAVE_DIRENT_NAME_LEN, 1, [struct dirent.d_namlen])], [], [[#include <dirent.h>]])
	AC_CHECK_MEMBER(struct statfs.f_fstypename,   [AC_DEFINE(HAVE_STATFS_FSTYPENAME, 1, [struct statfs.f_fstypename])], [], [[#include <sys/mount.h>]])
	AC_CHECK_MEMBER(struct statvfs.f_fstypename,  [AC_DEFINE(HAVE_STATVFS_FSTYPENAME, 1, [struct statvfs.f_fstypename])], [], [[#include <sys/mount.h>]])

	AC_MSG_CHECKING(for struct statfs)
	AC_TRY_COMPILE([
		#if defined(HAVE_STATFS_FSTYPENAME) || defined(HAVE_STATVFS_FSTYPENAME)
		#include <sys/mount.h>
		#else
		#include <sys/statfs.h>
		#endif
	], [
		struct statfs;
	],[
		AC_MSG_RESULT(yes)
		AC_DEFINE(HAVE_STATFS, 1, [struct statfs])
	], [
		AC_MSG_RESULT(no)
	])

	if test "x$ac_cv_func_strerror_r_char_p" = "xyes" ; then
		AC_DEFINE(HAVE_GNU_STRERROR_R, 1, [char* strerror(int errnum, char *buf, size_t buflen)])
	fi

	AC_MSG_CHECKING(for readdir_r)
	AC_TRY_COMPILE([
		#include <dirent.h>
	], [
		DIR* dir;
		struct dirent* entry;
		struct dirent* result;
		readdir_r(dir, entry, &result);
	],[
		AC_MSG_RESULT(yes)
		AC_DEFINE(HAVE_READDIR_R, 1, [readdir_r])
	], [
		AC_MSG_RESULT(no)
	])

	AC_MSG_CHECKING(for kevent with void *data)
	AC_TRY_COMPILE([
		#include <sys/types.h>
		#include <sys/event.h>
	], [
		struct kevent event;
		void* data;
		EV_SET(&event, 0, EVFILT_READ, 0, 0, 0, data);
	],[
		AC_MSG_RESULT(yes)
		AC_DEFINE(KEVENT_HAS_VOID_UDATA, 1, [kevent with void *data])
	], [
		AC_MSG_RESULT(no)
	])

	AC_CHECK_MEMBER(struct fd_set.fds_bits,   [AC_DEFINE(HAVE_FDS_BITS, 1, [struct fd_set.fds_bits])], [], [[#include <sys/select.h>]])
	AC_CHECK_MEMBER(struct fd_set.__fds_bits, [AC_DEFINE(HAVE_PRIVATE_FDS_BITS, 1, [struct fd_set.__fds_bits])], [], [[#include <sys/select.h>]])

	AC_MSG_CHECKING(for sendfile with 4 arguments)
	AC_TRY_COMPILE([
		#include <sys/sendfile.h>
	], [
		int result = sendfile(0, 0, 0, 0);
	],[
		AC_MSG_RESULT(yes)
		AC_DEFINE(HAVE_SENDFILE_4, 1, [sendfile with 4 arguments])
	], [
		AC_MSG_RESULT(no)
	])

	AC_MSG_CHECKING(for sendfile with 6 arguments)
	AC_TRY_LINK([
		#include <stdlib.h>
		#include <sys/types.h>
		#include <sys/socket.h>
		#include <sys/uio.h>
	], [
		int result = sendfile(0, 0, 0, NULL, NULL, 0);
	],[
		AC_MSG_RESULT(yes)
		AC_DEFINE(HAVE_SENDFILE_6, 1, [sendfile with 6 arguments])
	], [
		AC_MSG_RESULT(no)
	])

	AC_CHECK_FUNC(fcopyfile,     [AC_DEFINE(HAVE_FCOPYFILE, 1, [fcopyfile])])
	AC_CHECK_FUNC(epoll_create1, [AC_DEFINE(HAVE_EPOLL, 1, [epoll_create1])])
	AC_CHECK_FUNC(accept4,       [AC_DEFINE(HAVE_ACCEPT4, 1, [accept4])])
	AC_CHECK_FUNC(kqueue,        [AC_DEFINE(HAVE_KQUEUE, 1, [kqueue])])

	ORIG_CFLAGS="$CFLAGS"
	CFLAGS="-Werror -Wsign-conversion"

	AC_MSG_CHECKING(for getnameinfo with signed flags)
	AC_TRY_COMPILE([
		#include <sys/types.h>
		#include <netdb.h>
	], [
		const struct sockaddr *addr;
		socklen_t addrlen;
		char *host;
		socklen_t hostlen;
		char *serv;
		socklen_t servlen;
		int flags;
		int result = getnameinfo(addr, addrlen, host, hostlen, serv, servlen, flags);
	],[
		AC_MSG_RESULT(yes)
		AC_DEFINE(HAVE_GETNAMEINFO_SIGNED_FLAGS, 1, [getnameinfo with signed flags])
	], [
		AC_MSG_RESULT(no)
	])

	CFLAGS="$ORIG_CFLAGS"

	if test "x$host_linux" = "xyes"; then
		AC_DEFINE(HAVE_SUPPORT_FOR_DUAL_MODE_IPV4_PACKET_INFO, 1, [HAVE_SUPPORT_FOR_DUAL_MODE_IPV4_PACKET_INFO])
	else
		AC_DEFINE(HAVE_SUPPORT_FOR_DUAL_MODE_IPV4_PACKET_INFO, 0, [HAVE_SUPPORT_FOR_DUAL_MODE_IPV4_PACKET_INFO])
	fi

	ORIG_CFLAGS="$CFLAGS"
	CFLAGS="-Werror -Wsign-conversion"

	AC_MSG_CHECKING(for bind with unsigned addrlen)
	AC_TRY_COMPILE([
		#include <sys/socket.h>
	], [
		int fd;
		struct sockaddr* addr;
		socklen_t addrLen;
		bind(fd, addr, addrLen);
	],[
		AC_MSG_RESULT(yes)
		AC_DEFINE(BIND_ADDRLEN_UNSIGNED, 1, [bind with unsigned addrlen])
	], [
		AC_MSG_RESULT(no)
	])

	AC_MSG_CHECKING(for struct ipv6_mreq with unsigned ipv6mr_interface)
	AC_TRY_COMPILE([
		#include <netinet/in.h>
		#include <netinet/tcp.h>
	], [
		struct ipv6_mreq opt;
		unsigned int index = 0;
		opt.ipv6mr_interface = index;
	],[
		AC_MSG_RESULT(yes)
		AC_DEFINE(IPV6MR_INTERFACE_UNSIGNED, 1, [struct ipv6_mreq with unsigned ipv6mr_interface])
	], [
		AC_MSG_RESULT(no)
	])

	AC_MSG_CHECKING(for inotify_rm_watch with unsigned wd)
	AC_TRY_COMPILE([
		#include <sys/inotify.h>
	], [
		intptr_t fd;
		uint32_t wd;
		int result = inotify_rm_watch(fd, wd);
	],[
		AC_MSG_RESULT(yes)
		AC_DEFINE(INOTIFY_RM_WATCH_WD_UNSIGNED, 1, [inotify_rm_watch with unsigned wd])
	], [
		AC_MSG_RESULT(no)
	])

	CFLAGS="$ORIG_CFLAGS"

	AC_MSG_CHECKING(for shm_open that works well enough with mmap)
	if test "x$ac_cv_func_shm_open" = "xno" -o "x$ac_cv_func_shm_open_working_with_mmap" = "xno" ; then
		AC_MSG_RESULT(no)
	else
		AC_TRY_RUN([
			#include <sys/mman.h>
			#include <fcntl.h>
			#include <unistd.h>

			int main ()
			{
				int fd = shm_open("/mono_configure_shm_open", O_CREAT | O_RDWR, 0777);
				if (fd == -1)
					return -1;

				shm_unlink("/mono_configure_shm_open");

				// NOTE: PROT_EXEC and MAP_PRIVATE don't work well with shm_open
				//       on at least the current version of Mac OS X

				if (mmap(NULL, 1, PROT_EXEC, MAP_PRIVATE, fd, 0) == MAP_FAILED)
					return -1;

				return 0;
			}
		],[
			AC_MSG_RESULT(yes)
			AC_DEFINE(HAVE_SHM_OPEN_THAT_WORKS_WELL_ENOUGH_WITH_MMAP, 1, [shm_open that works well enough with mmap])
		], [
			AC_MSG_RESULT(no)
		])
	fi

	AC_MSG_CHECKING(for getpriority with int who)
	AC_TRY_COMPILE([
		#include <sys/resource.h>
	], [
		int which;
		int who;
		int result = getpriority(which, who);
	],[
		AC_MSG_RESULT(yes)
		AC_DEFINE(PRIORITY_REQUIRES_INT_WHO, 1, [getpriority with int who])
	], [
		AC_MSG_RESULT(no)
	])

	AC_MSG_CHECKING(for kevent with int parameters)
	AC_TRY_COMPILE([
		#include <sys/types.h>
		#include <sys/event.h>
	], [
		int kg;
		const struct kevent* chagelist;
		int nchanges;
		struct kevent* eventlist;
		int nevents;
		const struct timespec* timeout;
		int result = kevent(kg, chagelist, nchanges, eventlist, nevents, timeout);
	],[
		AC_MSG_RESULT(yes)
		AC_DEFINE(KEVENT_REQUIRES_INT_PARAMS, 1, [kevent with int parameters])
	], [
		AC_MSG_RESULT(no)
	])

	ORIG_CFLAGS="$CFLAGS"
	CFLAGS="-Werror -Wimplicit-function-declaration"

	AC_MSG_CHECKING(for mkstemps)
	AC_TRY_COMPILE([
		#include <stdlib.h>
		#include <unistd.h>
		#include <string.h>
	], [
		char *template;
		int suffixlen;
		int result = mkstemps(template, suffixlen);
	],[
		AC_MSG_RESULT(yes)
		AC_DEFINE(HAVE_MKSTEMPS, 1, [mkstemps])
		have_mkstemps=yes
	], [
		AC_MSG_RESULT(no)
	])

	CFLAGS="$ORIG_CFLAGS"

	if test "x$have_mkstemps" != "xyes" -a "x$ac_cv_func_mkstemp" != "xyes"; then
		AC_MSG_ERROR([Cannot find mkstemps or mkstemp on this platform])
	fi

	AC_MSG_CHECKING(for tcp/var.h)
	AC_TRY_COMPILE([
		#include <sys/types.h>
		#include <sys/socketvar.h>
		#include <netinet/ip.h>
		#include <netinet/tcp.h>
		#include <netinet/tcp_var.h>
	], [
	],[
		AC_MSG_RESULT(yes)
		AC_DEFINE(HAVE_TCP_VAR_H, 1, [tcp/var.h])
	], [
		AC_MSG_RESULT(no)
	])

	AC_CHECK_HEADERS([sys/cdefs.h])

	AC_MSG_CHECKING(for TCPSTATE enum in netinet/tcp.h)
	AC_TRY_COMPILE([
		#ifdef HAVE_SYS_CDEFS_H
		#include <sys/cdefs.h>
		#endif
		#include <netinet/tcp.h>
	], [
		int result = TCP_ESTABLISHED;
	],[
		AC_MSG_RESULT(yes)
		AC_DEFINE(HAVE_TCP_H_TCPSTATE_ENUM, 1, [TCPSTATE enum in netinet/tcp.h])
	], [
		AC_MSG_RESULT(no)
	])

	AC_CHECK_DECL(TCPS_ESTABLISHED, [AC_DEFINE(HAVE_TCP_FSM_H, 1, [HAVE_TCP_FSM_H])], [], [[#include <netinet/tcp_fsm.h>]])

	AC_MSG_CHECKING(for struct rt_msghdr)
	AC_TRY_COMPILE([
		#include <sys/types.h>
		#include <net/route.h>
	], [
		struct rt_msghdr;
	],[
		AC_MSG_RESULT(yes)
		AC_DEFINE(HAVE_RT_MSGHDR, 1, [struct rt_msghdr])
	], [
		AC_MSG_RESULT(no)
	])

	AC_CHECK_HEADERS([sys/sysctl.h])
	AC_CHECK_HEADERS([linux/rtnetlink.h])

	AC_CHECK_FUNC(getpeereid,    [AC_DEFINE(HAVE_GETPEEREID, 1, [getpeereid])])
	AC_CHECK_FUNC(getdomainname, [AC_DEFINE(HAVE_GETDOMAINNAME, 1, [getdomainname])])
	AC_CHECK_FUNC(uname,         [AC_DEFINE(HAVE_UNAME, 1, [uname])])

	ORIG_CFLAGS="$CFLAGS"
	CFLAGS="-Werror -Weverything"

	AC_MSG_CHECKING(for getdomainname with size_t namelen)
	AC_TRY_COMPILE([
		#include <unistd.h>
	], [
		size_t namelen = 20;
		char name[20];
		int result = getdomainname(name, namelen);
	],[
		AC_MSG_RESULT(yes)
		AC_DEFINE(HAVE_GETDOMAINNAME_SIZET, 1, [getdomainname with size_t namelen])
	], [
		AC_MSG_RESULT(no)
	])

	CFLAGS="$ORIG_CFLAGS"

	AC_CHECK_FUNC(inotify_init, [AC_DEFINE(HAVE_INOTIFY_INIT, 1, [inotify_init])])
	AC_CHECK_FUNC(inotify_add_watch, [AC_DEFINE(HAVE_INOTIFY_ADD_WATCH, 1, [inotify_add_watch])])
	AC_CHECK_FUNC(inotify_rm_watch, [AC_DEFINE(HAVE_INOTIFY_RM_WATCH, 1, [inotify_rm_watch])])

	if test "x$ac_cv_func_inotify_init" = "xyes" -a "x$ac_cv_func_inotify_add_watch" = "xyes" -a "x$ac_cv_func_inotify_rm_watch" = "xyes"; then
		AC_DEFINE(HAVE_INOTIFY, 1, [HAVE_INOTIFY])
	elif test "x$host_linux" = "xyes"; then
		AC_MSG_ERROR([Cannot find inotify functions on a Linux platform.])
	fi

	AC_CHECK_HEADERS([crt_externs.h])

	AC_MSG_CHECKING(for _NSGetEnviron)
	AC_TRY_COMPILE([
		#include <crt_externs.h>
	], [
		char **result = *(_NSGetEnviron());
	],[
		AC_MSG_RESULT(yes)
		AC_DEFINE(HAVE_NSGETENVIRON, 1, [_NSGetEnviron])
	], [
		AC_MSG_RESULT(no)
	])

	AC_CHECK_DECL(IN_EXCL_UNLINK, [AC_DEFINE(HAVE_IN_EXCL_UNLINK, 1, [IN_EXCL_UNLINK])], [], [[#include <sys/inotify.h>]])

else
	dnl *********************************
	dnl *** Checks for Windows compilation ***
	dnl *********************************
	AC_CHECK_HEADERS(winternl.h)

	jdk_headers_found=no
	AC_CHECK_LIB(ws2_32, main, LIBS="$LIBS -lws2_32", AC_ERROR(bad mingw install?))
	AC_CHECK_LIB(psapi, main, LIBS="$LIBS -lpsapi", AC_ERROR(bad mingw install?))
	AC_CHECK_LIB(ole32, main, LIBS="$LIBS -lole32", AC_ERROR(bad mingw install?))
	AC_CHECK_LIB(winmm, main, LIBS="$LIBS -lwinmm", AC_ERROR(bad mingw install?))
	AC_CHECK_LIB(oleaut32, main, LIBS="$LIBS -loleaut32", AC_ERROR(bad mingw install?))
	AC_CHECK_LIB(advapi32, main, LIBS="$LIBS -ladvapi32", AC_ERROR(bad mingw install?))
	AC_CHECK_LIB(version, main, LIBS="$LIBS -lversion", AC_ERROR(bad mingw install?))

	dnl *********************************
	dnl *** Check for struct ip_mreqn ***
	dnl *********************************
	AC_MSG_CHECKING(for struct ip_mreqn)
	AC_TRY_COMPILE([#include <ws2tcpip.h>], [
		struct ip_mreqn mreq;
		mreq.imr_address.s_addr = 0;
	], [
		# Yes, we have it...
		AC_MSG_RESULT(yes)
		AC_DEFINE(HAVE_STRUCT_IP_MREQN)
	], [
		# We'll just have to try and use struct ip_mreq
		AC_MSG_RESULT(no)
		AC_MSG_CHECKING(for struct ip_mreq)
		AC_TRY_COMPILE([#include <ws2tcpip.h>], [
			struct ip_mreq mreq;
			mreq.imr_interface.s_addr = 0;
		], [
			# Yes, we have it...
			AC_MSG_RESULT(yes)
			AC_DEFINE(HAVE_STRUCT_IP_MREQ)
		], [
			# No multicast support
			AC_MSG_RESULT(no)
		])
	])

	dnl **********************************
	dnl *** Check for getaddrinfo ***
	dnl **********************************
	AC_MSG_CHECKING(for getaddrinfo)
		AC_TRY_LINK([
		#include <stdio.h>
		#include <winsock2.h>
		#include <ws2tcpip.h>
	], [
		getaddrinfo(NULL,NULL,NULL,NULL);
	], [
		# Yes, we have it...
		AC_MSG_RESULT(yes)
		AC_DEFINE(HAVE_GETADDRINFO, 1, [Have getaddrinfo])
	], [
		AC_MSG_RESULT(no)
	])

	dnl **********************************
	dnl *** Check for gethostbyname ***
	dnl **********************************
	AC_MSG_CHECKING(for gethostbyname)
		AC_TRY_LINK([
		#include <stdio.h>
		#include <winsock2.h>
		#include <ws2tcpip.h>
	], [
		gethostbyname(NULL);
	], [
		# Yes, we have it...
		AC_MSG_RESULT(yes)
		AC_DEFINE(HAVE_GETHOSTBYNAME, 1, [Have gethostbyname])
	], [
		AC_MSG_RESULT(no)
	])

	dnl **********************************
	dnl *** Check for getprotobyname ***
	dnl **********************************
	AC_MSG_CHECKING(for getprotobyname)
		AC_TRY_LINK([
		#include <stdio.h>
		#include <winsock2.h>
		#include <ws2tcpip.h>
	], [
		getprotobyname(NULL);
	], [
		# Yes, we have it...
		AC_MSG_RESULT(yes)
		AC_DEFINE(HAVE_GETPROTOBYNAME, 1, [Have getprotobyname])
	], [
		AC_MSG_RESULT(no)
	])

	dnl **********************************
	dnl *** Check for getnameinfo ***
	dnl **********************************
	AC_MSG_CHECKING(for getnameinfo)
		AC_TRY_LINK([
		#include <stdio.h>
		#include <winsock2.h>
		#include <ws2tcpip.h>
	], [
		getnameinfo (NULL, 0, NULL, 0, NULL, 0, 0);
	], [
		# Yes, we have it...
		AC_MSG_RESULT(yes)
		AC_DEFINE(HAVE_GETNAMEINFO, 1, [Have getnameinfo])
	], [
		AC_MSG_RESULT(no)
	])

	dnl **********************************
	dnl *** Check for inet_ntop ***
	dnl **********************************
	AC_MSG_CHECKING(for inet_ntop)
		AC_TRY_LINK([
		#include <stdio.h>
		#include <winsock2.h>
		#include <ws2tcpip.h>
	], [
		inet_ntop (0, NULL, NULL, 0);
	], [
		# Yes, we have it...
		AC_MSG_RESULT(yes)
		AC_DEFINE(HAVE_INET_NTOP, 1, [Have inet_ntop])
	], [
		AC_MSG_RESULT(no)
	])

	dnl **********************************
	dnl *** Check for inet_pton ***
	dnl **********************************
	AC_MSG_CHECKING(for inet_pton)
		AC_TRY_LINK([
		#include <stdio.h>
		#include <winsock2.h>
		#include <ws2tcpip.h>
	], [
		#ifndef inet_pton
		(void) inet_pton;
		#endif
		inet_pton (0, NULL, NULL);
	], [
		# Yes, we have it...
		AC_MSG_RESULT(yes)
		AC_DEFINE(HAVE_INET_PTON, 1, [Have inet_pton])
	], [
		AC_MSG_RESULT(no)
	])

	AC_CHECK_DECLS(InterlockedExchange64, [], [], [[#include <windows.h>]])
	AC_CHECK_DECLS(InterlockedCompareExchange64, [], [], [[#include <windows.h>]])
	AC_CHECK_DECLS(InterlockedDecrement64, [], [], [[#include <windows.h>]])
	AC_CHECK_DECLS(InterlockedIncrement64, [], [], [[#include <windows.h>]])
	AC_CHECK_DECLS(InterlockedAdd, [], [], [[#include <windows.h>]])
	AC_CHECK_DECLS(InterlockedAdd64, [], [], [[#include <windows.h>]])
	AC_CHECK_DECLS(__readfsdword, [], [], [[#include <windows.h>]])
fi

dnl socklen_t check
AC_MSG_CHECKING(for socklen_t)
AC_TRY_COMPILE([
#include <sys/types.h>
#include <sys/socket.h>
],[
  socklen_t foo;
],[
ac_cv_c_socklen_t=yes
	AC_DEFINE(HAVE_SOCKLEN_T, 1, [Have socklen_t])
	AC_MSG_RESULT(yes)
],[
	AC_MSG_RESULT(no)
])

AC_MSG_CHECKING(for array element initializer support)
AC_TRY_COMPILE([#include <sys/socket.h>], [
	const int array[] = {[1] = 2,};
], [
	# Yes, we have it...
	AC_MSG_RESULT(yes)
	AC_DEFINE(HAVE_ARRAY_ELEM_INIT,1,[Supports C99 array initialization])
], [
	# We'll have to use signals
	AC_MSG_RESULT(no)
])

AC_CHECK_FUNCS(trunc, , AC_MSG_CHECKING(for trunc in math.h)
	# Simply calling trunc (0.0) is no good since gcc will optimize the call away
	AC_TRY_LINK([#include <math.h>], 
	[ static void *p = &trunc; ],
	[
		AC_DEFINE(HAVE_TRUNC) 
		AC_MSG_RESULT(yes)
		ac_cv_trunc=yes
	],
	AC_MSG_RESULT(no)))

if test "x$ac_cv_truncl" != "xyes"; then
   AC_CHECK_LIB(sunmath, aintl, [ AC_DEFINE(HAVE_AINTL, 1, [Has the 'aintl' function]) LIBS="$LIBS -lsunmath"])
fi

AC_CHECK_FUNCS(execvp)

dnl ****************************
dnl *** Look for /dev/random ***
dnl ****************************

AC_MSG_CHECKING([if usage of random device is requested])
AC_ARG_ENABLE(dev-random,
[  --disable-dev-random    disable the use of the random device (enabled by default)],
try_dev_random=$enableval, try_dev_random=yes)

AC_MSG_RESULT($try_dev_random)

case "{$build}" in

dnl IBM i does not have /dev/random, use unblocking only

    *-*-os400*)
    NAME_DEV_RANDOM="/dev/urandom"
    ;;

dnl Win32 does not have /dev/random, they have their own method...

    *-mingw*|*-*-cygwin*)
    ac_cv_have_dev_random=no
    ;;

dnl Everywhere else, it's /dev/random

    *)
    NAME_DEV_RANDOM="/dev/random"
    ;;
esac

AC_DEFINE_UNQUOTED(NAME_DEV_RANDOM, "$NAME_DEV_RANDOM", [Name of /dev/random])

dnl Now check if the device actually exists

if test "x$try_dev_random" = "xyes"; then
    AC_CACHE_CHECK(for random device, ac_cv_have_dev_random,
    [if test -r "$NAME_DEV_RANDOM" ; then
        ac_cv_have_dev_random=yes; else ac_cv_have_dev_random=no; fi])
    if test "x$ac_cv_have_dev_random" = "xyes"; then
        AC_DEFINE(HAVE_CRYPT_RNG, 1, [Have /dev/random])
    fi
else
    AC_MSG_CHECKING(for random device)
    ac_cv_have_dev_random=no
    AC_MSG_RESULT(has been disabled)
fi

if test "x$host_win32" = "xyes"; then
    AC_DEFINE(HAVE_CRYPT_RNG)
fi

if test "x$ac_cv_have_dev_random" = "xno" \
    && test "x$host_win32" = "xno"; then
    AC_MSG_WARN([[
***
*** A system-provided entropy source was not found on this system.
*** Because of this, the System.Security.Cryptography random number generator
*** will throw a NotImplemented exception.
***
*** If you are seeing this message, and you know your system DOES have an
*** entropy collection in place, please report an issue on GitHub and
*** provide information about the system and how to access the random device.
***
*** Otherwise you can install either egd or prngd and set the environment
*** variable MONO_EGD_SOCKET to point to the daemon's socket to use that.
***]])
fi

AC_ARG_ENABLE(bcl-opt, [  --disable-bcl-opt	BCL is compiled with no optimizations (allows accurate BCL debugging)], test_bcl_opt=$enableval, test_bcl_opt=yes)

AC_MSG_CHECKING([if big-arrays are to be enabled])
AC_ARG_ENABLE(big-arrays,  [  --enable-big-arrays	Enable the allocation and indexing of arrays greater than Int32.MaxValue], enable_big_arrays=$enableval, enable_big_arrays=no)
if test "x$enable_big_arrays" = "xyes" ; then
    if  test "x$ac_cv_sizeof_void_p" = "x8"; then
	AC_DEFINE(MONO_BIG_ARRAYS,1,[Enable the allocation and indexing of arrays greater than Int32.MaxValue])
    else
        AC_MSG_ERROR([The allocation and indexing of arrays greater than Int32.MaxValue is not supported on this platform.])
    fi
fi
AC_MSG_RESULT($enable_big_arrays)

dnl **************
dnl *** DTRACE ***
dnl **************

AC_ARG_ENABLE(dtrace,[  --enable-dtrace	Enable DTrace probes], enable_dtrace=$enableval, enable_dtrace=$has_dtrace)

if test "x$enable_dtrace" = "xyes"; then
   if test "x$has_dtrace" = "xno"; then
   	  AC_MSG_ERROR([DTrace probes are not supported on this platform.])
   fi
   AC_PATH_PROG(DTRACE, [dtrace], [no], [$PATH:/usr/sbin])
   if test "x$DTRACE" = "xno"; then
   	  AC_MSG_RESULT([dtrace utility not found, dtrace support disabled.])
	  enable_dtrace=no
   elif ! $DTRACE -h -s $srcdir/data/mono.d > /dev/null 2>&1; then
	  AC_MSG_RESULT([dtrace doesn't support -h option, dtrace support disabled.])
	  enable_dtrace=no
   fi
fi

dtrace_g=no
if test "x$enable_dtrace" = "xyes"; then
	AC_DEFINE(ENABLE_DTRACE, 1, [Enable DTrace probes])
	DTRACEFLAGS=
	if test "x$ac_cv_sizeof_void_p" = "x8"; then
		case "$host" in
			powerpc-*-darwin*)
			DTRACEFLAGS="-arch ppc64"
			;;
			i*86-*-darwin*)
			DTRACEFLAGS="-arch x86_64"
			;;
			*)
			DTRACEFLAGS=-64
			;;
		esac
	else
		case "$host" in
			powerpc-*-darwin*)
			DTRACEFLAGS="-arch ppc"
			;;
			i*86-*-darwin*)
			DTRACEFLAGS="-arch i386"
			;;
			*)
			DTRACEFLAGS=-32
			;;
		esac
	fi
	AC_SUBST(DTRACEFLAGS)
	case "$host" in
		*-*-solaris*)
		dtrace_g=yes
		;;
	esac
	AC_CHECK_HEADERS([sys/sdt.h])
fi
AM_CONDITIONAL(ENABLE_DTRACE, [test x$enable_dtrace = xyes])
AM_CONDITIONAL(DTRACE_G_REQUIRED, [test x$dtrace_g = xyes])

dnl **************************
dnl *** AOT cross offsets  ***
dnl **************************

AC_ARG_WITH(cross-offsets, [  --with-cross-offsets=<offsets file path>    Explicit AOT cross offsets file],
    AC_DEFINE_UNQUOTED(MONO_OFFSETS_FILE, "$withval", [AOT cross offsets file]))

dnl **************
dnl ***  LLVM  ***
dnl **************

AC_ARG_ENABLE(llvm,[  --enable-llvm	Enable the LLVM back-end], enable_llvm=$enableval, enable_llvm=default)
AC_ARG_ENABLE(loadedllvm,[  --enable-loadedllvm	Load the LLVM back-end dynamically], enable_llvm=$enableval && enable_loadedllvm=$enableval, enable_loadedllvm=no)
AC_ARG_ENABLE(llvm-version-check,[  --enable-llvm-version-check Check that the LLVM matches the version expected by mono], enable_llvm_version_check=$enableval, enable_llvm_version_check=no)
AC_ARG_ENABLE(llvm-runtime,[  --enable-llvm-runtime	Enable runtime support for llvmonly code], enable_llvm_runtime=$enableval, enable_llvm_runtime=no)
AC_ARG_ENABLE(llvm-asserts,[  --enable-llvm-asserts Enable llvm asserts (option to LLVM in CMake)], enable_llvm_asserts=$enableval, enable_llvm_asserts=no)

AC_ARG_WITH(llvm, [  --with-llvm=<llvm prefix>    Enable the LLVM back-end], enable_llvm=yes,)

if test "x$enable_llvm" = "xdefault"; then
   enable_llvm=$enable_llvm_default
fi

internal_llvm="no"
if test "x$enable_llvm" = "xyes"; then
	if test "x$with_llvm" != "x"; then
		EXTERNAL_LLVM_CONFIG=$with_llvm/bin/llvm-config
		if test x$host_win32 = xyes; then
			EXTERNAL_LLVM_CONFIG=$EXTERNAL_LLVM_CONFIG.exe
		fi
		if test ! -x $EXTERNAL_LLVM_CONFIG; then
			AC_MSG_ERROR([LLVM executable $EXTERNAL_LLVM_CONFIG not found.])
		fi
	else
		if test x$host_win32 = xyes; then
			AC_PATH_PROG(EXTERNAL_LLVM_CONFIG, llvm-config.exe, no)
		else
			AC_PATH_PROG(EXTERNAL_LLVM_CONFIG, llvm-config, no)
		fi
		if test "x$EXTERNAL_LLVM_CONFIG" = "xno"; then
			internal_llvm=yes
		fi
	fi

	LLVM_CODEGEN_LIBS="x86codegen"
	case "$target" in
	arm*)
		LLVM_CODEGEN_LIBS="armcodegen"
		;;
	aarch64*)
		LLVM_CODEGEN_LIBS="aarch64codegen"
		;;
	powerpc*)
		LLVM_CODEGEN_LIBS="powerpccodegen"
		;;
	esac
	if test "x$host" != "x$target"; then
		# No need for jit libs
		LLVM_CODEGEN_LIBS=
	fi

	AC_SUBST(LLVM_CODEGEN_LIBS)
	AC_SUBST(EXTERNAL_LLVM_CONFIG)
	
	AC_DEFINE(ENABLE_LLVM, 1, [Enable the LLVM back end])
fi # ENABLE_LLVM

# AC_DEFINE necessary for correct restore behavior on Linux
AM_CONDITIONAL(INTERNAL_LLVM, [test "x$internal_llvm" != "xno"])
if test "x$internal_llvm" != "xno"; then
   AC_DEFINE(INTERNAL_LLVM, 1, [LLVM used is being build during mono build])
fi

AM_CONDITIONAL(INTERNAL_LLVM_ASSERTS, [test "x$enable_llvm_asserts" != "xno"])
if test "x$internal_llvm_asserts" != "xno"; then
   AC_DEFINE(INTERNAL_LLVM_ASSERTS, 1, [Build LLVM with assertions])
fi

AM_CONDITIONAL(ENABLE_LLVM, [test x$enable_llvm = xyes])

if test "x$enable_loadedllvm" = "xyes"; then
   AC_DEFINE(MONO_LLVM_LOADED, 1, [The LLVM back end is dynamically loaded])
fi
AM_CONDITIONAL(LOADED_LLVM, [test x$enable_loadedllvm = xyes])

if test "x$enable_llvm" = "xyes"; then
   enable_llvm_runtime=yes
fi
if test "x$enable_llvm_runtime" = "xyes"; then
   AC_DEFINE(ENABLE_LLVM_RUNTIME, 1, [Runtime support code for llvm enabled])
fi
AM_CONDITIONAL(ENABLE_LLVM_RUNTIME, [test x$enable_llvm_runtime = xyes])

TARGET="unknown"
ACCESS_UNALIGNED="yes"

LIBC="libc.so.6"
INTL="libc.so.6"
SQLITE="libsqlite.so.0"
SQLITE3="libsqlite3.so.0"
X11="libX11.so"
GDKX11="libgdk-x11-2.0.so.0"
GTKX11="libgtk-x11-2.0.so.0"
XINERAMA="libXinerama.so.1"

sizeof_register="SIZEOF_VOID_P"

jit_wanted=true
boehm_supported=true
BTLS_SUPPORTED=no
BTLS_PLATFORM=

case "$host" in
	wasm32*)
		TARGET=WASM
		arch_target=wasm
		BTLS_SUPPORTED=no
		ACCESS_UNALIGNED="no"
		with_tls=pthread
		;;
	mips*)
		TARGET=MIPS;
		arch_target=mips;
		with_tls=pthread;
		ACCESS_UNALIGNED="no"

		AC_MSG_CHECKING(for mips n32)
		AC_TRY_COMPILE([],[
		#if _MIPS_SIM != _ABIN32
		#error Not mips n32
		#endif
		],[
		AC_MSG_RESULT(yes)
		sizeof_register=8
		],[
		AC_MSG_RESULT(no)
		])
		;;
	i*86-*-*)
		TARGET=X86;
		arch_target=x86;
		case $host_os in
		  solaris*)
			LIBC="libc.so"
			INTL="libintl.so"
			if test "x$ac_cv_sizeof_void_p" = "x8"; then
				TARGET=AMD64
				arch_target=amd64
			fi

			# On solaris 10 x86, gcc prints a warning saying 'visibility attribute not supported on this configuration; ignored', but linking fails. A test case:
			# int astruct __attribute__ ((visibility ("hidden")));
			# void foo ()
			# {
			#	void *p = &astruct;
			# }
			# gcc -fPIC --shared -o libfoo.so foo.c
			# yields:
			# foo.c:6: warning: visibility attribute not supported in this configuration; ignored
			# ld: fatal: relocation error: R_386_GOTOFF: file /var/tmp//ccxYR96k.o: symbol astruct: relocation must bind locally
			have_visibility_hidden=no
			;;
		  mingw*|cygwin*)
			have_visibility_hidden=no		  
			;;
		  haiku*)
			LIBC=libroot.so
			;;
		  linux*)
			AOT_SUPPORTED="yes"
			BTLS_SUPPORTED=yes
			BTLS_PLATFORM=i386
			AC_CHECK_HEADER(stdalign.h,[],[BTLS_SUPPORTED=no])
			;;
		  darwin*)
			AOT_SUPPORTED="yes"
			BTLS_SUPPORTED=yes
			BTLS_PLATFORM=i386
			;;
		  openbsd*|freebsd*|kfreebsd-gnu*)
			AOT_SUPPORTED="yes"
			BTLS_SUPPORTED=yes
			BTLS_PLATFORM=i386
		        ;;
		esac
		;;
	x86_64-*-* | amd64-*-*)
		TARGET=AMD64;
		arch_target=amd64;
		if test "x$ac_cv_sizeof_void_p" = "x4"; then
			AC_DEFINE(__mono_ilp32__, 1, [64 bit mode with 4 byte longs and pointers])
			sizeof_register=8
		fi
		case $host_os in
		  linux*)
			AOT_SUPPORTED="yes"
			BTLS_SUPPORTED=yes
			BTLS_PLATFORM=x86_64
			AC_CHECK_HEADER(stdalign.h,[],[BTLS_SUPPORTED=no])
			;;
		  darwin*)
			AOT_SUPPORTED="yes"
			BTLS_SUPPORTED=yes
			BTLS_PLATFORM=x86_64
			boehm_supported=false
			;;
		  openbsd*|freebsd*|kfreebsd-gnu*)
			AOT_SUPPORTED="yes"
			BTLS_SUPPORTED=yes
			BTLS_PLATFORM=x86_64
			;;
		  mingw*)
			;;
		esac
		;;
	sparc*-*-*)
		if test "x$ac_cv_sizeof_void_p" = "x8"; then
		   TARGET=SPARC64
		else
			TARGET=SPARC
		fi
		arch_target=sparc;
		ACCESS_UNALIGNED="no"
		case $host_os in
		  linux*) ;;
		  *)
			LIBC="libc.so"
			INTL="libintl.so"
		esac
		if test x"$GCC" = xyes; then
			# We don't support v8 cpus
			CFLAGS="$CFLAGS -Wno-cast-align -mcpu=v9"
		fi
		if test x"$AR" = xfalse; then
			AC_MSG_ERROR([The required utility 'ar' is not found in your PATH. Usually it can be found in /usr/ccs/bin.])
		fi
		;;
	*-mingw*|*-*-cygwin*)
		# When this is enabled, it leads to very strange crashes at runtime (gcc-3.4.4)
		have_visibility_hidden=no
		INTL="intl"
		;;
	macppc-*-openbsd* | powerpc*-*-linux* | powerpc-*-openbsd* | \
        powerpc-*-sysv* | powerpc-*-darwin* | powerpc-*-netbsd* | \
        powerpc-*-freebsd* | powerpc*-*-aix* | powerpc*-*-os400* )
		if test "x$ac_cv_sizeof_void_p" = "x8"; then
			TARGET=POWERPC64;
			CPPFLAGS="$CPPFLAGS -D__mono_ppc__ -D__mono_ppc64__"
			if ! (echo $CC | grep -q -- 'clang'); then
				CFLAGS="$CFLAGS -mminimal-toc"
			fi
		else
			TARGET=POWERPC;
			CPPFLAGS="$CPPFLAGS -D__mono_ppc__"
		fi
		arch_target=ppc;
		case $host_os in
		  aix*|os400*)
			BTLS_SUPPORTED=yes
			BTLS_PLATFORM=powerpc
			dnl on AIX/PASE, shared libraries can be inside archives
			dnl if they are, we specify them by lib.a(lib.so)
			dnl we may hardcode 64-bit names at times, but we don't do 32-bit AIX, so
			LIBC="libc.a(shr_64.o)"
			INTL="libintl.a(libintl.so.8)"
			;;
		  linux*)
			BTLS_SUPPORTED=yes
			BTLS_PLATFORM=powerpc
			;;
		esac
		;;
	armv7k-*-darwin*)
		TARGET=ARM;
		TARGET_SYS=WATCHOS
		arch_target=arm;
		arm_fpu=VFP_HARD
		ACCESS_UNALIGNED="no"
		CPPFLAGS="$CPPFLAGS -D__ARM_EABI__"
		;;

	arm*-darwin*)
		TARGET=ARM;
		arch_target=arm;
		ACCESS_UNALIGNED="no"
		CPPFLAGS="$CPPFLAGS -D__ARM_EABI__"
		;;
	arm*-linux*)
		TARGET=ARM;
		arch_target=arm;
		ACCESS_UNALIGNED="no"
		AOT_SUPPORTED="yes"
		CPPFLAGS="$CPPFLAGS -D__ARM_EABI__"
		BTLS_SUPPORTED=yes
		BTLS_PLATFORM=arm
		AC_CHECK_HEADER(stdalign.h,[],[BTLS_SUPPORTED=no])
		case "$target" in
		arm*-linux*-gnueabi)
			BTLS_PLATFORM=armsoft
			;;
		esac
		;;
	arm*-netbsd*-eabi*)
		TARGET=ARM;
		arch_target=arm;
		ACCESS_UNALIGNED="no"
		CPPFLAGS="$CPPFLAGS -D__ARM_EABI__"
		;;
	aarch64-*)
		# https://lkml.org/lkml/2012/7/15/133
		TARGET=ARM64
		arch_target=arm64
		boehm_supported=false
		AOT_SUPPORTED="yes"
		BTLS_SUPPORTED=yes
		BTLS_PLATFORM=aarch64
		AC_CHECK_HEADER(stdalign.h,[],[BTLS_SUPPORTED=no])
		;;
	s390x-*-linux*)
		TARGET=S390X;
		arch_target=s390x;
		ACCESS_UNALIGNED="yes"
		BTLS_SUPPORTED=yes
		BTLS_PLATFORM=s390x
		CFLAGS="$CFLAGS -mbackchain -D__USE_STRING_INLINES"
		;;
esac

HOST=$TARGET

if test "x$host" != "x$target"; then
   AC_DEFINE(MONO_CROSS_COMPILE,1,[The runtime is compiled for cross-compiling mode])
   enable_mcs_build=no
   enable_support_build=no
   BTLS_SUPPORTED=no
   # Can't use tls, since it depends on the runtime detection of tls offsets
   # in mono-compiler.h
   with_tls=pthread
   target_mach=no
   case "$target" in
   wasm32*)
		TARGET=WASM
		arch_target=wasm
		AC_DEFINE(TARGET_WASM, 1, [Target wasm])
		;;
   arm*-darwin*)
		TARGET=ARM;
		CPPFLAGS="$CPPFLAGS -D__ARM_EABI__"
		case "$target" in
		armv7k-*)
			arm_fpu=VFP_HARD
			AC_DEFINE(TARGET_WATCHOS, 1, [...])
			;;
		esac		
		;;
   powerpc64-ps3-linux-gnu)
		TARGET=POWERPC64
		arch_target=powerpc64
		AC_DEFINE(TARGET_PS3, 1, [...])
		# It would be better to just use TARGET_POWERPC64, but lots of code already
		# uses this define
		AC_DEFINE(__mono_ppc64__, 1, [...])
		AC_DEFINE(__mono_ilp32__, 1, [64 bit mode with 4 byte longs and pointers])
		sizeof_register=8
		target_byte_order=G_BIG_ENDIAN
		;;
   powerpc64-xbox360-linux-gnu)
		TARGET=POWERPC64
		arch_target=powerpc64
		AC_DEFINE(TARGET_XBOX360, 1, [...])
		# It would be better to just use TARGET_POWERPC64, but lots of code already
		# uses this define
		sizeof_register=8
		target_byte_order=G_BIG_ENDIAN
		;;
   arm*-linux-*)
		TARGET=ARM;
		CPPFLAGS="$CPPFLAGS -D__ARM_EABI__"
		;;
   arm*-netbsd*-eabi*)
		TARGET=ARM;
		CPPFLAGS="$CPPFLAGS -D__ARM_EABI__"
		;;
   i686*-linux-*)
		TARGET=X86;
		;;
   i*86-apple-*)
		TARGET=X86;
		;;
   x86_64*-linux-*)
		TARGET=AMD64;
		;;
   x86_64-ps4-freebsd)
		TARGET=AMD64;
		AC_DEFINE(TARGET_PS4, 1, [...])
		AC_DEFINE(DISABLE_HW_TRAPS, 1, [...])
		CPPFLAGS="$CPPFLAGS"
		target_win32=no
		;;
   aarch64*-linux-*)
		TARGET=ARM64;
		;;
	aarch64-*)
		TARGET=ARM64
		;;
	*)
		AC_MSG_ERROR([Cross compiling is not supported for target $target])
	esac

	case "$target" in
	*-darwin*)
		target_mach=yes
		;;
	*-linux-android*)
		AC_DEFINE(TARGET_ANDROID, 1, [...])
		;;
	esac
fi

case "$TARGET" in
WASM)
	AC_DEFINE(TARGET_WASM, 1, [...])
	arch_target=wasm
	target_sizeof_void_p=4
	;;
X86)
	AC_DEFINE(TARGET_X86, 1, [...])
	arch_target=x86
	target_sizeof_void_p=4
	;;
AMD64)
	AC_DEFINE(TARGET_AMD64, 1, [...])
	arch_target=amd64
	;;
ARM)
	AC_DEFINE(TARGET_ARM, 1, [...])
	arch_target=arm
	ACCESS_UNALIGNED="no"
	target_sizeof_void_p=4
	;;
ARM64)
	AC_DEFINE(TARGET_ARM64, 1, [...])
	arch_target=arm64
	;;
POWERPC)
	AC_DEFINE(TARGET_POWERPC, 1, [...])
	;;
POWERPC64)
	AC_DEFINE(TARGET_POWERPC, 1, [...])
	AC_DEFINE(TARGET_POWERPC64, 1, [...])
	;;
S390X)
	AC_DEFINE(TARGET_S390X, 1, [...])
	;;
MIPS)
	AC_DEFINE(TARGET_MIPS, 1, [...])
	;;
SPARC)
	AC_DEFINE(TARGET_SPARC, 1, [...])
	;;
SPARC64)
	AC_DEFINE(TARGET_SPARC64, 1, [...])
	;;
esac

case "$HOST" in
WASM)
	AC_DEFINE(HOST_WASM, 1, [...])
	;;
X86)
	AC_DEFINE(HOST_X86, 1, [...])
	;;
AMD64)
	AC_DEFINE(HOST_AMD64, 1, [...])
	;;
ARM)
	AC_DEFINE(HOST_ARM, 1, [...])
	;;
ARM64)
	AC_DEFINE(HOST_ARM64, 1, [...])
	;;
POWERPC)
	AC_DEFINE(HOST_POWERPC, 1, [...])
	;;
POWERPC64)
	AC_DEFINE(HOST_POWERPC, 1, [...])
	AC_DEFINE(HOST_POWERPC64, 1, [...])
	;;
S390X)
	AC_DEFINE(HOST_S390X, 1, [...])
	;;
MIPS)
	AC_DEFINE(HOST_MIPS, 1, [...])
	;;
SPARC)
	AC_DEFINE(HOST_SPARC, 1, [...])
	;;
SPARC64)
	AC_DEFINE(HOST_SPARC64, 1, [...])
	;;
esac

MONO_ARCH_GSHAREDVT_SUPPORTED=0
case "$HOST" in
X86 | AMD64 | ARM | ARM64)
	MONO_ARCH_GSHAREDVT_SUPPORTED=1 # keep in sync with mini-{x86,amd64,arm,arm64}.h
	;;
esac

AM_CONDITIONAL(MONO_ARCH_GSHAREDVT_SUPPORTED, test $MONO_ARCH_GSHAREDVT_SUPPORTED = 1)
AM_CONDITIONAL(TARGET_WASM, test $arch_target = wasm)

dnl *************
dnl *** VTUNE ***
dnl *************

AC_ARG_ENABLE(vtune,[  --enable-vtune	Enable the VTUNE back-end], enable_vtune=$enableval, enable_vtune=no)
AC_ARG_WITH(vtune, [  --with-vtune=<vtune prefix>	Enable jit vtune profiling], enable_vtune=yes,)

AM_CONDITIONAL(HAVE_VTUNE, test x$enable_vtune = xyes)

if test "x$enable_vtune" = "xyes"; then
	if test "x$with_vtune" = "x"; then
		VTUNE_PATH=/opt/intel/vtune_amplifier_xe
	else
		VTUNE_PATH=$with_vtune
	fi
	VTUNE_INCLUDE=$VTUNE_PATH/include
	case "$TARGET" in
	X86)
		VTUNE_LIB=$VTUNE_PATH/lib32
		;;
	AMD64)
		VTUNE_LIB=$VTUNE_PATH/lib64
		;;
	*)
		AC_MSG_ERROR([Unsupported target $TARGET for VTUNE.])
		;;
	esac
	if test ! -f $VTUNE_INCLUDE/jitprofiling.h; then
		AC_MSG_ERROR([VTUNE $VTUNE_INCLUDE/jitprofiling.h not found.])
	fi
	if test ! -f $VTUNE_LIB/libjitprofiling.a; then
		AC_MSG_ERROR([VTUNE $VTUNE_LIB/libjitprofiling.a not found.])
	fi

	VTUNE_CFLAGS=-I$VTUNE_INCLUDE
	VTUNE_LIBS="-L/$VTUNE_LIB/ -ljitprofiling"

	AC_SUBST(VTUNE_LIBS)
	AC_SUBST(VTUNE_CFLAGS)
fi
dnl Use GCC atomic ops if they work on the target.
if test x$GCC = "xyes"; then
	case $TARGET in
	X86 | AMD64 | ARM | ARM64 | POWERPC | POWERPC64 | MIPS | S390X | SPARC | SPARC64)
		AC_DEFINE(USE_GCC_ATOMIC_OPS, 1, [...])
		;;
	esac
fi

if test "x$target_mach" = "xyes"; then

   if test "x$TARGET_SYS" = "xWATCHOS"; then
	  AC_DEFINE(TARGET_WATCHOS,1,[The JIT/AOT targets WatchOS])
	  CPPFLAGS_FOR_LIBGC="$CPPFLAGS_FOR_LIBGC -DTARGET_WATCHOS"
	  CFLAGS_FOR_LIBGC="$CFLAGS_FOR_LIBGC -DTARGET_WATCHOS"
	  BTLS_SUPPORTED=no
   elif test "x$TARGET" = "xARM" -o "x$TARGET" = "xARM64"; then
   	  AC_DEFINE(TARGET_IOS,1,[The JIT/AOT targets iOS])
	  CPPFLAGS_FOR_LIBGC="$CPPFLAGS_FOR_LIBGC -DTARGET_IOS"
	  CFLAGS_FOR_LIBGC="$CFLAGS_FOR_LIBGC -DTARGET_IOS"
	  BTLS_SUPPORTED=no
   else
       AC_TRY_COMPILE([#include "TargetConditionals.h"],[
       #if TARGET_IPHONE_SIMULATOR == 1 || TARGET_OS_IPHONE == 1
       #error fail this for ios
       #endif
       ], [
	   	  AC_DEFINE(TARGET_OSX,1,[The JIT/AOT targets OSX])
          CPPFLAGS_FOR_LIBGC="$CPPFLAGS_FOR_LIBGC -DTARGET_OSX"
          CFLAGS_FOR_LIBGC="$CFLAGS_FOR_LIBGC -DTARGET_OSX"
          target_osx=yes
       ], [
          AC_DEFINE(TARGET_IOS,1,[The JIT/AOT targets iOS])
          CPPFLAGS_FOR_LIBGC="$CPPFLAGS_FOR_LIBGC -DTARGET_IOS"
          CFLAGS_FOR_LIBGC="$CFLAGS_FOR_LIBGC -DTARGET_IOS"
          BTLS_SUPPORTED=no
		  target_ios=yes
       ])
	fi
   AC_DEFINE(TARGET_MACH,1,[The JIT/AOT targets Apple platforms])
fi

AM_CONDITIONAL(TARGET_OSX, test x$target_osx = xyes)

AC_SUBST(SIZEOF_VOID_P,[$ac_cv_sizeof_void_p])

if test "x$target_byte_order" = "xG_BIG_ENDIAN"; then
   AC_DEFINE(TARGET_BYTE_ORDER,G_BIG_ENDIAN,[byte order of target])
elif test "x$target_byte_order" = "xG_LITTLE_ENDIAN"; then
   AC_DEFINE(TARGET_BYTE_ORDER,G_LITTLE_ENDIAN,[byte order of target])
else
   AC_DEFINE(TARGET_BYTE_ORDER,G_BYTE_ORDER,[byte order of target])
fi

if test "x$target_sizeof_void_p" != "x"; then
   AC_DEFINE_UNQUOTED(TARGET_SIZEOF_VOID_P,${target_sizeof_void_p},[wordsize of target])
   # This is true for all the current cross-compiling targets
   AC_DEFINE(SIZEOF_REGISTER,TARGET_SIZEOF_VOID_P,[size of target machine integer registers])
else
   AC_DEFINE(TARGET_SIZEOF_VOID_P,SIZEOF_VOID_P,[wordsize of target])
   if test "x$sizeof_register" = "x4"; then
      AC_DEFINE(SIZEOF_REGISTER,4,[size of target machine integer registers])
   elif test "x$sizeof_register" = "x8"; then
      AC_DEFINE(SIZEOF_REGISTER,8,[size of target machine integer registers])
   else
      AC_DEFINE(SIZEOF_REGISTER,SIZEOF_VOID_P,[size of target machine integer registers])
   fi
fi

if test "x$have_visibility_hidden" = "xyes"; then
   AC_DEFINE(HAVE_VISIBILITY_HIDDEN, 1, [Support for the visibility ("hidden") attribute])
fi

if test "x$have_deprecated" = "xyes"; then
   AC_DEFINE(HAVE_DEPRECATED, 1, [Support for the deprecated attribute])
fi

dnl 
dnl Simple Generational checks (sgen)
dnl
SGEN_DEFINES=
AC_ARG_WITH(sgen,                    [  --with-sgen=yes,no             Extra Generational GC, default=yes],[buildsgen=$with_sgen],[buildsgen=yes])
AC_ARG_WITH(sgen-default-concurrent, [  --with-sgen-default-concurrent=yes,no             Use Concurrent GC, default=no],[],[with_sgen_default_concurrent=no])
if test x$buildsgen = xyes; then
   AC_DEFINE(HAVE_MOVING_COLLECTOR, 1, [Moving collector])
   SGEN_DEFINES="-DHAVE_SGEN_GC"

	conc_gc_msg=""
   if test x$with_sgen_default_concurrent != xno; then
       AC_DEFINE(HAVE_CONC_GC_AS_DEFAULT, 1, [Defaults to concurrent GC])
	   conc_gc_msg=" (concurrent by default)"
   fi

   if test "x$gc_msg" = "x"; then
      gc_msg="sgen$conc_gc_msg"
   else
      gc_msg="sgen$conc_gc_msg and $gc_msg"
   fi
fi
AC_SUBST(SGEN_DEFINES)
AM_CONDITIONAL(SUPPORT_SGEN, test x$buildsgen = xyes)

jit_status="Building and using the JIT"

libsuffix=".so"

case "$host" in
     *-*-darwin*)
	libsuffix=".dylib"
	LIBC="libc.dylib"
	INTL="libintl.dylib"
	SQLITE="libsqlite.0.dylib"
	SQLITE3="libsqlite3.0.dylib"
	X11="libX11.dylib"
	GDKX11="libgdk-x11-2.0.dylib"
	GTKX11="libgtk-x11-2.0.dylib"
	;;
     *-*-*netbsd*)
	LIBC="libc.so"
	INTL="libintl.so"
	SQLITE="libsqlite.so"
	SQLITE3="libsqlite3.so"
	;;
     *-*-kfreebsd*-gnu)
	LIBC="libc.so.0.1"
	INTL="libc.so.0.1"
	X11="libX11.so.6"
	;;
    *-*-*freebsd*)
    	LIBC="libc.so.7"
	INTL="libintl.so"
	SQLITE="libsqlite.so"
	SQLITE3="libsqlite3.so"
	;;
    *-*-*openbsd*)
    	LIBC="libc.so"
	INTL="libintl.so"
        SQLITE="libsqlite.so"
        SQLITE3="libsqlite3.so"
	;;
    *-*-*linux*)
	AC_PATH_X
	dlsearch_path=`(libtool --config ; echo eval echo \\$sys_lib_dlsearch_path_spec) | sh`
	AC_MSG_CHECKING(for the soname of libX11.so)
	for i in $x_libraries $dlsearch_path; do
		for r in 4 5 6; do
			if test -f $i/libX11.so.$r; then
				X11=libX11.so.$r
				AC_MSG_RESULT($X11)
			fi
		done
	done
	
	if test "x$X11" = "xlibX11.so"; then
		AC_MSG_WARN([Could not find libX11.so. Do you have X.org or XFree86 installed? Assuming libX11.so.6...]);
		X11=libX11.so.6
	fi
	;;
esac

AC_SUBST(libsuffix)

######################################
# EGLIB CHECKS
######################################

GNUC_PRETTY=
GNUC_UNUSED=
BREAKPOINT="G_STMT_START { raise (SIGTRAP); } G_STMT_END"
if test x$GCC = xyes; then
   GNUC_UNUSED='__attribute__((__unused__))'
   GNUC_NORETURN='__attribute__((__noreturn__))'
   case $host_cpu in
     i*86|x86_64) BREAKPOINT="G_STMT_START { __asm__ (\"int \$03\"); } G_STMT_END" ;;
   esac
fi
AC_SUBST(GNUC_PRETTY)
AC_SUBST(GNUC_UNUSED)
AC_SUBST(GNUC_NORETURN)
AC_SUBST(BREAKPOINT)

AC_C_BIGENDIAN([ORDER=G_BIG_ENDIAN],[ORDER=G_LITTLE_ENDIAN])

case $host in
*-*-msdos* | *-*-go32* | *-*-mingw32* | *-*-cygwin* | *-*-windows*)
    PATHSEP='\\'
    SEARCHSEP=';'
    OS="WIN32"
    PIDTYPE='void *'
    ;;
*)
    PATHSEP='/'
    SEARCHSEP=':'
    OS="UNIX"
    PIDTYPE='int'
    ;;
esac

case $host in
	*-*-solaris*)
	CFLAGS="$CFLAGS -D_POSIX_PTHREAD_SEMANTICS"
	;;
esac

case $target in
arm*-darwin*|aarch64*-*)
    CFLAGS="$CFLAGS -U_FORTIFY_SOURCE"
    ;;
i*86-*-darwin*)
    ORDER=G_LITTLE_ENDIAN
    ;;
*-*-haiku*)
    LDFLAGS="$LDFLAGS -ltextencoding"
    ;;
*-*-openbsd*)
    CFLAGS="$CFLAGS -pthread"
    LDFLAGS="$LDFLAGS -pthread"
    ;;
esac

AC_SUBST(ORDER)
AC_SUBST(CFLAGS)
AC_SUBST(PATHSEP)
AC_SUBST(SEARCHSEP)
AC_SUBST(OS)
AC_SUBST(PIDTYPE)

# Defined for all targets/platforms using classic Windows API support.
AC_DEFINE(HAVE_CLASSIC_WINAPI_SUPPORT, 1, [Use classic Windows API support])
AC_DEFINE(HAVE_UWP_WINAPI_SUPPORT, 0, [Don't use UWP Windows API support])

AC_CHECK_FUNCS(strlcpy stpcpy strtok_r rewinddir vasprintf)
AC_CHECK_FUNCS(getrlimit)
AC_CHECK_FUNCS(fork execv execve)

AC_ARG_WITH([overridable-allocators], [  --with-overridable-allocators	allow g_*alloc/g_free to call custom allocators set via g_mem_set_vtable])

if test x$with_overridable_allocators = xyes; then
	AC_DEFINE(ENABLE_OVERRIDABLE_ALLOCATORS,1,[Overridable allocator support enabled])
  AC_MSG_NOTICE([Overridable allocator support enabled])
else
  AC_MSG_NOTICE([Overridable allocator support disabled])
fi

#
# Mono currently supports 10.6, but strndup is not available prior to 10.7; avoiding
# the detection of strndup on OS X so Mono built on 10.7+ still runs on 10.6. This can be
# removed once support for 10.6 is dropped.
#
# iOS detection of strndup and getpwuid_r is faulty for some reason so let's simply avoid it
#
if test x$target_osx = xyes; then
AC_CHECK_FUNCS(getpwuid_r)
elif test x$target_ios = xno; then
AC_CHECK_FUNCS(strndup getpwuid_r)
fi

AM_CONDITIONAL(NEED_VASPRINTF, test x$ac_cv_func_vasprintf = xno || test x$with_overridable_allocators = xyes)

AC_SEARCH_LIBS(sqrtf, m)

# nanosleep may not be part of libc, also search it in other libraries
AC_SEARCH_LIBS(nanosleep, rt)

AC_SEARCH_LIBS(dlopen, dl)
old_ldflags="${LDFLAGS}"
# GNU specific option, this confuses IBM ld, but do offer alternatives when possible
if test $lt_cv_prog_gnu_ld = yes; then
	LDFLAGS="${LDFLAGS} -Wl,-export-dynamic"
else
	case $host in
	*-*-aix*|*-*-os400*)
		;;
	*)
		dnl Try to use export-dynamic anyways
		LDFLAGS="${LDFLAGS} -Wl,-export-dynamic"
		;;
	esac
fi
AC_TRY_LINK(, [int i;], found_export_dynamic=yes, found_export_dynamic=no)
if test $found_export_dynamic = no; then
	LDFLAGS="${old_ldflags}"
fi

AC_CHECK_HEADERS(getopt.h sys/select.h sys/time.h sys/wait.h pwd.h iconv.h sys/types.h sys/resource.h)
dnl giconv.c will check on HAVE_ICONV_H but we need this for link time
AC_CHECK_LIB(iconv, iconv_open)
AC_CHECK_HEADER(alloca.h, [HAVE_ALLOCA_H=1], [HAVE_ALLOCA_H=0])
AC_SUBST(HAVE_ALLOCA_H)

# Get the exact type of size_t, not just its size.
# This is so we can find an exact printf format among u, lu, llu, I64u.
# To avoid warnings about slight mismatches.
# C99 runtime "zu" dependency is being avoided here.
#
# We have to compile as C++ because C is too lenient
# and lets the wrong thing compile, with warnings.
#
# Note: "zu" or ifdef <something> have the advantage
# of producing installable "biarch" headers. i.e. one Mac header
# for Mac/x86 and Mac/amd64.

AC_LANG_PUSH(C++)

# Check long before int because it is the overwhelming Unix answer,
# across 32bit and 64bit systems -- fewer compiler invocations in autoconf.
#
# long ahead of int also tends to produce biarch-compatible headers except Windows.
#
AC_MSG_CHECKING(if size_t is unsigned long)
AC_COMPILE_IFELSE([AC_LANG_SOURCE([
	#include <stddef.h>
	unsigned long *a = (size_t*)0;
])], [
	AC_MSG_RESULT(yes)
	AC_SUBST(GSIZE_FORMAT, '"%lu"')
], [
	AC_MSG_RESULT(no)
	AC_MSG_CHECKING(if size_t is unsigned int)
	AC_COMPILE_IFELSE([AC_LANG_SOURCE([
		#include <stddef.h>
		unsigned *a = (size_t*)0;
	])], [
		AC_MSG_RESULT(yes)
		AC_SUBST(GSIZE_FORMAT, '"%u"')
	], [
# At this point the majority of systems have their answer,
# and we descend into non-standard or new-standard territory.
#
# Check __int64 first because I64 on some systems predates ll, enabling
# new compiler/old runtime interop, and the types always have the same size.
		AC_MSG_RESULT(no)
		AC_MSG_CHECKING(if size_t is unsigned __int64)
		AC_COMPILE_IFELSE([AC_LANG_SOURCE([
			#include <stddef.h>
			unsigned __int64 *a = (size_t*)0;
		])], [
			AC_MSG_RESULT(yes)
			AC_SUBST(GSIZE_FORMAT, '"%I64u"')
		], [
			AC_MSG_RESULT(no)
			AC_MSG_CHECKING(if size_t is unsigned long long)
			AC_COMPILE_IFELSE([AC_LANG_SOURCE([
				#include <stddef.h>
				unsigned long long *a = (size_t*)0;
			])], [
				AC_MSG_RESULT(yes)
				AC_SUBST(GSIZE_FORMAT, '"%llu"')
			], [
				AC_MSG_RESULT(no)
				AC_MSG_ERROR(Unable to determine size_t among unsigned long, int, __int64, long long)
			] )
		] )
	] )
] )

AC_LANG_POP

# If size_t/ptrdiff_t is correct, use it. Otherwise C99 [u]intptr_t.
# This provides for an exact match with functions that
# take size_t like malloc and pthread_attr_getstacksize, avoiding warnings.
# uintptr_t is not necessarily the same.
#
# ptrdiff_t is preferred over ssize_t as it is C89 vs. new Posix.
# ssize_t looks nicer but ptrdiff_t is wrapped up as gssize anyway.

if test $ac_cv_sizeof_void_p = $ac_cv_sizeof_size_t; then
   GSIZE="size_t"
   GSSIZE="ptrdiff_t"
else
   GSIZE="uintptr_t"
   GSSIZE="intptr_t"
fi

AC_SUBST(GSIZE)
AC_SUBST(GSSIZE)
AC_SUBST(GSIZE_FORMAT)

#
# END OF EGLIB CHECKS
#

AC_ARG_WITH([libgdiplus],
	[  --with-libgdiplus=installed|sibling|<path>	Override the libgdiplus used for System.Drawing tests (defaults to installed)],
	[], [with_libgdiplus=installed])

# default install location
libgdiplus_install_loc=libgdiplus${libsuffix}
case "$host" in
    *-*-*linux*)
    libgdiplus_install_loc=libgdiplus${libsuffix}.0
    ;;
esac

case $with_libgdiplus in
    no)
    libgdiplus_loc=
    ;;

    installed)
    libgdiplus_loc=
    if test x$cross_compiling = xno; then
        if test x$host_darwin = xyes; then
	    a=/Library/Frameworks/Mono.framework/Versions/Current/lib/$libgdiplus_install_loc
	    if test -x $a; then
	      libgdiplus_install_loc=$a
	      libgdiplus_loc=$a
	    fi
	fi
    fi
    ;;

    yes|sibling)
    libgdiplus_loc=`cd ../libgdiplus && pwd`/src/libgdiplus.la
    ;;

    /*) # absolute path, assume it is an install location
    libgdiplus_loc=$with_libgdiplus
    libgdiplus_install_loc=$with_libgdiplus
    ;;

    *)
    libgdiplus_loc=`pwd`/$with_libgdiplus
    ;;
esac
AC_SUBST(libgdiplus_loc)
AC_SUBST(libgdiplus_install_loc)

AC_ARG_ENABLE(icall-symbol-map,[  --enable-icall-symbol-map Generate tables which map icall functions to their C symbols], icall_symbol_map=$enableval, icall_symbol_map=no)
if test "x$icall_symbol_map" = "xyes"; then
   AC_DEFINE(ENABLE_ICALL_SYMBOL_MAP, 1, [Icall symbol map enabled])
fi

AC_ARG_ENABLE(icall-export,[  --enable-icall-export Export icall functions], icall_export=$enableval, icall_export=no)
if test "x$icall_export" = "xyes"; then
   AC_DEFINE(ENABLE_ICALL_EXPORT, 1, [Icall export enabled])
fi

AC_ARG_ENABLE(icall-tables,[  --disable-icall-tables Disable the runtime lookup of icalls], icall_tables=$enableval, icall_tables=yes)
if test "x$icall_tables" = "xno"; then
   AC_DEFINE(DISABLE_ICALL_TABLES, 1, [Icall tables disabled])
fi

AM_CONDITIONAL(DISABLE_ICALL_TABLES, test x$icall_tables = xno)

if test "x$with_tls" = "x__thread"; then
	AC_DEFINE(MONO_KEYWORD_THREAD, __thread, [Have __thread keyword])
	# Pass the information to libgc
	CPPFLAGS="$CPPFLAGS -DUSE_COMPILER_TLS"
	AC_MSG_CHECKING(if the tls_model attribute is supported)
	AC_TRY_COMPILE([static __thread int foo __attribute__((tls_model("initial-exec")));], [
		], [
			AC_MSG_RESULT(yes)
			AC_DEFINE(HAVE_TLS_MODEL_ATTR, 1, [tls_model available])
		], [
			AC_MSG_RESULT(no)
	])
fi

if test ${TARGET} = ARM; then
	dnl ******************************************
	dnl *** Check to see what FPU is available ***
	dnl ******************************************
	AC_MSG_CHECKING(which FPU to use)

	#
	# This is a bit tricky:
	#
	# if (__ARM_PCS_VFP) {
	# 	/* mfloat-abi=hard == VFP with hard ABI */
	# } elif (!__SOFTFP__) {
	# 	/* mfloat-abi=softfp == VFP with soft ABI */
	# } else {
	# 	/* mfloat-abi=soft == no VFP */
	# }
	#
	# The exception is iOS (w/ GCC) where none of the above
	# are defined (but iOS always uses the 'softfp' ABI).
	#
	# No support for FPA.
	#

	fpu=NONE

	# iOS GCC always uses the 'softfp' ABI.
	if test x"$GCC" = xyes && test x$host_darwin = xyes; then
		fpu=VFP
	fi

	# Are we using the 'hard' ABI?
	if test x$fpu = xNONE; then
		AC_TRY_COMPILE([], [
			#ifndef __ARM_PCS_VFP
			#error "Float ABI is not 'hard'"
			#endif
		], [
			fpu=VFP_HARD
		], [
			fpu=NONE
		])
	fi

	# No 'hard' ABI. 'soft' or 'softfp'?
	if test x$fpu = xNONE; then
		AC_TRY_COMPILE([], [
			#ifdef __SOFTFP__
			#error "Float ABI is not 'softfp'"
			#endif
		], [
			fpu=VFP
		], [
			fpu=NONE
		])
	fi

	if test x$arm_fpu != x; then
	   fpu=$arm_fpu
	fi

	AC_MSG_RESULT($fpu)
	CPPFLAGS="$CPPFLAGS -DARM_FPU_$fpu=1"
	unset fpu

	dnl *********************************************
	dnl *** Check which ARM version(s) we can use ***
	dnl *********************************************
	AC_MSG_CHECKING(which ARM version to use)

	AC_TRY_COMPILE([], [
		#if !defined(__ARM_ARCH_5T__) && !defined(__ARM_ARCH_5TE__) && !defined(__ARM_ARCH_5TEJ__)
		#error Not on ARM v5.
		#endif
	], [
		arm_v5=yes

		arm_ver=ARMv5
	], [])

	AC_TRY_COMPILE([], [
		#if !defined(__ARM_ARCH_6J__) && !defined(__ARM_ARCH_6ZK__) && !defined(__ARM_ARCH_6K__) && !defined(__ARM_ARCH_6T2__) && !defined(__ARM_ARCH_6M__)
		#error Not on ARM v6.
		#endif
	], [
		arm_v5=yes
		arm_v6=yes

		arm_ver=ARMv6
	], [])

	AC_TRY_COMPILE([], [
		#if !defined(__ARM_ARCH_7A__) && !defined(__ARM_ARCH_7R__) && !defined(__ARM_ARCH_7EM__) && !defined(__ARM_ARCH_7M__) && !defined(__ARM_ARCH_7S__)
		#error Not on ARM v7.
		#endif
	], [
		arm_v5=yes
		arm_v6=yes
		arm_v7=yes

		arm_ver=ARMv7
	], [])

	AC_MSG_RESULT($arm_ver)

	if test x$arm_v5 = xyes; then
		AC_DEFINE(HAVE_ARMV5, 1, [ARM v5])
		CPPFLAGS_FOR_LIBGC="$CPPFLAGS_FOR_LIBGC -DHAVE_ARMV5=1"
	fi

	if test x$arm_v6 = xyes; then
		AC_DEFINE(HAVE_ARMV6, 1, [ARM v6])
		CPPFLAGS_FOR_LIBGC="$CPPFLAGS_FOR_LIBGC -DHAVE_ARMV6=1"
	fi

	if test x$arm_v7 = xyes; then
		AC_DEFINE(HAVE_ARMV7, 1, [ARM v7])
		CPPFLAGS_FOR_LIBGC="$CPPFLAGS_FOR_LIBGC -DHAVE_ARMV7=1"
	fi
fi

if test ${TARGET} = unknown; then
	CPPFLAGS="$CPPFLAGS -DNO_PORT"
	AC_MSG_WARN("mono has not been ported to $host: some things may not work.")
fi

if test "x$platform_android" = "xyes"; then
	case "x${TARGET}" in
	xARM)
		case "x$arm_ver" in
		xARMv5)
			BTLS_SUPPORTED=yes
			BTLS_PLATFORM=android-armv5
			;;
		xARMv6)
			BTLS_SUPPORTED=yes
			BTLS_PLATFORM=android-armv6
			;;
		xARMv7)
			BTLS_SUPPORTED=yes
			BTLS_PLATFORM=android-armv7
			;;
		*)
			BTLS_SUPPORTED=no
			;;
		esac
		;;
	xARM64)
		BTLS_SUPPORTED=yes
		BTLS_PLATFORM=android-v8a
		;;
	xX86)
		BTLS_SUPPORTED=yes
		BTLS_PLATFORM=android-x86
		;;
	xAMD64)
		BTLS_SUPPORTED=yes
		BTLS_PLATFORM=android-x64
		;;
	*)
		BTLS_SUPPORTED=no
		;;
	esac
fi

if test ${ACCESS_UNALIGNED} = no; then
	CPPFLAGS="$CPPFLAGS -DNO_UNALIGNED_ACCESS"
fi

if test x$host_darwin = xyes; then
	AC_MSG_CHECKING([for ranlib that supports -no_warning_for_no_symbols option])
	AS_IF(
		[$RANLIB -no_warning_for_no_symbols 2>&1 | grep -q "unknown option"],
		[AC_MSG_RESULT([no])],
		[
			# avoid AR calling ranlib, libtool calls it anyway. suppress no symbols warning.
			AR_FLAGS="Scru"
			RANLIB="$RANLIB -no_warning_for_no_symbols"
			AC_MSG_RESULT([yes])
		]
	)
fi

case "x$libgc" in
	xincluded)
		# Pass CPPFLAGS to libgc configure
		# We should use a separate variable for this to avoid passing useless and
		# potentially problematic defines to libgc (like -D_FILE_OFFSET_BITS=64)
		# This should be executed late so we pick up the final version of CPPFLAGS
		# The problem with this approach, is that during a reconfigure, the main
		# configure scripts gets invoked with these arguments, so we use separate
		# variables understood by libgc's configure to pass CPPFLAGS and CFLAGS.
		TMP_CPPFLAGS="$CPPFLAGS $CPPFLAGS_FOR_LIBGC"
		if test x$TARGET = xSPARC -o x$TARGET = xSPARC64; then
			TMP_CPPFLAGS=`echo $TMP_CPPFLAGS | sed -e 's/-D_FILE_OFFSET_BITS=64//g'`
		fi
		# Don't pass -finstrument-for-thread-suspension in, 
		# if these are instrumented it will be very bad news 
		# (infinite recursion, undefined parking behavior, etc)
		TMP_CPPFLAGS=`echo $TMP_CPPFLAGS | sed -e 's/-finstrument-for-thread-suspension//g'`
		ac_configure_args="$ac_configure_args --disable-embed-check --with-libgc-threads=$libgc_threads $libgc_configure_args \"CPPFLAGS_FOR_LIBGC=$TMP_CPPFLAGS\" \"CFLAGS_FOR_LIBGC=$CFLAGS_FOR_LIBGC\""
		if test "x$support_boehm" = "xyes"; then
			AC_CONFIG_SUBDIRS(libgc)
		fi
		;;
esac

MALLOC_MEMPOOLS=no
AC_ARG_WITH(malloc_mempools,[  --with-malloc-mempools=yes,no  Use malloc for each single mempool allocation (only for runtime debugging, defaults to no)],[
	if test x$with_malloc_mempools = xyes; then
		MALLOC_MEMPOOLS=yes
		AC_DEFINE(USE_MALLOC_FOR_MEMPOOLS,1,[Use malloc for each single mempool allocation])
	fi
])


DISABLE_MCS_DOCS=default
AC_ARG_WITH(mcs_docs,[  --with-mcs-docs=yes,no         If you want to build the documentation under mcs (defaults to yes)],[
	if test x$with_mcs_docs != xyes; then
		DISABLE_MCS_DOCS=yes
	fi
])
if test -n "$INSTALL_4_x_TRUE"; then :
	DISABLE_MCS_DOCS=yes
fi
if test "x$DISABLE_MCS_DOCS" = "xdefault"; then
   DISABLE_MCS_DOCS=$DISABLE_MCS_DOCS_default
fi

AC_ARG_WITH(lazy_gc_thread_creation, [  --with-lazy-gc-thread-creation=yes|no      Enable lazy runtime thread creation, embedding host must do it explicitly (defaults to no)],[
	if test x$with_lazy_gc_thread_creation != xno ; then
		AC_DEFINE(LAZY_GC_THREAD_CREATION,1,[Enable lazy gc thread creation by the embedding host.])
	fi
], [with_lazy_gc_thread_creation=no])

dnl *****************************
dnl *** Thread suspend policy ***
dnl *****************************

dnl Set a default hybrid or cooperative suspend on some platforms

dnl Coop default is set by the bitcode preset.

dnl If coop isn't on by default, maybe hybrid should be?
if test x$enable_cooperative_suspend_default != xyes; then
	case $HOST in
	X86 | AMD64)
		dnl Some host/target confusion, there's no host_osx (and
		dnl host_darwin would be true on iOS not just macOS).
		if test x$target_osx = xyes; then
			enable_hybrid_suspend_default=yes
		elif test x$host_linux = xyes -o x$host_win32 = xyes; then
			enable_hybrid_suspend_default=yes
		fi
		;;
	esac
fi

dnl Now check if there were flags overriding the defaults

AC_ARG_WITH(cooperative_gc,        [  --with-cooperative-gc=yes|no        Enable cooperative stop-the-world garbage collection (sgen only) (defaults to no)], [AC_MSG_WARN([--with-cooperative-gc is deprecated, use --enable-cooperative-suspend instead])], [with_cooperative_gc=default])
AC_ARG_ENABLE(cooperative_suspend, [  --enable-cooperative-suspend      Enable cooperative stop-the-world garbage collection (sgen only) (defaults to no)], [], [enable_cooperative_suspend=default])

if test x$enable_cooperative_suspend = xdefault -a x$with_cooperative_gc != xdefault; then
	enable_cooperative_suspend=$with_cooperative_gc
fi

if test x$enable_cooperative_suspend = xdefault; then
	enable_cooperative_suspend=$enable_cooperative_suspend_default
fi

if test x$enable_cooperative_suspend != xno; then
	AC_DEFINE(ENABLE_COOP_SUSPEND,1,[Enable cooperative stop-the-world garbage collection.])
fi

AM_CONDITIONAL([ENABLE_COOP_SUSPEND], [test x$enable_cooperative_suspend != xno])

AC_ARG_ENABLE(hybrid_suspend, [ --enable-hybrid-suspend     Enable hybrid stop-the-world garbage collection (sgen only) - cooperative suspend for threads running managed and runtime code, and preemptive suspend for threads running native and P/Invoke code (defaults to no)], [], [enable_hybrid_suspend=default])

if test x$enable_hybrid_suspend = xdefault; then
   enable_hybrid_suspend=$enable_hybrid_suspend_default
fi

if test x$enable_hybrid_suspend != xno -a x$enable_cooperative_suspend != xno ; then
	AC_MSG_ERROR([Hybrid suspend and Cooperative suspend cannot be both enabled.])
fi

if test x$enable_hybrid_suspend != xno ; then
	AC_DEFINE(ENABLE_HYBRID_SUSPEND,1,[Enable hybrid suspend for GC stop-the-world])
fi

AM_CONDITIONAL([ENABLE_HYBRID_SUSPEND], [test x$enable_hybrid_suspend != xno])

dnl End of thread suspend policy

dnl **********************
dnl *** checked builds ***
dnl **********************

AC_ARG_ENABLE(checked_build, [  --enable-checked-build=LIST      To enable checked build (expensive asserts), configure with a comma-separated LIST of checked build modules and then include that same list in the environment variable MONO_CHECK_MODE at runtime. Recognized checked build modules: all, gc, metadata, thread, private_types],[

	if test x$enable_checked_build != x ; then
		AC_DEFINE(ENABLE_CHECKED_BUILD,1,[Enable checked build])
	fi
	for feature in `echo "$enable_checked_build" | sed -e "s/,/ /g"`; do
		eval "mono_checked_build_test_enable_$feature='yes'"
	done

	if test "x$mono_checked_build_test_enable_all" = "xyes"; then
		eval "mono_checked_build_test_enable_gc='yes'"
		eval "mono_checked_build_test_enable_metadata='yes'"
		eval "mono_checked_build_test_enable_thread='yes'"
		eval "mono_checked_build_test_enable_private_types='yes'"
	fi

	if test "x$mono_checked_build_test_enable_gc" = "xyes"; then
		AC_DEFINE(ENABLE_CHECKED_BUILD_GC, 1, [Enable GC checked build])
	fi

	if test "x$mono_checked_build_test_enable_metadata" = "xyes"; then
		AC_DEFINE(ENABLE_CHECKED_BUILD_METADATA, 1, [Enable metadata checked build])
	fi

	if test "x$mono_checked_build_test_enable_thread" = "xyes"; then
		AC_DEFINE(ENABLE_CHECKED_BUILD_THREAD, 1, [Enable thread checked build])
	fi

	if test "x$mono_checked_build_test_enable_private_types" = "xyes"; then
		AC_DEFINE(ENABLE_CHECKED_BUILD_PRIVATE_TYPES, 1, [Enable private types checked build])
	fi
], [])

dnl End of checked builds

AC_CHECK_HEADER([malloc.h], 
		[AC_DEFINE([HAVE_USR_INCLUDE_MALLOC_H], [1], 
			[Define to 1 if you have /usr/include/malloc.h.])],,)

if test x"$GCC" = xyes; then
   	# Implicit function declarations are not 64 bit safe
	# Do this late, since this causes lots of configure tests to fail
	CFLAGS="$CFLAGS -Werror-implicit-function-declaration"
	# jay has a lot of implicit declarations
	JAY_CFLAGS="-Wno-implicit-function-declaration"
fi

# When --disable-shared is used, libtool transforms libmono-2.0.la into libmono-2.0.so
# instead of libmono-static.a
if test "x$enable_shared" = "xno" -a "x$enable_executables" = "xyes"; then
   LIBMONO_LA=libmini-static.la
else
   if test x$buildsgen = xyes; then
      LIBMONO_LA=libmonosgen-$API_VER.la
   else
      LIBMONO_LA=libmonoboehm-$API_VER.la
   fi
fi
AC_SUBST(LIBMONO_LA)

dnl **************
dnl ***  Btls  ***
dnl **************

AC_ARG_ENABLE(btls, [  --disable-btls             Disable the BoringTls provider], enable_btls=$enableval, enable_btls=$BTLS_SUPPORTED)
AC_ARG_ENABLE(btls-lib, [  --disable-btls-lib             Disable building the BTLS native library], enable_btls_lib=$enableval, enable_btls_lib=$BTLS_SUPPORTED)
AC_ARG_WITH(btls_android_ndk, [  --with-btls-android-ndk        Android NDK for BoringTls])

if test "x$enable_btls" = "xno"; then
   enable_btls_lib=no
fi

AM_CONDITIONAL(BTLS, test x$enable_btls_lib = xyes)

btls_android=no
if test "x$enable_btls" = "xyes"; then
	AC_PATH_PROG(CMAKE, [cmake], [no], [$PATH:/Applications/CMake.app/Contents/bin:/usr/local/bin])
	if test "x$CMAKE" = "xno"; then
		AC_MSG_ERROR("cmake not found")
	fi

	BTLS_ROOT=`cd $srcdir && pwd`/external/boringssl
	AC_SUBST(BTLS_ROOT)

	btls_arch=
	btls_cflags=
	BTLS_CMAKE_ARGS=

	case "$BTLS_PLATFORM" in
	i386)
		btls_arch=i386
		btls_cflags="-m32"
		case $host_os in
			darwin*)
				btls_cflags="$btls_cflags -arch i386"
		esac
		;;
	x86_64)
		btls_arch=x86_64
		;;
	arm)
		btls_arch=arm
		btls_cflags="-DOPENSSL_NO_ASM=1"
		;;
	armsoft)
		btls_arch=arm
		btls_cflags="-DOPENSSL_NO_ASM=1"
		;;
	aarch64)
		btls_arch=aarch64
		btls_cflags="-march=armv8-a+crypto"
		;;
	s390x)
		btls_arch=s390x
		;;
	powerpc)
		btls_arch=powerpc
		case $host_os in
			aix*|os400*)
				btls_cflags="$btls_cflags -maix64 -mminimal-toc -pthread -D_ALL_SOURCE -D_THREAD_SAFE -D_REENTRANT"
				BTLS_CMAKE_ARGS="-DCMAKE_AR=/usr/bin/ar -DCMAKE_C_ARCHIVE_CREATE=\"<CMAKE_AR> -X64 cr <TARGET> <LINK_FLAGS> <OBJECTS>\""
		esac
		;;
	android-armv5)
		BTLS_CMAKE_ARGS="-DANDROID_ABI=\"armeabi\" -DANDROID_NATIVE_API_LEVEL=14"
		;;
	android-armv6)
		BTLS_CMAKE_ARGS="-DANDROID_ABI=\"armeabi\" -DANDROID_NATIVE_API_LEVEL=14"
		;;
	android-armv7)
		BTLS_CMAKE_ARGS="-DANDROID_ABI=\"armeabi-v7a\" -DANDROID_NATIVE_API_LEVEL=14"
		;;
	android-v8a)
		BTLS_CMAKE_ARGS="-DANDROID_ABI=\"arm64-v8a\" -DANDROID_NATIVE_API_LEVEL=21"
		;;
	android-x86)
		BTLS_CMAKE_ARGS="-DANDROID_ABI=\"x86\" -DANDROID_NATIVE_API_LEVEL=14"
		;;
	android-x64)
		BTLS_CMAKE_ARGS="-DANDROID_ABI=\"x86_64\" -DANDROID_NATIVE_API_LEVEL=21"
		;;
	*)
		AC_MSG_ERROR(Invalid BTLS platform)
	esac

	if test "x$platform_android" = "xyes"; then
		btls_android=yes
		BTLS_CMAKE_ARGS="$BTLS_CMAKE_ARGS -DCMAKE_TOOLCHAIN_FILE=$BTLS_ROOT/util/android-cmake/android.toolchain.cmake"
		if test "x$with_btls_android_ndk" != "x"; then
			BTLS_CMAKE_ARGS="$BTLS_CMAKE_ARGS -DANDROID_NDK=\"$with_btls_android_ndk\""
		else
			AC_MSG_ERROR([Need to pass the --with-btls-android-ndk argument when building with BTLS support on Android.])
		fi
	fi

	if test "x$btls_arch" != "x"; then
		BTLS_CMAKE_ARGS="$BTLS_CMAKE_ARGS -DBTLS_ARCH=\"$btls_arch\""
	fi

	BTLS_CFLAGS="$CPPFLAGS_FOR_BTLS $btls_cflags"
	AC_SUBST(BTLS_ARCH)
	AC_SUBST(BTLS_CFLAGS)
	AC_SUBST(BTLS_PLATFORM)
	AC_SUBST(BTLS_CMAKE_ARGS)

	AC_DEFINE(HAVE_BTLS, 1, [BoringTls is supported])
else
	enable_btls=no
fi

AM_CONDITIONAL(BTLS_ANDROID, test x$btls_android = xyes)

if test x$DISABLE_MCS_DOCS = xyes; then
   docs_dir=""
else
   docs_dir=docs
fi
AC_SUBST(docs_dir)

## Maybe should also disable if mcsdir is invalid.  Let's punt the issue for now.
AM_CONDITIONAL(BUILD_MCS, [test x$cross_compiling = xno && test x$enable_mcs_build != xno])
AM_CONDITIONAL(BUILD_SUPPORT, [test x$enable_support_build != xno])

libmono_ldflags="$libmono_ldflags $LIBS"

AM_CONDITIONAL(MIPS_GCC, test ${TARGET}${ac_cv_prog_gcc} = MIPSyes)
AM_CONDITIONAL(MIPS_SGI, test ${TARGET}${ac_cv_prog_gcc} = MIPSno)
AM_CONDITIONAL(SPARC, test x$TARGET = xSPARC)
AM_CONDITIONAL(SPARC64, test x$TARGET = xSPARC64)
AM_CONDITIONAL(X86, test x$TARGET = xX86)
AM_CONDITIONAL(AMD64, test x$TARGET = xAMD64)
AM_CONDITIONAL(MIPS, test x$TARGET = xMIPS)
AM_CONDITIONAL(POWERPC, test x$TARGET = xPOWERPC)
AM_CONDITIONAL(POWERPC64, test x$TARGET = xPOWERPC64)
AM_CONDITIONAL(ARM, test x$TARGET = xARM)
AM_CONDITIONAL(ARM64, test x$TARGET = xARM64)
AM_CONDITIONAL(S390X, test x$TARGET = xS390X)
AM_CONDITIONAL(WASM, test x$TARGET = xWASM)
AM_CONDITIONAL(HOST_X86, test x$HOST = xX86)
AM_CONDITIONAL(HOST_AMD64, test x$HOST = xAMD64)
AM_CONDITIONAL(HOST_ARM, test x$HOST = xARM)
AM_CONDITIONAL(HOST_ARM64, test x$HOST = xARM64)
AM_CONDITIONAL(HOST_WASM, test x$HOST = xWASM)

AM_CONDITIONAL(CROSS_COMPILE, test "x$host" != "x$target")

AC_SUBST(LIBC)
AC_SUBST(INTL)
AC_SUBST(SQLITE)
AC_SUBST(SQLITE3)
AC_SUBST(X11)
AC_SUBST(GDKX11)
AC_SUBST(GTKX11)
AC_SUBST(XINERAMA)
AC_DEFINE_UNQUOTED(MONO_ARCHITECTURE,"$arch_target",[The architecture this is running on])
AC_SUBST(arch_target)
AC_SUBST(CFLAGS)
AC_SUBST(CPPFLAGS)
AC_SUBST(LDFLAGS)

#This must always be defined when building the runtime
AC_DEFINE(MONO_INSIDE_RUNTIME,1, [Disable banned functions from being used by the runtime])

mono_build_root=`pwd`
AC_SUBST(mono_build_root)

mono_runtime=mono/mini/mono
AC_SUBST(mono_runtime)

CSC_LOCATION=`cd $srcdir && pwd`/external/roslyn-binaries/Microsoft.Net.Compilers/Microsoft.Net.Compilers.2.8.2/tools/csc.exe

if test $csc_compiler = mcs; then
  CSC=$mcs_topdir/class/lib/build/mcs.exe
else
  CSC=$CSC_LOCATION
fi

AM_CONDITIONAL([CSC_IS_ROSLYN], [test x$csc_compiler != xmcs])

mono_cfg_root=$mono_build_root/runtime
if test x$host_win32 = xyes; then
  if test "x$cross_compiling" = "xno"; then
    mono_cfg_dir=`cygpath -w -a $mono_cfg_root`\\etc
    CSC=`cygpath -m -a $CSC`
    CSC_LOCATION=`cygpath -m -a $CSC_LOCATION`
  else
    mono_cfg_dir=`echo $mono_cfg_root | tr '/' '\\'`\\etc
  fi
else
  mono_cfg_dir=$mono_cfg_root/etc
fi
AC_SUBST(mono_cfg_dir)

AC_SUBST(CSC)

AC_CONFIG_FILES([po/mcs/Makefile.in])

AC_CONFIG_FILES([runtime/mono-wrapper],[chmod +x runtime/mono-wrapper])
AC_CONFIG_FILES([runtime/monodis-wrapper],[chmod +x runtime/monodis-wrapper])

AC_CONFIG_COMMANDS([runtime/etc/mono/1.0/machine.config],
[   depth=../../../..
    case $srcdir in
    [[\\/$]]* | ?:[[\\/]]* ) reldir=$srcdir ;;
    .) reldir=$depth ;;
    *) reldir=$depth/$srcdir ;;
    esac
    $ac_aux_dir/install-sh -d runtime/etc/mono/1.0
    cd runtime/etc/mono/1.0
    rm -f machine.config
    $LN_S $reldir/data/net_1_1/machine.config machine.config
    cd $depth
],[LN_S='$LN_S'])

AC_CONFIG_COMMANDS([runtime/etc/mono/2.0/machine.config],
[   depth=../../../..
    case $srcdir in
    [[\\/$]]* | ?:[[\\/]]* ) reldir=$srcdir ;;
    .) reldir=$depth ;;
    *) reldir=$depth/$srcdir ;;
    esac
    $ac_aux_dir/install-sh -d runtime/etc/mono/2.0
    cd runtime/etc/mono/2.0
    rm -f machine.config
    $LN_S $reldir/data/net_2_0/machine.config machine.config
    cd $depth
],[LN_S='$LN_S'])

AC_CONFIG_COMMANDS([runtime/etc/mono/2.0/web.config],
[   depth=../../../..
    case $srcdir in
    [[\\/$]]* | ?:[[\\/]]* ) reldir=$srcdir ;;
    .) reldir=$depth ;;
    *) reldir=$depth/$srcdir ;;
    esac
    $ac_aux_dir/install-sh -d runtime/etc/mono/2.0
    cd runtime/etc/mono/2.0
    rm -f web.config
    $LN_S $reldir/data/net_2_0/web.config web.config
    cd $depth
],[LN_S='$LN_S'])

AC_CONFIG_COMMANDS([runtime/etc/mono/browscap.ini],
[   depth=../../..
    case $srcdir in
    [[\\/$]]* | ?:[[\\/]]* ) reldir=$srcdir ;;
    .) reldir=$depth ;;
    *) reldir=$depth/$srcdir ;;
    esac
    $ac_aux_dir/install-sh -d runtime/etc/mono/
    cd runtime/etc/mono/
    rm -f browscap.ini
    $LN_S $reldir/data/browscap.ini browscap.ini
    cd $depth
],[LN_S='$LN_S'])

AC_CONFIG_COMMANDS([runtime/etc/mono/2.0/Browsers/Compat.browser],
[   depth=../../../../..
    case $srcdir in
    [[\\/$]]* | ?:[[\\/]]* ) reldir=$srcdir ;;
    .) reldir=$depth ;;
    *) reldir=$depth/$srcdir ;;
    esac
    $ac_aux_dir/install-sh -d runtime/etc/mono/2.0/Browsers/
    cd runtime/etc/mono/2.0/Browsers
    rm -f Compat.browser
    $LN_S $reldir/data/Browsers/Compat.browser Compat.browser
    cd $depth
],[LN_S='$LN_S'])

AC_CONFIG_COMMANDS([runtime/etc/mono/4.0/Browsers/Compat.browser],
[   depth=../../../../..
    case $srcdir in
    [[\\/$]]* | ?:[[\\/]]* ) reldir=$srcdir ;;
    .) reldir=$depth ;;
    *) reldir=$depth/$srcdir ;;
    esac
    $ac_aux_dir/install-sh -d runtime/etc/mono/4.0/Browsers/
    cd runtime/etc/mono/4.0/Browsers
    rm -f Compat.browser
    $LN_S $reldir/data/Browsers/Compat.browser Compat.browser
    cd $depth
],[LN_S='$LN_S'])

AC_CONFIG_COMMANDS([runtime/etc/mono/4.5/Browsers/Compat.browser],
[   depth=../../../../..
    case $srcdir in
    [[\\/$]]* | ?:[[\\/]]* ) reldir=$srcdir ;;
    .) reldir=$depth ;;
    *) reldir=$depth/$srcdir ;;
    esac
    $ac_aux_dir/install-sh -d runtime/etc/mono/4.5/Browsers/
    cd runtime/etc/mono/4.5/Browsers
    rm -f Compat.browser
    $LN_S $reldir/data/Browsers/Compat.browser Compat.browser
    cd $depth
],[LN_S='$LN_S'])

AC_CONFIG_COMMANDS([runtime/etc/mono/4.0/machine.config],
[   depth=../../../..
    case $srcdir in
    [[\\/$]]* | ?:[[\\/]]* ) reldir=$srcdir ;;
    .) reldir=$depth ;;
    *) reldir=$depth/$srcdir ;;
    esac
    $ac_aux_dir/install-sh -d runtime/etc/mono/4.0
    cd runtime/etc/mono/4.0
    rm -f machine.config
    $LN_S $reldir/data/net_4_0/machine.config machine.config
    cd $depth
],[LN_S='$LN_S'])

AC_CONFIG_COMMANDS([runtime/etc/mono/4.0/web.config],
[   depth=../../../..
    case $srcdir in
    [[\\/$]]* | ?:[[\\/]]* ) reldir=$srcdir ;;
    .) reldir=$depth ;;
    *) reldir=$depth/$srcdir ;;
    esac
    $ac_aux_dir/install-sh -d runtime/etc/mono/4.0
    cd runtime/etc/mono/4.0
    rm -f web.config
    $LN_S $reldir/data/net_4_0/web.config web.config
    cd $depth
],[LN_S='$LN_S'])

AC_CONFIG_COMMANDS([runtime/etc/mono/4.5/machine.config],
[   depth=../../../..
    case $srcdir in
    [[\\/$]]* | ?:[[\\/]]* ) reldir=$srcdir ;;
    .) reldir=$depth ;;
    *) reldir=$depth/$srcdir ;;
    esac
    $ac_aux_dir/install-sh -d runtime/etc/mono/4.5
    cd runtime/etc/mono/4.5
    rm -f machine.config
    $LN_S $reldir/data/net_4_5/machine.config machine.config
    cd $depth
],[LN_S='$LN_S'])

AC_CONFIG_COMMANDS([runtime/etc/mono/4.5/web.config],
[   depth=../../../..
    case $srcdir in
    [[\\/$]]* | ?:[[\\/]]* ) reldir=$srcdir ;;
    .) reldir=$depth ;;
    *) reldir=$depth/$srcdir ;;
    esac
    $ac_aux_dir/install-sh -d runtime/etc/mono/4.5
    cd runtime/etc/mono/4.5
    rm -f web.config
    $LN_S $reldir/data/net_4_5/web.config web.config
    cd $depth
],[LN_S='$LN_S'])

AC_CONFIG_COMMANDS([quiet-libtool], [sed -e 's/echo "copying selected/# "copying selected/g' < libtool > libtool.tmp && mv libtool.tmp libtool && chmod a+x libtool; sed -e 's/$ECHO "copying selected/# "copying selected/g' < libtool > libtool.tmp && mv libtool.tmp libtool && chmod a+x libtool])
AC_CONFIG_COMMANDS([nolock-libtool], [sed -e 's/lock_old_archive_extraction=yes/lock_old_archive_extraction=no/g' < libtool > libtool.tmp && mv libtool.tmp libtool && chmod a+x libtool])
AC_CONFIG_COMMANDS([clean-llvm], [rm -f llvm/llvm_config.mk])

# Anything involving -Werror must be done late because autoconf depends on compiling with warnings to be success.
if test x"$GCC" = xyes; then

	# incompatible-pointer-types requires gcc circa 5.x

	ORIG_CFLAGS=$CFLAGS
	CFLAGS="$CFLAGS -Wincompatible-pointer-types -Werror"
	AC_MSG_CHECKING(for -Wincompatible-pointer-types option to gcc)
	AC_TRY_COMPILE([],[
	], [
		AC_MSG_RESULT(yes)
		CFLAGS="$ORIG_CFLAGS -Werror=incompatible-pointer-types"
	], [
		AC_MSG_RESULT(no)
		CFLAGS=$ORIG_CFLAGS
	])
fi

# Update all submodules recursively to ensure everything is checked out
(cd $srcdir && scripts/update_submodules.sh)

AC_OUTPUT([
Makefile
mono-uninstalled.pc
acceptance-tests/Makefile
llvm/Makefile
scripts/mono-find-provides
scripts/mono-find-requires
mk/Makefile
mono/Makefile
mono/btls/Makefile
mono/utils/Makefile
mono/utils/jemalloc/Makefile
mono/metadata/Makefile
mono/dis/Makefile
mono/cil/Makefile
mono/arch/Makefile
mono/arch/x86/Makefile
mono/arch/amd64/Makefile
mono/arch/ppc/Makefile
mono/arch/sparc/Makefile
mono/arch/s390x/Makefile
mono/arch/arm/Makefile
mono/arch/arm64/Makefile
mono/arch/mips/Makefile
mono/sgen/Makefile
mono/tests/Makefile
mono/tests/assembly-load-reference/Makefile
mono/tests/tests-config
mono/tests/gc-descriptors/Makefile
mono/tests/testing_gac/Makefile
mono/unit-tests/Makefile
mono/benchmark/Makefile
mono/mini/Makefile
mono/profiler/Makefile
mono/eglib/Makefile
mono/eglib/eglib-config.h
mono/eglib/test/Makefile
m4/Makefile
ikvm-native/Makefile
scripts/Makefile
man/Makefile
docs/Makefile
data/Makefile
data/net_2_0/Makefile
data/net_4_0/Makefile
data/net_4_5/Makefile
data/net_2_0/Browsers/Makefile
data/net_4_0/Browsers/Makefile
data/net_4_5/Browsers/Makefile
data/mint.pc
data/mono-2.pc
data/monosgen-2.pc
data/mono.pc
data/mono-cairo.pc
data/mono-nunit.pc
data/mono-options.pc
data/mono-lineeditor.pc
data/monodoc.pc
data/dotnet.pc
data/dotnet35.pc
data/wcf.pc
data/cecil.pc
data/system.web.extensions_1.0.pc
data/system.web.extensions.design_1.0.pc
data/system.web.mvc.pc
data/system.web.mvc2.pc
data/system.web.mvc3.pc
data/aspnetwebstack.pc
data/reactive.pc
samples/Makefile
support/Makefile
data/config
tools/Makefile
tools/locale-builder/Makefile
tools/sgen/Makefile
tools/monograph/Makefile
tools/pedump/Makefile
runtime/Makefile
msvc/Makefile
po/Makefile
])

if test x$host_win32 = xyes; then
   # Get rid of 'cyg' prefixes in library names
   sed -e "s/\/cyg\//\/\//" libtool > libtool.new; mv libtool.new libtool; chmod 755 libtool
   # libtool seems to inherit -mno-cygwin from our CFLAGS, and uses it to compile its executable
   # wrapper scripts which use exec(). gcc has no problem compiling+linking this, but the resulting
   # executable doesn't work...
   sed -e "s,-mno-cygwin,,g" libtool > libtool.new; mv libtool.new libtool; chmod 755 libtool
fi

if test x$host_darwin = xyes; then
   # This doesn't seem to be required and it slows down parallel builds
   sed -e 's,lock_old_archive_extraction=yes,lock_old_archive_extraction=no,g' < libtool > libtool.new && mv libtool.new libtool && chmod +x libtool
fi

(
  case $prefix in
  NONE) prefix=$ac_default_prefix ;;
  esac
  case $exec_prefix in
  NONE) exec_prefix='${prefix}' ;;
  esac

  #
  # If we are cross compiling, we don't build in the mcs/ tree.  Let us not clobber
  # any existing config.make.  This allows people to share the same source tree
  # with different build directories, one native and one cross
  #
  if test x$cross_compiling = xno && test x$enable_mcs_build != xno; then

    test -w $mcs_topdir/build || chmod +w $mcs_topdir/build

    echo "prefix=$prefix" > $mcs_topdir/build/config.make
    echo "exec_prefix=$exec_prefix" >> $mcs_topdir/build/config.make
    echo "sysconfdir=$sysconfdir" >> $mcs_topdir/build/config.make
    echo 'mono_libdir=${exec_prefix}/lib' >> $mcs_topdir/build/config.make
    echo "mono_build_root=$mono_build_root" >> $mcs_topdir/build/config.make
    echo 'IL_FLAGS = /debug' >> $mcs_topdir/build/config.make
    echo "RUNTIME = $mono_build_root/runtime/mono-wrapper" >> $mcs_topdir/build/config.make
    echo "ILDISASM = $mono_build_root/runtime/monodis-wrapper" >> $mcs_topdir/build/config.make
    echo "JAY_CFLAGS = $JAY_CFLAGS" >> $mcs_topdir/build/config.make

    case $INSTALL in
    [[\\/$]]* | ?:[[\\/]]* ) mcs_INSTALL=$INSTALL ;;
    *) mcs_INSTALL=$mono_build_root/$INSTALL ;;
    esac

    echo "INSTALL = $mcs_INSTALL" >> $mcs_topdir/build/config.make

    export VERSION
    [myver=$($AWK 'BEGIN {
      split (ENVIRON["VERSION"] ".0.0.0", vsplit, ".")
      if(length(vsplit [1]) > 4) {
        split (substr(ENVIRON["VERSION"], 0, 4) "." substr(ENVIRON["VERSION"], 5) ".0.0", vsplit, ".")
      }
      print vsplit [1] "." vsplit [2] "." vsplit [3] "." vsplit [4]
    }')]

    echo "MONO_VERSION = $myver" >> $mcs_topdir/build/config.make
    echo "MONO_CORLIB_VERSION = $MONO_CORLIB_VERSION" >> $mcs_topdir/build/config.make

    if test x$host_darwin = xyes; then
      echo "BUILD_PLATFORM = macos" >> $mcs_topdir/build/config.make
      echo "HOST_PLATFORM ?= macos" >> $mcs_topdir/build/config.make
      echo "XTEST_PLATFORM ?= osx" >> $mcs_topdir/build/config.make
    elif test x$host_win32 = xyes; then
      echo "BUILD_PLATFORM = win32" >> $mcs_topdir/build/config.make
      echo "HOST_PLATFORM ?= win32" >> $mcs_topdir/build/config.make
      echo "XTEST_PLATFORM ?= windows" >> $mcs_topdir/build/config.make
    elif test x$host_linux = xyes; then
      echo "BUILD_PLATFORM = linux" >> $mcs_topdir/build/config.make
      echo "HOST_PLATFORM ?= linux" >> $mcs_topdir/build/config.make
      echo "XTEST_PLATFORM ?= linux" >> $mcs_topdir/build/config.make
    else
      echo "BUILD_PLATFORM = unix" >> $mcs_topdir/build/config.make
      echo "HOST_PLATFORM ?= unix" >> $mcs_topdir/build/config.make
      echo "XTEST_PLATFORM ?= unix" >> $mcs_topdir/build/config.make
    fi

    if test "x$PLATFORM_AOT_SUFFIX" != "x"; then
      echo "PLATFORM_AOT_SUFFIX = $PLATFORM_AOT_SUFFIX" >> $mcs_topdir/build/config.make
    fi

	if test x$AOT_SUPPORTED = xyes -a x$enable_system_aot = xdefault; then
	   enable_system_aot=yes
	fi

    if test x$host_win32 = xno -a x$enable_system_aot = xyes; then
      echo "ENABLE_AOT = 1" >> $mcs_topdir/build/config.make
    fi

    if test x$DISABLE_MCS_DOCS = xyes; then
      echo "DISABLE_MCS_DOCS = yes" >> $mcs_topdir/build/config.make
    fi

    if test x$has_extension_module != xno; then
        echo "EXTENSION_MODULE = 1" >> $srcdir/$mcsdir/build/config.make
    fi
    
    echo "DEFAULT_PROFILE = $default_profile" >> $srcdir/$mcsdir/build/config.make
    
    if test "x$test_bcl_opt" = "xyes"; then    
      echo "BCL_OPTIMIZE = 1" >> $srcdir/$mcsdir/build/config.make
    fi

    echo "CSC_LOCATION = $CSC_LOCATION" >> $srcdir/$mcsdir/build/config.make

    if test $csc_compiler = mcs; then
      echo "MCS_MODE = 1" >> $srcdir/$mcsdir/build/config.make
    fi

    if test "x$AOT_BUILD_FLAGS" != "x" ; then
      echo "AOT_RUN_FLAGS=$AOT_RUN_FLAGS" >> $srcdir/$mcsdir/build/config.make
      echo "AOT_BUILD_FLAGS=$AOT_BUILD_FLAGS" >> $srcdir/$mcsdir/build/config.make
      echo "AOT_BUILD_ATTRS=$AOT_BUILD_ATTRS" >> $srcdir/$mcsdir/build/config.make
    fi

    if test "x$AOT_MODE" != "x" ; then
      echo "AOT_MODE=$AOT_MODE" >> $srcdir/$mcsdir/build/config.make
    fi

    if test "x$enable_btls" = "xyes"; then
      echo "HAVE_BTLS=1" >> $srcdir/$mcsdir/build/config.make
    fi

  fi

)

libgdiplus_msg=${libgdiplus_loc:-assumed to be installed}

btls_platform_string=
if test x$enable_btls = xyes; then
	if test x$btls_android = xyes; then
		btls_platform_string=" (android:$BTLS_PLATFORM)"
	else
		btls_platform_string=" ($BTLS_PLATFORM)"
	fi
fi

thread_suspend_msg=
if test x$buildsgen = xyes; then
	if test x$enable_cooperative_suspend != xno; then
		thread_suspend_msg="Suspend:       Cooperative"
	elif test x$enable_hybrid_suspend != xno; then
		thread_suspend_msg="Suspend:       Hybrid"
	else
		thread_suspend_msg="Suspend:       Preemptive"
	fi
fi
	
echo "
        mcs source:    $mcsdir
	C# Compiler:   $csc_compiler

   Engine:
	Host:	       $host
	Target:	       $target
	GC:	       $gc_msg 
	$thread_suspend_msg
	TLS:           $with_tls
	SIGALTSTACK:   $with_sigaltstack
	Engine:        $jit_status
	BigArrays:     $enable_big_arrays
	DTrace:        $enable_dtrace
	LLVM Back End: $enable_llvm (dynamically loaded: $enable_loadedllvm, built in-tree: $internal_llvm, assertions: $enable_llvm_asserts)
	Spectre:       $spectre_mitigation_status

   Libraries:
	.NET 4.x:        $with_profile4_x
	Xamarin.Android: $with_monodroid
	Xamarin.iOS:     $with_monotouch
	Xamarin.WatchOS: $with_monotouch_watch
	Xamarin.TVOS:    $with_monotouch_tv
	Xamarin.Mac:     $with_xammac
	Windows AOT:     $with_winaot
	Orbis:           $with_orbis
	Unreal:          $with_unreal
	WebAssembly:     $with_wasm
	Test profiles:   AOT Full ($with_testing_aot_full), AOT Hybrid ($with_testing_aot_hybrid)
	JNI support:     $jdk_headers_found
	libgdiplus:      $libgdiplus_msg
	zlib:            $zlib_msg
	BTLS:            $enable_btls$btls_platform_string
	jemalloc:        $with_jemalloc (always use: $with_jemalloc_always)
	crash reporting: $crash_reporting
	$disabled
"
if test x$with_static_mono = xno -a "x$host_win32" != "xyes"; then
   AC_MSG_WARN(Turning off static Mono is a risk, you might run into unexpected bugs)
fi<|MERGE_RESOLUTION|>--- conflicted
+++ resolved
@@ -46,11 +46,7 @@
 # There is no ordering of corlib versions, no old or new,
 # the runtime expects an exact match.
 #
-<<<<<<< HEAD
 MONO_CORLIB_VERSION=5faf70a0-f7b5-4e03-9466-cd2629ddee9e
-=======
-MONO_CORLIB_VERSION=1324ECE7-2D9C-47B9-8723-21A2D38095B2
->>>>>>> 3bd6d2f3
 
 #
 # Put a quoted #define in config.h.
