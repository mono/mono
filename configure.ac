--- conflicted
+++ resolved
@@ -46,11 +46,7 @@
 # There is no ordering of corlib versions, no old or new,
 # the runtime expects an exact match.
 #
-<<<<<<< HEAD
-MONO_CORLIB_VERSION=E918D244-25F4-46F9-ACC9-FC5787BC317F
-=======
 MONO_CORLIB_VERSION=67C68E7F-E554-4766-A151-8B94F457A035
->>>>>>> e2e3d67c
 
 #
 # Put a quoted #define in config.h.
