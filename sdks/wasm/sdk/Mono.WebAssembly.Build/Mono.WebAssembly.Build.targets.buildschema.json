{
  "license": "Copyright (c) Microsoft. All rights reserved. Licensed under the MIT license.",
  "intellisenseImports": [
    "..\\Mono.WebAssembly.Sdk\\sdk\\Sdk.props",
    "..\\Mono.WebAssembly.Sdk\\sdk\\Sdk.targets"
  ],
  "properties": {
    "MonoWasmManagedOutputDir": "Directory into which managed assemblies will be placed. Defaults to $(OutputDir)managed\\.",
    "MonoWasmIntermediateDir": "Directory into which intermediate WebAssembly artifacts will be placed. Defaults to $(IntermediateOutputDir)monowasm\\.",
    "MonoWasmLinkMode": {
      "description": "Which kinds of assemblies should be linked, i.e. stripped of unused code",
      "values": {
        "None": "Do not link any assemblies",
        "SdkOnly": "Link SDK assemblies only",
        "Full": "Link all assemblies"
      },
      "default": "SdkOnly"
    },
    "MonoWasmLinkSkip": {
      "description": "List of names of assemblies that should not be linked",
      "kind": "string-list"
    },
    "MonoWasmI18n": {
      "description": "Internationalization code pages to be supported. Default is None.",
      "values": {
        "cjk": "Chinese, Japanese and Korean",
        "mideast": "Arabic, Hebrew, Turkish and Latin5",
        "other": "Cyrillic, Baltic, Vietnamese, Ukrainian and Thai",
        "rare": "EBCDIC encodings and other rare code pages",
        "west": "Latin languages, Eastern and Western European",
        "all":  "Include all supported code pages",
        "none": "Do not include any additional code pages"
      },
      "valueSeparators": ",;"
    },
    "EnableDefaultWebContentItems": {
      "description": "Whether to automatically include html, js, css, png and jpg files in the project as Content items",
      "kind": "bool",
      "default": true
    },
    "EnableMonoWasmThreads": {
<<<<<<< HEAD
      "description": "Whether to enable support for threads or not.",
      "values": {
        "None": "Do not enable runtime for threads.",
        "ThreadsOnly": "Only enable runtime for threads support.",
        "All": "Enable runtimes for both thread and non thread support.",
      },
      "default": "None"
=======
      "description": "Whether to include support for threads or not.",
      "kind": "bool",
      "default": false
    },
    "MonoWasmRuntime": {
      "description": "Decide which version of the wasm runtime should be published.  Default: Tied to _DebugSymbolsProduced",
      "values": {
        "debug": "Publish the debug version of the runtime.",
        "release": "Publish the release version of the runtime."
      }
>>>>>>> abb43f93
    }
  }
}<|MERGE_RESOLUTION|>--- conflicted
+++ resolved
@@ -39,15 +39,6 @@
       "default": true
     },
     "EnableMonoWasmThreads": {
-<<<<<<< HEAD
-      "description": "Whether to enable support for threads or not.",
-      "values": {
-        "None": "Do not enable runtime for threads.",
-        "ThreadsOnly": "Only enable runtime for threads support.",
-        "All": "Enable runtimes for both thread and non thread support.",
-      },
-      "default": "None"
-=======
       "description": "Whether to include support for threads or not.",
       "kind": "bool",
       "default": false
@@ -58,7 +49,6 @@
         "debug": "Publish the debug version of the runtime.",
         "release": "Publish the release version of the runtime."
       }
->>>>>>> abb43f93
     }
   }
 }