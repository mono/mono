﻿using System;
using System.Collections.Generic;
using System.Reflection;
using System.Runtime.CompilerServices;
using System.Runtime.InteropServices;
using System.Threading.Tasks;

namespace WebAssembly {
	/// <summary>
	///   Provides access to the Mono/WebAssembly runtime to perform tasks like invoking JavaScript functions and retrieving global variables.
	/// </summary>
	public sealed class Runtime {
		[MethodImplAttribute (MethodImplOptions.InternalCall)]
		static extern string InvokeJS (string str, out int exceptional_result);

		[MethodImplAttribute (MethodImplOptions.InternalCall)]
		internal static extern object InvokeJSWithArgs (int js_obj_handle, string method, object [] _params, out int exceptional_result);
		[MethodImplAttribute (MethodImplOptions.InternalCall)]
		internal static extern object GetObjectProperty (int js_obj_handle, string propertyName, out int exceptional_result);
		[MethodImplAttribute (MethodImplOptions.InternalCall)]
		internal static extern object SetObjectProperty (int js_obj_handle, string propertyName, object value, bool createIfNotExists, bool hasOwnProperty, out int exceptional_result);
		[MethodImplAttribute (MethodImplOptions.InternalCall)]
		internal static extern object GetByIndex (int js_obj_handle, int index, out int exceptional_result);
		[MethodImplAttribute (MethodImplOptions.InternalCall)]
		internal static extern object SetByIndex (int js_obj_handle, int index, object value, out int exceptional_result);
		[MethodImplAttribute (MethodImplOptions.InternalCall)]
		internal static extern object GetGlobalObject (string globalName, out int exceptional_result);

		[MethodImplAttribute (MethodImplOptions.InternalCall)]
		internal static extern object ReleaseHandle (int js_obj_handle, out int exceptional_result);
		[MethodImplAttribute (MethodImplOptions.InternalCall)]
		internal static extern object ReleaseObject (int js_obj_handle, out int exceptional_result);
		[MethodImplAttribute (MethodImplOptions.InternalCall)]
		internal static extern object NewObjectJS (int js_obj_handle, object [] _params, out int exceptional_result);
		[MethodImplAttribute (MethodImplOptions.InternalCall)]
		internal static extern object BindCoreObject (int js_obj_handle, int gc_handle, out int exceptional_result);
		[MethodImplAttribute (MethodImplOptions.InternalCall)]
		internal static extern object BindHostObject (int js_obj_handle, int gc_handle, out int exceptional_result);
		[MethodImplAttribute (MethodImplOptions.InternalCall)]
		internal static extern object New (string className, object [] _params, out int exceptional_result);
		[MethodImplAttribute (MethodImplOptions.InternalCall)]
		internal static extern object TypedArrayToArray (int js_obj_handle, out int exceptional_result);
		[MethodImplAttribute (MethodImplOptions.InternalCall)]
		internal static extern object TypedArrayCopyTo (int js_obj_handle, int array_ptr, int begin, int end, int bytes_per_element, out int exceptional_result);
		[MethodImplAttribute (MethodImplOptions.InternalCall)]
		internal static extern object TypedArrayFrom (int array_ptr, int begin, int end, int bytes_per_element, int type, out int exceptional_result);
		[MethodImplAttribute (MethodImplOptions.InternalCall)]
		internal static extern object TypedArrayCopyFrom (int js_obj_handle, int array_ptr, int begin, int end, int bytes_per_element, out int exceptional_result);

		/// <summary>
		/// Execute the provided string in the JavaScript context
		/// </summary>
		/// <returns>The js.</returns>
		/// <param name="str">String.</param>
		public static string InvokeJS (string str)
		{
			var res = InvokeJS (str, out int exception);
			if (exception != 0)
				throw new JSException (res);
			return res;
		}

		static Dictionary<int, JSObject> bound_objects = new Dictionary<int, JSObject> ();
		static Dictionary<object, JSObject> raw_to_js = new Dictionary<object, JSObject> ();

		static Dictionary<string, Type> js_clr_mapping = new Dictionary<string, Type> (); 

		static Runtime ()
		{
			js_clr_mapping.Add ("[object Array]", typeof (Core.Array));
			js_clr_mapping.Add ("[object ArrayBuffer]", typeof (Core.ArrayBuffer));
			js_clr_mapping.Add ("[object Int8Array]", typeof (Core.Int8Array));
			js_clr_mapping.Add ("[object Uint8Array]", typeof (Core.Uint8Array));
			js_clr_mapping.Add ("[object Uint8ClampedArray]", typeof (Core.Uint8ClampedArray));
			js_clr_mapping.Add ("[object Int16Array]", typeof (Core.Int16Array));
			js_clr_mapping.Add ("[object Uint16Array]", typeof (Core.Uint16Array));
			js_clr_mapping.Add ("[object Int32Array]", typeof (Core.Int32Array));
			js_clr_mapping.Add ("[object Uint32Array]", typeof (Core.Uint32Array));
			js_clr_mapping.Add ("[object Float32Array]", typeof (Core.Float32Array));
			js_clr_mapping.Add ("[object Float64Array]", typeof (Core.Float64Array));
		}

		/// <summary>
		/// Creates a new JavaScript object of the specified type
		/// </summary>
		/// <returns>The new.</returns>
		/// <param name="_params">Parameters.</param>
		/// <typeparam name="T">The 1st type parameter.</typeparam>
		public static int New<T> (params object [] _params)
		{
			var res = New (typeof(T).Name, _params, out int exception);
			if (exception != 0)
				throw new JSException ((string)res);
			return (int)res;
		}

		public static int New (string hostClassName, params object [] _params)
		{
			var res = New (hostClassName, _params, out int exception);
			if (exception != 0)
				throw new JSException ((string)res);
			return (int)res;
		}

		/// <summary>
		/// Creates a new JavaScript object 
		/// </summary>
		/// <returns>The JSO bject.</returns>
		/// <param name="js_func_ptr">Js func ptr.</param>
		/// <param name="_params">Parameters.</param>
		public static JSObject NewJSObject (JSObject js_func_ptr = null, params object [] _params)
		{
			int exception;
			var res = NewObjectJS (js_func_ptr?.JSHandle ?? 0, _params, out exception);
			if (exception != 0)
				throw new JSException ((string)res);
			return res as JSObject;
		}

		static int BindJSObject (int js_id, string type)
		{
			//Console.WriteLine ($"BindJSObject: {js_id} of {type} intptr: {(IntPtr)js_id}");
			JSObject obj;
<<<<<<< HEAD
			if (bound_objects.ContainsKey (js_id))
				obj = bound_objects [js_id];
			else {
				if (js_clr_mapping.TryGetValue (type, out Type mappedType)) {
					return BindJSType (js_id, mappedType);
				} else {
					bound_objects [js_id] = obj = new JSObject ((IntPtr)js_id);
				}
			}

			return (int)(IntPtr)obj.Handle;
		}



		static int BindCoreCLRObject (int js_id, int gcHandle)
		{
			//Console.WriteLine ($"Registering CLR Object {js_id} with handle {gcHandle}");
			GCHandle h = (GCHandle)(IntPtr)gcHandle;
			JSObject obj = (JSObject)h.Target;

			if (bound_objects.ContainsKey (js_id))
				obj = bound_objects [js_id];
			else
				bound_objects [js_id] = obj;
=======
			if (!bound_objects.TryGetValue (js_id, out obj))
				bound_objects [js_id] = obj = new JSObject (js_id);
>>>>>>> 4ff1307e

			return (int)(IntPtr)obj.Handle;
		}

		static int BindJSType (int js_id, Type type)
		{
			//Console.WriteLine ($"BindJSType: {js_id} of {type} intptr: {(IntPtr)js_id}");
			JSObject obj;
			if (bound_objects.ContainsKey (js_id))
				obj = bound_objects [js_id];
			else {
				var jsobjectnew = type.GetConstructor (BindingFlags.NonPublic | BindingFlags.Instance | BindingFlags.ExactBinding,
			    		null, new Type [] { typeof (IntPtr) }, null);
				bound_objects [js_id] = obj = (JSObject)jsobjectnew.Invoke (new object [] { (IntPtr)js_id });
			}
			return (int)(IntPtr)obj.Handle;
		}

		static int UnBindJSObject (int js_id)
		{
			if (bound_objects.TryGetValue (js_id, out var obj)) {
				bound_objects.Remove (js_id);
				return (int)(IntPtr)obj.Handle;
			}

			return 0;
		}

		static void UnBindJSObjectAndFree (int js_id)
		{
			if (bound_objects.TryGetValue (js_id, out var obj)) {
				bound_objects [js_id].RawObject = null;
				bound_objects.Remove (js_id);
				obj.JSHandle = -1;
				obj.IsDisposed = true;
				obj.RawObject = null;
				obj.Handle.Free ();

			}

		}


		static void UnBindRawJSObjectAndFree (int gcHandle)
		{

			GCHandle h = (GCHandle)(IntPtr)gcHandle;
			JSObject obj = (JSObject)h.Target;
			if (obj != null && obj.RawObject != null) {
				raw_to_js.Remove (obj.RawObject);

				int exception;
				ReleaseHandle (obj.JSHandle, out exception);
				if (exception != 0)
					throw new JSException ($"Error releasing handle on (js-obj js '{obj.JSHandle}' mono '{(IntPtr)obj.Handle} raw '{obj.RawObject != null})");

				// Calling Release Handle above only removes the reference from the JavaScript side but does not 
				// release the bridged JSObject associated with the raw object so we have to do that ourselves.
				obj.JSHandle = -1;
				obj.IsDisposed = true;
				obj.RawObject = null;

				obj.Handle.Free ();
			}

		}

		public static void FreeObject (object obj)
		{
			if (raw_to_js.TryGetValue (obj, out JSObject jsobj)) {
				raw_to_js [obj].RawObject = null;
				raw_to_js.Remove (obj);

				int exception;
				Runtime.ReleaseObject (jsobj.JSHandle, out exception);
				if (exception != 0)
					throw new JSException ($"Error releasing object on (raw-obj)");

				jsobj.JSHandle = -1;
				jsobj.RawObject = null;
				jsobj.IsDisposed = true;
				jsobj.Handle.Free ();

			} else {
				throw new JSException ($"Error releasing object on (obj)");
			}
		}

		static object CreateTaskSource (int js_id)
		{
			return new TaskCompletionSource<object> ();
		}

		static void SetTaskSourceResult (TaskCompletionSource<object> tcs, object result)
		{
			tcs.SetResult (result);
		}

		static void SetTaskSourceFailure (TaskCompletionSource<object> tcs, string reason)
		{
			tcs.SetException (new JSException (reason));
		}

		static int GetTaskAndBind (TaskCompletionSource<object> tcs, int js_id)
		{
			return BindExistingObject (tcs.Task, js_id);
		}

		static int BindExistingObject (object raw_obj, int js_id)
		{
			JSObject obj = raw_obj as JSObject;

			if (obj == null && !raw_to_js.TryGetValue (raw_obj, out obj))
				raw_to_js [raw_obj] = obj = new JSObject (js_id, raw_obj);

			return (int)(IntPtr)obj.Handle;
		}

		static int GetJSObjectId (object raw_obj)
		{
			JSObject obj = raw_obj as JSObject;

			if (obj == null && !raw_to_js.TryGetValue (raw_obj, out obj))
				return -1;

			return obj != null ? obj.JSHandle : -1;
		}

		static object GetMonoObject (int gc_handle)
		{
			GCHandle h = (GCHandle)(IntPtr)gc_handle;
			JSObject o = (JSObject)h.Target;
			if (o != null && o.RawObject != null)
				return o.RawObject;
			return o;
		}

		static object BoxInt (int i)
		{
			return i;
		}
		static object BoxDouble (double d)
		{
			return d;
		}

		static object BoxBool (int b)
		{
			return b == 0 ? false : true;
		}

		[StructLayout (LayoutKind.Explicit)]
		internal struct IntPtrAndHandle {
			[FieldOffset (0)]
			internal IntPtr ptr;

			[FieldOffset (0)]
			internal RuntimeMethodHandle handle;
		}

		//FIXME this probably won't handle generics
		static string GetCallSignature (IntPtr method_handle)
		{
			IntPtrAndHandle tmp = default (IntPtrAndHandle);
			tmp.ptr = method_handle;

			var mb = MethodBase.GetMethodFromHandle (tmp.handle);

			string res = "";
			foreach (var p in mb.GetParameters ()) {
				var t = p.ParameterType;

				switch (Type.GetTypeCode (t)) {
				case TypeCode.Byte:
				case TypeCode.SByte:
				case TypeCode.Int16:
				case TypeCode.UInt16:
				case TypeCode.Int32:
				case TypeCode.UInt32:
				case TypeCode.Boolean:
					// Enums types have the same code as their underlying numeric types
					if (t.IsEnum)
						res += "j";
					else
						res += "i";
					break;
				case TypeCode.Int64:
				case TypeCode.UInt64:
					// Enums types have the same code as their underlying numeric types
					if (t.IsEnum)
						res += "k";
					else
						res += "l";
					break;
				case TypeCode.Single:
					res += "f";
					break;
				case TypeCode.Double:
					res += "d";
					break;
				case TypeCode.String:
					res += "s";
					break;
				default:
					if (t.IsValueType)
						throw new Exception ("Can't handle VT arguments");
					res += "o";
					break;
				}
			}

			return res;
		}

		static object ObjectToEnum (IntPtr method_handle, int parm, object obj)
		{
			IntPtrAndHandle tmp = default (IntPtrAndHandle);
			tmp.ptr = method_handle;

			var mb = MethodBase.GetMethodFromHandle (tmp.handle);
			var parmType = mb.GetParameters () [parm].ParameterType;
			if (parmType.IsEnum)
				return Runtime.EnumFromExportContract (parmType, obj);
			else
				return null;

		}


		static MethodInfo gsjsc;
		static void GenericSetupJSContinuation<T> (Task<T> task, JSObject cont_obj)
		{
			task.GetAwaiter ().OnCompleted ((Action)(() => {

				if (task.Exception != null)
					cont_obj.Invoke ((string)"reject", task.Exception.ToString ());
				else {
					cont_obj.Invoke ((string)"resolve", task.Result);
				}

				cont_obj.Dispose ();
				FreeObject (task);

			}));
		}

		static void SetupJSContinuation (Task task, JSObject cont_obj)
		{
			if (task.GetType () == typeof (Task)) {
				task.GetAwaiter ().OnCompleted ((Action)(() => {

					if (task.Exception != null)
						cont_obj.Invoke ((string)"reject", task.Exception.ToString ());
					else
						cont_obj.Invoke ((string)"resolve", (object [])null);

					cont_obj.Dispose ();
					FreeObject (task);
				}));
			} else {
				//FIXME this is horrible codegen, we can do better with per-method glue
				if (gsjsc == null)
					gsjsc = typeof (Runtime).GetMethod ("GenericSetupJSContinuation", BindingFlags.NonPublic | BindingFlags.Static);
				gsjsc.MakeGenericMethod (task.GetType ().GetGenericArguments ()).Invoke (null, new object [] { task, cont_obj });
			}
		}


		/// <summary>
		///   Fetches a global object from the Javascript world, either from the current brower window or from the node.js global context.
		/// </summary>
		/// <remarks>
		///   This method returns the value of a global object marshalled for consumption in C#.
		/// </remarks>
		/// <returns>
		///   <para>
		///     The return value can either be a primitive (string, int, double), a 
		///     <see cref="T:WebAssembly.JSObject"/> for JavaScript objects, a 
		///     <see cref="T:System.Threading.Tasks.Task"/>(object) for JavaScript promises, an array of
		///     a byte, int or double (for Javascript objects typed as ArrayBuffer) or a 
		///     <see cref="T:System.Func"/> to represent JavaScript functions.  The specific version of
		///     the Func that will be returned depends on the parameters of the Javascript function
		///     and return value.
		///   </para>
		///   <para>
		///     The value of a returned promise (The Task(object) return) can in turn be any of the above
		///     valuews.
		///   </para>
		/// </returns>
		/// <param name="str">The name of the global object, or null if you want to retrieve the 'global' object itself.
		/// On a browser, this is the 'window' object, on node.js it is the 'global' object.
		/// </param>
		public static object GetGlobalObject (string str = null)
		{
			int exception;
			var globalHandle = Runtime.GetGlobalObject (str, out exception);

			if (exception != 0)
				throw new JSException ($"Error obtaining a handle to global {str}");

			return globalHandle;
		}

		static string ObjectToString (object o)
		{

			if (o is Enum)
				return EnumToExportContract ((Enum)o).ToString ();

			return o.ToString ();
		}

		// This is simple right now and will include FlagsAttribute later.
		public static Enum EnumFromExportContract (Type enumType, object value)
		{

			if (!enumType.IsEnum) {
				throw new ArgumentException ("Type provided must be an Enum.", nameof (enumType));
			}

			if (value is string) {

				var fields = enumType.GetFields ();
				foreach (var fi in fields) {
					// Do not process special names
					if (fi.IsSpecialName)
						continue;

					ExportAttribute [] attributes =
					    (ExportAttribute [])fi.GetCustomAttributes (typeof (ExportAttribute), false);

					var enumConversionType = ConvertEnum.Default;

					object contractName = null;

					if (attributes != null && attributes.Length > 0) {
						enumConversionType = attributes [0].EnumValue;
						if (enumConversionType != ConvertEnum.Numeric)
							contractName = attributes [0].ContractName;

					}

					if (contractName == null)
						contractName = fi.Name;

					switch (enumConversionType) {
					case ConvertEnum.ToLower:
						contractName = contractName.ToString ().ToLower ();
						break;
					case ConvertEnum.ToUpper:
						contractName = contractName.ToString ().ToUpper ();
						break;
					case ConvertEnum.Numeric:
						contractName = (int)Enum.Parse (value.GetType (), contractName.ToString ());
						break;
					default:
						contractName = contractName.ToString ();
						break;
					}

					if (contractName.ToString () == value.ToString ()) {
						return (Enum)Enum.Parse (enumType, fi.Name);
					}

				}

				throw new ArgumentException ($"Value is a name, but not one of the named constants defined for the enum of type: {enumType}.", nameof (value));
			} else {
				return (Enum)Enum.ToObject (enumType, value);
			}

		}

		// This is simple right now and will include FlagsAttribute later.
		public static object EnumToExportContract (Enum value)
		{

			FieldInfo fi = value.GetType ().GetField (value.ToString ());

			ExportAttribute [] attributes =
			    (ExportAttribute [])fi.GetCustomAttributes (typeof (ExportAttribute), false);

			var enumConversionType = ConvertEnum.Default;

			object contractName = null;

			if (attributes != null && attributes.Length > 0) {
				enumConversionType = attributes [0].EnumValue;
				if (enumConversionType != ConvertEnum.Numeric)
					contractName = attributes [0].ContractName;

			}

			if (contractName == null)
				contractName = value;

			switch (enumConversionType) {
			case ConvertEnum.ToLower:
				contractName = contractName.ToString ().ToLower ();
				break;
			case ConvertEnum.ToUpper:
				contractName = contractName.ToString ().ToUpper ();
				break;
			case ConvertEnum.Numeric:
				contractName = (int)Enum.Parse (value.GetType (), contractName.ToString ());
				break;
			default:
				contractName = contractName.ToString ();
				break;
			}

			return contractName;
		}

	}
}<|MERGE_RESOLUTION|>--- conflicted
+++ resolved
@@ -119,12 +119,8 @@
 
 		static int BindJSObject (int js_id, string type)
 		{
-			//Console.WriteLine ($"BindJSObject: {js_id} of {type} intptr: {(IntPtr)js_id}");
 			JSObject obj;
-<<<<<<< HEAD
-			if (bound_objects.ContainsKey (js_id))
-				obj = bound_objects [js_id];
-			else {
+			if (!bound_objects.TryGetValue (js_id, out obj)) {
 				if (js_clr_mapping.TryGetValue (type, out Type mappedType)) {
 					return BindJSType (js_id, mappedType);
 				} else {
@@ -135,8 +131,6 @@
 			return (int)(IntPtr)obj.Handle;
 		}
 
-
-
 		static int BindCoreCLRObject (int js_id, int gcHandle)
 		{
 			//Console.WriteLine ($"Registering CLR Object {js_id} with handle {gcHandle}");
@@ -147,10 +141,6 @@
 				obj = bound_objects [js_id];
 			else
 				bound_objects [js_id] = obj;
-=======
-			if (!bound_objects.TryGetValue (js_id, out obj))
-				bound_objects [js_id] = obj = new JSObject (js_id);
->>>>>>> 4ff1307e
 
 			return (int)(IntPtr)obj.Handle;
 		}
@@ -159,9 +149,7 @@
 		{
 			//Console.WriteLine ($"BindJSType: {js_id} of {type} intptr: {(IntPtr)js_id}");
 			JSObject obj;
-			if (bound_objects.ContainsKey (js_id))
-				obj = bound_objects [js_id];
-			else {
+			if (!bound_objects.TryGetValue (js_id, out obj)) {
 				var jsobjectnew = type.GetConstructor (BindingFlags.NonPublic | BindingFlags.Instance | BindingFlags.ExactBinding,
 			    		null, new Type [] { typeof (IntPtr) }, null);
 				bound_objects [js_id] = obj = (JSObject)jsobjectnew.Invoke (new object [] { (IntPtr)js_id });
@@ -171,12 +159,14 @@
 
 		static int UnBindJSObject (int js_id)
 		{
-			if (bound_objects.TryGetValue (js_id, out var obj)) {
+			if (bound_objects.ContainsKey (js_id)) {
+				var obj = bound_objects [js_id];
 				bound_objects.Remove (js_id);
 				return (int)(IntPtr)obj.Handle;
 			}
 
 			return 0;
+
 		}
 
 		static void UnBindJSObjectAndFree (int js_id)
