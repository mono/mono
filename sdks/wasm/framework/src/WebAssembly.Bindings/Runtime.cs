﻿using System;
using System.Collections.Generic;
using System.Reflection;
using System.Runtime.CompilerServices;
using System.Runtime.InteropServices;
using System.Threading.Tasks;

namespace WebAssembly {
	/// <summary>
	///   Provides access to the Mono/WebAssembly runtime to perform tasks like invoking JavaScript functions and retrieving global variables.
	/// </summary>
	public sealed class Runtime {
		[MethodImplAttribute (MethodImplOptions.InternalCall)]
		static extern string InvokeJS (string str, out int exceptional_result);
		[MethodImplAttribute (MethodImplOptions.InternalCall)]
		static extern object CompileFunction (string str, out int exceptional_result);
		[MethodImplAttribute (MethodImplOptions.InternalCall)]
		internal static extern object InvokeJSWithArgs (int js_obj_handle, string method, object [] _params, out int exceptional_result);
		[MethodImplAttribute (MethodImplOptions.InternalCall)]
		internal static extern object GetObjectProperty (int js_obj_handle, string propertyName, out int exceptional_result);
		[MethodImplAttribute (MethodImplOptions.InternalCall)]
		internal static extern object SetObjectProperty (int js_obj_handle, string propertyName, object value, bool createIfNotExists, bool hasOwnProperty, out int exceptional_result);
		[MethodImplAttribute (MethodImplOptions.InternalCall)]
		internal static extern object GetByIndex (int js_obj_handle, int index, out int exceptional_result);
		[MethodImplAttribute (MethodImplOptions.InternalCall)]
		internal static extern object SetByIndex (int js_obj_handle, int index, object value, out int exceptional_result);
		[MethodImplAttribute (MethodImplOptions.InternalCall)]
		internal static extern object GetGlobalObject (string globalName, out int exceptional_result);

		[MethodImplAttribute (MethodImplOptions.InternalCall)]
		internal static extern object ReleaseHandle (int js_obj_handle, out int exceptional_result);
		[MethodImplAttribute (MethodImplOptions.InternalCall)]
		internal static extern object ReleaseObject (int js_obj_handle, out int exceptional_result);
		[MethodImplAttribute (MethodImplOptions.InternalCall)]
		internal static extern object BindCoreObject (int js_obj_handle, int gc_handle, out int exceptional_result);
		[MethodImplAttribute (MethodImplOptions.InternalCall)]
		internal static extern object BindHostObject (int js_obj_handle, int gc_handle, out int exceptional_result);
		[MethodImplAttribute (MethodImplOptions.InternalCall)]
		internal static extern object New (string className, object [] _params, out int exceptional_result);
		[MethodImplAttribute (MethodImplOptions.InternalCall)]
		internal static extern object TypedArrayToArray (int js_obj_handle, out int exceptional_result);
		[MethodImplAttribute (MethodImplOptions.InternalCall)]
		internal static extern object TypedArrayCopyTo (int js_obj_handle, int array_ptr, int begin, int end, int bytes_per_element, out int exceptional_result);
		[MethodImplAttribute (MethodImplOptions.InternalCall)]
		internal static extern object TypedArrayFrom (int array_ptr, int begin, int end, int bytes_per_element, int type, out int exceptional_result);
		[MethodImplAttribute (MethodImplOptions.InternalCall)]
		internal static extern object TypedArrayCopyFrom (int js_obj_handle, int array_ptr, int begin, int end, int bytes_per_element, out int exceptional_result);

		/// <summary>
		/// Execute the provided string in the JavaScript context
		/// </summary>
		/// <returns>The js.</returns>
		/// <param name="str">String.</param>
		public static string InvokeJS (string str)
		{
			var res = InvokeJS (str, out int exception);
			if (exception != 0)
				throw new JSException (res);
			return res;
		}

<<<<<<< HEAD
		static readonly Dictionary<int, WeakReference> bound_objects = new Dictionary<int, WeakReference> ();

		// weak_delegate_table is a ConditionalWeakTable with the Delegate and associated JSObject:
		// Key Lifetime:
		//	Once the key dies, the dictionary automatically removes
		//	    the key/value entry.
		// No need to lock as it is thread safe.
		static readonly ConditionalWeakTable<Delegate, JSObject> weak_delegate_table = new ConditionalWeakTable<Delegate, JSObject> ();
=======
		/// <summary>
		/// Compiles a JavaScript function from the function data passed.
		/// The code snippet is not a function definition. Instead it must create and return a function instance.
		/// </summary>
		/// <returns>A <see cref="T:WebAssembly.Core.Function"/> class</returns>
		/// <param name="str">String.</param>
		public static WebAssembly.Core.Function CompileFunction (string snippet)
		{
			var res = CompileFunction (snippet, out int exception);
			if (exception != 0)
				throw new JSException (res.ToString());
			return res as WebAssembly.Core.Function;
		}

		static Dictionary<int, JSObject> bound_objects = new Dictionary<int, JSObject> ();
>>>>>>> c4136ebd
		static Dictionary<object, JSObject> raw_to_js = new Dictionary<object, JSObject> ();

		static Runtime ()
		{ }

		/// <summary>
		/// Creates a new JavaScript object of the specified type
		/// </summary>
		/// <returns>The new.</returns>
		/// <param name="_params">Parameters.</param>
		/// <typeparam name="T">The 1st type parameter.</typeparam>
		public static int New<T> (params object [] _params)
		{
			var res = New (typeof(T).Name, _params, out int exception);
			if (exception != 0)
				throw new JSException ((string)res);
			return (int)res;
		}

		/// <summary>
		/// Create a new JavaScript object of the host class name
		/// </summary>
		/// <param name="hostClassName">The name of the host class name of the object to create.</param>
		/// <param name="_params">Parameters</param>
		/// <returns></returns>
		public static int New (string hostClassName, params object [] _params)
		{
			var res = New (hostClassName, _params, out int exception);
			if (exception != 0)
				throw new JSException ((string)res);
			return (int)res;
		}

		static int BindJSObject (int js_id, bool ownsHandle, Type mappedType)
		{
			lock (bound_objects) {
				if (!bound_objects.TryGetValue (js_id, out var obj)) {
					if (mappedType != null) {
						return BindJSType (js_id, ownsHandle, mappedType);
					} else {
						bound_objects [js_id] = obj = new WeakReference (new JSObject ((IntPtr)js_id, ownsHandle), true);
					}
				}
				return (int)(IntPtr)((JSObject)obj.Target).AnyRefHandle;
			}
		}

		static int BindCoreCLRObject (int js_id, int gcHandle)
		{
			GCHandle h = (GCHandle)(IntPtr)gcHandle;
			JSObject obj = (JSObject)h.Target;

			lock (bound_objects) {
				if (bound_objects.TryGetValue (js_id, out var existingObj)) {
					var instance = existingObj.Target as JSObject;
					if (instance.AnyRefHandle != h && h.IsAllocated)
						throw new JSException ($"Multiple handles pointing at js_id: {js_id}");

					obj = instance;
				} else
					bound_objects [js_id] = new WeakReference (obj, true);

				return (int)(IntPtr)obj.AnyRefHandle;
			}
		}

		static int BindJSType (int js_id, bool ownsHandle, Type mappedType)
		{
			lock (bound_objects) {
				if (!bound_objects.TryGetValue (js_id, out var reference)) {
					var jsobjectnew = mappedType.GetConstructor (BindingFlags.NonPublic | BindingFlags.Instance | BindingFlags.ExactBinding,
						    null, new Type [] { typeof (IntPtr), typeof (bool) }, null);
					bound_objects [js_id] = reference = new WeakReference ((JSObject)jsobjectnew.Invoke (new object [] { (IntPtr)js_id, ownsHandle }), true);
				}
				return (int)(IntPtr)((JSObject)reference.Target).AnyRefHandle;
			}
		}

		static int UnBindJSObject (int js_id)
		{
			lock (bound_objects) {
				if (bound_objects.TryGetValue (js_id, out var reference)) {
					bound_objects.Remove (js_id);
					return (int)(IntPtr)((JSObject)reference.Target).AnyRefHandle;
				}
				return 0;
			}
		}

		static void UnBindJSObjectAndFree (int js_id)
		{
			lock (bound_objects) {
				if (bound_objects.TryGetValue (js_id, out var reference)) {
					var instance = reference.Target;
					if (instance == null) {
						bound_objects.Remove (js_id);
					} else {
						((JSObject)bound_objects [js_id].Target).RawObject = null;
						((JSObject)bound_objects [js_id].Target).WeakRawObject = null;
						bound_objects.Remove (js_id);
						var instanceJS = reference.Target as JSObject;
						instanceJS.SetHandleAsInvalid ();
						instanceJS.IsDisposed = true;
						instanceJS.RawObject = null;
						instanceJS.AnyRefHandle.Free ();
					}

				}
				
			}
		}


		internal static bool ReleaseJSObject (JSObject objToRelease)
		{
			Runtime.ReleaseHandle (objToRelease.JSHandle, out int exception);
			if (exception != 0)
				throw new JSException ($"Error releasing handle on (js-obj js '{objToRelease.JSHandle}' mono '{(IntPtr)objToRelease.AnyRefHandle} raw '{objToRelease.RawObject != null}' weak raw '{objToRelease.WeakRawObject?.Target != null}'   )");

			lock (bound_objects) {
				bound_objects.Remove (objToRelease.JSHandle);
				objToRelease.SetHandleAsInvalid ();
				objToRelease.IsDisposed = true;
				objToRelease.RawObject = null;
				objToRelease.WeakRawObject = null;
				objToRelease.AnyRefHandle.Free ();
			}
			return true;
		}

		static void UnBindRawJSObjectAndFree (int gcHandle)
		{

			GCHandle h = (GCHandle)(IntPtr)gcHandle;
			JSObject obj = (JSObject)h.Target;
			if (obj != null && obj.RawObject != null) {
				raw_to_js.Remove (obj.RawObject);

				int exception;
				ReleaseHandle (obj.JSHandle, out exception);
				if (exception != 0)
					throw new JSException ($"Error releasing handle on (js-obj js '{obj.JSHandle}' mono '{(IntPtr)obj.AnyRefHandle} raw '{obj.RawObject != null})");

				// Calling Release Handle above only removes the reference from the JavaScript side but does not 
				// release the bridged JSObject associated with the raw object so we have to do that ourselves.
				obj.SetHandleAsInvalid ();
				obj.IsDisposed = true;
				obj.RawObject = null;

				obj.AnyRefHandle.Free ();
			}

		}

		public static void FreeObject(object obj)
		{
			// We no longer need to free on delegates.
			// Leave this here for now so it does not break code.
			if (obj.GetType().IsSubclassOf(typeof(Delegate)))
			{
				return;
			}
			if (raw_to_js.TryGetValue (obj, out JSObject jsobj)) {
				raw_to_js [obj].RawObject = null;
				raw_to_js.Remove (obj);

				int exception;
				Runtime.ReleaseObject (jsobj.JSHandle, out exception);
				if (exception != 0)
					throw new JSException ($"Error releasing object on (raw-obj)");

				jsobj.SetHandleAsInvalid ();
				jsobj.RawObject = null;
				jsobj.IsDisposed = true;
				jsobj.AnyRefHandle.Free ();

			} else {
				throw new JSException ($"Error releasing object on (obj)");
			}
		}

		static object CreateTaskSource (int js_id)
		{
			return new TaskCompletionSource<object> ();
		}

		static void SetTaskSourceResult (TaskCompletionSource<object> tcs, object result)
		{
			tcs.SetResult (result);
		}

		static void SetTaskSourceFailure (TaskCompletionSource<object> tcs, string reason)
		{
			tcs.SetException (new JSException (reason));
		}

		static int GetTaskAndBind (TaskCompletionSource<object> tcs, int js_id)
		{
			return BindExistingObject (tcs.Task, js_id);
		}

		static int BindExistingObject (object raw_obj, int js_id)
		{
			JSObject obj = raw_obj as JSObject;
			if (raw_obj.GetType().IsSubclassOf(typeof(Delegate))) {
				var dele = raw_obj as Delegate;
				if (obj == null && !weak_delegate_table.TryGetValue(dele, out obj)) {

					obj = new JSObject (js_id, true);
					bound_objects [js_id] = new WeakReference (obj);
					weak_delegate_table.Add(dele, obj);
					obj.WeakRawObject = new WeakReference (dele, false);
				}

			} else {
				if (obj == null && !raw_to_js.TryGetValue (raw_obj, out obj)) {
					raw_to_js [raw_obj] = obj = new JSObject (js_id, raw_obj);
				}


			}

			return (int)(IntPtr)obj.AnyRefHandle;
		}

		internal static void DumpExistingObjects ()
		{
			Console.WriteLine ($"  DumpExistingObjects:: bound_objects ");
			foreach (var bo in bound_objects) {
				Console.WriteLine ($"bound map: {bo}");
			}

			Console.WriteLine ($"  DumpExistingObjects:: raw_objects ");
			foreach (var rr in raw_to_js) {
				Console.WriteLine ($"raw map: {rr}");
			}
		}

		static int GetJSObjectId (object raw_obj)
		{
			JSObject obj = raw_obj as JSObject;

			if (obj == null && raw_obj.GetType ().IsSubclassOf (typeof (Delegate))) {
				var dele = raw_obj as Delegate;
				weak_delegate_table.TryGetValue (dele, out obj);
			}
			if (obj == null && !raw_to_js.TryGetValue (raw_obj, out obj))
				return -1;

			return obj != null ? obj.JSHandle : -1;
		}

		static object GetMonoObject (int gc_handle)
		{
			GCHandle h = (GCHandle)(IntPtr)gc_handle;
			JSObject o = (JSObject)h.Target;

			if (o != null && o.WeakRawObject != null) {
				var target = o.WeakRawObject.Target;
				if (target != null) {
					return target;
				}
			}

			if (o != null && o.RawObject != null)
				return o.RawObject;
			return o;
		}

		static object BoxInt (int i)
		{
			return i;
		}
		static object BoxDouble (double d)
		{
			return d;
		}

		static object BoxBool (int b)
		{
			return b == 0 ? false : true;
		}

		static bool IsSimpleArray (object a)
		{
			if (a is Array arr) {
				if (arr.Rank == 1 && arr.GetLowerBound (0) == 0)
					return true;
			}
			return false;
		
		}

		static object GetCoreType (string coreObj)
		{
			Assembly asm = typeof (Runtime).Assembly;
			Type type = asm.GetType (coreObj);
			return type;

		}

		[StructLayout (LayoutKind.Explicit)]
		internal struct IntPtrAndHandle {
			[FieldOffset (0)]
			internal IntPtr ptr;

			[FieldOffset (0)]
			internal RuntimeMethodHandle handle;
		}

		//FIXME this probably won't handle generics
		static string GetCallSignature (IntPtr method_handle)
		{
			IntPtrAndHandle tmp = default (IntPtrAndHandle);
			tmp.ptr = method_handle;

			var mb = MethodBase.GetMethodFromHandle (tmp.handle);

			string res = "";
			foreach (var p in mb.GetParameters ()) {
				var t = p.ParameterType;

				switch (Type.GetTypeCode (t)) {
				case TypeCode.Byte:
				case TypeCode.SByte:
				case TypeCode.Int16:
				case TypeCode.UInt16:
				case TypeCode.Int32:
				case TypeCode.UInt32:
				case TypeCode.Boolean:
					// Enums types have the same code as their underlying numeric types
					if (t.IsEnum)
						res += "j";
					else
						res += "i";
					break;
				case TypeCode.Int64:
				case TypeCode.UInt64:
					// Enums types have the same code as their underlying numeric types
					if (t.IsEnum)
						res += "k";
					else
						res += "l";
					break;
				case TypeCode.Single:
					res += "f";
					break;
				case TypeCode.Double:
					res += "d";
					break;
				case TypeCode.String:
					res += "s";
					break;
				default:
					if (t == typeof(IntPtr)) { 
 						res += "i";
					} else if (t == typeof(SafeHandle)) {
						res += "h";

					} else {
 						if (t.IsValueType)
 							throw new Exception("Can't handle VT arguments");
						res += "o";
					}
					break;
				}
			}

			return res;
		}

		static object ObjectToEnum (IntPtr method_handle, int parm, object obj)
		{
			IntPtrAndHandle tmp = default (IntPtrAndHandle);
			tmp.ptr = method_handle;

			var mb = MethodBase.GetMethodFromHandle (tmp.handle);
			var parmType = mb.GetParameters () [parm].ParameterType;
			if (parmType.IsEnum)
				return Runtime.EnumFromExportContract (parmType, obj);
			else
				return null;

		}


		static MethodInfo gsjsc;
		static void GenericSetupJSContinuation<T> (Task<T> task, JSObject cont_obj)
		{
			task.GetAwaiter ().OnCompleted ((Action)(() => {

				if (task.Exception != null)
					cont_obj.Invoke ((string)"reject", task.Exception.ToString ());
				else {
					cont_obj.Invoke ((string)"resolve", task.Result);
				}

				cont_obj.Dispose ();
				FreeObject (task);

			}));
		}

		static void SetupJSContinuation (Task task, JSObject cont_obj)
		{
			if (task.GetType () == typeof (Task)) {
				task.GetAwaiter ().OnCompleted ((Action)(() => {

					if (task.Exception != null)
						cont_obj.Invoke ((string)"reject", task.Exception.ToString ());
					else
						cont_obj.Invoke ((string)"resolve", (object [])null);

					cont_obj.Dispose ();
					FreeObject (task);
				}));
			} else {
				//FIXME this is horrible codegen, we can do better with per-method glue
				if (gsjsc == null)
					gsjsc = typeof (Runtime).GetMethod ("GenericSetupJSContinuation", BindingFlags.NonPublic | BindingFlags.Static);
				gsjsc.MakeGenericMethod (task.GetType ().GetGenericArguments ()).Invoke (null, new object [] { task, cont_obj });
			}
		}


		/// <summary>
		///   Fetches a global object from the Javascript world, either from the current brower window or from the node.js global context.
		/// </summary>
		/// <remarks>
		///   This method returns the value of a global object marshalled for consumption in C#.
		/// </remarks>
		/// <returns>
		///   <para>
		///     The return value can either be a primitive (string, int, double), a 
		///     <see cref="T:WebAssembly.JSObject"/> for JavaScript objects, a 
		///     <see cref="T:System.Threading.Tasks.Task"/>(object) for JavaScript promises, an array of
		///     a byte, int or double (for Javascript objects typed as ArrayBuffer) or a 
		///     <see cref="T:System.Func"/> to represent JavaScript functions.  The specific version of
		///     the Func that will be returned depends on the parameters of the Javascript function
		///     and return value.
		///   </para>
		///   <para>
		///     The value of a returned promise (The Task(object) return) can in turn be any of the above
		///     valuews.
		///   </para>
		/// </returns>
		/// <param name="str">The name of the global object, or null if you want to retrieve the 'global' object itself.
		/// On a browser, this is the 'window' object, on node.js it is the 'global' object.
		/// </param>
		public static object GetGlobalObject (string str = null)
		{
			int exception;
			var globalHandle = Runtime.GetGlobalObject (str, out exception);

			if (exception != 0)
				throw new JSException ($"Error obtaining a handle to global {str}");

			return globalHandle;
		}

		static string ObjectToString (object o)
		{

			if (o is Enum)
				return EnumToExportContract ((Enum)o).ToString ();

			return o.ToString ();
		}

		static double GetDateValue (object dtv)
		{
			if (dtv == null)
				throw new ArgumentNullException (nameof (dtv), "Value can not be null");
			if (!(dtv is DateTime)) {
				throw new InvalidCastException ($"Unable to cast object of type {dtv.GetType()} to type DateTime.");
			}
			var dt = (DateTime)dtv;
			if (dt.Kind == DateTimeKind.Local)
				dt = dt.ToUniversalTime ();
			else if (dt.Kind == DateTimeKind.Unspecified)
				dt = new DateTime (dt.Ticks, DateTimeKind.Utc);
			return new DateTimeOffset(dt).ToUnixTimeMilliseconds();
		}

		static DateTime CreateDateTime (double ticks)
		{
			var unixTime = DateTimeOffset.FromUnixTimeMilliseconds((Int64)ticks);
			return unixTime.DateTime;
		}

		static bool SafeHandleAddRef (SafeHandle safeHandle)
		{
			bool b = false;
#if DEBUG_HANDLE
			var anyref = safeHandle as AnyRef;
#endif
			try {
				safeHandle.DangerousAddRef (ref b);
#if DEBUG_HANDLE
				if (b && anyref != null)
					anyref.AddRef ();
#endif
					
			} catch {
				if (b) {
					safeHandle.DangerousRelease ();
#if DEBUG_HANDLE

					if (anyref != null)
					    anyref.Release ();
#endif
					b = false;
				}
			}
#if DEBUG_HANDLE
			Console.WriteLine($"\tSafeHandleAddRef: {safeHandle.DangerousGetHandle()} / RefCount: {((anyref == null) ? 0 : anyref.RefCount)}");
#endif
			return b;
		}

		static void SafeHandleRelease (SafeHandle safeHandle)
		{
			safeHandle.DangerousRelease ();
#if DEBUG_HANDLE
			var anyref = safeHandle as AnyRef;
			if (anyref != null) {
				anyref.Release ();
				Console.WriteLine ($"\tSafeHandleRelease: {safeHandle.DangerousGetHandle ()} / RefCount: {anyref.RefCount}");
			}
#endif
		}

		static void SafeHandleReleaseByHandle (int js_id)
		{
#if DEBUG_HANDLE
			Console.WriteLine ($"SafeHandleReleaseByHandle: {js_id}");
#endif
			lock (bound_objects) {
				if (bound_objects.TryGetValue (js_id, out var reference)) {
					if (reference.Target != null) {
						SafeHandleRelease ((AnyRef)reference.Target);
					} else {
						Console.WriteLine ($"\tSafeHandleReleaseByHandle: did not find active target {js_id} / target: {reference.Target}");
					}

				} else {
					Console.WriteLine ($"\tSafeHandleReleaseByHandle: did not find reference for {js_id}");
				}
			}

		}

		static IntPtr SafeHandleGetHandle (SafeHandle safeHandle, bool addRef)
		{
#if DEBUG_HANDLE
			Console.WriteLine ($"SafeHandleGetHandle: {safeHandle.DangerousGetHandle ()} / addRef {addRef}");
#endif
			if (addRef)
				if (SafeHandleAddRef (safeHandle))
					return safeHandle.DangerousGetHandle ();
				else
					return IntPtr.Zero;
			return safeHandle.DangerousGetHandle ();
		}

		// This is simple right now and will include FlagsAttribute later.
		public static Enum EnumFromExportContract (Type enumType, object value)
		{

			if (!enumType.IsEnum) {
				throw new ArgumentException ("Type provided must be an Enum.", nameof (enumType));
			}

			if (value is string) {

				var fields = enumType.GetFields ();
				foreach (var fi in fields) {
					// Do not process special names
					if (fi.IsSpecialName)
						continue;

					ExportAttribute [] attributes =
					    (ExportAttribute [])fi.GetCustomAttributes (typeof (ExportAttribute), false);

					var enumConversionType = ConvertEnum.Default;

					object contractName = null;

					if (attributes != null && attributes.Length > 0) {
						enumConversionType = attributes [0].EnumValue;
						if (enumConversionType != ConvertEnum.Numeric)
							contractName = attributes [0].ContractName;

					}

					if (contractName == null)
						contractName = fi.Name;

					switch (enumConversionType) {
					case ConvertEnum.ToLower:
						contractName = contractName.ToString ().ToLower ();
						break;
					case ConvertEnum.ToUpper:
						contractName = contractName.ToString ().ToUpper ();
						break;
					case ConvertEnum.Numeric:
						contractName = (int)Enum.Parse (value.GetType (), contractName.ToString ());
						break;
					default:
						contractName = contractName.ToString ();
						break;
					}

					if (contractName.ToString () == value.ToString ()) {
						return (Enum)Enum.Parse (enumType, fi.Name);
					}

				}

				throw new ArgumentException ($"Value is a name, but not one of the named constants defined for the enum of type: {enumType}.", nameof (value));
			} else {
				return (Enum)Enum.ToObject (enumType, value);
			}

		}

		// This is simple right now and will include FlagsAttribute later.
		public static object EnumToExportContract (Enum value)
		{

			FieldInfo fi = value.GetType ().GetField (value.ToString ());

			ExportAttribute [] attributes =
			    (ExportAttribute [])fi.GetCustomAttributes (typeof (ExportAttribute), false);

			var enumConversionType = ConvertEnum.Default;

			object contractName = null;

			if (attributes != null && attributes.Length > 0) {
				enumConversionType = attributes [0].EnumValue;
				if (enumConversionType != ConvertEnum.Numeric)
					contractName = attributes [0].ContractName;

			}

			if (contractName == null)
				contractName = value;

			switch (enumConversionType) {
			case ConvertEnum.ToLower:
				contractName = contractName.ToString ().ToLower ();
				break;
			case ConvertEnum.ToUpper:
				contractName = contractName.ToString ().ToUpper ();
				break;
			case ConvertEnum.Numeric:
				contractName = (int)Enum.Parse (value.GetType (), contractName.ToString ());
				break;
			default:
				contractName = contractName.ToString ();
				break;
			}

			return contractName;
		}

		//
		// Can be called by the app to stop profiling
		//
		[MethodImplAttribute (MethodImplOptions.NoInlining)]
		public static void StopProfile () {
		}

		// Called by the AOT profiler to save profile data into Module.aot_profile_data
		internal unsafe static void DumpAotProfileData (ref byte buf, int len, string s) {
			var arr = new byte [len];
			fixed (void *p = &buf) {
				var span = new ReadOnlySpan<byte> (p, len);

				// Send it to JS
				var js_dump = (JSObject)Runtime.GetGlobalObject ("Module");
				js_dump.SetObjectProperty ("aot_profile_data", WebAssembly.Core.Uint8Array.From (span));
			}
		}
	}
}<|MERGE_RESOLUTION|>--- conflicted
+++ resolved
@@ -58,17 +58,18 @@
 				throw new JSException (res);
 			return res;
 		}
-
-<<<<<<< HEAD
 		static readonly Dictionary<int, WeakReference> bound_objects = new Dictionary<int, WeakReference> ();
-
 		// weak_delegate_table is a ConditionalWeakTable with the Delegate and associated JSObject:
 		// Key Lifetime:
 		//	Once the key dies, the dictionary automatically removes
 		//	    the key/value entry.
 		// No need to lock as it is thread safe.
 		static readonly ConditionalWeakTable<Delegate, JSObject> weak_delegate_table = new ConditionalWeakTable<Delegate, JSObject> ();
-=======
+		static Dictionary<object, JSObject> raw_to_js = new Dictionary<object, JSObject> ();
+
+		static Runtime ()
+		{ }
+
 		/// <summary>
 		/// Compiles a JavaScript function from the function data passed.
 		/// The code snippet is not a function definition. Instead it must create and return a function instance.
@@ -81,14 +82,7 @@
 			if (exception != 0)
 				throw new JSException (res.ToString());
 			return res as WebAssembly.Core.Function;
-		}
-
-		static Dictionary<int, JSObject> bound_objects = new Dictionary<int, JSObject> ();
->>>>>>> c4136ebd
-		static Dictionary<object, JSObject> raw_to_js = new Dictionary<object, JSObject> ();
-
-		static Runtime ()
-		{ }
+		}		
 
 		/// <summary>
 		/// Creates a new JavaScript object of the specified type
