--- conflicted
+++ resolved
@@ -9,11 +9,8 @@
 using Mono.Cecil.Pdb;
 using Newtonsoft.Json;
 using System.Text.RegularExpressions;
-<<<<<<< HEAD
 using System.Threading.Tasks;
-=======
 using System.Threading;
->>>>>>> 883162e8
 
 namespace WebAssembly.Net.Debugging {
 	internal class BreakPointRequest {
@@ -502,21 +499,12 @@
 		List<AssemblyInfo> assemblies = new List<AssemblyInfo> ();
 		HttpClient client = new HttpClient ();
 
-<<<<<<< HEAD
 		class DebugItem {
 			public string Url { get; set; }
 			public Task<byte[][]> Data { get; set; }
 		}
 
-		public async Task Load (string [] loaded_files)
-=======
-		public DebugStore (MonoProxy proxy)
-		{
-			this.proxy = proxy;
-		}
-
-		internal void Initialize (string[] loaded_files, CancellationToken token)
->>>>>>> 883162e8
+		public async Task Load (SessionId sessionId, string [] loaded_files, CancellationToken token)
 		{
 			static bool MatchPdb (string asm, string pdb)
 				=> Path.ChangeExtension (asm, "pdb") == pdb;
@@ -540,19 +528,16 @@
 								Data = Task.WhenAll (client.GetByteArrayAsync (url), pdb != null ? client.GetByteArrayAsync (pdb) : Task.FromResult<byte []> (null))
 						});
 				} catch (Exception e) {
-<<<<<<< HEAD
 					Console.WriteLine ($"Failed to read {url} ({e.Message})");
-=======
-					Console.WriteLine ($"Failed to read {p} ({e.Message})");
 					var o = JObject.FromObject (new {
 						entry = new {
 							source = "other",
 							level = "warning",
-							text = $"Failed to read {p} ({e.Message})"
+							text = $"Failed to read {url} ({e.Message})"
 						}
 					});
-					proxy.SendEvent ("Log.entryAdded", o, token);
->>>>>>> 883162e8
+					proxy.SendEvent (sessionId, "Log.entryAdded", o, token);
+
 				}
 			}
 
@@ -575,7 +560,7 @@
 		public AssemblyInfo GetAssemblyByName (string name)
 			=> assemblies.FirstOrDefault (a => a.Name.Equals (name, StringComparison.InvariantCultureIgnoreCase));
 
-		/*	
+		/*
 		V8 uses zero based indexing for both line and column.
 		PPDBs uses one based indexing for both line and column.
 		*/
@@ -628,7 +613,7 @@
 		PPDBs uses one based indexing for both line and column.
 		*/
 		static bool Match (SequencePoint sp, int line, int column)
-		{ 
+		{
 			var bp = (line: line + 1, column: column + 1);
 
 			if (sp.StartLine > bp.line || sp.EndLine < bp.line)
