using System;
using System.Linq;
using System.Threading.Tasks;
using Newtonsoft.Json.Linq;

using System.Threading;
using System.IO;
using System.Collections.Generic;
using System.Net;

namespace WebAssembly.Net.Debugging {

	internal class MonoCommands {
		public const string GET_CALL_STACK = "MONO.mono_wasm_get_call_stack()";
		public const string IS_RUNTIME_READY_VAR = "MONO.mono_wasm_runtime_is_ready";
		public const string START_SINGLE_STEPPING = "MONO.mono_wasm_start_single_stepping({0})";
		public const string GET_SCOPE_VARIABLES = "MONO.mono_wasm_get_variables({0}, [ {1} ])";
		public const string SET_BREAK_POINT = "MONO.mono_wasm_set_breakpoint(\"{0}\", {1}, {2})";
		public const string REMOVE_BREAK_POINT = "MONO.mono_wasm_remove_breakpoint({0})";
		public const string GET_LOADED_FILES = "MONO.mono_wasm_get_loaded_files()";
		public const string CLEAR_ALL_BREAKPOINTS = "MONO.mono_wasm_clear_all_breakpoints()";
		public const string GET_OBJECT_PROPERTIES = "MONO.mono_wasm_get_object_properties({0})";
		public const string GET_ARRAY_VALUES = "MONO.mono_wasm_get_array_values({0})";
	}

	public enum MonoErrorCodes {
		BpNotFound = 100000,
	}

	internal class MonoConstants {
		public const string RUNTIME_IS_READY = "mono_wasm_runtime_ready";
	}

	class Frame {
		public Frame (MethodInfo method, SourceLocation location, int id)
		{
			this.Method = method;
			this.Location = location;
			this.Id = id;
		}

		public MethodInfo Method { get; private set; }
		public SourceLocation Location { get; private set; }
		public int Id { get; private set; }
	}


	class Breakpoint {
		public SourceLocation Location { get; private set; }
		public int LocalId { get; private set; }
		public int RemoteId { get; set; }
		public BreakPointState State { get; set; }

		public Breakpoint (SourceLocation loc, int localId, BreakPointState state)
		{
			this.Location = loc;
			this.LocalId = localId;
			this.State = state;
		}
	}

	enum BreakPointState {
		Active,
		Disabled,
		Pending
	}

	enum StepKind {
		Into,
		Out,
		Over
	}

	public class MonoProxy : DevToolsProxy {
		DebugStore store;
		List<Breakpoint> breakpoints = new List<Breakpoint> ();
		List<Frame> current_callstack;
		bool runtime_ready;
		int local_breakpoint_id;
		int ctx_id;
		JObject aux_ctx_data;

		public MonoProxy () { }

		protected override async Task<bool> AcceptEvent (SessionId sessionId, string method, JObject args, CancellationToken token)
		{
			switch (method) {
			case "Runtime.executionContextCreated": {
					var ctx = args? ["context"];
					var aux_data = ctx? ["auxData"] as JObject;
					if (aux_data != null) {
						var is_default = aux_data ["isDefault"]?.Value<bool> ();
						if (is_default == true) {
							var id = new MessageId { id = ctx ["id"].Value<int> (), sessionId = sessionId.sessionId };
							await OnDefaultContext (id, aux_data, token);
						}
					}
					break;
				}
			case "Debugger.paused": {
					//TODO figure out how to stich out more frames and, in particular what happens when real wasm is on the stack
					var top_func = args? ["callFrames"]? [0]? ["functionName"]?.Value<string> ();
					if (top_func == "mono_wasm_fire_bp" || top_func == "_mono_wasm_fire_bp") {
						await OnBreakPointHit (sessionId, args, token);
						return true;
					}
					if (top_func == MonoConstants.RUNTIME_IS_READY) {
						await OnRuntimeReady (new SessionId { sessionId = sessionId.sessionId }, token);
						return true;
					}
					break;
				}
			case "Debugger.scriptParsed":{
					if (args?["url"]?.Value<string> ()?.StartsWith ("wasm://") == true) {
						// Console.WriteLine ("ignoring wasm event");
						return true;
					}
					break;
				}
			case "Debugger.enabled": {
					await LoadStore (new SessionId { sessionId = args? ["sessionId"]?.Value<string> () }, token);
					break;
				}
			}
			return false;
		}


		protected override async Task<bool> AcceptCommand (MessageId id, string method, JObject args, CancellationToken token)
		{
			switch (method) {
			case "Target.attachToTarget": {
					break;
				}
			case "Target.attachToBrowserTarget": {
					break;
				}
			case "Debugger.getScriptSource": {
					var script_id = args? ["scriptId"]?.Value<string> ();
					if (script_id.StartsWith ("dotnet://", StringComparison.InvariantCultureIgnoreCase)) {
						await OnGetScriptSource (id, script_id, token);
						return true;
					}
					break;
				}

			case "Runtime.compileScript": {
					var exp = args? ["expression"]?.Value<string> ();
					if (exp.StartsWith ("//dotnet:", StringComparison.InvariantCultureIgnoreCase)) {
						OnCompileDotnetScript (id, token);
						return true;
					}
					break;
				}

			case "Debugger.getPossibleBreakpoints": {
					var start = SourceLocation.Parse (args? ["start"] as JObject);
					//FIXME support variant where restrictToFunction=true and end is omitted
					var end = SourceLocation.Parse (args? ["end"] as JObject);
					if (start != null && end != null)
						return GetPossibleBreakpoints (id, start, end, token);
					break;
				}

			case "Debugger.setBreakpointByUrl": {
					Log ("info", $"BP req {args}");
					var bp_req = BreakPointRequest.Parse (args, store);
					if (bp_req != null) {
						await SetBreakPoint (id, bp_req, token);
						return true;
					}
					break;
				}

			case "Debugger.removeBreakpoint": {
					return await RemoveBreakpoint (id, args, token);
				}

			case "Debugger.resume": {
					await OnResume (token);
					break;
				}

			case "Debugger.stepInto": {
					if (this.current_callstack != null) {
						await Step (id, StepKind.Into, token);
						return true;
					}
					break;
				}

			case "Debugger.stepOut": {
					if (this.current_callstack != null) {
						await Step (id, StepKind.Out, token);
						return true;
					}
					break;
				}

			case "Debugger.stepOver": {
					if (this.current_callstack != null) {
						await Step (id, StepKind.Over, token);
						return true;
					}
					break;
				}

			case "Runtime.getProperties": {
					var objId = args? ["objectId"]?.Value<string> ();
					if (objId.StartsWith ("dotnet:")) {
						var parts = objId.Split (new char [] { ':' });
						if (parts.Length < 3)
							return true;
						switch (parts[1]) {
						case "scope": {
							await GetScopeProperties (id, int.Parse (parts[2]), token);
							break;
							}
						case "object": {
							await GetDetails (id, int.Parse (parts[2]), token, MonoCommands.GET_OBJECT_PROPERTIES);
							break;
							}
						case "array": {
							await GetDetails (id, int.Parse (parts[2]), token, MonoCommands.GET_ARRAY_VALUES);
							break;
							}
						}
						return true;
					}
					break;
				}
			}

			return false;
		}

		async Task OnRuntimeReady (SessionId sessionId, CancellationToken token)
		{
			Log ("info", "RUNTIME READY, PARTY TIME");
			await RuntimeReady (sessionId, token);
			await SendCommand (sessionId, "Debugger.resume", new JObject (), token);
			SendEvent (sessionId, "Mono.runtimeReady", new JObject (), token);
		}

		//static int frame_id=0;
		async Task OnBreakPointHit (SessionId sessionId, JObject args, CancellationToken token)
		{
			//FIXME we should send release objects every now and then? Or intercept those we inject and deal in the runtime
			var o = JObject.FromObject (new {
				expression = MonoCommands.GET_CALL_STACK,
				objectGroup = "mono_debugger",
				includeCommandLineAPI = false,
				silent = false,
				returnByValue = true
			});

			var orig_callframes = args? ["callFrames"]?.Values<JObject> ();
			var res = await SendCommand (sessionId, "Runtime.evaluate", o, token);

			if (res.IsErr) {
				//Give up and send the original call stack
				SendEvent (sessionId, "Debugger.paused", args, token);
				return;
			}

			//step one, figure out where did we hit
			var res_value = res.Value? ["result"]? ["value"];
			if (res_value == null || res_value is JValue) {
				//Give up and send the original call stack
				SendEvent (sessionId, "Debugger.paused", args, token);
				return;
			}

			Log ("verbose", $"call stack (err is {res.Error} value is:\n{res.Value}");
			var bp_id = res_value? ["breakpoint_id"]?.Value<int> ();
			Log ("verbose", $"We just hit bp {bp_id}");
			if (!bp_id.HasValue) {
				//Give up and send the original call stack
				SendEvent (sessionId, "Debugger.paused", args, token);
				return;
			}
			var bp = this.breakpoints.FirstOrDefault (b => b.RemoteId == bp_id.Value);

			var src = bp == null ? null : store.GetFileById (bp.Location.Id);

			var callFrames = new List<JObject> ();
			foreach (var frame in orig_callframes) {
				var function_name = frame ["functionName"]?.Value<string> ();
				var url = frame ["url"]?.Value<string> ();
				if ("mono_wasm_fire_bp" == function_name || "_mono_wasm_fire_bp" == function_name) {
					var frames = new List<Frame> ();
					int frame_id = 0;
					var the_mono_frames = res.Value? ["result"]? ["value"]? ["frames"]?.Values<JObject> ();

					foreach (var mono_frame in the_mono_frames) {
						var il_pos = mono_frame ["il_pos"].Value<int> ();
						var method_token = mono_frame ["method_token"].Value<int> ();
						var assembly_name = mono_frame ["assembly_name"].Value<string> ();

						var asm = store.GetAssemblyByName (assembly_name);
						if (asm == null) {
							Log ("info",$"Unable to find assembly: {assembly_name}");
							continue;
						}

						var method = asm.GetMethodByToken (method_token);

						if (method == null) {
							Log ("info", $"Unable to find il offset: {il_pos} in method token: {method_token} assembly name: {assembly_name}");
							continue;
						}

						var location = method?.GetLocationByIl (il_pos);

						// When hitting a breakpoint on the "IncrementCount" method in the standard
						// Blazor project template, one of the stack frames is inside mscorlib.dll
						// and we get location==null for it. It will trigger a NullReferenceException
						// if we don't skip over that stack frame.
						if (location == null) {
							continue;
						}

						Log ("info", $"frame il offset: {il_pos} method token: {method_token} assembly name: {assembly_name}");
						Log ("info", $"\tmethod {method.Name} location: {location}");
						frames.Add (new Frame (method, location, frame_id));

						callFrames.Add (JObject.FromObject (new {
							functionName = method.Name,
							callFrameId = $"dotnet:scope:{frame_id}",
							functionLocation = method.StartLocation.ToJObject (),

							location = location.ToJObject (),

							url = store.ToUrl (location),

							scopeChain = new [] {
								new {
									type = "local",
									@object = new {
										@type = "object",
										className = "Object",
										description = "Object",
										objectId = $"dotnet:scope:{frame_id}",
									},
									name = method.Name,
									startLocation = method.StartLocation.ToJObject (),
									endLocation = method.EndLocation.ToJObject (),
								}}
						}));

						++frame_id;
						this.current_callstack = frames;

					}
				} else if (!(function_name.StartsWith ("wasm-function", StringComparison.InvariantCulture)
					|| url.StartsWith ("wasm://wasm/", StringComparison.InvariantCulture))) {
					callFrames.Add (frame);
				}
			}

			var bp_list = new string [bp == null ? 0 : 1];
			if (bp != null)
				bp_list [0] = $"dotnet:{bp.LocalId}";

			o = JObject.FromObject (new {
				callFrames = callFrames,
				reason = "other", //other means breakpoint
				hitBreakpoints = bp_list,
			});

			SendEvent (sessionId, "Debugger.paused", o, token);
		}

		async Task OnDefaultContext (MessageId ctx_id, JObject aux_data, CancellationToken token)
		{
			Log ("verbose", "Default context created, clearing state and sending events");

			//reset all bps
			foreach (var b in this.breakpoints){
				b.State = BreakPointState.Pending;
			}
			this.runtime_ready = false;

			var o = JObject.FromObject (new {
				expression = MonoCommands.IS_RUNTIME_READY_VAR,
				objectGroup = "mono_debugger",
				includeCommandLineAPI = false,
				silent = false,
				returnByValue = true
			});
			this.ctx_id = ctx_id.id;
			this.aux_ctx_data = aux_data;

			Log ("verbose", "checking if the runtime is ready");
			var res = await SendCommand (ctx_id, "Runtime.evaluate", o, token);
			var is_ready = res.Value? ["result"]? ["value"]?.Value<bool> ();
			//Log ("verbose", $"\t{is_ready}");
			if (is_ready.HasValue && is_ready.Value == true) {
				Log ("verbose", "RUNTIME LOOK READY. GO TIME!");
				await OnRuntimeReady (ctx_id, token);
			}
		}


		async Task OnResume (CancellationToken token)
		{
			//discard frames
			this.current_callstack = null;
			await Task.CompletedTask;
		}

		async Task Step (MessageId msg_id, StepKind kind, CancellationToken token)
		{

			var o = JObject.FromObject (new {
				expression = string.Format (MonoCommands.START_SINGLE_STEPPING, (int)kind),
				objectGroup = "mono_debugger",
				includeCommandLineAPI = false,
				silent = false,
				returnByValue = true,
			});

			var res = await SendCommand (msg_id, "Runtime.evaluate", o, token);

			SendResponse (msg_id, Result.Ok (new JObject ()), token);

			this.current_callstack = null;

			await SendCommand (msg_id, "Debugger.resume", new JObject (), token);
		}

		async Task GetDetails(MessageId msg_id, int object_id, CancellationToken token, string command)
		{
			var o = JObject.FromObject(new
			{
				expression = string.Format(command, object_id),
				objectGroup = "mono_debugger",
				includeCommandLineAPI = false,
				silent = false,
				returnByValue = true,
			});

			var res = await SendCommand(msg_id, "Runtime.evaluate", o, token);

			//if we fail we just buble that to the IDE (and let it panic over it)
			if (res.IsErr)
			{
				SendResponse(msg_id, res, token);
				return;
			}

			try {
				var values = res.Value?["result"]?["value"]?.Values<JObject>().ToArray() ?? Array.Empty<JObject>();
				var var_list = new List<JObject>();

				// Trying to inspect the stack frame for DotNetDispatcher::InvokeSynchronously
				// results in a "Memory access out of bounds", causing 'values' to be null,
				// so skip returning variable values in that case.
				for (int i = 0; i < values.Length; i+=2)
				{
					string fieldName = (string)values[i]["name"];
					if (fieldName.Contains("k__BackingField")){
						fieldName = fieldName.Replace("k__BackingField", "");
						fieldName = fieldName.Replace("<", "");
						fieldName = fieldName.Replace(">", "");
					}
					var value = values [i + 1]? ["value"];
					if (((string)value ["description"]) == null)
						value ["description"] = value ["value"]?.ToString ();

					var_list.Add(JObject.FromObject(new {
						name = fieldName,
						value
					}));

				}
				o = JObject.FromObject(new
				{
					result = var_list
				});
			} catch (Exception e) {
				Log ("verbose", $"failed to parse {res.Value} - {e.Message}");
			}
			SendResponse(msg_id, Result.Ok(o), token);
		}

		async Task GetScopeProperties (MessageId msg_id, int scope_id, CancellationToken token)
		{
			var scope = this.current_callstack.FirstOrDefault (s => s.Id == scope_id);
			var vars = scope.Method.GetLiveVarsAt (scope.Location.CliLocation.Offset);


			var var_ids = string.Join (",", vars.Select (v => v.Index));

			var o = JObject.FromObject (new {
				expression = string.Format (MonoCommands.GET_SCOPE_VARIABLES, scope.Id, var_ids),
				objectGroup = "mono_debugger",
				includeCommandLineAPI = false,
				silent = false,
				returnByValue = true,
			});

			var res = await SendCommand (msg_id, "Runtime.evaluate", o, token);

			//if we fail we just buble that to the IDE (and let it panic over it)
			if (res.IsErr) {
				SendResponse (msg_id, res, token);
				return;
			}

			try {
				var values = res.Value? ["result"]? ["value"]?.Values<JObject> ().ToArray ();

				var var_list = new List<JObject> ();
				int i = 0;
				// Trying to inspect the stack frame for DotNetDispatcher::InvokeSynchronously
				// results in a "Memory access out of bounds", causing 'values' to be null,
				// so skip returning variable values in that case.
				while (values != null && i < vars.Length && i < values.Length) {
					var value = values [i] ["value"];
					if (((string)value ["description"]) == null)
						value ["description"] = value ["value"]?.ToString ();

					var_list.Add (JObject.FromObject (new {
						name = vars [i].Name,
						value
					}));
					i++;
				}
				//Async methods are special in the way that local variables can be lifted to generated class fields
				//value of "this" comes here either
				while (i < values.Length) {
					String name = values [i] ["name"].ToString ();

					if (name.IndexOf (">", StringComparison.Ordinal) > 0)
						name = name.Substring (1, name.IndexOf (">", StringComparison.Ordinal) - 1);

					var value = values [i + 1] ["value"];
					if (((string)value ["description"]) == null)
						value ["description"] = value ["value"]?.ToString ();

					var_list.Add (JObject.FromObject (new {
						name,
						value
					}));
					i = i + 2;
				}
				o = JObject.FromObject (new {
					result = var_list
				});
				SendResponse (msg_id, Result.Ok (o), token);
			} catch (Exception exception) {
				Log ("verbose", $"Error resolving scope properties {exception.Message}");
				SendResponse (msg_id, res, token);
			}
		}

		async Task<Result> EnableBreakPoint (SessionId sessionId, Breakpoint bp, CancellationToken token)
		{
			var asm_name = bp.Location.CliLocation.Method.Assembly.Name;
			var method_token = bp.Location.CliLocation.Method.Token;
			var il_offset = bp.Location.CliLocation.Offset;

			var o = JObject.FromObject (new {
				expression = string.Format (MonoCommands.SET_BREAK_POINT, asm_name, method_token, il_offset),
				objectGroup = "mono_debugger",
				includeCommandLineAPI = false,
				silent = false,
				returnByValue = true,
			});

			var res = await SendCommand (sessionId, "Runtime.evaluate", o, token);
			var ret_code = res.Value? ["result"]? ["value"]?.Value<int> ();

			if (ret_code.HasValue) {
				bp.RemoteId = ret_code.Value;
				bp.State = BreakPointState.Active;
				//Log ("verbose", $"BP local id {bp.LocalId} enabled with remote id {bp.RemoteId}");
			}

			return res;
		}

		async Task LoadStore (SessionId sessionId, CancellationToken token)
		{
			var o = JObject.FromObject (new {
				expression = MonoCommands.GET_LOADED_FILES,
				objectGroup = "mono_debugger",
				includeCommandLineAPI = false,
				silent = false,
				returnByValue = true,
			});

			var loaded_pdbs = await SendCommand (sessionId, "Runtime.evaluate", o, token);
			var the_value = loaded_pdbs.Value? ["result"]? ["value"];
			var the_pdbs = the_value?.ToObject<string[]> ();
<<<<<<< HEAD

			store = new DebugStore ();
			await store.Load(the_pdbs);
		}

		async Task RuntimeReady (SessionId sessionId, CancellationToken token)
		{
			if (store == null)
				await LoadStore (sessionId, token);
=======
			this.store = new DebugStore (this);
			this.store.Initialize (the_pdbs, token);
>>>>>>> 883162e8

			foreach (var s in store.AllSources ()) {
				var ok = JObject.FromObject (new {
					scriptId = s.SourceId.ToString (),
					url = s.Url,
					executionContextId = this.ctx_id,
					hash = s.DocHashCode,
					executionContextAuxData = this.aux_ctx_data,
					dotNetUrl = s.DotNetUrl,
				});
				//Log ("verbose", $"\tsending {s.Url}");
				SendEvent (sessionId, "Debugger.scriptParsed", ok, token);
			}

			var o = JObject.FromObject (new {
				expression = MonoCommands.CLEAR_ALL_BREAKPOINTS,
				objectGroup = "mono_debugger",
				includeCommandLineAPI = false,
				silent = false,
				returnByValue = true,
			});

			var clear_result = await SendCommand (sessionId, "Runtime.evaluate", o, token);
			if (clear_result.IsErr) {
				Log ("verbose", $"Failed to clear breakpoints due to {clear_result}");
			}


			runtime_ready = true;

			foreach (var bp in breakpoints) {
				if (bp.State != BreakPointState.Pending)
					continue;
				var res = await EnableBreakPoint (sessionId, bp, token);
				var ret_code = res.Value? ["result"]? ["value"]?.Value<int> ();

				//if we fail we just buble that to the IDE (and let it panic over it)
				if (!ret_code.HasValue) {
					//FIXME figure out how to inform the IDE of that.
					Log ("info", $"FAILED TO ENABLE BP {bp.LocalId}");
					bp.State = BreakPointState.Disabled;
				}
			}
		}

		async Task<bool> RemoveBreakpoint(MessageId msg_id, JObject args, CancellationToken token) {
			var bpid = args? ["breakpointId"]?.Value<string> ();
			if (bpid?.StartsWith ("dotnet:") != true)
				return false;

			var the_id = int.Parse (bpid.Substring ("dotnet:".Length));

			var bp = breakpoints.FirstOrDefault (b => b.LocalId == the_id);
			if (bp == null) {
				Log ("info", $"Could not find dotnet bp with id {the_id}");
				return false;
			}

			breakpoints.Remove (bp);
			//FIXME verify result (and log?)
			var res = await RemoveBreakPoint (msg_id, bp, token);

			return true;
		}


		async Task<Result> RemoveBreakPoint (SessionId sessionId, Breakpoint bp, CancellationToken token)
		{
			var o = JObject.FromObject (new {
				expression = string.Format (MonoCommands.REMOVE_BREAK_POINT, bp.RemoteId),
				objectGroup = "mono_debugger",
				includeCommandLineAPI = false,
				silent = false,
				returnByValue = true,
			});

			var res = await SendCommand (sessionId, "Runtime.evaluate", o, token);
			var ret_code = res.Value? ["result"]? ["value"]?.Value<int> ();

			if (ret_code.HasValue) {
				bp.RemoteId = -1;
				bp.State = BreakPointState.Disabled;
			}

			return res;
		}

		async Task SetBreakPoint (MessageId msg_id, BreakPointRequest req, CancellationToken token)
		{
			var bp_loc = store?.FindBestBreakpoint (req);
			Log ("info", $"BP request for '{req}' runtime ready {runtime_ready} location '{bp_loc}'");
			if (bp_loc == null) {

				Log ("info", $"Could not resolve breakpoint request: {req}");
				SendResponse (msg_id, Result.Err(JObject.FromObject (new {
					code = (int)MonoErrorCodes.BpNotFound,
					message = $"C# Breakpoint at {req} not found."
				})), token);
				return;
			}

			Breakpoint bp = null;
			if (!runtime_ready) {
				bp = new Breakpoint (bp_loc, local_breakpoint_id++, BreakPointState.Pending);
			} else {
				bp = new Breakpoint (bp_loc, local_breakpoint_id++, BreakPointState.Disabled);

				var res = await EnableBreakPoint (msg_id, bp, token);
				var ret_code = res.Value? ["result"]? ["value"]?.Value<int> ();

				//if we fail we just buble that to the IDE (and let it panic over it)
				if (!ret_code.HasValue) {
					SendResponse (msg_id, res, token);
					return;
				}
			}

			var locations = new List<JObject> ();

			locations.Add (JObject.FromObject (new {
				scriptId = bp_loc.Id.ToString (),
				lineNumber = bp_loc.Line,
				columnNumber = bp_loc.Column
			}));

			breakpoints.Add (bp);

			var ok = JObject.FromObject (new {
				breakpointId = $"dotnet:{bp.LocalId}",
				locations = locations,
			});

			SendResponse (msg_id, Result.Ok (ok), token);
		}

		bool GetPossibleBreakpoints (MessageId msg_id, SourceLocation start, SourceLocation end, CancellationToken token)
		{
			var bps = store.FindPossibleBreakpoints (start, end);
			if (bps == null)
				return false;

			var loc = new List<JObject> ();
			foreach (var b in bps) {
				loc.Add (b.ToJObject ());
			}

			var o = JObject.FromObject (new {
				locations = loc
			});

			SendResponse (msg_id, Result.Ok (o), token);

			return true;
		}

		void OnCompileDotnetScript (MessageId msg_id, CancellationToken token)
		{
			var o = JObject.FromObject (new { });

			SendResponse (msg_id, Result.Ok (o), token);
		}

		async Task OnGetScriptSource (MessageId msg_id, string script_id, CancellationToken token)
		{
			var id = new SourceId (script_id);
			var src_file = store.GetFileById (id);

			var res = new StringWriter ();
			//res.WriteLine ($"//{id}");

			try {
				var uri = new Uri (src_file.Url);
				if (uri.IsFile && File.Exists(uri.LocalPath)) {
					using (var f = new StreamReader (File.Open (uri.LocalPath, FileMode.Open))) {
						await res.WriteAsync (await f.ReadToEndAsync ());
					}

					var o = JObject.FromObject (new {
						scriptSource = res.ToString ()
					});

					SendResponse (msg_id, Result.Ok (o), token);
				} else if (src_file.SourceUri.IsFile && File.Exists(src_file.SourceUri.LocalPath)) {
					using (var f = new StreamReader (File.Open (src_file.SourceUri.LocalPath, FileMode.Open))) {
						await res.WriteAsync (await f.ReadToEndAsync ());
					}

					var o = JObject.FromObject (new {
						scriptSource = res.ToString ()
					});

					SendResponse (msg_id, Result.Ok (o), token);
				} else if(src_file.SourceLinkUri != null) {
					var doc = await new WebClient ().DownloadStringTaskAsync (src_file.SourceLinkUri);
					await res.WriteAsync (doc);

					var o = JObject.FromObject (new {
						scriptSource = res.ToString ()
					});

					SendResponse (msg_id, Result.Ok (o), token);
				} else {
					var o = JObject.FromObject (new {
						scriptSource = $"// Unable to find document {src_file.SourceUri}"
					});

					SendResponse (msg_id, Result.Ok (o), token);
				}
			} catch (Exception e) {
				var o = JObject.FromObject (new {
					scriptSource = $"// Unable to read document ({e.Message})\n" +
								$"Local path: {src_file?.SourceUri}\n" +
								$"SourceLink path: {src_file?.SourceLinkUri}\n"
				});

				SendResponse (msg_id, Result.Ok (o), token);
			}
		}
	}
}<|MERGE_RESOLUTION|>--- conflicted
+++ resolved
@@ -594,20 +594,15 @@
 			var loaded_pdbs = await SendCommand (sessionId, "Runtime.evaluate", o, token);
 			var the_value = loaded_pdbs.Value? ["result"]? ["value"];
 			var the_pdbs = the_value?.ToObject<string[]> ();
-<<<<<<< HEAD
 
 			store = new DebugStore ();
-			await store.Load(the_pdbs);
+			await store.Load(sessionId, the_pdbs, token);
 		}
 
 		async Task RuntimeReady (SessionId sessionId, CancellationToken token)
 		{
 			if (store == null)
 				await LoadStore (sessionId, token);
-=======
-			this.store = new DebugStore (this);
-			this.store.Initialize (the_pdbs, token);
->>>>>>> 883162e8
 
 			foreach (var s in store.AllSources ()) {
 				var ok = JObject.FromObject (new {
