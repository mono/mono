--- conflicted
+++ resolved
@@ -1344,7 +1344,6 @@
 							label: "this#0");
 
 				});
-<<<<<<< HEAD
 				
 		[Fact]
 		public async Task SteppingIntoMscorlib () {
@@ -1374,9 +1373,6 @@
 			});
 		}
 
-		//
-=======
->>>>>>> 1da3a20c
 		//TODO add tests covering basic stepping behavior as step in/out/over
 	}
 }