--- conflicted
+++ resolved
@@ -23,18 +23,6 @@
 	}
 
 	static void Usage () {
-<<<<<<< HEAD
-		Console.WriteLine ("Valid arguments:");
-		Console.WriteLine ("\t-help         Show this help message");
-		Console.WriteLine ("\t-debug        Enable Debugging (default false)");
-		Console.WriteLine ("\t-debugrt      Use the debug runtime (default release) - this has nothing to do with C# debugging");
-		Console.WriteLine ("\t-nobinding    Disable binding engine (default include engine)");
-		Console.WriteLine ("\t-prefix=x     Set the input assembly prefix to 'x' (default to the current directory)");
-		Console.WriteLine ("\t-out=x        Set the output directory to 'x' (default to the current directory)");
-		Console.WriteLine ("\t-deploy=x     Set the deploy prefix to 'x' (default to 'managed')");
-		Console.WriteLine ("\t-vfs=x        Set the VFS prefix to 'x' (default to 'managed')");
-        Console.WriteLine ("\t-template=x   Set the template name to  'x' (default to 'runtime.g.js')");
-=======
 		Console.WriteLine ("Usage: packager.exe <options> <assemblies>");
 		Console.WriteLine ("Valid options:");
 		Console.WriteLine ("\t--help          Show this help message");
@@ -47,9 +35,8 @@
 		Console.WriteLine ("\t--mono-sdkdir=x Set the mono sdk directory to 'x'");
 		Console.WriteLine ("\t--deploy=x      Set the deploy prefix to 'x' (default to 'managed')");
 		Console.WriteLine ("\t--vfs=x         Set the VFS prefix to 'x' (default to 'managed')");
->>>>>>> 350d063e
-
-        Console.WriteLine ("foo.dll         Include foo.dll as one of the root assemblies");
+
+		Console.WriteLine ("foo.dll         Include foo.dll as one of the root assemblies");
 	}
 
 	static void Debug (string s) {
@@ -183,9 +170,6 @@
 		var deploy_prefix = "managed";
 		var vfs_prefix = "managed";
 		var use_release_runtime = true;
-<<<<<<< HEAD
-        var dfltTemplate = "runtime.g.js";
-=======
 		var enable_aot = false;
 		var print_usage = false;
 		var emit_ninja = false;
@@ -215,10 +199,8 @@
 			Usage ();
 			return;
 		}
->>>>>>> 350d063e
-
-
-        var tool_prefix = Path.GetDirectoryName (typeof (Driver).Assembly.Location);
+
+		var tool_prefix = Path.GetDirectoryName (typeof (Driver).Assembly.Location);
 
 		//are we working from the tree?
 		if (sdkdir != null) {
@@ -233,53 +215,6 @@
 		}
 		bcl_facades_prefix = Path.Combine (bcl_prefix, "Facades");
 
-<<<<<<< HEAD
-		foreach (var a in args) {
-			if (a [0] != '-') {
-				root_assemblies.Add (a);
-				continue;
-			}
-			var kv = a.Split (new char[] { '=' });
-			string key = kv [0].Substring (1);
-			string value = kv.Length > 1 ? kv [1] : null;
-			switch (key) {
-			case "debug":
-				enable_debug = true;
-				break;
-			case "nobinding":
-				add_binding = false;
-				break;
-			case "out":
-				out_prefix = value;
-				break;
-			case "prefix":
-				app_prefix = value;
-				break;
-			case "deploy":
-				deploy_prefix = value;
-				break;
-			case "vfs":
-				vfs_prefix = value;
-				break;
-			case "debugrt":
-				use_release_runtime = false;
-				break;
-            case "template":
-                dfltTemplate = value;
-                break;
-            case "help":
-				Usage ();
-				return;
-			default:
-				Console.WriteLine ($"Invalid parameter {key}");
-				Usage ();
-				Environment.Exit (-1);
-				break;
-			}
-		}
-		
-=======
->>>>>>> 350d063e
 		foreach (var ra in root_assemblies) {
 			AssemblyKind kind;
 			var resolved = Resolve (ra, out kind);
@@ -312,7 +247,7 @@
 		if (vfs_prefix.EndsWith ("/"))
 			vfs_prefix = vfs_prefix.Substring (0, vfs_prefix.Length - 1);
 
-		var template = File.ReadAllText (Path.Combine (tool_prefix, dfltTemplate));
+		var template = File.ReadAllText (Path.Combine (tool_prefix, "runtime.g.js"));
 		
 		var file_list_str = string.Join (",", file_list.Select (f => $"\"{Path.GetFileName (f)}\""));
 		template = template.Replace ("@FILE_LIST@", file_list_str);
