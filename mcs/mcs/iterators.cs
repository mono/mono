//
// iterators.cs: Support for implementing iterators
//
// Author:
//   Miguel de Icaza (miguel@ximian.com)
//   Marek Safar (marek.safar@gmail.com)
//
// Dual licensed under the terms of the MIT X11 or GNU GPL
// Copyright 2003 Ximian, Inc.
// Copyright 2003-2008 Novell, Inc.
// Copyright 2011 Xamarin Inc.
//

using System;
using System.Collections.Generic;
using Mono.CompilerServices.SymbolWriter;

#if STATIC
using IKVM.Reflection.Emit;
#else
using System.Reflection.Emit;
#endif

namespace Mono.CSharp
{
	public abstract class YieldStatement<T> : ResumableStatement where T : StateMachineInitializer
	{
		protected Expression expr;
		protected bool unwind_protect;
		protected T machine_initializer;
		int resume_pc;
		ExceptionStatement inside_try_block;

		protected YieldStatement (Expression expr, Location l)
		{
			this.expr = expr;
			loc = l;
		}

		public Expression Expr {
			get { return this.expr; }
		}
		
		protected override void CloneTo (CloneContext clonectx, Statement t)
		{
			var target = (YieldStatement<T>) t;
			target.expr = expr.Clone (clonectx);
		}

		protected override void DoEmit (EmitContext ec)
		{
			machine_initializer.InjectYield (ec, expr, resume_pc, unwind_protect, resume_point);
		}

		protected override bool DoFlowAnalysis (FlowAnalysisContext fc)
		{
			expr.FlowAnalysis (fc);

			RegisterResumePoint ();

			return false;
		}

		public override bool Resolve (BlockContext bc)
		{
			expr = expr.Resolve (bc);
			if (expr == null)
				return false;

			machine_initializer = bc.CurrentAnonymousMethod as T;
			inside_try_block = bc.CurrentTryBlock;
			return true;
		}

		public void RegisterResumePoint ()
		{
			if (inside_try_block == null) {
				resume_pc = machine_initializer.AddResumePoint (this);
			} else {
				resume_pc = inside_try_block.AddResumePoint (this, resume_pc, machine_initializer);
				unwind_protect = true;
				inside_try_block = null;
			}
		}
	}

	public class Yield : YieldStatement<Iterator>
	{
		public Yield (Expression expr, Location loc)
			: base (expr, loc)
		{
		}

		public static bool CheckContext (BlockContext bc, Location loc)
		{
			if (!bc.CurrentAnonymousMethod.IsIterator) {
				bc.Report.Error (1621, loc,
					"The yield statement cannot be used inside anonymous method blocks");
				return false;
			}

			if (bc.HasSet (ResolveContext.Options.FinallyScope)) {
				bc.Report.Error (1625, loc, "Cannot yield in the body of a finally clause");
				return false;
			}

			return true;
		}

		public override bool Resolve (BlockContext bc)
		{
			if (!CheckContext (bc, loc))
				return false;

			if (bc.HasAny (ResolveContext.Options.TryWithCatchScope)) {
				bc.Report.Error (1626, loc, "Cannot yield a value in the body of a try block with a catch clause");
			}

			if (bc.HasSet (ResolveContext.Options.CatchScope)) {
				bc.Report.Error (1631, loc, "Cannot yield a value in the body of a catch clause");
			}

			if (!base.Resolve (bc))
				return false;

			var otype = bc.CurrentIterator.OriginalIteratorType;
			if (expr.Type != otype) {
				expr = Convert.ImplicitConversionRequired (bc, expr, otype, loc);
				if (expr == null)
					return false;
			}

			return true;
		}
		
		public override object Accept (StructuralVisitor visitor)
		{
			return visitor.Visit (this);
		}
	}

	public class YieldBreak : ExitStatement
	{
		Iterator iterator;

		public YieldBreak (Location l)
		{
			loc = l;
		}

		protected override bool IsLocalExit {
			get {
				return false;
			}
		}

		protected override void CloneTo (CloneContext clonectx, Statement target)
		{
			throw new NotSupportedException ();
		}

		protected override bool DoResolve (BlockContext bc)
		{
			iterator = bc.CurrentIterator;
			return Yield.CheckContext (bc, loc);
		}

		protected override void DoEmit (EmitContext ec)
		{
			iterator.EmitYieldBreak (ec, unwind_protect);
		}

		protected override bool DoFlowAnalysis (FlowAnalysisContext fc)
		{
			return true;
		}

		public override Reachability MarkReachable (Reachability rc)
		{
			base.MarkReachable (rc);
			return Reachability.CreateUnreachable ();
		}
		
		public override object Accept (StructuralVisitor visitor)
		{
			return visitor.Visit (this);
		}
	}

	public abstract class StateMachine : AnonymousMethodStorey
	{
		public enum State
		{
			Running = -3, // Used only in CurrentPC, never stored into $PC
			Uninitialized = -2,
			After = -1,
			Start = 0
		}

		Field pc_field;
		StateMachineMethod method;
		int local_name_idx;

		protected StateMachine (ParametersBlock block, TypeDefinition parent, MemberBase host, TypeParameters tparams, string name, MemberKind kind)
			: base (block, parent, host, tparams, name, kind)
		{
		}

		#region Properties

		public StateMachineMethod StateMachineMethod {
			get {
				return method;
			}
		}

		public Field PC {
			get {
				return pc_field;
			}
		}

		#endregion

		public void AddEntryMethod (StateMachineMethod method)
		{
			if (this.method != null)
				throw new InternalErrorException ();

			this.method = method;
			Members.Add (method);
		}

		protected override bool DoDefineMembers ()
		{
			pc_field = AddCompilerGeneratedField ("$PC", new TypeExpression (Compiler.BuiltinTypes.Int, Location));

			return base.DoDefineMembers ();
		}

		protected override string GetVariableMangledName (LocalVariable local_info)
		{
			if (local_info.IsCompilerGenerated)
				return base.GetVariableMangledName (local_info);

			return "<" + local_info.Name + ">__" + local_name_idx++.ToString ("X");
		}
	}

	class IteratorStorey : StateMachine
	{
		class GetEnumeratorMethod : StateMachineMethod
		{
			sealed class GetEnumeratorStatement : Statement
			{
				readonly IteratorStorey host;
				readonly StateMachineMethod host_method;

				Expression new_storey;

				public GetEnumeratorStatement (IteratorStorey host, StateMachineMethod host_method)
				{
					this.host = host;
					this.host_method = host_method;
					loc = host_method.Location;
				}

				protected override void CloneTo (CloneContext clonectx, Statement target)
				{
					throw new NotSupportedException ();
				}

				public override bool Resolve (BlockContext ec)
				{
					TypeExpression storey_type_expr = new TypeExpression (host.Definition, loc);
					List<Expression> init = null;
					if (host.hoisted_this != null) {
						init = new List<Expression> (host.hoisted_params == null ? 1 : host.HoistedParameters.Count + 1);
						HoistedThis ht = host.hoisted_this;
						FieldExpr from = new FieldExpr (ht.Field, loc);
						from.InstanceExpression = new CompilerGeneratedThis (ec.CurrentType, loc);
						init.Add (new ElementInitializer (ht.Field.Name, from, loc));
					}

					if (host.hoisted_params != null) {
						if (init == null)
							init = new List<Expression> (host.HoistedParameters.Count);

						for (int i = 0; i < host.hoisted_params.Count; ++i) {
							HoistedParameter hp = host.hoisted_params [i];
							HoistedParameter hp_cp = host.hoisted_params_copy [i] ?? hp;

							FieldExpr from = new FieldExpr (hp_cp.Field, loc);
							from.InstanceExpression = new CompilerGeneratedThis (ec.CurrentType, loc);

							init.Add (new ElementInitializer (hp.Field.Name, from, loc));
						}
					}

					if (init != null) {
						new_storey = new NewInitialize (storey_type_expr, null,
							new CollectionOrObjectInitializers (init, loc), loc);
					} else {
						new_storey = new New (storey_type_expr, null, loc);
					}

					new_storey = new_storey.Resolve (ec);
					if (new_storey != null)
						new_storey = Convert.ImplicitConversionRequired (ec, new_storey, host_method.MemberType, loc);

					return true;
				}

				protected override void DoEmit (EmitContext ec)
				{
					Label label_init = ec.DefineLabel ();

					ec.EmitThis ();
					ec.Emit (OpCodes.Ldflda, host.PC.Spec);
					ec.EmitInt ((int) State.Start);
					ec.EmitInt ((int) State.Uninitialized);

					var m = ec.Module.PredefinedMembers.InterlockedCompareExchange.Resolve (loc);
					if (m != null)
						ec.Emit (OpCodes.Call, m);

					ec.EmitInt ((int) State.Uninitialized);
					ec.Emit (OpCodes.Bne_Un_S, label_init);

					ec.EmitThis ();
					ec.Emit (OpCodes.Ret);

					ec.MarkLabel (label_init);

					new_storey.Emit (ec);
					ec.Emit (OpCodes.Ret);
				}

				protected override bool DoFlowAnalysis (FlowAnalysisContext fc)
				{
					throw new NotImplementedException ();
				}

				public override Reachability MarkReachable (Reachability rc)
				{
					base.MarkReachable (rc);
					return Reachability.CreateUnreachable ();
				}
			}

			GetEnumeratorMethod (IteratorStorey host, FullNamedExpression returnType, MemberName name)
				: base (host, null, returnType, Modifiers.DEBUGGER_HIDDEN, name, ToplevelBlock.Flags.CompilerGenerated | ToplevelBlock.Flags.NoFlowAnalysis)
			{
			}

			public static GetEnumeratorMethod Create (IteratorStorey host, FullNamedExpression returnType, MemberName name)
			{
				return Create (host, returnType, name, null);
			}

			public static GetEnumeratorMethod Create (IteratorStorey host, FullNamedExpression returnType, MemberName name, Statement statement)
			{
				var m = new GetEnumeratorMethod (host, returnType, name);
				var stmt = statement ?? new GetEnumeratorStatement (host, m);
				m.block.AddStatement (stmt);
				return m;
			}
		}

		class DisposeMethod : StateMachineMethod
		{
			sealed class DisposeMethodStatement : Statement
			{
				Iterator iterator;

				public DisposeMethodStatement (Iterator iterator)
				{
					this.iterator = iterator;
					this.loc = iterator.Location;
				}

				protected override void CloneTo (CloneContext clonectx, Statement target)
				{
					throw new NotSupportedException ();
				}

				public override bool Resolve (BlockContext ec)
				{
					return true;
				}

				protected override void DoEmit (EmitContext ec)
				{
					ec.CurrentAnonymousMethod = iterator;
					iterator.EmitDispose (ec);
				}

				protected override bool DoFlowAnalysis (FlowAnalysisContext fc)
				{
					throw new NotImplementedException ();
				}
			}

			public DisposeMethod (IteratorStorey host)
				: base (host, null, new TypeExpression (host.Compiler.BuiltinTypes.Void, host.Location), Modifiers.PUBLIC | Modifiers.DEBUGGER_HIDDEN,
					new MemberName ("Dispose", host.Location), ToplevelBlock.Flags.CompilerGenerated | ToplevelBlock.Flags.NoFlowAnalysis)
			{
				host.Members.Add (this);

				Block.AddStatement (new DisposeMethodStatement (host.Iterator));
			}
		}

		//
		// Uses Method as method info
		//
		class DynamicMethodGroupExpr : MethodGroupExpr
		{
			readonly Method method;

			public DynamicMethodGroupExpr (Method method, Location loc)
				: base ((IList<MemberSpec>) null, null, loc)
			{
				this.method = method;
				eclass = ExprClass.Unresolved;
			}

			protected override Expression DoResolve (ResolveContext ec)
			{
				Methods = new List<MemberSpec> (1) { method.Spec };
				type = method.Parent.Definition;
				InstanceExpression = new CompilerGeneratedThis (type, Location);
				return base.DoResolve (ec);
			}
		}

		class DynamicFieldExpr : FieldExpr
		{
			readonly Field field;

			public DynamicFieldExpr (Field field, Location loc)
				: base (loc)
			{
				this.field = field;
			}

			protected override Expression DoResolve (ResolveContext ec)
			{
				spec = field.Spec;
				type = spec.MemberType;
				InstanceExpression = new CompilerGeneratedThis (type, Location);
				return base.DoResolve (ec);
			}
		}

		public readonly Iterator Iterator;

		List<HoistedParameter> hoisted_params_copy;

		TypeExpr iterator_type_expr;
		Field current_field;
		Field disposing_field;

		TypeSpec generic_enumerator_type;
		TypeSpec generic_enumerable_type;

		public IteratorStorey (Iterator iterator)
			: base (iterator.Container.ParametersBlock, iterator.Host,
			  iterator.OriginalMethod as MemberBase, iterator.OriginalMethod.CurrentTypeParameters, "Iterator", MemberKind.Class)
		{
			this.Iterator = iterator;
		}

		public Field CurrentField {
			get {
				return current_field;
			}
		}

		public Field DisposingField {
			get {
				return disposing_field;
			}
		}

		public IList<HoistedParameter> HoistedParameters {
			get { return hoisted_params; }
		}

		protected override Constructor DefineDefaultConstructor (bool is_static)
		{
			var ctor = base.DefineDefaultConstructor (is_static);
			ctor.ModFlags |= Modifiers.DEBUGGER_HIDDEN;
			return ctor;
		}

		protected override TypeSpec[] ResolveBaseTypes (out FullNamedExpression base_class)
		{
			var mtype = Iterator.OriginalIteratorType;
			if (Mutator != null)
				mtype = Mutator.Mutate (mtype);

			iterator_type_expr = new TypeExpression (mtype, Location);

			var ifaces = new List<TypeSpec> (5);
			if (Iterator.IsEnumerable) {
				ifaces.Add (Compiler.BuiltinTypes.IEnumerable);

				if (Module.PredefinedTypes.IEnumerableGeneric.Define ()) {
					generic_enumerable_type = Module.PredefinedTypes.IEnumerableGeneric.TypeSpec.MakeGenericType (Module, new[] { mtype });
					ifaces.Add (generic_enumerable_type);
				}
			}

			ifaces.Add (Compiler.BuiltinTypes.IEnumerator);
			ifaces.Add (Compiler.BuiltinTypes.IDisposable);

			var ienumerator_generic = Module.PredefinedTypes.IEnumeratorGeneric;
			if (ienumerator_generic.Define ()) {
				generic_enumerator_type = ienumerator_generic.TypeSpec.MakeGenericType (Module, new [] { mtype });
				ifaces.Add (generic_enumerator_type);
			}

			base_class = null;

			base_type = Compiler.BuiltinTypes.Object;
			return ifaces.ToArray ();
		}

		protected override bool DoDefineMembers ()
		{
			current_field = AddCompilerGeneratedField ("$current", iterator_type_expr);
			disposing_field = AddCompilerGeneratedField ("$disposing", new TypeExpression (Compiler.BuiltinTypes.Bool, Location));

			if (Iterator.IsEnumerable && hoisted_params != null) {
				//
				// Iterators are independent, each GetEnumerator call has to
				// create same enumerator therefore we have to keep original values
				// around for re-initialization
				//
				hoisted_params_copy = new List<HoistedParameter> (hoisted_params.Count);
				foreach (HoistedParameter hp in hoisted_params) {

					//
					// Don't create field copy for unmodified captured parameters
 					//
					HoistedParameter hp_copy;
					if (hp.IsAssigned) {
						hp_copy = new HoistedParameter (hp, "<$>" + hp.Field.Name);
					} else {
						hp_copy = null;
					}

					hoisted_params_copy.Add (hp_copy);
				}
			}

			if (generic_enumerator_type != null)
				Define_Current (true);

			Define_Current (false);
			new DisposeMethod (this);
			Define_Reset ();

			if (Iterator.IsEnumerable) {
				FullNamedExpression explicit_iface = new TypeExpression (Compiler.BuiltinTypes.IEnumerable, Location);
				var name = new MemberName ("GetEnumerator", null, explicit_iface, Location.Null);

				if (generic_enumerator_type != null) {
					explicit_iface = new TypeExpression (generic_enumerable_type, Location);
					var gname = new MemberName ("GetEnumerator", null, explicit_iface, Location.Null);
					Method gget_enumerator = GetEnumeratorMethod.Create (this, new TypeExpression (generic_enumerator_type, Location), gname);

					//
					// Just call generic GetEnumerator implementation
					//
					var stmt = new Return (new Invocation (new DynamicMethodGroupExpr (gget_enumerator, Location), null), Location);
					Method get_enumerator = GetEnumeratorMethod.Create (this, new TypeExpression (Compiler.BuiltinTypes.IEnumerator, Location), name, stmt);

					Members.Add (get_enumerator);
					Members.Add (gget_enumerator);
				} else {
					Members.Add (GetEnumeratorMethod.Create (this, new TypeExpression (Compiler.BuiltinTypes.IEnumerator, Location), name));
				}
			}

			return base.DoDefineMembers ();
		}

		void Define_Current (bool is_generic)
		{
			TypeExpr type;
			FullNamedExpression explicit_iface;

			if (is_generic) {
				explicit_iface = new TypeExpression (generic_enumerator_type, Location);
				type = iterator_type_expr;
			} else {
				explicit_iface = new TypeExpression (Module.Compiler.BuiltinTypes.IEnumerator, Location);
				type = new TypeExpression (Compiler.BuiltinTypes.Object, Location);
			}

			var name = new MemberName ("Current", null, explicit_iface, Location);

			ToplevelBlock get_block = new ToplevelBlock (Compiler, ParametersCompiled.EmptyReadOnlyParameters, Location,
				Block.Flags.CompilerGenerated | Block.Flags.NoFlowAnalysis);
			get_block.AddStatement (new Return (new DynamicFieldExpr (CurrentField, Location), Location));
				
			Property current = new Property (this, type, Modifiers.DEBUGGER_HIDDEN | Modifiers.COMPILER_GENERATED, name, null);
			current.Get = new Property.GetMethod (current, Modifiers.COMPILER_GENERATED, null, Location);
			current.Get.Block = get_block;

			Members.Add (current);
		}

		void Define_Reset ()
		{
			Method reset = new Method (
				this, new TypeExpression (Compiler.BuiltinTypes.Void, Location),
				Modifiers.PUBLIC | Modifiers.DEBUGGER_HIDDEN | Modifiers.COMPILER_GENERATED,
				new MemberName ("Reset", Location),
				ParametersCompiled.EmptyReadOnlyParameters, null);
			Members.Add (reset);

			reset.Block = new ToplevelBlock (Compiler, reset.ParameterInfo, Location,
				Block.Flags.CompilerGenerated | Block.Flags.NoFlowAnalysis);

			TypeSpec ex_type = Module.PredefinedTypes.NotSupportedException.Resolve ();
			if (ex_type == null)
				return;

			reset.Block.AddStatement (new Throw (new New (new TypeExpression (ex_type, Location), null, Location), Location));
		}

		protected override void EmitHoistedParameters (EmitContext ec, List<HoistedParameter> hoisted)
		{
			base.EmitHoistedParameters (ec, hoisted);
			if (hoisted_params_copy != null)
				base.EmitHoistedParameters (ec, hoisted_params_copy);
		}
	}

	public class StateMachineMethod : Method
	{
		readonly StateMachineInitializer expr;

		public StateMachineMethod (StateMachine host, StateMachineInitializer expr, FullNamedExpression returnType,
			Modifiers mod, MemberName name, ToplevelBlock.Flags blockFlags)
			: base (host, returnType, mod | Modifiers.COMPILER_GENERATED,
			  name, ParametersCompiled.EmptyReadOnlyParameters, null)
		{
			this.expr = expr;
			Block = new ToplevelBlock (host.Compiler, ParametersCompiled.EmptyReadOnlyParameters, Location.Null, blockFlags);
		}

		public override EmitContext CreateEmitContext (ILGenerator ig, SourceMethodBuilder sourceMethod)
		{
			EmitContext ec = new EmitContext (this, ig, MemberType, sourceMethod);
			ec.CurrentAnonymousMethod = expr;

			if (expr is AsyncInitializer)
				ec.With (BuilderContext.Options.AsyncBody, true);

			return ec;
		}
	}

	public abstract class StateMachineInitializer : AnonymousExpression
	{
		sealed class MoveNextBodyStatement : Statement
		{
			readonly StateMachineInitializer state_machine;

			public MoveNextBodyStatement (StateMachineInitializer stateMachine)
			{
				this.state_machine = stateMachine;
				this.loc = stateMachine.Location;
			}

			protected override void CloneTo (CloneContext clonectx, Statement target)
			{
				throw new NotSupportedException ();
			}

			public override bool Resolve (BlockContext ec)
			{
				return true;
			}

			protected override void DoEmit (EmitContext ec)
			{
				state_machine.EmitMoveNext (ec);
			}

			public override void Emit (EmitContext ec)
			{
				// Don't create sequence point
				DoEmit (ec);
			}

			protected override bool DoFlowAnalysis (FlowAnalysisContext fc)
			{
				return state_machine.ReturnType.Kind != MemberKind.Void;
			}

			public override Reachability MarkReachable (Reachability rc)
			{
				base.MarkReachable (rc);

				if (state_machine.ReturnType.Kind != MemberKind.Void)
					rc = Reachability.CreateUnreachable ();

				return rc;
			}
		}

		public readonly TypeDefinition Host;
		protected StateMachine storey;

		//
		// The state as we generate the machine
		//
		Label move_next_ok;
		Label iterator_body_end;
		protected Label move_next_error;
		LocalBuilder skip_finally;
		protected LocalBuilder current_pc;
		protected List<ResumableStatement> resume_points;

		protected StateMachineInitializer (ParametersBlock block, TypeDefinition host, TypeSpec returnType)
			: base (block, returnType, block.StartLocation)
		{
			this.Host = host;
		}

		#region Properties

		public Label BodyEnd {
			get {
				return iterator_body_end;
			}
		}

		public LocalBuilder CurrentPC
		{
			get {
				return current_pc;
			}
		}

		public LocalBuilder SkipFinally {
			get {
				return skip_finally;
			}
		}

		public override AnonymousMethodStorey Storey {
			get {
				return storey;
			}
		}

		#endregion

		public int AddResumePoint (ResumableStatement stmt)
		{
			if (resume_points == null)
				resume_points = new List<ResumableStatement> ();

			resume_points.Add (stmt);
			return resume_points.Count;
		}

		public override Expression CreateExpressionTree (ResolveContext ec)
		{
			throw new NotSupportedException ("ET");
		}

		protected virtual BlockContext CreateBlockContext (BlockContext bc)
		{
			var ctx = new BlockContext (bc, block, bc.ReturnType);
			ctx.CurrentAnonymousMethod = this;

			ctx.AssignmentInfoOffset = bc.AssignmentInfoOffset;
			ctx.EnclosingLoop = bc.EnclosingLoop;
			ctx.EnclosingLoopOrSwitch = bc.EnclosingLoopOrSwitch;
			ctx.Switch = bc.Switch;

			return ctx;
		}

		protected override Expression DoResolve (ResolveContext rc)
		{
<<<<<<< HEAD
			var ctx = CreateBlockContext ((BlockContext) rc);
=======
			var bc = (BlockContext) rc;
			var ctx = CreateBlockContext (bc);
>>>>>>> 4c0376d0

			Block.Resolve (ctx);

			if (!rc.IsInProbingMode) {
				var move_next = new StateMachineMethod (storey, this, new TypeExpression (ReturnType, loc), Modifiers.PUBLIC, new MemberName ("MoveNext", loc), 0);
				move_next.Block.AddStatement (new MoveNextBodyStatement (this));
				storey.AddEntryMethod (move_next);
			}

			bc.AssignmentInfoOffset = ctx.AssignmentInfoOffset;
			eclass = ExprClass.Value;
			return this;
		}

		public override void Emit (EmitContext ec)
		{
			//
			// Load state machine instance
			//
			storey.Instance.Emit (ec);
		}

		void EmitMoveNext_NoResumePoints (EmitContext ec)
		{
			ec.EmitThis ();
			ec.Emit (OpCodes.Ldfld, storey.PC.Spec);

			ec.EmitThis ();
			ec.EmitInt ((int) IteratorStorey.State.After);
			ec.Emit (OpCodes.Stfld, storey.PC.Spec);

			// We only care if the PC is zero (start executing) or non-zero (don't do anything)
			ec.Emit (OpCodes.Brtrue, move_next_error);

			iterator_body_end = ec.DefineLabel ();

			block.EmitEmbedded (ec);

			ec.MarkLabel (iterator_body_end);

			EmitMoveNextEpilogue (ec);

			ec.MarkLabel (move_next_error);

			if (ReturnType.Kind != MemberKind.Void) {
				ec.EmitInt (0);
				ec.Emit (OpCodes.Ret);
			}
		}

		void EmitMoveNext (EmitContext ec)
		{
			move_next_ok = ec.DefineLabel ();
			move_next_error = ec.DefineLabel ();

			if (resume_points == null) {
				EmitMoveNext_NoResumePoints (ec);
				return;
			}
			
			current_pc = ec.GetTemporaryLocal (ec.BuiltinTypes.UInt);
			ec.EmitThis ();
			ec.Emit (OpCodes.Ldfld, storey.PC.Spec);
			ec.Emit (OpCodes.Stloc, current_pc);

			// We're actually in state 'running', but this is as good a PC value as any if there's an abnormal exit
			ec.EmitThis ();
			ec.EmitInt ((int) IteratorStorey.State.After);
			ec.Emit (OpCodes.Stfld, storey.PC.Spec);

			Label[] labels = new Label[1 + resume_points.Count];
			labels[0] = ec.DefineLabel ();

			bool need_skip_finally = false;
			for (int i = 0; i < resume_points.Count; ++i) {
				ResumableStatement s = resume_points[i];
				need_skip_finally |= s is ExceptionStatement;
				labels[i + 1] = s.PrepareForEmit (ec);
			}

			if (need_skip_finally) {
				skip_finally = ec.GetTemporaryLocal (ec.BuiltinTypes.Bool);
				ec.EmitInt (0);
				ec.Emit (OpCodes.Stloc, skip_finally);
			}

			var async_init = this as AsyncInitializer;
			if (async_init != null)
				ec.BeginExceptionBlock ();

			ec.Emit (OpCodes.Ldloc, current_pc);
			ec.Emit (OpCodes.Switch, labels);

			ec.Emit (async_init != null ? OpCodes.Leave : OpCodes.Br, move_next_error);

			ec.MarkLabel (labels[0]);

			iterator_body_end = ec.DefineLabel ();

			block.EmitEmbedded (ec);

			ec.MarkLabel (iterator_body_end);

			if (async_init != null) {
				var catch_value = LocalVariable.CreateCompilerGenerated (ec.Module.Compiler.BuiltinTypes.Exception, block, Location);

				ec.BeginCatchBlock (catch_value.Type);
				catch_value.EmitAssign (ec);

				ec.EmitThis ();
				ec.EmitInt ((int) IteratorStorey.State.After);
				ec.Emit (OpCodes.Stfld, storey.PC.Spec);

				((AsyncTaskStorey) async_init.Storey).EmitSetException (ec, new LocalVariableReference (catch_value, Location));

				ec.Emit (OpCodes.Leave, move_next_ok);
				ec.EndExceptionBlock ();
			}

			ec.Mark (Block.Original.EndLocation);
			ec.EmitThis ();
			ec.EmitInt ((int) IteratorStorey.State.After);
			ec.Emit (OpCodes.Stfld, storey.PC.Spec);

			EmitMoveNextEpilogue (ec);

			ec.MarkLabel (move_next_error);
			
			if (ReturnType.Kind != MemberKind.Void) {
				ec.EmitInt (0);
				ec.Emit (OpCodes.Ret);
			}

			ec.MarkLabel (move_next_ok);

			if (ReturnType.Kind != MemberKind.Void) {
				ec.EmitInt (1);
				ec.Emit (OpCodes.Ret);
			}
		}

		protected virtual void EmitMoveNextEpilogue (EmitContext ec)
		{
		}

		public void EmitLeave (EmitContext ec, bool unwind_protect)
		{
			// Return ok
			ec.Emit (unwind_protect ? OpCodes.Leave : OpCodes.Br, move_next_ok);
		}

		//
		// Called back from YieldStatement
		//
		public virtual void InjectYield (EmitContext ec, Expression expr, int resume_pc, bool unwind_protect, Label resume_point)
		{
			//
			// Guard against being disposed meantime
			//
			Label disposed = ec.DefineLabel ();
			var iterator = storey as IteratorStorey;
			if (iterator != null) {
				ec.EmitThis ();
				ec.Emit (OpCodes.Ldfld, iterator.DisposingField.Spec);
				ec.Emit (OpCodes.Brtrue_S, disposed);
			}

			//
			// store resume program-counter
			//
			ec.EmitThis ();
			ec.EmitInt (resume_pc);
			ec.Emit (OpCodes.Stfld, storey.PC.Spec);

			if (iterator != null) {
				ec.MarkLabel (disposed);
			}

			// mark finally blocks as disabled
			if (unwind_protect && skip_finally != null) {
				ec.EmitInt (1);
				ec.Emit (OpCodes.Stloc, skip_finally);
			}
		}

		public void SetStateMachine (StateMachine stateMachine)
		{
			this.storey = stateMachine;
		}
	}

	//
	// Iterators are implemented as state machine blocks
	//
	public class Iterator : StateMachineInitializer
	{
		sealed class TryFinallyBlockProxyStatement : Statement
		{
			TryFinallyBlock block;
			Iterator iterator;

			public TryFinallyBlockProxyStatement (Iterator iterator, TryFinallyBlock block)
			{
				this.iterator = iterator;
				this.block = block;
			}

			protected override void CloneTo (CloneContext clonectx, Statement target)
			{
				throw new NotSupportedException ();
			}

			protected override bool DoFlowAnalysis (FlowAnalysisContext fc)
			{
				throw new NotSupportedException ();
			}

			protected override void DoEmit (EmitContext ec)
			{
				//
				// Restore redirection for any captured variables
				//
				ec.CurrentAnonymousMethod = iterator;

				using (ec.With (BuilderContext.Options.OmitDebugInfo, !ec.HasMethodSymbolBuilder)) {
					block.EmitFinallyBody (ec);
				}
			}
		}

		public readonly IMethodData OriginalMethod;
		public readonly bool IsEnumerable;
		public readonly TypeSpec OriginalIteratorType;
		int finally_hosts_counter;

		public Iterator (ParametersBlock block, IMethodData method, TypeDefinition host, TypeSpec iterator_type, bool is_enumerable)
			: base (block, host, host.Compiler.BuiltinTypes.Bool)
		{
			this.OriginalMethod = method;
			this.OriginalIteratorType = iterator_type;
			this.IsEnumerable = is_enumerable;
			this.type = method.ReturnType;
		}

		#region Properties

		public ToplevelBlock Container {
			get { return OriginalMethod.Block; }
		}

		public override string ContainerType {
			get { return "iterator"; }
		}

		public override bool IsIterator {
			get { return true; }
		}

		#endregion

		public Method CreateFinallyHost (TryFinallyBlock block)
		{
			var method = new Method (storey, new TypeExpression (storey.Compiler.BuiltinTypes.Void, loc),
				Modifiers.COMPILER_GENERATED, new MemberName (CompilerGeneratedContainer.MakeName (null, null, "Finally", finally_hosts_counter++), loc),
				ParametersCompiled.EmptyReadOnlyParameters, null);

			method.Block = new ToplevelBlock (method.Compiler, method.ParameterInfo, loc,
				ToplevelBlock.Flags.CompilerGenerated | ToplevelBlock.Flags.NoFlowAnalysis);
			method.Block.AddStatement (new TryFinallyBlockProxyStatement (this, block));

			// Cannot it add to storey because it'd be emitted before nested
			// anonoymous methods which could capture shared variable

			return method;
		}

		public void EmitYieldBreak (EmitContext ec, bool unwind_protect)
		{
			ec.Emit (unwind_protect ? OpCodes.Leave : OpCodes.Br, move_next_error);
		}

		public override string GetSignatureForError ()
		{
			return OriginalMethod.GetSignatureForError ();
		}

		public override void Emit (EmitContext ec)
		{
			//
			// Load Iterator storey instance
			//
			storey.Instance.Emit (ec);

			//
			// Initialize iterator PC when it's unitialized
			//
			if (IsEnumerable) {
				ec.Emit (OpCodes.Dup);
				ec.EmitInt ((int)IteratorStorey.State.Uninitialized);

				var field = storey.PC.Spec;
				if (storey.MemberName.IsGeneric) {
					field = MemberCache.GetMember (Storey.Instance.Type, field);
				}

				ec.Emit (OpCodes.Stfld, field);
			}
		}

		public void EmitDispose (EmitContext ec)
		{
			if (resume_points == null)
				return;

			Label end = ec.DefineLabel ();

			Label[] labels = null;
			for (int i = 0; i < resume_points.Count; ++i) {
				ResumableStatement s = resume_points[i];
				Label ret = s.PrepareForDispose (ec, end);
				if (ret.Equals (end) && labels == null)
					continue;
				if (labels == null) {
					labels = new Label[resume_points.Count + 1];
					for (int j = 0; j <= i; ++j)
						labels[j] = end;
				}

				labels[i + 1] = ret;
			}

			if (labels != null) {
				current_pc = ec.GetTemporaryLocal (ec.BuiltinTypes.UInt);
				ec.EmitThis ();
				ec.Emit (OpCodes.Ldfld, storey.PC.Spec);
				ec.Emit (OpCodes.Stloc, current_pc);
			}

			ec.EmitThis ();
			ec.EmitInt (1);
			ec.Emit (OpCodes.Stfld, ((IteratorStorey) storey).DisposingField.Spec);

			ec.EmitThis ();
			ec.EmitInt ((int) IteratorStorey.State.After);
			ec.Emit (OpCodes.Stfld, storey.PC.Spec);

			if (labels != null) {
				//SymbolWriter.StartIteratorDispatcher (ec.ig);
				ec.Emit (OpCodes.Ldloc, current_pc);
				ec.Emit (OpCodes.Switch, labels);
				//SymbolWriter.EndIteratorDispatcher (ec.ig);

				foreach (ResumableStatement s in resume_points)
					s.EmitForDispose (ec, current_pc, end, true);
			}

			ec.MarkLabel (end);
		}

		public override void EmitStatement (EmitContext ec)
		{
			throw new NotImplementedException ();
		}

		public override void InjectYield (EmitContext ec, Expression expr, int resume_pc, bool unwind_protect, Label resume_point)
		{
			// Store the new value into current
			var fe = new FieldExpr (((IteratorStorey) storey).CurrentField, loc);
			fe.InstanceExpression = new CompilerGeneratedThis (storey.CurrentType, loc);
			fe.EmitAssign (ec, expr, false, false);

			base.InjectYield (ec, expr, resume_pc, unwind_protect, resume_point);

			EmitLeave (ec, unwind_protect);

			ec.MarkLabel (resume_point);
		}

		public static void CreateIterator (IMethodData method, TypeDefinition parent, Modifiers modifiers)
		{
			bool is_enumerable;
			TypeSpec iterator_type;

			TypeSpec ret = method.ReturnType;
			if (ret == null)
				return;

			if (!CheckType (ret, parent, out iterator_type, out is_enumerable)) {
				parent.Compiler.Report.Error (1624, method.Location,
					      "The body of `{0}' cannot be an iterator block " +
					      "because `{1}' is not an iterator interface type",
					      method.GetSignatureForError (),
					      ret.GetSignatureForError ());
				return;
			}

			ParametersCompiled parameters = method.ParameterInfo;
			for (int i = 0; i < parameters.Count; i++) {
				Parameter p = parameters [i];
				Parameter.Modifier mod = p.ModFlags;
				if ((mod & Parameter.Modifier.RefOutMask) != 0) {
					parent.Compiler.Report.Error (1623, p.Location,
						"Iterators cannot have ref or out parameters");
					return;
				}

				if (p is ArglistParameter) {
					parent.Compiler.Report.Error (1636, method.Location,
						"__arglist is not allowed in parameter list of iterators");
					return;
				}

				if (parameters.Types [i].IsPointer) {
					parent.Compiler.Report.Error (1637, p.Location,
						"Iterators cannot have unsafe parameters or yield types");
					return;
				}
			}

			if ((modifiers & Modifiers.UNSAFE) != 0) {
				parent.Compiler.Report.Error (1629, method.Location, "Unsafe code may not appear in iterators");
			}

			method.Block = method.Block.ConvertToIterator (method, parent, iterator_type, is_enumerable);
		}

		static bool CheckType (TypeSpec ret, TypeContainer parent, out TypeSpec original_iterator_type, out bool is_enumerable)
		{
			original_iterator_type = null;
			is_enumerable = false;

			if (ret.BuiltinType == BuiltinTypeSpec.Type.IEnumerable) {
				original_iterator_type = parent.Compiler.BuiltinTypes.Object;
				is_enumerable = true;
				return true;
			}
			if (ret.BuiltinType == BuiltinTypeSpec.Type.IEnumerator) {
				original_iterator_type = parent.Compiler.BuiltinTypes.Object;
				is_enumerable = false;
				return true;
			}

			InflatedTypeSpec inflated = ret as InflatedTypeSpec;
			if (inflated == null)
				return false;

			var member_definition = inflated.MemberDefinition;
			PredefinedType ptype = parent.Module.PredefinedTypes.IEnumerableGeneric;

			if (ptype.Define () && ptype.TypeSpec.MemberDefinition == member_definition) {
				original_iterator_type = inflated.TypeArguments[0];
				is_enumerable = true;
				return true;
			}

			ptype = parent.Module.PredefinedTypes.IEnumeratorGeneric;
			if (ptype.Define () && ptype.TypeSpec.MemberDefinition == member_definition) {
				original_iterator_type = inflated.TypeArguments[0];
				is_enumerable = false;
				return true;
			}

			return false;
		}
	}
}
<|MERGE_RESOLUTION|>--- conflicted
+++ resolved
@@ -791,12 +791,8 @@
 
 		protected override Expression DoResolve (ResolveContext rc)
 		{
-<<<<<<< HEAD
-			var ctx = CreateBlockContext ((BlockContext) rc);
-=======
 			var bc = (BlockContext) rc;
 			var ctx = CreateBlockContext (bc);
->>>>>>> 4c0376d0
 
 			Block.Resolve (ctx);
 
