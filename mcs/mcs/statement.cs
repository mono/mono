--- conflicted
+++ resolved
@@ -4197,11 +4197,7 @@
 			if ((flags & Flags.NoFlowAnalysis) != 0)
 				return true;
 
-<<<<<<< HEAD
-			var fc = new FlowAnalysisContext (bc.Module.Compiler, this);
-=======
 			var fc = new FlowAnalysisContext (bc.Module.Compiler, this, bc.AssignmentInfoOffset);
->>>>>>> 4c0376d0
 			try {
 				FlowAnalysis (fc);
 			} catch (Exception e) {
