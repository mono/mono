//
// expression.cs: Expression representation for the IL tree.
//
// Author:
//   Miguel de Icaza (miguel@ximian.com)
//   Marek Safar (marek.safar@gmail.com)
//
// Copyright 2001, 2002, 2003 Ximian, Inc.
// Copyright 2003-2008 Novell, Inc.
// Copyright 2011 Xamarin Inc.
//

using System;
using System.Collections.Generic;
using System.Linq;
using SLE = System.Linq.Expressions;

#if STATIC
using MetaType = IKVM.Reflection.Type;
using IKVM.Reflection;
using IKVM.Reflection.Emit;
#else
using MetaType = System.Type;
using System.Reflection;
using System.Reflection.Emit;
#endif

namespace Mono.CSharp
{
	//
	// This is an user operator expression, automatically created during
	// resolve phase
	//
	public class UserOperatorCall : Expression {
		protected readonly Arguments arguments;
		protected readonly MethodSpec oper;
		readonly Func<ResolveContext, Expression, Expression> expr_tree;

		public UserOperatorCall (MethodSpec oper, Arguments args, Func<ResolveContext, Expression, Expression> expr_tree, Location loc)
		{
			this.oper = oper;
			this.arguments = args;
			this.expr_tree = expr_tree;

			type = oper.ReturnType;
			eclass = ExprClass.Value;
			this.loc = loc;
		}

		public override bool ContainsEmitWithAwait ()
		{
			return arguments.ContainsEmitWithAwait ();
		}

		public override Expression CreateExpressionTree (ResolveContext ec)
		{
			if (expr_tree != null)
				return expr_tree (ec, new TypeOfMethod (oper, loc));

			Arguments args = Arguments.CreateForExpressionTree (ec, arguments,
				new NullLiteral (loc),
				new TypeOfMethod (oper, loc));

			return CreateExpressionFactoryCall (ec, "Call", args);
		}

		protected override void CloneTo (CloneContext context, Expression target)
		{
			// Nothing to clone
		}
		
		protected override Expression DoResolve (ResolveContext ec)
		{
			//
			// We are born fully resolved
			//
			return this;
		}

		public override void Emit (EmitContext ec)
		{
			var call = new CallEmitter ();
			call.EmitPredefined (ec, oper, arguments, loc);
		}

		public override void FlowAnalysis (FlowAnalysisContext fc)
		{
			arguments.FlowAnalysis (fc);
		}

		public override SLE.Expression MakeExpression (BuilderContext ctx)
		{
#if STATIC
			return base.MakeExpression (ctx);
#else
			return SLE.Expression.Call ((MethodInfo) oper.GetMetaInfo (), Arguments.MakeExpression (arguments, ctx));
#endif
		}
	}

	public class ParenthesizedExpression : ShimExpression
	{
		public ParenthesizedExpression (Expression expr, Location loc)
			: base (expr)
		{
			this.loc = loc;
		}

		protected override Expression DoResolve (ResolveContext ec)
		{
			var res = expr.Resolve (ec);
			var constant = res as Constant;
			if (constant != null && constant.IsLiteral)
				return Constant.CreateConstantFromValue (res.Type, constant.GetValue (), expr.Location);

			return res;
		}

		public override Expression DoResolveLValue (ResolveContext ec, Expression right_side)
		{
			return expr.DoResolveLValue (ec, right_side);
		}
		
		public override object Accept (StructuralVisitor visitor)
		{
			return visitor.Visit (this);
		}
	}
	
	//
	//   Unary implements unary expressions.
	//
	public class Unary : Expression
	{
		public enum Operator : byte {
			UnaryPlus, UnaryNegation, LogicalNot, OnesComplement,
			AddressOf,  TOP
		}

		public readonly Operator Oper;
		public Expression Expr;
		Expression enum_conversion;

		public Unary (Operator op, Expression expr, Location loc)
		{
			Oper = op;
			Expr = expr;
			this.loc = loc;
		}

		// <summary>
		//   This routine will attempt to simplify the unary expression when the
		//   argument is a constant.
		// </summary>
		Constant TryReduceConstant (ResolveContext ec, Constant constant)
		{
			var e = constant;

			while (e is EmptyConstantCast)
				e = ((EmptyConstantCast) e).child;
			
			if (e is SideEffectConstant) {
				Constant r = TryReduceConstant (ec, ((SideEffectConstant) e).value);
				return r == null ? null : new SideEffectConstant (r, e, r.Location);
			}

			TypeSpec expr_type = e.Type;
			
			switch (Oper){
			case Operator.UnaryPlus:
				// Unary numeric promotions
				switch (expr_type.BuiltinType) {
				case BuiltinTypeSpec.Type.Byte:
					return new IntConstant (ec.BuiltinTypes, ((ByteConstant) e).Value, e.Location);
				case BuiltinTypeSpec.Type.SByte:
					return new IntConstant (ec.BuiltinTypes, ((SByteConstant) e).Value, e.Location);
				case BuiltinTypeSpec.Type.Short:
					return new IntConstant (ec.BuiltinTypes, ((ShortConstant) e).Value, e.Location);
				case BuiltinTypeSpec.Type.UShort:
					return new IntConstant (ec.BuiltinTypes, ((UShortConstant) e).Value, e.Location);
				case BuiltinTypeSpec.Type.Char:
					return new IntConstant (ec.BuiltinTypes, ((CharConstant) e).Value, e.Location);
				
				// Predefined operators
				case BuiltinTypeSpec.Type.Int:
				case BuiltinTypeSpec.Type.UInt:
				case BuiltinTypeSpec.Type.Long:
				case BuiltinTypeSpec.Type.ULong:
				case BuiltinTypeSpec.Type.Float:
				case BuiltinTypeSpec.Type.Double:
				case BuiltinTypeSpec.Type.Decimal:
					return e;
				}
				
				return null;
				
			case Operator.UnaryNegation:
				// Unary numeric promotions
				switch (expr_type.BuiltinType) {
				case BuiltinTypeSpec.Type.Byte:
					return new IntConstant (ec.BuiltinTypes, -((ByteConstant) e).Value, e.Location);
				case BuiltinTypeSpec.Type.SByte:
					return new IntConstant (ec.BuiltinTypes, -((SByteConstant) e).Value, e.Location);
				case BuiltinTypeSpec.Type.Short:
					return new IntConstant (ec.BuiltinTypes, -((ShortConstant) e).Value, e.Location);
				case BuiltinTypeSpec.Type.UShort:
					return new IntConstant (ec.BuiltinTypes, -((UShortConstant) e).Value, e.Location);
				case BuiltinTypeSpec.Type.Char:
					return new IntConstant (ec.BuiltinTypes, -((CharConstant) e).Value, e.Location);

				// Predefined operators
				case BuiltinTypeSpec.Type.Int:
					int ivalue = ((IntConstant) e).Value;
					if (ivalue == int.MinValue) {
						if (ec.ConstantCheckState) {
							ConstantFold.Error_CompileTimeOverflow (ec, loc);
							return null;
						}
						return e;
					}
					return new IntConstant (ec.BuiltinTypes, -ivalue, e.Location);

				case BuiltinTypeSpec.Type.Long:
					long lvalue = ((LongConstant) e).Value;
					if (lvalue == long.MinValue) {
						if (ec.ConstantCheckState) {
							ConstantFold.Error_CompileTimeOverflow (ec, loc);
							return null;
						}
						return e;
					}
					return new LongConstant (ec.BuiltinTypes, -lvalue, e.Location);

				case BuiltinTypeSpec.Type.UInt:
					UIntLiteral uil = constant as UIntLiteral;
					if (uil != null) {
						if (uil.Value == int.MaxValue + (uint) 1)
							return new IntLiteral (ec.BuiltinTypes, int.MinValue, e.Location);
						return new LongLiteral (ec.BuiltinTypes, -uil.Value, e.Location);
					}
					return new LongConstant (ec.BuiltinTypes, -((UIntConstant) e).Value, e.Location);


				case BuiltinTypeSpec.Type.ULong:
					ULongLiteral ull = constant as ULongLiteral;
					if (ull != null && ull.Value == 9223372036854775808)
						return new LongLiteral (ec.BuiltinTypes, long.MinValue, e.Location);
					return null;

				case BuiltinTypeSpec.Type.Float:
					FloatLiteral fl = constant as FloatLiteral;
					// For better error reporting
					if (fl != null)
						return new FloatLiteral (ec.BuiltinTypes, -fl.Value, e.Location);

					return new FloatConstant (ec.BuiltinTypes, -((FloatConstant) e).Value, e.Location);

				case BuiltinTypeSpec.Type.Double:
					DoubleLiteral dl = constant as DoubleLiteral;
					// For better error reporting
					if (dl != null)
						return new DoubleLiteral (ec.BuiltinTypes, -dl.Value, e.Location);

					return new DoubleConstant (ec.BuiltinTypes, -((DoubleConstant) e).Value, e.Location);

				case BuiltinTypeSpec.Type.Decimal:
					return new DecimalConstant (ec.BuiltinTypes, -((DecimalConstant) e).Value, e.Location);
				}

				return null;
				
			case Operator.LogicalNot:
				if (expr_type.BuiltinType != BuiltinTypeSpec.Type.Bool)
					return null;
				
				bool b = (bool)e.GetValue ();
				return new BoolConstant (ec.BuiltinTypes, !b, e.Location);
				
			case Operator.OnesComplement:
				// Unary numeric promotions
				switch (expr_type.BuiltinType) {
				case BuiltinTypeSpec.Type.Byte:
					return new IntConstant (ec.BuiltinTypes, ~((ByteConstant) e).Value, e.Location);
				case BuiltinTypeSpec.Type.SByte:
					return new IntConstant (ec.BuiltinTypes, ~((SByteConstant) e).Value, e.Location);
				case BuiltinTypeSpec.Type.Short:
					return new IntConstant (ec.BuiltinTypes, ~((ShortConstant) e).Value, e.Location);
				case BuiltinTypeSpec.Type.UShort:
					return new IntConstant (ec.BuiltinTypes, ~((UShortConstant) e).Value, e.Location);
				case BuiltinTypeSpec.Type.Char:
					return new IntConstant (ec.BuiltinTypes, ~((CharConstant) e).Value, e.Location);
				
				// Predefined operators
				case BuiltinTypeSpec.Type.Int:
					return new IntConstant (ec.BuiltinTypes, ~((IntConstant)e).Value, e.Location);
				case BuiltinTypeSpec.Type.UInt:
					return new UIntConstant (ec.BuiltinTypes, ~((UIntConstant) e).Value, e.Location);
				case BuiltinTypeSpec.Type.Long:
					return new LongConstant (ec.BuiltinTypes, ~((LongConstant) e).Value, e.Location);
				case BuiltinTypeSpec.Type.ULong:
					return new ULongConstant (ec.BuiltinTypes, ~((ULongConstant) e).Value, e.Location);
				}
				if (e is EnumConstant) {
					e = TryReduceConstant (ec, ((EnumConstant)e).Child);
					if (e != null)
						e = new EnumConstant (e, expr_type);
					return e;
				}
				return null;
			}
			throw new Exception ("Can not constant fold: " + Oper.ToString());
		}
		
		protected virtual Expression ResolveOperator (ResolveContext ec, Expression expr)
		{
			eclass = ExprClass.Value;

			TypeSpec expr_type = expr.Type;
			Expression best_expr;

			TypeSpec[] predefined = ec.BuiltinTypes.OperatorsUnary [(int) Oper];

			//
			// Primitive types first
			//
			if (BuiltinTypeSpec.IsPrimitiveType (expr_type)) {
				best_expr = ResolvePrimitivePredefinedType (ec, expr, predefined);
				if (best_expr == null)
					return null;

				type = best_expr.Type;
				Expr = best_expr;
				return this;
			}

			//
			// E operator ~(E x);
			//
			if (Oper == Operator.OnesComplement && expr_type.IsEnum)
				return ResolveEnumOperator (ec, expr, predefined);

			return ResolveUserType (ec, expr, predefined);
		}

		protected virtual Expression ResolveEnumOperator (ResolveContext ec, Expression expr, TypeSpec[] predefined)
		{
			TypeSpec underlying_type = EnumSpec.GetUnderlyingType (expr.Type);
			Expression best_expr = ResolvePrimitivePredefinedType (ec, EmptyCast.Create (expr, underlying_type), predefined);
			if (best_expr == null)
				return null;

			Expr = best_expr;
			enum_conversion = Convert.ExplicitNumericConversion (ec, new EmptyExpression (best_expr.Type), underlying_type);
			type = expr.Type;
			return EmptyCast.Create (this, type);
		}

		public override bool ContainsEmitWithAwait ()
		{
			return Expr.ContainsEmitWithAwait ();
		}

		public override Expression CreateExpressionTree (ResolveContext ec)
		{
			return CreateExpressionTree (ec, null);
		}

		Expression CreateExpressionTree (ResolveContext ec, Expression user_op)
		{
			string method_name;
			switch (Oper) {
			case Operator.AddressOf:
				Error_PointerInsideExpressionTree (ec);
				return null;
			case Operator.UnaryNegation:
				if (ec.HasSet (ResolveContext.Options.CheckedScope) && user_op == null && !IsFloat (type))
					method_name = "NegateChecked";
				else
					method_name = "Negate";
				break;
			case Operator.OnesComplement:
			case Operator.LogicalNot:
				method_name = "Not";
				break;
			case Operator.UnaryPlus:
				method_name = "UnaryPlus";
				break;
			default:
				throw new InternalErrorException ("Unknown unary operator " + Oper.ToString ());
			}

			Arguments args = new Arguments (2);
			args.Add (new Argument (Expr.CreateExpressionTree (ec)));
			if (user_op != null)
				args.Add (new Argument (user_op));

			return CreateExpressionFactoryCall (ec, method_name, args);
		}

		public static TypeSpec[][] CreatePredefinedOperatorsTable (BuiltinTypes types)
		{
			var predefined_operators = new TypeSpec[(int) Operator.TOP][];

			//
			// 7.6.1 Unary plus operator
			//
			predefined_operators [(int) Operator.UnaryPlus] = new TypeSpec [] {
				types.Int, types.UInt,
				types.Long, types.ULong,
				types.Float, types.Double,
				types.Decimal
			};

			//
			// 7.6.2 Unary minus operator
			//
			predefined_operators [(int) Operator.UnaryNegation] = new TypeSpec [] {
				types.Int,  types.Long,
				types.Float, types.Double,
				types.Decimal
			};

			//
			// 7.6.3 Logical negation operator
			//
			predefined_operators [(int) Operator.LogicalNot] = new TypeSpec [] {
				types.Bool
			};

			//
			// 7.6.4 Bitwise complement operator
			//
			predefined_operators [(int) Operator.OnesComplement] = new TypeSpec [] {
				types.Int, types.UInt,
				types.Long, types.ULong
			};

			return predefined_operators;
		}

		//
		// Unary numeric promotions
		//
		static Expression DoNumericPromotion (ResolveContext rc, Operator op, Expression expr)
		{
			TypeSpec expr_type = expr.Type;
			if (op == Operator.UnaryPlus || op == Operator.UnaryNegation || op == Operator.OnesComplement) {
				switch (expr_type.BuiltinType) {
				case BuiltinTypeSpec.Type.Byte:
				case BuiltinTypeSpec.Type.SByte:
				case BuiltinTypeSpec.Type.Short:
				case BuiltinTypeSpec.Type.UShort:
				case BuiltinTypeSpec.Type.Char:
					return Convert.ImplicitNumericConversion (expr, rc.BuiltinTypes.Int);
				}
			}

			if (op == Operator.UnaryNegation && expr_type.BuiltinType == BuiltinTypeSpec.Type.UInt)
				return Convert.ImplicitNumericConversion (expr, rc.BuiltinTypes.Long);

			return expr;
		}

		protected override Expression DoResolve (ResolveContext ec)
		{
			if (Oper == Operator.AddressOf) {
				return ResolveAddressOf (ec);
			}

			Expr = Expr.Resolve (ec);
			if (Expr == null)
				return null;

			if (Expr.Type.BuiltinType == BuiltinTypeSpec.Type.Dynamic) {
				Arguments args = new Arguments (1);
				args.Add (new Argument (Expr));
				return new DynamicUnaryConversion (GetOperatorExpressionTypeName (), args, loc).Resolve (ec);
			}

			if (Expr.Type.IsNullableType)
				return new Nullable.LiftedUnaryOperator (Oper, Expr, loc).Resolve (ec);

			//
			// Attempt to use a constant folding operation.
			//
			Constant cexpr = Expr as Constant;
			if (cexpr != null) {
				cexpr = TryReduceConstant (ec, cexpr);
				if (cexpr != null)
					return cexpr;
			}

			Expression expr = ResolveOperator (ec, Expr);
			if (expr == null)
				Error_OperatorCannotBeApplied (ec, loc, OperName (Oper), Expr.Type);
			
			//
			// Reduce unary operator on predefined types
			//
			if (expr == this && Oper == Operator.UnaryPlus)
				return Expr;

			return expr;
		}

		public override Expression DoResolveLValue (ResolveContext ec, Expression right)
		{
			return null;
		}

		public override void Emit (EmitContext ec)
		{
			EmitOperator (ec, type);
		}

		protected void EmitOperator (EmitContext ec, TypeSpec type)
		{
			switch (Oper) {
			case Operator.UnaryPlus:
				Expr.Emit (ec);
				break;
				
			case Operator.UnaryNegation:
				if (ec.HasSet (EmitContext.Options.CheckedScope) && !IsFloat (type)) {
					if (ec.HasSet (BuilderContext.Options.AsyncBody) && Expr.ContainsEmitWithAwait ())
						Expr = Expr.EmitToField (ec);

					ec.EmitInt (0);
					if (type.BuiltinType == BuiltinTypeSpec.Type.Long)
						ec.Emit (OpCodes.Conv_U8);
					Expr.Emit (ec);
					ec.Emit (OpCodes.Sub_Ovf);
				} else {
					Expr.Emit (ec);
					ec.Emit (OpCodes.Neg);
				}
				
				break;
				
			case Operator.LogicalNot:
				Expr.Emit (ec);
				ec.EmitInt (0);
				ec.Emit (OpCodes.Ceq);
				break;
				
			case Operator.OnesComplement:
				Expr.Emit (ec);
				ec.Emit (OpCodes.Not);
				break;
				
			case Operator.AddressOf:
				((IMemoryLocation)Expr).AddressOf (ec, AddressOp.LoadStore);
				break;
				
			default:
				throw new Exception ("This should not happen: Operator = "
						     + Oper.ToString ());
			}

			//
			// Same trick as in Binary expression
			//
			if (enum_conversion != null)
				enum_conversion.Emit (ec);
		}

		public override void EmitBranchable (EmitContext ec, Label target, bool on_true)
		{
			if (Oper == Operator.LogicalNot)
				Expr.EmitBranchable (ec, target, !on_true);
			else
				base.EmitBranchable (ec, target, on_true);
		}

		public override void EmitSideEffect (EmitContext ec)
		{
			Expr.EmitSideEffect (ec);
		}

		public override void FlowAnalysis (FlowAnalysisContext fc)
		{
			if (Oper == Operator.AddressOf) {
				var vr = Expr as VariableReference;
				if (vr != null && vr.VariableInfo != null)
					fc.SetVariableAssigned (vr.VariableInfo);

				return;
			}

			Expr.FlowAnalysis (fc);
		}

		//
		// Converts operator to System.Linq.Expressions.ExpressionType enum name
		//
		string GetOperatorExpressionTypeName ()
		{
			switch (Oper) {
			case Operator.OnesComplement:
				return "OnesComplement";
			case Operator.LogicalNot:
				return "Not";
			case Operator.UnaryNegation:
				return "Negate";
			case Operator.UnaryPlus:
				return "UnaryPlus";
			default:
				throw new NotImplementedException ("Unknown express type operator " + Oper.ToString ());
			}
		}

		static bool IsFloat (TypeSpec t)
		{
			return t.BuiltinType == BuiltinTypeSpec.Type.Double || t.BuiltinType == BuiltinTypeSpec.Type.Float;
		}

		//
		// Returns a stringified representation of the Operator
		//
		public static string OperName (Operator oper)
		{
			switch (oper) {
			case Operator.UnaryPlus:
				return "+";
			case Operator.UnaryNegation:
				return "-";
			case Operator.LogicalNot:
				return "!";
			case Operator.OnesComplement:
				return "~";
			case Operator.AddressOf:
				return "&";
			}

			throw new NotImplementedException (oper.ToString ());
		}

		public override SLE.Expression MakeExpression (BuilderContext ctx)
		{
			var expr = Expr.MakeExpression (ctx);
			bool is_checked = ctx.HasSet (BuilderContext.Options.CheckedScope);

			switch (Oper) {
			case Operator.UnaryNegation:
				return is_checked ? SLE.Expression.NegateChecked (expr) : SLE.Expression.Negate (expr);
			case Operator.LogicalNot:
				return SLE.Expression.Not (expr);
#if NET_4_0 || MONODROID
			case Operator.OnesComplement:
				return SLE.Expression.OnesComplement (expr);
#endif
			default:
				throw new NotImplementedException (Oper.ToString ());
			}
		}

		Expression ResolveAddressOf (ResolveContext ec)
		{
			if (!ec.IsUnsafe)
				UnsafeError (ec, loc);

			Expr = Expr.DoResolveLValue (ec, EmptyExpression.UnaryAddress);
			if (Expr == null || Expr.eclass != ExprClass.Variable) {
				ec.Report.Error (211, loc, "Cannot take the address of the given expression");
				return null;
			}

			if (!TypeManager.VerifyUnmanaged (ec.Module, Expr.Type, loc)) {
				return null;
			}

			IVariableReference vr = Expr as IVariableReference;
			bool is_fixed;
			if (vr != null) {
				is_fixed = vr.IsFixed;
				vr.SetHasAddressTaken ();

				if (vr.IsHoisted) {
					AnonymousMethodExpression.Error_AddressOfCapturedVar (ec, vr, loc);
				}
			} else {
				IFixedExpression fe = Expr as IFixedExpression;
				is_fixed = fe != null && fe.IsFixed;
			}

			if (!is_fixed && !ec.HasSet (ResolveContext.Options.FixedInitializerScope)) {
				ec.Report.Error (212, loc, "You can only take the address of unfixed expression inside of a fixed statement initializer");
			}

			type = PointerContainer.MakeType (ec.Module, Expr.Type);
			eclass = ExprClass.Value;
			return this;
		}

		Expression ResolvePrimitivePredefinedType (ResolveContext rc, Expression expr, TypeSpec[] predefined)
		{
			expr = DoNumericPromotion (rc, Oper, expr);
			TypeSpec expr_type = expr.Type;
			foreach (TypeSpec t in predefined) {
				if (t == expr_type)
					return expr;
			}
			return null;
		}

		//
		// Perform user-operator overload resolution
		//
		protected virtual Expression ResolveUserOperator (ResolveContext ec, Expression expr)
		{
			CSharp.Operator.OpType op_type;
			switch (Oper) {
			case Operator.LogicalNot:
				op_type = CSharp.Operator.OpType.LogicalNot; break;
			case Operator.OnesComplement:
				op_type = CSharp.Operator.OpType.OnesComplement; break;
			case Operator.UnaryNegation:
				op_type = CSharp.Operator.OpType.UnaryNegation; break;
			case Operator.UnaryPlus:
				op_type = CSharp.Operator.OpType.UnaryPlus; break;
			default:
				throw new InternalErrorException (Oper.ToString ());
			}

			var methods = MemberCache.GetUserOperator (expr.Type, op_type, false);
			if (methods == null)
				return null;

			Arguments args = new Arguments (1);
			args.Add (new Argument (expr));

			var res = new OverloadResolver (methods, OverloadResolver.Restrictions.BaseMembersIncluded | OverloadResolver.Restrictions.NoBaseMembers, loc);
			var oper = res.ResolveOperator (ec, ref args);

			if (oper == null)
				return null;

			Expr = args [0].Expr;
			return new UserOperatorCall (oper, args, CreateExpressionTree, expr.Location);
		}

		//
		// Unary user type overload resolution
		//
		Expression ResolveUserType (ResolveContext ec, Expression expr, TypeSpec[] predefined)
		{
			Expression best_expr = ResolveUserOperator (ec, expr);
			if (best_expr != null)
				return best_expr;

			foreach (TypeSpec t in predefined) {
				Expression oper_expr = Convert.ImplicitUserConversion (ec, expr, t, expr.Location);
				if (oper_expr == null)
					continue;

				if (oper_expr == ErrorExpression.Instance)
					return oper_expr;

				//
				// decimal type is predefined but has user-operators
				//
				if (oper_expr.Type.BuiltinType == BuiltinTypeSpec.Type.Decimal)
					oper_expr = ResolveUserType (ec, oper_expr, predefined);
				else
					oper_expr = ResolvePrimitivePredefinedType (ec, oper_expr, predefined);

				if (oper_expr == null)
					continue;

				if (best_expr == null) {
					best_expr = oper_expr;
					continue;
				}

				int result = OverloadResolver.BetterTypeConversion (ec, best_expr.Type, t);
				if (result == 0) {
					if ((oper_expr is UserOperatorCall || oper_expr is UserCast) && (best_expr is UserOperatorCall || best_expr is UserCast)) {
						ec.Report.Error (35, loc, "Operator `{0}' is ambiguous on an operand of type `{1}'",
							OperName (Oper), expr.Type.GetSignatureForError ());
					} else {
						Error_OperatorCannotBeApplied (ec, loc, OperName (Oper), expr.Type);
					}

					break;
				}

				if (result == 2)
					best_expr = oper_expr;
			}
			
			if (best_expr == null)
				return null;
			
			//
			// HACK: Decimal user-operator is included in standard operators
			//
			if (best_expr.Type.BuiltinType == BuiltinTypeSpec.Type.Decimal)
				return best_expr;

			Expr = best_expr;
			type = best_expr.Type;
			return this;			
		}

		protected override void CloneTo (CloneContext clonectx, Expression t)
		{
			Unary target = (Unary) t;

			target.Expr = Expr.Clone (clonectx);
		}
		
		public override object Accept (StructuralVisitor visitor)
		{
			return visitor.Visit (this);
		}

	}

	//
	// Unary operators are turned into Indirection expressions
	// after semantic analysis (this is so we can take the address
	// of an indirection).
	//
	public class Indirection : Expression, IMemoryLocation, IAssignMethod, IFixedExpression {
		Expression expr;
		LocalTemporary temporary;
		bool prepared;
		
		public Indirection (Expression expr, Location l)
		{
			this.expr = expr;
			loc = l;
		}

		public Expression Expr {
			get {
				return expr;
			}
		}

		public bool IsFixed {
			get { return true; }
		}

		public override Location StartLocation {
			get {
				return expr.StartLocation;
			}
		}

		protected override void CloneTo (CloneContext clonectx, Expression t)
		{
			Indirection target = (Indirection) t;
			target.expr = expr.Clone (clonectx);
		}

		public override bool ContainsEmitWithAwait ()
		{
			throw new NotImplementedException ();
		}

		public override Expression CreateExpressionTree (ResolveContext ec)
		{
			Error_PointerInsideExpressionTree (ec);
			return null;
		}
		
		public override void Emit (EmitContext ec)
		{
			if (!prepared)
				expr.Emit (ec);
			
			ec.EmitLoadFromPtr (Type);
		}

		public void Emit (EmitContext ec, bool leave_copy)
		{
			Emit (ec);
			if (leave_copy) {
				ec.Emit (OpCodes.Dup);
				temporary = new LocalTemporary (expr.Type);
				temporary.Store (ec);
			}
		}
		
		public void EmitAssign (EmitContext ec, Expression source, bool leave_copy, bool isCompound)
		{
			prepared = isCompound;
			
			expr.Emit (ec);

			if (isCompound)
				ec.Emit (OpCodes.Dup);
			
			source.Emit (ec);
			if (leave_copy) {
				ec.Emit (OpCodes.Dup);
				temporary = new LocalTemporary (source.Type);
				temporary.Store (ec);
			}
			
			ec.EmitStoreFromPtr (type);
			
			if (temporary != null) {
				temporary.Emit (ec);
				temporary.Release (ec);
			}
		}
		
		public void AddressOf (EmitContext ec, AddressOp Mode)
		{
			expr.Emit (ec);
		}

		public override Expression DoResolveLValue (ResolveContext ec, Expression right_side)
		{
			return DoResolve (ec);
		}

		protected override Expression DoResolve (ResolveContext ec)
		{
			expr = expr.Resolve (ec);
			if (expr == null)
				return null;

			if (!ec.IsUnsafe)
				UnsafeError (ec, loc);

			var pc = expr.Type as PointerContainer;

			if (pc == null) {
				ec.Report.Error (193, loc, "The * or -> operator must be applied to a pointer");
				return null;
			}

			type = pc.Element;

			if (type.Kind == MemberKind.Void) {
				Error_VoidPointerOperation (ec);
				return null;
			}

			eclass = ExprClass.Variable;
			return this;
		}

		public override object Accept (StructuralVisitor visitor)
		{
			return visitor.Visit (this);
		}
	}
	
	/// <summary>
	///   Unary Mutator expressions (pre and post ++ and --)
	/// </summary>
	///
	/// <remarks>
	///   UnaryMutator implements ++ and -- expressions.   It derives from
	///   ExpressionStatement becuase the pre/post increment/decrement
	///   operators can be used in a statement context.
	///
	/// FIXME: Idea, we could split this up in two classes, one simpler
	/// for the common case, and one with the extra fields for more complex
	/// classes (indexers require temporary access;  overloaded require method)
	///
	/// </remarks>
	public class UnaryMutator : ExpressionStatement
	{
		class DynamicPostMutator : Expression, IAssignMethod
		{
			LocalTemporary temp;
			Expression expr;

			public DynamicPostMutator (Expression expr)
			{
				this.expr = expr;
				this.type = expr.Type;
				this.loc = expr.Location;
			}

			public override Expression CreateExpressionTree (ResolveContext ec)
			{
				throw new NotImplementedException ("ET");
			}

			protected override Expression DoResolve (ResolveContext rc)
			{
				eclass = expr.eclass;
				return this;
			}

			public override Expression DoResolveLValue (ResolveContext ec, Expression right_side)
			{
				expr.DoResolveLValue (ec, right_side);
				return DoResolve (ec);
			}

			public override void Emit (EmitContext ec)
			{
				temp.Emit (ec);
			}

			public void Emit (EmitContext ec, bool leave_copy)
			{
				throw new NotImplementedException ();
			}

			//
			// Emits target assignment using unmodified source value
			//
			public void EmitAssign (EmitContext ec, Expression source, bool leave_copy, bool isCompound)
			{
				//
				// Allocate temporary variable to keep original value before it's modified
				//
				temp = new LocalTemporary (type);
				expr.Emit (ec);
				temp.Store (ec);

				((IAssignMethod) expr).EmitAssign (ec, source, false, isCompound);

				if (leave_copy)
					Emit (ec);

				temp.Release (ec);
				temp = null;
			}
		}

		[Flags]
		public enum Mode : byte {
			IsIncrement    = 0,
			IsDecrement    = 1,
			IsPre          = 0,
			IsPost         = 2,
			
			PreIncrement   = 0,
			PreDecrement   = IsDecrement,
			PostIncrement  = IsPost,
			PostDecrement  = IsPost | IsDecrement
		}

		Mode mode;
		bool is_expr, recurse;

		protected Expression expr;

		// Holds the real operation
		Expression operation;

		public UnaryMutator (Mode m, Expression e, Location loc)
		{
			mode = m;
			this.loc = loc;
			expr = e;
		}

		public Mode UnaryMutatorMode {
			get {
				return mode;
			}
		}
		
		public Expression Expr {
			get {
				return expr;
			}
		}

		public override Location StartLocation {
			get {
				return (mode & Mode.IsPost) != 0 ? expr.Location : loc;
			}
		}

		public override bool ContainsEmitWithAwait ()
		{
			return expr.ContainsEmitWithAwait ();
		}

		public override Expression CreateExpressionTree (ResolveContext ec)
		{
			return new SimpleAssign (this, this).CreateExpressionTree (ec);
		}

		public static TypeSpec[] CreatePredefinedOperatorsTable (BuiltinTypes types)
		{
			//
			// Predefined ++ and -- operators exist for the following types: 
			// sbyte, byte, short, ushort, int, uint, long, ulong, char, float, double, decimal
			//
			return new TypeSpec[] {
				types.Int,
				types.Long,

				types.SByte,
				types.Byte,
				types.Short,
				types.UInt,
				types.ULong,
				types.Char,
				types.Float,
				types.Double,
				types.Decimal
			};
		}

		protected override Expression DoResolve (ResolveContext ec)
		{
			expr = expr.Resolve (ec);
			
			if (expr == null)
				return null;

			if (expr.Type.BuiltinType == BuiltinTypeSpec.Type.Dynamic) {
				//
				// Handle postfix unary operators using local
				// temporary variable
				//
				if ((mode & Mode.IsPost) != 0)
					expr = new DynamicPostMutator (expr);

				Arguments args = new Arguments (1);
				args.Add (new Argument (expr));
				return new SimpleAssign (expr, new DynamicUnaryConversion (GetOperatorExpressionTypeName (), args, loc)).Resolve (ec);
			}

			if (expr.Type.IsNullableType)
				return new Nullable.LiftedUnaryMutator (mode, expr, loc).Resolve (ec);

			return DoResolveOperation (ec);
		}

		protected Expression DoResolveOperation (ResolveContext ec)
		{
			eclass = ExprClass.Value;
			type = expr.Type;

			if (expr is RuntimeValueExpression) {
				operation = expr;
			} else {
				// Use itself at the top of the stack
				operation = new EmptyExpression (type);
			}

			//
			// The operand of the prefix/postfix increment decrement operators
			// should be an expression that is classified as a variable,
			// a property access or an indexer access
			//
			// TODO: Move to parser, expr is ATypeNameExpression
			if (expr.eclass == ExprClass.Variable || expr.eclass == ExprClass.IndexerAccess || expr.eclass == ExprClass.PropertyAccess) {
				expr = expr.ResolveLValue (ec, expr);
			} else {
				ec.Report.Error (1059, loc, "The operand of an increment or decrement operator must be a variable, property or indexer");
			}

			//
			// Step 1: Try to find a user operator, it has priority over predefined ones
			//
			var user_op = IsDecrement ? Operator.OpType.Decrement : Operator.OpType.Increment;
			var methods = MemberCache.GetUserOperator (type, user_op, false);

			if (methods != null) {
				Arguments args = new Arguments (1);
				args.Add (new Argument (expr));

				var res = new OverloadResolver (methods, OverloadResolver.Restrictions.BaseMembersIncluded | OverloadResolver.Restrictions.NoBaseMembers, loc);
				var method = res.ResolveOperator (ec, ref args);
				if (method == null)
					return null;

				args[0].Expr = operation;
				operation = new UserOperatorCall (method, args, null, loc);
				operation = Convert.ImplicitConversionRequired (ec, operation, type, loc);
				return this;
			}

			//
			// Step 2: Try predefined types
			//

			Expression source = null;
			bool primitive_type;

			//
			// Predefined without user conversion first for speed-up
			//
			// Predefined ++ and -- operators exist for the following types: 
			// sbyte, byte, short, ushort, int, uint, long, ulong, char, float, double, decimal
			//
			switch (type.BuiltinType) {
			case BuiltinTypeSpec.Type.Byte:
			case BuiltinTypeSpec.Type.SByte:
			case BuiltinTypeSpec.Type.Short:
			case BuiltinTypeSpec.Type.UShort:
			case BuiltinTypeSpec.Type.Int:
			case BuiltinTypeSpec.Type.UInt:
			case BuiltinTypeSpec.Type.Long:
			case BuiltinTypeSpec.Type.ULong:
			case BuiltinTypeSpec.Type.Char:
			case BuiltinTypeSpec.Type.Float:
			case BuiltinTypeSpec.Type.Double:
			case BuiltinTypeSpec.Type.Decimal:
				source = operation;
				primitive_type = true;
				break;
			default:
				primitive_type = false;

				// ++/-- on pointer variables of all types except void*
				if (type.IsPointer) {
					if (((PointerContainer) type).Element.Kind == MemberKind.Void) {
						Error_VoidPointerOperation (ec);
						return null;
					}

					source = operation;
				} else {
					foreach (var t in ec.BuiltinTypes.OperatorsUnaryMutator) {
						source = Convert.ImplicitUserConversion (ec, operation, t, loc);

						// LAMESPEC: It should error on ambiguous operators but that would make us incompatible
						if (source != null) {
							break;
						}
					}
				}

				// ++/-- on enum types
				if (source == null && type.IsEnum)
					source = operation;

				if (source == null) {
					expr.Error_OperatorCannotBeApplied (ec, loc, Operator.GetName (user_op), type);
					return null;
				}

				break;
			}

			var one = new IntConstant (ec.BuiltinTypes, 1, loc);
			var op = IsDecrement ? Binary.Operator.Subtraction : Binary.Operator.Addition;
			operation = new Binary (op, source, one);
			operation = operation.Resolve (ec);
			if (operation == null)
				throw new NotImplementedException ("should not be reached");

			if (operation.Type != type) {
				if (primitive_type)
					operation = Convert.ExplicitNumericConversion (ec, operation, type);
				else
					operation = Convert.ImplicitConversionRequired (ec, operation, type, loc);
			}

			return this;
		}

		void EmitCode (EmitContext ec, bool is_expr)
		{
			recurse = true;
			this.is_expr = is_expr;
			((IAssignMethod) expr).EmitAssign (ec, this, is_expr && (mode == Mode.PreIncrement || mode == Mode.PreDecrement), true);
		}

		public override void Emit (EmitContext ec)
		{
			//
			// We use recurse to allow ourselfs to be the source
			// of an assignment. This little hack prevents us from
			// having to allocate another expression
			//
			if (recurse) {
				((IAssignMethod) expr).Emit (ec, is_expr && (mode == Mode.PostIncrement || mode == Mode.PostDecrement));

				EmitOperation (ec);

				recurse = false;
				return;
			}

			EmitCode (ec, true);
		}

		protected virtual void EmitOperation (EmitContext ec)
		{
			operation.Emit (ec);
		}

		public override void EmitStatement (EmitContext ec)
		{
			EmitCode (ec, false);
		}

		public override void FlowAnalysis (FlowAnalysisContext fc)
		{
			expr.FlowAnalysis (fc);
		}

		//
		// Converts operator to System.Linq.Expressions.ExpressionType enum name
		//
		string GetOperatorExpressionTypeName ()
		{
			return IsDecrement ? "Decrement" : "Increment";
		}

		bool IsDecrement {
			get { return (mode & Mode.IsDecrement) != 0; }
		}


#if NET_4_0 || MONODROID
		public override SLE.Expression MakeExpression (BuilderContext ctx)
		{
			var target = ((RuntimeValueExpression) expr).MetaObject.Expression;
			var source = SLE.Expression.Convert (operation.MakeExpression (ctx), target.Type);
			return SLE.Expression.Assign (target, source);
		}
#endif

		protected override void CloneTo (CloneContext clonectx, Expression t)
		{
			UnaryMutator target = (UnaryMutator) t;

			target.expr = expr.Clone (clonectx);
		}

		public override object Accept (StructuralVisitor visitor)
		{
			return visitor.Visit (this);
		}

	}

	//
	// Base class for the `is' and `as' operators
	//
	public abstract class Probe : Expression
	{
		public Expression ProbeType;
		protected Expression expr;
		protected TypeSpec probe_type_expr;
		
		protected Probe (Expression expr, Expression probe_type, Location l)
		{
			ProbeType = probe_type;
			loc = l;
			this.expr = expr;
		}

		public Expression Expr {
			get {
				return expr;
			}
		}

		public override bool ContainsEmitWithAwait ()
		{
			return expr.ContainsEmitWithAwait ();
		}

		protected override Expression DoResolve (ResolveContext ec)
		{
			probe_type_expr = ProbeType.ResolveAsType (ec);
			if (probe_type_expr == null)
				return null;

			expr = expr.Resolve (ec);
			if (expr == null)
				return null;

			if (probe_type_expr.IsStatic) {
				ec.Report.Error (-244, loc, "The `{0}' operator cannot be applied to an operand of a static type",
					OperatorName);
			}
			
			if (expr.Type.IsPointer || probe_type_expr.IsPointer) {
				ec.Report.Error (244, loc, "The `{0}' operator cannot be applied to an operand of pointer type",
					OperatorName);
				return null;
			}

			if (expr.Type == InternalType.AnonymousMethod) {
				ec.Report.Error (837, loc, "The `{0}' operator cannot be applied to a lambda expression or anonymous method",
					OperatorName);
				return null;
			}

			return this;
		}

		public override void FlowAnalysis (FlowAnalysisContext fc)
		{
			expr.FlowAnalysis (fc);
		}

		protected abstract string OperatorName { get; }

		protected override void CloneTo (CloneContext clonectx, Expression t)
		{
			Probe target = (Probe) t;

			target.expr = expr.Clone (clonectx);
			target.ProbeType = ProbeType.Clone (clonectx);
		}

	}

	/// <summary>
	///   Implementation of the `is' operator.
	/// </summary>
	public class Is : Probe
	{
		Nullable.Unwrap expr_unwrap;

		public Is (Expression expr, Expression probe_type, Location l)
			: base (expr, probe_type, l)
		{
		}

		protected override string OperatorName {
			get { return "is"; }
		}

		public override Expression CreateExpressionTree (ResolveContext ec)
		{
			Arguments args = Arguments.CreateForExpressionTree (ec, null,
				expr.CreateExpressionTree (ec),
				new TypeOf (probe_type_expr, loc));

			return CreateExpressionFactoryCall (ec, "TypeIs", args);
		}
		
		public override void Emit (EmitContext ec)
		{
			if (expr_unwrap != null) {
				expr_unwrap.EmitCheck (ec);
				return;
			}

			expr.Emit (ec);

			// Only to make verifier happy
			if (probe_type_expr.IsGenericParameter && TypeSpec.IsValueType (expr.Type))
				ec.Emit (OpCodes.Box, expr.Type);

			ec.Emit (OpCodes.Isinst, probe_type_expr);
			ec.EmitNull ();
			ec.Emit (OpCodes.Cgt_Un);
		}

		public override void EmitBranchable (EmitContext ec, Label target, bool on_true)
		{
			if (expr_unwrap != null) {
				expr_unwrap.EmitCheck (ec);
			} else {
				expr.Emit (ec);
				ec.Emit (OpCodes.Isinst, probe_type_expr);
			}			
			ec.Emit (on_true ? OpCodes.Brtrue : OpCodes.Brfalse, target);
		}
		
		Expression CreateConstantResult (ResolveContext ec, bool result)
		{
			if (result)
				ec.Report.Warning (183, 1, loc, "The given expression is always of the provided (`{0}') type",
					probe_type_expr.GetSignatureForError ());
			else
				ec.Report.Warning (184, 1, loc, "The given expression is never of the provided (`{0}') type",
					probe_type_expr.GetSignatureForError ());

			return ReducedExpression.Create (new BoolConstant (ec.BuiltinTypes, result, loc), this);
		}

		protected override Expression DoResolve (ResolveContext ec)
		{
			if (base.DoResolve (ec) == null)
				return null;

			TypeSpec d = expr.Type;
			bool d_is_nullable = false;

			//
			// If E is a method group or the null literal, or if the type of E is a reference
			// type or a nullable type and the value of E is null, the result is false
			//
			if (expr.IsNull || expr.eclass == ExprClass.MethodGroup)
				return CreateConstantResult (ec, false);

			if (d.IsNullableType) {
				var ut = Nullable.NullableInfo.GetUnderlyingType (d);
				if (!ut.IsGenericParameter) {
					d = ut;
					d_is_nullable = true;
				}
			}

			type = ec.BuiltinTypes.Bool;
			eclass = ExprClass.Value;
			TypeSpec t = probe_type_expr;
			bool t_is_nullable = false;
			if (t.IsNullableType) {
				var ut = Nullable.NullableInfo.GetUnderlyingType (t);
				if (!ut.IsGenericParameter) {
					t = ut;
					t_is_nullable = true;
				}
			}

			if (t.IsStruct) {
				if (d == t) {
					//
					// D and T are the same value types but D can be null
					//
					if (d_is_nullable && !t_is_nullable) {
						expr_unwrap = Nullable.Unwrap.Create (expr, false);
						return this;
					}
					
					//
					// The result is true if D and T are the same value types
					//
					return CreateConstantResult (ec, true);
				}

				var tp = d as TypeParameterSpec;
				if (tp != null)
					return ResolveGenericParameter (ec, t, tp);

				//
				// An unboxing conversion exists
				//
				if (Convert.ExplicitReferenceConversionExists (d, t))
					return this;

				//
				// open generic type
				//
				if (d is InflatedTypeSpec && InflatedTypeSpec.ContainsTypeParameter (d))
					return this;
			} else {
				var tps = t as TypeParameterSpec;
				if (tps != null)
					return ResolveGenericParameter (ec, d, tps);

				if (t.BuiltinType == BuiltinTypeSpec.Type.Dynamic) {
					ec.Report.Warning (1981, 3, loc,
						"Using `{0}' to test compatibility with `{1}' is identical to testing compatibility with `object'",
						OperatorName, t.GetSignatureForError ());
				}

				if (TypeManager.IsGenericParameter (d))
					return ResolveGenericParameter (ec, t, (TypeParameterSpec) d);

				if (TypeSpec.IsValueType (d)) {
					if (Convert.ImplicitBoxingConversion (null, d, t) != null) {
						if (d_is_nullable && !t_is_nullable) {
							expr_unwrap = Nullable.Unwrap.Create (expr, false);
							return this;
						}

						return CreateConstantResult (ec, true);
					}
				} else {
					if (Convert.ImplicitReferenceConversionExists (d, t)) {
						var c = expr as Constant;
						if (c != null)
							return CreateConstantResult (ec, !c.IsNull);

						//
						// Do not optimize for imported type
						//
						if (d.MemberDefinition.IsImported && d.BuiltinType != BuiltinTypeSpec.Type.None &&
							d.MemberDefinition.DeclaringAssembly != t.MemberDefinition.DeclaringAssembly) {
							return this;
						}
						
						//
						// Turn is check into simple null check for implicitly convertible reference types
						//
						return ReducedExpression.Create (
							new Binary (Binary.Operator.Inequality, expr, new NullLiteral (loc)).Resolve (ec),
							this).Resolve (ec);
					}

					if (Convert.ExplicitReferenceConversionExists (d, t))
						return this;

					//
					// open generic type
					//
					if ((d is InflatedTypeSpec || d.IsArray) && InflatedTypeSpec.ContainsTypeParameter (d))
						return this;
				}
			}

			return CreateConstantResult (ec, false);
		}

		Expression ResolveGenericParameter (ResolveContext ec, TypeSpec d, TypeParameterSpec t)
		{
			if (t.IsReferenceType) {
				if (d.IsStruct)
					return CreateConstantResult (ec, false);
			}

			if (expr.Type.IsGenericParameter) {
				if (expr.Type == d && TypeSpec.IsValueType (t) && TypeSpec.IsValueType (d))
					return CreateConstantResult (ec, true);

				expr = new BoxedCast (expr, d);
			}

			return this;
		}
		
		public override object Accept (StructuralVisitor visitor)
		{
			return visitor.Visit (this);
		}
	}

	/// <summary>
	///   Implementation of the `as' operator.
	/// </summary>
	public class As : Probe {
		Expression resolved_type;
		
		public As (Expression expr, Expression probe_type, Location l)
			: base (expr, probe_type, l)
		{
		}

		protected override string OperatorName {
			get { return "as"; }
		}

		public override Expression CreateExpressionTree (ResolveContext ec)
		{
			Arguments args = Arguments.CreateForExpressionTree (ec, null,
				expr.CreateExpressionTree (ec),
				new TypeOf (probe_type_expr, loc));

			return CreateExpressionFactoryCall (ec, "TypeAs", args);
		}

		public override void Emit (EmitContext ec)
		{
			expr.Emit (ec);

			ec.Emit (OpCodes.Isinst, type);

			if (TypeManager.IsGenericParameter (type) || type.IsNullableType)
				ec.Emit (OpCodes.Unbox_Any, type);
		}

		protected override Expression DoResolve (ResolveContext ec)
		{
			if (resolved_type == null) {
				resolved_type = base.DoResolve (ec);

				if (resolved_type == null)
					return null;
			}

			type = probe_type_expr;
			eclass = ExprClass.Value;
			TypeSpec etype = expr.Type;

			if (!TypeSpec.IsReferenceType (type) && !type.IsNullableType) {
				if (TypeManager.IsGenericParameter (type)) {
					ec.Report.Error (413, loc,
						"The `as' operator cannot be used with a non-reference type parameter `{0}'. Consider adding `class' or a reference type constraint",
						probe_type_expr.GetSignatureForError ());
				} else {
					ec.Report.Error (77, loc,
						"The `as' operator cannot be used with a non-nullable value type `{0}'",
						type.GetSignatureForError ());
				}
				return null;
			}

			if (expr.IsNull && type.IsNullableType) {
				return Nullable.LiftedNull.CreateFromExpression (ec, this);
			}

			// If the compile-time type of E is dynamic, unlike the cast operator the as operator is not dynamically bound
			if (etype.BuiltinType == BuiltinTypeSpec.Type.Dynamic) {
				return this;
			}
			
			Expression e = Convert.ImplicitConversionStandard (ec, expr, type, loc);
			if (e != null) {
				e = EmptyCast.Create (e, type);
				return ReducedExpression.Create (e, this).Resolve (ec);
			}

			if (Convert.ExplicitReferenceConversionExists (etype, type)){
				if (TypeManager.IsGenericParameter (etype))
					expr = new BoxedCast (expr, etype);

				return this;
			}

			if (InflatedTypeSpec.ContainsTypeParameter (etype) || InflatedTypeSpec.ContainsTypeParameter (type)) {
				expr = new BoxedCast (expr, etype);
				return this;
			}

			if (etype != InternalType.ErrorType) {
				ec.Report.Error (39, loc, "Cannot convert type `{0}' to `{1}' via a built-in conversion",
					etype.GetSignatureForError (), type.GetSignatureForError ());
			}

			return null;
		}

		public override object Accept (StructuralVisitor visitor)
		{
			return visitor.Visit (this);
		}
	}
	
	//
	// This represents a typecast in the source language.
	//
	public class Cast : ShimExpression {
		Expression target_type;

		public Cast (Expression cast_type, Expression expr, Location loc)
			: base (expr)
		{
			this.target_type = cast_type;
			this.loc = loc;
		}

		public Expression TargetType {
			get { return target_type; }
		}

		protected override Expression DoResolve (ResolveContext ec)
		{
			expr = expr.Resolve (ec);
			if (expr == null)
				return null;

			type = target_type.ResolveAsType (ec);
			if (type == null)
				return null;

			if (type.IsStatic) {
				ec.Report.Error (716, loc, "Cannot convert to static type `{0}'", type.GetSignatureForError ());
				return null;
			}

			if (type.IsPointer && !ec.IsUnsafe) {
				UnsafeError (ec, loc);
			}

			eclass = ExprClass.Value;
			
			Constant c = expr as Constant;
			if (c != null) {
				c = c.Reduce (ec, type);
				if (c != null)
					return c;
			}

			var res = Convert.ExplicitConversion (ec, expr, type, loc);
			if (res == expr)
				return EmptyCast.Create (res, type);

			return res;
		}
		
		protected override void CloneTo (CloneContext clonectx, Expression t)
		{
			Cast target = (Cast) t;

			target.target_type = target_type.Clone (clonectx);
			target.expr = expr.Clone (clonectx);
		}

		public override object Accept (StructuralVisitor visitor)
		{
			return visitor.Visit (this);
		}
	}

	public class ImplicitCast : ShimExpression
	{
		bool arrayAccess;

		public ImplicitCast (Expression expr, TypeSpec target, bool arrayAccess)
			: base (expr)
		{
			this.loc = expr.Location;
			this.type = target;
			this.arrayAccess = arrayAccess;
		}

		protected override Expression DoResolve (ResolveContext ec)
		{
			expr = expr.Resolve (ec);
			if (expr == null)
				return null;

			if (arrayAccess)
				expr = ConvertExpressionToArrayIndex (ec, expr);
			else
				expr = Convert.ImplicitConversionRequired (ec, expr, type, loc);

			return expr;
		}
	}
	
	//
	// C# 2.0 Default value expression
	//
	public class DefaultValueExpression : Expression
	{
		Expression expr;

		public DefaultValueExpression (Expression expr, Location loc)
		{
			this.expr = expr;
			this.loc = loc;
		}

		public Expression Expr {
			get {
				return this.expr; 
			}
		}

		public override bool IsSideEffectFree {
			get {
				return true;
			}
		}

		public override bool ContainsEmitWithAwait ()
		{
			return false;
		}

		public override Expression CreateExpressionTree (ResolveContext ec)
		{
			Arguments args = new Arguments (2);
			args.Add (new Argument (this));
			args.Add (new Argument (new TypeOf (type, loc)));
			return CreateExpressionFactoryCall (ec, "Constant", args);
		}

		protected override Expression DoResolve (ResolveContext ec)
		{
			type = expr.ResolveAsType (ec);
			if (type == null)
				return null;

			if (type.IsStatic) {
				ec.Report.Error (-244, loc, "The `default value' operator cannot be applied to an operand of a static type");
			}

			if (type.IsPointer)
				return new NullLiteral (Location).ConvertImplicitly (type);

			if (TypeSpec.IsReferenceType (type))
				return new NullConstant (type, loc);

			Constant c = New.Constantify (type, expr.Location);
			if (c != null)
				return c;

			eclass = ExprClass.Variable;
			return this;
		}

		public override void Emit (EmitContext ec)
		{
			LocalTemporary temp_storage = new LocalTemporary(type);

			temp_storage.AddressOf(ec, AddressOp.LoadStore);
			ec.Emit(OpCodes.Initobj, type);
			temp_storage.Emit(ec);
			temp_storage.Release (ec);
		}

#if (NET_4_0 || MONODROID) && !STATIC
		public override SLE.Expression MakeExpression (BuilderContext ctx)
		{
			return SLE.Expression.Default (type.GetMetaInfo ());
		}
#endif

		protected override void CloneTo (CloneContext clonectx, Expression t)
		{
			DefaultValueExpression target = (DefaultValueExpression) t;
			
			target.expr = expr.Clone (clonectx);
		}
		
		public override object Accept (StructuralVisitor visitor)
		{
			return visitor.Visit (this);
		}
	}

	/// <summary>
	///   Binary operators
	/// </summary>
	public class Binary : Expression, IDynamicBinder
	{
		public class PredefinedOperator
		{
			protected readonly TypeSpec left;
			protected readonly TypeSpec right;
			protected readonly TypeSpec left_unwrap;
			protected readonly TypeSpec right_unwrap;
			public readonly Operator OperatorsMask;
			public TypeSpec ReturnType;

			public PredefinedOperator (TypeSpec ltype, TypeSpec rtype, Operator op_mask)
				: this (ltype, rtype, op_mask, ltype)
			{
			}

			public PredefinedOperator (TypeSpec type, Operator op_mask, TypeSpec return_type)
				: this (type, type, op_mask, return_type)
			{
			}

			public PredefinedOperator (TypeSpec type, Operator op_mask)
				: this (type, type, op_mask, type)
			{
			}

			public PredefinedOperator (TypeSpec ltype, TypeSpec rtype, Operator op_mask, TypeSpec return_type)
			{
				if ((op_mask & Operator.ValuesOnlyMask) != 0)
					throw new InternalErrorException ("Only masked values can be used");

				if ((op_mask & Operator.NullableMask) != 0) {
					left_unwrap = Nullable.NullableInfo.GetUnderlyingType (ltype);
					right_unwrap = Nullable.NullableInfo.GetUnderlyingType (rtype);
				} else {
					left_unwrap = ltype;
					right_unwrap = rtype;
				}

				this.left = ltype;
				this.right = rtype;
				this.OperatorsMask = op_mask;
				this.ReturnType = return_type;
			}

			public bool IsLifted {
				get {
					return (OperatorsMask & Operator.NullableMask) != 0;
				}
			}

			public virtual Expression ConvertResult (ResolveContext rc, Binary b)
			{
				Constant c;

				var left_expr = b.left;
				var right_expr = b.right;

				b.type = ReturnType;

				if (IsLifted) {
					if (rc.HasSet (ResolveContext.Options.ExpressionTreeConversion)) {
						b.left = Convert.ImplicitConversion (rc, b.left, left, b.left.Location);
						b.right = Convert.ImplicitConversion (rc, b.right, right, b.right.Location);
					}

					if (right_expr.IsNull) {
						if ((b.oper & Operator.EqualityMask) != 0) {
							if (!left_expr.Type.IsNullableType && BuiltinTypeSpec.IsPrimitiveType (left_expr.Type))
								return b.CreateLiftedValueTypeResult (rc, left_expr.Type);
						} else if ((b.oper & Operator.BitwiseMask) != 0) {
							if (left_unwrap.BuiltinType != BuiltinTypeSpec.Type.Bool)
								return Nullable.LiftedNull.CreateFromExpression (rc, b);
						} else {
							b.left = Convert.ImplicitConversion (rc, b.left, left, b.left.Location);
							b.right = Convert.ImplicitConversion (rc, b.right, right, b.right.Location);

							if ((b.Oper & (Operator.ArithmeticMask | Operator.ShiftMask)) != 0)
								return Nullable.LiftedNull.CreateFromExpression (rc, b);

							return b.CreateLiftedValueTypeResult (rc, left);
						}
					} else if (left_expr.IsNull) {
						if ((b.oper & Operator.EqualityMask) != 0) {
							if (!right_expr.Type.IsNullableType && BuiltinTypeSpec.IsPrimitiveType (right_expr.Type))
								return b.CreateLiftedValueTypeResult (rc, right_expr.Type);
						} else if ((b.oper & Operator.BitwiseMask) != 0) {
							if (right_unwrap.BuiltinType != BuiltinTypeSpec.Type.Bool)
								return Nullable.LiftedNull.CreateFromExpression (rc, b);
						} else {
							b.left = Convert.ImplicitConversion (rc, b.left, left, b.left.Location);
							b.right = Convert.ImplicitConversion (rc, b.right, right, b.right.Location);

							if ((b.Oper & (Operator.ArithmeticMask | Operator.ShiftMask)) != 0)
								return Nullable.LiftedNull.CreateFromExpression (rc, b);

							return b.CreateLiftedValueTypeResult (rc, right);
						}
					}
				}

				//
				// A user operators does not support multiple user conversions, but decimal type
				// is considered to be predefined type therefore we apply predefined operators rules
				// and then look for decimal user-operator implementation
				//
				if (left.BuiltinType == BuiltinTypeSpec.Type.Decimal) {
					b.left = Convert.ImplicitConversion (rc, b.left, left, b.left.Location);
					b.right = Convert.ImplicitConversion (rc, b.right, right, b.right.Location);

					return b.ResolveUserOperator (rc, b.left, b.right);
				}

				c = right_expr as Constant;
				if (c != null) {
					if (c.IsDefaultValue) {
						//
						// Optimizes
						// 
						// (expr + 0) to expr
						// (expr - 0) to expr
						// (bool? | false) to bool?
						//
						if (b.oper == Operator.Addition || b.oper == Operator.Subtraction ||
							(b.oper == Operator.BitwiseOr && left_unwrap.BuiltinType == BuiltinTypeSpec.Type.Bool && c is BoolConstant)) {
							b.left = Convert.ImplicitConversion (rc, b.left, left, b.left.Location);
							return ReducedExpression.Create (b.left, b).Resolve (rc);
						}

						//
						// Optimizes (value &/&& 0) to 0
						//
						if ((b.oper == Operator.BitwiseAnd || b.oper == Operator.LogicalAnd) && !IsLifted) {
							Constant side_effect = new SideEffectConstant (c, b.left, c.Location);
							return ReducedExpression.Create (side_effect, b);
						}
					} else {
						//
						// Optimizes (bool? & true) to bool?
						//
						if (IsLifted && left_unwrap.BuiltinType == BuiltinTypeSpec.Type.Bool && b.oper == Operator.BitwiseAnd) {
							return ReducedExpression.Create (b.left, b).Resolve (rc);
						}
					}

					if ((b.oper == Operator.Multiply || b.oper == Operator.Division) && c.IsOneInteger)
						return ReducedExpression.Create (b.left, b).Resolve (rc);

					if ((b.oper & Operator.ShiftMask) != 0 && c is IntConstant) {
						b.right = new IntConstant (rc.BuiltinTypes, ((IntConstant) c).Value & GetShiftMask (left_unwrap), b.right.Location);
					}
				}

				c = b.left as Constant;
				if (c != null) {
					if (c.IsDefaultValue) {
						//
						// Optimizes
						// 
						// (0 + expr) to expr
						// (false | bool?) to bool?
						//
						if (b.oper == Operator.Addition ||
							(b.oper == Operator.BitwiseOr && right_unwrap.BuiltinType == BuiltinTypeSpec.Type.Bool && c is BoolConstant)) {
							b.right = Convert.ImplicitConversion (rc, b.right, right, b.right.Location);
							return ReducedExpression.Create (b.right, b).Resolve (rc);
						}

						//
						// Optimizes (false && expr) to false
						//
						if (b.oper == Operator.LogicalAnd && c.Type.BuiltinType == BuiltinTypeSpec.Type.Bool) {
							// No rhs side-effects
							Expression.Warning_UnreachableExpression (rc, b.right.StartLocation);
							return ReducedExpression.Create (c, b);
						}

						//
						// Optimizes (0 & value) to 0
						//
						if (b.oper == Operator.BitwiseAnd && !IsLifted) {
							Constant side_effect = new SideEffectConstant (c, b.right, c.Location);
							return ReducedExpression.Create (side_effect, b);
						}
					} else {
						//
						// Optimizes (true & bool?) to bool?
						//
						if (IsLifted && left_unwrap.BuiltinType == BuiltinTypeSpec.Type.Bool && b.oper == Operator.BitwiseAnd) {
							return ReducedExpression.Create (b.right, b).Resolve (rc);
						}

						//
						// Optimizes (true || expr) to true
						//
						if (b.oper == Operator.LogicalOr && c.Type.BuiltinType == BuiltinTypeSpec.Type.Bool) {
							// No rhs side-effects
							Expression.Warning_UnreachableExpression (rc, b.right.StartLocation);
							return ReducedExpression.Create (c, b);
						}
					}

					if (b.oper == Operator.Multiply && c.IsOneInteger)
						return ReducedExpression.Create (b.right, b).Resolve (rc);
				}

				if (IsLifted) {
					var lifted = new Nullable.LiftedBinaryOperator (b);

					TypeSpec ltype, rtype;
					if (b.left.Type.IsNullableType) {
						lifted.UnwrapLeft = new Nullable.Unwrap (b.left);
						ltype = left_unwrap;
					} else {
						ltype = left;
					}

					if (b.right.Type.IsNullableType) {
						lifted.UnwrapRight = new Nullable.Unwrap (b.right);
						rtype = right_unwrap;
					} else {
						rtype = right;
					}

					lifted.Left = b.left.IsNull ?
						b.left :
						Convert.ImplicitConversion (rc, lifted.UnwrapLeft ?? b.left, ltype, b.left.Location);

					lifted.Right = b.right.IsNull ?
						b.right :
						Convert.ImplicitConversion (rc, lifted.UnwrapRight ?? b.right, rtype, b.right.Location);

					return lifted.Resolve (rc);
				}

				b.left = Convert.ImplicitConversion (rc, b.left, left, b.left.Location);
				b.right = Convert.ImplicitConversion (rc, b.right, right, b.right.Location);

				return b;
			}

			public bool IsPrimitiveApplicable (TypeSpec ltype, TypeSpec rtype)
			{
				//
				// We are dealing with primitive types only
				//
				return left == ltype && ltype == rtype;
			}

			public virtual bool IsApplicable (ResolveContext ec, Expression lexpr, Expression rexpr)
			{
				// Quick path
				if (left == lexpr.Type && right == rexpr.Type)
					return true;

				return Convert.ImplicitConversionExists (ec, lexpr, left) &&
					Convert.ImplicitConversionExists (ec, rexpr, right);
			}

			public PredefinedOperator ResolveBetterOperator (ResolveContext ec, PredefinedOperator best_operator)
			{
				if ((OperatorsMask & Operator.DecomposedMask) != 0)
					return best_operator;

				if ((best_operator.OperatorsMask & Operator.DecomposedMask) != 0)
					return this;

				int result = 0;
				if (left != null && best_operator.left != null) {
					result = OverloadResolver.BetterTypeConversion (ec, best_operator.left_unwrap, left_unwrap);
				}

				//
				// When second argument is same as the first one, the result is same
				//
				if (right != null && (left != right || best_operator.left != best_operator.right)) {
					result |= OverloadResolver.BetterTypeConversion (ec, best_operator.right_unwrap, right_unwrap);
				}

				if (result == 0 || result > 2)
					return null;

				return result == 1 ? best_operator : this;
			}
		}

		sealed class PredefinedStringOperator : PredefinedOperator
		{
			public PredefinedStringOperator (TypeSpec type, Operator op_mask, TypeSpec retType)
				: base (type, type, op_mask, retType)
			{
			}

			public PredefinedStringOperator (TypeSpec ltype, TypeSpec rtype, Operator op_mask, TypeSpec retType)
				: base (ltype, rtype, op_mask, retType)
			{
			}

			public override Expression ConvertResult (ResolveContext ec, Binary b)
			{
				//
				// Use original expression for nullable arguments
				//
				Nullable.Unwrap unwrap = b.left as Nullable.Unwrap;
				if (unwrap != null)
					b.left = unwrap.Original;

				unwrap = b.right as Nullable.Unwrap;
				if (unwrap != null)
					b.right = unwrap.Original;

				b.left = Convert.ImplicitConversion (ec, b.left, left, b.left.Location);
				b.right = Convert.ImplicitConversion (ec, b.right, right, b.right.Location);

				//
				// Start a new concat expression using converted expression
				//
				return StringConcat.Create (ec, b.left, b.right, b.loc);
			}
		}

		sealed class PredefinedEqualityOperator : PredefinedOperator
		{
			MethodSpec equal_method, inequal_method;

			public PredefinedEqualityOperator (TypeSpec arg, TypeSpec retType)
				: base (arg, arg, Operator.EqualityMask, retType)
			{
			}

			public override Expression ConvertResult (ResolveContext ec, Binary b)
			{
				b.type = ReturnType;

				b.left = Convert.ImplicitConversion (ec, b.left, left, b.left.Location);
				b.right = Convert.ImplicitConversion (ec, b.right, right, b.right.Location);

				Arguments args = new Arguments (2);
				args.Add (new Argument (b.left));
				args.Add (new Argument (b.right));

				MethodSpec method;
				if (b.oper == Operator.Equality) {
					if (equal_method == null) {
						if (left.BuiltinType == BuiltinTypeSpec.Type.String)
							equal_method = ec.Module.PredefinedMembers.StringEqual.Resolve (b.loc);
						else if (left.BuiltinType == BuiltinTypeSpec.Type.Delegate)
							equal_method = ec.Module.PredefinedMembers.DelegateEqual.Resolve (b.loc);
						else
							throw new NotImplementedException (left.GetSignatureForError ());
					}

					method = equal_method;
				} else {
					if (inequal_method == null) {
						if (left.BuiltinType == BuiltinTypeSpec.Type.String)
							inequal_method = ec.Module.PredefinedMembers.StringInequal.Resolve (b.loc);
						else if (left.BuiltinType == BuiltinTypeSpec.Type.Delegate)
							inequal_method = ec.Module.PredefinedMembers.DelegateInequal.Resolve (b.loc);
						else
							throw new NotImplementedException (left.GetSignatureForError ());
					}

					method = inequal_method;
				}

				return new UserOperatorCall (method, args, b.CreateExpressionTree, b.loc);
			}
		}

		class PredefinedPointerOperator : PredefinedOperator
		{
			public PredefinedPointerOperator (TypeSpec ltype, TypeSpec rtype, Operator op_mask)
				: base (ltype, rtype, op_mask)
			{
			}

			public PredefinedPointerOperator (TypeSpec ltype, TypeSpec rtype, Operator op_mask, TypeSpec retType)
				: base (ltype, rtype, op_mask, retType)
			{
			}

			public PredefinedPointerOperator (TypeSpec type, Operator op_mask, TypeSpec return_type)
				: base (type, op_mask, return_type)
			{
			}

			public override bool IsApplicable (ResolveContext ec, Expression lexpr, Expression rexpr)
			{
				if (left == null) {
					if (!lexpr.Type.IsPointer)
						return false;
				} else {
					if (!Convert.ImplicitConversionExists (ec, lexpr, left))
						return false;
				}

				if (right == null) {
					if (!rexpr.Type.IsPointer)
						return false;
				} else {
					if (!Convert.ImplicitConversionExists (ec, rexpr, right))
						return false;
				}

				return true;
			}

			public override Expression ConvertResult (ResolveContext ec, Binary b)
			{
				if (left != null) {
					b.left = EmptyCast.Create (b.left, left);
				} else if (right != null) {
					b.right = EmptyCast.Create (b.right, right);
				}

				TypeSpec r_type = ReturnType;
				Expression left_arg, right_arg;
				if (r_type == null) {
					if (left == null) {
						left_arg = b.left;
						right_arg = b.right;
						r_type = b.left.Type;
					} else {
						left_arg = b.right;
						right_arg = b.left;
						r_type = b.right.Type;
					}
				} else {
					left_arg = b.left;
					right_arg = b.right;
				}

				return new PointerArithmetic (b.oper, left_arg, right_arg, r_type, b.loc).Resolve (ec);
			}
		}

		[Flags]
		public enum Operator {
			Multiply	= 0 | ArithmeticMask,
			Division	= 1 | ArithmeticMask,
			Modulus		= 2 | ArithmeticMask,
			Addition	= 3 | ArithmeticMask | AdditionMask,
			Subtraction = 4 | ArithmeticMask | SubtractionMask,

			LeftShift	= 5 | ShiftMask,
			RightShift	= 6 | ShiftMask,

			LessThan	= 7 | ComparisonMask | RelationalMask,
			GreaterThan	= 8 | ComparisonMask | RelationalMask,
			LessThanOrEqual		= 9 | ComparisonMask | RelationalMask,
			GreaterThanOrEqual	= 10 | ComparisonMask | RelationalMask,
			Equality	= 11 | ComparisonMask | EqualityMask,
			Inequality	= 12 | ComparisonMask | EqualityMask,

			BitwiseAnd	= 13 | BitwiseMask,
			ExclusiveOr	= 14 | BitwiseMask,
			BitwiseOr	= 15 | BitwiseMask,

			LogicalAnd	= 16 | LogicalMask,
			LogicalOr	= 17 | LogicalMask,

			//
			// Operator masks
			//
			ValuesOnlyMask	= ArithmeticMask - 1,
			ArithmeticMask	= 1 << 5,
			ShiftMask		= 1 << 6,
			ComparisonMask	= 1 << 7,
			EqualityMask	= 1 << 8,
			BitwiseMask		= 1 << 9,
			LogicalMask		= 1 << 10,
			AdditionMask	= 1 << 11,
			SubtractionMask	= 1 << 12,
			RelationalMask	= 1 << 13,

			DecomposedMask	= 1 << 19,
			NullableMask	= 1 << 20,
		}

		[Flags]
		enum State : byte
		{
			None = 0,
			Compound = 1 << 1,
		}

		readonly Operator oper;
		Expression left, right;
		State state;
		ConvCast.Mode enum_conversion;

		public Binary (Operator oper, Expression left, Expression right, bool isCompound)
			: this (oper, left, right)
		{
			if (isCompound)
				state |= State.Compound;
		}

		public Binary (Operator oper, Expression left, Expression right)
		{
			this.oper = oper;
			this.left = left;
			this.right = right;
			this.loc = left.Location;
		}

		#region Properties

		public bool IsCompound {
			get {
				return (state & State.Compound) != 0;
			}
		}

		public Operator Oper {
			get {
				return oper;
			}
		}

		public Expression Left {
			get {
				return this.left;
			}
		}

		public Expression Right {
			get {
				return this.right;
			}
		}

		public override Location StartLocation {
			get {
				return left.StartLocation;
			}
		}

		#endregion

		/// <summary>
		///   Returns a stringified representation of the Operator
		/// </summary>
		string OperName (Operator oper)
		{
			string s;
			switch (oper){
			case Operator.Multiply:
				s = "*";
				break;
			case Operator.Division:
				s = "/";
				break;
			case Operator.Modulus:
				s = "%";
				break;
			case Operator.Addition:
				s = "+";
				break;
			case Operator.Subtraction:
				s = "-";
				break;
			case Operator.LeftShift:
				s = "<<";
				break;
			case Operator.RightShift:
				s = ">>";
				break;
			case Operator.LessThan:
				s = "<";
				break;
			case Operator.GreaterThan:
				s = ">";
				break;
			case Operator.LessThanOrEqual:
				s = "<=";
				break;
			case Operator.GreaterThanOrEqual:
				s = ">=";
				break;
			case Operator.Equality:
				s = "==";
				break;
			case Operator.Inequality:
				s = "!=";
				break;
			case Operator.BitwiseAnd:
				s = "&";
				break;
			case Operator.BitwiseOr:
				s = "|";
				break;
			case Operator.ExclusiveOr:
				s = "^";
				break;
			case Operator.LogicalOr:
				s = "||";
				break;
			case Operator.LogicalAnd:
				s = "&&";
				break;
			default:
				s = oper.ToString ();
				break;
			}

			if (IsCompound)
				return s + "=";

			return s;
		}

		public static void Error_OperatorCannotBeApplied (ResolveContext ec, Expression left, Expression right, Operator oper, Location loc)
		{
			new Binary (oper, left, right).Error_OperatorCannotBeApplied (ec, left, right);
		}

		public static void Error_OperatorCannotBeApplied (ResolveContext ec, Expression left, Expression right, string oper, Location loc)
		{
			if (left.Type == InternalType.ErrorType || right.Type == InternalType.ErrorType)
				return;

			string l, r;
			l = left.Type.GetSignatureForError ();
			r = right.Type.GetSignatureForError ();

			ec.Report.Error (19, loc, "Operator `{0}' cannot be applied to operands of type `{1}' and `{2}'",
				oper, l, r);
		}
		
		void Error_OperatorCannotBeApplied (ResolveContext ec, Expression left, Expression right)
		{
			Error_OperatorCannotBeApplied (ec, left, right, OperName (oper), loc);
		}

		public override void FlowAnalysis (FlowAnalysisContext fc)
		{
			left.FlowAnalysis (fc);
			right.FlowAnalysis (fc);
		}

		//
		// Converts operator to System.Linq.Expressions.ExpressionType enum name
		//
		string GetOperatorExpressionTypeName ()
		{
			switch (oper) {
			case Operator.Addition:
				return IsCompound ? "AddAssign" : "Add";
			case Operator.BitwiseAnd:
				return IsCompound ? "AndAssign" : "And";
			case Operator.BitwiseOr:
				return IsCompound ? "OrAssign" : "Or";
			case Operator.Division:
				return IsCompound ? "DivideAssign" : "Divide";
			case Operator.ExclusiveOr:
				return IsCompound ? "ExclusiveOrAssign" : "ExclusiveOr";
			case Operator.Equality:
				return "Equal";
			case Operator.GreaterThan:
				return "GreaterThan";
			case Operator.GreaterThanOrEqual:
				return "GreaterThanOrEqual";
			case Operator.Inequality:
				return "NotEqual";
			case Operator.LeftShift:
				return IsCompound ? "LeftShiftAssign" : "LeftShift";
			case Operator.LessThan:
				return "LessThan";
			case Operator.LessThanOrEqual:
				return "LessThanOrEqual";
			case Operator.LogicalAnd:
				return "And";
			case Operator.LogicalOr:
				return "Or";
			case Operator.Modulus:
				return IsCompound ? "ModuloAssign" : "Modulo";
			case Operator.Multiply:
				return IsCompound ? "MultiplyAssign" : "Multiply";
			case Operator.RightShift:
				return IsCompound ? "RightShiftAssign" : "RightShift";
			case Operator.Subtraction:
				return IsCompound ? "SubtractAssign" : "Subtract";
			default:
				throw new NotImplementedException ("Unknown expression type operator " + oper.ToString ());
			}
		}

		static CSharp.Operator.OpType ConvertBinaryToUserOperator (Operator op)
		{
			switch (op) {
			case Operator.Addition:
				return CSharp.Operator.OpType.Addition;
			case Operator.BitwiseAnd:
			case Operator.LogicalAnd:
				return CSharp.Operator.OpType.BitwiseAnd;
			case Operator.BitwiseOr:
			case Operator.LogicalOr:
				return CSharp.Operator.OpType.BitwiseOr;
			case Operator.Division:
				return CSharp.Operator.OpType.Division;
			case Operator.Equality:
				return CSharp.Operator.OpType.Equality;
			case Operator.ExclusiveOr:
				return CSharp.Operator.OpType.ExclusiveOr;
			case Operator.GreaterThan:
				return CSharp.Operator.OpType.GreaterThan;
			case Operator.GreaterThanOrEqual:
				return CSharp.Operator.OpType.GreaterThanOrEqual;
			case Operator.Inequality:
				return CSharp.Operator.OpType.Inequality;
			case Operator.LeftShift:
				return CSharp.Operator.OpType.LeftShift;
			case Operator.LessThan:
				return CSharp.Operator.OpType.LessThan;
			case Operator.LessThanOrEqual:
				return CSharp.Operator.OpType.LessThanOrEqual;
			case Operator.Modulus:
				return CSharp.Operator.OpType.Modulus;
			case Operator.Multiply:
				return CSharp.Operator.OpType.Multiply;
			case Operator.RightShift:
				return CSharp.Operator.OpType.RightShift;
			case Operator.Subtraction:
				return CSharp.Operator.OpType.Subtraction;
			default:
				throw new InternalErrorException (op.ToString ());
			}
		}

		public override bool ContainsEmitWithAwait ()
		{
			return left.ContainsEmitWithAwait () || right.ContainsEmitWithAwait ();
		}

		public static void EmitOperatorOpcode (EmitContext ec, Operator oper, TypeSpec l, Expression right)
		{
			OpCode opcode;

			switch (oper){
			case Operator.Multiply:
				if (ec.HasSet (EmitContext.Options.CheckedScope)) {
					if (l.BuiltinType == BuiltinTypeSpec.Type.Int || l.BuiltinType == BuiltinTypeSpec.Type.Long)
						opcode = OpCodes.Mul_Ovf;
					else if (!IsFloat (l))
						opcode = OpCodes.Mul_Ovf_Un;
					else
						opcode = OpCodes.Mul;
				} else
					opcode = OpCodes.Mul;
				
				break;
				
			case Operator.Division:
				if (IsUnsigned (l))
					opcode = OpCodes.Div_Un;
				else
					opcode = OpCodes.Div;
				break;
				
			case Operator.Modulus:
				if (IsUnsigned (l))
					opcode = OpCodes.Rem_Un;
				else
					opcode = OpCodes.Rem;
				break;

			case Operator.Addition:
				if (ec.HasSet (EmitContext.Options.CheckedScope)) {
					if (l.BuiltinType == BuiltinTypeSpec.Type.Int || l.BuiltinType == BuiltinTypeSpec.Type.Long)
						opcode = OpCodes.Add_Ovf;
					else if (!IsFloat (l))
						opcode = OpCodes.Add_Ovf_Un;
					else
						opcode = OpCodes.Add;
				} else
					opcode = OpCodes.Add;
				break;

			case Operator.Subtraction:
				if (ec.HasSet (EmitContext.Options.CheckedScope)) {
					if (l.BuiltinType == BuiltinTypeSpec.Type.Int || l.BuiltinType == BuiltinTypeSpec.Type.Long)
						opcode = OpCodes.Sub_Ovf;
					else if (!IsFloat (l))
						opcode = OpCodes.Sub_Ovf_Un;
					else
						opcode = OpCodes.Sub;
				} else
					opcode = OpCodes.Sub;
				break;

			case Operator.RightShift:
				if (!(right is IntConstant)) {
					ec.EmitInt (GetShiftMask (l));
					ec.Emit (OpCodes.And);
				}

				if (IsUnsigned (l))
					opcode = OpCodes.Shr_Un;
				else
					opcode = OpCodes.Shr;
				break;
				
			case Operator.LeftShift:
				if (!(right is IntConstant)) {
					ec.EmitInt (GetShiftMask (l));
					ec.Emit (OpCodes.And);
				}

				opcode = OpCodes.Shl;
				break;

			case Operator.Equality:
				opcode = OpCodes.Ceq;
				break;

			case Operator.Inequality:
				ec.Emit (OpCodes.Ceq);
				ec.EmitInt (0);
				
				opcode = OpCodes.Ceq;
				break;

			case Operator.LessThan:
				if (IsUnsigned (l))
					opcode = OpCodes.Clt_Un;
				else
					opcode = OpCodes.Clt;
				break;

			case Operator.GreaterThan:
				if (IsUnsigned (l))
					opcode = OpCodes.Cgt_Un;
				else
					opcode = OpCodes.Cgt;
				break;

			case Operator.LessThanOrEqual:
				if (IsUnsigned (l) || IsFloat (l))
					ec.Emit (OpCodes.Cgt_Un);
				else
					ec.Emit (OpCodes.Cgt);
				ec.EmitInt (0);
				
				opcode = OpCodes.Ceq;
				break;

			case Operator.GreaterThanOrEqual:
				if (IsUnsigned (l) || IsFloat (l))
					ec.Emit (OpCodes.Clt_Un);
				else
					ec.Emit (OpCodes.Clt);
				
				ec.EmitInt (0);
				
				opcode = OpCodes.Ceq;
				break;

			case Operator.BitwiseOr:
				opcode = OpCodes.Or;
				break;

			case Operator.BitwiseAnd:
				opcode = OpCodes.And;
				break;

			case Operator.ExclusiveOr:
				opcode = OpCodes.Xor;
				break;

			default:
				throw new InternalErrorException (oper.ToString ());
			}

			ec.Emit (opcode);
		}

		static int GetShiftMask (TypeSpec type)
		{
			return type.BuiltinType == BuiltinTypeSpec.Type.Int || type.BuiltinType == BuiltinTypeSpec.Type.UInt ? 0x1f : 0x3f;
		}

		static bool IsUnsigned (TypeSpec t)
		{
			switch (t.BuiltinType) {
			case BuiltinTypeSpec.Type.Char:
			case BuiltinTypeSpec.Type.UInt:
			case BuiltinTypeSpec.Type.ULong:
			case BuiltinTypeSpec.Type.UShort:
			case BuiltinTypeSpec.Type.Byte:
				return true;
			}

			return t.IsPointer;
		}

		static bool IsFloat (TypeSpec t)
		{
			return t.BuiltinType == BuiltinTypeSpec.Type.Float || t.BuiltinType == BuiltinTypeSpec.Type.Double;
		}

		public Expression ResolveOperator (ResolveContext rc)
		{
			eclass = ExprClass.Value;

			TypeSpec l = left.Type;
			TypeSpec r = right.Type;
			Expression expr;
			bool primitives_only = false;

			//
			// Handles predefined primitive types
			//
			if ((BuiltinTypeSpec.IsPrimitiveType (l) || (l.IsNullableType && BuiltinTypeSpec.IsPrimitiveType (Nullable.NullableInfo.GetUnderlyingType (l)))) &&
				(BuiltinTypeSpec.IsPrimitiveType (r) || (r.IsNullableType && BuiltinTypeSpec.IsPrimitiveType (Nullable.NullableInfo.GetUnderlyingType (r))))) {
				if ((oper & Operator.ShiftMask) == 0) {
					if (!DoBinaryOperatorPromotion (rc))
						return null;

					primitives_only = BuiltinTypeSpec.IsPrimitiveType (l) && BuiltinTypeSpec.IsPrimitiveType (r);
				}
			} else {
				// Pointers
				if (l.IsPointer || r.IsPointer)
					return ResolveOperatorPointer (rc, l, r);

				// User operators
				expr = ResolveUserOperator (rc, left, right);
				if (expr != null)
					return expr;


				bool lenum = l.IsEnum;
				bool renum = r.IsEnum;
				if ((oper & (Operator.ComparisonMask | Operator.BitwiseMask)) != 0) {
					//
					// Enumerations
					//
					if (IsEnumOrNullableEnum (l) || IsEnumOrNullableEnum (r)) {
						expr = ResolveSingleEnumOperators (rc, lenum, renum, l, r);

						if (expr == null)
							return null;

						if ((oper & Operator.BitwiseMask) != 0) {
							expr = EmptyCast.Create (expr, type);
							AddEnumResultCast (type);

							if (oper == Operator.BitwiseAnd && left.Type.IsEnum && right.Type.IsEnum) {
								expr = OptimizeAndOperation (expr);
							}
						}

						left = ConvertEnumOperandToUnderlyingType (rc, left);
						right = ConvertEnumOperandToUnderlyingType (rc, right);
						return expr;
					}
				} else if ((oper == Operator.Addition || oper == Operator.Subtraction)) {
					if (IsEnumOrNullableEnum (l) || IsEnumOrNullableEnum (r)) {
						//
						// Enumerations
						//
						expr = ResolveEnumOperators (rc, lenum, renum, l, r);

						//
						// We cannot break here there is also Enum + String possible match
						// which is not ambiguous with predefined enum operators
						//
						if (expr != null) {
							left = ConvertEnumOperandToUnderlyingType (rc, left);
							right = ConvertEnumOperandToUnderlyingType (rc, right);

							return expr;
						}
					} else if (l.IsDelegate || r.IsDelegate) {
						//
						// Delegates
						//
						expr = ResolveOperatorDelegate (rc, l, r);

						// TODO: Can this be ambiguous
						if (expr != null)
							return expr;
					}
				}
			}
			
			//
			// Equality operators are more complicated
			//
			if ((oper & Operator.EqualityMask) != 0) {
				return ResolveEquality (rc, l, r, primitives_only);
			}

			expr = ResolveOperatorPredefined (rc, rc.BuiltinTypes.OperatorsBinaryStandard, primitives_only);
			if (expr != null)
				return expr;

			if (primitives_only)
				return null;

			//
			// Lifted operators have lower priority
			//
			return ResolveOperatorPredefined (rc, rc.Module.OperatorsBinaryLifted, false);
		}

		static bool IsEnumOrNullableEnum (TypeSpec type)
		{
			return type.IsEnum || (type.IsNullableType && Nullable.NullableInfo.GetUnderlyingType (type).IsEnum);
		}


		// at least one of 'left' or 'right' is an enumeration constant (EnumConstant or SideEffectConstant or ...)
		// if 'left' is not an enumeration constant, create one from the type of 'right'
		Constant EnumLiftUp (ResolveContext ec, Constant left, Constant right)
		{
			switch (oper) {
			case Operator.BitwiseOr:
			case Operator.BitwiseAnd:
			case Operator.ExclusiveOr:
			case Operator.Equality:
			case Operator.Inequality:
			case Operator.LessThan:
			case Operator.LessThanOrEqual:
			case Operator.GreaterThan:
			case Operator.GreaterThanOrEqual:
				if (left.Type.IsEnum)
					return left;
				
				if (left.IsZeroInteger)
					return left.Reduce (ec, right.Type);
				
				break;
				
			case Operator.Addition:
			case Operator.Subtraction:
				return left;
				
			case Operator.Multiply:
			case Operator.Division:
			case Operator.Modulus:
			case Operator.LeftShift:
			case Operator.RightShift:
				if (right.Type.IsEnum || left.Type.IsEnum)
					break;
				return left;
			}

			return null;
		}

		//
		// The `|' operator used on types which were extended is dangerous
		//
		void CheckBitwiseOrOnSignExtended (ResolveContext ec)
		{
			OpcodeCast lcast = left as OpcodeCast;
			if (lcast != null) {
				if (IsUnsigned (lcast.UnderlyingType))
					lcast = null;
			}

			OpcodeCast rcast = right as OpcodeCast;
			if (rcast != null) {
				if (IsUnsigned (rcast.UnderlyingType))
					rcast = null;
			}

			if (lcast == null && rcast == null)
				return;

			// FIXME: consider constants

			var ltype = lcast != null ? lcast.UnderlyingType : rcast.UnderlyingType;
			ec.Report.Warning (675, 3, loc,
				"The operator `|' used on the sign-extended type `{0}'. Consider casting to a smaller unsigned type first",
				ltype.GetSignatureForError ());
		}

		public static PredefinedOperator[] CreatePointerOperatorsTable (BuiltinTypes types)
		{
			return new PredefinedOperator[] {
				//
				// Pointer arithmetic:
				//
				// T* operator + (T* x, int y);		T* operator - (T* x, int y);
				// T* operator + (T* x, uint y);	T* operator - (T* x, uint y);
				// T* operator + (T* x, long y);	T* operator - (T* x, long y);
				// T* operator + (T* x, ulong y);	T* operator - (T* x, ulong y);
				//
				new PredefinedPointerOperator (null, types.Int, Operator.AdditionMask | Operator.SubtractionMask),
				new PredefinedPointerOperator (null, types.UInt, Operator.AdditionMask | Operator.SubtractionMask),
				new PredefinedPointerOperator (null, types.Long, Operator.AdditionMask | Operator.SubtractionMask),
				new PredefinedPointerOperator (null, types.ULong, Operator.AdditionMask | Operator.SubtractionMask),

				//
				// T* operator + (int y,   T* x);
				// T* operator + (uint y,  T *x);
				// T* operator + (long y,  T *x);
				// T* operator + (ulong y, T *x);
				//
				new PredefinedPointerOperator (types.Int, null, Operator.AdditionMask, null),
				new PredefinedPointerOperator (types.UInt, null, Operator.AdditionMask, null),
				new PredefinedPointerOperator (types.Long, null, Operator.AdditionMask, null),
				new PredefinedPointerOperator (types.ULong, null, Operator.AdditionMask, null),

				//
				// long operator - (T* x, T *y)
				//
				new PredefinedPointerOperator (null, Operator.SubtractionMask, types.Long)
			};
		}

		public static PredefinedOperator[] CreateStandardOperatorsTable (BuiltinTypes types)
		{
			TypeSpec bool_type = types.Bool;

			return new [] {
				new PredefinedOperator (types.Int, Operator.ArithmeticMask | Operator.BitwiseMask | Operator.ShiftMask),
				new PredefinedOperator (types.UInt, Operator.ArithmeticMask | Operator.BitwiseMask),
				new PredefinedOperator (types.Long, Operator.ArithmeticMask | Operator.BitwiseMask),
				new PredefinedOperator (types.ULong, Operator.ArithmeticMask | Operator.BitwiseMask),
				new PredefinedOperator (types.Float, Operator.ArithmeticMask),
				new PredefinedOperator (types.Double, Operator.ArithmeticMask),
				new PredefinedOperator (types.Decimal, Operator.ArithmeticMask),

				new PredefinedOperator (types.Int, Operator.ComparisonMask, bool_type),
				new PredefinedOperator (types.UInt, Operator.ComparisonMask, bool_type),
				new PredefinedOperator (types.Long, Operator.ComparisonMask, bool_type),
				new PredefinedOperator (types.ULong, Operator.ComparisonMask, bool_type),
				new PredefinedOperator (types.Float, Operator.ComparisonMask, bool_type),
				new PredefinedOperator (types.Double, Operator.ComparisonMask, bool_type),
				new PredefinedOperator (types.Decimal, Operator.ComparisonMask, bool_type),

				new PredefinedStringOperator (types.String, Operator.AdditionMask, types.String),
				// Remaining string operators are in lifted tables

				new PredefinedOperator (bool_type, Operator.BitwiseMask | Operator.LogicalMask | Operator.EqualityMask, bool_type),

				new PredefinedOperator (types.UInt, types.Int, Operator.ShiftMask),
				new PredefinedOperator (types.Long, types.Int, Operator.ShiftMask),
				new PredefinedOperator (types.ULong, types.Int, Operator.ShiftMask)
			};

		}
		public static PredefinedOperator[] CreateStandardLiftedOperatorsTable (ModuleContainer module)
		{
			var nullable = module.PredefinedTypes.Nullable.TypeSpec;
			if (nullable == null)
				return new PredefinedOperator [0];

			var types = module.Compiler.BuiltinTypes;
			var bool_type = types.Bool;

			var nullable_bool = nullable.MakeGenericType (module, new[] { bool_type });
			var nullable_int = nullable.MakeGenericType (module, new[] { types.Int });
			var nullable_uint = nullable.MakeGenericType (module, new[] { types.UInt });
			var nullable_long = nullable.MakeGenericType (module, new[] { types.Long });
			var nullable_ulong = nullable.MakeGenericType (module, new[] { types.ULong });
			var nullable_float = nullable.MakeGenericType (module, new[] { types.Float });
			var nullable_double = nullable.MakeGenericType (module, new[] { types.Double });
			var nullable_decimal = nullable.MakeGenericType (module, new[] { types.Decimal });

			return new[] {
				new PredefinedOperator (nullable_int, Operator.NullableMask | Operator.ArithmeticMask | Operator.BitwiseMask | Operator.ShiftMask),
				new PredefinedOperator (nullable_uint, Operator.NullableMask | Operator.ArithmeticMask | Operator.BitwiseMask),
				new PredefinedOperator (nullable_long, Operator.NullableMask | Operator.ArithmeticMask | Operator.BitwiseMask),
				new PredefinedOperator (nullable_ulong, Operator.NullableMask | Operator.ArithmeticMask | Operator.BitwiseMask),
				new PredefinedOperator (nullable_float, Operator.NullableMask | Operator.ArithmeticMask),
				new PredefinedOperator (nullable_double, Operator.NullableMask | Operator.ArithmeticMask),
				new PredefinedOperator (nullable_decimal, Operator.NullableMask | Operator.ArithmeticMask),

				new PredefinedOperator (nullable_int, Operator.NullableMask | Operator.ComparisonMask, bool_type),
				new PredefinedOperator (nullable_uint, Operator.NullableMask | Operator.ComparisonMask, bool_type),
				new PredefinedOperator (nullable_long, Operator.NullableMask | Operator.ComparisonMask, bool_type),
				new PredefinedOperator (nullable_ulong, Operator.NullableMask | Operator.ComparisonMask, bool_type),
				new PredefinedOperator (nullable_float, Operator.NullableMask | Operator.ComparisonMask, bool_type),
				new PredefinedOperator (nullable_double, Operator.NullableMask | Operator.ComparisonMask, bool_type),
				new PredefinedOperator (nullable_decimal, Operator.NullableMask | Operator.ComparisonMask, bool_type),

				new PredefinedOperator (nullable_bool, Operator.NullableMask | Operator.BitwiseMask, nullable_bool),

				new PredefinedOperator (nullable_uint, nullable_int, Operator.NullableMask | Operator.ShiftMask),
				new PredefinedOperator (nullable_long, nullable_int, Operator.NullableMask | Operator.ShiftMask),
				new PredefinedOperator (nullable_ulong, nullable_int, Operator.NullableMask | Operator.ShiftMask),

				//
				// Not strictly lifted but need to be in second group otherwise expressions like
				// int + null would resolve to +(object, string) instead of +(int?, int?)
				//
				new PredefinedStringOperator (types.String, types.Object, Operator.AdditionMask, types.String),
				new PredefinedStringOperator (types.Object, types.String, Operator.AdditionMask, types.String),

			};
		}

		public static PredefinedOperator[] CreateEqualityOperatorsTable (BuiltinTypes types)
		{
			TypeSpec bool_type = types.Bool;

			return new[] {
				new PredefinedEqualityOperator (types.String, bool_type),
				new PredefinedEqualityOperator (types.Delegate, bool_type),
				new PredefinedOperator (bool_type, Operator.EqualityMask, bool_type),
				new PredefinedOperator (types.Int, Operator.EqualityMask, bool_type),
				new PredefinedOperator (types.UInt, Operator.EqualityMask, bool_type),
				new PredefinedOperator (types.Long, Operator.EqualityMask, bool_type),
				new PredefinedOperator (types.ULong, Operator.EqualityMask, bool_type),
				new PredefinedOperator (types.Float, Operator.EqualityMask, bool_type),
				new PredefinedOperator (types.Double, Operator.EqualityMask, bool_type),
				new PredefinedOperator (types.Decimal, Operator.EqualityMask, bool_type),
			};
		}

		public static PredefinedOperator[] CreateEqualityLiftedOperatorsTable (ModuleContainer module)
		{
			var nullable = module.PredefinedTypes.Nullable.TypeSpec;

			if (nullable == null)
				return new PredefinedOperator [0];

			var types = module.Compiler.BuiltinTypes;
			var bool_type = types.Bool;
			var nullable_bool = nullable.MakeGenericType (module, new [] { bool_type });
			var nullable_int = nullable.MakeGenericType (module, new[] { types.Int });
			var nullable_uint = nullable.MakeGenericType (module, new[] { types.UInt });
			var nullable_long = nullable.MakeGenericType (module, new[] { types.Long });
			var nullable_ulong = nullable.MakeGenericType (module, new[] { types.ULong });
			var nullable_float = nullable.MakeGenericType (module, new[] { types.Float });
			var nullable_double = nullable.MakeGenericType (module, new[] { types.Double });
			var nullable_decimal = nullable.MakeGenericType (module, new[] { types.Decimal });

			return new [] {
				new PredefinedOperator (nullable_bool, Operator.NullableMask | Operator.EqualityMask, bool_type),
				new PredefinedOperator (nullable_int, Operator.NullableMask | Operator.EqualityMask, bool_type),
				new PredefinedOperator (nullable_uint, Operator.NullableMask | Operator.EqualityMask, bool_type),
				new PredefinedOperator (nullable_long, Operator.NullableMask | Operator.EqualityMask, bool_type),
				new PredefinedOperator (nullable_ulong, Operator.NullableMask | Operator.EqualityMask, bool_type),
				new PredefinedOperator (nullable_float, Operator.NullableMask | Operator.EqualityMask, bool_type),
				new PredefinedOperator (nullable_double, Operator.NullableMask | Operator.EqualityMask, bool_type),
				new PredefinedOperator (nullable_decimal, Operator.NullableMask | Operator.EqualityMask, bool_type)
			};
		}

		//
		// 7.2.6.2 Binary numeric promotions
		//
		bool DoBinaryOperatorPromotion (ResolveContext rc)
		{
			TypeSpec ltype = left.Type;
			if (ltype.IsNullableType) {
				ltype = Nullable.NullableInfo.GetUnderlyingType (ltype);
			}

			//
			// This is numeric promotion code only
			//
			if (ltype.BuiltinType == BuiltinTypeSpec.Type.Bool)
				return true;

			TypeSpec rtype = right.Type;
			if (rtype.IsNullableType) {
				rtype = Nullable.NullableInfo.GetUnderlyingType (rtype);
			}

			var lb = ltype.BuiltinType;
			var rb = rtype.BuiltinType;
			TypeSpec type;
			Expression expr;

			if (lb == BuiltinTypeSpec.Type.Decimal || rb == BuiltinTypeSpec.Type.Decimal) {
				type = rc.BuiltinTypes.Decimal;
			} else if (lb == BuiltinTypeSpec.Type.Double || rb == BuiltinTypeSpec.Type.Double) {
				type = rc.BuiltinTypes.Double;
			} else if (lb == BuiltinTypeSpec.Type.Float || rb == BuiltinTypeSpec.Type.Float) {
				type = rc.BuiltinTypes.Float;
			} else if (lb == BuiltinTypeSpec.Type.ULong || rb == BuiltinTypeSpec.Type.ULong) {
				type = rc.BuiltinTypes.ULong;

				if (IsSignedType (lb)) {
					expr = ConvertSignedConstant (left, type);
					if (expr == null)
						return false;
					left = expr;
				} else if (IsSignedType (rb)) {
					expr = ConvertSignedConstant (right, type);
					if (expr == null)
						return false;
					right = expr;
				}

			} else if (lb == BuiltinTypeSpec.Type.Long || rb == BuiltinTypeSpec.Type.Long) {
				type = rc.BuiltinTypes.Long;
			} else if (lb == BuiltinTypeSpec.Type.UInt || rb == BuiltinTypeSpec.Type.UInt) {
				type = rc.BuiltinTypes.UInt;

				if (IsSignedType (lb)) {
					expr = ConvertSignedConstant (left, type);
					if (expr == null)
						type = rc.BuiltinTypes.Long;
				} else if (IsSignedType (rb)) {
					expr = ConvertSignedConstant (right, type);
					if (expr == null)
						type = rc.BuiltinTypes.Long;
				}
			} else {
				type = rc.BuiltinTypes.Int;
			}

			if (ltype != type) {
				expr = PromoteExpression (rc, left, type);
				if (expr == null)
					return false;

				left = expr;
			}

			if (rtype != type) {
				expr = PromoteExpression (rc, right, type);
				if (expr == null)
					return false;

				right = expr;
			}

			return true;
		}

		static bool IsSignedType (BuiltinTypeSpec.Type type)
		{
			switch (type) {
			case BuiltinTypeSpec.Type.Int:
			case BuiltinTypeSpec.Type.Short:
			case BuiltinTypeSpec.Type.SByte:
			case BuiltinTypeSpec.Type.Long:
				return true;
			default:
				return false;
			}
		}

		static Expression ConvertSignedConstant (Expression expr, TypeSpec type)
		{
			var c = expr as Constant;
			if (c == null)
				return null;

			return c.ConvertImplicitly (type);
		}

		static Expression PromoteExpression (ResolveContext rc, Expression expr, TypeSpec type)
		{
			if (expr.Type.IsNullableType) {
				return Convert.ImplicitConversionStandard (rc, expr,
					rc.Module.PredefinedTypes.Nullable.TypeSpec.MakeGenericType (rc, new[] { type }), expr.Location);
			}

			var c = expr as Constant;
			if (c != null)
				return c.ConvertImplicitly (type);

			return Convert.ImplicitNumericConversion (expr, type);
		}

		protected override Expression DoResolve (ResolveContext ec)
		{
			if (left == null)
				return null;

			if ((oper == Operator.Subtraction) && (left is ParenthesizedExpression)) {
				left = ((ParenthesizedExpression) left).Expr;
				left = left.Resolve (ec, ResolveFlags.VariableOrValue | ResolveFlags.Type);
				if (left == null)
					return null;

				if (left.eclass == ExprClass.Type) {
					ec.Report.Error (75, loc, "To cast a negative value, you must enclose the value in parentheses");
					return null;
				}
			} else
				left = left.Resolve (ec);

			if (left == null)
				return null;

			right = right.Resolve (ec);
			if (right == null)
				return null;

			Constant lc = left as Constant;
			Constant rc = right as Constant;

			// The conversion rules are ignored in enum context but why
			if (!ec.HasSet (ResolveContext.Options.EnumScope) && lc != null && rc != null && (left.Type.IsEnum || right.Type.IsEnum)) {
				lc = EnumLiftUp (ec, lc, rc);
				if (lc != null)
					rc = EnumLiftUp (ec, rc, lc);
			}

			if (rc != null && lc != null) {
				int prev_e = ec.Report.Errors;
				Expression e = ConstantFold.BinaryFold (ec, oper, lc, rc, loc);
				if (e != null || ec.Report.Errors != prev_e)
					return e;
			}

			// Comparison warnings
			if ((oper & Operator.ComparisonMask) != 0) {
				if (left.Equals (right)) {
					ec.Report.Warning (1718, 3, loc, "A comparison made to same variable. Did you mean to compare something else?");
				}
				CheckOutOfRangeComparison (ec, lc, right.Type);
				CheckOutOfRangeComparison (ec, rc, left.Type);
			}

			if (left.Type.BuiltinType == BuiltinTypeSpec.Type.Dynamic || right.Type.BuiltinType == BuiltinTypeSpec.Type.Dynamic)
				return DoResolveDynamic (ec);

			return DoResolveCore (ec, left, right);
		}

		Expression DoResolveDynamic (ResolveContext rc)
		{
			var lt = left.Type;
			var rt = right.Type;
			if (lt.Kind == MemberKind.Void || lt == InternalType.MethodGroup || lt == InternalType.AnonymousMethod ||
				rt.Kind == MemberKind.Void || rt == InternalType.MethodGroup || rt == InternalType.AnonymousMethod) {
				Error_OperatorCannotBeApplied (rc, left, right);
				return null;
			}

			Arguments args;

			//
			// Special handling for logical boolean operators which require rhs not to be
			// evaluated based on lhs value
			//
			if ((oper & Operator.LogicalMask) != 0) {
				Expression cond_left, cond_right, expr;

				args = new Arguments (2);

				if (lt.BuiltinType == BuiltinTypeSpec.Type.Dynamic) {
					LocalVariable temp = LocalVariable.CreateCompilerGenerated (lt, rc.CurrentBlock, loc);

					var cond_args = new Arguments (1);
					cond_args.Add (new Argument (new SimpleAssign (temp.CreateReferenceExpression (rc, loc), left).Resolve (rc)));

					//
					// dynamic && bool => IsFalse (temp = left) ? temp : temp && right;
					// dynamic || bool => IsTrue (temp = left) ? temp : temp || right;
					//
					left = temp.CreateReferenceExpression (rc, loc);
					if (oper == Operator.LogicalAnd) {
						expr = DynamicUnaryConversion.CreateIsFalse (rc, cond_args, loc);
						cond_left = left;
					} else {
						expr = DynamicUnaryConversion.CreateIsTrue (rc, cond_args, loc);
						cond_left = left;
					}

					args.Add (new Argument (left));
					args.Add (new Argument (right));
					cond_right = new DynamicExpressionStatement (this, args, loc);
				} else {
					LocalVariable temp = LocalVariable.CreateCompilerGenerated (rc.BuiltinTypes.Bool, rc.CurrentBlock, loc);

					args.Add (new Argument (temp.CreateReferenceExpression (rc, loc).Resolve (rc)));
					args.Add (new Argument (right));
					right = new DynamicExpressionStatement (this, args, loc);

					//
					// bool && dynamic => (temp = left) ? temp && right : temp;
					// bool || dynamic => (temp = left) ? temp : temp || right;
					//
					if (oper == Operator.LogicalAnd) {
						cond_left = right;
						cond_right = temp.CreateReferenceExpression (rc, loc);
					} else {
						cond_left = temp.CreateReferenceExpression (rc, loc);
						cond_right = right;
					}

					expr = new BooleanExpression (new SimpleAssign (temp.CreateReferenceExpression (rc, loc), left));
				}

				return new Conditional (expr, cond_left, cond_right, loc).Resolve (rc);
			}

			args = new Arguments (2);
			args.Add (new Argument (left));
			args.Add (new Argument (right));
			return new DynamicExpressionStatement (this, args, loc).Resolve (rc);
		}

		Expression DoResolveCore (ResolveContext ec, Expression left_orig, Expression right_orig)
		{
			Expression expr = ResolveOperator (ec);
			if (expr == null)
				Error_OperatorCannotBeApplied (ec, left_orig, right_orig);

			if (left == null || right == null)
				throw new InternalErrorException ("Invalid conversion");

			if (oper == Operator.BitwiseOr)
				CheckBitwiseOrOnSignExtended (ec);

			return expr;
		}

		public override SLE.Expression MakeExpression (BuilderContext ctx)
		{
			return MakeExpression (ctx, left, right);
		}

		public SLE.Expression MakeExpression (BuilderContext ctx, Expression left, Expression right)
		{
			var le = left.MakeExpression (ctx);
			var re = right.MakeExpression (ctx);
			bool is_checked = ctx.HasSet (BuilderContext.Options.CheckedScope);

			switch (oper) {
			case Operator.Addition:
				return is_checked ? SLE.Expression.AddChecked (le, re) : SLE.Expression.Add (le, re);
			case Operator.BitwiseAnd:
				return SLE.Expression.And (le, re);
			case Operator.BitwiseOr:
				return SLE.Expression.Or (le, re);
			case Operator.Division:
				return SLE.Expression.Divide (le, re);
			case Operator.Equality:
				return SLE.Expression.Equal (le, re);
			case Operator.ExclusiveOr:
				return SLE.Expression.ExclusiveOr (le, re);
			case Operator.GreaterThan:
				return SLE.Expression.GreaterThan (le, re);
			case Operator.GreaterThanOrEqual:
				return SLE.Expression.GreaterThanOrEqual (le, re);
			case Operator.Inequality:
				return SLE.Expression.NotEqual (le, re);
			case Operator.LeftShift:
				return SLE.Expression.LeftShift (le, re);
			case Operator.LessThan:
				return SLE.Expression.LessThan (le, re);
			case Operator.LessThanOrEqual:
				return SLE.Expression.LessThanOrEqual (le, re);
			case Operator.LogicalAnd:
				return SLE.Expression.AndAlso (le, re);
			case Operator.LogicalOr:
				return SLE.Expression.OrElse (le, re);
			case Operator.Modulus:
				return SLE.Expression.Modulo (le, re);
			case Operator.Multiply:
				return is_checked ? SLE.Expression.MultiplyChecked (le, re) : SLE.Expression.Multiply (le, re);
			case Operator.RightShift:
				return SLE.Expression.RightShift (le, re);
			case Operator.Subtraction:
				return is_checked ? SLE.Expression.SubtractChecked (le, re) : SLE.Expression.Subtract (le, re);
			default:
				throw new NotImplementedException (oper.ToString ());
			}
		}

		//
		// D operator + (D x, D y)
		// D operator - (D x, D y)
		//
		Expression ResolveOperatorDelegate (ResolveContext ec, TypeSpec l, TypeSpec r)
		{
			if (l != r && !TypeSpecComparer.Variant.IsEqual (r, l)) {
				Expression tmp;
				if (right.eclass == ExprClass.MethodGroup || r == InternalType.AnonymousMethod || r == InternalType.NullLiteral) {
					tmp = Convert.ImplicitConversionRequired (ec, right, l, loc);
					if (tmp == null)
						return null;
					right = tmp;
					r = right.Type;
				} else if (left.eclass == ExprClass.MethodGroup || (l == InternalType.AnonymousMethod || l == InternalType.NullLiteral)) {
					tmp = Convert.ImplicitConversionRequired (ec, left, r, loc);
					if (tmp == null)
						return null;
					left = tmp;
					l = left.Type;
				} else {
					return null;
				}
			}

			MethodSpec method = null;
			Arguments args = new Arguments (2);
			args.Add (new Argument (left));
			args.Add (new Argument (right));

			if (oper == Operator.Addition) {
				method = ec.Module.PredefinedMembers.DelegateCombine.Resolve (loc);
			} else if (oper == Operator.Subtraction) {
				method = ec.Module.PredefinedMembers.DelegateRemove.Resolve (loc);
			}

			if (method == null)
				return new EmptyExpression (ec.BuiltinTypes.Decimal);

			Expression expr = new UserOperatorCall (method, args, CreateExpressionTree, loc);
			return new ClassCast (expr, l);
		}

		//
		// Resolves enumeration operators where only single predefined overload exists, handles lifted versions too
		//
		Expression ResolveSingleEnumOperators (ResolveContext rc, bool lenum, bool renum, TypeSpec ltype, TypeSpec rtype)
		{
			//
			// bool operator == (E x, E y);
			// bool operator != (E x, E y);
			// bool operator < (E x, E y);
			// bool operator > (E x, E y);
			// bool operator <= (E x, E y);
			// bool operator >= (E x, E y);
			//
			// E operator & (E x, E y);
			// E operator | (E x, E y);
			// E operator ^ (E x, E y);
			//
			Expression expr;
			if ((oper & Operator.ComparisonMask) != 0) {
				type = rc.BuiltinTypes.Bool;
			} else {
				if (lenum)
					type = ltype;
				else if (renum)
					type = rtype;
				else if (ltype.IsNullableType && Nullable.NullableInfo.GetUnderlyingType (ltype).IsEnum)
					type = ltype;
				else
					type = rtype;
			}

			if (ltype == rtype) {
				if (lenum || renum)
					return this;

				var lifted = new Nullable.LiftedBinaryOperator (this);
				lifted.Left = left;
				lifted.Right = right;
				return lifted.Resolve (rc);
			}

			if (renum && !ltype.IsNullableType) {
				expr = Convert.ImplicitConversion (rc, left, rtype, loc);
				if (expr != null) {
					left = expr;
					return this;
				}
			} else if (lenum && !rtype.IsNullableType) {
				expr = Convert.ImplicitConversion (rc, right, ltype, loc);
				if (expr != null) {
					right = expr;
					return this;
				}
			}

			//
			// Now try lifted version of predefined operator
			//
			var nullable_type = rc.Module.PredefinedTypes.Nullable.TypeSpec;
			if (nullable_type != null) {
				if (renum && !ltype.IsNullableType) {
					var lifted_type = nullable_type.MakeGenericType (rc.Module, new[] { rtype });

					expr = Convert.ImplicitConversion (rc, left, lifted_type, loc);
					if (expr != null) {
						left = expr;
						right = Convert.ImplicitConversion (rc, right, lifted_type, loc);
					}

					if ((oper & Operator.BitwiseMask) != 0)
						type = lifted_type;

					if (left.IsNull) {
						if ((oper & Operator.BitwiseMask) != 0)
							return Nullable.LiftedNull.CreateFromExpression (rc, this);

						return CreateLiftedValueTypeResult (rc, rtype);
					}

					if (expr != null) {
						var lifted = new Nullable.LiftedBinaryOperator (this);
						lifted.Left = expr;
						lifted.Right = right;
						return lifted.Resolve (rc);
					}
				} else if (lenum && !rtype.IsNullableType) {
					var lifted_type = nullable_type.MakeGenericType (rc.Module, new[] { ltype });

					expr = Convert.ImplicitConversion (rc, right, lifted_type, loc);
					if (expr != null) {
						right = expr;
						left = Convert.ImplicitConversion (rc, left, lifted_type, loc);
					}

					if ((oper & Operator.BitwiseMask) != 0)
						type = lifted_type;

					if (right.IsNull) {
						if ((oper & Operator.BitwiseMask) != 0)
							return Nullable.LiftedNull.CreateFromExpression (rc, this);

						return CreateLiftedValueTypeResult (rc, ltype);
					}

					if (expr != null) {
						var lifted = new Nullable.LiftedBinaryOperator (this);
						lifted.Left = left;
						lifted.Right = expr;
						return lifted.Resolve (rc);
					}
				} else if (rtype.IsNullableType && Nullable.NullableInfo.GetUnderlyingType (rtype).IsEnum) {
					if (left.IsNull) {
						if (rc.HasSet (ResolveContext.Options.ExpressionTreeConversion))
							left = Convert.ImplicitConversion (rc, left, rtype, left.Location);

						if ((oper & Operator.RelationalMask) != 0)
							return CreateLiftedValueTypeResult (rc, rtype);

						if ((oper & Operator.BitwiseMask) != 0)
							return Nullable.LiftedNull.CreateFromExpression (rc, this);

						// Equality operators are valid between E? and null
						expr = left;
					} else {
						expr = Convert.ImplicitConversion (rc, left, Nullable.NullableInfo.GetUnderlyingType (rtype), loc);
						if (expr == null)
							return null;
					}

					if (expr != null) {
						var lifted = new Nullable.LiftedBinaryOperator (this);
						lifted.Left = expr;
						lifted.Right = right;
						return lifted.Resolve (rc);
					}
				} else if (ltype.IsNullableType && Nullable.NullableInfo.GetUnderlyingType (ltype).IsEnum) {
					if (right.IsNull) {
						if (rc.HasSet (ResolveContext.Options.ExpressionTreeConversion))
							right = Convert.ImplicitConversion (rc, right, ltype, right.Location);

						if ((oper & Operator.RelationalMask) != 0)
							return CreateLiftedValueTypeResult (rc, ltype);

						if ((oper & Operator.BitwiseMask) != 0)
							return Nullable.LiftedNull.CreateFromExpression (rc, this);

						// Equality operators are valid between E? and null
						expr = right;
					} else {
						expr = Convert.ImplicitConversion (rc, right, Nullable.NullableInfo.GetUnderlyingType (ltype), loc);
						if (expr == null)
							return null;
					}

					if (expr != null) {
						var lifted = new Nullable.LiftedBinaryOperator (this);
						lifted.Left = left;
						lifted.Right = expr;
						return lifted.Resolve (rc);
					}
				}
			}

			return null;
		}

		static Expression ConvertEnumOperandToUnderlyingType (ResolveContext rc, Expression expr)
		{
			TypeSpec underlying_type;
			if (expr.Type.IsNullableType) {
				var nt = Nullable.NullableInfo.GetUnderlyingType (expr.Type);
				if (nt.IsEnum)
					underlying_type = EnumSpec.GetUnderlyingType (nt);
				else
					underlying_type = nt;
			} else if (expr.Type.IsEnum) {
				underlying_type = EnumSpec.GetUnderlyingType (expr.Type);
			} else {
				underlying_type = expr.Type;
			}

			switch (underlying_type.BuiltinType) {
			case BuiltinTypeSpec.Type.SByte:
			case BuiltinTypeSpec.Type.Byte:
			case BuiltinTypeSpec.Type.Short:
			case BuiltinTypeSpec.Type.UShort:
				underlying_type = rc.BuiltinTypes.Int;
				break;
			}

			if (expr.Type.IsNullableType)
				underlying_type = rc.Module.PredefinedTypes.Nullable.TypeSpec.MakeGenericType (rc.Module, new[] { underlying_type });

			if (expr.Type == underlying_type)
				return expr;

			return EmptyCast.Create (expr, underlying_type);
		}

		Expression ResolveEnumOperators (ResolveContext rc, bool lenum, bool renum, TypeSpec ltype, TypeSpec rtype)
		{
			//
			// U operator - (E e, E f)
			// E operator - (E e, U x)  // Internal decomposition operator
			// E operator - (U x, E e)	// Internal decomposition operator
			//
			// E operator + (E e, U x)
			// E operator + (U x, E e)
			//

			TypeSpec enum_type;

			if (lenum)
				enum_type = ltype;
			else if (renum)
				enum_type = rtype;
			else if (ltype.IsNullableType && Nullable.NullableInfo.GetUnderlyingType (ltype).IsEnum)
				enum_type = ltype;
			else
				enum_type = rtype;

			Expression expr;
			if (!enum_type.IsNullableType) {
				expr = ResolveOperatorPredefined (rc, rc.Module.GetPredefinedEnumAritmeticOperators (enum_type, false), false);
				if (expr != null) {
					if (oper == Operator.Subtraction)
						expr = ConvertEnumSubtractionResult (rc, expr);
					else
						expr = ConvertEnumAdditionalResult (expr, enum_type);

					AddEnumResultCast (expr.Type);

					return expr;
				}

				enum_type = rc.Module.PredefinedTypes.Nullable.TypeSpec.MakeGenericType (rc.Module, new[] { enum_type });
			}

			expr = ResolveOperatorPredefined (rc, rc.Module.GetPredefinedEnumAritmeticOperators (enum_type, true), false);
			if (expr != null) {
				if (oper == Operator.Subtraction)
					expr = ConvertEnumSubtractionResult (rc, expr);
				else
					expr = ConvertEnumAdditionalResult (expr, enum_type);

				AddEnumResultCast (expr.Type);
			}

			return expr;
		}

		static Expression ConvertEnumAdditionalResult (Expression expr, TypeSpec enumType)
		{
			return EmptyCast.Create (expr, enumType);
		}

		Expression ConvertEnumSubtractionResult (ResolveContext rc, Expression expr)
		{
			//
			// Enumeration subtraction has different result type based on
			// best overload
			//
			TypeSpec result_type;
			if (left.Type == right.Type) {
				var c = right as EnumConstant;
				if (c != null && c.IsZeroInteger && !right.Type.IsEnum) {
					//
					// LAMESPEC: This is quite unexpected for expression E - 0 the return type is
					// E which is not what expressions E - 1 or 0 - E return
					//
					result_type = left.Type;
				} else {
					result_type = left.Type.IsNullableType ?
						Nullable.NullableInfo.GetEnumUnderlyingType (rc.Module, left.Type) :
						EnumSpec.GetUnderlyingType (left.Type);
				}
			} else {
				if (IsEnumOrNullableEnum (left.Type)) {
					result_type = left.Type;
				} else {
					result_type = right.Type;
				}

				if (expr is Nullable.LiftedBinaryOperator && !result_type.IsNullableType)
					result_type = rc.Module.PredefinedTypes.Nullable.TypeSpec.MakeGenericType (rc.Module, new[] { result_type });
			}

			return EmptyCast.Create (expr, result_type);
		}

		void AddEnumResultCast (TypeSpec type)
		{
			if (type.IsNullableType)
				type = Nullable.NullableInfo.GetUnderlyingType (type);

			if (type.IsEnum)
				type = EnumSpec.GetUnderlyingType (type);

			switch (type.BuiltinType) {
			case BuiltinTypeSpec.Type.SByte:
				enum_conversion = ConvCast.Mode.I4_I1;
				break;
			case BuiltinTypeSpec.Type.Byte:
				enum_conversion = ConvCast.Mode.I4_U1;
				break;
			case BuiltinTypeSpec.Type.Short:
				enum_conversion = ConvCast.Mode.I4_I2;
				break;
			case BuiltinTypeSpec.Type.UShort:
				enum_conversion = ConvCast.Mode.I4_U2;
				break;
			}
		}

		//
		// Equality operators rules
		//
		Expression ResolveEquality (ResolveContext ec, TypeSpec l, TypeSpec r, bool primitives_only)
		{
			Expression result;
			type = ec.BuiltinTypes.Bool;
			bool no_arg_conv = false;

			if (!primitives_only) {

				//
				// a, Both operands are reference-type values or the value null
				// b, One operand is a value of type T where T is a type-parameter and
				// the other operand is the value null. Furthermore T does not have the
				// value type constraint
				//
				// LAMESPEC: Very confusing details in the specification, basically any
				// reference like type-parameter is allowed
				//
				var tparam_l = l as TypeParameterSpec;
				var tparam_r = r as TypeParameterSpec;
				if (tparam_l != null) {
					if (right is NullLiteral) {
						if (tparam_l.GetEffectiveBase ().BuiltinType == BuiltinTypeSpec.Type.ValueType)
							return null;

						left = new BoxedCast (left, ec.BuiltinTypes.Object);
						return this;
					}

					if (!tparam_l.IsReferenceType)
						return null;

					l = tparam_l.GetEffectiveBase ();
					left = new BoxedCast (left, l);
				} else if (left is NullLiteral && tparam_r == null) {
					if (TypeSpec.IsReferenceType (r))
						return this;

					if (r.Kind == MemberKind.InternalCompilerType)
						return null;
				}

				if (tparam_r != null) {
					if (left is NullLiteral) {
						if (tparam_r.GetEffectiveBase ().BuiltinType == BuiltinTypeSpec.Type.ValueType)
							return null;

						right = new BoxedCast (right, ec.BuiltinTypes.Object);
						return this;
					}

					if (!tparam_r.IsReferenceType)
						return null;

					r = tparam_r.GetEffectiveBase ();
					right = new BoxedCast (right, r);
				} else if (right is NullLiteral) {
					if (TypeSpec.IsReferenceType (l))
						return this;

					if (l.Kind == MemberKind.InternalCompilerType)
						return null;
				}

				//
				// LAMESPEC: method groups can be compared when they convert to other side delegate
				//
				if (l.IsDelegate) {
					if (right.eclass == ExprClass.MethodGroup) {
						result = Convert.ImplicitConversion (ec, right, l, loc);
						if (result == null)
							return null;

						right = result;
						r = l;
					} else if (r.IsDelegate && l != r) {
						return null;
					}
				} else if (left.eclass == ExprClass.MethodGroup && r.IsDelegate) {
					result = Convert.ImplicitConversionRequired (ec, left, r, loc);
					if (result == null)
						return null;

					left = result;
					l = r;
				} else {
					no_arg_conv = l == r && !l.IsStruct;
				}
			}

			//
			// bool operator != (string a, string b)
			// bool operator == (string a, string b)
			//
			// bool operator != (Delegate a, Delegate b)
			// bool operator == (Delegate a, Delegate b)
			//
			// bool operator != (bool a, bool b)
			// bool operator == (bool a, bool b)
			//
			// LAMESPEC: Reference equality comparison can apply to value/reference types when
			// they implement an implicit conversion to any of types above. This does
			// not apply when both operands are of same reference type
			//
			if (r.BuiltinType != BuiltinTypeSpec.Type.Object && l.BuiltinType != BuiltinTypeSpec.Type.Object) {
				result = ResolveOperatorPredefined (ec, ec.BuiltinTypes.OperatorsBinaryEquality, no_arg_conv);	
				if (result != null)
					return result;

				//
				// Now try lifted version of predefined operators
				//
				if (no_arg_conv && !l.IsNullableType) {
					//
					// Optimizes cases which won't match
					//
				} else {
					result = ResolveOperatorPredefined (ec, ec.Module.OperatorsBinaryEqualityLifted, no_arg_conv);
					if (result != null)
						return result;
				}

				//
				// The == and != operators permit one operand to be a value of a nullable
				// type and the other to be the null literal, even if no predefined or user-defined
				// operator (in unlifted or lifted form) exists for the operation.
				//
				if ((l.IsNullableType && right.IsNull) || (r.IsNullableType && left.IsNull)) {
					var lifted = new Nullable.LiftedBinaryOperator (this);
					lifted.Left = left;
					lifted.Right = right;
					return lifted.Resolve (ec);
				}
			}

			//
			// bool operator != (object a, object b)
			// bool operator == (object a, object b)
			//
			// An explicit reference conversion exists from the
			// type of either operand to the type of the other operand.
			//

			// Optimize common path
			if (l == r) {
				return l.Kind == MemberKind.InternalCompilerType || l.Kind == MemberKind.Struct ? null : this;
			}

			if (!Convert.ExplicitReferenceConversionExists (l, r) &&
				!Convert.ExplicitReferenceConversionExists (r, l))
				return null;

			// Reject allowed explicit conversions like int->object
			if (!TypeSpec.IsReferenceType (l) || !TypeSpec.IsReferenceType (r))
				return null;

			if (l.BuiltinType == BuiltinTypeSpec.Type.String || l.BuiltinType == BuiltinTypeSpec.Type.Delegate || MemberCache.GetUserOperator (l, CSharp.Operator.OpType.Equality, false) != null)
				ec.Report.Warning (253, 2, loc,
					"Possible unintended reference comparison. Consider casting the right side expression to type `{0}' to get value comparison",
					l.GetSignatureForError ());

			if (r.BuiltinType == BuiltinTypeSpec.Type.String || r.BuiltinType == BuiltinTypeSpec.Type.Delegate || MemberCache.GetUserOperator (r, CSharp.Operator.OpType.Equality, false) != null)
				ec.Report.Warning (252, 2, loc,
					"Possible unintended reference comparison. Consider casting the left side expression to type `{0}' to get value comparison",
					r.GetSignatureForError ());

			return this;
		}


		Expression ResolveOperatorPointer (ResolveContext ec, TypeSpec l, TypeSpec r)
		{
			//
			// bool operator == (void* x, void* y);
			// bool operator != (void* x, void* y);
			// bool operator < (void* x, void* y);
			// bool operator > (void* x, void* y);
			// bool operator <= (void* x, void* y);
			// bool operator >= (void* x, void* y);
			//
			if ((oper & Operator.ComparisonMask) != 0) {
				Expression temp;
				if (!l.IsPointer) {
					temp = Convert.ImplicitConversion (ec, left, r, left.Location);
					if (temp == null)
						return null;
					left = temp;
				}

				if (!r.IsPointer) {
					temp = Convert.ImplicitConversion (ec, right, l, right.Location);
					if (temp == null)
						return null;
					right = temp;
				}

				type = ec.BuiltinTypes.Bool;
				return this;
			}

			return ResolveOperatorPredefined (ec, ec.BuiltinTypes.OperatorsBinaryUnsafe, false);
		}

		//
		// Build-in operators method overloading
		//
		Expression ResolveOperatorPredefined (ResolveContext ec, PredefinedOperator [] operators, bool primitives_only)
		{
			PredefinedOperator best_operator = null;
			TypeSpec l = left.Type;
			TypeSpec r = right.Type;
			Operator oper_mask = oper & ~Operator.ValuesOnlyMask;

			foreach (PredefinedOperator po in operators) {
				if ((po.OperatorsMask & oper_mask) == 0)
					continue;

				if (primitives_only) {
					if (!po.IsPrimitiveApplicable (l, r))
						continue;
				} else {
					if (!po.IsApplicable (ec, left, right))
						continue;
				}

				if (best_operator == null) {
					best_operator = po;
					if (primitives_only)
						break;

					continue;
				}

				best_operator = po.ResolveBetterOperator (ec, best_operator);

				if (best_operator == null) {
					ec.Report.Error (34, loc, "Operator `{0}' is ambiguous on operands of type `{1}' and `{2}'",
						OperName (oper), l.GetSignatureForError (), r.GetSignatureForError ());

					best_operator = po;
					break;
				}
			}

			if (best_operator == null)
				return null;

			return best_operator.ConvertResult (ec, this);
		}

		//
		// Optimize & constant expressions with 0 value
		//
		Expression OptimizeAndOperation (Expression expr)
		{
			Constant rc = right as Constant;
			Constant lc = left as Constant;
			if ((lc != null && lc.IsDefaultValue) || (rc != null && rc.IsDefaultValue)) {
				//
				// The result is a constant with side-effect
				//
				Constant side_effect = rc == null ?
					new SideEffectConstant (lc, right, loc) :
					new SideEffectConstant (rc, left, loc);

				return ReducedExpression.Create (side_effect, expr);
			}

			return expr;
		}

		//
		// Value types can be compared with the null literal because of the lifting
		// language rules. However the result is always true or false.
		//
		public Expression CreateLiftedValueTypeResult (ResolveContext rc, TypeSpec valueType)
		{
			if (rc.HasSet (ResolveContext.Options.ExpressionTreeConversion)) {
				type = rc.BuiltinTypes.Bool;
				return this;
			}

			// FIXME: Handle side effect constants
			Constant c = new BoolConstant (rc.BuiltinTypes, Oper == Operator.Inequality, loc);

			if ((Oper & Operator.EqualityMask) != 0) {
				rc.Report.Warning (472, 2, loc, "The result of comparing value type `{0}' with null is always `{1}'",
					valueType.GetSignatureForError (), c.GetValueAsLiteral ());
			} else {
				rc.Report.Warning (464, 2, loc, "The result of comparing type `{0}' with null is always `{1}'",
					valueType.GetSignatureForError (), c.GetValueAsLiteral ());
			}

			return c;
		}

		//
		// Performs user-operator overloading
		//
		Expression ResolveUserOperator (ResolveContext rc, Expression left, Expression right)
		{
			Expression oper_expr;

			var op = ConvertBinaryToUserOperator (oper);
			var l = left.Type;
			if (l.IsNullableType)
				l = Nullable.NullableInfo.GetUnderlyingType (l);
			var r = right.Type;
			if (r.IsNullableType)
				r = Nullable.NullableInfo.GetUnderlyingType (r);

			IList<MemberSpec> left_operators = MemberCache.GetUserOperator (l, op, false);
			IList<MemberSpec> right_operators = null;

			if (l != r) {
				right_operators = MemberCache.GetUserOperator (r, op, false);
				if (right_operators == null && left_operators == null)
					return null;
			} else if (left_operators == null) {
				return null;
			}

			Arguments args = new Arguments (2);
			Argument larg = new Argument (left);
			args.Add (larg);	
			Argument rarg = new Argument (right);
			args.Add (rarg);

			//
			// User-defined operator implementations always take precedence
			// over predefined operator implementations
			//
			if (left_operators != null && right_operators != null) {
				left_operators = CombineUserOperators (left_operators, right_operators);
			} else if (right_operators != null) {
				left_operators = right_operators;
			}

			const OverloadResolver.Restrictions restr = OverloadResolver.Restrictions.ProbingOnly |
				OverloadResolver.Restrictions.NoBaseMembers | OverloadResolver.Restrictions.BaseMembersIncluded;

			var res = new OverloadResolver (left_operators, restr, loc);

			var oper_method = res.ResolveOperator (rc, ref args);
			if (oper_method == null) {
				//
				// Logical && and || cannot be lifted
				//
				if ((oper & Operator.LogicalMask) != 0)
					return null;

				//
				// Apply lifted user operators only for liftable types. Implicit conversion
				// to nullable types is not allowed
				//
				if (!IsLiftedOperatorApplicable ())
					return null;

				// TODO: Cache the result in module container
				var lifted_methods = CreateLiftedOperators (rc, left_operators);
				if (lifted_methods == null)
					return null;

				res = new OverloadResolver (lifted_methods, restr | OverloadResolver.Restrictions.ProbingOnly, loc);

				oper_method = res.ResolveOperator (rc, ref args);
				if (oper_method == null)
					return null;

				MethodSpec best_original = null;
				foreach (MethodSpec ms in left_operators) {
					if (ms.MemberDefinition == oper_method.MemberDefinition) {
						best_original = ms;
						break;
					}
				}

				if (rc.HasSet (ResolveContext.Options.ExpressionTreeConversion)) {
					//
					// Expression trees use lifted notation in this case
					//
					this.left = Convert.ImplicitConversion (rc, left, oper_method.Parameters.Types[0], left.Location);
					this.right = Convert.ImplicitConversion (rc, right, oper_method.Parameters.Types[1], left.Location);
				}

				var ptypes = best_original.Parameters.Types;

				if (left.IsNull || right.IsNull) {
					//
					// The lifted operator produces the value false if one or both operands are null for
					// relational operators.
					//
					if ((oper & Operator.ComparisonMask) != 0) {
						//
						// CSC BUG: This should be different warning, csc reports CS0458 with bool? which is wrong
						// because return type is actually bool
						//
						// For some reason CSC does not report this warning for equality operators
						//
						return CreateLiftedValueTypeResult (rc, left.IsNull ? ptypes [1] : ptypes [0]);
					}

					// The lifted operator produces a null value if one or both operands are null
					//
					if ((oper & (Operator.ArithmeticMask | Operator.ShiftMask | Operator.BitwiseMask)) != 0) {
						type = oper_method.ReturnType;
						return Nullable.LiftedNull.CreateFromExpression (rc, this);
					}
				}

				type = oper_method.ReturnType;
				var lifted = new Nullable.LiftedBinaryOperator (this);
				lifted.UserOperator = best_original;

				if (left.Type.IsNullableType && !ptypes[0].IsNullableType) {
					lifted.UnwrapLeft = new Nullable.Unwrap (left);
				}

				if (right.Type.IsNullableType && !ptypes[1].IsNullableType) {
					lifted.UnwrapRight = new Nullable.Unwrap (right);
				}

				lifted.Left = Convert.ImplicitConversion (rc, lifted.UnwrapLeft ?? left, ptypes[0], left.Location);
				lifted.Right = Convert.ImplicitConversion (rc, lifted.UnwrapRight ?? right, ptypes[1], right.Location);

				return lifted.Resolve (rc);
			}
			
			if ((oper & Operator.LogicalMask) != 0) {
				// TODO: CreateExpressionTree is allocated every time		
				oper_expr = new ConditionalLogicalOperator (oper_method, args, CreateExpressionTree,
					oper == Operator.LogicalAnd, loc).Resolve (rc);
			} else {
				oper_expr = new UserOperatorCall (oper_method, args, CreateExpressionTree, loc);
			}

			this.left = larg.Expr;
			this.right = rarg.Expr;

			return oper_expr;
		}

		bool IsLiftedOperatorApplicable ()
		{
			if (left.Type.IsNullableType) {
				if ((oper & Operator.EqualityMask) != 0)
					return !right.IsNull;

				return true;
			}

			if (right.Type.IsNullableType) {
				if ((oper & Operator.EqualityMask) != 0)
					return !left.IsNull;

				return true;
			}

			if (TypeSpec.IsValueType (left.Type))
				return right.IsNull;

			if (TypeSpec.IsValueType (right.Type))
				return left.IsNull;

			return false;
		}

		List<MemberSpec> CreateLiftedOperators (ResolveContext rc, IList<MemberSpec> operators)
		{
			var nullable_type = rc.Module.PredefinedTypes.Nullable.TypeSpec;
			if (nullable_type == null)
				return null;

			//
			// Lifted operators permit predefined and user-defined operators that operate
			// on non-nullable value types to also be used with nullable forms of those types.
			// Lifted operators are constructed from predefined and user-defined operators
			// that meet certain requirements
			//
			List<MemberSpec> lifted = null;
			foreach (MethodSpec oper in operators) {
				TypeSpec rt;
				if ((Oper & Operator.ComparisonMask) != 0) {
					//
					// Result type must be of type bool for lifted comparison operators
					//
					rt = oper.ReturnType;
					if (rt.BuiltinType != BuiltinTypeSpec.Type.Bool)
						continue;
				} else {
					if (!TypeSpec.IsNonNullableValueType (oper.ReturnType))
						continue;

					rt = null;
				}

				var ptypes = oper.Parameters.Types;
				if (!TypeSpec.IsNonNullableValueType (ptypes [0]) || !TypeSpec.IsNonNullableValueType (ptypes [1]))
					continue;

				//
				// LAMESPEC: I am not sure why but for equality operators to be lifted
				// both types have to match
				//
				if ((Oper & Operator.EqualityMask) != 0 && ptypes [0] != ptypes [1])
					continue;

				if (lifted == null)
					lifted = new List<MemberSpec> ();

				//
				// The lifted form is constructed by adding a single ? modifier to each operand and
				// result type except for comparison operators where return type is bool
				//
				if (rt == null)
					rt = nullable_type.MakeGenericType (rc.Module, new[] { oper.ReturnType });

				var parameters = ParametersCompiled.CreateFullyResolved (
					nullable_type.MakeGenericType (rc.Module, new [] { ptypes[0] }),
					nullable_type.MakeGenericType (rc.Module, new [] { ptypes[1] }));

				var lifted_op = new MethodSpec (oper.Kind, oper.DeclaringType, oper.MemberDefinition,
					rt, parameters, oper.Modifiers);

				lifted.Add (lifted_op);
			}

			return lifted;
		}

		//
		// Merge two sets of user operators into one, they are mostly distinguish
		// except when they share base type and it contains an operator
		//
		static IList<MemberSpec> CombineUserOperators (IList<MemberSpec> left, IList<MemberSpec> right)
		{
			var combined = new List<MemberSpec> (left.Count + right.Count);
			combined.AddRange (left);
			foreach (var r in right) {
				bool same = false;
				foreach (var l in left) {
					if (l.DeclaringType == r.DeclaringType) {
						same = true;
						break;
					}
				}

				if (!same)
					combined.Add (r);
			}

			return combined;
		}

		void CheckOutOfRangeComparison (ResolveContext ec, Constant c, TypeSpec type)
		{
			if (c is IntegralConstant || c is CharConstant) {
				try {
					c.ConvertExplicitly (true, type);
				} catch (OverflowException) {
					ec.Report.Warning (652, 2, loc,
						"A comparison between a constant and a variable is useless. The constant is out of the range of the variable type `{0}'",
						type.GetSignatureForError ());
				}
			}
		}

		/// <remarks>
		///   EmitBranchable is called from Statement.EmitBoolExpression in the
		///   context of a conditional bool expression.  This function will return
		///   false if it is was possible to use EmitBranchable, or true if it was.
		///
		///   The expression's code is generated, and we will generate a branch to `target'
		///   if the resulting expression value is equal to isTrue
		/// </remarks>
		public override void EmitBranchable (EmitContext ec, Label target, bool on_true)
		{
			if (ec.HasSet (BuilderContext.Options.AsyncBody) && right.ContainsEmitWithAwait ()) {
				left = left.EmitToField (ec);

				if ((oper & Operator.LogicalMask) == 0) {
					right = right.EmitToField (ec);
				}
			}

			//
			// This is more complicated than it looks, but its just to avoid
			// duplicated tests: basically, we allow ==, !=, >, <, >= and <=
			// but on top of that we want for == and != to use a special path
			// if we are comparing against null
			//
			if ((oper & Operator.EqualityMask) != 0 && (left is Constant || right is Constant)) {
				bool my_on_true = oper == Operator.Inequality ? on_true : !on_true;
				
				//
				// put the constant on the rhs, for simplicity
				//
				if (left is Constant) {
					Expression swap = right;
					right = left;
					left = swap;
				}
				
				//
				// brtrue/brfalse works with native int only
				//
				if (((Constant) right).IsZeroInteger && right.Type.BuiltinType != BuiltinTypeSpec.Type.Long && right.Type.BuiltinType != BuiltinTypeSpec.Type.ULong) {
					left.EmitBranchable (ec, target, my_on_true);
					return;
				}
				if (right.Type.BuiltinType == BuiltinTypeSpec.Type.Bool) {
					// right is a boolean, and it's not 'false' => it is 'true'
					left.EmitBranchable (ec, target, !my_on_true);
					return;
				}

			} else if (oper == Operator.LogicalAnd) {

				if (on_true) {
					Label tests_end = ec.DefineLabel ();
					
					left.EmitBranchable (ec, tests_end, false);
					right.EmitBranchable (ec, target, true);
					ec.MarkLabel (tests_end);					
				} else {
					//
					// This optimizes code like this 
					// if (true && i > 4)
					//
					if (!(left is Constant))
						left.EmitBranchable (ec, target, false);

					if (!(right is Constant)) 
						right.EmitBranchable (ec, target, false);
				}
				
				return;
				
			} else if (oper == Operator.LogicalOr){
				if (on_true) {
					left.EmitBranchable (ec, target, true);
					right.EmitBranchable (ec, target, true);
					
				} else {
					Label tests_end = ec.DefineLabel ();
					left.EmitBranchable (ec, tests_end, true);
					right.EmitBranchable (ec, target, false);
					ec.MarkLabel (tests_end);
				}
				
				return;

			} else if ((oper & Operator.ComparisonMask) == 0) {
				base.EmitBranchable (ec, target, on_true);
				return;
			}
			
			left.Emit (ec);
			right.Emit (ec);

			TypeSpec t = left.Type;
			bool is_float = IsFloat (t);
			bool is_unsigned = is_float || IsUnsigned (t);
			
			switch (oper){
			case Operator.Equality:
				if (on_true)
					ec.Emit (OpCodes.Beq, target);
				else
					ec.Emit (OpCodes.Bne_Un, target);
				break;

			case Operator.Inequality:
				if (on_true)
					ec.Emit (OpCodes.Bne_Un, target);
				else
					ec.Emit (OpCodes.Beq, target);
				break;

			case Operator.LessThan:
				if (on_true)
					if (is_unsigned && !is_float)
						ec.Emit (OpCodes.Blt_Un, target);
					else
						ec.Emit (OpCodes.Blt, target);
				else
					if (is_unsigned)
						ec.Emit (OpCodes.Bge_Un, target);
					else
						ec.Emit (OpCodes.Bge, target);
				break;

			case Operator.GreaterThan:
				if (on_true)
					if (is_unsigned && !is_float)
						ec.Emit (OpCodes.Bgt_Un, target);
					else
						ec.Emit (OpCodes.Bgt, target);
				else
					if (is_unsigned)
						ec.Emit (OpCodes.Ble_Un, target);
					else
						ec.Emit (OpCodes.Ble, target);
				break;

			case Operator.LessThanOrEqual:
				if (on_true)
					if (is_unsigned && !is_float)
						ec.Emit (OpCodes.Ble_Un, target);
					else
						ec.Emit (OpCodes.Ble, target);
				else
					if (is_unsigned)
						ec.Emit (OpCodes.Bgt_Un, target);
					else
						ec.Emit (OpCodes.Bgt, target);
				break;


			case Operator.GreaterThanOrEqual:
				if (on_true)
					if (is_unsigned && !is_float)
						ec.Emit (OpCodes.Bge_Un, target);
					else
						ec.Emit (OpCodes.Bge, target);
				else
					if (is_unsigned)
						ec.Emit (OpCodes.Blt_Un, target);
					else
						ec.Emit (OpCodes.Blt, target);
				break;
			default:
				throw new InternalErrorException (oper.ToString ());
			}
		}
		
		public override void Emit (EmitContext ec)
		{
			if (ec.HasSet (BuilderContext.Options.AsyncBody) && right.ContainsEmitWithAwait ()) {
				left = left.EmitToField (ec);

				if ((oper & Operator.LogicalMask) == 0) {
					right = right.EmitToField (ec);
				}
			}

			//
			// Handle short-circuit operators differently
			// than the rest
			//
			if ((oper & Operator.LogicalMask) != 0) {
				Label load_result = ec.DefineLabel ();
				Label end = ec.DefineLabel ();

				bool is_or = oper == Operator.LogicalOr;
				left.EmitBranchable (ec, load_result, is_or);
				right.Emit (ec);
				ec.Emit (OpCodes.Br_S, end);
				
				ec.MarkLabel (load_result);
				ec.EmitInt (is_or ? 1 : 0);
				ec.MarkLabel (end);
				return;
			}

			//
			// Optimize zero-based operations which cannot be optimized at expression level
			//
			if (oper == Operator.Subtraction) {
				var lc = left as IntegralConstant;
				if (lc != null && lc.IsDefaultValue) {
					right.Emit (ec);
					ec.Emit (OpCodes.Neg);
					return;
				}
			}

			EmitOperator (ec, left, right);
		}

		public void EmitOperator (EmitContext ec, Expression left, Expression right)
		{
			left.Emit (ec);
			right.Emit (ec);

			EmitOperatorOpcode (ec, oper, left.Type, right);

			//
			// Emit result enumerable conversion this way because it's quite complicated get it
			// to resolved tree because expression tree cannot see it.
			//
			if (enum_conversion != 0)
				ConvCast.Emit (ec, enum_conversion);
		}

		public override void EmitSideEffect (EmitContext ec)
		{
			if ((oper & Operator.LogicalMask) != 0 ||
				(ec.HasSet (EmitContext.Options.CheckedScope) && (oper == Operator.Multiply || oper == Operator.Addition || oper == Operator.Subtraction))) {
				base.EmitSideEffect (ec);
			} else {
				left.EmitSideEffect (ec);
				right.EmitSideEffect (ec);
			}
		}

		public override Expression EmitToField (EmitContext ec)
		{
			if ((oper & Operator.LogicalMask) == 0) {
				var await_expr = left as Await;
				if (await_expr != null && right.IsSideEffectFree) {
					await_expr.Statement.EmitPrologue (ec);
					left = await_expr.Statement.GetResultExpression (ec);
					return this;
				}

				await_expr = right as Await;
				if (await_expr != null && left.IsSideEffectFree) {
					await_expr.Statement.EmitPrologue (ec);
					right = await_expr.Statement.GetResultExpression (ec);
					return this;
				}
			}

			return base.EmitToField (ec);
		}

		protected override void CloneTo (CloneContext clonectx, Expression t)
		{
			Binary target = (Binary) t;

			target.left = left.Clone (clonectx);
			target.right = right.Clone (clonectx);
		}

		public Expression CreateCallSiteBinder (ResolveContext ec, Arguments args)
		{
			Arguments binder_args = new Arguments (4);

			MemberAccess sle = new MemberAccess (new MemberAccess (
				new QualifiedAliasMember (QualifiedAliasMember.GlobalAlias, "System", loc), "Linq", loc), "Expressions", loc);

			CSharpBinderFlags flags = 0;
			if (ec.HasSet (ResolveContext.Options.CheckedScope))
				flags = CSharpBinderFlags.CheckedContext;

			if ((oper & Operator.LogicalMask) != 0)
				flags |= CSharpBinderFlags.BinaryOperationLogical;

			binder_args.Add (new Argument (new EnumConstant (new IntLiteral (ec.BuiltinTypes, (int) flags, loc), ec.Module.PredefinedTypes.BinderFlags.Resolve ())));
			binder_args.Add (new Argument (new MemberAccess (new MemberAccess (sle, "ExpressionType", loc), GetOperatorExpressionTypeName (), loc)));
			binder_args.Add (new Argument (new TypeOf (ec.CurrentType, loc)));									
			binder_args.Add (new Argument (new ImplicitlyTypedArrayCreation (args.CreateDynamicBinderArguments (ec), loc)));

			return new Invocation (new MemberAccess (new TypeExpression (ec.Module.PredefinedTypes.Binder.TypeSpec, loc), "BinaryOperation", loc), binder_args);
		}
		
		public override Expression CreateExpressionTree (ResolveContext ec)
		{
			return CreateExpressionTree (ec, null);
		}

		public Expression CreateExpressionTree (ResolveContext ec, Expression method)		
		{
			string method_name;
			bool lift_arg = false;
			
			switch (oper) {
			case Operator.Addition:
				if (method == null && ec.HasSet (ResolveContext.Options.CheckedScope) && !IsFloat (type))
					method_name = "AddChecked";
				else
					method_name = "Add";
				break;
			case Operator.BitwiseAnd:
				method_name = "And";
				break;
			case Operator.BitwiseOr:
				method_name = "Or";
				break;
			case Operator.Division:
				method_name = "Divide";
				break;
			case Operator.Equality:
				method_name = "Equal";
				lift_arg = true;
				break;
			case Operator.ExclusiveOr:
				method_name = "ExclusiveOr";
				break;				
			case Operator.GreaterThan:
				method_name = "GreaterThan";
				lift_arg = true;
				break;
			case Operator.GreaterThanOrEqual:
				method_name = "GreaterThanOrEqual";
				lift_arg = true;
				break;
			case Operator.Inequality:
				method_name = "NotEqual";
				lift_arg = true;
				break;
			case Operator.LeftShift:
				method_name = "LeftShift";
				break;
			case Operator.LessThan:
				method_name = "LessThan";
				lift_arg = true;
				break;
			case Operator.LessThanOrEqual:
				method_name = "LessThanOrEqual";
				lift_arg = true;
				break;
			case Operator.LogicalAnd:
				method_name = "AndAlso";
				break;
			case Operator.LogicalOr:
				method_name = "OrElse";
				break;
			case Operator.Modulus:
				method_name = "Modulo";
				break;
			case Operator.Multiply:
				if (method == null && ec.HasSet (ResolveContext.Options.CheckedScope) && !IsFloat (type))
					method_name = "MultiplyChecked";
				else
					method_name = "Multiply";
				break;
			case Operator.RightShift:
				method_name = "RightShift";
				break;
			case Operator.Subtraction:
				if (method == null && ec.HasSet (ResolveContext.Options.CheckedScope) && !IsFloat (type))
					method_name = "SubtractChecked";
				else
					method_name = "Subtract";
				break;

			default:
				throw new InternalErrorException ("Unknown expression tree binary operator " + oper);
			}

			Arguments args = new Arguments (2);
			args.Add (new Argument (left.CreateExpressionTree (ec)));
			args.Add (new Argument (right.CreateExpressionTree (ec)));
			if (method != null) {
				if (lift_arg)
					args.Add (new Argument (new BoolLiteral (ec.BuiltinTypes, false, loc)));

				args.Add (new Argument (method));
			}
			
			return CreateExpressionFactoryCall (ec, method_name, args);
		}
		
		public override object Accept (StructuralVisitor visitor)
		{
			return visitor.Visit (this);
		}

	}
	
	//
	// Represents the operation a + b [+ c [+ d [+ ...]]], where a is a string
	// b, c, d... may be strings or objects.
	//
	public class StringConcat : Expression
	{
		Arguments arguments;
		
		StringConcat (Location loc)
		{
			this.loc = loc;
			arguments = new Arguments (2);
		}

		public override bool ContainsEmitWithAwait ()
		{
			return arguments.ContainsEmitWithAwait ();
		}

		public static StringConcat Create (ResolveContext rc, Expression left, Expression right, Location loc)
		{
			if (left.eclass == ExprClass.Unresolved || right.eclass == ExprClass.Unresolved)
				throw new ArgumentException ();

			var s = new StringConcat (loc);
			s.type = rc.BuiltinTypes.String;
			s.eclass = ExprClass.Value;

			s.Append (rc, left);
			s.Append (rc, right);
			return s;
		}

		public override Expression CreateExpressionTree (ResolveContext ec)
		{
			Argument arg = arguments [0];
			return CreateExpressionAddCall (ec, arg, arg.CreateExpressionTree (ec), 1);
		}

		//
		// Creates nested calls tree from an array of arguments used for IL emit
		//
		Expression CreateExpressionAddCall (ResolveContext ec, Argument left, Expression left_etree, int pos)
		{
			Arguments concat_args = new Arguments (2);
			Arguments add_args = new Arguments (3);

			concat_args.Add (left);
			add_args.Add (new Argument (left_etree));

			concat_args.Add (arguments [pos]);
			add_args.Add (new Argument (arguments [pos].CreateExpressionTree (ec)));

			var methods = GetConcatMethodCandidates ();
			if (methods == null)
				return null;

			var res = new OverloadResolver (methods, OverloadResolver.Restrictions.NoBaseMembers, loc);
			var method = res.ResolveMember<MethodSpec> (ec, ref concat_args);
			if (method == null)
				return null;

			add_args.Add (new Argument (new TypeOfMethod (method, loc)));

			Expression expr = CreateExpressionFactoryCall (ec, "Add", add_args);
			if (++pos == arguments.Count)
				return expr;

			left = new Argument (new EmptyExpression (method.ReturnType));
			return CreateExpressionAddCall (ec, left, expr, pos);
		}

		protected override Expression DoResolve (ResolveContext ec)
		{
			return this;
		}
		
		void Append (ResolveContext rc, Expression operand)
		{
			//
			// Constant folding
			//
			StringConstant sc = operand as StringConstant;
			if (sc != null) {
				if (arguments.Count != 0) {
					Argument last_argument = arguments [arguments.Count - 1];
					StringConstant last_expr_constant = last_argument.Expr as StringConstant;
					if (last_expr_constant != null) {
						last_argument.Expr = new StringConstant (rc.BuiltinTypes, last_expr_constant.Value + sc.Value, sc.Location);
						return;
					}
				}
			} else {
				//
				// Multiple (3+) concatenation are resolved as multiple StringConcat instances
				//
				StringConcat concat_oper = operand as StringConcat;
				if (concat_oper != null) {
					arguments.AddRange (concat_oper.arguments);
					return;
				}
			}

			arguments.Add (new Argument (operand));
		}

		IList<MemberSpec> GetConcatMethodCandidates ()
		{
			return MemberCache.FindMembers (type, "Concat", true);
		}

		public override void Emit (EmitContext ec)
		{
			// Optimize by removing any extra null arguments, they are no-op
			for (int i = 0; i < arguments.Count; ++i) {
				if (arguments[i].Expr is NullConstant)
					arguments.RemoveAt (i--);
			}

			var members = GetConcatMethodCandidates ();
			var res = new OverloadResolver (members, OverloadResolver.Restrictions.NoBaseMembers, loc);
			var method = res.ResolveMember<MethodSpec> (new ResolveContext (ec.MemberContext), ref arguments);
			if (method != null) {
				var call = new CallEmitter ();
				call.EmitPredefined (ec, method, arguments);
			}
		}

		public override void FlowAnalysis (FlowAnalysisContext fc)
		{
			arguments.FlowAnalysis (fc);
		}

		public override SLE.Expression MakeExpression (BuilderContext ctx)
		{
			if (arguments.Count != 2)
				throw new NotImplementedException ("arguments.Count != 2");

			var concat = typeof (string).GetMethod ("Concat", new[] { typeof (object), typeof (object) });
			return SLE.Expression.Add (arguments[0].Expr.MakeExpression (ctx), arguments[1].Expr.MakeExpression (ctx), concat);
		}
	}

	//
	// User-defined conditional logical operator
	//
	public class ConditionalLogicalOperator : UserOperatorCall
	{
		readonly bool is_and;
		Expression oper_expr;

		public ConditionalLogicalOperator (MethodSpec oper, Arguments arguments, Func<ResolveContext, Expression, Expression> expr_tree, bool is_and, Location loc)
			: base (oper, arguments, expr_tree, loc)
		{
			this.is_and = is_and;
			eclass = ExprClass.Unresolved;
		}
		
		protected override Expression DoResolve (ResolveContext ec)
		{
			AParametersCollection pd = oper.Parameters;
			if (!TypeSpecComparer.IsEqual (type, pd.Types[0]) || !TypeSpecComparer.IsEqual (type, pd.Types[1])) {
				ec.Report.Error (217, loc,
					"A user-defined operator `{0}' must have parameters and return values of the same type in order to be applicable as a short circuit operator",
					oper.GetSignatureForError ());
				return null;
			}

			Expression left_dup = new EmptyExpression (type);
			Expression op_true = GetOperatorTrue (ec, left_dup, loc);
			Expression op_false = GetOperatorFalse (ec, left_dup, loc);
			if (op_true == null || op_false == null) {
				ec.Report.Error (218, loc,
					"The type `{0}' must have operator `true' and operator `false' defined when `{1}' is used as a short circuit operator",
					type.GetSignatureForError (), oper.GetSignatureForError ());
				return null;
			}

			oper_expr = is_and ? op_false : op_true;
			eclass = ExprClass.Value;
			return this;
		}

		public override void Emit (EmitContext ec)
		{
			Label end_target = ec.DefineLabel ();

			//
			// Emit and duplicate left argument
			//
			bool right_contains_await = ec.HasSet (BuilderContext.Options.AsyncBody) && arguments[1].Expr.ContainsEmitWithAwait ();
			if (right_contains_await) {
				arguments[0] = arguments[0].EmitToField (ec, false);
				arguments[0].Expr.Emit (ec);
			} else {
				arguments[0].Expr.Emit (ec);
				ec.Emit (OpCodes.Dup);
				arguments.RemoveAt (0);
			}

			oper_expr.EmitBranchable (ec, end_target, true);

			base.Emit (ec);

			if (right_contains_await) {
				//
				// Special handling when right expression contains await and left argument
				// could not be left on stack before logical branch
				//
				Label skip_left_load = ec.DefineLabel ();
				ec.Emit (OpCodes.Br_S, skip_left_load);
				ec.MarkLabel (end_target);
				arguments[0].Expr.Emit (ec);
				ec.MarkLabel (skip_left_load);
			} else {
				ec.MarkLabel (end_target);
			}
		}
	}

	public class PointerArithmetic : Expression {
		Expression left, right;
		readonly Binary.Operator op;

		//
		// We assume that `l' is always a pointer
		//
		public PointerArithmetic (Binary.Operator op, Expression l, Expression r, TypeSpec t, Location loc)
		{
			type = t;
			this.loc = loc;
			left = l;
			right = r;
			this.op = op;
		}

		public override bool ContainsEmitWithAwait ()
		{
			throw new NotImplementedException ();
		}

		public override Expression CreateExpressionTree (ResolveContext ec)
		{
			Error_PointerInsideExpressionTree (ec);
			return null;
		}

		protected override Expression DoResolve (ResolveContext ec)
		{
			eclass = ExprClass.Variable;

			var pc = left.Type as PointerContainer;
			if (pc != null && pc.Element.Kind == MemberKind.Void) {
				Error_VoidPointerOperation (ec);
				return null;
			}
			
			return this;
		}

		public override void Emit (EmitContext ec)
		{
			TypeSpec op_type = left.Type;
			
			// It must be either array or fixed buffer
			TypeSpec element;
			if (TypeManager.HasElementType (op_type)) {
				element = TypeManager.GetElementType (op_type);
			} else {
				FieldExpr fe = left as FieldExpr;
				if (fe != null)
					element = ((FixedFieldSpec) (fe.Spec)).ElementType;
				else
					element = op_type;
			}

			int size = BuiltinTypeSpec.GetSize(element);
			TypeSpec rtype = right.Type;
			
			if ((op & Binary.Operator.SubtractionMask) != 0 && rtype.IsPointer){
				//
				// handle (pointer - pointer)
				//
				left.Emit (ec);
				right.Emit (ec);
				ec.Emit (OpCodes.Sub);

				if (size != 1){
					if (size == 0)
						ec.Emit (OpCodes.Sizeof, element);
					else 
						ec.EmitInt (size);
					ec.Emit (OpCodes.Div);
				}
				ec.Emit (OpCodes.Conv_I8);
			} else {
				//
				// handle + and - on (pointer op int)
				//
				Constant left_const = left as Constant;
				if (left_const != null) {
					//
					// Optimize ((T*)null) pointer operations
					//
					if (left_const.IsDefaultValue) {
						left = EmptyExpression.Null;
					} else {
						left_const = null;
					}
				}

				left.Emit (ec);

				var right_const = right as Constant;
				if (right_const != null) {
					//
					// Optimize 0-based arithmetic
					//
					if (right_const.IsDefaultValue)
						return;

					if (size != 0)
						right = new IntConstant (ec.BuiltinTypes, size, right.Location);
					else
						right = new SizeOf (new TypeExpression (element, right.Location), right.Location);
					
					// TODO: Should be the checks resolve context sensitive?
					ResolveContext rc = new ResolveContext (ec.MemberContext, ResolveContext.Options.UnsafeScope);
					right = new Binary (Binary.Operator.Multiply, right, right_const).Resolve (rc);
					if (right == null)
						return;
				}

				right.Emit (ec);
				switch (rtype.BuiltinType) {
				case BuiltinTypeSpec.Type.SByte:
				case BuiltinTypeSpec.Type.Byte:
				case BuiltinTypeSpec.Type.Short:
				case BuiltinTypeSpec.Type.UShort:
					ec.Emit (OpCodes.Conv_I);
					break;
				case BuiltinTypeSpec.Type.UInt:
					ec.Emit (OpCodes.Conv_U);
					break;
				}

				if (right_const == null && size != 1){
					if (size == 0)
						ec.Emit (OpCodes.Sizeof, element);
					else 
						ec.EmitInt (size);
					if (rtype.BuiltinType == BuiltinTypeSpec.Type.Long || rtype.BuiltinType == BuiltinTypeSpec.Type.ULong)
						ec.Emit (OpCodes.Conv_I8);

					Binary.EmitOperatorOpcode (ec, Binary.Operator.Multiply, rtype, right);
				}

				if (left_const == null) {
					if (rtype.BuiltinType == BuiltinTypeSpec.Type.Long)
						ec.Emit (OpCodes.Conv_I);
					else if (rtype.BuiltinType == BuiltinTypeSpec.Type.ULong)
						ec.Emit (OpCodes.Conv_U);

					Binary.EmitOperatorOpcode (ec, op, op_type, right);
				}
			}
		}
	}

	//
	// A boolean-expression is an expression that yields a result
	// of type bool
	//
	public class BooleanExpression : ShimExpression
	{
		public BooleanExpression (Expression expr)
			: base (expr)
		{
			this.loc = expr.Location;
		}

		public override Expression CreateExpressionTree (ResolveContext ec)
		{
			// TODO: We should emit IsTrue (v4) instead of direct user operator
			// call but that would break csc compatibility
			return base.CreateExpressionTree (ec);
		}

		protected override Expression DoResolve (ResolveContext ec)
		{
			// A boolean-expression is required to be of a type
			// that can be implicitly converted to bool or of
			// a type that implements operator true

			expr = expr.Resolve (ec);
			if (expr == null)
				return null;

			Assign ass = expr as Assign;
			if (ass != null && ass.Source is Constant) {
				ec.Report.Warning (665, 3, loc,
					"Assignment in conditional expression is always constant. Did you mean to use `==' instead ?");
			}

			if (expr.Type.BuiltinType == BuiltinTypeSpec.Type.Bool)
				return expr;

			if (expr.Type.BuiltinType == BuiltinTypeSpec.Type.Dynamic) {
				Arguments args = new Arguments (1);
				args.Add (new Argument (expr));
				return DynamicUnaryConversion.CreateIsTrue (ec, args, loc).Resolve (ec);
			}

			type = ec.BuiltinTypes.Bool;
			Expression converted = Convert.ImplicitConversion (ec, expr, type, loc);
			if (converted != null)
				return converted;

			//
			// If no implicit conversion to bool exists, try using `operator true'
			//
			converted = GetOperatorTrue (ec, expr, loc);
			if (converted == null) {
				expr.Error_ValueCannotBeConverted (ec, type, false);
				return null;
			}

			return converted;
		}
		
		public override object Accept (StructuralVisitor visitor)
		{
			return visitor.Visit (this);
		}
	}

	public class BooleanExpressionFalse : Unary
	{
		public BooleanExpressionFalse (Expression expr)
			: base (Operator.LogicalNot, expr, expr.Location)
		{
		}

		protected override Expression ResolveOperator (ResolveContext ec, Expression expr)
		{
			return GetOperatorFalse (ec, expr, loc) ?? base.ResolveOperator (ec, expr);
		}
	}
	
	/// <summary>
	///   Implements the ternary conditional operator (?:)
	/// </summary>
	public class Conditional : Expression {
		Expression expr, true_expr, false_expr;

		public Conditional (Expression expr, Expression true_expr, Expression false_expr, Location loc)
		{
			this.expr = expr;
			this.true_expr = true_expr;
			this.false_expr = false_expr;
			this.loc = loc;
		}

		#region Properties

		public Expression Expr {
			get {
				return expr;
			}
		}

		public Expression TrueExpr {
			get {
				return true_expr;
			}
		}

		public Expression FalseExpr {
			get {
				return false_expr;
			}
		}

		#endregion

		public override bool ContainsEmitWithAwait ()
		{
			return Expr.ContainsEmitWithAwait () || true_expr.ContainsEmitWithAwait () || false_expr.ContainsEmitWithAwait ();
		}

		public override Expression CreateExpressionTree (ResolveContext ec)
		{
			Arguments args = new Arguments (3);
			args.Add (new Argument (expr.CreateExpressionTree (ec)));
			args.Add (new Argument (true_expr.CreateExpressionTree (ec)));
			args.Add (new Argument (false_expr.CreateExpressionTree (ec)));
			return CreateExpressionFactoryCall (ec, "Condition", args);
		}

		protected override Expression DoResolve (ResolveContext ec)
		{
			expr = expr.Resolve (ec);
			true_expr = true_expr.Resolve (ec);
			false_expr = false_expr.Resolve (ec);

			if (true_expr == null || false_expr == null || expr == null)
				return null;

			eclass = ExprClass.Value;
			TypeSpec true_type = true_expr.Type;
			TypeSpec false_type = false_expr.Type;
			type = true_type;

			//
			// First, if an implicit conversion exists from true_expr
			// to false_expr, then the result type is of type false_expr.Type
			//
			if (!TypeSpecComparer.IsEqual (true_type, false_type)) {
				Expression conv = Convert.ImplicitConversion (ec, true_expr, false_type, loc);
				if (conv != null && true_type.BuiltinType != BuiltinTypeSpec.Type.Dynamic) {
					//
					// Check if both can convert implicitly to each other's type
					//
					type = false_type;

					if (false_type.BuiltinType != BuiltinTypeSpec.Type.Dynamic) {
						var conv_false_expr = Convert.ImplicitConversion (ec, false_expr, true_type, loc);
						//
						// LAMESPEC: There seems to be hardcoded promotition to int type when
						// both sides are numeric constants and one side is int constant and
						// other side is numeric constant convertible to int.
						//
						// var res = condition ? (short)1 : 1;
						//
						// Type of res is int even if according to the spec the conversion is
						// ambiguous because 1 literal can be converted to short.
						//
						if (conv_false_expr != null) {
							if (conv_false_expr.Type.BuiltinType == BuiltinTypeSpec.Type.Int && conv is Constant) {
								type = true_type;
								conv_false_expr = null;
							} else if (type.BuiltinType == BuiltinTypeSpec.Type.Int && conv_false_expr is Constant) {
								conv_false_expr = null;
							}
						}

						if (conv_false_expr != null) {
							ec.Report.Error (172, true_expr.Location,
								"Type of conditional expression cannot be determined as `{0}' and `{1}' convert implicitly to each other",
									true_type.GetSignatureForError (), false_type.GetSignatureForError ());
						}
					}

					true_expr = conv;
					if (true_expr.Type != type)
						true_expr = EmptyCast.Create (true_expr, type);
				} else if ((conv = Convert.ImplicitConversion (ec, false_expr, true_type, loc)) != null) {
					false_expr = conv;
				} else {
					ec.Report.Error (173, true_expr.Location,
						"Type of conditional expression cannot be determined because there is no implicit conversion between `{0}' and `{1}'",
						true_type.GetSignatureForError (), false_type.GetSignatureForError ());
					return null;
				}
			}

			Constant c = expr as Constant;
			if (c != null) {
				bool is_false = c.IsDefaultValue;

				//
				// Don't issue the warning for constant expressions
				//
				if (!(is_false ? true_expr is Constant : false_expr is Constant)) {
					// CSC: Missing warning
					Warning_UnreachableExpression (ec, is_false ? true_expr.Location : false_expr.Location);
				}

				return ReducedExpression.Create (
					is_false ? false_expr : true_expr, this,
					false_expr is Constant && true_expr is Constant).Resolve (ec);
			}

			return this;
		}

		public override void Emit (EmitContext ec)
		{
			Label false_target = ec.DefineLabel ();
			Label end_target = ec.DefineLabel ();

			expr.EmitBranchable (ec, false_target, false);
			true_expr.Emit (ec);

			//
			// Verifier doesn't support interface merging. When there are two types on
			// the stack without common type hint and the common type is an interface.
			// Use temporary local to give verifier hint on what type to unify the stack
			//
			if (type.IsInterface && true_expr is EmptyCast && false_expr is EmptyCast) {
				var temp = ec.GetTemporaryLocal (type);
				ec.Emit (OpCodes.Stloc, temp);
				ec.Emit (OpCodes.Ldloc, temp);
				ec.FreeTemporaryLocal (temp, type);
			}

			ec.Emit (OpCodes.Br, end_target);
			ec.MarkLabel (false_target);
			false_expr.Emit (ec);
			ec.MarkLabel (end_target);
		}

		public override void FlowAnalysis (FlowAnalysisContext fc)
		{
<<<<<<< HEAD
			// FIXME: Need to branch
			expr.FlowAnalysis (fc);
			true_expr.FlowAnalysis (fc);
			false_expr.FlowAnalysis (fc);
=======
			expr.FlowAnalysis (fc);
			var expr_fc = fc.DefiniteAssignment;

			fc.DefiniteAssignment = new DefiniteAssignmentBitSet (expr_fc);
			true_expr.FlowAnalysis (fc);
			var true_fc = fc.DefiniteAssignment;

			fc.DefiniteAssignment = new DefiniteAssignmentBitSet (expr_fc);
			false_expr.FlowAnalysis (fc);

			fc.DefiniteAssignment &= true_fc;
>>>>>>> 4c0376d0
		}

		protected override void CloneTo (CloneContext clonectx, Expression t)
		{
			Conditional target = (Conditional) t;

			target.expr = expr.Clone (clonectx);
			target.true_expr = true_expr.Clone (clonectx);
			target.false_expr = false_expr.Clone (clonectx);
		}
	}

	public abstract class VariableReference : Expression, IAssignMethod, IMemoryLocation, IVariableReference
	{
		LocalTemporary temp;

		#region Abstract
		public abstract HoistedVariable GetHoistedVariable (AnonymousExpression ae);
		public abstract void SetHasAddressTaken ();

		public abstract bool IsLockedByStatement { get; set; }

		public abstract bool IsFixed { get; }
		public abstract bool IsRef { get; }
		public abstract string Name { get; }

		//
		// Variable IL data, it has to be protected to encapsulate hoisted variables
		//
		protected abstract ILocalVariable Variable { get; }
		
		//
		// Variable flow-analysis data
		//
		public abstract VariableInfo VariableInfo { get; }
		#endregion

		public virtual void AddressOf (EmitContext ec, AddressOp mode)
		{
			HoistedVariable hv = GetHoistedVariable (ec);
			if (hv != null) {
				hv.AddressOf (ec, mode);
				return;
			}

			Variable.EmitAddressOf (ec);
		}

		public override bool ContainsEmitWithAwait ()
		{
			return false;
		}

		public override Expression CreateExpressionTree (ResolveContext ec)
		{
			HoistedVariable hv = GetHoistedVariable (ec);
			if (hv != null)
				return hv.CreateExpressionTree ();

			Arguments arg = new Arguments (1);
			arg.Add (new Argument (this));
			return CreateExpressionFactoryCall (ec, "Constant", arg);
		}

		public override Expression DoResolveLValue (ResolveContext rc, Expression right_side)
		{
			if (IsLockedByStatement) {
				rc.Report.Warning (728, 2, loc,
					"Possibly incorrect assignment to `{0}' which is the argument to a using or lock statement",
					Name);
			}

			return this;
		}

		public override void Emit (EmitContext ec)
		{
			Emit (ec, false);
		}

		public override void EmitSideEffect (EmitContext ec)
		{
			// do nothing
		}

		//
		// This method is used by parameters that are references, that are
		// being passed as references:  we only want to pass the pointer (that
		// is already stored in the parameter, not the address of the pointer,
		// and not the value of the variable).
		//
		public void EmitLoad (EmitContext ec)
		{
			Variable.Emit (ec);
		}

		public void Emit (EmitContext ec, bool leave_copy)
		{
			HoistedVariable hv = GetHoistedVariable (ec);
			if (hv != null) {
				hv.Emit (ec, leave_copy);
				return;
			}

			EmitLoad (ec);

			if (IsRef) {
				//
				// If we are a reference, we loaded on the stack a pointer
				// Now lets load the real value
				//
				ec.EmitLoadFromPtr (type);
			}

			if (leave_copy) {
				ec.Emit (OpCodes.Dup);

				if (IsRef) {
					temp = new LocalTemporary (Type);
					temp.Store (ec);
				}
			}
		}

		public void EmitAssign (EmitContext ec, Expression source, bool leave_copy,
					bool prepare_for_load)
		{
			HoistedVariable hv = GetHoistedVariable (ec);
			if (hv != null) {
				hv.EmitAssign (ec, source, leave_copy, prepare_for_load);
				return;
			}

			New n_source = source as New;
			if (n_source != null) {
				if (!n_source.Emit (ec, this)) {
					if (leave_copy) {
						EmitLoad (ec);
						if (IsRef)
							ec.EmitLoadFromPtr (type);
					}
					return;
				}
			} else {
				if (IsRef)
					EmitLoad (ec);

				source.Emit (ec);
			}

			if (leave_copy) {
				ec.Emit (OpCodes.Dup);
				if (IsRef) {
					temp = new LocalTemporary (Type);
					temp.Store (ec);
				}
			}

			if (IsRef)
				ec.EmitStoreFromPtr (type);
			else
				Variable.EmitAssign (ec);

			if (temp != null) {
				temp.Emit (ec);
				temp.Release (ec);
			}
		}

		public override Expression EmitToField (EmitContext ec)
		{
			HoistedVariable hv = GetHoistedVariable (ec);
			if (hv != null) {
				return hv.EmitToField (ec);
			}

			return base.EmitToField (ec);
		}

		public HoistedVariable GetHoistedVariable (ResolveContext rc)
		{
			return GetHoistedVariable (rc.CurrentAnonymousMethod);
		}

		public HoistedVariable GetHoistedVariable (EmitContext ec)
		{
			return GetHoistedVariable (ec.CurrentAnonymousMethod);
		}

		public override string GetSignatureForError ()
		{
			return Name;
		}

		public bool IsHoisted {
			get { return GetHoistedVariable ((AnonymousExpression) null) != null; }
		}
	}

	//
	// Resolved reference to a local variable
	//
	public class LocalVariableReference : VariableReference
	{
		public LocalVariable local_info;

		public LocalVariableReference (LocalVariable li, Location l)
		{
			this.local_info = li;
			loc = l;
		}

		public override VariableInfo VariableInfo {
			get { return local_info.VariableInfo; }
		}

		public override HoistedVariable GetHoistedVariable (AnonymousExpression ae)
		{
			return local_info.HoistedVariant;
		}

		#region Properties

		//		
		// A local variable is always fixed
		//
		public override bool IsFixed {
			get {
				return true;
			}
		}

		public override bool IsLockedByStatement {
			get {
				return local_info.IsLocked;
			}
			set {
				local_info.IsLocked = value;
			}
		}

		public override bool IsRef {
			get { return false; }
		}

		public override string Name {
			get { return local_info.Name; }
		}

		#endregion

		public override void FlowAnalysis (FlowAnalysisContext fc)
		{
			VariableInfo variable_info = VariableInfo;
			if (variable_info == null)
				return;

			if (fc.IsDefinitelyAssigned (variable_info))
				return;

			fc.Report.Error (165, loc, "Use of unassigned local variable `{0}'", Name);
			variable_info.SetAssigned (fc.DefiniteAssignment, true);
		}

		public override void SetHasAddressTaken ()
		{
			local_info.SetHasAddressTaken ();
		}

		void DoResolveBase (ResolveContext ec)
		{
			//
			// If we are referencing a variable from the external block
			// flag it for capturing
			//
			if (ec.MustCaptureVariable (local_info)) {
				if (local_info.AddressTaken) {
					AnonymousMethodExpression.Error_AddressOfCapturedVar (ec, this, loc);
				} else if (local_info.IsFixed) {
					ec.Report.Error (1764, loc,
						"Cannot use fixed local `{0}' inside an anonymous method, lambda expression or query expression",
						GetSignatureForError ());
				}

				if (ec.IsVariableCapturingRequired) {
					AnonymousMethodStorey storey = local_info.Block.Explicit.CreateAnonymousMethodStorey (ec);
					storey.CaptureLocalVariable (ec, local_info);
				}
			}

			eclass = ExprClass.Variable;
			type = local_info.Type;
		}

		protected override Expression DoResolve (ResolveContext ec)
		{
			local_info.SetIsUsed ();

			DoResolveBase (ec);
			return this;
		}

		public override Expression DoResolveLValue (ResolveContext ec, Expression rhs)
		{
			//
			// Don't be too pedantic when variable is used as out param or for some broken code
			// which uses property/indexer access to run some initialization
			//
			if (rhs == EmptyExpression.OutAccess || rhs.eclass == ExprClass.PropertyAccess || rhs.eclass == ExprClass.IndexerAccess)
				local_info.SetIsUsed ();

			if (local_info.IsReadonly && !ec.HasAny (ResolveContext.Options.FieldInitializerScope | ResolveContext.Options.UsingInitializerScope)) {
				if (rhs == EmptyExpression.LValueMemberAccess) {
					// CS1654 already reported
				} else {
					int code;
					string msg;
					if (rhs == EmptyExpression.OutAccess) {
						code = 1657; msg = "Cannot pass `{0}' as a ref or out argument because it is a `{1}'";
					} else if (rhs == EmptyExpression.LValueMemberOutAccess) {
						code = 1655; msg = "Cannot pass members of `{0}' as ref or out arguments because it is a `{1}'";
					} else if (rhs == EmptyExpression.UnaryAddress) {
						code = 459; msg = "Cannot take the address of {1} `{0}'";
					} else {
						code = 1656; msg = "Cannot assign to `{0}' because it is a `{1}'";
					}
					ec.Report.Error (code, loc, msg, Name, local_info.GetReadOnlyContext ());
				}
			}

			if (eclass == ExprClass.Unresolved)
				DoResolveBase (ec);

			return base.DoResolveLValue (ec, rhs);
		}

		public override int GetHashCode ()
		{
			return local_info.GetHashCode ();
		}

		public override bool Equals (object obj)
		{
			LocalVariableReference lvr = obj as LocalVariableReference;
			if (lvr == null)
				return false;

			return local_info == lvr.local_info;
		}

		protected override ILocalVariable Variable {
			get { return local_info; }
		}

		public override string ToString ()
		{
			return String.Format ("{0} ({1}:{2})", GetType (), Name, loc);
		}

		protected override void CloneTo (CloneContext clonectx, Expression t)
		{
			// Nothing
		}
	}

	/// <summary>
	///   This represents a reference to a parameter in the intermediate
	///   representation.
	/// </summary>
	public class ParameterReference : VariableReference
	{
		protected ParametersBlock.ParameterInfo pi;

		public ParameterReference (ParametersBlock.ParameterInfo pi, Location loc)
		{
			this.pi = pi;
			this.loc = loc;
		}

		#region Properties

		public override bool IsLockedByStatement {
			get {
				return pi.IsLocked;
			}
			set	{
				pi.IsLocked = value;
			}
		}

		public override bool IsRef {
			get { return (pi.Parameter.ModFlags & Parameter.Modifier.RefOutMask) != 0; }
		}

		bool HasOutModifier {
			get { return (pi.Parameter.ModFlags & Parameter.Modifier.OUT) != 0; }
		}

		public override HoistedVariable GetHoistedVariable (AnonymousExpression ae)
		{
			return pi.Parameter.HoistedVariant;
		}

		//
		// A ref or out parameter is classified as a moveable variable, even 
		// if the argument given for the parameter is a fixed variable
		//		
		public override bool IsFixed {
			get { return !IsRef; }
		}

		public override string Name {
			get { return Parameter.Name; }
		}

		public Parameter Parameter {
			get { return pi.Parameter; }
		}

		public override VariableInfo VariableInfo {
			get { return pi.VariableInfo; }
		}

		protected override ILocalVariable Variable {
			get { return Parameter; }
		}

		#endregion

		public override void AddressOf (EmitContext ec, AddressOp mode)
		{
			//
			// ParameterReferences might already be a reference
			//
			if (IsRef) {
				EmitLoad (ec);
				return;
			}

			base.AddressOf (ec, mode);
		}

		public override void SetHasAddressTaken ()
		{
			Parameter.HasAddressTaken = true;
		}

		bool DoResolveBase (ResolveContext ec)
		{
			if (eclass != ExprClass.Unresolved)
				return true;

			type = pi.ParameterType;
			eclass = ExprClass.Variable;

			//
			// If we are referencing a parameter from the external block
			// flag it for capturing
			//
			if (ec.MustCaptureVariable (pi)) {
				if (Parameter.HasAddressTaken)
					AnonymousMethodExpression.Error_AddressOfCapturedVar (ec, this, loc);

				if (IsRef) {
					ec.Report.Error (1628, loc,
						"Parameter `{0}' cannot be used inside `{1}' when using `ref' or `out' modifier",
						Name, ec.CurrentAnonymousMethod.ContainerType);
				}

				if (ec.IsVariableCapturingRequired && !pi.Block.ParametersBlock.IsExpressionTree) {
					AnonymousMethodStorey storey = pi.Block.Explicit.CreateAnonymousMethodStorey (ec);
					storey.CaptureParameter (ec, pi, this);
				}
			}

			return true;
		}

		public override int GetHashCode ()
		{
			return Name.GetHashCode ();
		}

		public override bool Equals (object obj)
		{
			ParameterReference pr = obj as ParameterReference;
			if (pr == null)
				return false;

			return Name == pr.Name;
		}
	
		protected override void CloneTo (CloneContext clonectx, Expression target)
		{
			// Nothing to clone
			return;
		}

		public override Expression CreateExpressionTree (ResolveContext ec)
		{
			HoistedVariable hv = GetHoistedVariable (ec);
			if (hv != null)
				return hv.CreateExpressionTree ();

			return Parameter.ExpressionTreeVariableReference ();
		}

		protected override Expression DoResolve (ResolveContext ec)
		{
			if (!DoResolveBase (ec))
				return null;

			return this;
		}

		public override Expression DoResolveLValue (ResolveContext ec, Expression right_side)
		{
			if (!DoResolveBase (ec))
				return null;

			if (Parameter.HoistedVariant != null)
				Parameter.HoistedVariant.IsAssigned = true;

			return base.DoResolveLValue (ec, right_side);
		}

		public override void FlowAnalysis (FlowAnalysisContext fc)
		{
			VariableInfo variable_info = VariableInfo;
			if (variable_info == null)
				return;

			if (fc.IsDefinitelyAssigned (variable_info))
				return;

			fc.Report.Error (269, loc, "Use of unassigned out parameter `{0}'", Name);
			fc.SetVariableAssigned (variable_info);
		}
	}
	
	/// <summary>
	///   Invocation of methods or delegates.
	/// </summary>
	public class Invocation : ExpressionStatement
	{
		protected Arguments arguments;
		protected Expression expr;
		protected MethodGroupExpr mg;
		
		public Invocation (Expression expr, Arguments arguments)
		{
			this.expr = expr;		
			this.arguments = arguments;
			if (expr != null) {
				loc = expr.Location;
			}
		}

		#region Properties
		public Arguments Arguments {
			get {
				return arguments;
			}
		}
		
		public Expression Exp {
			get {
				return expr;
			}
		}

		public MethodGroupExpr MethodGroup {
			get {
				return mg;
			}
		}

		public override Location StartLocation {
			get {
				return expr.StartLocation;
			}
		}

		#endregion

		public override MethodGroupExpr CanReduceLambda (AnonymousMethodBody body)
		{
			if (MethodGroup == null)
				return null;

			var candidate = MethodGroup.BestCandidate;
			if (candidate == null || !(candidate.IsStatic || Exp is This))
				return null;

			var args_count = arguments == null ? 0 : arguments.Count;
			if (args_count != body.Parameters.Count)
				return null;

			var lambda_parameters = body.Block.Parameters.FixedParameters;
			for (int i = 0; i < args_count; ++i) {
				var pr = arguments[i].Expr as ParameterReference;
				if (pr == null)
					return null;

				if (lambda_parameters[i] != pr.Parameter)
					return null;

				if ((lambda_parameters[i].ModFlags & Parameter.Modifier.RefOutMask) != (pr.Parameter.ModFlags & Parameter.Modifier.RefOutMask))
					return null;
			}

			var emg = MethodGroup as ExtensionMethodGroupExpr;
			if (emg != null) {
				var mg = MethodGroupExpr.CreatePredefined (candidate, candidate.DeclaringType, MethodGroup.Location);
				if (candidate.IsGeneric) {
					var targs = new TypeExpression [candidate.Arity];
					for (int i = 0; i < targs.Length; ++i) {
						targs[i] = new TypeExpression (candidate.TypeArguments[i], MethodGroup.Location);
					}

					mg.SetTypeArguments (null, new TypeArguments (targs));
				}

				return mg;
			}

			return MethodGroup;
		}

		protected override void CloneTo (CloneContext clonectx, Expression t)
		{
			Invocation target = (Invocation) t;

			if (arguments != null)
				target.arguments = arguments.Clone (clonectx);

			target.expr = expr.Clone (clonectx);
		}

		public override bool ContainsEmitWithAwait ()
		{
			if (arguments != null && arguments.ContainsEmitWithAwait ())
				return true;

			return mg.ContainsEmitWithAwait ();
		}

		public override Expression CreateExpressionTree (ResolveContext ec)
		{
			Expression instance = mg.IsInstance ?
				mg.InstanceExpression.CreateExpressionTree (ec) :
				new NullLiteral (loc);

			var args = Arguments.CreateForExpressionTree (ec, arguments,
				instance,
				mg.CreateExpressionTree (ec));

			return CreateExpressionFactoryCall (ec, "Call", args);
		}

		protected override Expression DoResolve (ResolveContext ec)
		{
			Expression member_expr;
			var atn = expr as ATypeNameExpression;
			if (atn != null) {
				member_expr = atn.LookupNameExpression (ec, MemberLookupRestrictions.InvocableOnly | MemberLookupRestrictions.ReadAccess);
				if (member_expr != null)
					member_expr = member_expr.Resolve (ec);
			} else {
				member_expr = expr.Resolve (ec);
			}

			if (member_expr == null)
				return null;

			//
			// Next, evaluate all the expressions in the argument list
			//
			bool dynamic_arg = false;
			if (arguments != null)
				arguments.Resolve (ec, out dynamic_arg);

			TypeSpec expr_type = member_expr.Type;
			if (expr_type.BuiltinType == BuiltinTypeSpec.Type.Dynamic)
				return DoResolveDynamic (ec, member_expr);

			mg = member_expr as MethodGroupExpr;
			Expression invoke = null;

			if (mg == null) {
				if (expr_type != null && expr_type.IsDelegate) {
					invoke = new DelegateInvocation (member_expr, arguments, loc);
					invoke = invoke.Resolve (ec);
					if (invoke == null || !dynamic_arg)
						return invoke;
				} else {
					if (member_expr is RuntimeValueExpression) {
						ec.Report.Error (Report.RuntimeErrorId, loc, "Cannot invoke a non-delegate type `{0}'",
							member_expr.Type.GetSignatureForError ());
						return null;
					}

					MemberExpr me = member_expr as MemberExpr;
					if (me == null) {
						member_expr.Error_UnexpectedKind (ec, ResolveFlags.MethodGroup, loc);
						return null;
					}

					ec.Report.Error (1955, loc, "The member `{0}' cannot be used as method or delegate",
							member_expr.GetSignatureForError ());
					return null;
				}
			}

			if (invoke == null) {
				mg = DoResolveOverload (ec);
				if (mg == null)
					return null;
			}

			if (dynamic_arg)
				return DoResolveDynamic (ec, member_expr);

			var method = mg.BestCandidate;
			type = mg.BestCandidateReturnType;
		
			if (arguments == null && method.DeclaringType.BuiltinType == BuiltinTypeSpec.Type.Object && method.Name == Destructor.MetadataName) {
				if (mg.IsBase)
					ec.Report.Error (250, loc, "Do not directly call your base class Finalize method. It is called automatically from your destructor");
				else
					ec.Report.Error (245, loc, "Destructors and object.Finalize cannot be called directly. Consider calling IDisposable.Dispose if available");
				return null;
			}

			IsSpecialMethodInvocation (ec, method, loc);
			
			eclass = ExprClass.Value;
			return this;
		}

		protected virtual Expression DoResolveDynamic (ResolveContext ec, Expression memberExpr)
		{
			Arguments args;
			DynamicMemberBinder dmb = memberExpr as DynamicMemberBinder;
			if (dmb != null) {
				args = dmb.Arguments;
				if (arguments != null)
					args.AddRange (arguments);
			} else if (mg == null) {
				if (arguments == null)
					args = new Arguments (1);
				else
					args = arguments;

				args.Insert (0, new Argument (memberExpr));
				this.expr = null;
			} else {
				if (mg.IsBase) {
					ec.Report.Error (1971, loc,
						"The base call to method `{0}' cannot be dynamically dispatched. Consider casting the dynamic arguments or eliminating the base access",
						mg.Name);
					return null;
				}

				if (arguments == null)
					args = new Arguments (1);
				else
					args = arguments;

				MemberAccess ma = expr as MemberAccess;
				if (ma != null) {
					var left_type = ma.LeftExpression as TypeExpr;
					if (left_type != null) {
						args.Insert (0, new Argument (new TypeOf (left_type.Type, loc).Resolve (ec), Argument.AType.DynamicTypeName));
					} else {
						//
						// Any value type has to be pass as by-ref to get back the same
						// instance on which the member was called
						//
						var mod = ma.LeftExpression is IMemoryLocation && TypeSpec.IsValueType (ma.LeftExpression.Type) ?
							Argument.AType.Ref : Argument.AType.None;
						args.Insert (0, new Argument (ma.LeftExpression.Resolve (ec), mod));
					}
				} else {	// is SimpleName
					if (ec.IsStatic) {
						args.Insert (0, new Argument (new TypeOf (ec.CurrentType, loc).Resolve (ec), Argument.AType.DynamicTypeName));
					} else {
						args.Insert (0, new Argument (new This (loc).Resolve (ec)));
					}
				}
			}

			return new DynamicInvocation (expr as ATypeNameExpression, args, loc).Resolve (ec);
		}

		protected virtual MethodGroupExpr DoResolveOverload (ResolveContext ec)
		{
			return mg.OverloadResolve (ec, ref arguments, null, OverloadResolver.Restrictions.None);
		}

		public override void FlowAnalysis (FlowAnalysisContext fc)
		{
			mg.FlowAnalysis (fc);

			if (arguments != null)
				arguments.FlowAnalysis (fc);
		}

		public override string GetSignatureForError ()
		{
			return mg.GetSignatureForError ();
		}

		//
		// If a member is a method or event, or if it is a constant, field or property of either a delegate type
		// or the type dynamic, then the member is invocable
		//
		public static bool IsMemberInvocable (MemberSpec member)
		{
			switch (member.Kind) {
			case MemberKind.Event:
				return true;
			case MemberKind.Field:
			case MemberKind.Property:
				var m = member as IInterfaceMemberSpec;
				return m.MemberType.IsDelegate || m.MemberType.BuiltinType == BuiltinTypeSpec.Type.Dynamic;
			default:
				return false;
			}
		}

		public static bool IsSpecialMethodInvocation (ResolveContext ec, MethodSpec method, Location loc)
		{
			if (!method.IsReservedMethod)
				return false;

			if (ec.HasSet (ResolveContext.Options.InvokeSpecialName) || ec.CurrentMemberDefinition.IsCompilerGenerated)
				return false;

			ec.Report.SymbolRelatedToPreviousError (method);
			ec.Report.Error (571, loc, "`{0}': cannot explicitly call operator or accessor",
				method.GetSignatureForError ());
	
			return true;
		}

		public override void Emit (EmitContext ec)
		{
			mg.EmitCall (ec, arguments);
		}
		
		public override void EmitStatement (EmitContext ec)
		{
			Emit (ec);

			// 
			// Pop the return value if there is one
			//
			if (type.Kind != MemberKind.Void)
				ec.Emit (OpCodes.Pop);
		}

		public override SLE.Expression MakeExpression (BuilderContext ctx)
		{
			return MakeExpression (ctx, mg.InstanceExpression, mg.BestCandidate, arguments);
		}

		public static SLE.Expression MakeExpression (BuilderContext ctx, Expression instance, MethodSpec mi, Arguments args)
		{
#if STATIC
			throw new NotSupportedException ();
#else
			var instance_expr = instance == null ? null : instance.MakeExpression (ctx);
			return SLE.Expression.Call (instance_expr, (MethodInfo) mi.GetMetaInfo (), Arguments.MakeExpression (args, ctx));
#endif
		}

		public override object Accept (StructuralVisitor visitor)
		{
			return visitor.Visit (this);
		}
	}

	//
	// Implements simple new expression 
	//
	public class New : ExpressionStatement, IMemoryLocation
	{
		protected Arguments arguments;

		//
		// During bootstrap, it contains the RequestedType,
		// but if `type' is not null, it *might* contain a NewDelegate
		// (because of field multi-initialization)
		//
		protected Expression RequestedType;

		protected MethodSpec method;

		public New (Expression requested_type, Arguments arguments, Location l)
		{
			RequestedType = requested_type;
			this.arguments = arguments;
			loc = l;
		}

		#region Properties
		public Arguments Arguments {
			get {
				return arguments;
			}
		}

		//
		// Returns true for resolved `new S()'
		//
		public bool IsDefaultStruct {
			get {
				return arguments == null && type.IsStruct && GetType () == typeof (New);
			}
		}

		public Expression TypeExpression {
			get {
				return RequestedType;
			}
		}

		#endregion

		/// <summary>
		/// Converts complex core type syntax like 'new int ()' to simple constant
		/// </summary>
		public static Constant Constantify (TypeSpec t, Location loc)
		{
			switch (t.BuiltinType) {
			case BuiltinTypeSpec.Type.Int:
				return new IntConstant (t, 0, loc);
			case BuiltinTypeSpec.Type.UInt:
				return new UIntConstant (t, 0, loc);
			case BuiltinTypeSpec.Type.Long:
				return new LongConstant (t, 0, loc);
			case BuiltinTypeSpec.Type.ULong:
				return new ULongConstant (t, 0, loc);
			case BuiltinTypeSpec.Type.Float:
				return new FloatConstant (t, 0, loc);
			case BuiltinTypeSpec.Type.Double:
				return new DoubleConstant (t, 0, loc);
			case BuiltinTypeSpec.Type.Short:
				return new ShortConstant (t, 0, loc);
			case BuiltinTypeSpec.Type.UShort:
				return new UShortConstant (t, 0, loc);
			case BuiltinTypeSpec.Type.SByte:
				return new SByteConstant (t, 0, loc);
			case BuiltinTypeSpec.Type.Byte:
				return new ByteConstant (t, 0, loc);
			case BuiltinTypeSpec.Type.Char:
				return new CharConstant (t, '\0', loc);
			case BuiltinTypeSpec.Type.Bool:
				return new BoolConstant (t, false, loc);
			case BuiltinTypeSpec.Type.Decimal:
				return new DecimalConstant (t, 0, loc);
			}

			if (t.IsEnum)
				return new EnumConstant (Constantify (EnumSpec.GetUnderlyingType (t), loc), t);

			if (t.IsNullableType)
				return Nullable.LiftedNull.Create (t, loc);

			return null;
		}

		public override bool ContainsEmitWithAwait ()
		{
			return arguments != null && arguments.ContainsEmitWithAwait ();
		}

		//
		// Checks whether the type is an interface that has the
		// [ComImport, CoClass] attributes and must be treated
		// specially
		//
		public Expression CheckComImport (ResolveContext ec)
		{
			if (!type.IsInterface)
				return null;

			//
			// Turn the call into:
			// (the-interface-stated) (new class-referenced-in-coclassattribute ())
			//
			var real_class = type.MemberDefinition.GetAttributeCoClass ();
			if (real_class == null)
				return null;

			New proxy = new New (new TypeExpression (real_class, loc), arguments, loc);
			Cast cast = new Cast (new TypeExpression (type, loc), proxy, loc);
			return cast.Resolve (ec);
		}

		public override Expression CreateExpressionTree (ResolveContext ec)
		{
			Arguments args;
			if (method == null) {
				args = new Arguments (1);
				args.Add (new Argument (new TypeOf (type, loc)));
			} else {
				args = Arguments.CreateForExpressionTree (ec,
					arguments, new TypeOfMethod (method, loc));
			}

			return CreateExpressionFactoryCall (ec, "New", args);
		}
		
		protected override Expression DoResolve (ResolveContext ec)
		{
			type = RequestedType.ResolveAsType (ec);
			if (type == null)
				return null;

			eclass = ExprClass.Value;

			if (type.IsPointer) {
				ec.Report.Error (1919, loc, "Unsafe type `{0}' cannot be used in an object creation expression",
					type.GetSignatureForError ());
				return null;
			}

			if (arguments == null) {
				Constant c = Constantify (type, RequestedType.Location);
				if (c != null)
					return ReducedExpression.Create (c, this);
			}

			if (type.IsDelegate) {
				return (new NewDelegate (type, arguments, loc)).Resolve (ec);
			}

			var tparam = type as TypeParameterSpec;
			if (tparam != null) {
				//
				// Check whether the type of type parameter can be constructed. BaseType can be a struct for method overrides
				// where type parameter constraint is inflated to struct
				//
				if ((tparam.SpecialConstraint & (SpecialConstraint.Struct | SpecialConstraint.Constructor)) == 0 && !TypeSpec.IsValueType (tparam)) {
					ec.Report.Error (304, loc,
						"Cannot create an instance of the variable type `{0}' because it does not have the new() constraint",
						type.GetSignatureForError ());
				}

				if ((arguments != null) && (arguments.Count != 0)) {
					ec.Report.Error (417, loc,
						"`{0}': cannot provide arguments when creating an instance of a variable type",
						type.GetSignatureForError ());
				}

				return this;
			}

			if (type.IsStatic) {
				ec.Report.SymbolRelatedToPreviousError (type);
				ec.Report.Error (712, loc, "Cannot create an instance of the static class `{0}'", type.GetSignatureForError ());
				return null;
			}

			if (type.IsInterface || type.IsAbstract){
				if (!TypeManager.IsGenericType (type)) {
					RequestedType = CheckComImport (ec);
					if (RequestedType != null)
						return RequestedType;
				}
				
				ec.Report.SymbolRelatedToPreviousError (type);
				ec.Report.Error (144, loc, "Cannot create an instance of the abstract class or interface `{0}'", type.GetSignatureForError ());
				return null;
			}

			//
			// Any struct always defines parameterless constructor
			//
			if (type.IsStruct && arguments == null)
				return this;

			bool dynamic;
			if (arguments != null) {
				arguments.Resolve (ec, out dynamic);
			} else {
				dynamic = false;
			}

			method = ConstructorLookup (ec, type, ref arguments, loc);

			if (dynamic) {
				arguments.Insert (0, new Argument (new TypeOf (type, loc).Resolve (ec), Argument.AType.DynamicTypeName));
				return new DynamicConstructorBinder (type, arguments, loc).Resolve (ec);
			}

			return this;
		}

		bool DoEmitTypeParameter (EmitContext ec)
		{
			var m = ec.Module.PredefinedMembers.ActivatorCreateInstance.Resolve (loc);
			if (m == null)
				return true;

			var ctor_factory = m.MakeGenericMethod (ec.MemberContext, type);
			var tparam = (TypeParameterSpec) type;

			if (tparam.IsReferenceType) {
				ec.Emit (OpCodes.Call, ctor_factory);
				return true;
			}

			// Allow DoEmit() to be called multiple times.
			// We need to create a new LocalTemporary each time since
			// you can't share LocalBuilders among ILGeneators.
			LocalTemporary temp = new LocalTemporary (type);

			Label label_activator = ec.DefineLabel ();
			Label label_end = ec.DefineLabel ();

			temp.AddressOf (ec, AddressOp.Store);
			ec.Emit (OpCodes.Initobj, type);

			temp.Emit (ec);
			ec.Emit (OpCodes.Box, type);
			ec.Emit (OpCodes.Brfalse, label_activator);

			temp.AddressOf (ec, AddressOp.Store);
			ec.Emit (OpCodes.Initobj, type);
			temp.Emit (ec);
			temp.Release (ec);
			ec.Emit (OpCodes.Br_S, label_end);

			ec.MarkLabel (label_activator);

			ec.Emit (OpCodes.Call, ctor_factory);
			ec.MarkLabel (label_end);
			return true;
		}

		//
		// This Emit can be invoked in two contexts:
		//    * As a mechanism that will leave a value on the stack (new object)
		//    * As one that wont (init struct)
		//
		// If we are dealing with a ValueType, we have a few
		// situations to deal with:
		//
		//    * The target is a ValueType, and we have been provided
		//      the instance (this is easy, we are being assigned).
		//
		//    * The target of New is being passed as an argument,
		//      to a boxing operation or a function that takes a
		//      ValueType.
		//
		//      In this case, we need to create a temporary variable
		//      that is the argument of New.
		//
		// Returns whether a value is left on the stack
		//
		// *** Implementation note ***
		//
		// To benefit from this optimization, each assignable expression
		// has to manually cast to New and call this Emit.
		//
		// TODO: It's worth to implement it for arrays and fields
		//
		public virtual bool Emit (EmitContext ec, IMemoryLocation target)
		{
			bool is_value_type = TypeSpec.IsValueType (type);
			VariableReference vr = target as VariableReference;

			if (target != null && is_value_type && (vr != null || method == null)) {
				target.AddressOf (ec, AddressOp.Store);
			} else if (vr != null && vr.IsRef) {
				vr.EmitLoad (ec);
			}

			if (arguments != null) {
				if (ec.HasSet (BuilderContext.Options.AsyncBody) && (arguments.Count > (this is NewInitialize ? 0 : 1)) && arguments.ContainsEmitWithAwait ())
					arguments = arguments.Emit (ec, false, true);

				arguments.Emit (ec);
			}

			if (is_value_type) {
				if (method == null) {
					ec.Emit (OpCodes.Initobj, type);
					return false;
				}

				if (vr != null) {
					ec.MarkCallEntry (loc);
					ec.Emit (OpCodes.Call, method);
					return false;
				}
			}
			
			if (type is TypeParameterSpec)
				return DoEmitTypeParameter (ec);

			ec.MarkCallEntry (loc);
			ec.Emit (OpCodes.Newobj, method);
			return true;
		}

		public override void Emit (EmitContext ec)
		{
			LocalTemporary v = null;
			if (method == null && TypeSpec.IsValueType (type)) {
				// TODO: Use temporary variable from pool
				v = new LocalTemporary (type);
			}

			if (!Emit (ec, v))
				v.Emit (ec);
		}
		
		public override void EmitStatement (EmitContext ec)
		{
			LocalTemporary v = null;
			if (method == null && TypeSpec.IsValueType (type)) {
				// TODO: Use temporary variable from pool
				v = new LocalTemporary (type);
			}

			if (Emit (ec, v))
				ec.Emit (OpCodes.Pop);
		}

		public override void FlowAnalysis (FlowAnalysisContext fc)
		{
			if (arguments != null)
				arguments.FlowAnalysis (fc);
		}

		public void AddressOf (EmitContext ec, AddressOp mode)
		{
			EmitAddressOf (ec, mode);
		}

		protected virtual IMemoryLocation EmitAddressOf (EmitContext ec, AddressOp mode)
		{
			LocalTemporary value_target = new LocalTemporary (type);

			if (type is TypeParameterSpec) {
				DoEmitTypeParameter (ec);
				value_target.Store (ec);
				value_target.AddressOf (ec, mode);
				return value_target;
			}

			value_target.AddressOf (ec, AddressOp.Store);

			if (method == null) {
				ec.Emit (OpCodes.Initobj, type);
			} else {
				if (arguments != null)
					arguments.Emit (ec);

				ec.Emit (OpCodes.Call, method);
			}
			
			value_target.AddressOf (ec, mode);
			return value_target;
		}

		protected override void CloneTo (CloneContext clonectx, Expression t)
		{
			New target = (New) t;

			target.RequestedType = RequestedType.Clone (clonectx);
			if (arguments != null){
				target.arguments = arguments.Clone (clonectx);
			}
		}

		public override SLE.Expression MakeExpression (BuilderContext ctx)
		{
#if STATIC
			return base.MakeExpression (ctx);
#else
			return SLE.Expression.New ((ConstructorInfo) method.GetMetaInfo (), Arguments.MakeExpression (arguments, ctx));
#endif
		}
		
		public override object Accept (StructuralVisitor visitor)
		{
			return visitor.Visit (this);
		}
	}

	//
	// Array initializer expression, the expression is allowed in
	// variable or field initialization only which makes it tricky as
	// the type has to be infered based on the context either from field
	// type or variable type (think of multiple declarators)
	//
	public class ArrayInitializer : Expression
	{
		List<Expression> elements;
		BlockVariable variable;

		public ArrayInitializer (List<Expression> init, Location loc)
		{
			elements = init;
			this.loc = loc;
		}

		public ArrayInitializer (int count, Location loc)
			: this (new List<Expression> (count), loc)
		{
		}

		public ArrayInitializer (Location loc)
			: this (4, loc)
		{
		}

		#region Properties

		public int Count {
			get { return elements.Count; }
		}

		public List<Expression> Elements {
			get {
				return elements;
			}
		}

		public Expression this [int index] {
			get {
				return elements [index];
			}
		}

		public BlockVariable VariableDeclaration {
			get {
				return variable;
			}
			set {
				variable = value;
			}
		}

		#endregion

		public void Add (Expression expr)
		{
			elements.Add (expr);
		}

		public override bool ContainsEmitWithAwait ()
		{
			throw new NotSupportedException ();
		}

		public override Expression CreateExpressionTree (ResolveContext ec)
		{
			throw new NotSupportedException ("ET");
		}

		protected override void CloneTo (CloneContext clonectx, Expression t)
		{
			var target = (ArrayInitializer) t;

			target.elements = new List<Expression> (elements.Count);
			foreach (var element in elements)
				target.elements.Add (element.Clone (clonectx));
		}

		protected override Expression DoResolve (ResolveContext rc)
		{
			var current_field = rc.CurrentMemberDefinition as FieldBase;
			TypeExpression type;
			if (current_field != null && rc.CurrentAnonymousMethod == null) {
				type = new TypeExpression (current_field.MemberType, current_field.Location);
			} else if (variable != null) {
				if (variable.TypeExpression is VarExpr) {
					rc.Report.Error (820, loc, "An implicitly typed local variable declarator cannot use an array initializer");
					return EmptyExpression.Null;
				}

				type = new TypeExpression (variable.Variable.Type, variable.Variable.Location);
			} else {
				throw new NotImplementedException ("Unexpected array initializer context");
			}

			return new ArrayCreation (type, this).Resolve (rc);
		}

		public override void Emit (EmitContext ec)
		{
			throw new InternalErrorException ("Missing Resolve call");
		}

		public override void FlowAnalysis (FlowAnalysisContext fc)
		{
			throw new InternalErrorException ("Missing Resolve call");
		}
		
		public override object Accept (StructuralVisitor visitor)
		{
			return visitor.Visit (this);
		}
	}

	/// <summary>
	///   14.5.10.2: Represents an array creation expression.
	/// </summary>
	///
	/// <remarks>
	///   There are two possible scenarios here: one is an array creation
	///   expression that specifies the dimensions and optionally the
	///   initialization data and the other which does not need dimensions
	///   specified but where initialization data is mandatory.
	/// </remarks>
	public class ArrayCreation : Expression
	{
		FullNamedExpression requested_base_type;
		ArrayInitializer initializers;

		//
		// The list of Argument types.
		// This is used to construct the `newarray' or constructor signature
		//
		protected List<Expression> arguments;
		
		protected TypeSpec array_element_type;
		int num_arguments;
		protected int dimensions;
		protected readonly ComposedTypeSpecifier rank;
		Expression first_emit;
		LocalTemporary first_emit_temp;

		protected List<Expression> array_data;

		Dictionary<int, int> bounds;

#if STATIC
		// The number of constants in array initializers
		int const_initializers_count;
		bool only_constant_initializers;
#endif
		public ArrayCreation (FullNamedExpression requested_base_type, List<Expression> exprs, ComposedTypeSpecifier rank, ArrayInitializer initializers, Location l)
			: this (requested_base_type, rank, initializers, l)
		{
			arguments = new List<Expression> (exprs);
			num_arguments = arguments.Count;
		}

		//
		// For expressions like int[] foo = new int[] { 1, 2, 3 };
		//
		public ArrayCreation (FullNamedExpression requested_base_type, ComposedTypeSpecifier rank, ArrayInitializer initializers, Location loc)
		{
			this.requested_base_type = requested_base_type;
			this.rank = rank;
			this.initializers = initializers;
			this.loc = loc;

			if (rank != null)
				num_arguments = rank.Dimension;
		}

		//
		// For compiler generated single dimensional arrays only
		//
		public ArrayCreation (FullNamedExpression requested_base_type, ArrayInitializer initializers, Location loc)
			: this (requested_base_type, ComposedTypeSpecifier.SingleDimension, initializers, loc)
		{
		}

		//
		// For expressions like int[] foo = { 1, 2, 3 };
		//
		public ArrayCreation (FullNamedExpression requested_base_type, ArrayInitializer initializers)
			: this (requested_base_type, null, initializers, initializers.Location)
		{
		}

		public ComposedTypeSpecifier Rank {
			get {
				return this.rank;
			}
		}
		
		public FullNamedExpression TypeExpression {
			get {
				return this.requested_base_type;
			}
		}
		
		public ArrayInitializer Initializers {
			get {
				return this.initializers;
			}
		}

		bool CheckIndices (ResolveContext ec, ArrayInitializer probe, int idx, bool specified_dims, int child_bounds)
		{
			if (initializers != null && bounds == null) {
				//
				// We use this to store all the data values in the order in which we
				// will need to store them in the byte blob later
				//
				array_data = new List<Expression> (probe.Count);
				bounds = new Dictionary<int, int> ();
			}

			if (specified_dims) { 
				Expression a = arguments [idx];
				a = a.Resolve (ec);
				if (a == null)
					return false;

				a = ConvertExpressionToArrayIndex (ec, a);
				if (a == null)
					return false;

				arguments[idx] = a;

				if (initializers != null) {
					Constant c = a as Constant;
					if (c == null && a is ArrayIndexCast)
						c = ((ArrayIndexCast) a).Child as Constant;

					if (c == null) {
						ec.Report.Error (150, a.Location, "A constant value is expected");
						return false;
					}

					int value;
					try {
						value = System.Convert.ToInt32 (c.GetValue ());
					} catch {
						ec.Report.Error (150, a.Location, "A constant value is expected");
						return false;
					}

					// TODO: probe.Count does not fit ulong in
					if (value != probe.Count) {
						ec.Report.Error (847, loc, "An array initializer of length `{0}' was expected", value.ToString ());
						return false;
					}

					bounds[idx] = value;
				}
			}

			if (initializers == null)
				return true;

			for (int i = 0; i < probe.Count; ++i) {
				var o = probe [i];
				if (o is ArrayInitializer) {
					var sub_probe = o as ArrayInitializer;
					if (idx + 1 >= dimensions){
						ec.Report.Error (623, loc, "Array initializers can only be used in a variable or field initializer. Try using a new expression instead");
						return false;
					}

					// When we don't have explicitly specified dimensions, record whatever dimension we first encounter at each level
					if (!bounds.ContainsKey(idx + 1))
						bounds[idx + 1] = sub_probe.Count;

					if (bounds[idx + 1] != sub_probe.Count) {
						ec.Report.Error(847, sub_probe.Location, "An array initializer of length `{0}' was expected", bounds[idx + 1].ToString());
						return false;
					}

					bool ret = CheckIndices (ec, sub_probe, idx + 1, specified_dims, child_bounds - 1);
					if (!ret)
						return false;
				} else if (child_bounds > 1) {
					ec.Report.Error (846, o.Location, "A nested array initializer was expected");
				} else {
					Expression element = ResolveArrayElement (ec, o);
					if (element == null)
						continue;
#if STATIC
					// Initializers with the default values can be ignored
					Constant c = element as Constant;
					if (c != null) {
						if (!c.IsDefaultInitializer (array_element_type)) {
							++const_initializers_count;
						}
					} else {
						only_constant_initializers = false;
					}
#endif					
					array_data.Add (element);
				}
			}

			return true;
		}

		public override bool ContainsEmitWithAwait ()
		{
			foreach (var arg in arguments) {
				if (arg.ContainsEmitWithAwait ())
					return true;
			}

			return InitializersContainAwait ();
		}

		public override Expression CreateExpressionTree (ResolveContext ec)
		{
			Arguments args;

			if (array_data == null) {
				args = new Arguments (arguments.Count + 1);
				args.Add (new Argument (new TypeOf (array_element_type, loc)));
				foreach (Expression a in arguments)
					args.Add (new Argument (a.CreateExpressionTree (ec)));

				return CreateExpressionFactoryCall (ec, "NewArrayBounds", args);
			}

			if (dimensions > 1) {
				ec.Report.Error (838, loc, "An expression tree cannot contain a multidimensional array initializer");
				return null;
			}

			args = new Arguments (array_data == null ? 1 : array_data.Count + 1);
			args.Add (new Argument (new TypeOf (array_element_type, loc)));
			if (array_data != null) {
				for (int i = 0; i < array_data.Count; ++i) {
					Expression e = array_data [i];
					args.Add (new Argument (e.CreateExpressionTree (ec)));
				}
			}

			return CreateExpressionFactoryCall (ec, "NewArrayInit", args);
		}		
		
		void UpdateIndices (ResolveContext rc)
		{
			int i = 0;
			for (var probe = initializers; probe != null;) {
				Expression e = new IntConstant (rc.BuiltinTypes, probe.Count, Location.Null);
				arguments.Add (e);
				bounds[i++] = probe.Count;

				if (probe.Count > 0 && probe [0] is ArrayInitializer) {
					probe = (ArrayInitializer) probe[0];
				} else if (dimensions > i) {
					continue;
				} else {
					return;
				}
			}
		}

		protected override void Error_NegativeArrayIndex (ResolveContext ec, Location loc)
		{
			ec.Report.Error (248, loc, "Cannot create an array with a negative size");
		}

		public override void FlowAnalysis (FlowAnalysisContext fc)
		{
			foreach (var arg in arguments)
				arg.FlowAnalysis (fc);

			if (array_data != null) {
				foreach (var ad in array_data)
					ad.FlowAnalysis (fc);
			}
		}

		bool InitializersContainAwait ()
		{
			if (array_data == null)
				return false;

			foreach (var expr in array_data) {
				if (expr.ContainsEmitWithAwait ())
					return true;
			}

			return false;
		}

		protected virtual Expression ResolveArrayElement (ResolveContext ec, Expression element)
		{
			element = element.Resolve (ec);
			if (element == null)
				return null;

			if (element is CompoundAssign.TargetExpression) {
				if (first_emit != null)
					throw new InternalErrorException ("Can only handle one mutator at a time");
				first_emit = element;
				element = first_emit_temp = new LocalTemporary (element.Type);
			}

			return Convert.ImplicitConversionRequired (
				ec, element, array_element_type, loc);
		}

		protected bool ResolveInitializers (ResolveContext ec)
		{
#if STATIC
			only_constant_initializers = true;
#endif

			if (arguments != null) {
				bool res = true;
				for (int i = 0; i < arguments.Count; ++i) {
					res &= CheckIndices (ec, initializers, i, true, dimensions);
					if (initializers != null)
						break;
				}

				return res;
			}

			arguments = new List<Expression> ();

			if (!CheckIndices (ec, initializers, 0, false, dimensions))
				return false;
				
			UpdateIndices (ec);
				
			return true;
		}

		//
		// Resolved the type of the array
		//
		bool ResolveArrayType (ResolveContext ec)
		{
			//
			// Lookup the type
			//
			FullNamedExpression array_type_expr;
			if (num_arguments > 0) {
				array_type_expr = new ComposedCast (requested_base_type, rank);
			} else {
				array_type_expr = requested_base_type;
			}

			type = array_type_expr.ResolveAsType (ec);
			if (array_type_expr == null)
				return false;

			var ac = type as ArrayContainer;
			if (ac == null) {
				ec.Report.Error (622, loc, "Can only use array initializer expressions to assign to array types. Try using a new expression instead");
				return false;
			}

			array_element_type = ac.Element;
			dimensions = ac.Rank;

			return true;
		}

		protected override Expression DoResolve (ResolveContext ec)
		{
			if (type != null)
				return this;

			if (!ResolveArrayType (ec))
				return null;

			//
			// validate the initializers and fill in any missing bits
			//
			if (!ResolveInitializers (ec))
				return null;

			eclass = ExprClass.Value;
			return this;
		}

		byte [] MakeByteBlob ()
		{
			int factor;
			byte [] data;
			byte [] element;
			int count = array_data.Count;

			TypeSpec element_type = array_element_type;
			if (element_type.IsEnum)
				element_type = EnumSpec.GetUnderlyingType (element_type);

			factor = BuiltinTypeSpec.GetSize (element_type);
			if (factor == 0)
				throw new Exception ("unrecognized type in MakeByteBlob: " + element_type);

			data = new byte [(count * factor + 3) & ~3];
			int idx = 0;

			for (int i = 0; i < count; ++i) {
				var c = array_data[i] as Constant;
				if (c == null) {
					idx += factor;
					continue;
				}

				object v = c.GetValue ();

				switch (element_type.BuiltinType) {
				case BuiltinTypeSpec.Type.Long:
					long lval = (long) v;

					for (int j = 0; j < factor; ++j) {
						data[idx + j] = (byte) (lval & 0xFF);
						lval = (lval >> 8);
					}
					break;
				case BuiltinTypeSpec.Type.ULong:
					ulong ulval = (ulong) v;

					for (int j = 0; j < factor; ++j) {
						data[idx + j] = (byte) (ulval & 0xFF);
						ulval = (ulval >> 8);
					}
					break;
				case BuiltinTypeSpec.Type.Float:
					var fval = SingleConverter.SingleToInt32Bits((float) v);

					data[idx] = (byte) (fval & 0xff);
					data[idx + 1] = (byte) ((fval >> 8) & 0xff);
					data[idx + 2] = (byte) ((fval >> 16) & 0xff);
					data[idx + 3] = (byte) (fval >> 24);
					break;
				case BuiltinTypeSpec.Type.Double:
					element = BitConverter.GetBytes ((double) v);

					for (int j = 0; j < factor; ++j)
						data[idx + j] = element[j];

					// FIXME: Handle the ARM float format.
					if (!BitConverter.IsLittleEndian)
						System.Array.Reverse (data, idx, 8);
					break;
				case BuiltinTypeSpec.Type.Char:
					int chval = (int) ((char) v);

					data[idx] = (byte) (chval & 0xff);
					data[idx + 1] = (byte) (chval >> 8);
					break;
				case BuiltinTypeSpec.Type.Short:
					int sval = (int) ((short) v);

					data[idx] = (byte) (sval & 0xff);
					data[idx + 1] = (byte) (sval >> 8);
					break;
				case BuiltinTypeSpec.Type.UShort:
					int usval = (int) ((ushort) v);

					data[idx] = (byte) (usval & 0xff);
					data[idx + 1] = (byte) (usval >> 8);
					break;
				case BuiltinTypeSpec.Type.Int:
					int val = (int) v;

					data[idx] = (byte) (val & 0xff);
					data[idx + 1] = (byte) ((val >> 8) & 0xff);
					data[idx + 2] = (byte) ((val >> 16) & 0xff);
					data[idx + 3] = (byte) (val >> 24);
					break;
				case BuiltinTypeSpec.Type.UInt:
					uint uval = (uint) v;

					data[idx] = (byte) (uval & 0xff);
					data[idx + 1] = (byte) ((uval >> 8) & 0xff);
					data[idx + 2] = (byte) ((uval >> 16) & 0xff);
					data[idx + 3] = (byte) (uval >> 24);
					break;
				case BuiltinTypeSpec.Type.SByte:
					data[idx] = (byte) (sbyte) v;
					break;
				case BuiltinTypeSpec.Type.Byte:
					data[idx] = (byte) v;
					break;
				case BuiltinTypeSpec.Type.Bool:
					data[idx] = (byte) ((bool) v ? 1 : 0);
					break;
				case BuiltinTypeSpec.Type.Decimal:
					int[] bits = Decimal.GetBits ((decimal) v);
					int p = idx;

					// FIXME: For some reason, this doesn't work on the MS runtime.
					int[] nbits = new int[4];
					nbits[0] = bits[3];
					nbits[1] = bits[2];
					nbits[2] = bits[0];
					nbits[3] = bits[1];

					for (int j = 0; j < 4; j++) {
						data[p++] = (byte) (nbits[j] & 0xff);
						data[p++] = (byte) ((nbits[j] >> 8) & 0xff);
						data[p++] = (byte) ((nbits[j] >> 16) & 0xff);
						data[p++] = (byte) (nbits[j] >> 24);
					}
					break;
				default:
					throw new Exception ("Unrecognized type in MakeByteBlob: " + element_type);
				}

				idx += factor;
			}

			return data;
		}

#if NET_4_0 || MONODROID
		public override SLE.Expression MakeExpression (BuilderContext ctx)
		{
#if STATIC
			return base.MakeExpression (ctx);
#else
			var initializers = new SLE.Expression [array_data.Count];
			for (var i = 0; i < initializers.Length; i++) {
				if (array_data [i] == null)
					initializers [i] = SLE.Expression.Default (array_element_type.GetMetaInfo ());
				else
					initializers [i] = array_data [i].MakeExpression (ctx);
			}

			return SLE.Expression.NewArrayInit (array_element_type.GetMetaInfo (), initializers);
#endif
		}
#endif
#if STATIC
		//
		// Emits the initializers for the array
		//
		void EmitStaticInitializers (EmitContext ec, FieldExpr stackArray)
		{
			var m = ec.Module.PredefinedMembers.RuntimeHelpersInitializeArray.Resolve (loc);
			if (m == null)
				return;

			//
			// First, the static data
			//
			byte [] data = MakeByteBlob ();
			var fb = ec.CurrentTypeDefinition.Module.MakeStaticData (data, loc);

			if (stackArray == null) {
				ec.Emit (OpCodes.Dup);
			} else {
				stackArray.Emit (ec);
			}

			ec.Emit (OpCodes.Ldtoken, fb);
			ec.Emit (OpCodes.Call, m);
		}
#endif

		//
		// Emits pieces of the array that can not be computed at compile
		// time (variables and string locations).
		//
		// This always expect the top value on the stack to be the array
		//
		void EmitDynamicInitializers (EmitContext ec, bool emitConstants, FieldExpr stackArray)
		{
			int dims = bounds.Count;
			var current_pos = new int [dims];

			for (int i = 0; i < array_data.Count; i++){

				Expression e = array_data [i];
				var c = e as Constant;

				// Constant can be initialized via StaticInitializer
				if (c == null || (c != null && emitConstants && !c.IsDefaultInitializer (array_element_type))) {

					var etype = e.Type;

					if (stackArray != null) {
						if (e.ContainsEmitWithAwait ()) {
							e = e.EmitToField (ec);
						}

						stackArray.Emit (ec);
					} else {
						ec.Emit (OpCodes.Dup);
					}

					for (int idx = 0; idx < dims; idx++) 
						ec.EmitInt (current_pos [idx]);

					//
					// If we are dealing with a struct, get the
					// address of it, so we can store it.
					//
					if (dims == 1 && etype.IsStruct) {
						switch (etype.BuiltinType) {
						case BuiltinTypeSpec.Type.Byte:
						case BuiltinTypeSpec.Type.SByte:
						case BuiltinTypeSpec.Type.Bool:
						case BuiltinTypeSpec.Type.Short:
						case BuiltinTypeSpec.Type.UShort:
						case BuiltinTypeSpec.Type.Char:
						case BuiltinTypeSpec.Type.Int:
						case BuiltinTypeSpec.Type.UInt:
						case BuiltinTypeSpec.Type.Long:
						case BuiltinTypeSpec.Type.ULong:
						case BuiltinTypeSpec.Type.Float:
						case BuiltinTypeSpec.Type.Double:
							break;
						default:
							ec.Emit (OpCodes.Ldelema, etype);
							break;
						}
					}

					e.Emit (ec);

					ec.EmitArrayStore ((ArrayContainer) type);
				}
				
				//
				// Advance counter
				//
				for (int j = dims - 1; j >= 0; j--){
					current_pos [j]++;
					if (current_pos [j] < bounds [j])
						break;
					current_pos [j] = 0;
				}
			}
		}

		public override void Emit (EmitContext ec)
		{
			EmitToFieldSource (ec);
		}

		protected sealed override FieldExpr EmitToFieldSource (EmitContext ec)
		{
			if (first_emit != null) {
				first_emit.Emit (ec);
				first_emit_temp.Store (ec);
			}

			FieldExpr await_stack_field;
			if (ec.HasSet (BuilderContext.Options.AsyncBody) && InitializersContainAwait ()) {
				await_stack_field = ec.GetTemporaryField (type);
				ec.EmitThis ();
			} else {
				await_stack_field = null;
			}

			EmitExpressionsList (ec, arguments);

			ec.EmitArrayNew ((ArrayContainer) type);
			
			if (initializers == null)
				return await_stack_field;

			if (await_stack_field != null)
				await_stack_field.EmitAssignFromStack (ec);

#if STATIC
			//
			// Emit static initializer for arrays which contain more than 2 items and
			// the static initializer will initialize at least 25% of array values or there
			// is more than 10 items to be initialized
			//
			// NOTE: const_initializers_count does not contain default constant values.
			//
			if (const_initializers_count > 2 && (array_data.Count > 10 || const_initializers_count * 4 > (array_data.Count)) &&
				(BuiltinTypeSpec.IsPrimitiveType (array_element_type) || array_element_type.IsEnum)) {
				EmitStaticInitializers (ec, await_stack_field);

				if (!only_constant_initializers)
					EmitDynamicInitializers (ec, false, await_stack_field);
			} else
#endif
			{
				EmitDynamicInitializers (ec, true, await_stack_field);
			}

			if (first_emit_temp != null)
				first_emit_temp.Release (ec);

			return await_stack_field;
		}

		public override void EncodeAttributeValue (IMemberContext rc, AttributeEncoder enc, TypeSpec targetType)
		{
			// no multi dimensional or jagged arrays
			if (arguments.Count != 1 || array_element_type.IsArray) {
				base.EncodeAttributeValue (rc, enc, targetType);
				return;
			}

			// No array covariance, except for array -> object
			if (type != targetType) {
				if (targetType.BuiltinType != BuiltinTypeSpec.Type.Object) {
					base.EncodeAttributeValue (rc, enc, targetType);
					return;
				}

				if (enc.Encode (type) == AttributeEncoder.EncodedTypeProperties.DynamicType) {
					Attribute.Error_AttributeArgumentIsDynamic (rc, loc);
					return;
				}
			}

			// Single dimensional array of 0 size
			if (array_data == null) {
				IntConstant ic = arguments[0] as IntConstant;
				if (ic == null || !ic.IsDefaultValue) {
					base.EncodeAttributeValue (rc, enc, targetType);
				} else {
					enc.Encode (0);
				}

				return;
			}

			enc.Encode (array_data.Count);
			foreach (var element in array_data) {
				element.EncodeAttributeValue (rc, enc, array_element_type);
			}
		}
		
		protected override void CloneTo (CloneContext clonectx, Expression t)
		{
			ArrayCreation target = (ArrayCreation) t;

			if (requested_base_type != null)
				target.requested_base_type = (FullNamedExpression)requested_base_type.Clone (clonectx);

			if (arguments != null){
				target.arguments = new List<Expression> (arguments.Count);
				foreach (Expression e in arguments)
					target.arguments.Add (e.Clone (clonectx));
			}

			if (initializers != null)
				target.initializers = (ArrayInitializer) initializers.Clone (clonectx);
		}
		
		public override object Accept (StructuralVisitor visitor)
		{
			return visitor.Visit (this);
		}
	}
	
	//
	// Represents an implicitly typed array epxression
	//
	class ImplicitlyTypedArrayCreation : ArrayCreation
	{
		TypeInferenceContext best_type_inference;

		public ImplicitlyTypedArrayCreation (ComposedTypeSpecifier rank, ArrayInitializer initializers, Location loc)
			: base (null, rank, initializers, loc)
		{			
		}

		public ImplicitlyTypedArrayCreation (ArrayInitializer initializers, Location loc)
			: base (null, initializers, loc)
		{
		}

		protected override Expression DoResolve (ResolveContext ec)
		{
			if (type != null)
				return this;

			dimensions = rank.Dimension;

			best_type_inference = new TypeInferenceContext ();

			if (!ResolveInitializers (ec))
				return null;

			best_type_inference.FixAllTypes (ec);
			array_element_type = best_type_inference.InferredTypeArguments[0];
			best_type_inference = null;

			if (array_element_type == null ||
				array_element_type == InternalType.NullLiteral || array_element_type == InternalType.MethodGroup || array_element_type == InternalType.AnonymousMethod ||
				arguments.Count != rank.Dimension) {
				ec.Report.Error (826, loc,
					"The type of an implicitly typed array cannot be inferred from the initializer. Try specifying array type explicitly");
				return null;
			}

			//
			// At this point we found common base type for all initializer elements
			// but we have to be sure that all static initializer elements are of
			// same type
			//
			UnifyInitializerElement (ec);

			type = ArrayContainer.MakeType (ec.Module, array_element_type, dimensions);
			eclass = ExprClass.Value;
			return this;
		}

		//
		// Converts static initializer only
		//
		void UnifyInitializerElement (ResolveContext ec)
		{
			for (int i = 0; i < array_data.Count; ++i) {
				Expression e = array_data[i];
				if (e != null)
					array_data [i] = Convert.ImplicitConversion (ec, e, array_element_type, Location.Null);
			}
		}

		protected override Expression ResolveArrayElement (ResolveContext ec, Expression element)
		{
			element = element.Resolve (ec);
			if (element != null)
				best_type_inference.AddCommonTypeBound (element.Type);

			return element;
		}
	}	
	
	sealed class CompilerGeneratedThis : This
	{
		public CompilerGeneratedThis (TypeSpec type, Location loc)
			: base (loc)
		{
			this.type = type;
			eclass = ExprClass.Variable;
		}

		protected override Expression DoResolve (ResolveContext ec)
		{
			return this;
		}

		public override HoistedVariable GetHoistedVariable (AnonymousExpression ae)
		{
			return null;
		}
	}
	
	/// <summary>
	///   Represents the `this' construct
	/// </summary>

	public class This : VariableReference
	{
		sealed class ThisVariable : ILocalVariable
		{
			public static readonly ILocalVariable Instance = new ThisVariable ();

			public void Emit (EmitContext ec)
			{
				ec.EmitThis ();
			}

			public void EmitAssign (EmitContext ec)
			{
				throw new InvalidOperationException ();
			}

			public void EmitAddressOf (EmitContext ec)
			{
				ec.EmitThis ();
			}
		}

		VariableInfo variable_info;

		public This (Location loc)
		{
			this.loc = loc;
		}

		#region Properties

		public override string Name {
			get { return "this"; }
		}

		public override bool IsLockedByStatement {
			get {
				return false;
			}
			set {
			}
		}

		public override bool IsRef {
			get { return type.IsStruct; }
		}

		public override bool IsSideEffectFree {
			get {
				return true;
			}
		}

		protected override ILocalVariable Variable {
			get { return ThisVariable.Instance; }
		}

		public override VariableInfo VariableInfo {
			get { return variable_info; }
		}

		public override bool IsFixed {
			get { return false; }
		}

		#endregion

		void CheckStructThisDefiniteAssignment (FlowAnalysisContext fc)
		{
			//
			// It's null for all cases when we don't need to check `this'
			// definitive assignment
			//
			if (variable_info == null)
				return;

			if (fc.IsDefinitelyAssigned (variable_info))
				return;

			fc.Report.Error (188, loc, "The `this' object cannot be used before all of its fields are assigned to");
		}

		protected virtual void Error_ThisNotAvailable (ResolveContext ec)
		{
			if (ec.IsStatic && !ec.HasSet (ResolveContext.Options.ConstantScope)) {
				ec.Report.Error (26, loc, "Keyword `this' is not valid in a static property, static method, or static field initializer");
			} else if (ec.CurrentAnonymousMethod != null) {
				ec.Report.Error (1673, loc,
					"Anonymous methods inside structs cannot access instance members of `this'. " +
					"Consider copying `this' to a local variable outside the anonymous method and using the local instead");
			} else {
				ec.Report.Error (27, loc, "Keyword `this' is not available in the current context");
			}
		}

		public override void FlowAnalysis (FlowAnalysisContext fc)
		{
			CheckStructThisDefiniteAssignment (fc);
		}

		public override HoistedVariable GetHoistedVariable (AnonymousExpression ae)
		{
			if (ae == null)
				return null;

			AnonymousMethodStorey storey = ae.Storey;
			return storey != null ? storey.HoistedThis : null;
		}

		public static bool IsThisAvailable (ResolveContext ec, bool ignoreAnonymous)
		{
			if (ec.IsStatic || ec.HasAny (ResolveContext.Options.FieldInitializerScope | ResolveContext.Options.BaseInitializer | ResolveContext.Options.ConstantScope))
				return false;

			if (ignoreAnonymous || ec.CurrentAnonymousMethod == null)
				return true;

			if (ec.CurrentType.IsStruct && !(ec.CurrentAnonymousMethod is StateMachineInitializer))
				return false;

			return true;
		}

		public virtual void ResolveBase (ResolveContext ec)
		{
			eclass = ExprClass.Variable;
			type = ec.CurrentType;

			if (!IsThisAvailable (ec, false)) {
				Error_ThisNotAvailable (ec);
				return;
			}

			var block = ec.CurrentBlock;
			if (block != null) {
				var top = block.ParametersBlock.TopBlock;
				if (top.ThisVariable != null)
					variable_info = top.ThisVariable.VariableInfo;

				AnonymousExpression am = ec.CurrentAnonymousMethod;
				if (am != null && ec.IsVariableCapturingRequired && !block.Explicit.HasCapturedThis) {
					//
					// Hoisted this is almost like hoisted variable but not exactly. When
					// there is no variable hoisted we can simply emit an instance method
					// without lifting this into a storey. Unfotunatelly this complicates
					// things in other cases because we don't know where this will be hoisted
					// until top-level block is fully resolved
					//
					top.AddThisReferenceFromChildrenBlock (block.Explicit);
					am.SetHasThisAccess ();
				}
			}
		}

		protected override Expression DoResolve (ResolveContext ec)
		{
			ResolveBase (ec);
			return this;
		}

		public override Expression DoResolveLValue (ResolveContext ec, Expression right_side)
		{
			if (eclass == ExprClass.Unresolved)
				ResolveBase (ec);

			if (type.IsClass){
				if (right_side == EmptyExpression.UnaryAddress)
					ec.Report.Error (459, loc, "Cannot take the address of `this' because it is read-only");
				else if (right_side == EmptyExpression.OutAccess)
					ec.Report.Error (1605, loc, "Cannot pass `this' as a ref or out argument because it is read-only");
				else
					ec.Report.Error (1604, loc, "Cannot assign to `this' because it is read-only");
			}

			return this;
		}

		public override int GetHashCode()
		{
			throw new NotImplementedException ();
		}

		public override bool Equals (object obj)
		{
			This t = obj as This;
			if (t == null)
				return false;

			return true;
		}

		protected override void CloneTo (CloneContext clonectx, Expression t)
		{
			// Nothing
		}

		public override void SetHasAddressTaken ()
		{
			// Nothing
		}
		
		public override object Accept (StructuralVisitor visitor)
		{
			return visitor.Visit (this);
		}
	}

	/// <summary>
	///   Represents the `__arglist' construct
	/// </summary>
	public class ArglistAccess : Expression
	{
		public ArglistAccess (Location loc)
		{
			this.loc = loc;
		}

		protected override void CloneTo (CloneContext clonectx, Expression target)
		{
			// nothing.
		}

		public override bool ContainsEmitWithAwait ()
		{
			return false;
		}

		public override Expression CreateExpressionTree (ResolveContext ec)
		{
			throw new NotSupportedException ("ET");
		}

		protected override Expression DoResolve (ResolveContext ec)
		{
			eclass = ExprClass.Variable;
			type = ec.Module.PredefinedTypes.RuntimeArgumentHandle.Resolve ();

			if (ec.HasSet (ResolveContext.Options.FieldInitializerScope) || !ec.CurrentBlock.ParametersBlock.Parameters.HasArglist) {
				ec.Report.Error (190, loc,
					"The __arglist construct is valid only within a variable argument method");
			}

			return this;
		}

		public override void Emit (EmitContext ec)
		{
			ec.Emit (OpCodes.Arglist);
		}

		public override object Accept (StructuralVisitor visitor)
		{
			return visitor.Visit (this);
		}
	}

	/// <summary>
	///   Represents the `__arglist (....)' construct
	/// </summary>
	public class Arglist : Expression
	{
		Arguments arguments;

		public Arglist (Location loc)
			: this (null, loc)
		{
		}

		public Arglist (Arguments args, Location l)
		{
			arguments = args;
			loc = l;
		}

		public Arguments Arguments {
			get {
				return arguments;
			}
		}

		public MetaType[] ArgumentTypes {
		    get {
				if (arguments == null)
					return MetaType.EmptyTypes;

				var retval = new MetaType[arguments.Count];
				for (int i = 0; i < retval.Length; i++)
					retval[i] = arguments[i].Expr.Type.GetMetaInfo ();

		        return retval;
		    }
		}

		public override bool ContainsEmitWithAwait ()
		{
			throw new NotImplementedException ();
		}
		
		public override Expression CreateExpressionTree (ResolveContext ec)
		{
			ec.Report.Error (1952, loc, "An expression tree cannot contain a method with variable arguments");
			return null;
		}

		protected override Expression DoResolve (ResolveContext ec)
		{
			eclass = ExprClass.Variable;
			type = InternalType.Arglist;
			if (arguments != null) {
				bool dynamic;	// Can be ignored as there is always only 1 overload
				arguments.Resolve (ec, out dynamic);
			}

			return this;
		}

		public override void Emit (EmitContext ec)
		{
			if (arguments != null)
				arguments.Emit (ec);
		}

		protected override void CloneTo (CloneContext clonectx, Expression t)
		{
			Arglist target = (Arglist) t;

			if (arguments != null)
				target.arguments = arguments.Clone (clonectx);
		}

		public override object Accept (StructuralVisitor visitor)
		{
			return visitor.Visit (this);
		}
	}

	public class RefValueExpr : ShimExpression, IAssignMethod
	{
		FullNamedExpression texpr;

		public RefValueExpr (Expression expr, FullNamedExpression texpr, Location loc)
			: base (expr)
		{
			this.texpr = texpr;
			this.loc = loc;
		}

		public FullNamedExpression TypeExpression {
			get {
				return texpr;
			}
		}

		public override bool ContainsEmitWithAwait ()
		{
			return false;
		}

		protected override Expression DoResolve (ResolveContext rc)
		{
			expr = expr.Resolve (rc);
			type = texpr.ResolveAsType (rc);
			if (expr == null || type == null)
				return null;

			expr = Convert.ImplicitConversionRequired (rc, expr, rc.Module.PredefinedTypes.TypedReference.Resolve (), loc);
			eclass = ExprClass.Value;
			return this;
		}

		public override Expression DoResolveLValue (ResolveContext rc, Expression right_side)
		{
			return DoResolve (rc);
		}

		public override void Emit (EmitContext ec)
		{
			expr.Emit (ec);
			ec.Emit (OpCodes.Refanyval, type);
			ec.EmitLoadFromPtr (type);
		}

		public void Emit (EmitContext ec, bool leave_copy)
		{
			throw new NotImplementedException ();
		}

		public void EmitAssign (EmitContext ec, Expression source, bool leave_copy, bool isCompound)
		{
			expr.Emit (ec);
			ec.Emit (OpCodes.Refanyval, type);
			source.Emit (ec);

			LocalTemporary temporary = null;
			if (leave_copy) {
				ec.Emit (OpCodes.Dup);
				temporary = new LocalTemporary (source.Type);
				temporary.Store (ec);
			}

			ec.EmitStoreFromPtr (type);

			if (temporary != null) {
				temporary.Emit (ec);
				temporary.Release (ec);
			}
		}

		public override object Accept (StructuralVisitor visitor)
		{
			return visitor.Visit (this);
		}
	}

	public class RefTypeExpr : ShimExpression
	{
		public RefTypeExpr (Expression expr, Location loc)
			: base (expr)
		{
			this.loc = loc;
		}

		protected override Expression DoResolve (ResolveContext rc)
		{
			expr = expr.Resolve (rc);
			if (expr == null)
				return null;

			expr = Convert.ImplicitConversionRequired (rc, expr, rc.Module.PredefinedTypes.TypedReference.Resolve (), loc);
			if (expr == null)
				return null;

			type = rc.BuiltinTypes.Type;
			eclass = ExprClass.Value;
			return this;
		}

		public override void Emit (EmitContext ec)
		{
			expr.Emit (ec);
			ec.Emit (OpCodes.Refanytype);
			var m = ec.Module.PredefinedMembers.TypeGetTypeFromHandle.Resolve (loc);
			if (m != null)
				ec.Emit (OpCodes.Call, m);
		}
		
		public override object Accept (StructuralVisitor visitor)
		{
			return visitor.Visit (this);
		}
	}

	public class MakeRefExpr : ShimExpression
	{
		public MakeRefExpr (Expression expr, Location loc)
			: base (expr)
		{
			this.loc = loc;
		}

		public override bool ContainsEmitWithAwait ()
		{
			throw new NotImplementedException ();
		}

		protected override Expression DoResolve (ResolveContext rc)
		{
			expr = expr.ResolveLValue (rc, EmptyExpression.LValueMemberAccess);
			type = rc.Module.PredefinedTypes.TypedReference.Resolve ();
			eclass = ExprClass.Value;
			return this;
		}

		public override void Emit (EmitContext ec)
		{
			((IMemoryLocation) expr).AddressOf (ec, AddressOp.Load);
			ec.Emit (OpCodes.Mkrefany, expr.Type);
		}
		
		public override object Accept (StructuralVisitor visitor)
		{
			return visitor.Visit (this);
		}
	}

	/// <summary>
	///   Implements the typeof operator
	/// </summary>
	public class TypeOf : Expression {
		FullNamedExpression QueriedType;
		TypeSpec typearg;

		public TypeOf (FullNamedExpression queried_type, Location l)
		{
			QueriedType = queried_type;
			loc = l;
		}

		//
		// Use this constructor for any compiler generated typeof expression
		//
		public TypeOf (TypeSpec type, Location loc)
		{
			this.typearg = type;
			this.loc = loc;
		}

		#region Properties

		public override bool IsSideEffectFree {
			get {
				return true;
			}
		}

		public TypeSpec TypeArgument {
			get {
				return typearg;
			}
		}

		public FullNamedExpression TypeExpression {
			get {
				return QueriedType;
			}
		}

		#endregion


		protected override void CloneTo (CloneContext clonectx, Expression t)
		{
			TypeOf target = (TypeOf) t;
			if (QueriedType != null)
				target.QueriedType = (FullNamedExpression) QueriedType.Clone (clonectx);
		}

		public override bool ContainsEmitWithAwait ()
		{
			return false;
		}

		public override Expression CreateExpressionTree (ResolveContext ec)
		{
			Arguments args = new Arguments (2);
			args.Add (new Argument (this));
			args.Add (new Argument (new TypeOf (new TypeExpression (type, loc), loc)));
			return CreateExpressionFactoryCall (ec, "Constant", args);
		}

		protected override Expression DoResolve (ResolveContext ec)
		{
			if (eclass != ExprClass.Unresolved)
				return this;

			if (typearg == null) {
				//
				// Pointer types are allowed without explicit unsafe, they are just tokens
				//
				using (ec.Set (ResolveContext.Options.UnsafeScope)) {
					typearg = QueriedType.ResolveAsType (ec);
				}

				if (typearg == null)
					return null;

				if (typearg.BuiltinType == BuiltinTypeSpec.Type.Dynamic) {
					ec.Report.Error (1962, QueriedType.Location,
						"The typeof operator cannot be used on the dynamic type");
				}
			}

			type = ec.BuiltinTypes.Type;

			// Even though what is returned is a type object, it's treated as a value by the compiler.
			// In particular, 'typeof (Foo).X' is something totally different from 'Foo.X'.
			eclass = ExprClass.Value;
			return this;
		}

		static bool ContainsDynamicType (TypeSpec type)
		{
			if (type.BuiltinType == BuiltinTypeSpec.Type.Dynamic)
				return true;

			var element_container = type as ElementTypeSpec;
			if (element_container != null)
				return ContainsDynamicType (element_container.Element);

			foreach (var t in type.TypeArguments) {
				if (ContainsDynamicType (t)) {
					return true;
				}
			}

			return false;
		}

		public override void EncodeAttributeValue (IMemberContext rc, AttributeEncoder enc, TypeSpec targetType)
		{
			// Target type is not System.Type therefore must be object
			// and we need to use different encoding sequence
			if (targetType != type)
				enc.Encode (type);

			if (typearg is InflatedTypeSpec) {
				var gt = typearg;
				do {
					if (InflatedTypeSpec.ContainsTypeParameter (gt)) {
						rc.Module.Compiler.Report.Error (416, loc, "`{0}': an attribute argument cannot use type parameters",
							typearg.GetSignatureForError ());
						return;
					}

					gt = gt.DeclaringType;
				} while (gt != null);
			}

			if (ContainsDynamicType (typearg)) {
				Attribute.Error_AttributeArgumentIsDynamic (rc, loc);
				return;
			}

			enc.EncodeTypeName (typearg);
		}

		public override void Emit (EmitContext ec)
		{
			ec.Emit (OpCodes.Ldtoken, typearg);
			var m = ec.Module.PredefinedMembers.TypeGetTypeFromHandle.Resolve (loc);
			if (m != null)
				ec.Emit (OpCodes.Call, m);
		}
		
		public override object Accept (StructuralVisitor visitor)
		{
			return visitor.Visit (this);
		}
	}

	sealed class TypeOfMethod : TypeOfMember<MethodSpec>
	{
		public TypeOfMethod (MethodSpec method, Location loc)
			: base (method, loc)
		{
		}

		protected override Expression DoResolve (ResolveContext ec)
		{
			if (member.IsConstructor) {
				type = ec.Module.PredefinedTypes.ConstructorInfo.Resolve ();
			} else {
				type = ec.Module.PredefinedTypes.MethodInfo.Resolve ();
			}

			if (type == null)
				return null;

			return base.DoResolve (ec);
		}

		public override void Emit (EmitContext ec)
		{
			ec.Emit (OpCodes.Ldtoken, member);

			base.Emit (ec);
			ec.Emit (OpCodes.Castclass, type);
		}

		protected override PredefinedMember<MethodSpec> GetTypeFromHandle (EmitContext ec)
		{
			return ec.Module.PredefinedMembers.MethodInfoGetMethodFromHandle;
		}

		protected override PredefinedMember<MethodSpec> GetTypeFromHandleGeneric (EmitContext ec)
		{
			return ec.Module.PredefinedMembers.MethodInfoGetMethodFromHandle2;
		}
	}

	abstract class TypeOfMember<T> : Expression where T : MemberSpec
	{
		protected readonly T member;

		protected TypeOfMember (T member, Location loc)
		{
			this.member = member;
			this.loc = loc;
		}

		public override bool IsSideEffectFree {
			get {
				return true;
			}
		}

		public override bool ContainsEmitWithAwait ()
		{
			return false;
		}

		public override Expression CreateExpressionTree (ResolveContext ec)
		{
			Arguments args = new Arguments (2);
			args.Add (new Argument (this));
			args.Add (new Argument (new TypeOf (type, loc)));
			return CreateExpressionFactoryCall (ec, "Constant", args);
		}

		protected override Expression DoResolve (ResolveContext ec)
		{
			eclass = ExprClass.Value;
			return this;
		}

		public override void Emit (EmitContext ec)
		{
			bool is_generic = member.DeclaringType.IsGenericOrParentIsGeneric;
			PredefinedMember<MethodSpec> p;
			if (is_generic) {
				p = GetTypeFromHandleGeneric (ec);
				ec.Emit (OpCodes.Ldtoken, member.DeclaringType);
			} else {
				p = GetTypeFromHandle (ec);
			}

			var mi = p.Resolve (loc);
			if (mi != null)
				ec.Emit (OpCodes.Call, mi);
		}

		protected abstract PredefinedMember<MethodSpec> GetTypeFromHandle (EmitContext ec);
		protected abstract PredefinedMember<MethodSpec> GetTypeFromHandleGeneric (EmitContext ec);
	}

	sealed class TypeOfField : TypeOfMember<FieldSpec>
	{
		public TypeOfField (FieldSpec field, Location loc)
			: base (field, loc)
		{
		}

		protected override Expression DoResolve (ResolveContext ec)
		{
			type = ec.Module.PredefinedTypes.FieldInfo.Resolve ();
			if (type == null)
				return null;

			return base.DoResolve (ec);
		}

		public override void Emit (EmitContext ec)
		{
			ec.Emit (OpCodes.Ldtoken, member);
			base.Emit (ec);
		}

		protected override PredefinedMember<MethodSpec> GetTypeFromHandle (EmitContext ec)
		{
			return ec.Module.PredefinedMembers.FieldInfoGetFieldFromHandle;
		}

		protected override PredefinedMember<MethodSpec> GetTypeFromHandleGeneric (EmitContext ec)
		{
			return ec.Module.PredefinedMembers.FieldInfoGetFieldFromHandle2;
		}
	}

	/// <summary>
	///   Implements the sizeof expression
	/// </summary>
	public class SizeOf : Expression {
		readonly Expression texpr;
		TypeSpec type_queried;
		
		public SizeOf (Expression queried_type, Location l)
		{
			this.texpr = queried_type;
			loc = l;
		}

		public override bool IsSideEffectFree {
			get {
				return true;
			}
		}

		public Expression TypeExpression {
			get {
				return texpr;
			}
		}

		public override bool ContainsEmitWithAwait ()
		{
			return false;
		}

		public override Expression CreateExpressionTree (ResolveContext ec)
		{
			Error_PointerInsideExpressionTree (ec);
			return null;
		}

		protected override Expression DoResolve (ResolveContext ec)
		{
			type_queried = texpr.ResolveAsType (ec);
			if (type_queried == null)
				return null;

			if (type_queried.IsEnum)
				type_queried = EnumSpec.GetUnderlyingType (type_queried);

			int size_of = BuiltinTypeSpec.GetSize (type_queried);
			if (size_of > 0) {
				return new IntConstant (ec.BuiltinTypes, size_of, loc);
			}

			if (!TypeManager.VerifyUnmanaged (ec.Module, type_queried, loc)){
				return null;
			}

			if (!ec.IsUnsafe) {
				ec.Report.Error (233, loc,
					"`{0}' does not have a predefined size, therefore sizeof can only be used in an unsafe context (consider using System.Runtime.InteropServices.Marshal.SizeOf)",
					type_queried.GetSignatureForError ());
			}
			
			type = ec.BuiltinTypes.Int;
			eclass = ExprClass.Value;
			return this;
		}

		public override void Emit (EmitContext ec)
		{
			ec.Emit (OpCodes.Sizeof, type_queried);
		}

		protected override void CloneTo (CloneContext clonectx, Expression t)
		{
		}
		
		public override object Accept (StructuralVisitor visitor)
		{
			return visitor.Visit (this);
		}
	}

	/// <summary>
	///   Implements the qualified-alias-member (::) expression.
	/// </summary>
	public class QualifiedAliasMember : MemberAccess
	{
		readonly string alias;
		public static readonly string GlobalAlias = "global";

		public QualifiedAliasMember (string alias, string identifier, Location l)
			: base (null, identifier, l)
		{
			this.alias = alias;
		}

		public QualifiedAliasMember (string alias, string identifier, TypeArguments targs, Location l)
			: base (null, identifier, targs, l)
		{
			this.alias = alias;
		}

		public QualifiedAliasMember (string alias, string identifier, int arity, Location l)
			: base (null, identifier, arity, l)
		{
			this.alias = alias;
		}

		public string Alias {
			get {
				return alias;
			}
		}

		public override FullNamedExpression ResolveAsTypeOrNamespace (IMemberContext ec)
		{
			if (alias == GlobalAlias) {
				expr = ec.Module.GlobalRootNamespace;
				return base.ResolveAsTypeOrNamespace (ec);
			}

			int errors = ec.Module.Compiler.Report.Errors;
			expr = ec.LookupNamespaceAlias (alias);
			if (expr == null) {
				if (errors == ec.Module.Compiler.Report.Errors)
					ec.Module.Compiler.Report.Error (432, loc, "Alias `{0}' not found", alias);
				return null;
			}
			
			return base.ResolveAsTypeOrNamespace (ec);
		}

		protected override Expression DoResolve (ResolveContext ec)
		{
			return ResolveAsTypeOrNamespace (ec);
		}

		public override string GetSignatureForError ()
		{
			string name = Name;
			if (targs != null) {
				name = Name + "<" + targs.GetSignatureForError () + ">";
			}

			return alias + "::" + name;
		}

		public override Expression LookupNameExpression (ResolveContext rc, MemberLookupRestrictions restrictions)
		{
			if ((restrictions & MemberLookupRestrictions.InvocableOnly) != 0) {
				rc.Module.Compiler.Report.Error (687, loc,
					"The namespace alias qualifier `::' cannot be used to invoke a method. Consider using `.' instead",
					GetSignatureForError ());

				return null;
			}

			return DoResolve (rc);
		}

		protected override void CloneTo (CloneContext clonectx, Expression t)
		{
			// Nothing 
		}
		
		public override object Accept (StructuralVisitor visitor)
		{
			return visitor.Visit (this);
		}
	}

	/// <summary>
	///   Implements the member access expression
	/// </summary>
	public class MemberAccess : ATypeNameExpression
	{
		protected Expression expr;

		public MemberAccess (Expression expr, string id)
			: base (id, expr.Location)
		{
			this.expr = expr;
		}

		public MemberAccess (Expression expr, string identifier, Location loc)
			: base (identifier, loc)
		{
			this.expr = expr;
		}

		public MemberAccess (Expression expr, string identifier, TypeArguments args, Location loc)
			: base (identifier, args, loc)
		{
			this.expr = expr;
		}

		public MemberAccess (Expression expr, string identifier, int arity, Location loc)
			: base (identifier, arity, loc)
		{
			this.expr = expr;
		}

		public Expression LeftExpression {
			get {
				return expr;
			}
		}

		public override Location StartLocation {
			get {
				return expr == null ? loc : expr.StartLocation;
			}
		}

		protected override Expression DoResolve (ResolveContext rc)
		{
			var e = LookupNameExpression (rc, MemberLookupRestrictions.ReadAccess);
			if (e != null)
				e = e.Resolve (rc, ResolveFlags.VariableOrValue | ResolveFlags.Type | ResolveFlags.MethodGroup);

			return e;
		}

		public override Expression DoResolveLValue (ResolveContext rc, Expression rhs)
		{
			var e = LookupNameExpression (rc, MemberLookupRestrictions.None);

			if (e is TypeExpr) {
				e.Error_UnexpectedKind (rc, ResolveFlags.VariableOrValue, loc);
				return null;
			}

			if (e != null)
				e = e.ResolveLValue (rc, rhs);

			return e;
		}

		protected virtual void Error_OperatorCannotBeApplied (ResolveContext rc, TypeSpec type)
		{
			if (type == InternalType.NullLiteral && rc.IsRuntimeBinder)
				rc.Report.Error (Report.RuntimeErrorId, loc, "Cannot perform member binding on `null' value");
			else
				expr.Error_OperatorCannotBeApplied (rc, loc, ".", type);
		}

		public static bool IsValidDotExpression (TypeSpec type)
		{
			const MemberKind dot_kinds = MemberKind.Class | MemberKind.Struct | MemberKind.Delegate | MemberKind.Enum |
				MemberKind.Interface | MemberKind.TypeParameter | MemberKind.ArrayType;

			return (type.Kind & dot_kinds) != 0 || type.BuiltinType == BuiltinTypeSpec.Type.Dynamic;
		}

		public override Expression LookupNameExpression (ResolveContext rc, MemberLookupRestrictions restrictions)
		{
			var sn = expr as SimpleName;
			const ResolveFlags flags = ResolveFlags.VariableOrValue | ResolveFlags.Type;

			if (sn != null) {
				expr = sn.LookupNameExpression (rc, MemberLookupRestrictions.ReadAccess | MemberLookupRestrictions.ExactArity);

				//
				// Resolve expression which does have type set as we need expression type
				// with disable flow analysis as we don't know whether left side expression
				// is used as variable or type
				//
				if (expr is VariableReference || expr is ConstantExpr || expr is Linq.TransparentMemberAccess) {
					expr = expr.Resolve (rc);
				} else if (expr is TypeParameterExpr) {
					expr.Error_UnexpectedKind (rc, flags, sn.Location);
					expr = null;
				}
			} else {
				expr = expr.Resolve (rc, flags);
			}

			if (expr == null)
				return null;

			Namespace ns = expr as Namespace;
			if (ns != null) {
				var retval = ns.LookupTypeOrNamespace (rc, Name, Arity, LookupMode.Normal, loc);

				if (retval == null) {
					ns.Error_NamespaceDoesNotExist (rc, Name, Arity, loc);
					return null;
				}

				if (HasTypeArguments)
					return new GenericTypeExpr (retval.Type, targs, loc);

				return retval;
			}

			MemberExpr me;
			TypeSpec expr_type = expr.Type;
			if (expr_type.BuiltinType == BuiltinTypeSpec.Type.Dynamic) {
				me = expr as MemberExpr;
				if (me != null)
					me.ResolveInstanceExpression (rc, null);

				Arguments args = new Arguments (1);
				args.Add (new Argument (expr));
				return new DynamicMemberBinder (Name, args, loc);
			}

			if (!IsValidDotExpression (expr_type)) {
				Error_OperatorCannotBeApplied (rc, expr_type);
				return null;
			}

			var lookup_arity = Arity;
			bool errorMode = false;
			Expression member_lookup;
			while (true) {
				member_lookup = MemberLookup (rc, errorMode, expr_type, Name, lookup_arity, restrictions, loc);
				if (member_lookup == null) {
					//
					// Try to look for extension method when member lookup failed
					//
					if (MethodGroupExpr.IsExtensionMethodArgument (expr)) {
						var methods = rc.LookupExtensionMethod (expr_type, Name, lookup_arity);
						if (methods != null) {
							var emg = new ExtensionMethodGroupExpr (methods, expr, loc);
							if (HasTypeArguments) {
								if (!targs.Resolve (rc))
									return null;

								emg.SetTypeArguments (rc, targs);
							}

							// TODO: it should really skip the checks bellow
							return emg.Resolve (rc);
						}
					}
				}

				if (errorMode) {
					if (member_lookup == null) {
						var dep = expr_type.GetMissingDependencies ();
						if (dep != null) {
							ImportedTypeDefinition.Error_MissingDependency (rc, dep, loc);
						} else if (expr is TypeExpr) {
							base.Error_TypeDoesNotContainDefinition (rc, expr_type, Name);
						} else {
							Error_TypeDoesNotContainDefinition (rc, expr_type, Name);
						}

						return null;
					}

					if (member_lookup is MethodGroupExpr || member_lookup is PropertyExpr) {
						// Leave it to overload resolution to report correct error
					} else if (!(member_lookup is TypeExpr)) {
						// TODO: rc.SymbolRelatedToPreviousError
						ErrorIsInaccesible (rc, member_lookup.GetSignatureForError (), loc);
					}
					break;
				}

				if (member_lookup != null)
					break;

				lookup_arity = 0;
				restrictions &= ~MemberLookupRestrictions.InvocableOnly;
				errorMode = true;
			}

			TypeExpr texpr = member_lookup as TypeExpr;
			if (texpr != null) {
				if (!(expr is TypeExpr) && (sn == null || expr.ProbeIdenticalTypeName (rc, expr, sn) == expr)) {
					rc.Report.Error (572, loc, "`{0}': cannot reference a type through an expression. Consider using `{1}' instead",
						Name, texpr.GetSignatureForError ());
				}

				if (!texpr.Type.IsAccessible (rc)) {
					rc.Report.SymbolRelatedToPreviousError (member_lookup.Type);
					ErrorIsInaccesible (rc, member_lookup.Type.GetSignatureForError (), loc);
					return null;
				}

				if (HasTypeArguments) {
					return new GenericTypeExpr (member_lookup.Type, targs, loc);
				}

				return member_lookup;
			}

			me = member_lookup as MemberExpr;

			if (sn != null && me.IsStatic && (expr = me.ProbeIdenticalTypeName (rc, expr, sn)) != expr) {
				sn = null;
			}

			me = me.ResolveMemberAccess (rc, expr, sn);

			if (Arity > 0) {
				if (!targs.Resolve (rc))
					return null;

				me.SetTypeArguments (rc, targs);
			}

			return me;
		}

		public override FullNamedExpression ResolveAsTypeOrNamespace (IMemberContext rc)
		{
			FullNamedExpression fexpr = expr as FullNamedExpression;
			if (fexpr == null) {
				expr.ResolveAsType (rc);
				return null;
			}

			FullNamedExpression expr_resolved = fexpr.ResolveAsTypeOrNamespace (rc);

			if (expr_resolved == null)
				return null;

			Namespace ns = expr_resolved as Namespace;
			if (ns != null) {
				FullNamedExpression retval = ns.LookupTypeOrNamespace (rc, Name, Arity, LookupMode.Normal, loc);

				if (retval == null) {
					ns.Error_NamespaceDoesNotExist (rc, Name, Arity, loc);
				} else if (HasTypeArguments) {
					retval = new GenericTypeExpr (retval.Type, targs, loc);
					if (retval.ResolveAsType (rc) == null)
						return null;
				}

				return retval;
			}

			var tnew_expr = expr_resolved.ResolveAsType (rc);
			if (tnew_expr == null)
				return null;

			TypeSpec expr_type = tnew_expr;
			if (TypeManager.IsGenericParameter (expr_type)) {
				rc.Module.Compiler.Report.Error (704, loc, "A nested type cannot be specified through a type parameter `{0}'",
					tnew_expr.GetSignatureForError ());
				return null;
			}

			var qam = this as QualifiedAliasMember;
			if (qam != null) {
				rc.Module.Compiler.Report.Error (431, loc,
					"Alias `{0}' cannot be used with `::' since it denotes a type. Consider replacing `::' with `.'",
					qam.Alias);

			}

			TypeSpec nested = null;
			while (expr_type != null) {
				nested = MemberCache.FindNestedType (expr_type, Name, Arity);
				if (nested == null) {
					if (expr_type == tnew_expr) {
						Error_IdentifierNotFound (rc, expr_type, Name);
						return null;
					}

					expr_type = tnew_expr;
					nested = MemberCache.FindNestedType (expr_type, Name, Arity);
					ErrorIsInaccesible (rc, nested.GetSignatureForError (), loc);
					break;
				}

				if (nested.IsAccessible (rc))
					break;

				//
				// Keep looking after inaccessible candidate but only if
				// we are not in same context as the definition itself
 				//
				if (expr_type.MemberDefinition == rc.CurrentMemberDefinition)
					break;

				expr_type = expr_type.BaseType;
			}
			
			TypeExpr texpr;
			if (Arity > 0) {
				if (HasTypeArguments) {
					texpr = new GenericTypeExpr (nested, targs, loc);
				} else {
					texpr = new GenericOpenTypeExpr (nested, loc);
				}
			} else {
				texpr = new TypeExpression (nested, loc);
			}

			if (texpr.ResolveAsType (rc) == null)
				return null;

			return texpr;
		}

		protected virtual void Error_IdentifierNotFound (IMemberContext rc, TypeSpec expr_type, string identifier)
		{
			var nested = MemberCache.FindNestedType (expr_type, Name, -System.Math.Max (1, Arity));

			if (nested != null) {
				Error_TypeArgumentsCannotBeUsed (rc, nested, expr.Location);
				return;
			}

			var any_other_member = MemberLookup (rc, false, expr_type, Name, 0, MemberLookupRestrictions.None, loc);
			if (any_other_member != null) {
				Error_UnexpectedKind (rc, any_other_member, "type", any_other_member.ExprClassName, loc);
				return;
			}

			rc.Module.Compiler.Report.Error (426, loc, "The nested type `{0}' does not exist in the type `{1}'",
				Name, expr_type.GetSignatureForError ());
		}

		protected override void Error_InvalidExpressionStatement (Report report, Location loc)
		{
			base.Error_InvalidExpressionStatement (report, LeftExpression.Location);
		}

		protected override void Error_TypeDoesNotContainDefinition (ResolveContext ec, TypeSpec type, string name)
		{
			if (ec.Module.Compiler.Settings.Version > LanguageVersion.ISO_2 && !ec.IsRuntimeBinder && MethodGroupExpr.IsExtensionMethodArgument (expr)) {
				ec.Report.SymbolRelatedToPreviousError (type);

				var cand = ec.Module.GlobalRootNamespace.FindExtensionMethodNamespaces (ec, name, Arity);
				string missing;
				// a using directive or an assembly reference
				if (cand != null) {
					missing = "`" + string.Join ("' or `", cand.ToArray ()) + "' using directive";
				} else {
					missing = "an assembly reference";
				}

				ec.Report.Error (1061, loc,
					"Type `{0}' does not contain a definition for `{1}' and no extension method `{1}' of type `{0}' could be found. Are you missing {2}?",
					type.GetSignatureForError (), name, missing);
				return;
			}

			base.Error_TypeDoesNotContainDefinition (ec, type, name);
		}

		public override string GetSignatureForError ()
		{
			return expr.GetSignatureForError () + "." + base.GetSignatureForError ();
		}

		protected override void CloneTo (CloneContext clonectx, Expression t)
		{
			MemberAccess target = (MemberAccess) t;

			target.expr = expr.Clone (clonectx);
		}
		
		public override object Accept (StructuralVisitor visitor)
		{
			return visitor.Visit (this);
		}
	}

	/// <summary>
	///   Implements checked expressions
	/// </summary>
	public class CheckedExpr : Expression {

		public Expression Expr;

		public CheckedExpr (Expression e, Location l)
		{
			Expr = e;
			loc = l;
		}

		public override bool ContainsEmitWithAwait ()
		{
			return Expr.ContainsEmitWithAwait ();
		}
		
		public override Expression CreateExpressionTree (ResolveContext ec)
		{
			using (ec.With (ResolveContext.Options.AllCheckStateFlags, true))
				return Expr.CreateExpressionTree (ec);
		}

		protected override Expression DoResolve (ResolveContext ec)
		{
			using (ec.With (ResolveContext.Options.AllCheckStateFlags, true))
				Expr = Expr.Resolve (ec);
			
			if (Expr == null)
				return null;

			if (Expr is Constant || Expr is MethodGroupExpr || Expr is AnonymousMethodExpression || Expr is DefaultValueExpression)
				return Expr;
			
			eclass = Expr.eclass;
			type = Expr.Type;
			return this;
		}

		public override void Emit (EmitContext ec)
		{
			using (ec.With (EmitContext.Options.CheckedScope, true))
				Expr.Emit (ec);
		}

		public override void EmitBranchable (EmitContext ec, Label target, bool on_true)
		{
			using (ec.With (EmitContext.Options.CheckedScope, true))
				Expr.EmitBranchable (ec, target, on_true);
		}

		public override void FlowAnalysis (FlowAnalysisContext fc)
		{
			Expr.FlowAnalysis (fc);
		}

		public override SLE.Expression MakeExpression (BuilderContext ctx)
		{
			using (ctx.With (BuilderContext.Options.CheckedScope, true)) {
				return Expr.MakeExpression (ctx);
			}
		}

		protected override void CloneTo (CloneContext clonectx, Expression t)
		{
			CheckedExpr target = (CheckedExpr) t;

			target.Expr = Expr.Clone (clonectx);
		}

		public override object Accept (StructuralVisitor visitor)
		{
			return visitor.Visit (this);
		}
	}

	/// <summary>
	///   Implements the unchecked expression
	/// </summary>
	public class UnCheckedExpr : Expression {

		public Expression Expr;

		public UnCheckedExpr (Expression e, Location l)
		{
			Expr = e;
			loc = l;
		}

		public override bool ContainsEmitWithAwait ()
		{
			return Expr.ContainsEmitWithAwait ();
		}
		
		public override Expression CreateExpressionTree (ResolveContext ec)
		{
			using (ec.With (ResolveContext.Options.AllCheckStateFlags, false))
				return Expr.CreateExpressionTree (ec);
		}

		protected override Expression DoResolve (ResolveContext ec)
		{
			using (ec.With (ResolveContext.Options.AllCheckStateFlags, false))
				Expr = Expr.Resolve (ec);

			if (Expr == null)
				return null;

			if (Expr is Constant || Expr is MethodGroupExpr || Expr is AnonymousMethodExpression || Expr is DefaultValueExpression)
				return Expr;
			
			eclass = Expr.eclass;
			type = Expr.Type;
			return this;
		}

		public override void Emit (EmitContext ec)
		{
			using (ec.With (EmitContext.Options.CheckedScope, false))
				Expr.Emit (ec);
		}

		public override void EmitBranchable (EmitContext ec, Label target, bool on_true)
		{
			using (ec.With (EmitContext.Options.CheckedScope, false))
				Expr.EmitBranchable (ec, target, on_true);
		}

		public override void FlowAnalysis (FlowAnalysisContext fc)
		{
			Expr.FlowAnalysis (fc);
		}

		protected override void CloneTo (CloneContext clonectx, Expression t)
		{
			UnCheckedExpr target = (UnCheckedExpr) t;

			target.Expr = Expr.Clone (clonectx);
		}

		public override object Accept (StructuralVisitor visitor)
		{
			return visitor.Visit (this);
		}
	}

	/// <summary>
	///   An Element Access expression.
	///
	///   During semantic analysis these are transformed into 
	///   IndexerAccess, ArrayAccess or a PointerArithmetic.
	/// </summary>
	public class ElementAccess : Expression
	{
		public Arguments Arguments;
		public Expression Expr;

		public ElementAccess (Expression e, Arguments args, Location loc)
		{
			Expr = e;
			this.loc = loc;
			this.Arguments = args;
		}

		public override Location StartLocation {
			get {
				return Expr.StartLocation;
			}
		}

		public override bool ContainsEmitWithAwait ()
		{
			return Expr.ContainsEmitWithAwait () || Arguments.ContainsEmitWithAwait ();
		}

		//
		// We perform some simple tests, and then to "split" the emit and store
		// code we create an instance of a different class, and return that.
		//
		Expression CreateAccessExpression (ResolveContext ec)
		{
			if (type.IsArray)
				return (new ArrayAccess (this, loc));

			if (type.IsPointer)
				return MakePointerAccess (ec, type);

			FieldExpr fe = Expr as FieldExpr;
			if (fe != null) {
				var ff = fe.Spec as FixedFieldSpec;
				if (ff != null) {
					return MakePointerAccess (ec, ff.ElementType);
				}
			}

			var indexers = MemberCache.FindMembers (type, MemberCache.IndexerNameAlias, false);
			if (indexers != null || type.BuiltinType == BuiltinTypeSpec.Type.Dynamic) {
				return new IndexerExpr (indexers, type, this);
			}

			if (type != InternalType.ErrorType) {
				ec.Report.Error (21, loc, "Cannot apply indexing with [] to an expression of type `{0}'",
					type.GetSignatureForError ());
			}

			return null;
		}

		public override Expression CreateExpressionTree (ResolveContext ec)
		{
			Arguments args = Arguments.CreateForExpressionTree (ec, Arguments,
				Expr.CreateExpressionTree (ec));

			return CreateExpressionFactoryCall (ec, "ArrayIndex", args);
		}

		Expression MakePointerAccess (ResolveContext ec, TypeSpec type)
		{
			if (Arguments.Count != 1){
				ec.Report.Error (196, loc, "A pointer must be indexed by only one value");
				return null;
			}

			if (Arguments [0] is NamedArgument)
				Error_NamedArgument ((NamedArgument) Arguments[0], ec.Report);

			Expression p = new PointerArithmetic (Binary.Operator.Addition, Expr, Arguments [0].Expr.Resolve (ec), type, loc);
			return new Indirection (p, loc);
		}
		
		protected override Expression DoResolve (ResolveContext ec)
		{
			Expr = Expr.Resolve (ec);
			if (Expr == null)
				return null;

			type = Expr.Type;

			// TODO: Create 1 result for Resolve and ResolveLValue ?
			var res = CreateAccessExpression (ec);
			if (res == null)
				return null;

			return res.Resolve (ec);
		}

		public override Expression DoResolveLValue (ResolveContext ec, Expression rhs)
		{
			Expr = Expr.Resolve (ec);
			if (Expr == null)
				return null;

			type = Expr.Type;

			var res = CreateAccessExpression (ec);
			if (res == null)
				return null;

			return res.ResolveLValue (ec, rhs);
		}
		
		public override void Emit (EmitContext ec)
		{
			throw new Exception ("Should never be reached");
		}

		public static void Error_NamedArgument (NamedArgument na, Report Report)
		{
			Report.Error (1742, na.Location, "An element access expression cannot use named argument");
		}

		public override void FlowAnalysis (FlowAnalysisContext fc)
		{
			Expr.FlowAnalysis (fc);
			Arguments.FlowAnalysis (fc);
		}

		public override string GetSignatureForError ()
		{
			return Expr.GetSignatureForError ();
		}

		protected override void CloneTo (CloneContext clonectx, Expression t)
		{
			ElementAccess target = (ElementAccess) t;

			target.Expr = Expr.Clone (clonectx);
			if (Arguments != null)
				target.Arguments = Arguments.Clone (clonectx);
		}
		
		public override object Accept (StructuralVisitor visitor)
		{
			return visitor.Visit (this);
		}
	}

	/// <summary>
	///   Implements array access 
	/// </summary>
	public class ArrayAccess : Expression, IDynamicAssign, IMemoryLocation {
		//
		// Points to our "data" repository
		//
		ElementAccess ea;

		LocalTemporary temp;
		bool prepared;
		bool? has_await_args;
		
		public ArrayAccess (ElementAccess ea_data, Location l)
		{
			ea = ea_data;
			loc = l;
		}

		public void AddressOf (EmitContext ec, AddressOp mode)
		{
			var ac = (ArrayContainer) ea.Expr.Type;

			LoadInstanceAndArguments (ec, false, false);

			if (ac.Element.IsGenericParameter && mode == AddressOp.Load)
				ec.Emit (OpCodes.Readonly);

			ec.EmitArrayAddress (ac);
		}

		public override Expression CreateExpressionTree (ResolveContext ec)
		{
			return ea.CreateExpressionTree (ec);
		}

		public override bool ContainsEmitWithAwait ()
		{
			return ea.ContainsEmitWithAwait ();
		}

		public override Expression DoResolveLValue (ResolveContext ec, Expression right_side)
		{
			return DoResolve (ec);
		}

		protected override Expression DoResolve (ResolveContext ec)
		{
			// dynamic is used per argument in ConvertExpressionToArrayIndex case
			bool dynamic;
			ea.Arguments.Resolve (ec, out dynamic);

			var ac = ea.Expr.Type as ArrayContainer;
			int rank = ea.Arguments.Count;
			if (ac.Rank != rank) {
				ec.Report.Error (22, ea.Location, "Wrong number of indexes `{0}' inside [], expected `{1}'",
					  rank.ToString (), ac.Rank.ToString ());
				return null;
			}

			type = ac.Element;
			if (type.IsPointer && !ec.IsUnsafe) {
				UnsafeError (ec, ea.Location);
			}

			foreach (Argument a in ea.Arguments) {
				if (a is NamedArgument)
					ElementAccess.Error_NamedArgument ((NamedArgument) a, ec.Report);

				a.Expr = ConvertExpressionToArrayIndex (ec, a.Expr);
			}
			
			eclass = ExprClass.Variable;

			return this;
		}

		protected override void Error_NegativeArrayIndex (ResolveContext ec, Location loc)
		{
			ec.Report.Warning (251, 2, loc, "Indexing an array with a negative index (array indices always start at zero)");
		}

		public override void FlowAnalysis (FlowAnalysisContext fc)
		{
			ea.FlowAnalysis (fc);
		}

		//
		// Load the array arguments into the stack.
		//
		void LoadInstanceAndArguments (EmitContext ec, bool duplicateArguments, bool prepareAwait)
		{
			if (prepareAwait) {
				ea.Expr = ea.Expr.EmitToField (ec);
			} else if (duplicateArguments) {
				ea.Expr.Emit (ec);
				ec.Emit (OpCodes.Dup);

				var copy = new LocalTemporary (ea.Expr.Type);
				copy.Store (ec);
				ea.Expr = copy;
			} else {
				ea.Expr.Emit (ec);
			}

			var dup_args = ea.Arguments.Emit (ec, duplicateArguments, prepareAwait);
			if (dup_args != null)
				ea.Arguments = dup_args;
		}

		public void Emit (EmitContext ec, bool leave_copy)
		{
			var ac = ea.Expr.Type as ArrayContainer;

			if (prepared) {
				ec.EmitLoadFromPtr (type);
			} else {
				if (!has_await_args.HasValue && ec.HasSet (BuilderContext.Options.AsyncBody) && ea.Arguments.ContainsEmitWithAwait ()) {
					LoadInstanceAndArguments (ec, false, true);
				}

				LoadInstanceAndArguments (ec, false, false);
				ec.EmitArrayLoad (ac);
			}	

			if (leave_copy) {
				ec.Emit (OpCodes.Dup);
				temp = new LocalTemporary (this.type);
				temp.Store (ec);
			}
		}
		
		public override void Emit (EmitContext ec)
		{
			Emit (ec, false);
		}

		public void EmitAssign (EmitContext ec, Expression source, bool leave_copy, bool isCompound)
		{
			var ac = (ArrayContainer) ea.Expr.Type;
			TypeSpec t = source.Type;

			has_await_args = ec.HasSet (BuilderContext.Options.AsyncBody) && (ea.Arguments.ContainsEmitWithAwait () || source.ContainsEmitWithAwait ());

			//
			// When we are dealing with a struct, get the address of it to avoid value copy
			// Same cannot be done for reference type because array covariance and the
			// check in ldelema requires to specify the type of array element stored at the index
			//
			if (t.IsStruct && ((isCompound && !(source is DynamicExpressionStatement)) || !BuiltinTypeSpec.IsPrimitiveType (t))) {
				LoadInstanceAndArguments (ec, false, has_await_args.Value);

				if (has_await_args.Value) {
					if (source.ContainsEmitWithAwait ()) {
						source = source.EmitToField (ec);
						isCompound = false;
						prepared = true;
					}

					LoadInstanceAndArguments (ec, isCompound, false);
				} else {
					prepared = true;
				}

				ec.EmitArrayAddress (ac);

				if (isCompound) {
					ec.Emit (OpCodes.Dup);
					prepared = true;
				}
			} else {
				LoadInstanceAndArguments (ec, isCompound, has_await_args.Value);

				if (has_await_args.Value) {
					if (source.ContainsEmitWithAwait ())
						source = source.EmitToField (ec);

					LoadInstanceAndArguments (ec, false, false);
				}
			}

			source.Emit (ec);

			if (isCompound) {
				var lt = ea.Expr as LocalTemporary;
				if (lt != null)
					lt.Release (ec);
			}

			if (leave_copy) {
				ec.Emit (OpCodes.Dup);
				temp = new LocalTemporary (this.type);
				temp.Store (ec);
			}

			if (prepared) {
				ec.EmitStoreFromPtr (t);
			} else {
				ec.EmitArrayStore (ac);
			}
			
			if (temp != null) {
				temp.Emit (ec);
				temp.Release (ec);
			}
		}

		public override Expression EmitToField (EmitContext ec)
		{
			//
			// Have to be specialized for arrays to get access to
			// underlying element. Instead of another result copy we
			// need direct access to element 
			//
			// Consider:
			//
			// CallRef (ref a[await Task.Factory.StartNew (() => 1)]);
			//
			ea.Expr = ea.Expr.EmitToField (ec);
			return this;
		}

		public SLE.Expression MakeAssignExpression (BuilderContext ctx, Expression source)
		{
#if NET_4_0 || MONODROID
			return SLE.Expression.ArrayAccess (ea.Expr.MakeExpression (ctx), MakeExpressionArguments (ctx));
#else
			throw new NotImplementedException ();
#endif
		}

		public override SLE.Expression MakeExpression (BuilderContext ctx)
		{
			return SLE.Expression.ArrayIndex (ea.Expr.MakeExpression (ctx), MakeExpressionArguments (ctx));
		}

		SLE.Expression[] MakeExpressionArguments (BuilderContext ctx)
		{
			using (ctx.With (BuilderContext.Options.CheckedScope, true)) {
				return Arguments.MakeExpression (ea.Arguments, ctx);
			}
		}
	}

	//
	// Indexer access expression
	//
	sealed class IndexerExpr : PropertyOrIndexerExpr<IndexerSpec>, OverloadResolver.IBaseMembersProvider
	{
		IList<MemberSpec> indexers;
		Arguments arguments;
		TypeSpec queried_type;
		
		public IndexerExpr (IList<MemberSpec> indexers, TypeSpec queriedType, ElementAccess ea)
			: base (ea.Location)
		{
			this.indexers = indexers;
			this.queried_type = queriedType;
			this.InstanceExpression = ea.Expr;
			this.arguments = ea.Arguments;
		}

		#region Properties

		protected override Arguments Arguments {
			get {
				return arguments;
			}
			set {
				arguments = value;
			}
		}

		protected override TypeSpec DeclaringType {
			get {
				return best_candidate.DeclaringType;
			}
		}

		public override bool IsInstance {
			get {
				return true;
			}
		}

		public override bool IsStatic {
			get {
				return false;
			}
		}

		public override string KindName {
			get { return "indexer"; }
		}

		public override string Name {
			get {
				return "this";
			}
		}

		#endregion

		public override bool ContainsEmitWithAwait ()
		{
			return base.ContainsEmitWithAwait () || arguments.ContainsEmitWithAwait ();
		}

		public override Expression CreateExpressionTree (ResolveContext ec)
		{
			Arguments args = Arguments.CreateForExpressionTree (ec, arguments,
				InstanceExpression.CreateExpressionTree (ec),
				new TypeOfMethod (Getter, loc));

			return CreateExpressionFactoryCall (ec, "Call", args);
		}
	
		public override void EmitAssign (EmitContext ec, Expression source, bool leave_copy, bool isCompound)
		{
			LocalTemporary await_source_arg = null;

			if (isCompound) {
				emitting_compound_assignment = true;
				if (source is DynamicExpressionStatement) {
					Emit (ec, false);
				} else {
					source.Emit (ec);
				}
				emitting_compound_assignment = false;

				if (has_await_arguments) {
					await_source_arg = new LocalTemporary (Type);
					await_source_arg.Store (ec);

					arguments.Add (new Argument (await_source_arg));

					if (leave_copy) {
						temp = await_source_arg;
					}

					has_await_arguments = false;
				} else {
					arguments = null;

					if (leave_copy) {
						ec.Emit (OpCodes.Dup);
						temp = new LocalTemporary (Type);
						temp.Store (ec);
					}
				}
			} else {
				if (leave_copy) {
					if (ec.HasSet (BuilderContext.Options.AsyncBody) && (arguments.ContainsEmitWithAwait () || source.ContainsEmitWithAwait ())) {
						source = source.EmitToField (ec);
					} else {
						temp = new LocalTemporary (Type);
						source.Emit (ec);
						temp.Store (ec);
						source = temp;
					}
				}

				arguments.Add (new Argument (source));
			}

			var call = new CallEmitter ();
			call.InstanceExpression = InstanceExpression;
			if (arguments == null)
				call.InstanceExpressionOnStack = true;

			call.Emit (ec, Setter, arguments, loc);

			if (temp != null) {
				temp.Emit (ec);
				temp.Release (ec);
			} else if (leave_copy) {
				source.Emit (ec);
			}

			if (await_source_arg != null) {
				await_source_arg.Release (ec);
			}
		}

		public override void FlowAnalysis (FlowAnalysisContext fc)
		{
			// TODO: Check the order
			base.FlowAnalysis (fc);
			arguments.FlowAnalysis (fc);
		}

		public override string GetSignatureForError ()
		{
			return best_candidate.GetSignatureForError ();
		}
		
		public override SLE.Expression MakeAssignExpression (BuilderContext ctx, Expression source)
		{
#if STATIC
			throw new NotSupportedException ();
#else
			var value = new[] { source.MakeExpression (ctx) };
			var args = Arguments.MakeExpression (arguments, ctx).Concat (value);
#if NET_4_0 || MONODROID
			return SLE.Expression.Block (
					SLE.Expression.Call (InstanceExpression.MakeExpression (ctx), (MethodInfo) Setter.GetMetaInfo (), args),
					value [0]);
#else
			return args.First ();
#endif
#endif
		}

		public override SLE.Expression MakeExpression (BuilderContext ctx)
		{
#if STATIC
			return base.MakeExpression (ctx);
#else
			var args = Arguments.MakeExpression (arguments, ctx);
			return SLE.Expression.Call (InstanceExpression.MakeExpression (ctx), (MethodInfo) Getter.GetMetaInfo (), args);
#endif
		}

		protected override Expression OverloadResolve (ResolveContext rc, Expression right_side)
		{
			if (best_candidate != null)
				return this;

			eclass = ExprClass.IndexerAccess;

			bool dynamic;
			arguments.Resolve (rc, out dynamic);

			if (indexers == null && InstanceExpression.Type.BuiltinType == BuiltinTypeSpec.Type.Dynamic) {
				dynamic = true;
			} else {
				var res = new OverloadResolver (indexers, OverloadResolver.Restrictions.None, loc);
				res.BaseMembersProvider = this;
				res.InstanceQualifier = this;

				// TODO: Do I need 2 argument sets?
				best_candidate = res.ResolveMember<IndexerSpec> (rc, ref arguments);
				if (best_candidate != null)
					type = res.BestCandidateReturnType;
				else if (!res.BestCandidateIsDynamic)
					return null;
			}

			//
			// It has dynamic arguments
			//
			if (dynamic) {
				Arguments args = new Arguments (arguments.Count + 1);
				if (IsBase) {
					rc.Report.Error (1972, loc,
						"The indexer base access cannot be dynamically dispatched. Consider casting the dynamic arguments or eliminating the base access");
				} else {
					args.Add (new Argument (InstanceExpression));
				}
				args.AddRange (arguments);

				best_candidate = null;
				return new DynamicIndexBinder (args, loc);
			}

			//
			// Try to avoid resolving left expression again
			//
			if (right_side != null)
				ResolveInstanceExpression (rc, right_side);

			return this;
		}

		protected override void CloneTo (CloneContext clonectx, Expression t)
		{
			IndexerExpr target = (IndexerExpr) t;

			if (arguments != null)
				target.arguments = arguments.Clone (clonectx);
		}

		public override void SetTypeArguments (ResolveContext ec, TypeArguments ta)
		{
			Error_TypeArgumentsCannotBeUsed (ec, "indexer", GetSignatureForError (), loc);
		}

		#region IBaseMembersProvider Members

		IList<MemberSpec> OverloadResolver.IBaseMembersProvider.GetBaseMembers (TypeSpec baseType)
		{
			return baseType == null ? null : MemberCache.FindMembers (baseType, MemberCache.IndexerNameAlias, false);
		}

		IParametersMember OverloadResolver.IBaseMembersProvider.GetOverrideMemberParameters (MemberSpec member)
		{
			if (queried_type == member.DeclaringType)
				return null;

			var filter = new MemberFilter (MemberCache.IndexerNameAlias, 0, MemberKind.Indexer, ((IndexerSpec) member).Parameters, null);
			return MemberCache.FindMember (queried_type, filter, BindingRestriction.InstanceOnly | BindingRestriction.OverrideOnly) as IParametersMember;
		}

		MethodGroupExpr OverloadResolver.IBaseMembersProvider.LookupExtensionMethod (ResolveContext rc)
		{
			return null;
		}

		#endregion
	}

	//
	// A base access expression
	//
	public class BaseThis : This
	{
		public BaseThis (Location loc)
			: base (loc)
		{
		}

		public BaseThis (TypeSpec type, Location loc)
			: base (loc)
		{
			this.type = type;
			eclass = ExprClass.Variable;
		}

		#region Properties

		public override string Name {
			get {
				return "base";
			}
		}

		#endregion

		public override Expression CreateExpressionTree (ResolveContext ec)
		{
			ec.Report.Error (831, loc, "An expression tree may not contain a base access");
			return base.CreateExpressionTree (ec);
		}

		public override void Emit (EmitContext ec)
		{
			base.Emit (ec);

			var context_type = ec.CurrentType;
			if (context_type.IsStruct) {
				ec.Emit (OpCodes.Ldobj, context_type);
				ec.Emit (OpCodes.Box, context_type);
			}
		}

		protected override void Error_ThisNotAvailable (ResolveContext ec)
		{
			if (ec.IsStatic) {
				ec.Report.Error (1511, loc, "Keyword `base' is not available in a static method");
			} else {
				ec.Report.Error (1512, loc, "Keyword `base' is not available in the current context");
			}
		}

		public override void ResolveBase (ResolveContext ec)
		{
			base.ResolveBase (ec);
			type = ec.CurrentType.BaseType;
		}

		public override object Accept (StructuralVisitor visitor)
		{
			return visitor.Visit (this);
		}
	}

	/// <summary>
	///   This class exists solely to pass the Type around and to be a dummy
	///   that can be passed to the conversion functions (this is used by
	///   foreach implementation to typecast the object return value from
	///   get_Current into the proper type.  All code has been generated and
	///   we only care about the side effect conversions to be performed
	///
	///   This is also now used as a placeholder where a no-action expression
	///   is needed (the `New' class).
	/// </summary>
	public class EmptyExpression : Expression
	{
		sealed class OutAccessExpression : EmptyExpression
		{
			public OutAccessExpression (TypeSpec t)
				: base (t)
			{
			}

			public override Expression DoResolveLValue (ResolveContext rc, Expression right_side)
			{
				rc.Report.Error (206, right_side.Location,
					"A property, indexer or dynamic member access may not be passed as `ref' or `out' parameter");

				return null;
			}
		}

		public static readonly EmptyExpression LValueMemberAccess = new EmptyExpression (InternalType.FakeInternalType);
		public static readonly EmptyExpression LValueMemberOutAccess = new EmptyExpression (InternalType.FakeInternalType);
		public static readonly EmptyExpression UnaryAddress = new EmptyExpression (InternalType.FakeInternalType);
		public static readonly EmptyExpression EventAddition = new EmptyExpression (InternalType.FakeInternalType);
		public static readonly EmptyExpression EventSubtraction = new EmptyExpression (InternalType.FakeInternalType);
		public static readonly EmptyExpression MissingValue = new EmptyExpression (InternalType.FakeInternalType);
		public static readonly Expression Null = new EmptyExpression (InternalType.FakeInternalType);
		public static readonly EmptyExpression OutAccess = new OutAccessExpression (InternalType.FakeInternalType);

		public EmptyExpression (TypeSpec t)
		{
			type = t;
			eclass = ExprClass.Value;
			loc = Location.Null;
		}

		public override bool ContainsEmitWithAwait ()
		{
			return false;
		}

		public override Expression CreateExpressionTree (ResolveContext ec)
		{
			throw new NotSupportedException ("ET");
		}
		
		protected override Expression DoResolve (ResolveContext ec)
		{
			return this;
		}

		public override void Emit (EmitContext ec)
		{
			// nothing, as we only exist to not do anything.
		}

		public override void EmitSideEffect (EmitContext ec)
		{
		}

		public override object Accept (StructuralVisitor visitor)
		{
			return visitor.Visit (this);
		}
	}
	
	sealed class EmptyAwaitExpression : EmptyExpression
	{
		public EmptyAwaitExpression (TypeSpec type)
			: base (type)
		{
		}
		
		public override bool ContainsEmitWithAwait ()
		{
			return true;
		}
	}
	
	//
	// Empty statement expression
	//
	public sealed class EmptyExpressionStatement : ExpressionStatement
	{
		public static readonly EmptyExpressionStatement Instance = new EmptyExpressionStatement ();

		private EmptyExpressionStatement ()
		{
			loc = Location.Null;
		}

		public override bool ContainsEmitWithAwait ()
		{
			return false;
		}

		public override Expression CreateExpressionTree (ResolveContext ec)
		{
			return null;
		}

		public override void EmitStatement (EmitContext ec)
		{
			// Do nothing
		}

		protected override Expression DoResolve (ResolveContext ec)
		{
			eclass = ExprClass.Value;
			type = ec.BuiltinTypes.Object;
			return this;
		}

		public override void Emit (EmitContext ec)
		{
			// Do nothing
		}
		
		public override object Accept (StructuralVisitor visitor)
		{
			return visitor.Visit (this);
		}
	}

	public class ErrorExpression : EmptyExpression
	{
		public static readonly ErrorExpression Instance = new ErrorExpression ();

		private ErrorExpression ()
			: base (InternalType.ErrorType)
		{
		}

		public override Expression CreateExpressionTree (ResolveContext ec)
		{
			return this;
		}

		public override Expression DoResolveLValue (ResolveContext rc, Expression right_side)
		{
			return this;
		}

		public override void Error_ValueAssignment (ResolveContext rc, Expression rhs)
		{
		}

		public override void Error_UnexpectedKind (ResolveContext ec, ResolveFlags flags, Location loc)
		{
		}

		public override void Error_ValueCannotBeConverted (ResolveContext ec, TypeSpec target, bool expl)
		{
		}

		public override void Error_OperatorCannotBeApplied (ResolveContext rc, Location loc, string oper, TypeSpec t)
		{
		}
		
		public override object Accept (StructuralVisitor visitor)
		{
			return visitor.Visit (this);
		}
	}

	public class UserCast : Expression {
		MethodSpec method;
		Expression source;
		
		public UserCast (MethodSpec method, Expression source, Location l)
		{
			if (source == null)
				throw new ArgumentNullException ("source");

			this.method = method;
			this.source = source;
			type = method.ReturnType;
			loc = l;
		}

		public Expression Source {
			get {
				return source;
			}
		}

		public override bool ContainsEmitWithAwait ()
		{
			return source.ContainsEmitWithAwait ();
		}

		public override Expression CreateExpressionTree (ResolveContext ec)
		{
			Arguments args = new Arguments (3);
			args.Add (new Argument (source.CreateExpressionTree (ec)));
			args.Add (new Argument (new TypeOf (type, loc)));
			args.Add (new Argument (new TypeOfMethod (method, loc)));
			return CreateExpressionFactoryCall (ec, "Convert", args);
		}
			
		protected override Expression DoResolve (ResolveContext ec)
		{
			ObsoleteAttribute oa = method.GetAttributeObsolete ();
			if (oa != null)
				AttributeTester.Report_ObsoleteMessage (oa, GetSignatureForError (), loc, ec.Report);

			eclass = ExprClass.Value;
			return this;
		}

		public override void Emit (EmitContext ec)
		{
			source.Emit (ec);
			ec.MarkCallEntry (loc);
			ec.Emit (OpCodes.Call, method);
		}

		public override void FlowAnalysis (FlowAnalysisContext fc)
		{
			source.FlowAnalysis (fc);
		}

		public override string GetSignatureForError ()
		{
			return TypeManager.CSharpSignature (method);
		}

		public override SLE.Expression MakeExpression (BuilderContext ctx)
		{
#if STATIC
			return base.MakeExpression (ctx);
#else
			return SLE.Expression.Convert (source.MakeExpression (ctx), type.GetMetaInfo (), (MethodInfo) method.GetMetaInfo ());
#endif
		}
	}

	//
	// Holds additional type specifiers like ?, *, []
	//
	public class ComposedTypeSpecifier
	{
		public static readonly ComposedTypeSpecifier SingleDimension = new ComposedTypeSpecifier (1, Location.Null);

		public readonly int Dimension;
		public readonly Location Location;

		public ComposedTypeSpecifier (int specifier, Location loc)
		{
			this.Dimension = specifier;
			this.Location = loc;
		}

		#region Properties
		public bool IsNullable {
			get {
				return Dimension == -1;
			}
		}

		public bool IsPointer {
			get {
				return Dimension == -2;
			}
		}

		public ComposedTypeSpecifier Next { get; set; }

		#endregion

		public static ComposedTypeSpecifier CreateArrayDimension (int dimension, Location loc)
		{
			return new ComposedTypeSpecifier (dimension, loc);
		}

		public static ComposedTypeSpecifier CreateNullable (Location loc)
		{
			return new ComposedTypeSpecifier (-1, loc);
		}

		public static ComposedTypeSpecifier CreatePointer (Location loc)
		{
			return new ComposedTypeSpecifier (-2, loc);
		}

		public string GetSignatureForError ()
		{
			string s =
				IsPointer ? "*" :
				IsNullable ? "?" :
				ArrayContainer.GetPostfixSignature (Dimension);

			return Next != null ? s + Next.GetSignatureForError () : s;
		}
	}

	// <summary>
	//   This class is used to "construct" the type during a typecast
	//   operation.  Since the Type.GetType class in .NET can parse
	//   the type specification, we just use this to construct the type
	//   one bit at a time.
	// </summary>
	public class ComposedCast : TypeExpr {
		FullNamedExpression left;
		ComposedTypeSpecifier spec;
		
		public ComposedCast (FullNamedExpression left, ComposedTypeSpecifier spec)
		{
			if (spec == null)
				throw new ArgumentNullException ("spec");

			this.left = left;
			this.spec = spec;
			this.loc = left.Location;
		}

		public override TypeSpec ResolveAsType (IMemberContext ec)
		{
			type = left.ResolveAsType (ec);
			if (type == null)
				return null;

			eclass = ExprClass.Type;

			var single_spec = spec;

			if (single_spec.IsNullable) {
				type = new Nullable.NullableType (type, loc).ResolveAsType (ec);
				if (type == null)
					return null;

				single_spec = single_spec.Next;
			} else if (single_spec.IsPointer) {
				if (!TypeManager.VerifyUnmanaged (ec.Module, type, loc))
					return null;

				if (!ec.IsUnsafe) {
					UnsafeError (ec.Module.Compiler.Report, loc);
				}

				do {
					type = PointerContainer.MakeType (ec.Module, type);
					single_spec = single_spec.Next;
				} while (single_spec != null && single_spec.IsPointer);
			}

			if (single_spec != null && single_spec.Dimension > 0) {
				if (type.IsSpecialRuntimeType) {
					ec.Module.Compiler.Report.Error (611, loc, "Array elements cannot be of type `{0}'", type.GetSignatureForError ());
				} else if (type.IsStatic) {
					ec.Module.Compiler.Report.SymbolRelatedToPreviousError (type);
					ec.Module.Compiler.Report.Error (719, loc, "Array elements cannot be of static type `{0}'",
						type.GetSignatureForError ());
				} else {
					MakeArray (ec.Module, single_spec);
				}
			}

			return type;
		}

		void MakeArray (ModuleContainer module, ComposedTypeSpecifier spec)
		{
			if (spec.Next != null)
				MakeArray (module, spec.Next);

			type = ArrayContainer.MakeType (module, type, spec.Dimension);
		}

		public override string GetSignatureForError ()
		{
			return left.GetSignatureForError () + spec.GetSignatureForError ();
		}

		public override object Accept (StructuralVisitor visitor)
		{
			return visitor.Visit (this);
		}
	}

	class FixedBufferPtr : Expression
	{
		readonly Expression array;

		public FixedBufferPtr (Expression array, TypeSpec array_type, Location l)
		{
			this.type = array_type;
			this.array = array;
			this.loc = l;
		}

		public override bool ContainsEmitWithAwait ()
		{
			throw new NotImplementedException ();
		}

		public override Expression CreateExpressionTree (ResolveContext ec)
		{
			Error_PointerInsideExpressionTree (ec);
			return null;
		}

		public override void Emit(EmitContext ec)
		{
			array.Emit (ec);
		}

		protected override Expression DoResolve (ResolveContext ec)
		{
			type = PointerContainer.MakeType (ec.Module, type);
			eclass = ExprClass.Value;
			return this;
		}
	}


	//
	// This class is used to represent the address of an array, used
	// only by the Fixed statement, this generates "&a [0]" construct
	// for fixed (char *pa = a)
	//
	class ArrayPtr : FixedBufferPtr
	{
		public ArrayPtr (Expression array, TypeSpec array_type, Location l):
			base (array, array_type, l)
		{
		}

		public override void Emit (EmitContext ec)
		{
			base.Emit (ec);
			
			ec.EmitInt (0);
			ec.Emit (OpCodes.Ldelema, ((PointerContainer) type).Element);
		}
	}

	//
	// Encapsulates a conversion rules required for array indexes
	//
	public class ArrayIndexCast : TypeCast
	{
		public ArrayIndexCast (Expression expr, TypeSpec returnType)
			: base (expr, returnType)
		{
			if (expr.Type == returnType) // int -> int
				throw new ArgumentException ("unnecessary array index conversion");
		}

		public override Expression CreateExpressionTree (ResolveContext ec)
		{
			using (ec.Set (ResolveContext.Options.CheckedScope)) {
				return base.CreateExpressionTree (ec);
			}
		}

		public override void Emit (EmitContext ec)
		{
			child.Emit (ec);

			switch (child.Type.BuiltinType) {
			case BuiltinTypeSpec.Type.UInt:
				ec.Emit (OpCodes.Conv_U);
				break;
			case BuiltinTypeSpec.Type.Long:
				ec.Emit (OpCodes.Conv_Ovf_I);
				break;
			case BuiltinTypeSpec.Type.ULong:
				ec.Emit (OpCodes.Conv_Ovf_I_Un);
				break;
			default:
				throw new InternalErrorException ("Cannot emit cast to unknown array element type", type);
			}
		}
	}

	//
	// Implements the `stackalloc' keyword
	//
	public class StackAlloc : Expression {
		TypeSpec otype;
		Expression t;
		Expression count;
		
		public StackAlloc (Expression type, Expression count, Location l)
		{
			t = type;
			this.count = count;
			loc = l;
		}

		public Expression TypeExpression {
			get {
				return this.t;
			}
		}

		public Expression CountExpression {
			get {
				return this.count;
			}
		}

		public override bool ContainsEmitWithAwait ()
		{
			return false;
		}

		public override Expression CreateExpressionTree (ResolveContext ec)
		{
			throw new NotSupportedException ("ET");
		}

		protected override Expression DoResolve (ResolveContext ec)
		{
			count = count.Resolve (ec);
			if (count == null)
				return null;
			
			if (count.Type.BuiltinType != BuiltinTypeSpec.Type.UInt){
				count = Convert.ImplicitConversionRequired (ec, count, ec.BuiltinTypes.Int, loc);
				if (count == null)
					return null;
			}

			Constant c = count as Constant;
			if (c != null && c.IsNegative) {
				ec.Report.Error (247, loc, "Cannot use a negative size with stackalloc");
			}

			if (ec.HasAny (ResolveContext.Options.CatchScope | ResolveContext.Options.FinallyScope)) {
				ec.Report.Error (255, loc, "Cannot use stackalloc in finally or catch");
			}

			otype = t.ResolveAsType (ec);
			if (otype == null)
				return null;

			if (!TypeManager.VerifyUnmanaged (ec.Module, otype, loc))
				return null;

			type = PointerContainer.MakeType (ec.Module, otype);
			eclass = ExprClass.Value;

			return this;
		}

		public override void Emit (EmitContext ec)
		{
			int size = BuiltinTypeSpec.GetSize (otype);

			count.Emit (ec);

			if (size == 0)
				ec.Emit (OpCodes.Sizeof, otype);
			else
				ec.EmitInt (size);

			ec.Emit (OpCodes.Mul_Ovf_Un);
			ec.Emit (OpCodes.Localloc);
		}

		protected override void CloneTo (CloneContext clonectx, Expression t)
		{
			StackAlloc target = (StackAlloc) t;
			target.count = count.Clone (clonectx);
			target.t = t.Clone (clonectx);
		}
		
		public override object Accept (StructuralVisitor visitor)
		{
			return visitor.Visit (this);
		}
	}

	//
	// An object initializer expression
	//
	public class ElementInitializer : Assign
	{
		public readonly string Name;

		public ElementInitializer (string name, Expression initializer, Location loc)
			: base (null, initializer, loc)
		{
			this.Name = name;
		}
		
		protected override void CloneTo (CloneContext clonectx, Expression t)
		{
			ElementInitializer target = (ElementInitializer) t;
			target.source = source.Clone (clonectx);
		}

		public override Expression CreateExpressionTree (ResolveContext ec)
		{
			Arguments args = new Arguments (2);
			FieldExpr fe = target as FieldExpr;
			if (fe != null)
				args.Add (new Argument (fe.CreateTypeOfExpression ()));
			else
				args.Add (new Argument (((PropertyExpr) target).CreateSetterTypeOfExpression (ec)));

			string mname;
			Expression arg_expr;
			var cinit = source as CollectionOrObjectInitializers;
			if (cinit == null) {
				mname = "Bind";
				arg_expr = source.CreateExpressionTree (ec);
			} else {
				mname = cinit.IsEmpty || cinit.Initializers[0] is ElementInitializer ? "MemberBind" : "ListBind";
				arg_expr = cinit.CreateExpressionTree (ec, !cinit.IsEmpty);
			}

			args.Add (new Argument (arg_expr));
			return CreateExpressionFactoryCall (ec, mname, args);
		}

		protected override Expression DoResolve (ResolveContext ec)
		{
			if (source == null)
				return EmptyExpressionStatement.Instance;

			var t = ec.CurrentInitializerVariable.Type;
			if (t.BuiltinType == BuiltinTypeSpec.Type.Dynamic) {
				Arguments args = new Arguments (1);
				args.Add (new Argument (ec.CurrentInitializerVariable));
				target = new DynamicMemberBinder (Name, args, loc);
			} else {

				var member = MemberLookup (ec, false, t, Name, 0, MemberLookupRestrictions.ExactArity, loc);
				if (member == null) {
					member = Expression.MemberLookup (ec, true, t, Name, 0, MemberLookupRestrictions.ExactArity, loc);

					if (member != null) {
						// TODO: ec.Report.SymbolRelatedToPreviousError (member);
						ErrorIsInaccesible (ec, member.GetSignatureForError (), loc);
						return null;
					}
				}

				if (member == null) {
					Error_TypeDoesNotContainDefinition (ec, loc, t, Name);
					return null;
				}

				if (!(member is PropertyExpr || member is FieldExpr)) {
					ec.Report.Error (1913, loc,
						"Member `{0}' cannot be initialized. An object initializer may only be used for fields, or properties",
						member.GetSignatureForError ());

					return null;
				}

				var me = member as MemberExpr;
				if (me.IsStatic) {
					ec.Report.Error (1914, loc,
						"Static field or property `{0}' cannot be assigned in an object initializer",
						me.GetSignatureForError ());
				}

				target = me;
				me.InstanceExpression = ec.CurrentInitializerVariable;
			}

			if (source is CollectionOrObjectInitializers) {
				Expression previous = ec.CurrentInitializerVariable;
				ec.CurrentInitializerVariable = target;
				source = source.Resolve (ec);
				ec.CurrentInitializerVariable = previous;
				if (source == null)
					return null;
					
				eclass = source.eclass;
				type = source.Type;
				return this;
			}

			return base.DoResolve (ec);
		}
	
		public override void EmitStatement (EmitContext ec)
		{
			if (source is CollectionOrObjectInitializers)
				source.Emit (ec);
			else
				base.EmitStatement (ec);
		}
	}
	
	//
	// A collection initializer expression
	//
	class CollectionElementInitializer : Invocation
	{
		public class ElementInitializerArgument : Argument
		{
			public ElementInitializerArgument (Expression e)
				: base (e)
			{
			}
		}

		sealed class AddMemberAccess : MemberAccess
		{
			public AddMemberAccess (Expression expr, Location loc)
				: base (expr, "Add", loc)
			{
			}

			protected override void Error_TypeDoesNotContainDefinition (ResolveContext ec, TypeSpec type, string name)
			{
				if (TypeManager.HasElementType (type))
					return;

				base.Error_TypeDoesNotContainDefinition (ec, type, name);
			}
		}

		public CollectionElementInitializer (Expression argument)
			: base (null, new Arguments (1))
		{
			base.arguments.Add (new ElementInitializerArgument (argument));
			this.loc = argument.Location;
		}

		public CollectionElementInitializer (List<Expression> arguments, Location loc)
			: base (null, new Arguments (arguments.Count))
		{
			foreach (Expression e in arguments)
				base.arguments.Add (new ElementInitializerArgument (e));

			this.loc = loc;
		}

		public CollectionElementInitializer (Location loc)
			: base (null, null)
		{
			this.loc = loc;
		}

		public override Expression CreateExpressionTree (ResolveContext ec)
		{
			Arguments args = new Arguments (2);
			args.Add (new Argument (mg.CreateExpressionTree (ec)));

			var expr_initializers = new ArrayInitializer (arguments.Count, loc);
			foreach (Argument a in arguments)
				expr_initializers.Add (a.CreateExpressionTree (ec));

			args.Add (new Argument (new ArrayCreation (
				CreateExpressionTypeExpression (ec, loc), expr_initializers, loc)));
			return CreateExpressionFactoryCall (ec, "ElementInit", args);
		}

		protected override void CloneTo (CloneContext clonectx, Expression t)
		{
			CollectionElementInitializer target = (CollectionElementInitializer) t;
			if (arguments != null)
				target.arguments = arguments.Clone (clonectx);
		}

		protected override Expression DoResolve (ResolveContext ec)
		{
			base.expr = new AddMemberAccess (ec.CurrentInitializerVariable, loc);

			return base.DoResolve (ec);
		}
	}
	
	//
	// A block of object or collection initializers
	//
	public class CollectionOrObjectInitializers : ExpressionStatement
	{
		IList<Expression> initializers;
		bool is_collection_initialization;

		public CollectionOrObjectInitializers (Location loc)
			: this (new Expression[0], loc)
		{
		}

		public CollectionOrObjectInitializers (IList<Expression> initializers, Location loc)
		{
			this.initializers = initializers;
			this.loc = loc;
		}

		public IList<Expression> Initializers {
			get {
				return initializers;
			}
		}
		
		public bool IsEmpty {
			get {
				return initializers.Count == 0;
			}
		}

		public bool IsCollectionInitializer {
			get {
				return is_collection_initialization;
			}
		}

		protected override void CloneTo (CloneContext clonectx, Expression target)
		{
			CollectionOrObjectInitializers t = (CollectionOrObjectInitializers) target;

			t.initializers = new List<Expression> (initializers.Count);
			foreach (var e in initializers)
				t.initializers.Add (e.Clone (clonectx));
		}

		public override bool ContainsEmitWithAwait ()
		{
			foreach (var e in initializers) {
				if (e.ContainsEmitWithAwait ())
					return true;
			}

			return false;
		}

		public override Expression CreateExpressionTree (ResolveContext ec)
		{
			return CreateExpressionTree (ec, false);
		}

		public Expression CreateExpressionTree (ResolveContext ec, bool inferType)
		{
			var expr_initializers = new ArrayInitializer (initializers.Count, loc);
			foreach (Expression e in initializers) {
				Expression expr = e.CreateExpressionTree (ec);
				if (expr != null)
					expr_initializers.Add (expr);
			}

			if (inferType)
				return new ImplicitlyTypedArrayCreation (expr_initializers, loc);

			return new ArrayCreation (new TypeExpression (ec.Module.PredefinedTypes.MemberBinding.Resolve (), loc), expr_initializers, loc); 
		}
		
		protected override Expression DoResolve (ResolveContext ec)
		{
			List<string> element_names = null;
			for (int i = 0; i < initializers.Count; ++i) {
				Expression initializer = initializers [i];
				ElementInitializer element_initializer = initializer as ElementInitializer;

				if (i == 0) {
					if (element_initializer != null) {
						element_names = new List<string> (initializers.Count);
						element_names.Add (element_initializer.Name);
					} else if (initializer is CompletingExpression){
						initializer.Resolve (ec);
						throw new InternalErrorException ("This line should never be reached");
					} else {
						var t = ec.CurrentInitializerVariable.Type;
						// LAMESPEC: The collection must implement IEnumerable only, no dynamic support
						if (!t.ImplementsInterface (ec.BuiltinTypes.IEnumerable, false) && t.BuiltinType != BuiltinTypeSpec.Type.Dynamic) {
							ec.Report.Error (1922, loc, "A field or property `{0}' cannot be initialized with a collection " +
								"object initializer because type `{1}' does not implement `{2}' interface",
								ec.CurrentInitializerVariable.GetSignatureForError (),
								ec.CurrentInitializerVariable.Type.GetSignatureForError (),
								ec.BuiltinTypes.IEnumerable.GetSignatureForError ());
							return null;
						}
						is_collection_initialization = true;
					}
				} else {
					if (is_collection_initialization != (element_initializer == null)) {
						ec.Report.Error (747, initializer.Location, "Inconsistent `{0}' member declaration",
							is_collection_initialization ? "collection initializer" : "object initializer");
						continue;
					}

					if (!is_collection_initialization) {
						if (element_names.Contains (element_initializer.Name)) {
							ec.Report.Error (1912, element_initializer.Location,
								"An object initializer includes more than one member `{0}' initialization",
								element_initializer.Name);
						} else {
							element_names.Add (element_initializer.Name);
						}
					}
				}

				Expression e = initializer.Resolve (ec);
				if (e == EmptyExpressionStatement.Instance)
					initializers.RemoveAt (i--);
				else
					initializers [i] = e;
			}

			type = ec.CurrentInitializerVariable.Type;
			if (is_collection_initialization) {
				if (TypeManager.HasElementType (type)) {
					ec.Report.Error (1925, loc, "Cannot initialize object of type `{0}' with a collection initializer",
						type.GetSignatureForError ());
				}
			}

			eclass = ExprClass.Variable;
			return this;
		}

		public override void Emit (EmitContext ec)
		{
			EmitStatement (ec);
		}

		public override void EmitStatement (EmitContext ec)
		{
			foreach (ExpressionStatement e in initializers) {
				// TODO: need location region
				ec.Mark (e.Location);
				e.EmitStatement (ec);
			}
		}

		public override void FlowAnalysis (FlowAnalysisContext fc)
		{
			foreach (var initializer in initializers)
				initializer.FlowAnalysis (fc);
		}
	}
	
	//
	// New expression with element/object initializers
	//
	public class NewInitialize : New
	{
		//
		// This class serves as a proxy for variable initializer target instances.
		// A real variable is assigned later when we resolve left side of an
		// assignment
		//
		sealed class InitializerTargetExpression : Expression, IMemoryLocation
		{
			NewInitialize new_instance;

			public InitializerTargetExpression (NewInitialize newInstance)
			{
				this.type = newInstance.type;
				this.loc = newInstance.loc;
				this.eclass = newInstance.eclass;
				this.new_instance = newInstance;
			}

			public override bool ContainsEmitWithAwait ()
			{
				return false;
			}

			public override Expression CreateExpressionTree (ResolveContext ec)
			{
				// Should not be reached
				throw new NotSupportedException ("ET");
			}

			protected override Expression DoResolve (ResolveContext ec)
			{
				return this;
			}

			public override Expression DoResolveLValue (ResolveContext ec, Expression right_side)
			{
				return this;
			}

			public override void Emit (EmitContext ec)
			{
				Expression e = (Expression) new_instance.instance;
				e.Emit (ec);
			}

			public override Expression EmitToField (EmitContext ec)
			{
				return (Expression) new_instance.instance;
			}

			#region IMemoryLocation Members

			public void AddressOf (EmitContext ec, AddressOp mode)
			{
				new_instance.instance.AddressOf (ec, mode);
			}

			#endregion
		}

		CollectionOrObjectInitializers initializers;
		IMemoryLocation instance;
		DynamicExpressionStatement dynamic;

		public NewInitialize (FullNamedExpression requested_type, Arguments arguments, CollectionOrObjectInitializers initializers, Location l)
			: base (requested_type, arguments, l)
		{
			this.initializers = initializers;
		}

		public CollectionOrObjectInitializers Initializers {
			get {
				return initializers;
			}
		}

		protected override void CloneTo (CloneContext clonectx, Expression t)
		{
			base.CloneTo (clonectx, t);

			NewInitialize target = (NewInitialize) t;
			target.initializers = (CollectionOrObjectInitializers) initializers.Clone (clonectx);
		}

		public override bool ContainsEmitWithAwait ()
		{
			return base.ContainsEmitWithAwait () || initializers.ContainsEmitWithAwait ();
		}

		public override Expression CreateExpressionTree (ResolveContext ec)
		{
			Arguments args = new Arguments (2);
			args.Add (new Argument (base.CreateExpressionTree (ec)));
			if (!initializers.IsEmpty)
				args.Add (new Argument (initializers.CreateExpressionTree (ec, initializers.IsCollectionInitializer)));

			return CreateExpressionFactoryCall (ec,
				initializers.IsCollectionInitializer ? "ListInit" : "MemberInit",
				args);
		}

		protected override Expression DoResolve (ResolveContext ec)
		{
			Expression e = base.DoResolve (ec);
			if (type == null)
				return null;

			if (type.IsDelegate) {
				ec.Report.Error (1958, Initializers.Location,
					"Object and collection initializers cannot be used to instantiate a delegate");
			}

			Expression previous = ec.CurrentInitializerVariable;
			ec.CurrentInitializerVariable = new InitializerTargetExpression (this);
			initializers.Resolve (ec);
			ec.CurrentInitializerVariable = previous;

			dynamic = e as DynamicExpressionStatement;
			if (dynamic != null)
				return this;

			return e;
		}

		public override bool Emit (EmitContext ec, IMemoryLocation target)
		{
			bool left_on_stack;
			if (dynamic != null) {
				dynamic.Emit (ec);
				left_on_stack = true;
			} else {
				left_on_stack = base.Emit (ec, target);
			}

			if (initializers.IsEmpty)
				return left_on_stack;

			LocalTemporary temp = null;

			instance = target as LocalTemporary;

			if (instance == null) {
				if (!left_on_stack) {
					VariableReference vr = target as VariableReference;

					// FIXME: This still does not work correctly for pre-set variables
					if (vr != null && vr.IsRef)
						target.AddressOf (ec, AddressOp.Load);

					((Expression) target).Emit (ec);
					left_on_stack = true;
				}

				if (ec.HasSet (BuilderContext.Options.AsyncBody) && initializers.ContainsEmitWithAwait ()) {
					instance = new EmptyAwaitExpression (Type).EmitToField (ec) as IMemoryLocation;
				} else {
					temp = new LocalTemporary (type);
					instance = temp;
				}
			}

			if (left_on_stack && temp != null)
				temp.Store (ec);

			initializers.Emit (ec);

			if (left_on_stack) {
				if (temp != null) {
					temp.Emit (ec);
					temp.Release (ec);
				} else {
					((Expression) instance).Emit (ec);
				}
			}

			return left_on_stack;
		}

		protected override IMemoryLocation EmitAddressOf (EmitContext ec, AddressOp Mode)
		{
			instance = base.EmitAddressOf (ec, Mode);

			if (!initializers.IsEmpty)
				initializers.Emit (ec);

			return instance;
		}

		public override void FlowAnalysis (FlowAnalysisContext fc)
		{
			base.FlowAnalysis (fc);
			initializers.FlowAnalysis (fc);
		}

		public override object Accept (StructuralVisitor visitor)
		{
			return visitor.Visit (this);
		}
	}

	public class NewAnonymousType : New
	{
		static readonly AnonymousTypeParameter[] EmptyParameters = new AnonymousTypeParameter[0];

		List<AnonymousTypeParameter> parameters;
		readonly TypeContainer parent;
		AnonymousTypeClass anonymous_type;

		public NewAnonymousType (List<AnonymousTypeParameter> parameters, TypeContainer parent, Location loc)
			 : base (null, null, loc)
		{
			this.parameters = parameters;
			this.parent = parent;
		}

		public List<AnonymousTypeParameter> Parameters {
			get {
				return this.parameters;
			}
		}

		protected override void CloneTo (CloneContext clonectx, Expression target)
		{
			if (parameters == null)
				return;

			NewAnonymousType t = (NewAnonymousType) target;
			t.parameters = new List<AnonymousTypeParameter> (parameters.Count);
			foreach (AnonymousTypeParameter atp in parameters)
				t.parameters.Add ((AnonymousTypeParameter) atp.Clone (clonectx));
		}

		AnonymousTypeClass CreateAnonymousType (ResolveContext ec, IList<AnonymousTypeParameter> parameters)
		{
			AnonymousTypeClass type = parent.Module.GetAnonymousType (parameters);
			if (type != null)
				return type;

			type = AnonymousTypeClass.Create (parent, parameters, loc);
			if (type == null)
				return null;

			int errors = ec.Report.Errors;
			type.CreateContainer ();
			type.DefineContainer ();
			type.Define ();
			if ((ec.Report.Errors - errors) == 0) {
				parent.Module.AddAnonymousType (type);
			}

			return type;
		}

		public override Expression CreateExpressionTree (ResolveContext ec)
		{
			if (parameters == null)
				return base.CreateExpressionTree (ec);

			var init = new ArrayInitializer (parameters.Count, loc);
			foreach (var m in anonymous_type.Members) {
				var p = m as Property;
				if (p != null)
					init.Add (new TypeOfMethod (MemberCache.GetMember (type, p.Get.Spec), loc));
			}

			var ctor_args = new ArrayInitializer (arguments.Count, loc);
			foreach (Argument a in arguments)
				ctor_args.Add (a.CreateExpressionTree (ec));

			Arguments args = new Arguments (3);
			args.Add (new Argument (new TypeOfMethod (method, loc)));
			args.Add (new Argument (new ArrayCreation (CreateExpressionTypeExpression (ec, loc), ctor_args, loc)));
			args.Add (new Argument (new ImplicitlyTypedArrayCreation (init, loc)));

			return CreateExpressionFactoryCall (ec, "New", args);
		}

		protected override Expression DoResolve (ResolveContext ec)
		{
			if (ec.HasSet (ResolveContext.Options.ConstantScope)) {
				ec.Report.Error (836, loc, "Anonymous types cannot be used in this expression");
				return null;
			}

			if (parameters == null) {
				anonymous_type = CreateAnonymousType (ec, EmptyParameters);
				RequestedType = new TypeExpression (anonymous_type.Definition, loc);
				return base.DoResolve (ec);
			}

			bool error = false;
			arguments = new Arguments (parameters.Count);
			var t_args = new TypeSpec [parameters.Count];
			for (int i = 0; i < parameters.Count; ++i) {
				Expression e = parameters [i].Resolve (ec);
				if (e == null) {
					error = true;
					continue;
				}

				arguments.Add (new Argument (e));
				t_args [i] = e.Type;
			}

			if (error)
				return null;

			anonymous_type = CreateAnonymousType (ec, parameters);
			if (anonymous_type == null)
				return null;

			type = anonymous_type.Definition.MakeGenericType (ec.Module, t_args);
			method = (MethodSpec) MemberCache.FindMember (type, MemberFilter.Constructor (null), BindingRestriction.DeclaredOnly);
			eclass = ExprClass.Value;
			return this;
		}
		
		public override object Accept (StructuralVisitor visitor)
		{
			return visitor.Visit (this);
		}
	}

	public class AnonymousTypeParameter : ShimExpression
	{
		public readonly string Name;

		public AnonymousTypeParameter (Expression initializer, string name, Location loc)
			: base (initializer)
		{
			this.Name = name;
			this.loc = loc;
		}
		
		public AnonymousTypeParameter (Parameter parameter)
			: base (new SimpleName (parameter.Name, parameter.Location))
		{
			this.Name = parameter.Name;
			this.loc = parameter.Location;
		}		

		public override bool Equals (object o)
		{
			AnonymousTypeParameter other = o as AnonymousTypeParameter;
			return other != null && Name == other.Name;
		}

		public override int GetHashCode ()
		{
			return Name.GetHashCode ();
		}

		protected override Expression DoResolve (ResolveContext ec)
		{
			Expression e = expr.Resolve (ec);
			if (e == null)
				return null;

			if (e.eclass == ExprClass.MethodGroup) {
				Error_InvalidInitializer (ec, e.ExprClassName);
				return null;
			}

			type = e.Type;
			if (type.Kind == MemberKind.Void || type == InternalType.NullLiteral || type == InternalType.AnonymousMethod || type.IsPointer) {
				Error_InvalidInitializer (ec, type.GetSignatureForError ());
				return null;
			}

			return e;
		}

		protected virtual void Error_InvalidInitializer (ResolveContext ec, string initializer)
		{
			ec.Report.Error (828, loc, "An anonymous type property `{0}' cannot be initialized with `{1}'",
				Name, initializer);
		}
	}
}<|MERGE_RESOLUTION|>--- conflicted
+++ resolved
@@ -5410,12 +5410,6 @@
 
 		public override void FlowAnalysis (FlowAnalysisContext fc)
 		{
-<<<<<<< HEAD
-			// FIXME: Need to branch
-			expr.FlowAnalysis (fc);
-			true_expr.FlowAnalysis (fc);
-			false_expr.FlowAnalysis (fc);
-=======
 			expr.FlowAnalysis (fc);
 			var expr_fc = fc.DefiniteAssignment;
 
@@ -5427,7 +5421,6 @@
 			false_expr.FlowAnalysis (fc);
 
 			fc.DefiniteAssignment &= true_fc;
->>>>>>> 4c0376d0
 		}
 
 		protected override void CloneTo (CloneContext clonectx, Expression t)
