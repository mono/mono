﻿//
// Authors:
// Jonathan Pobst (monkey@jpobst.com)
// Francis Fisher (frankie@terrorise.me.uk)
//
// Copyright (C) 2009 Novell, Inc (http://www.novell.com) 
//
// Permission is hereby granted, free of charge, to any person obtaining
// a copy of this software and associated documentation files (the
// "Software"), to deal in the Software without restriction, including
// without limitation the rights to use, copy, modify, merge, publish,
// distribute, sublicense, and/or sell copies of the Software, and to
// permit persons to whom the Software is furnished to do so, subject to
// the following conditions:
// 
// The above copyright notice and this permission notice shall be
// included in all copies or substantial portions of the Software.
// 
// THE SOFTWARE IS PROVIDED "AS IS", WITHOUT WARRANTY OF ANY KIND,
// EXPRESS OR IMPLIED, INCLUDING BUT NOT LIMITED TO THE WARRANTIES OF
// MERCHANTABILITY, FITNESS FOR A PARTICULAR PURPOSE AND
// NONINFRINGEMENT. IN NO EVENT SHALL THE AUTHORS OR COPYRIGHT HOLDERS BE
// LIABLE FOR ANY CLAIM, DAMAGES OR OTHER LIABILITY, WHETHER IN AN ACTION
// OF CONTRACT, TORT OR OTHERWISE, ARISING FROM, OUT OF OR IN CONNECTION
// WITH THE SOFTWARE OR THE USE OR OTHER DEALINGS IN THE SOFTWARE.

using System;
using System.Drawing;

namespace System.Windows.Forms.DataVisualization.Charting
{
	public class DataPointCustomProperties : ChartNamedElement
	{
		public virtual string AxisLabel { get; set; }
		public GradientStyle BackGradientStyle { get; set; }
		public ChartHatchStyle BackHatchStyle { get; set; }
		public string BackImage { get; set; }
		public ChartImageAlignmentStyle BackImageAlignment { get; set; }
		public Color BackImageTransparentColor { get; set; }
		public ChartImageWrapMode BackImageWrapMode { get; set; }
		public Color BackSecondaryColor { get; set; }
		public Color BorderColor { get; set; }
		public ChartDashStyle BorderDashStyle { get; set; }
		public int BorderWidth { get; set; }
		public Color Color { get; set; }
		public string CustomProperties { get; set; }
		public CustomProperties CustomPropertiesExtended { get; set; }
		public Font Font { get; set; }
		public bool IsValueShownAsLabel { get; set; }
		public bool IsVisibleInLegend { get; set; }
		
		[MonoTODO]
		public string this[int idx] {
<<<<<<< HEAD
			get{ 
				throw new NotImplementedException ();
			}

			set{
=======
			get { 
				throw new NotImplementedException ();
			}
			set {
>>>>>>> 18068d5b
				throw new NotImplementedException ();
			}
		}
		[MonoTODO]
		public string this[string propName] {
<<<<<<< HEAD
			get{ 
				throw new NotImplementedException ();
			}

			set{
=======
			get { 
				throw new NotImplementedException ();
			}
			set {
>>>>>>> 18068d5b
				throw new NotImplementedException ();
			}
		}

		public virtual string Label { get; set; }
		public int LabelAngle { get; set; }
		public Color LabelBackColor { get; set; }
		public Color LabelBorderColor { get; set; }
		public ChartDashStyle LabelBorderDashStyle { get; set; }
		public int LabelBorderWidth { get; set; }
		public Color LabelForeColor { get; set; }
		public string LabelFormat { get; set; }
		public string LabelToolTip { get; set; }
		public string LegendText { get; set; }
		public string LegendToolTip { get; set; }
		public Color MarkerBorderColor { get; set; }
		public int MarkerBorderWidth { get; set; }
		public Color MarkerColor { get; set; }
		public string MarkerImage { get; set; }
		public Color MarkerImageTransparentColor { get; set; }
		public int MarkerSize { get; set; }
		public MarkerStyle MarkerStyle { get; set; }
		public string ToolTip { get; set; }

		#region Public methods
		[MonoTODO]
		public virtual void DeleteCustomProperty (string name)
		{
			throw new NotImplementedException ();
		}
		[MonoTODO]
		public virtual string GetCustomProperty(string name)
		{
			throw new NotImplementedException ();
		}
		[MonoTODO]
		public virtual bool IsCustomPropertySet(string name)
		{
			throw new NotImplementedException ();
		}
		[MonoTODO]
		public void ResetIsValueShownAsLabel ()
		{
			throw new NotImplementedException ();
		}
		[MonoTODO]
		public void ResetIsVisibleInLegend ()
		{
			throw new NotImplementedException ();
		}
		[MonoTODO]
		public virtual void SetCustomProperty (string name,string propertyValue)
		{
			throw new NotImplementedException ();
		}
		[MonoTODO]
		public virtual void SetDefault (bool clearAll)
		{
			throw new NotImplementedException ();
		}

		#endregion
	}
}<|MERGE_RESOLUTION|>--- conflicted
+++ resolved
@@ -51,35 +51,19 @@
 		
 		[MonoTODO]
 		public string this[int idx] {
-<<<<<<< HEAD
-			get{ 
-				throw new NotImplementedException ();
-			}
-
-			set{
-=======
 			get { 
 				throw new NotImplementedException ();
 			}
 			set {
->>>>>>> 18068d5b
 				throw new NotImplementedException ();
 			}
 		}
 		[MonoTODO]
 		public string this[string propName] {
-<<<<<<< HEAD
-			get{ 
-				throw new NotImplementedException ();
-			}
-
-			set{
-=======
 			get { 
 				throw new NotImplementedException ();
 			}
 			set {
->>>>>>> 18068d5b
 				throw new NotImplementedException ();
 			}
 		}
