--- conflicted
+++ resolved
@@ -6,17 +6,10 @@
 	resources/mstypes.schema
 
 LIBRARY = System.Runtime.Serialization.dll
-LIB_REFS = System System.Xml System.Core
+LIB_REFS = System System.Xml System.Core System.ServiceModel.Internals
 LIB_MCS_FLAGS = \
 		-unsafe \
 		/nowarn:168,169,219,414 \
-<<<<<<< HEAD
-		/r:System.dll \
-		/r:System.Xml.dll \
-		/r:System.Core.dll \
-		/r:System.ServiceModel.Internals\
-=======
->>>>>>> 6fdc2ecf
 		$(RESOURCE_FILES:%=/resource:%)
 
 RESOURCE_STRINGS = ../../../external/referencesource/System.Runtime.Serialization/System.Runtime.Serialization.txt
