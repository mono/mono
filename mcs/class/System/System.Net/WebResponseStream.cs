//
// WebResponseStream.cs
//
// Author:
//       Martin Baulig <mabaul@microsoft.com>
//
// Copyright (c) 2017 Xamarin Inc. (http://www.xamarin.com)
//
// Permission is hereby granted, free of charge, to any person obtaining a copy
// of this software and associated documentation files (the "Software"), to deal
// in the Software without restriction, including without limitation the rights
// to use, copy, modify, merge, publish, distribute, sublicense, and/or sell
// copies of the Software, and to permit persons to whom the Software is
// furnished to do so, subject to the following conditions:
//
// The above copyright notice and this permission notice shall be included in
// all copies or substantial portions of the Software.
//
// THE SOFTWARE IS PROVIDED "AS IS", WITHOUT WARRANTY OF ANY KIND, EXPRESS OR
// IMPLIED, INCLUDING BUT NOT LIMITED TO THE WARRANTIES OF MERCHANTABILITY,
// FITNESS FOR A PARTICULAR PURPOSE AND NONINFRINGEMENT. IN NO EVENT SHALL THE
// AUTHORS OR COPYRIGHT HOLDERS BE LIABLE FOR ANY CLAIM, DAMAGES OR OTHER
// LIABILITY, WHETHER IN AN ACTION OF CONTRACT, TORT OR OTHERWISE, ARISING FROM,
// OUT OF OR IN CONNECTION WITH THE SOFTWARE OR THE USE OR OTHER DEALINGS IN
// THE SOFTWARE.
using System.IO;
using System.Text;
using System.Collections;
using System.Collections.Generic;
using System.Threading;
using System.Threading.Tasks;
using System.Runtime.ExceptionServices;
using System.Net.Sockets;

namespace System.Net
{
	class WebResponseStream : WebConnectionStream
	{
		BufferOffsetSize readBuffer;
		long contentLength;
		long totalRead;
		bool nextReadCalled;
		int stream_length; // -1 when CL not present
		TaskCompletionSource<int> readTcs;
		object locker = new object ();
		int nestedRead;
		bool read_eof;

		public WebRequestStream RequestStream {
			get;
		}

		public WebHeaderCollection Headers {
			get;
			private set;
		}

		public HttpStatusCode StatusCode {
			get;
			private set;
		}

		public string StatusDescription {
			get;
			private set;
		}

		public Version Version {
			get;
			private set;
		}

		public bool KeepAlive {
			get;
			private set;
		}

		internal readonly string ME;

		public WebResponseStream (WebRequestStream request)
			: base (request.Connection, request.Operation, request.InnerStream)
		{
			RequestStream = request;
			request.InnerStream.ReadTimeout = ReadTimeout;

#if MONO_WEB_DEBUG
			ME = $"WRP(Cnc={Connection.ID}, Op={Operation.ID})";
#endif
		}

		public override long Length {
			get {
				return stream_length;
			}
		}

		public override bool CanRead => true;

		public override bool CanWrite => false;

		protected bool ChunkedRead {
			get;
			private set;
		}

		protected MonoChunkStream ChunkStream {
			get;
			private set;
		}

		public override async Task<int> ReadAsync (byte[] buffer, int offset, int count, CancellationToken cancellationToken)
		{
			WebConnection.Debug ($"{ME} READ ASYNC");

			cancellationToken.ThrowIfCancellationRequested ();

			if (buffer == null)
				throw new ArgumentNullException (nameof (buffer));

			int length = buffer.Length;
			if (offset < 0 || length < offset)
				throw new ArgumentOutOfRangeException (nameof (offset));
			if (count < 0 || (length - offset) < count)
				throw new ArgumentOutOfRangeException (nameof (count));

			if (Interlocked.CompareExchange (ref nestedRead, 1, 0) != 0)
				throw new InvalidOperationException ("Invalid nested call.");

			var myReadTcs = new TaskCompletionSource<int> ();
			while (!cancellationToken.IsCancellationRequested) {
				/*
				 * 'readTcs' is set by ReadAllAsync().
				 */
				var oldReadTcs = Interlocked.CompareExchange (ref readTcs, myReadTcs, null);
				WebConnection.Debug ($"{ME} READ ASYNC #1: {oldReadTcs != null}");
				if (oldReadTcs == null)
					break;
				await oldReadTcs.Task.ConfigureAwait (false);
			}

			WebConnection.Debug ($"{ME} READ ASYNC #2: {totalRead} {contentLength}");

			int oldBytes = 0, nbytes = 0;
			Exception throwMe = null;

			try {
				// FIXME: NetworkStream.ReadAsync() does not support cancellation.
<<<<<<< HEAD
				nbytes = await HttpWebRequest.RunWithTimeout (
					ct => ProcessRead (buffer, offset, count, ct),
=======
				(oldBytes, nbytes) = await HttpWebRequest.RunWithTimeout (
					ct => ProcessRead (buffer, offset, size, ct),
>>>>>>> 8bfcb271
					ReadTimeout, () => {
						Operation.Abort ();
						InnerStream.Dispose ();
					}).ConfigureAwait (false);
			} catch (Exception e) {
				throwMe = GetReadException (WebExceptionStatus.ReceiveFailure, e, "ReadAsync");
			}

			WebConnection.Debug ($"{ME} READ ASYNC #3: {totalRead} {contentLength} - {oldBytes} {nbytes} {throwMe?.Message}");

			if (throwMe != null) {
				lock (locker) {
					myReadTcs.TrySetException (throwMe);
					readTcs = null;
					nestedRead = 0;
				}

				closed = true;
				Operation.CompleteResponseRead (false, throwMe);
				throw throwMe;
			}

			lock (locker) {
				readTcs.TrySetResult (oldBytes + nbytes);
				readTcs = null;
				nestedRead = 0;
			}

			if (totalRead >= contentLength && !nextReadCalled) {
				WebConnection.Debug ($"{ME} READ ASYNC - READ COMPLETE: {oldBytes} {nbytes} - {totalRead} {contentLength} {nextReadCalled}");
				if (!nextReadCalled) {
					nextReadCalled = true;
					Operation.CompleteResponseRead (true);
				}
			}

			return oldBytes + nbytes;
		}

		async Task<(int, int)> ProcessRead (byte[] buffer, int offset, int size, CancellationToken cancellationToken)
		{
			WebConnection.Debug ($"{ME} PROCESS READ: {totalRead} {contentLength}");

			cancellationToken.ThrowIfCancellationRequested ();
			if (totalRead >= contentLength) {
				read_eof = true;
				contentLength = totalRead;
				return (0, 0);
			}

			int oldBytes = 0;
			int remaining = readBuffer?.Size ?? 0;
			if (remaining > 0) {
				int copy = (remaining > size) ? size : remaining;
				Buffer.BlockCopy (readBuffer.Buffer, readBuffer.Offset, buffer, offset, copy);
				readBuffer.Offset += copy;
				readBuffer.Size -= copy;
				offset += copy;
				size -= copy;
				totalRead += copy;
				if (totalRead >= contentLength) {
					contentLength = totalRead;
					read_eof = true;
				}
				if (size == 0 || totalRead >= contentLength)
					return (0, copy);
				oldBytes = copy;
			}

			if (contentLength != Int64.MaxValue && contentLength - totalRead < size)
				size = (int)(contentLength - totalRead);

			WebConnection.Debug ($"{ME} PROCESS READ #1: {oldBytes} {size} {read_eof}");

			if (read_eof) {
				contentLength = totalRead;
				return (oldBytes, 0);
			}

			var ret = await InnerReadAsync (buffer, offset, size, cancellationToken).ConfigureAwait (false);

			if (ret <= 0) {
				read_eof = true;
				contentLength = totalRead;
				return (oldBytes, 0);
			}

			totalRead += ret;
			return (oldBytes, ret);
		}

		internal async Task<int> InnerReadAsync (byte[] buffer, int offset, int size, CancellationToken cancellationToken)
		{
			WebConnection.Debug ($"{ME} INNER READ ASYNC");

			Operation.ThrowIfDisposed (cancellationToken);

			int nbytes = 0;
			bool done = false;

			if (!ChunkedRead || (!ChunkStream.DataAvailable && ChunkStream.WantMore)) {
				nbytes = await InnerStream.ReadAsync (buffer, offset, size, cancellationToken).ConfigureAwait (false);
				WebConnection.Debug ($"{ME} INNER READ ASYNC #1: {nbytes} {ChunkedRead}");
				if (!ChunkedRead)
					return nbytes;
				done = nbytes == 0;
			}

			try {
				ChunkStream.WriteAndReadBack (buffer, offset, size, ref nbytes);
				WebConnection.Debug ($"{ME} INNER READ ASYNC #1: {done} {nbytes} {ChunkStream.WantMore}");
				if (!done && nbytes == 0 && ChunkStream.WantMore)
					nbytes = await EnsureReadAsync (buffer, offset, size, cancellationToken).ConfigureAwait (false);
			} catch (Exception e) {
				if (e is WebException || e is OperationCanceledException)
					throw;
				throw new WebException ("Invalid chunked data.", e, WebExceptionStatus.ServerProtocolViolation, null);
			}

			if ((done || nbytes == 0) && ChunkStream.ChunkLeft != 0) {
				// HandleError (WebExceptionStatus.ReceiveFailure, null, "chunked EndRead");
				throw new WebException ("Read error", null, WebExceptionStatus.ReceiveFailure, null);
			}

			return nbytes;
		}

		async Task<int> EnsureReadAsync (byte[] buffer, int offset, int size, CancellationToken cancellationToken)
		{
			byte[] morebytes = null;
			int nbytes = 0;
			while (nbytes == 0 && ChunkStream.WantMore && !cancellationToken.IsCancellationRequested) {
				int localsize = ChunkStream.ChunkLeft;
				if (localsize <= 0) // not read chunk size yet
					localsize = 1024;
				else if (localsize > 16384)
					localsize = 16384;

				if (morebytes == null || morebytes.Length < localsize)
					morebytes = new byte[localsize];

				int nread = await InnerStream.ReadAsync (morebytes, 0, localsize, cancellationToken).ConfigureAwait (false);
				if (nread <= 0)
					return 0; // Error

				ChunkStream.Write (morebytes, 0, nread);
				nbytes += ChunkStream.Read (buffer, offset + nbytes, size - nbytes);
			}

			return nbytes;
		}

		bool CheckAuthHeader (string headerName)
		{
			var authHeader = Headers[headerName];
			return (authHeader != null && authHeader.IndexOf ("NTLM", StringComparison.Ordinal) != -1);
		}

		bool IsNtlmAuth ()
		{
			bool isProxy = (Request.Proxy != null && !Request.Proxy.IsBypassed (Request.Address));
			if (isProxy && CheckAuthHeader ("Proxy-Authenticate"))
				return true;
			return CheckAuthHeader ("WWW-Authenticate");
		}

		bool ExpectContent {
			get {
				if (Request.Method == "HEAD")
					return false;
				return ((int)StatusCode >= 200 && (int)StatusCode != 204 && (int)StatusCode != 304);
			}
		}

		async Task Initialize (BufferOffsetSize buffer, CancellationToken cancellationToken)
		{
			WebConnection.Debug ($"{ME} INIT: status={(int)StatusCode} bos={buffer.Offset}/{buffer.Size}");

			string contentType = Headers["Transfer-Encoding"];
			bool chunkedRead = (contentType != null && contentType.IndexOf ("chunked", StringComparison.OrdinalIgnoreCase) != -1);
			string clength = Headers["Content-Length"];
			if (!chunkedRead && !string.IsNullOrEmpty (clength)) {
				if (!long.TryParse (clength, out contentLength))
					contentLength = Int64.MaxValue;
			} else {
				contentLength = Int64.MaxValue;
			}

			if (Version == HttpVersion.Version11 && RequestStream.KeepAlive) {
				KeepAlive = true;
				var cncHeader = Headers[ServicePoint.UsesProxy ? "Proxy-Connection" : "Connection"];
				if (cncHeader != null) {
					cncHeader = cncHeader.ToLower ();
					KeepAlive = cncHeader.IndexOf ("keep-alive", StringComparison.Ordinal) != -1;
					if (cncHeader.IndexOf ("close", StringComparison.Ordinal) != -1)
						KeepAlive = false;
				}
			}

			// Negative numbers?
			if (!Int32.TryParse (clength, out stream_length))
				stream_length = -1;

			string me = "WebResponseStream.Initialize()";
			string tencoding = null;
			if (ExpectContent)
				tencoding = Headers["Transfer-Encoding"];

			ChunkedRead = (tencoding != null && tencoding.IndexOf ("chunked", StringComparison.OrdinalIgnoreCase) != -1);
			if (!ChunkedRead) {
				readBuffer = buffer;
				try {
					if (contentLength > 0 && readBuffer.Size >= contentLength) {
						if (!IsNtlmAuth ())
							await ReadAllAsync (false, cancellationToken).ConfigureAwait (false);
					}
				} catch (Exception e) {
					throw GetReadException (WebExceptionStatus.ReceiveFailure, e, me);
				}
			} else if (ChunkStream == null) {
				try {
					ChunkStream = new MonoChunkStream (buffer.Buffer, buffer.Offset, buffer.Offset + buffer.Size, Headers);
				} catch (Exception e) {
					throw GetReadException (WebExceptionStatus.ServerProtocolViolation, e, me);
				}
			} else {
				ChunkStream.ResetBuffer ();
				try {
					ChunkStream.Write (buffer.Buffer, buffer.Offset, buffer.Size);
				} catch (Exception e) {
					throw GetReadException (WebExceptionStatus.ServerProtocolViolation, e, me);
				}
			}

			WebConnection.Debug ($"{ME} INIT #1: - {ExpectContent} {closed} {nextReadCalled}");

			if (!ExpectContent) {
				if (!closed && !nextReadCalled) {
					if (contentLength == Int64.MaxValue)
						contentLength = 0;
					nextReadCalled = true;
				}
				Operation.CompleteResponseRead (true);
			}
		}

		internal async Task ReadAllAsync (bool resending, CancellationToken cancellationToken)
		{
			WebConnection.Debug ($"{ME} READ ALL ASYNC: resending={resending} eof={read_eof} total={totalRead} " +
			                     "length={contentLength} nextReadCalled={nextReadCalled}");
			if (read_eof || totalRead >= contentLength || nextReadCalled) {
				if (!nextReadCalled) {
					nextReadCalled = true;
					Operation.CompleteResponseRead (true);
				}
				return;
			}

			var timeoutTask = Task.Delay (ReadTimeout);
			var myReadTcs = new TaskCompletionSource<int> ();
			while (true) {
				/*
				 * 'readTcs' is set by ReadAsync().
				 */
				cancellationToken.ThrowIfCancellationRequested ();
				var oldReadTcs = Interlocked.CompareExchange (ref readTcs, myReadTcs, null);
				if (oldReadTcs == null)
					break;

				// ReadAsync() is in progress.
				var anyTask = await Task.WhenAny (oldReadTcs.Task, timeoutTask).ConfigureAwait (false);
				if (anyTask == timeoutTask)
					throw new WebException ("The operation has timed out.", WebExceptionStatus.Timeout);
			}

			WebConnection.Debug ($"{ME} READ ALL ASYNC #1");

			cancellationToken.ThrowIfCancellationRequested ();

			try {
				if (totalRead >= contentLength)
					return;

				byte[] b = null;
				int new_size;

				if (contentLength == Int64.MaxValue && !ChunkedRead) {
					WebConnection.Debug ($"{ME} READ ALL ASYNC - NEITHER LENGTH NOR CHUNKED");
					/*
					 * This is a violation of the HTTP Spec - the server neither send a
					 * "Content-Length:" nor a "Transfer-Encoding: chunked" header.
					 *
					 * When we're redirecting or resending for NTLM, then we can simply close
					 * the connection here.
					 *
					 * However, if it's the final reply, then we need to try our best to read it.
					 */
					if (resending) {
						Close ();
						return;
					}
					KeepAlive = false;
				}

				if (contentLength == Int64.MaxValue) {
					MemoryStream ms = new MemoryStream ();
					BufferOffsetSize buffer = null;
					if (readBuffer != null && readBuffer.Size > 0) {
						ms.Write (readBuffer.Buffer, readBuffer.Offset, readBuffer.Size);
						readBuffer.Offset = 0;
						readBuffer.Size = readBuffer.Buffer.Length;
						if (readBuffer.Buffer.Length >= 8192)
							buffer = readBuffer;
					}

					if (buffer == null)
						buffer = new BufferOffsetSize (new byte[8192], false);

					int read;
					while ((read = await InnerReadAsync (buffer.Buffer, buffer.Offset, buffer.Size, cancellationToken)) != 0)
						ms.Write (buffer.Buffer, buffer.Offset, read);

					new_size = (int)ms.Length;
					contentLength = new_size;
					readBuffer = new BufferOffsetSize (ms.GetBuffer (), 0, new_size, false);
				} else {
					new_size = (int)(contentLength - totalRead);
					b = new byte[new_size];
					int readSize = 0;
					if (readBuffer != null && readBuffer.Size > 0) {
						readSize = readBuffer.Size;
						if (readSize > new_size)
							readSize = new_size;

						Buffer.BlockCopy (readBuffer.Buffer, readBuffer.Offset, b, 0, readSize);
					}

					int remaining = new_size - readSize;
					int r = -1;
					while (remaining > 0 && r != 0) {
						r = await InnerReadAsync (b, readSize, remaining, cancellationToken);
						remaining -= r;
						readSize += r;
					}
				}

				readBuffer = new BufferOffsetSize (b, 0, new_size, false);
				totalRead = 0;
				nextReadCalled = true;
				myReadTcs.TrySetResult (new_size);
			} catch (Exception ex) {
				WebConnection.Debug ($"{ME} READ ALL ASYNC EX: {ex.Message}");
				myReadTcs.TrySetException (ex);
				throw;
			} finally {
				WebConnection.Debug ($"{ME} READ ALL ASYNC #2");
				readTcs = null;
			}

			Operation.CompleteResponseRead (true);
		}

		public override Task WriteAsync (byte[] buffer, int offset, int count, CancellationToken cancellationToken)
		{
			return Task.FromException (new NotSupportedException (SR.net_readonlystream));
		}

		protected override void Close_internal (ref bool disposed)
		{
			WebConnection.Debug ($"{ME} CLOSE: {disposed} {closed} {nextReadCalled}");
			if (!closed && !nextReadCalled) {
				nextReadCalled = true;
				if (totalRead >= contentLength) {
					disposed = true;
					Operation.CompleteResponseRead (true);
				} else {
					// If we have not read all the contents
					closed = true;
					disposed = true;
					Operation.CompleteResponseRead (false);
				}
			}
		}

		WebException GetReadException (WebExceptionStatus status, Exception error, string where)
		{
			error = GetException (error);
			string msg = $"Error getting response stream ({where}): {status}";
			if (error == null)
				return new WebException ($"Error getting response stream ({where}): {status}", status);
			if (error is WebException wexc)
				return wexc;
			if (Operation.Aborted || error is OperationCanceledException || error is ObjectDisposedException)
				return HttpWebRequest.CreateRequestAbortedException ();
			return new WebException ($"Error getting response stream ({where}): {status} {error.Message}", status,
						 WebExceptionInternalStatus.RequestFatal, error);
		}

		internal async Task InitReadAsync (CancellationToken cancellationToken)
		{
			WebConnection.Debug ($"{ME} INIT READ ASYNC");

			var buffer = new BufferOffsetSize (new byte[4096], false);
			var state = ReadState.None;
			int position = 0;

			while (true) {
				Operation.ThrowIfClosedOrDisposed (cancellationToken);

				WebConnection.Debug ($"{ME} INIT READ ASYNC LOOP: {state} {position} - {buffer.Offset}/{buffer.Size}");

				var nread = await InnerStream.ReadAsync (
					buffer.Buffer, buffer.Offset, buffer.Size, cancellationToken).ConfigureAwait (false);

				WebConnection.Debug ($"{ME} INIT READ ASYNC LOOP #1: {state} {position} - {buffer.Offset}/{buffer.Size} - {nread}");

				if (nread == 0)
					throw GetReadException (WebExceptionStatus.ReceiveFailure, null, "ReadDoneAsync2");

				if (nread < 0)
					throw GetReadException (WebExceptionStatus.ServerProtocolViolation, null, "ReadDoneAsync3");

				buffer.Offset += nread;
				buffer.Size -= nread;

				if (state == ReadState.None) {
					try {
						var oldPos = position;
						if (!GetResponse (buffer, ref position, ref state))
							position = oldPos;
					} catch (Exception e) {
						WebConnection.Debug ($"{ME} INIT READ ASYNC FAILED: {e.Message}\n{e}");
						throw GetReadException (WebExceptionStatus.ServerProtocolViolation, e, "ReadDoneAsync4");
					}
				}

				if (state == ReadState.Aborted)
					throw GetReadException (WebExceptionStatus.RequestCanceled, null, "ReadDoneAsync5");

				if (state == ReadState.Content) {
					buffer.Size = buffer.Offset - position;
					buffer.Offset = position;
					break;
				}

				int est = nread * 2;
				if (est > buffer.Size) {
					var newBuffer = new byte [buffer.Buffer.Length + est];
					Buffer.BlockCopy (buffer.Buffer, 0, newBuffer, 0, buffer.Offset);
					buffer = new BufferOffsetSize (newBuffer, buffer.Offset, newBuffer.Length - buffer.Offset, false);
				}
				state = ReadState.None;
				position = 0;
			}

			WebConnection.Debug ($"{ME} INIT READ ASYNC LOOP DONE: {buffer.Offset} {buffer.Size}");

			try {
				Operation.ThrowIfDisposed (cancellationToken);
				await Initialize (buffer, cancellationToken).ConfigureAwait (false);
			} catch (Exception e) {
				throw GetReadException (WebExceptionStatus.ReceiveFailure, e, "ReadDoneAsync6");
			}
		}

		bool GetResponse (BufferOffsetSize buffer, ref int pos, ref ReadState state)
		{
			string line = null;
			bool lineok = false;
			bool isContinue = false;
			bool emptyFirstLine = false;
			do {
				if (state == ReadState.Aborted)
					throw GetReadException (WebExceptionStatus.RequestCanceled, null, "GetResponse");

				if (state == ReadState.None) {
					lineok = WebConnection.ReadLine (buffer.Buffer, ref pos, buffer.Offset, ref line);
					if (!lineok)
						return false;

					if (line == null) {
						emptyFirstLine = true;
						continue;
					}
					emptyFirstLine = false;
					state = ReadState.Status;

					string[] parts = line.Split (' ');
					if (parts.Length < 2)
						throw GetReadException (WebExceptionStatus.ServerProtocolViolation, null, "GetResponse");

					if (String.Compare (parts[0], "HTTP/1.1", true) == 0) {
						Version = HttpVersion.Version11;
						ServicePoint.SetVersion (HttpVersion.Version11);
					} else {
						Version = HttpVersion.Version10;
						ServicePoint.SetVersion (HttpVersion.Version10);
					}

					StatusCode = (HttpStatusCode)UInt32.Parse (parts[1]);
					if (parts.Length >= 3)
						StatusDescription = String.Join (" ", parts, 2, parts.Length - 2);
					else
						StatusDescription = string.Empty;

					if (pos >= buffer.Size)
						return true;
				}

				emptyFirstLine = false;
				if (state == ReadState.Status) {
					state = ReadState.Headers;
					Headers = new WebHeaderCollection ();
					var headerList = new List<string> ();
					bool finished = false;
					while (!finished) {
						if (WebConnection.ReadLine (buffer.Buffer, ref pos, buffer.Offset, ref line) == false)
							break;

						if (line == null) {
							// Empty line: end of headers
							finished = true;
							continue;
						}

						if (line.Length > 0 && (line[0] == ' ' || line[0] == '\t')) {
							int count = headerList.Count - 1;
							if (count < 0)
								break;

							string prev = headerList[count] + line;
							headerList[count] = prev;
						} else {
							headerList.Add (line);
						}
					}

					if (!finished)
						return false;

					// .NET uses ParseHeaders or ParseHeadersStrict which is much better
					foreach (string s in headerList) {

						int pos_s = s.IndexOf (':');
						if (pos_s == -1)
							throw new ArgumentException ("no colon found", "header");

						var header = s.Substring (0, pos_s);
						var value = s.Substring (pos_s + 1).Trim ();

						if (WebHeaderCollection.AllowMultiValues (header)) {
							Headers.AddInternal (header, value);
						} else {
							Headers.SetInternal (header, value);
						}
					}

					if (StatusCode == HttpStatusCode.Continue) {
						ServicePoint.SendContinue = true;
						if (pos >= buffer.Offset)
							return true;

						if (Request.ExpectContinue) {
							Request.DoContinueDelegate ((int)StatusCode, Headers);
							// Prevent double calls when getting the
							// headers in several packets.
							Request.ExpectContinue = false;
						}

						state = ReadState.None;
						isContinue = true;
					} else {
						state = ReadState.Content;
						return true;
					}
				}
			} while (emptyFirstLine || isContinue);

			throw GetReadException (WebExceptionStatus.ServerProtocolViolation, null, "GetResponse");
		}


	}
}<|MERGE_RESOLUTION|>--- conflicted
+++ resolved
@@ -145,13 +145,8 @@
 
 			try {
 				// FIXME: NetworkStream.ReadAsync() does not support cancellation.
-<<<<<<< HEAD
-				nbytes = await HttpWebRequest.RunWithTimeout (
+				(oldBytes, nbytes) = await HttpWebRequest.RunWithTimeout (
 					ct => ProcessRead (buffer, offset, count, ct),
-=======
-				(oldBytes, nbytes) = await HttpWebRequest.RunWithTimeout (
-					ct => ProcessRead (buffer, offset, size, ct),
->>>>>>> 8bfcb271
 					ReadTimeout, () => {
 						Operation.Abort ();
 						InnerStream.Dispose ();
