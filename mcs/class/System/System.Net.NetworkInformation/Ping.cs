//
// System.Net.NetworkInformation.Ping
//
// Authors:
//	Gonzalo Paniagua Javier (gonzalo@novell.com)
//	Atsushi Enomoto (atsushi@ximian.com)
//
// Copyright (c) 2006-2007 Novell, Inc. (http://www.novell.com)
// Copyright 2015 Xamarin Inc.
//
// Permission is hereby granted, free of charge, to any person obtaining
// a copy of this software and associated documentation files (the
// "Software"), to deal in the Software without restriction, including
// without limitation the rights to use, copy, modify, merge, publish,
// distribute, sublicense, and/or sell copies of the Software, and to
// permit persons to whom the Software is furnished to do so, subject to
// the following conditions:
// 
// The above copyright notice and this permission notice shall be
// included in all copies or substantial portions of the Software.
// 
// THE SOFTWARE IS PROVIDED "AS IS", WITHOUT WARRANTY OF ANY KIND,
// EXPRESS OR IMPLIED, INCLUDING BUT NOT LIMITED TO THE WARRANTIES OF
// MERCHANTABILITY, FITNESS FOR A PARTICULAR PURPOSE AND
// NONINFRINGEMENT. IN NO EVENT SHALL THE AUTHORS OR COPYRIGHT HOLDERS BE
// LIABLE FOR ANY CLAIM, DAMAGES OR OTHER LIABILITY, WHETHER IN AN ACTION
// OF CONTRACT, TORT OR OTHERWISE, ARISING FROM, OUT OF OR IN CONNECTION
// WITH THE SOFTWARE OR THE USE OR OTHER DEALINGS IN THE SOFTWARE.
//

using System;
using System.IO;
using System.Text;
using System.Diagnostics;
using System.Globalization;
using System.ComponentModel;
using System.Net.Sockets;
using System.Security.Principal;
using System.Security.Cryptography;
using System.Runtime.InteropServices;
using System.Threading;
using System.Threading.Tasks;

namespace System.Net.NetworkInformation {
	[MonoTODO ("IPv6 support is missing")]
	public class Ping : Component, IDisposable
	{
#if !MONOTOUCH
		[StructLayout(LayoutKind.Sequential)]
		struct cap_user_header_t
		{
			public UInt32 version;
			public Int32 pid;
		};

		[StructLayout(LayoutKind.Sequential)]
		struct cap_user_data_t
		{
			public UInt32 effective;
			public UInt32 permitted;
			public UInt32 inheritable;
		}
		
		const int DefaultCount = 1;
		static readonly string [] PingBinPaths = new string [] {
			"/bin/ping",
			"/sbin/ping",
			"/usr/sbin/ping",
#if MONODROID
			"/system/bin/ping"
#endif
		};
		static readonly string PingBinPath;
		static bool canSendPrivileged;
#endif
		const int default_timeout = 4000; // 4 sec.
		ushort identifier;

		// This value is correct as of Linux kernel version 2.6.25.9
		// See /usr/include/linux/capability.h
		const UInt32 linux_cap_version = 0x20071026;
		
		static readonly byte [] default_buffer = new byte [0];
		

		BackgroundWorker worker;
		object user_async_state;
		CancellationTokenSource cts;
		
		public event PingCompletedEventHandler PingCompleted;

#if !MONOTOUCH
		static Ping ()
		{
			if (Environment.OSVersion.Platform == PlatformID.Unix) {
				CheckLinuxCapabilities ();
				if (!canSendPrivileged && WindowsIdentity.GetCurrent ().Name == "root")
					canSendPrivileged = true;
			
				// Since different Unix systems can have different path to bin, we try some
				// of the known ones.
				foreach (string ping_path in PingBinPaths)
					if (File.Exists (ping_path)) {
						PingBinPath = ping_path;
						break;
					}
			}
			else
				canSendPrivileged = true;

			if (PingBinPath == null)
				PingBinPath = "/bin/ping"; // default, fallback value
		}
#endif
		
		public Ping ()
		{
			// Generate a new random 16 bit identifier for every ping
			RNGCryptoServiceProvider rng = new RNGCryptoServiceProvider ();
			byte [] randomIdentifier = new byte [2];
			rng.GetBytes (randomIdentifier);
			identifier = (ushort)(randomIdentifier [0] + (randomIdentifier [1] << 8));
		}

#if !MONOTOUCH
		[DllImport ("libc", EntryPoint="capget")]
		static extern int capget (ref cap_user_header_t header, ref cap_user_data_t data);

		static void CheckLinuxCapabilities ()
		{
			try {
				cap_user_header_t header = new cap_user_header_t ();
				cap_user_data_t data = new cap_user_data_t ();

				header.version = linux_cap_version;

				int ret = -1;

				try {
					ret = capget (ref header, ref data);
				} catch (Exception) {
				}

				if (ret == -1)
					return;

				canSendPrivileged = (data.effective & (1 << 13)) != 0;
			} catch {
				canSendPrivileged = false;
			}
		}
#endif
		
		void IDisposable.Dispose ()
		{
		}

		protected void OnPingCompleted (PingCompletedEventArgs e)
		{
			user_async_state = null;
			worker = null;

			if (cts != null) {
				cts.Dispose();
				cts = null;
			}

			if (PingCompleted != null)
				PingCompleted (this, e);
		}

		// Sync

		public PingReply Send (IPAddress address)
		{
			return Send (address, default_timeout);
		}

		public PingReply Send (IPAddress address, int timeout)
		{
			return Send (address, timeout, default_buffer);
		}

		public PingReply Send (IPAddress address, int timeout, byte [] buffer)
		{
			return Send (address, timeout, buffer, new PingOptions ());
		}

		public PingReply Send (string hostNameOrAddress)
		{
			return Send (hostNameOrAddress, default_timeout);
		}

		public PingReply Send (string hostNameOrAddress, int timeout)
		{
			return Send (hostNameOrAddress, timeout, default_buffer);
		}

		public PingReply Send (string hostNameOrAddress, int timeout, byte [] buffer)
		{
			return Send (hostNameOrAddress, timeout, buffer, new PingOptions ());
		}

		public PingReply Send (string hostNameOrAddress, int timeout, byte [] buffer, PingOptions options)
		{
			IPAddress [] addresses = Dns.GetHostAddresses (hostNameOrAddress);
			return Send (addresses [0], timeout, buffer, options);
		}

		static IPAddress GetNonLoopbackIPV4 ()
		{
#pragma warning disable 618
			foreach (IPAddress addr in Dns.GetHostByName (Dns.GetHostName ()).AddressList)
				if (!IPAddress.IsLoopback (addr) && addr.AddressFamily == AddressFamily.InterNetwork)
					return addr;
#pragma warning restore 618

			throw new InvalidOperationException ("Could not resolve non-loopback IP address for localhost");
		}

		public PingReply Send (IPAddress address, int timeout, byte [] buffer, PingOptions options)
		{
			if (address == null)
				throw new ArgumentNullException ("address");
			if (timeout < 0)
				throw new ArgumentOutOfRangeException ("timeout", "timeout must be non-negative integer");
			if (buffer == null)
				throw new ArgumentNullException ("buffer");
			if (buffer.Length > 65500)
				throw new ArgumentException ("buffer");
			// options can be null.

#if MONOTOUCH
			throw new InvalidOperationException ();
#else
			if (canSendPrivileged)
				return SendPrivileged (address, timeout, buffer, options);
			return SendUnprivileged (address, timeout, buffer, options);
#endif
		}

#if !MONOTOUCH
		private PingReply SendPrivileged (IPAddress address, int timeout, byte [] buffer, PingOptions options)
		{
			IPEndPoint target = new IPEndPoint (address, 0);
<<<<<<< HEAD
			IPEndPoint client = new IPEndPoint (address, 0);
=======
			IPEndPoint client = new IPEndPoint (GetNonLoopbackIPV4 (), 0);
>>>>>>> f2ba1241

			// FIXME: support IPv6
			using (Socket s = new Socket (AddressFamily.InterNetwork, SocketType.Raw, ProtocolType.Icmp)) {
				if (options != null) {
					s.DontFragment = options.DontFragment;
					s.Ttl = (short) options.Ttl;
				}
				s.SendTimeout = timeout;
				s.ReceiveTimeout = timeout;
				// not sure why Identifier = 0 is unacceptable ...
				IcmpMessage send = new IcmpMessage (8, 0, identifier, 0, buffer);
				byte [] bytes = send.GetBytes ();
				s.SendBufferSize = bytes.Length;
				s.SendTo (bytes, bytes.Length, SocketFlags.None, target);

				DateTime sentTime = DateTime.Now;

				// receive
				bytes = new byte [100];
				do {
					EndPoint endpoint = client;
					SocketError error = 0;
					int rc = s.ReceiveFrom (bytes, 0, 100, SocketFlags.None,
							ref endpoint, out error);

					if (error != SocketError.Success) {
						if (error == SocketError.TimedOut) {
							return new PingReply (null, new byte [0], options, 0, IPStatus.TimedOut);
						}
						throw new NotSupportedException (String.Format ("Unexpected socket error during ping request: {0}", error));
					}
					long rtt = (long) (DateTime.Now - sentTime).TotalMilliseconds;
					int headerLength = (bytes [0] & 0xF) << 2;
					int bodyLength = rc - headerLength;

					// Ping reply to different request. discard it.
					if (!((IPEndPoint) endpoint).Address.Equals (target.Address)) {
						long t = timeout - rtt;
						if (t <= 0)
							return new PingReply (null, new byte [0], options, 0, IPStatus.TimedOut);
						s.ReceiveTimeout = (int) t;
						continue;
					}

					IcmpMessage recv = new IcmpMessage (bytes, headerLength, bodyLength);

					/* discard ping reply to different request or echo requests if running on same host. */
					if (recv.Identifier != identifier || recv.Type == 8) {
						long t = timeout - rtt;
						if (t <= 0)
							return new PingReply (null, new byte [0], options, 0, IPStatus.TimedOut);
						s.ReceiveTimeout = (int) t;
						continue; 
					}

					return new PingReply (address, recv.Data, options, rtt, recv.IPStatus);
				} while (true);
			}
		}

		private PingReply SendUnprivileged (IPAddress address, int timeout, byte [] buffer, PingOptions options)
		{
#if MONO_FEATURE_PROCESS_START
			DateTime sentTime = DateTime.UtcNow;

			Process ping = new Process ();
			string args = BuildPingArgs (address, timeout, options);
			long trip_time = 0;

			ping.StartInfo.FileName = PingBinPath;
			ping.StartInfo.Arguments = args;

			ping.StartInfo.CreateNoWindow = true;
			ping.StartInfo.UseShellExecute = false;

			ping.StartInfo.RedirectStandardOutput = true;
			ping.StartInfo.RedirectStandardError = true;

			IPStatus status = IPStatus.Unknown;
			try {
				ping.Start ();

#pragma warning disable 219
				string stdout = ping.StandardOutput.ReadToEnd ();
				string stderr = ping.StandardError.ReadToEnd ();
#pragma warning restore 219
				
				trip_time = (long) (DateTime.UtcNow - sentTime).TotalMilliseconds;
				if (!ping.WaitForExit (timeout) || (ping.HasExited && ping.ExitCode == 2))
					status = IPStatus.TimedOut;
				else if (ping.ExitCode == 0)
					status = IPStatus.Success;
				else if (ping.ExitCode == 1)
					status = IPStatus.TtlExpired;
			} catch {
			} finally {
				if (!ping.HasExited)
					ping.Kill ();
				ping.Dispose ();
			}

			return new PingReply (address, buffer, options, trip_time, status);
#else
			throw new PlatformNotSupportedException ("Ping is not supported on this platform.");
#endif // MONO_FEATURE_PROCESS_START
		}
#endif // !MONOTOUCH

		// Async

		public void SendAsync (IPAddress address, int timeout, byte [] buffer, object userToken)
		{
			SendAsync (address, default_timeout, default_buffer, new PingOptions (), userToken);
		}

		public void SendAsync (IPAddress address, int timeout, object userToken)
		{
			SendAsync (address, default_timeout, default_buffer, userToken);
		}

		public void SendAsync (IPAddress address, object userToken)
		{
			SendAsync (address, default_timeout, userToken);
		}

		public void SendAsync (string hostNameOrAddress, int timeout, byte [] buffer, object userToken)
		{
			SendAsync (hostNameOrAddress, timeout, buffer, new PingOptions (), userToken);
		}

		public void SendAsync (string hostNameOrAddress, int timeout, byte [] buffer, PingOptions options, object userToken)
		{
			IPAddress address = Dns.GetHostEntry (hostNameOrAddress).AddressList [0];
			SendAsync (address, timeout, buffer, options, userToken);
		}

		public void SendAsync (string hostNameOrAddress, int timeout, object userToken)
		{
			SendAsync (hostNameOrAddress, timeout, default_buffer, userToken);
		}

		public void SendAsync (string hostNameOrAddress, object userToken)
		{
			SendAsync (hostNameOrAddress, default_timeout, userToken);
		}

		public void SendAsync (IPAddress address, int timeout, byte [] buffer, PingOptions options, object userToken)
		{
			if ((worker != null) || (cts != null))
				throw new InvalidOperationException ("Another SendAsync operation is in progress");

			worker = new BackgroundWorker ();
			worker.DoWork += delegate (object o, DoWorkEventArgs ea) {
				try {
					user_async_state = ea.Argument;
					ea.Result = Send (address, timeout, buffer, options);
				} catch (Exception ex) {
					ea.Result = ex;
				}
			};
			worker.WorkerSupportsCancellation = true;
			worker.RunWorkerCompleted += delegate (object o, RunWorkerCompletedEventArgs ea) {
				// Note that RunWorkerCompletedEventArgs.UserState cannot be used (LAMESPEC)
				OnPingCompleted (new PingCompletedEventArgs (ea.Error, ea.Cancelled, user_async_state, ea.Result as PingReply));
			};
			worker.RunWorkerAsync (userToken);
		}

		// SendAsyncCancel

		public void SendAsyncCancel ()
		{
			if (cts != null) {
				cts.Cancel ();
				return;
			}

			if (worker == null)
				throw new InvalidOperationException ("SendAsync operation is not in progress");
			worker.CancelAsync ();
		}

#if !MONOTOUCH
		// ICMP message

		class IcmpMessage
		{
			byte [] bytes;

			// received
			public IcmpMessage (byte [] bytes, int offset, int size)
			{
				this.bytes = new byte [size];
				Buffer.BlockCopy (bytes, offset, this.bytes, 0, size);
			}

			// to be sent
			public IcmpMessage (byte type, byte code, ushort identifier, ushort sequence, byte [] data)
			{
				bytes = new byte [data.Length + 8];
				bytes [0] = type;
				bytes [1] = code;
				bytes [4] = (byte) (identifier & 0xFF);
				bytes [5] = (byte) ((int) identifier >> 8);
				bytes [6] = (byte) (sequence & 0xFF);
				bytes [7] = (byte) ((int) sequence >> 8);
				Buffer.BlockCopy (data, 0, bytes, 8, data.Length);

				ushort checksum = ComputeChecksum (bytes);
				bytes [2] = (byte) (checksum & 0xFF);
				bytes [3] = (byte) ((int) checksum >> 8);
			}

			public byte Type {
				get { return bytes [0]; }
			}

			public byte Code {
				get { return bytes [1]; }
			}

			public ushort Identifier {
				get { return (ushort) (bytes [4] + (bytes [5] << 8)); }
			}

			public ushort Sequence {
				get { return (ushort) (bytes [6] + (bytes [7] << 8)); }
			}

			public byte [] Data {
				get {
					byte [] data = new byte [bytes.Length - 8];
					Buffer.BlockCopy (bytes, 8, data, 0, data.Length);
					return data;
				}
			}

			public byte [] GetBytes ()
			{
				return bytes;
			}

			static ushort ComputeChecksum (byte [] data)
			{
				uint ret = 0;
				for (int i = 0; i < data.Length; i += 2) {
					ushort us = i + 1 < data.Length ? data [i + 1] : (byte) 0;
					us <<= 8;
					us += data [i];
					ret += us;
				}
				ret = (ret >> 16) + (ret & 0xFFFF);
				return (ushort) ~ ret;
			}

			public IPStatus IPStatus {
				get {
					switch (Type) {
					case 0:
						return IPStatus.Success;
					case 3: // destination unreacheable
						switch (Code) {
						case 0:
							return IPStatus.DestinationNetworkUnreachable;
						case 1:
							return IPStatus.DestinationHostUnreachable;
						case 2:
							return IPStatus.DestinationProtocolUnreachable;
						case 3:
							return IPStatus.DestinationPortUnreachable;
						case 4:
							return IPStatus.BadOption; // FIXME: likely wrong
						case 5:
							return IPStatus.BadRoute; // not sure if it is correct
						}
						break;
					case 11:
						switch (Code) {
						case 0:
							return IPStatus.TimeExceeded;
						case 1:
							return IPStatus.TtlReassemblyTimeExceeded;
						}
						break;
					case 12:
						return IPStatus.ParameterProblem;
					case 4:
						return IPStatus.SourceQuench;
					case 8:
						return IPStatus.Success;
					}
					return IPStatus.Unknown;
					//throw new NotSupportedException (String.Format ("Unexpected pair of ICMP message type and code: type is {0} and code is {1}", Type, Code));
				}
			}
		}

		private string BuildPingArgs (IPAddress address, int timeout, PingOptions options)
		{
			CultureInfo culture = CultureInfo.InvariantCulture;
			StringBuilder args = new StringBuilder ();
			uint t = Convert.ToUInt32 (Math.Floor ((timeout + 1000) / 1000.0));
			bool is_mac = Platform.IsMacOS;
			if (!is_mac)
				args.AppendFormat (culture, "-q -n -c {0} -w {1} -t {2} -M ", DefaultCount, t, options.Ttl);
			else
				args.AppendFormat (culture, "-q -n -c {0} -t {1} -o -m {2} ", DefaultCount, t, options.Ttl);
			if (!is_mac)
				args.Append (options.DontFragment ? "do " : "dont ");
			else if (options.DontFragment)
				args.Append ("-D ");

			args.Append (address.ToString ());

			return args.ToString ();
		}
#endif // !MONOTOUCH

		public Task<PingReply> SendPingAsync (IPAddress address, int timeout, byte [] buffer)
		{
			return SendPingAsync (address, default_timeout, default_buffer, new PingOptions ());
		}

		public Task<PingReply> SendPingAsync (IPAddress address, int timeout)
		{
			return SendPingAsync (address, default_timeout, default_buffer);
		}

		public Task<PingReply> SendPingAsync (IPAddress address)
		{
			return SendPingAsync (address, default_timeout);
		}

		public Task<PingReply> SendPingAsync (string hostNameOrAddress, int timeout, byte [] buffer)
		{
			return SendPingAsync (hostNameOrAddress, timeout, buffer, new PingOptions ());
		}

		public Task<PingReply> SendPingAsync (string hostNameOrAddress, int timeout, byte [] buffer, PingOptions options)
		{
			IPAddress address = Dns.GetHostEntry (hostNameOrAddress).AddressList [0];
			return SendPingAsync (address, timeout, buffer, options);
		}

		public Task<PingReply> SendPingAsync (string hostNameOrAddress, int timeout)
		{
			return SendPingAsync (hostNameOrAddress, timeout, default_buffer);
		}

		public Task<PingReply> SendPingAsync (string hostNameOrAddress)
		{
			return SendPingAsync (hostNameOrAddress, default_timeout);
		}

		public Task<PingReply> SendPingAsync (IPAddress address, int timeout, byte [] buffer, PingOptions options)
		{
			if ((worker != null) || (cts != null))
				throw new InvalidOperationException ("Another SendAsync operation is in progress");

			cts = new CancellationTokenSource();

			var task = Task<PingReply>.Factory.StartNew (
				() => Send (address, timeout, buffer, options), cts.Token);

			task.ContinueWith ((t) => {
				if (t.IsCanceled)
					OnPingCompleted (new PingCompletedEventArgs (null, true, null, null));
				else if (t.IsFaulted)
					OnPingCompleted (new PingCompletedEventArgs (t.Exception, false, null, null));
				else
					OnPingCompleted (new PingCompletedEventArgs (null, false, null, t.Result));
			});

			return task;
		}
	}
}<|MERGE_RESOLUTION|>--- conflicted
+++ resolved
@@ -243,11 +243,7 @@
 		private PingReply SendPrivileged (IPAddress address, int timeout, byte [] buffer, PingOptions options)
 		{
 			IPEndPoint target = new IPEndPoint (address, 0);
-<<<<<<< HEAD
 			IPEndPoint client = new IPEndPoint (address, 0);
-=======
-			IPEndPoint client = new IPEndPoint (GetNonLoopbackIPV4 (), 0);
->>>>>>> f2ba1241
 
 			// FIXME: support IPv6
 			using (Socket s = new Socket (AddressFamily.InterNetwork, SocketType.Raw, ProtocolType.Icmp)) {
