// System.Runtime.InteropServices.Marshal.cs
//
// Sean MacIsaac (macisaac@ximian.com)
// Paolo Molaro (lupus@ximian.com)
// Dietmar Maurer (dietmar@ximian.com)
// Jonathan Chambers (joncham@gmail.com)
//
// (C) 2001-2002 Ximian, Inc.

//
// Copyright (C) 2004 Novell, Inc (http://www.novell.com)
//
// Permission is hereby granted, free of charge, to any person obtaining
// a copy of this software and associated documentation files (the
// "Software"), to deal in the Software without restriction, including
// without limitation the rights to use, copy, modify, merge, publish,
// distribute, sublicense, and/or sell copies of the Software, and to
// permit persons to whom the Software is furnished to do so, subject to
// the following conditions:
// 
// The above copyright notice and this permission notice shall be
// included in all copies or substantial portions of the Software.
// 
// THE SOFTWARE IS PROVIDED "AS IS", WITHOUT WARRANTY OF ANY KIND,
// EXPRESS OR IMPLIED, INCLUDING BUT NOT LIMITED TO THE WARRANTIES OF
// MERCHANTABILITY, FITNESS FOR A PARTICULAR PURPOSE AND
// NONINFRINGEMENT. IN NO EVENT SHALL THE AUTHORS OR COPYRIGHT HOLDERS BE
// LIABLE FOR ANY CLAIM, DAMAGES OR OTHER LIABILITY, WHETHER IN AN ACTION
// OF CONTRACT, TORT OR OTHERWISE, ARISING FROM, OUT OF OR IN CONNECTION
// WITH THE SOFTWARE OR THE USE OR OTHER DEALINGS IN THE SOFTWARE.
//

using System.Collections;
using System.Collections.Generic;
using System.Runtime.CompilerServices;
using System;
using System.Security;
using System.Reflection;
using System.Threading;

using System.Runtime.ConstrainedExecution;
#if !FULL_AOT_RUNTIME
using System.Runtime.InteropServices.ComTypes;
using Mono.Interop;
#endif

namespace System.Runtime.InteropServices
{
	public static class Marshal
	{
		/* fields */
		public static readonly int SystemMaxDBCSCharSize = 2; // don't know what this is
		public static readonly int SystemDefaultCharSize = Environment.IsRunningOnWindows ? 2 : 1;

#if !MOBILE
		[MethodImplAttribute (MethodImplOptions.InternalCall)]
		private extern static int AddRefInternal (IntPtr pUnk);
#endif

		public static int AddRef (IntPtr pUnk)
		{
#if !MOBILE
			if (pUnk == IntPtr.Zero)
				throw new ArgumentException ("Value cannot be null.", "pUnk");
			return AddRefInternal (pUnk);
#else
			throw new NotImplementedException ();
#endif
		}

		[MethodImplAttribute(MethodImplOptions.InternalCall)]
		public extern static IntPtr AllocCoTaskMem (int cb);

		[MethodImplAttribute(MethodImplOptions.InternalCall)]
		[ReliabilityContractAttribute (Consistency.WillNotCorruptState, Cer.MayFail)]
		public extern static IntPtr AllocHGlobal (IntPtr cb);

		[ReliabilityContractAttribute (Consistency.WillNotCorruptState, Cer.MayFail)]
		public static IntPtr AllocHGlobal (int cb)
		{
			return AllocHGlobal ((IntPtr)cb);
		}

		[MonoTODO]
		public static object BindToMoniker (string monikerName)
		{
			throw new NotImplementedException ();
		}

		[MonoTODO]
		public static void ChangeWrapperHandleStrength (object otp, bool fIsWeak)
		{
			throw new NotImplementedException ();
		}

		[MethodImplAttribute(MethodImplOptions.InternalCall)]
		internal extern static void copy_to_unmanaged (Array source, int startIndex,
							       IntPtr destination, int length);

		[MethodImplAttribute(MethodImplOptions.InternalCall)]
		internal extern static void copy_from_unmanaged (IntPtr source, int startIndex,
								 Array destination, int length);

		public static void Copy (byte[] source, int startIndex, IntPtr destination, int length)
		{
			copy_to_unmanaged (source, startIndex, destination, length);
		}

		public static void Copy (char[] source, int startIndex, IntPtr destination, int length)
		{
			copy_to_unmanaged (source, startIndex, destination, length);
		}

		public static void Copy (short[] source, int startIndex, IntPtr destination, int length)
		{
			copy_to_unmanaged (source, startIndex, destination, length);
		}

		public static void Copy (int[] source, int startIndex, IntPtr destination, int length)
		{
			copy_to_unmanaged (source, startIndex, destination, length);
		}

		public static void Copy (long[] source, int startIndex, IntPtr destination, int length)
		{
			copy_to_unmanaged (source, startIndex, destination, length);
		}

		public static void Copy (float[] source, int startIndex, IntPtr destination, int length)
		{
			copy_to_unmanaged (source, startIndex, destination, length);
		}

		public static void Copy (double[] source, int startIndex, IntPtr destination, int length)
		{
			copy_to_unmanaged (source, startIndex, destination, length);
		}

		public static void Copy (IntPtr[] source, int startIndex, IntPtr destination, int length)
		{
			copy_to_unmanaged (source, startIndex, destination, length);
		}

		public static void Copy (IntPtr source, byte[] destination, int startIndex, int length)
		{
			copy_from_unmanaged (source, startIndex, destination, length);
		}

		public static void Copy (IntPtr source, char[] destination, int startIndex, int length)
		{
			copy_from_unmanaged (source, startIndex, destination, length);
		}

		public static void Copy (IntPtr source, short[] destination, int startIndex, int length)
		{
			copy_from_unmanaged (source, startIndex, destination, length);
		}

		public static void Copy (IntPtr source, int[] destination, int startIndex, int length)
		{
			copy_from_unmanaged (source, startIndex, destination, length);
		}

		public static void Copy (IntPtr source, long[] destination, int startIndex, int length)
		{
			copy_from_unmanaged (source, startIndex, destination, length);
		}

		public static void Copy (IntPtr source, float[] destination, int startIndex, int length)
		{
			copy_from_unmanaged (source, startIndex, destination, length);
		}

		public static void Copy (IntPtr source, double[] destination, int startIndex, int length)
		{
			copy_from_unmanaged (source, startIndex, destination, length);
		}

		public static void Copy (IntPtr source, IntPtr[] destination, int startIndex, int length)
		{
			copy_from_unmanaged (source, startIndex, destination, length);
		}

		public static IntPtr CreateAggregatedObject (IntPtr pOuter,
							     object o)
		{
			throw new NotImplementedException ();
		}

		public static IntPtr CreateAggregatedObject<T> (IntPtr pOuter, T o) {
			return CreateAggregatedObject (pOuter, (object)o);
		}

#if !FULL_AOT_RUNTIME
		public static object CreateWrapperOfType (object o, Type t)
		{
			__ComObject co = o as __ComObject;
			if (co == null)
				throw new ArgumentException ("o must derive from __ComObject", "o");
			if (t == null)
				throw new ArgumentNullException ("t");

			Type[] itfs = o.GetType ().GetInterfaces ();
			foreach (Type itf in itfs) {
				if (itf.IsImport && co.GetInterface (itf) == IntPtr.Zero)
					throw new InvalidCastException ();
			}

			return ComInteropProxy.GetProxy (co.IUnknown, t).GetTransparentProxy ();
		}

		public static TWrapper CreateWrapperOfType<T, TWrapper> (T o) {
			return (TWrapper)CreateWrapperOfType ((object)o, typeof (TWrapper));
		}
#endif

		[MethodImplAttribute(MethodImplOptions.InternalCall)]
		[ComVisible (true)]
		public extern static void DestroyStructure (IntPtr ptr, Type structuretype);

		public static void DestroyStructure<T> (IntPtr ptr) {
			DestroyStructure (ptr, typeof (T));
		}

		[MethodImplAttribute(MethodImplOptions.InternalCall)]
		public extern static void FreeBSTR (IntPtr ptr);

		[MethodImplAttribute(MethodImplOptions.InternalCall)]
		public extern static void FreeCoTaskMem (IntPtr ptr);

		[MethodImplAttribute(MethodImplOptions.InternalCall)]
		[ReliabilityContractAttribute (Consistency.WillNotCorruptState, Cer.Success)]
		public extern static void FreeHGlobal (IntPtr hglobal);

		static void ClearBSTR (IntPtr ptr)
		{
			int len = ReadInt32 (ptr, -4);

			for (int i = 0; i < len; i++)
				WriteByte (ptr, i, 0);
		}
		
		public static void ZeroFreeBSTR (IntPtr s)
		{
			ClearBSTR (s);
			FreeBSTR (s);
		}

		static void ClearAnsi (IntPtr ptr)
		{
			for (int i = 0; ReadByte (ptr, i) != 0; i++)
				WriteByte (ptr, i, 0);
		}

		static void ClearUnicode (IntPtr ptr)
		{
			for (int i = 0; ReadInt16 (ptr, i) != 0; i += 2)
				WriteInt16 (ptr, i, 0);
		}
		
		public static void ZeroFreeCoTaskMemAnsi (IntPtr s)
		{
			ClearAnsi (s);
			FreeCoTaskMem (s);
		}

		public static void ZeroFreeCoTaskMemUnicode (IntPtr s)
		{
			ClearUnicode (s);
			FreeCoTaskMem (s);
		}

		public static void ZeroFreeGlobalAllocAnsi (IntPtr s)
		{
			ClearAnsi (s);
			FreeHGlobal (s);
		}

		public static void ZeroFreeGlobalAllocUnicode (IntPtr s)
		{
			ClearUnicode (s);
			FreeHGlobal (s);
		}

#if !FULL_AOT_RUNTIME
		public static Guid GenerateGuidForType (Type type)
		{
			return type.GUID;
		}

		public static string GenerateProgIdForType (Type type)
		{
			IList<CustomAttributeData> attrs = CustomAttributeData.GetCustomAttributes (type);

			foreach (var a in attrs)
			{
				var dt = a.Constructor.DeclaringType;
				string name = dt.Name;
				if (name == "ProgIdAttribute")
				{
					var args = a.ConstructorArguments;
					string text = a.ConstructorArguments[0].Value as string;
					if (text == null)
					{
						text = string.Empty;
					}
					return text;
				}
			}

			return type.FullName;
		}

		[MonoTODO]
		public static object GetActiveObject (string progID)
		{
			throw new NotImplementedException ();
		}

#if !MOBILE
		[MethodImplAttribute (MethodImplOptions.InternalCall)]
		private extern static IntPtr GetCCW (object o, Type T);

		private static IntPtr GetComInterfaceForObjectInternal (object o, Type T)
		{
			if (IsComObject (o))
				return ((__ComObject)o).GetInterface (T);
			else
				return GetCCW (o, T);
		}
#endif

		public static IntPtr GetComInterfaceForObject (object o, Type T)
		{
#if !MOBILE
			IntPtr pItf = GetComInterfaceForObjectInternal (o, T);
			AddRef (pItf);
			return pItf;
#else
			throw new NotImplementedException ();
#endif
		}

		public static IntPtr GetComInterfaceForObject<T, TInterface> (T o) {
			return GetComInterfaceForObject ((object)o, typeof (T));
		}

		[MonoTODO]
		public static IntPtr GetComInterfaceForObjectInContext (object o, Type t)
		{
			throw new NotImplementedException ();
		}

		[MonoNotSupportedAttribute ("MSDN states user code should never need to call this method.")]
		public static object GetComObjectData (object obj, object key)
		{
			throw new NotSupportedException ("MSDN states user code should never need to call this method.");
		}

#if !MOBILE
		[MethodImplAttribute(MethodImplOptions.InternalCall)]
		private extern static int GetComSlotForMethodInfoInternal (MemberInfo m);
#endif

		public static int GetComSlotForMethodInfo (MemberInfo m)
		{
#if !MOBILE
			if (m == null)
				throw new ArgumentNullException ("m");
			if (!(m is MethodInfo))
				throw new ArgumentException ("The MemberInfo must be an interface method.", "m");
			if (!m.DeclaringType.IsInterface)
				throw new ArgumentException ("The MemberInfo must be an interface method.", "m");
			return GetComSlotForMethodInfoInternal (m);
#else
			throw new NotImplementedException ();
#endif
		}

		[MonoTODO]
		public static int GetEndComSlot (Type t)
		{
			throw new NotImplementedException ();
		}

		[MonoTODO]
		public static int GetExceptionCode()
		{
			throw new NotImplementedException ();
		}

		[MonoTODO]
		[ComVisible (true)]
		public static IntPtr GetExceptionPointers()
		{
			throw new NotImplementedException ();
		}

		public static IntPtr GetHINSTANCE (Module m)
		{
			if (m == null)
				throw new ArgumentNullException ("m");

			return m.GetHINSTANCE ();
		}
#endif // !FULL_AOT_RUNTIME

#if !FULL_AOT_RUNTIME
		public static int GetHRForException (Exception e)
		{
#if FEATURE_COMINTEROP
			var errorInfo = new ManagedErrorInfo(e);
			SetErrorInfo (0, errorInfo);

			return e.hresult;
#else			
			return -1;
#endif
		}

		[MonoTODO]
		[ReliabilityContract (Consistency.WillNotCorruptState, Cer.Success)]
		public static int GetHRForLastWin32Error()
		{
			throw new NotImplementedException ();
		}

		[MethodImplAttribute (MethodImplOptions.InternalCall)]
		private extern static IntPtr GetIDispatchForObjectInternal (object o);

		public static IntPtr GetIDispatchForObject (object o)
		{
			IntPtr pUnk = GetIDispatchForObjectInternal (o);
			// Internal method does not AddRef
			AddRef (pUnk);
			return pUnk;
		}

		[MonoTODO]
		public static IntPtr GetIDispatchForObjectInContext (object o)
		{
			throw new NotImplementedException ();
		}

		[MonoTODO]
		public static IntPtr GetITypeInfoForType (Type t)
		{
			throw new NotImplementedException ();
		}

		[MethodImplAttribute (MethodImplOptions.InternalCall)]
		private extern static IntPtr GetIUnknownForObjectInternal (object o);

		public static IntPtr GetIUnknownForObject (object o)
		{
			IntPtr pUnk = GetIUnknownForObjectInternal (o);
			// Internal method does not AddRef
			AddRef (pUnk);
			return pUnk;
		}

		[MonoTODO]
		public static IntPtr GetIUnknownForObjectInContext (object o)
		{
			throw new NotImplementedException ();
		}

		[MonoTODO]
		[Obsolete ("This method has been deprecated")]
		public static IntPtr GetManagedThunkForUnmanagedMethodPtr (IntPtr pfnMethodToWrap, IntPtr pbSignature, int cbSignature)
		{
			throw new NotImplementedException ();
		}

		[MonoTODO]
		public static MemberInfo GetMethodInfoForComSlot (Type t, int slot, ref ComMemberType memberType)
		{
			throw new NotImplementedException ();
		}

		public static void GetNativeVariantForObject (object obj, IntPtr pDstNativeVariant)
		{
			Variant vt = new Variant();
			vt.SetValue(obj);
			Marshal.StructureToPtr(vt, pDstNativeVariant, false);
		}

		public static void GetNativeVariantForObject<T> (T obj, IntPtr pDstNativeVariant) {
			GetNativeVariantForObject ((object)obj, pDstNativeVariant);
		}

#if !MOBILE
		[MethodImplAttribute (MethodImplOptions.InternalCall)]
		private static extern object GetObjectForCCW (IntPtr pUnk);
#endif

		public static object GetObjectForIUnknown (IntPtr pUnk)
		{
#if !MOBILE
			object obj = GetObjectForCCW (pUnk);
			// was not a CCW
			if (obj == null) {
				ComInteropProxy proxy = ComInteropProxy.GetProxy (pUnk, typeof (__ComObject));
				obj = proxy.GetTransparentProxy ();
			}
			return obj;
#else
			throw new NotImplementedException ();
#endif
		}

		public static object GetObjectForNativeVariant (IntPtr pSrcNativeVariant)
		{
			Variant vt = (Variant)Marshal.PtrToStructure(pSrcNativeVariant, typeof(Variant));
			return vt.GetValue();
		}

		public static T GetObjectForNativeVariant<T> (IntPtr pSrcNativeVariant) {
			Variant vt = (Variant)Marshal.PtrToStructure(pSrcNativeVariant, typeof(Variant));
			return (T)vt.GetValue();
		}

		public static object[] GetObjectsForNativeVariants (IntPtr aSrcNativeVariant, int cVars)
		{
			if (cVars < 0)
				throw new ArgumentOutOfRangeException ("cVars", "cVars cannot be a negative number.");
			object[] objects = new object[cVars];
			for (int i = 0; i < cVars; i++)
				objects[i] = GetObjectForNativeVariant ((IntPtr)(aSrcNativeVariant.ToInt64 () +
					i * SizeOf (typeof(Variant))));
			return objects;
		}

		public static T[] GetObjectsForNativeVariants<T> (IntPtr aSrcNativeVariant, int cVars) {
			if (cVars < 0)
				throw new ArgumentOutOfRangeException ("cVars", "cVars cannot be a negative number.");
			T[] objects = new T[cVars];
			for (int i = 0; i < cVars; i++)
				objects[i] = GetObjectForNativeVariant<T> ((IntPtr)(aSrcNativeVariant.ToInt64 () +
					i * SizeOf (typeof(Variant))));
			return objects;
		}

		[MonoTODO]
		public static int GetStartComSlot (Type t)
		{
			throw new NotImplementedException ();
		}

		[MonoTODO]
		[Obsolete ("This method has been deprecated")]
		public static Thread GetThreadFromFiberCookie (int cookie)
		{
			throw new NotImplementedException ();
		}

		public static object GetTypedObjectForIUnknown (IntPtr pUnk, Type t)
		{
			ComInteropProxy proxy = new ComInteropProxy (pUnk, t);
			__ComObject co = (__ComObject)proxy.GetTransparentProxy ();
			foreach (Type itf in t.GetInterfaces ()) {
				if ((itf.Attributes & TypeAttributes.Import) == TypeAttributes.Import) {
					if (co.GetInterface (itf) == IntPtr.Zero)
						return null;
				}
			}
			return co;
		}

		[MonoTODO]
		public static Type GetTypeForITypeInfo (IntPtr piTypeInfo)
		{
			throw new NotImplementedException ();
		}

		public static Type GetTypeFromCLSID (Guid clsid)
		{
			throw new NotImplementedException ();			
		}

#if !FULL_AOT_RUNTIME
		[Obsolete]
		[MonoTODO]
		public static string GetTypeInfoName (UCOMITypeInfo pTI)
		{
			throw new NotImplementedException ();
		}

		public static string GetTypeInfoName (ITypeInfo typeInfo)
		{
			throw new NotImplementedException ();
		}

		[Obsolete]
		[MonoTODO]
		public static Guid GetTypeLibGuid (UCOMITypeLib pTLB)
		{
			throw new NotImplementedException ();
		}

		[MonoTODO]
		public static Guid GetTypeLibGuid (ITypeLib typelib)
		{
			throw new NotImplementedException ();
		}

		[MonoTODO]
		public static Guid GetTypeLibGuidForAssembly (Assembly asm)
		{
			throw new NotImplementedException ();
		}

		[Obsolete]
		[MonoTODO]
		public static int GetTypeLibLcid (UCOMITypeLib pTLB)
		{
			throw new NotImplementedException ();
		}

		[MonoTODO]
		public static int GetTypeLibLcid (ITypeLib typelib)
		{
			throw new NotImplementedException ();
		}

		[Obsolete]
		[MonoTODO]
		public static string GetTypeLibName (UCOMITypeLib pTLB)
		{
			throw new NotImplementedException ();
		}

		[MonoTODO]
		public static string GetTypeLibName (ITypeLib typelib)
		{
			throw new NotImplementedException ();
		}

		[MonoTODO]
		public static void GetTypeLibVersionForAssembly (Assembly inputAssembly, out int majorVersion, out int minorVersion)
		{
			throw new NotImplementedException ();
		}

		public static object GetUniqueObjectForIUnknown (IntPtr unknown)
		{
			throw new NotImplementedException ();
		}
#endif

		[MonoTODO]
		[Obsolete ("This method has been deprecated")]
		public static IntPtr GetUnmanagedThunkForManagedMethodPtr (IntPtr pfnMethodToWrap, IntPtr pbSignature, int cbSignature)
		{
			throw new NotImplementedException ();
		}

#if !MOBILE
		[MethodImplAttribute (MethodImplOptions.InternalCall)]
		public extern static bool IsComObject (object o);
#else
		public static bool IsComObject (object o)
		{
			throw new NotImplementedException ();
		}
#endif		

		[MonoTODO]
		public static bool IsTypeVisibleFromCom (Type t)
		{
			throw new NotImplementedException ();
		}

		[MonoTODO]
		public static int NumParamBytes (MethodInfo m)
		{
			throw new NotImplementedException ();
		}
#endif

		[MethodImplAttribute(MethodImplOptions.InternalCall)]
		[ReliabilityContractAttribute (Consistency.WillNotCorruptState, Cer.Success)]
		public static extern int GetLastWin32Error();

		[MethodImplAttribute(MethodImplOptions.InternalCall)]
		public extern static IntPtr OffsetOf (Type t, string fieldName);

		public static IntPtr OffsetOf<T> (string fieldName) {
			return OffsetOf (typeof (T), fieldName);
		}

		[MethodImplAttribute(MethodImplOptions.InternalCall)]
		public extern static void Prelink (MethodInfo m);

		[MethodImplAttribute(MethodImplOptions.InternalCall)]
		public extern static void PrelinkAll (Type c);

		[MethodImplAttribute(MethodImplOptions.InternalCall)]
		public extern static string PtrToStringAnsi (IntPtr ptr);
		
		[MethodImplAttribute(MethodImplOptions.InternalCall)]
		public extern static string PtrToStringAnsi (IntPtr ptr, int len);

		public static string PtrToStringAuto (IntPtr ptr)
		{
			return SystemDefaultCharSize == 2
				? PtrToStringUni (ptr) : PtrToStringAnsi (ptr);
		}
		
		public static string PtrToStringAuto (IntPtr ptr, int len)
		{
			return SystemDefaultCharSize == 2
				? PtrToStringUni (ptr, len) : PtrToStringAnsi (ptr, len);
		}

		[MethodImplAttribute(MethodImplOptions.InternalCall)]
		public extern static string PtrToStringUni (IntPtr ptr);

		[MethodImplAttribute(MethodImplOptions.InternalCall)]
		public extern static string PtrToStringUni (IntPtr ptr, int len);

#if !MOBILE
		[MethodImplAttribute(MethodImplOptions.InternalCall)]
		public extern static string PtrToStringBSTR (IntPtr ptr);
#else
		public static string PtrToStringBSTR (IntPtr ptr)
		{
			throw new NotImplementedException ();
		}
#endif
		
		[MethodImplAttribute(MethodImplOptions.InternalCall)]
		[ComVisible (true)]
		public extern static void PtrToStructure (IntPtr ptr, object structure);

		[MethodImplAttribute(MethodImplOptions.InternalCall)]
		[ComVisible (true)]
		public extern static object PtrToStructure (IntPtr ptr, Type structureType);

		public static void PtrToStructure<T> (IntPtr ptr, T structure) {
			PtrToStructure (ptr, (object)structure);
		}

		public static T PtrToStructure<T> (IntPtr ptr) {
			return (T) PtrToStructure (ptr, typeof (T));
		}

#if !MOBILE
		[MethodImplAttribute (MethodImplOptions.InternalCall)]
		private extern static int QueryInterfaceInternal (IntPtr pUnk, ref Guid iid, out IntPtr ppv);
#endif

		public static int QueryInterface (IntPtr pUnk, ref Guid iid, out IntPtr ppv)
		{
#if !MOBILE
			if (pUnk == IntPtr.Zero)
				throw new ArgumentException ("Value cannot be null.", "pUnk");
			return QueryInterfaceInternal (pUnk, ref iid, out ppv);
#else
			throw new NotImplementedException ();
#endif
		}

		public static byte ReadByte (IntPtr ptr)
		{
			unsafe {
				return *(byte*)ptr;
			}
		}

		public static byte ReadByte (IntPtr ptr, int ofs) {
			unsafe {
				return *((byte*)ptr + ofs);
			}
		}

		[MonoTODO]
		[SuppressUnmanagedCodeSecurity]
		public static byte ReadByte ([In, MarshalAs (UnmanagedType.AsAny)] object ptr, int ofs)
		{
			throw new NotImplementedException ();
		}

		public unsafe static short ReadInt16 (IntPtr ptr)
		{
			byte *addr = (byte *) ptr;
			
			// The mono JIT can't inline this due to the hight number of calls
			// return ReadInt16 (ptr, 0);
			
			if (((uint)addr & 1) == 0) 
				return *(short*)addr;

			short s;
			Buffer.Memcpy ((byte*)&s, (byte*)ptr, 2);
			return s;
		}

		public unsafe static short ReadInt16 (IntPtr ptr, int ofs)
		{
			byte *addr = ((byte *) ptr) + ofs;

			if (((uint) addr & 1) == 0)
				return *(short*)addr;

			short s;
			Buffer.Memcpy ((byte*)&s, addr, 2);
			return s;
		}

		[MonoTODO]
		[SuppressUnmanagedCodeSecurity]
		public static short ReadInt16 ([In, MarshalAs(UnmanagedType.AsAny)] object ptr, int ofs)
		{
			throw new NotImplementedException ();
		}

		[ReliabilityContractAttribute (Consistency.WillNotCorruptState, Cer.Success)]
		public unsafe static int ReadInt32 (IntPtr ptr)
		{
			byte *addr = (byte *) ptr;
			
			if (((uint)addr & 3) == 0) 
				return *(int*)addr;

			int s;
			Buffer.Memcpy ((byte*)&s, addr, 4);
			return s;
		}

		[ReliabilityContractAttribute (Consistency.WillNotCorruptState, Cer.Success)]
		public unsafe static int ReadInt32 (IntPtr ptr, int ofs)
		{
			byte *addr = ((byte *) ptr) + ofs;
			
			if ((((int) addr) & 3) == 0)
				return *(int*)addr;
			else {
				int s;
				Buffer.Memcpy ((byte*)&s, addr, 4);
				return s;
			}
		}

		[ReliabilityContractAttribute (Consistency.WillNotCorruptState, Cer.Success)]
		[MonoTODO]
		[SuppressUnmanagedCodeSecurity]
		public static int ReadInt32 ([In, MarshalAs(UnmanagedType.AsAny)] object ptr, int ofs)
		{
			throw new NotImplementedException ();
		}

		[ReliabilityContractAttribute (Consistency.WillNotCorruptState, Cer.Success)]
		public unsafe static long ReadInt64 (IntPtr ptr)
		{
			byte *addr = (byte *) ptr;
				
			// The real alignment might be 4 on some platforms, but this is just an optimization,
			// so it doesn't matter.
			if (((uint) addr & 7) == 0)
				return *(long*)ptr;

			long s;
			Buffer.Memcpy ((byte*)&s, addr, 8);
			return s;
		}

		public unsafe static long ReadInt64 (IntPtr ptr, int ofs)
		{
			byte *addr = ((byte *) ptr) + ofs;

			if (((uint) addr & 7) == 0)
				return *(long*)addr;
			
			long s;
			Buffer.Memcpy ((byte*)&s, addr, 8);
			return s;
		}

		[ReliabilityContractAttribute (Consistency.WillNotCorruptState, Cer.Success)]
		[MonoTODO]
		[SuppressUnmanagedCodeSecurity]
		public static long ReadInt64 ([In, MarshalAs (UnmanagedType.AsAny)] object ptr, int ofs)
		{
			throw new NotImplementedException ();
		}

		[ReliabilityContractAttribute (Consistency.WillNotCorruptState, Cer.Success)]
		public static IntPtr ReadIntPtr (IntPtr ptr)
		{
			if (IntPtr.Size == 4)
				return (IntPtr)ReadInt32 (ptr);
			else
				return (IntPtr)ReadInt64 (ptr);
		}
		
		[ReliabilityContractAttribute (Consistency.WillNotCorruptState, Cer.Success)]
		public static IntPtr ReadIntPtr (IntPtr ptr, int ofs)
		{
			if (IntPtr.Size == 4)
				return (IntPtr)ReadInt32 (ptr, ofs);
			else
				return (IntPtr)ReadInt64 (ptr, ofs);
		}

		[ReliabilityContractAttribute (Consistency.WillNotCorruptState, Cer.Success)]
		[MonoTODO]
		public static IntPtr ReadIntPtr ([In, MarshalAs (UnmanagedType.AsAny)] object ptr, int ofs)
		{
			throw new NotImplementedException ();
		}

		[MethodImplAttribute (MethodImplOptions.InternalCall)]
		public extern static IntPtr ReAllocCoTaskMem (IntPtr pv, int cb);

		[MethodImplAttribute(MethodImplOptions.InternalCall)]
		public extern static IntPtr ReAllocHGlobal (IntPtr pv, IntPtr cb);

#if !MOBILE
		[ReliabilityContractAttribute (Consistency.WillNotCorruptState, Cer.Success)]
		[MethodImplAttribute (MethodImplOptions.InternalCall)]
		private extern static int ReleaseInternal (IntPtr pUnk);
#endif

		[ReliabilityContract (Consistency.WillNotCorruptState, Cer.Success)]
		public static int Release (IntPtr pUnk)
		{
#if !MOBILE
			if (pUnk == IntPtr.Zero)
				throw new ArgumentException ("Value cannot be null.", "pUnk");

			return ReleaseInternal (pUnk);
#else
			throw new NotImplementedException ();
#endif
		}

#if !FULL_AOT_RUNTIME
		[MethodImplAttribute (MethodImplOptions.InternalCall)]
		private extern static int ReleaseComObjectInternal (object co);

		public static int ReleaseComObject (object o)
		{
			if (o == null)
				throw new ArgumentException ("Value cannot be null.", "o");
			if (!IsComObject (o))
				throw new ArgumentException ("Value must be a Com object.", "o");
			return ReleaseComObjectInternal (o);
		}

		[Obsolete]
		[MonoTODO]
		public static void ReleaseThreadCache()
		{
			throw new NotImplementedException ();
		}

		[MonoNotSupportedAttribute ("MSDN states user code should never need to call this method.")]
		public static bool SetComObjectData (object obj, object key, object data)
		{
			throw new NotSupportedException ("MSDN states user code should never need to call this method.");
		}
#endif

		[ComVisible (true)]
		public static int SizeOf (object structure)
		{
			return SizeOf (structure.GetType ());
		}

		[MethodImplAttribute(MethodImplOptions.InternalCall)]
		public extern static int SizeOf (Type t);

		public static int SizeOf<T> () {
			return SizeOf (typeof (T));
		}

		public static int SizeOf<T> (T structure) {
			return SizeOf (structure.GetType ());
		}

		internal static uint SizeOfType (Type type)
		{
			return (uint) SizeOf (type);
		}

		internal static uint AlignedSizeOf<T> () where T : struct
		{
			uint size = SizeOfType (typeof (T));
			if (size == 1 || size == 2)
				return size;
			if (IntPtr.Size == 8 && size == 4)
				return size;
			return (size + 3) & (~((uint)3));
		}

		[MethodImplAttribute(MethodImplOptions.InternalCall)]
		public extern static IntPtr StringToBSTR (string s);

		//
		// I believe this is wrong, because in Mono and in P/Invoke
		// we treat "Ansi" conversions as UTF-8 conversions, while
		// this one does not do this
		//
		public static IntPtr StringToCoTaskMemAnsi (string s)
		{
			int length = s.Length + 1;
			IntPtr ctm = AllocCoTaskMem (length);

			byte[] asBytes = new byte[length];
			for (int i = 0; i < s.Length; i++)
				asBytes[i] = (byte)s[i];
			asBytes[s.Length] = 0;

			copy_to_unmanaged (asBytes, 0, ctm, length);
			return ctm;
		}

		public static IntPtr StringToCoTaskMemAuto (string s)
		{
			return SystemDefaultCharSize == 2
				? StringToCoTaskMemUni (s) : StringToCoTaskMemAnsi (s);
		}

		public static IntPtr StringToCoTaskMemUni (string s)
		{
			int length = s.Length + 1;
			IntPtr ctm = AllocCoTaskMem (length * 2);
			
			char[] asChars = new char[length];
			s.CopyTo (0, asChars, 0, s.Length);
			asChars[s.Length] = '\0';

			copy_to_unmanaged (asChars, 0, ctm, length);
			return ctm;
		}

		[MethodImplAttribute(MethodImplOptions.InternalCall)]
		public extern static IntPtr StringToHGlobalAnsi (string s);

		public static IntPtr StringToHGlobalAuto (string s)
		{
			return SystemDefaultCharSize == 2
				? StringToHGlobalUni (s) : StringToHGlobalAnsi (s);
		}

		[MethodImplAttribute(MethodImplOptions.InternalCall)]
		public extern static IntPtr StringToHGlobalUni (string s);

		public static IntPtr SecureStringToBSTR (SecureString s)
		{
			if (s == null)
				throw new ArgumentNullException ("s");
			int len = s.Length;
			IntPtr ctm = AllocCoTaskMem ((len+1) * 2 + 4);
			byte [] buffer = null;
			WriteInt32 (ctm, 0, len*2);
			try {
				buffer = s.GetBuffer ();

				for (int i = 0; i < len; i++)
					WriteInt16 (ctm, 4 + (i * 2), (short) ((buffer [(i*2)] << 8) | (buffer [i*2+1])));
				WriteInt16 (ctm, 4 + buffer.Length, 0);
			} finally {
				if (buffer != null)
					for (int i = buffer.Length; i > 0; ){
						i--;
						buffer [i] = 0;
					}
			}
			return (IntPtr) ((long)ctm + 4);
		}

		public static IntPtr SecureStringToCoTaskMemAnsi (SecureString s)
		{
			if (s == null)
				throw new ArgumentNullException ("s");
			int len = s.Length;
			IntPtr ctm = AllocCoTaskMem (len + 1);
			byte [] copy = new byte [len+1];

			try {
				byte [] buffer = s.GetBuffer ();
				int i = 0, j = 0;
				for (; i < len; i++, j += 2){
					copy [i] = buffer [j+1];
					buffer [j] = 0;
					buffer [j+1] = 0;
				}
				copy [i] = 0;
				copy_to_unmanaged (copy, 0, ctm, len+1);
			} finally {
				// Ensure that we clear the buffer.
				for (int i = len; i > 0; ){
					i--;
					copy [i] = 0;
				}
			}
			return ctm;
		}

		public static IntPtr SecureStringToCoTaskMemUnicode (SecureString s)
		{
			if (s == null)
				throw new ArgumentNullException ("s");
			int len = s.Length;
			IntPtr ctm = AllocCoTaskMem (len * 2 + 2);
			byte [] buffer = null;
			try {
				buffer = s.GetBuffer ();
				for (int i = 0; i < len; i++)
					WriteInt16 (ctm, i * 2, (short) ((buffer [(i*2)] << 8) | (buffer [i*2+1])));
				WriteInt16 (ctm, buffer.Length, 0);
			} finally {
				if (buffer != null)
					for (int i = buffer.Length; i > 0; ){
						i--;
						buffer [i] = 0;
					}
			}
			return ctm;
		}

		public static IntPtr SecureStringToGlobalAllocAnsi (SecureString s)
		{
			if (s == null)
				throw new ArgumentNullException ("s");
			return SecureStringToCoTaskMemAnsi (s);
		}

		public static IntPtr SecureStringToGlobalAllocUnicode (SecureString s)
		{
			if (s == null)
				throw new ArgumentNullException ("s");
			return SecureStringToCoTaskMemUnicode (s);
		}

		[ReliabilityContractAttribute (Consistency.WillNotCorruptState, Cer.MayFail)]
		[ComVisible (true)]
		[MethodImplAttribute(MethodImplOptions.InternalCall)]
		public extern static void StructureToPtr (object structure, IntPtr ptr, bool fDeleteOld);

		public static void StructureToPtr<T> (T structure, IntPtr ptr, bool fDeleteOld) {
			StructureToPtr ((object)structure, ptr, fDeleteOld);
		}

		public static void ThrowExceptionForHR (int errorCode) {
			Exception ex = GetExceptionForHR (errorCode);
			if (ex != null)
				throw ex;
		}

		public static void ThrowExceptionForHR (int errorCode, IntPtr errorInfo) {
			Exception ex = GetExceptionForHR (errorCode, errorInfo);
			if (ex != null)
				throw ex;
		}

		[MethodImplAttribute(MethodImplOptions.InternalCall)]
		public extern static IntPtr UnsafeAddrOfPinnedArrayElement (Array arr, int index);

		public static IntPtr UnsafeAddrOfPinnedArrayElement<T> (T[] arr, int index) {
			return UnsafeAddrOfPinnedArrayElement ((Array)arr, index);
		}

		public static void WriteByte (IntPtr ptr, byte val)
		{
			unsafe {
				*(byte*)ptr = val;
			}
		}

		public static void WriteByte (IntPtr ptr, int ofs, byte val) {
			unsafe {
				*(byte*)(IntPtr.Add (ptr, ofs)) = val;
			}
		}

		[MonoTODO]
		[SuppressUnmanagedCodeSecurity]
		public static void WriteByte ([In, Out, MarshalAs (UnmanagedType.AsAny)] object ptr, int ofs, byte val)
		{
			throw new NotImplementedException ();
		}

		public static unsafe void WriteInt16 (IntPtr ptr, short val)
		{
			byte *addr = (byte *) ptr;
			
			if (((uint)addr & 1) == 0)
				*(short*)addr = val;
			else
				Buffer.Memcpy (addr, (byte*)&val, 2);
		}

		public static unsafe void WriteInt16 (IntPtr ptr, int ofs, short val)
		{
			byte *addr = ((byte *) ptr) + ofs;

			if (((uint)addr & 1) == 0)
				*(short*)addr = val;
			else {
				Buffer.Memcpy (addr, (byte*)&val, 2);
			}
		}

		[MonoTODO]
		[SuppressUnmanagedCodeSecurity]
		public static void WriteInt16 ([In, Out, MarshalAs (UnmanagedType.AsAny)] object ptr, int ofs, short val)
		{
			throw new NotImplementedException ();
		}

		public static void WriteInt16 (IntPtr ptr, char val)
		{
			WriteInt16 (ptr, 0, (short)val);
		}

		public static void WriteInt16 (IntPtr ptr, int ofs, char val)
		{
			WriteInt16 (ptr, ofs, (short)val);
		}

		[MonoTODO]
		public static void WriteInt16([In, Out] object ptr, int ofs, char val)
		{
			throw new NotImplementedException ();
		}

		public static unsafe void WriteInt32 (IntPtr ptr, int val)
		{
			byte *addr = (byte *) ptr;
			
			if (((uint)addr & 3) == 0) 
				*(int*)addr = val;
			else {
				Buffer.Memcpy (addr, (byte*)&val, 4);
			}
		}

		public unsafe static void WriteInt32 (IntPtr ptr, int ofs, int val)
		{
			byte *addr = ((byte *) ptr) + ofs;

			if (((uint)addr & 3) == 0) 
				*(int*)addr = val;
			else {
				Buffer.Memcpy (addr, (byte*)&val, 4);
			}
		}

		[MonoTODO]
		[SuppressUnmanagedCodeSecurity]
		public static void WriteInt32([In, Out, MarshalAs(UnmanagedType.AsAny)] object ptr, int ofs, int val)
		{
			throw new NotImplementedException ();
		}

		public static unsafe void WriteInt64 (IntPtr ptr, long val)
		{
			byte *addr = (byte *) ptr;
			
			// The real alignment might be 4 on some platforms, but this is just an optimization,
			// so it doesn't matter.
			if (((uint)addr & 7) == 0) 
				*(long*)addr = val;
			else 
				Buffer.Memcpy (addr, (byte*)&val, 8);
		}

		public static unsafe void WriteInt64 (IntPtr ptr, int ofs, long val)
		{
			byte *addr = ((byte *) ptr) + ofs;

			// The real alignment might be 4 on some platforms, but this is just an optimization,
			// so it doesn't matter.
			if (((uint)addr & 7) == 0) 
				*(long*)addr = val;
			else 
				Buffer.Memcpy (addr, (byte*)&val, 8);
		}

		[MonoTODO]
		[SuppressUnmanagedCodeSecurity]
		public static void WriteInt64 ([In, Out, MarshalAs (UnmanagedType.AsAny)] object ptr, int ofs, long val)
		{
			throw new NotImplementedException ();
		}

		public static void WriteIntPtr (IntPtr ptr, IntPtr val)
		{
			if (IntPtr.Size == 4)
				WriteInt32 (ptr, (int)val);
			else
				WriteInt64 (ptr, (long)val);
		}

		public static void WriteIntPtr (IntPtr ptr, int ofs, IntPtr val)
		{
			if (IntPtr.Size == 4)
				WriteInt32 (ptr, ofs, (int)val);
			else
				WriteInt64 (ptr, ofs, (long)val);
		}

		[MonoTODO]
		public static void WriteIntPtr([In, Out, MarshalAs(UnmanagedType.AsAny)] object ptr, int ofs, IntPtr val)
		{
			throw new NotImplementedException ();
		}

		private static Exception ConvertHrToException (int errorCode)
		{
			const int MSEE_E_APPDOMAINUNLOADED = unchecked ((int)0x80131014L);
			const int COR_E_APPLICATION = unchecked ((int)0x80131600L);
			const int E_INVALIDARG = unchecked ((int)0x80070057);
			const int COR_E_ARGUMENTOUTOFRANGE = unchecked ((int)0x80131502L);
			const int COR_E_ARITHMETIC = unchecked ((int)0x80070216);
			const int COR_E_ARRAYTYPEMISMATCH = unchecked ((int)0x80131503L);
			const int COR_E_BADIMAGEFORMAT = unchecked ((int)0x8007000BL);
			const int ERROR_BAD_FORMAT = unchecked ((int)0x0B);
			//const int COR_E_COMEMULATE_ERROR = unchecked ((int)?);
			const int COR_E_CONTEXTMARSHAL = unchecked ((int)0x80131504L);
			//const int COR_E_CORE = unchecked ((int)?);
			const int NTE_FAIL = unchecked ((int)0x80090020L);
			const int COR_E_DIRECTORYNOTFOUND = unchecked ((int)0x80070003L);
			const int ERROR_PATH_NOT_FOUND = unchecked ((int)0x03);
			const int COR_E_DIVIDEBYZERO = unchecked ((int)0x80020012L);
			const int COR_E_DUPLICATEWAITOBJECT = unchecked ((int)0x80131529L);
			const int COR_E_ENDOFSTREAM = unchecked ((int)0x80070026L);
			const int COR_E_TYPELOAD = unchecked ((int)0x80131522L);
			const int COR_E_EXCEPTION = unchecked ((int)0x80131500L);
			const int COR_E_EXECUTIONENGINE = unchecked ((int)0x80131506L);
			const int COR_E_FIELDACCESS = unchecked ((int)0x80131507L);
			const int COR_E_FILENOTFOUND = unchecked ((int)0x80070002L);
			const int ERROR_FILE_NOT_FOUND = unchecked ((int)0x02);
			const int COR_E_FORMAT = unchecked ((int)0x80131537L);
			const int COR_E_INDEXOUTOFRANGE = unchecked ((int)0x80131508L);
			const int COR_E_INVALIDCAST = unchecked ((int)0x80004002L);
			const int COR_E_INVALIDCOMOBJECT = unchecked ((int)0x80131527L);
			const int COR_E_INVALIDFILTERCRITERIA = unchecked ((int)0x80131601L);
			const int COR_E_INVALIDOLEVARIANTTYPE = unchecked ((int)0x80131531L);
			const int COR_E_INVALIDOPERATION = unchecked ((int)0x80131509L);
			const int COR_E_IO = unchecked ((int)0x80131620L);
			const int COR_E_MEMBERACCESS = unchecked ((int)0x8013151AL);
			const int COR_E_METHODACCESS = unchecked ((int)0x80131510L);
			const int COR_E_MISSINGFIELD = unchecked ((int)0x80131511L);
			const int COR_E_MISSINGMANIFESTRESOURCE = unchecked ((int)0x80131532L);
			const int COR_E_MISSINGMEMBER = unchecked ((int)0x80131512L);
			const int COR_E_MISSINGMETHOD = unchecked ((int)0x80131513L);
			const int COR_E_MULTICASTNOTSUPPORTED = unchecked ((int)0x80131514L);
			const int COR_E_NOTFINITENUMBER = unchecked ((int)0x80131528L);
			const int E_NOTIMPL = unchecked ((int)0x80004001L);
			const int COR_E_NOTSUPPORTED = unchecked ((int)0x80131515L);
			const int COR_E_NULLREFERENCE = unchecked ((int)0x80004003L);
			const int E_OUTOFMEMORY = unchecked ((int)0x8007000EL);
			const int COR_E_OVERFLOW = unchecked ((int)0x80131516L);
			const int COR_E_PATHTOOLONG = unchecked ((int)0x800700CEL);
			const int ERROR_FILENAME_EXCED_RANGE = unchecked ((int)0xCE);
			const int COR_E_RANK = unchecked ((int)0x80131517L);
			const int COR_E_REFLECTIONTYPELOAD = unchecked ((int)0x80131602L);
			const int COR_E_REMOTING = unchecked ((int)0x8013150BL);
			const int COR_E_SAFEARRAYTYPEMISMATCH = unchecked ((int)0x80131533L);
			const int COR_E_SECURITY = unchecked ((int)0x8013150AL);
			const int COR_E_SERIALIZATION = unchecked ((int)0x8013150CL);
			const int COR_E_STACKOVERFLOW = unchecked ((int)0x800703E9L);
			const int ERROR_STACK_OVERFLOW = unchecked ((int)0x03E9);
			const int COR_E_SYNCHRONIZATIONLOCK = unchecked ((int)0x80131518L);
			const int COR_E_SYSTEM = unchecked ((int)0x80131501L);
			const int COR_E_TARGET = unchecked ((int)0x80131603L);
			const int COR_E_TARGETINVOCATION = unchecked ((int)0x80131604L);
			const int COR_E_TARGETPARAMCOUNT = unchecked ((int)0x8002000EL);
			const int COR_E_THREADABORTED = unchecked ((int)0x80131530L);
			const int COR_E_THREADINTERRUPTED = unchecked ((int)0x80131519L);
			const int COR_E_THREADSTATE = unchecked ((int)0x80131520L);
			const int COR_E_THREADSTOP = unchecked ((int)0x80131521L);
			const int COR_E_TYPEINITIALIZATION = unchecked ((int)0x80131534L);
			const int COR_E_VERIFICATION = unchecked ((int)0x8013150DL);
			//const int COR_E_WEAKREFERENCE = unchecked ((int)?);
			//const int COR_E_VTABLECALLSNOTSUPPORTED = unchecked ((int));

			switch (errorCode) {
				case MSEE_E_APPDOMAINUNLOADED:
					return new AppDomainUnloadedException ();
				case COR_E_APPLICATION:
					return new ApplicationException ();
				case E_INVALIDARG:
					return new ArgumentException ();
				case COR_E_ARGUMENTOUTOFRANGE:
					return new ArgumentOutOfRangeException ();
				case COR_E_ARITHMETIC:
					return new ArithmeticException ();
				case COR_E_ARRAYTYPEMISMATCH:
					return new ArrayTypeMismatchException ();
				case COR_E_BADIMAGEFORMAT:
				case ERROR_BAD_FORMAT:
					return new BadImageFormatException ();
//				case COR_E_COMEMULATE_ERROR:
//					return new COMEmulateException ();
				case COR_E_CONTEXTMARSHAL:
					return new ContextMarshalException ();
//				case COR_E_CORE:
//					return new CoreException ();
				case NTE_FAIL:
					return new System.Security.Cryptography.CryptographicException ();
				case COR_E_DIRECTORYNOTFOUND:
				case ERROR_PATH_NOT_FOUND:
					return new System.IO.DirectoryNotFoundException ();
				case COR_E_DIVIDEBYZERO:
					return new DivideByZeroException ();
				case COR_E_DUPLICATEWAITOBJECT:
					return new DuplicateWaitObjectException ();
				case COR_E_ENDOFSTREAM:
					return new System.IO.EndOfStreamException ();
				case COR_E_EXCEPTION:
					return new Exception ();
				case COR_E_EXECUTIONENGINE:
					return new ExecutionEngineException ();
				case COR_E_FIELDACCESS:
					return new FieldAccessException ();
				case COR_E_FILENOTFOUND:
				case ERROR_FILE_NOT_FOUND:
					return new System.IO.FileNotFoundException ();
				case COR_E_FORMAT:
					return new FormatException ();
				case COR_E_INDEXOUTOFRANGE:
					return new IndexOutOfRangeException ();
				case COR_E_INVALIDCAST:
				// E_NOINTERFACE has same value as COR_E_INVALIDCAST
					return new InvalidCastException ();
				case COR_E_INVALIDCOMOBJECT:
					return new InvalidComObjectException ();
				case COR_E_INVALIDFILTERCRITERIA:
					return new InvalidFilterCriteriaException ();
				case COR_E_INVALIDOLEVARIANTTYPE:
					return new InvalidOleVariantTypeException ();
				case COR_E_INVALIDOPERATION:
					return new InvalidOperationException ();
				case COR_E_IO:
					return new System.IO.IOException ();
				case COR_E_MEMBERACCESS:
					return new MemberAccessException ();
				case COR_E_METHODACCESS:
					return new MethodAccessException ();
				case COR_E_MISSINGFIELD:
					return new MissingFieldException ();
				case COR_E_MISSINGMANIFESTRESOURCE:
					return new System.Resources.MissingManifestResourceException ();
				case COR_E_MISSINGMEMBER:
					return new MissingMemberException ();
				case COR_E_MISSINGMETHOD:
					return new MissingMethodException ();
				case COR_E_MULTICASTNOTSUPPORTED:
					return new MulticastNotSupportedException ();
				case COR_E_NOTFINITENUMBER:
					return new NotFiniteNumberException ();
				case E_NOTIMPL:
					return new NotImplementedException ();
				case COR_E_NOTSUPPORTED:
					return new NotSupportedException ();
				case COR_E_NULLREFERENCE:
				// E_POINTER has the same value as COR_E_NULLREFERENCE
					return new NullReferenceException ();
				case E_OUTOFMEMORY:
				// COR_E_OUTOFMEMORY has the same value as E_OUTOFMEMORY
					return new OutOfMemoryException ();
				case COR_E_OVERFLOW:
					return new OverflowException ();
				case COR_E_PATHTOOLONG:
				case ERROR_FILENAME_EXCED_RANGE:
					return new System.IO.PathTooLongException ();
				case COR_E_RANK:
					return new RankException ();
				case COR_E_REFLECTIONTYPELOAD:
					return new System.Reflection.ReflectionTypeLoadException (new Type[] { }, new Exception[] { });
				case COR_E_REMOTING:
					return new System.Runtime.Remoting.RemotingException ();
				case COR_E_SAFEARRAYTYPEMISMATCH:
					return new SafeArrayTypeMismatchException ();
				case COR_E_SECURITY:
					return new SecurityException ();
				case COR_E_SERIALIZATION:
					return new System.Runtime.Serialization.SerializationException ();
				case COR_E_STACKOVERFLOW:
				case ERROR_STACK_OVERFLOW:
					return new StackOverflowException ();
				case COR_E_SYNCHRONIZATIONLOCK:
					return new SynchronizationLockException ();
				case COR_E_SYSTEM:
					return new SystemException ();
				case COR_E_TARGET:
					return new TargetException ();
				case COR_E_TARGETINVOCATION:
					return new System.Reflection.TargetInvocationException (null);
				case COR_E_TARGETPARAMCOUNT:
					return new TargetParameterCountException ();
//				case COR_E_THREADABORTED:
//					ThreadAbortException c'tor is inaccessible
//					return new System.Threading.ThreadAbortException ();
				case COR_E_THREADINTERRUPTED:
					return new ThreadInterruptedException ();
				case COR_E_THREADSTATE:
					return new ThreadStateException ();
//				case COR_E_THREADSTOP:
//					ThreadStopException does not exist
//					return new System.Threading.ThreadStopException ();
				case COR_E_TYPELOAD:
					return new TypeLoadException ();
				// MSDN lists COR_E_TYPELOAD twice with different exceptions.
				// return new EntryPointNotFoundException ();
				case COR_E_TYPEINITIALIZATION:
					return new TypeInitializationException("", null);
				case COR_E_VERIFICATION:
					return new VerificationException ();
//				case COR_E_WEAKREFERENCE:
//					return new WeakReferenceException ();
//				case COR_E_VTABLECALLSNOTSUPPORTED:
//					return new VTableCallsNotSupportedException ();
			}
			if (errorCode < 0)
				return new COMException ("", errorCode);
			return null;
		}

#if FEATURE_COMINTEROP
		[DllImport ("oleaut32.dll", CharSet=CharSet.Unicode, EntryPoint = "SetErrorInfo")]
		static extern int _SetErrorInfo (int dwReserved,
			[MarshalAs(UnmanagedType.Interface)] IErrorInfo pIErrorInfo);

		[DllImport ("oleaut32.dll", CharSet=CharSet.Unicode, EntryPoint = "GetErrorInfo")]
		static extern int _GetErrorInfo (int dwReserved,
			[MarshalAs(UnmanagedType.Interface)] out IErrorInfo ppIErrorInfo);

		static bool SetErrorInfoNotAvailable;
		static bool GetErrorInfoNotAvailable;

		internal static int SetErrorInfo (int dwReserved, IErrorInfo errorInfo)
		{
			int retVal = 0;
			errorInfo = null;

			if (SetErrorInfoNotAvailable)
				return -1;

			try {
				retVal = _SetErrorInfo (dwReserved, errorInfo);
			}
			catch (Exception) {
				// ignore any exception - probably there's no suitable SetErrorInfo
				// method available.
				SetErrorInfoNotAvailable = true;
			}
			return retVal;
		}

		internal static int GetErrorInfo (int dwReserved, out IErrorInfo errorInfo)
		{
			int retVal = 0;
			errorInfo = null;

			if (GetErrorInfoNotAvailable)
				return -1;

			try {
				retVal = _GetErrorInfo (dwReserved, out errorInfo);
			}
			catch (Exception) {
				// ignore any exception - probably there's no suitable GetErrorInfo
				// method available.
				GetErrorInfoNotAvailable = true;
			}
			return retVal;
		}
#endif
		public static Exception GetExceptionForHR (int errorCode)
		{
			return GetExceptionForHR (errorCode, IntPtr.Zero);
		}

		public static Exception GetExceptionForHR (int errorCode, IntPtr errorInfo)
		{
<<<<<<< HEAD
=======
#if FEATURE_COMINTEROP
>>>>>>> e7305082
			IErrorInfo info = null;
			if (errorInfo != (IntPtr)(-1)) {
				if (errorInfo == IntPtr.Zero) {
					if (GetErrorInfo (0, out info) != 0) {
						info  = null;
					}
				} else {
					info  = Marshal.GetObjectForIUnknown (errorInfo) as IErrorInfo;
				}
			}

			if (info is ManagedErrorInfo && ((ManagedErrorInfo) info).Exception.hresult == errorCode) {
				return ((ManagedErrorInfo) info).Exception;
			}

			Exception e = ConvertHrToException (errorCode);
			if (info != null && e != null) {
				uint helpContext;
				info.GetHelpContext (out helpContext);
				string str;
				info.GetSource (out str);
				e.Source = str;
				info.GetDescription (out str);
				e.SetMessage (str);
				info.GetHelpFile (out str);

				if (helpContext == 0) {
					e.HelpLink = str;
				} else {
					e.HelpLink = string.Format ("{0}#{1}", str, helpContext);
				}
			}
			return e;
#else
			return ConvertHrToException (errorCode);
#endif
		}

#if !FULL_AOT_RUNTIME
		public static int FinalReleaseComObject (object o)
		{
			while (ReleaseComObject (o) != 0);
			return 0;
		}
#endif

		[MethodImplAttribute(MethodImplOptions.InternalCall)]
		private static extern Delegate GetDelegateForFunctionPointerInternal (IntPtr ptr, Type t);

		public static Delegate GetDelegateForFunctionPointer (IntPtr ptr, Type t)
		{
			if (t == null)
				throw new ArgumentNullException ("t");
			if (!t.IsSubclassOf (typeof (MulticastDelegate)) || (t == typeof (MulticastDelegate)))
				throw new ArgumentException ("Type is not a delegate", "t");
			if (t.IsGenericType)
				throw new ArgumentException ("The specified Type must not be a generic type definition.");
			if (ptr == IntPtr.Zero)
				throw new ArgumentNullException ("ptr");

			return GetDelegateForFunctionPointerInternal (ptr, t);
		}

		public static TDelegate GetDelegateForFunctionPointer<TDelegate> (IntPtr ptr) {
			return (TDelegate) (object) GetDelegateForFunctionPointer (ptr, typeof (TDelegate));
		}

		[MethodImplAttribute(MethodImplOptions.InternalCall)]
		private static extern IntPtr GetFunctionPointerForDelegateInternal (Delegate d);
		
		public static IntPtr GetFunctionPointerForDelegate (Delegate d)
		{
			if (d == null)
				throw new ArgumentNullException ("d");
			
			return GetFunctionPointerForDelegateInternal (d);
		}

		public static IntPtr GetFunctionPointerForDelegate<TDelegate> (TDelegate d) {
			if (d == null)
				throw new ArgumentNullException ("d");
			
			return GetFunctionPointerForDelegateInternal ((Delegate)(object)d);
		}
	}
}<|MERGE_RESOLUTION|>--- conflicted
+++ resolved
@@ -1579,10 +1579,7 @@
 
 		public static Exception GetExceptionForHR (int errorCode, IntPtr errorInfo)
 		{
-<<<<<<< HEAD
-=======
 #if FEATURE_COMINTEROP
->>>>>>> e7305082
 			IErrorInfo info = null;
 			if (errorInfo != (IntPtr)(-1)) {
 				if (errorInfo == IntPtr.Zero) {
