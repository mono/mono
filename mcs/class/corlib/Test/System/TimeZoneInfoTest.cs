/*
 * TimeZoneInfo.Tests
 *
 * Author(s)
 * 	Stephane Delcroix <stephane@delcroix.org>
 *
 * Copyright 2011 Xamarin Inc.
 *
 * Permission is hereby granted, free of charge, to any person obtaining
 * a copy of this software and associated documentation files (the
 * "Software"), to deal in the Software without restriction, including
 * without limitation the rights to use, copy, modify, merge, publish,
 * distribute, sublicense, and/or sell copies of the Software, and to
 * permit persons to whom the Software is furnished to do so, subject to
 * the following conditions:
 * 
 * The above copyright notice and this permission notice shall be
 * included in all copies or substantial portions of the Software.
 * 
 * THE SOFTWARE IS PROVIDED "AS IS", WITHOUT WARRANTY OF ANY KIND,
 * EXPRESS OR IMPLIED, INCLUDING BUT NOT LIMITED TO THE WARRANTIES OF
 * MERCHANTABILITY, FITNESS FOR A PARTICULAR PURPOSE AND
 * NONINFRINGEMENT. IN NO EVENT SHALL THE AUTHORS OR COPYRIGHT HOLDERS BE
 * LIABLE FOR ANY CLAIM, DAMAGES OR OTHER LIABILITY, WHETHER IN AN ACTION
 * OF CONTRACT, TORT OR OTHERWISE, ARISING FROM, OUT OF OR IN CONNECTION
 * WITH THE SOFTWARE OR THE USE OR OTHER DEALINGS IN THE SOFTWARE.
 */

using System;
using System.IO;
using System.Linq;
using System.Runtime.InteropServices;
using System.Runtime.Serialization.Formatters.Binary;
using System.Collections;
using System.Reflection;
using System.Globalization;

using NUnit.Framework;
namespace MonoTests.System
{
	public class TimeZoneInfoTest
	{
		static FieldInfo localField;
		static FieldInfo cachedDataField;
		static object localFieldObj;

		public static string MapTimeZoneId (string id)
		{
			if (Environment.OSVersion.Platform == PlatformID.Unix)
				return id;
			else {
				switch (id) {
				case "Pacific/Auckland":
					return "New Zealand Standard Time";
				case "Europe/Athens":
					return "GTB Standard Time";
<<<<<<< HEAD
				case "Europe/Chisinau":
					return "E. Europe Standard Time";
				case "US/Eastern":
=======
				case "America/New_York":
>>>>>>> 73c8017b
					return "Eastern Standard Time";
				case "America/Chicago":
					return "Central Standard Time";
				case "US/Central":
					return "Central Standard Time";
				case "America/Los_Angeles":
					return "Pacific Standard Time";
				case "Australia/Sydney":
				case "Australia/Melbourne":
					return "AUS Eastern Standard Time";
				case "Europe/Brussels":
				case "Europe/Copenhagen":
				case "Europe/Paris":
				case "Europe/Madrid":
					return "Romance Standard Time";
				case "Africa/Kinshasa":
					return "W. Central Africa Standard Time";
				case "Europe/Rome":
				case "Europe/Vatican":
				case "Europe/Vienna":
				case "Europe/Berlin":
				case "Europe/Luxembourg":
				case "Europe/Malta":
				case "Europe/Monaco":
				case "Europe/Amsterdam":
				case "Europe/Oslo":
				case "Europe/San_Marino":
					return "W. Europe Standard Time";
				case "America/Toronto":
					return "Eastern Standard Time";
				case "Asia/Tehran":
					return "Iran Standard Time";
				case "Europe/Guernsey":
				case "Europe/Dublin":
				case "Europe/Isle_of_Man":
				case "Europe/Jersey":
				case "Europe/Lisbon":
				case "Europe/London":
					return "GMT Standard Time";
				case "America/Havana":
					return "Cuba Standard Time";
				case "America/Anchorage":
					return "Alaskan Standard Time";
				case "Atlantic/Azores":
					return "Azores Standard Time";
				case "Asia/Jerusalem":
					return "Israel Standard Time";
				case "Asia/Amman":
					return "Jordan Standard Time";
				case "Europe/Tirane":
				case "Europe/Warsaw":
					return "Central European Standard Time";
				case "Europe/Sofia":
				case "Europe/Tallinn":
				case "Europe/Riga":
				case "Europe/Vilnius":
				case "Europe/Kiev":
					return "FLE Standard Time";
				case "Europe/Prague":
				case "Europe/Budapest":
				case "Europe/Bratislava":
					return "Central Europe Standard Time";
				default:
					Assert.Fail ($"No mapping defined for zone id '{id}'");
					return null;
				}
			}
		}

		public static void SetLocal (TimeZoneInfo val)
		{
			if (localField == null) {
#if MOBILE
					localField = typeof (TimeZoneInfo).GetField ("local",
							BindingFlags.Static | BindingFlags.GetField | BindingFlags.NonPublic);
#else
					cachedDataField = typeof (TimeZoneInfo).GetField ("s_cachedData",
							BindingFlags.Static | BindingFlags.GetField | BindingFlags.NonPublic);

					localField = cachedDataField.FieldType.GetField ("_localTimeZone",
						BindingFlags.Instance | BindingFlags.GetField | BindingFlags.NonPublic);
#endif
			}

			if (cachedDataField != null)
				localFieldObj = cachedDataField.GetValue (null);

			localField.SetValue (localFieldObj, val);
		}

		[TestFixture]
		public class PropertiesTests
		{
			[Test]
			public void GetLocal ()
			{
				TimeZoneInfo local = TimeZoneInfo.Local;
				Assert.IsNotNull (local);
				Assert.IsTrue (true);
			}

			[DllImport ("libc")]
			private static extern int readlink (string path, byte[] buffer, int buflen);

			[Test] // Covers #24958
			public void LocalId ()
			{
#if !MONOTOUCH && !XAMMAC
				byte[] buf = new byte [512];

				var path = "/etc/localtime";
				try {
					var ret = readlink (path, buf, buf.Length);
					if (ret == -1)
						return; // path is not a symbolic link, nothing to test
				} catch (DllNotFoundException e) {
					return;
				}
#endif
				
				Assert.IsTrue (TimeZoneInfo.Local.Id != "Local", "Local timezone id should not be \"Local\"");
			}
		}

		[TestFixture]
		public class CreateCustomTimezoneTests
		{
			[Test]
			[ExpectedException (typeof (ArgumentNullException))]
			public void IdIsNullException ()
			{
				TimeZoneInfo.CreateCustomTimeZone (null, new TimeSpan (0), null, null);	
			}
		
			[Test]
			[ExpectedException (typeof (ArgumentException))]
			public void IdIsEmptyString ()
			{
				TimeZoneInfo.CreateCustomTimeZone ("", new TimeSpan (0), null, null);	
			}
		
			[Test]
			[ExpectedException (typeof (ArgumentException))]
			public void OffsetIsNotMinutes ()
			{
				TimeZoneInfo.CreateCustomTimeZone ("mytimezone", new TimeSpan (0, 0, 55), null, null);	
			}
		
			[Test]
			[ExpectedException (typeof (ArgumentOutOfRangeException))]
			public void OffsetTooBig ()
			{
				TimeZoneInfo.CreateCustomTimeZone ("mytimezone", new TimeSpan (14, 1, 0), null, null);
			}
		
			[Test]
			[ExpectedException (typeof (ArgumentOutOfRangeException))]
			public void OffsetTooSmall ()
			{
				TimeZoneInfo.CreateCustomTimeZone ("mytimezone", - new TimeSpan (14, 1, 0), null, null);
			}
		
		#if STRICT
			[Test]
			[ExpectedException (typeof (ArgumentException))]
			public void IdLongerThan32 ()
			{
				TimeZoneInfo.CreateCustomTimeZone ("12345678901234567890123456789012345", new TimeSpan (0), null, null);	
			}	
		#endif
		
			[Test]
			[ExpectedException (typeof (InvalidTimeZoneException))]
			public void AdjustmentRulesOverlap ()
			{
				TimeZoneInfo.TransitionTime s1 = TimeZoneInfo.TransitionTime.CreateFloatingDateRule (new DateTime (1,1,1,4,0,0), 3, 2, DayOfWeek.Sunday);
				TimeZoneInfo.TransitionTime e1 = TimeZoneInfo.TransitionTime.CreateFloatingDateRule (new DateTime (1,1,1,4,0,0), 10, 2, DayOfWeek.Sunday);
				TimeZoneInfo.AdjustmentRule r1 = TimeZoneInfo.AdjustmentRule.CreateAdjustmentRule (new DateTime (2000,1,1), new DateTime (2005,1,1), new TimeSpan (1,0,0), s1, e1);
				TimeZoneInfo.TransitionTime s2 = TimeZoneInfo.TransitionTime.CreateFloatingDateRule (new DateTime (1,1,1,4,0,0), 2, 2, DayOfWeek.Sunday);
				TimeZoneInfo.TransitionTime e2 = TimeZoneInfo.TransitionTime.CreateFloatingDateRule (new DateTime (1,1,1,4,0,0), 11, 2, DayOfWeek.Sunday);
				TimeZoneInfo.AdjustmentRule r2 = TimeZoneInfo.AdjustmentRule.CreateAdjustmentRule (new DateTime (2004,1,1), new DateTime (2007,1,1), new TimeSpan (1,0,0), s2, e2);
				TimeZoneInfo.CreateCustomTimeZone ("mytimezone", new TimeSpan (6,0,0),null,null,null,new TimeZoneInfo.AdjustmentRule[] {r1, r2});
			}
		
			[Test]
			[ExpectedException (typeof (InvalidTimeZoneException))]
			public void RulesNotOrdered ()
			{
				TimeZoneInfo.TransitionTime s1 = TimeZoneInfo.TransitionTime.CreateFloatingDateRule (new DateTime (1,1,1,4,0,0), 3, 2, DayOfWeek.Sunday);
				TimeZoneInfo.TransitionTime e1 = TimeZoneInfo.TransitionTime.CreateFloatingDateRule (new DateTime (1,1,1,4,0,0), 10, 2, DayOfWeek.Sunday);
				TimeZoneInfo.AdjustmentRule r1 = TimeZoneInfo.AdjustmentRule.CreateAdjustmentRule (new DateTime (2000,1,1), new DateTime (2005,1,1), new TimeSpan (1,0,0), s1, e1);
				TimeZoneInfo.TransitionTime s2 = TimeZoneInfo.TransitionTime.CreateFloatingDateRule (new DateTime (1,1,1,4,0,0), 2, 2, DayOfWeek.Sunday);
				TimeZoneInfo.TransitionTime e2 = TimeZoneInfo.TransitionTime.CreateFloatingDateRule (new DateTime (1,1,1,4,0,0), 11, 2, DayOfWeek.Sunday);
				TimeZoneInfo.AdjustmentRule r2 = TimeZoneInfo.AdjustmentRule.CreateAdjustmentRule (new DateTime (2006,1,1), new DateTime (2007,1,1), new TimeSpan (1,0,0), s2, e2);
				TimeZoneInfo.CreateCustomTimeZone ("mytimezone", new TimeSpan (6,0,0),null,null,null,new TimeZoneInfo.AdjustmentRule[] {r2, r1});
			}
		
			[Test]
			[ExpectedException (typeof (InvalidTimeZoneException))]
			public void OffsetOutOfRange ()
			{
				TimeZoneInfo.TransitionTime startTransition = TimeZoneInfo.TransitionTime.CreateFloatingDateRule (new DateTime (1,1,1,4,0,0), 3, 2, DayOfWeek.Sunday);
				TimeZoneInfo.TransitionTime endTransition = TimeZoneInfo.TransitionTime.CreateFloatingDateRule (new DateTime (1,1,1,4,0,0), 10, 2, DayOfWeek.Sunday);
				TimeZoneInfo.AdjustmentRule rule = TimeZoneInfo.AdjustmentRule.CreateAdjustmentRule (new DateTime (2000,1,1), new DateTime (2005,1,1), new TimeSpan (3,0,0), startTransition, endTransition);
				TimeZoneInfo.CreateCustomTimeZone ("mytimezone", new TimeSpan (12,0,0),null,null,null,new TimeZoneInfo.AdjustmentRule[] {rule});
			}
		
			[Test]
			[ExpectedException (typeof (InvalidTimeZoneException))]
			public void NullRule ()
			{
				TimeZoneInfo.CreateCustomTimeZone ("mytimezone", new TimeSpan (12,0,0),null,null,null,new TimeZoneInfo.AdjustmentRule[] {null});
			}
		
			[Test]
			[ExpectedException (typeof (InvalidTimeZoneException))]
			public void MultiplesRulesForDate ()
			{
				TimeZoneInfo.TransitionTime s1 = TimeZoneInfo.TransitionTime.CreateFloatingDateRule (new DateTime (1,1,1,4,0,0), 3, 2, DayOfWeek.Sunday);
				TimeZoneInfo.TransitionTime e1 = TimeZoneInfo.TransitionTime.CreateFloatingDateRule (new DateTime (1,1,1,4,0,0), 10, 2, DayOfWeek.Sunday);
				TimeZoneInfo.AdjustmentRule r1 = TimeZoneInfo.AdjustmentRule.CreateAdjustmentRule (new DateTime (2000,1,1), new DateTime (2005,1,1), new TimeSpan (1,0,0), s1, e1);
				TimeZoneInfo.TransitionTime s2 = TimeZoneInfo.TransitionTime.CreateFloatingDateRule (new DateTime (1,1,1,4,0,0), 2, 2, DayOfWeek.Sunday);
				TimeZoneInfo.TransitionTime e2 = TimeZoneInfo.TransitionTime.CreateFloatingDateRule (new DateTime (1,1,1,4,0,0), 11, 2, DayOfWeek.Sunday);
				TimeZoneInfo.AdjustmentRule r2 = TimeZoneInfo.AdjustmentRule.CreateAdjustmentRule (new DateTime (2005,1,1), new DateTime (2007,1,1), new TimeSpan (1,0,0), s2, e2);
				TimeZoneInfo.CreateCustomTimeZone ("mytimezone", new TimeSpan (6,0,0),null,null,null,new TimeZoneInfo.AdjustmentRule[] {r1, r2});
			}

			[Test]
			public void SupportsDaylightSavingTime_NonEmptyAdjustmentRule ()
			{
				TimeZoneInfo.TransitionTime s1 = TimeZoneInfo.TransitionTime.CreateFloatingDateRule (new DateTime (1,1,1,4,0,0), 3, 2, DayOfWeek.Sunday);
				TimeZoneInfo.TransitionTime e1 = TimeZoneInfo.TransitionTime.CreateFloatingDateRule (new DateTime (1,1,1,4,0,0), 10, 2, DayOfWeek.Sunday);
				TimeZoneInfo.AdjustmentRule r1 = TimeZoneInfo.AdjustmentRule.CreateAdjustmentRule (new DateTime (2000,1,1), new DateTime (2005,1,1), new TimeSpan (1,0,0), s1, e1);
				TimeZoneInfo tz = TimeZoneInfo.CreateCustomTimeZone ("mytimezone", new TimeSpan (6,0,0),null,null,null,new TimeZoneInfo.AdjustmentRule[] {r1});
				Assert.IsTrue (tz.SupportsDaylightSavingTime);
			}

			[Test]
			public void SupportsDaylightSavingTime_EmptyAdjustmentRule ()
			{
				TimeZoneInfo tz = TimeZoneInfo.CreateCustomTimeZone ("mytimezone", new TimeSpan (6,0,0),null,null,null,null);
				Assert.IsFalse (tz.SupportsDaylightSavingTime);
			}

			[Test]
			public void SupportsDaylightSavingTime_NonEmptyAdjustmentRule_DisableDaylightSavingTime ()
			{
				TimeZoneInfo.TransitionTime s1 = TimeZoneInfo.TransitionTime.CreateFloatingDateRule (new DateTime (1,1,1,4,0,0), 3, 2, DayOfWeek.Sunday);
				TimeZoneInfo.TransitionTime e1 = TimeZoneInfo.TransitionTime.CreateFloatingDateRule (new DateTime (1,1,1,4,0,0), 10, 2, DayOfWeek.Sunday);
				TimeZoneInfo.AdjustmentRule r1 = TimeZoneInfo.AdjustmentRule.CreateAdjustmentRule (new DateTime (2000,1,1), new DateTime (2005,1,1), new TimeSpan (1,0,0), s1, e1);
				TimeZoneInfo tz = TimeZoneInfo.CreateCustomTimeZone ("mytimezone", new TimeSpan (6,0,0),null,null,null,new TimeZoneInfo.AdjustmentRule[] {r1}, true);
				Assert.IsFalse (tz.SupportsDaylightSavingTime);
			}

			[Test]
			public void SupportsDaylightSavingTime_EmptyAdjustmentRule_DisableDaylightSavingTime ()
			{
				TimeZoneInfo tz = TimeZoneInfo.CreateCustomTimeZone ("mytimezone", new TimeSpan (6,0,0),null,null,null,null,true);
				Assert.IsFalse (tz.SupportsDaylightSavingTime);
			}
		}
		
		[TestFixture]
		[Category ("NotWasm")]
		public class IsDaylightSavingTimeTests
		{
			TimeZoneInfo london;
		
			[SetUp]
			public void CreateTimeZones ()
			{
				TimeZoneInfo.TransitionTime start = TimeZoneInfo.TransitionTime.CreateFloatingDateRule (new DateTime (1,1,1,1,0,0), 3, 5, DayOfWeek.Sunday);
				TimeZoneInfo.TransitionTime end = TimeZoneInfo.TransitionTime.CreateFloatingDateRule (new DateTime (1,1,1,2,0,0), 10, 5, DayOfWeek.Sunday);
				TimeZoneInfo.AdjustmentRule rule = TimeZoneInfo.AdjustmentRule.CreateAdjustmentRule (DateTime.MinValue.Date, DateTime.MaxValue.Date, new TimeSpan (1,0,0), start, end);
				london = TimeZoneInfo.CreateCustomTimeZone ("Europe/London", new TimeSpan (0), "Europe/London", "British Standard Time", "British Summer Time", new TimeZoneInfo.AdjustmentRule [] {rule});
			}
		
			[Test]
			public void NoDSTInUTC ()
			{
				DateTime june01 = new DateTime (2007, 06, 01);
				Assert.IsFalse (TimeZoneInfo.Utc.IsDaylightSavingTime (june01));
			}
		
			[Test]
			public void DSTInLondon ()
			{
				DateTime june01 = new DateTime (2007, 06, 01);
				DateTime xmas = new DateTime (2007, 12, 25);
				Assert.IsTrue (london.IsDaylightSavingTime (june01), "June 01 is DST in London");
				Assert.IsFalse (london.IsDaylightSavingTime (xmas), "Xmas is not DST in London");
			}
		
			[Test]
			[Category ("MobileNotWorking")]
			public void DSTTransitions ()
			{
				DateTime beforeDST = new DateTime (2007, 03, 25, 0, 59, 59, DateTimeKind.Unspecified);
				DateTime startDST = new DateTime (2007, 03, 25, 2, 0, 0, DateTimeKind.Unspecified);
				DateTime endDST = new DateTime (2007, 10, 28, 1, 59, 59, DateTimeKind.Unspecified);
				DateTime afterDST = new DateTime (2007, 10, 28, 2, 0, 0, DateTimeKind.Unspecified);
				Assert.IsFalse (london.IsDaylightSavingTime (beforeDST), "Just before DST");
				Assert.IsTrue (london.IsDaylightSavingTime (startDST), "the first seconds of DST");
				Assert.IsFalse (london.IsDaylightSavingTime (endDST), "The last seconds of DST");
				Assert.IsFalse (london.IsDaylightSavingTime (afterDST), "Just after DST");
			}
		
			[Test]
			public void DSTTransitionsUTC ()
			{
				DateTime beforeDST = new DateTime (2007, 03, 25, 0, 59, 59, DateTimeKind.Utc);
				DateTime startDST = new DateTime (2007, 03, 25, 1, 0, 0, DateTimeKind.Utc);
				DateTime endDST = new DateTime (2007, 10, 28, 0, 59, 59, DateTimeKind.Utc);
				DateTime afterDST = new DateTime (2007, 10, 28, 1, 0, 0, DateTimeKind.Utc);
				Assert.IsFalse (london.IsDaylightSavingTime (beforeDST), "Just before DST");
				Assert.IsTrue (london.IsDaylightSavingTime (startDST), "the first seconds of DST");
				Assert.IsTrue (london.IsDaylightSavingTime (endDST), "The last seconds of DST");
				Assert.IsFalse (london.IsDaylightSavingTime (afterDST), "Just after DST");
			}
		
		#if SLOW_TESTS
			[Test]
			public void MatchTimeZoneBehavior ()
			{
				TimeZone tzone = TimeZone.CurrentTimeZone;
				TimeZoneInfo local = TimeZoneInfo.Local;
				for (DateTime date = new DateTime (2007, 01, 01, 0, 0, 0, DateTimeKind.Local); date < new DateTime (2007, 12, 31, 23, 59, 59); date += new TimeSpan (0,1,0)) {
					date = DateTime.SpecifyKind (date, DateTimeKind.Local);
					if (local.IsInvalidTime (date))
						continue;
					Assert.IsTrue (tzone.IsDaylightSavingTime (date) == local.IsDaylightSavingTime (date));
				}
			}
		#endif
			[Test (Description="Description xambug #17155")]
			public void AdjustmentRuleAfterNewYears ()
			{
				TimeZoneInfo tz = TimeZoneInfo.FindSystemTimeZoneById (MapTimeZoneId ("Pacific/Auckland"));
				// DST start: 9/29/2013 2:00:00 AM
				// DST end: 4/6/2014 3:00:00 AM
				DateTime dt = new DateTime (2014, 1, 9, 23, 0, 0, DateTimeKind.Utc);
				Assert.IsTrue (tz.IsDaylightSavingTime (dt), "#1.1");

				// DST start: 9/29/2014 2:00:00 AM
				// DST end: 4/6/2015 3:00:00 AM
				dt = new DateTime (2014, 6, 9, 23, 0, 0, DateTimeKind.Utc);
				Assert.IsFalse (tz.IsDaylightSavingTime (dt), "#2.1");

				// DST start: 9/29/2014 2:00:00 AM
				// DST end: 4/6/2015 3:00:00 AM
				dt = new DateTime (2014, 10, 9, 23, 0, 0, DateTimeKind.Utc);
				Assert.IsTrue (tz.IsDaylightSavingTime (dt), "#3.1");
			}

			[Test] //Covers #26008
			public void DSTWithFloatingDateRule ()
			{
				// Construct a custom time zone where daylight saving time starts on the
				// 2nd Sunday in March.
				var transitionToDaylight = TimeZoneInfo.TransitionTime.CreateFloatingDateRule (new DateTime (1, 1, 1, 2, 0, 0), 3, 2, DayOfWeek.Sunday);
				var transitionToStandard = TimeZoneInfo.TransitionTime.CreateFloatingDateRule (new DateTime (1, 1, 1, 2, 0, 0), 11, 1, DayOfWeek.Sunday);
				var adjustment = TimeZoneInfo.AdjustmentRule.CreateAdjustmentRule (DateTime.MinValue.Date, DateTime.MaxValue.Date, new TimeSpan (1, 0, 0), transitionToDaylight, transitionToStandard);
				var timeZone = TimeZoneInfo.CreateCustomTimeZone ("BugCheck", new TimeSpan (-8, 0, 0), "Testing", "Testing Standard", "Testing Daylight", new TimeZoneInfo.AdjustmentRule [] { adjustment });
				// See if March 7, 2014 is listed as being during daylight saving time.
				// If it is DST, then the runtime has the bug that we are looking for.
				Assert.IsFalse (timeZone.IsDaylightSavingTime (new DateTime (2014, 3, 7, 12, 0, 0, DateTimeKind.Unspecified)));
			}

			[Test] //Covers #25050
			public void TestAthensDST ()
			{
				TimeZoneInfo tzi = TimeZoneInfo.FindSystemTimeZoneById (MapTimeZoneId ("Europe/Athens"));
				var date = new DateTime (2014, 3, 30 , 2, 0, 0);
				Assert.IsFalse (tzi.IsDaylightSavingTime (date));
				Assert.AreEqual (new TimeSpan (2,0,0), tzi.GetUtcOffset (date));
			}

			[Test]
			public void TestAthensDST_InDSTDelta ()
			{
				// In .NET/.Net Core GetUtcOffset() returns the BaseUtcOffset for times within the hour
				// lost when DST starts and IsDaylightSavingTime() returns false for datetime and true for datetimeoffset

				TimeZoneInfo tzi = TimeZoneInfo.FindSystemTimeZoneById (MapTimeZoneId ("Europe/Athens"));

				var date = new DateTime (2014, 3, 30 , 2, 0, 0);
				Assert.IsFalse (tzi.IsDaylightSavingTime (date));
				Assert.AreEqual (new TimeSpan (2, 0, 0), tzi.GetUtcOffset (date));
				Assert.IsFalse (tzi.IsDaylightSavingTime (new DateTimeOffset (date, tzi.GetUtcOffset (date))));

				date = new DateTime (2014, 3, 30 , 3, 0, 0);
				Assert.IsFalse (tzi.IsDaylightSavingTime (date));
				Assert.AreEqual (new TimeSpan (2, 0, 0), tzi.GetUtcOffset (date));
				Assert.IsTrue (tzi.IsDaylightSavingTime (new DateTimeOffset (date, tzi.GetUtcOffset (date))));

				date = new DateTime (2014, 3, 30 , 3, 1, 0);
				Assert.IsFalse (tzi.IsDaylightSavingTime (date));
				Assert.AreEqual (new TimeSpan (2, 0, 0), tzi.GetUtcOffset (date));
				Assert.IsTrue (tzi.IsDaylightSavingTime (new DateTimeOffset (date, tzi.GetUtcOffset (date))));

				date = new DateTime (2014, 3, 30 , 3, 59, 0);
				Assert.IsFalse (tzi.IsDaylightSavingTime (date));
				Assert.AreEqual (new TimeSpan (2, 0, 0), tzi.GetUtcOffset (date));
				Assert.IsTrue (tzi.IsDaylightSavingTime (new DateTimeOffset (date, tzi.GetUtcOffset (date))));

				date = new DateTime (2014, 3, 30 , 4, 0, 0);
				Assert.IsTrue (tzi.IsDaylightSavingTime (date));
				Assert.AreEqual (new TimeSpan (3, 0, 0), tzi.GetUtcOffset (date));
				Assert.IsTrue (tzi.IsDaylightSavingTime (new DateTimeOffset (date, tzi.GetUtcOffset (date))));
			}

			[Test] //Covers #41349
			public void TestIsDST_DateTimeOffset ()
			{
				TimeZoneInfo tzi = TimeZoneInfo.FindSystemTimeZoneById (MapTimeZoneId ("Europe/Athens"));
				var date = new DateTime (2014, 3, 30 , 2, 0, 0);
				var offset = tzi.GetUtcOffset (date);
				var dateOffset = new DateTimeOffset (date, offset);
				Assert.IsFalse (tzi.IsDaylightSavingTime (dateOffset));

				date = new DateTime (2014, 3, 30 , 3, 0, 0);
				offset = tzi.GetUtcOffset (date);
				dateOffset = new DateTimeOffset (date, offset);
				Assert.IsTrue (tzi.IsDaylightSavingTime (dateOffset));
			}

			// https://github.com/mono/mono/issues/9664
			[Test]
			public void Bug_9664 ()
			{
				TimeZoneInfo tzi;
				try {
					tzi = TimeZoneInfo.FindSystemTimeZoneById (MapTimeZoneId ("US/Central"));
				} catch (TimeZoneNotFoundException e) {
					Assert.Ignore ("Timezone US/Central not found.");
					return;
				}
				var date = new DateTime (2019, 3, 9, 21, 0, 0);
				Assert.IsFalse (tzi.IsDaylightSavingTime (date));
				Assert.AreEqual (new TimeSpan (-6, 0, 0), tzi.GetUtcOffset (date));

				date = new DateTime (2019, 3, 10, 2, 0, 0);
				Assert.IsFalse (tzi.IsDaylightSavingTime (date));
				Assert.AreEqual (new TimeSpan (-6, 0, 0), tzi.GetUtcOffset (date));

				date = new DateTime (2019, 3, 10, 2, 30, 0);
				Assert.IsFalse (tzi.IsDaylightSavingTime (date));
				Assert.AreEqual (new TimeSpan (-6, 0, 0), tzi.GetUtcOffset (date));

				date = new DateTime (2019, 3, 10, 3, 0, 0);
				Assert.IsTrue (tzi.IsDaylightSavingTime (date));
				Assert.AreEqual (new TimeSpan (-5, 0, 0), tzi.GetUtcOffset (date));

#if !WINAOT // https://github.com/mono/mono/issues/15439
				tzi = TimeZoneInfo.FindSystemTimeZoneById (MapTimeZoneId ("Europe/Vatican"));
				date = new DateTime (2018, 10, 28, 2, 15, 0);
				Assert.IsFalse (tzi.IsDaylightSavingTime (date));
				Assert.AreEqual (new TimeSpan (1, 0, 0), tzi.GetUtcOffset (date));

				tzi = TimeZoneInfo.FindSystemTimeZoneById (MapTimeZoneId ("Asia/Tehran"));
				date = new DateTime (2018, 9, 21, 23, 15, 0);
				Assert.IsFalse (tzi.IsDaylightSavingTime (date));
				Assert.AreEqual (new TimeSpan (3, 30, 0), tzi.GetUtcOffset (date));

				// for Greenwitch Mean Time (Guernsey)
				tzi = TimeZoneInfo.FindSystemTimeZoneById (MapTimeZoneId ("Europe/Guernsey"));
				date = new DateTime (2019, 10, 27, 1, 15, 0);
				Assert.IsFalse (tzi.IsDaylightSavingTime (date));
				Assert.AreEqual (new TimeSpan (0, 0, 0), tzi.GetUtcOffset (date));
#endif
			}

			[Test]
			public void Bug_16395 ()
			{
				// Cuba, Havana (Cuba Standard Time):    Jumps ahead at 12:00 AM on 3/8/2020 to 1:00 AM
				CheckJumpingIntoDST ("America/Havana",
									new DateTime (2020, 3, 8, 0, 0, 0), new DateTime (2020, 3, 8, 0, 30, 0), new DateTime (2020, 3, 8, 1, 0, 0), 
									new TimeSpan (-5, 0, 0), new TimeSpan (-4, 0, 0));

				// US, Kansas City, MO (US Central Time):    Jumps ahead at 2:00 AM on 3/8/2020 to 3:00 AM
				CheckJumpingIntoDST ("US/Central", // "America/Chicago"
									new DateTime (2020, 3, 8, 2, 0, 0), new DateTime (2020, 3, 8, 2, 30, 0), new DateTime (2020, 3, 8, 3, 0, 0),
									new TimeSpan (-6, 0, 0), new TimeSpan (-5, 0, 0));

				// Anchorage, AK (Alaska Time):    Jumps ahead at 2:00 AM on 3/8/2020 to 3:00 AM
				CheckJumpingIntoDST ("America/Anchorage",
									new DateTime (2020, 3, 8, 2, 0, 0), new DateTime (2020, 3, 8, 2, 30, 0), new DateTime (2020, 3, 8, 3, 0, 0),
									new TimeSpan (-9, 0, 0), new TimeSpan (-8, 0, 0));

				// Azores ST (Ponta Delgada, Portugal):    Jumps ahead at 12:00 AM on 3/29/2020 to 1:00 AM
				CheckJumpingIntoDST ("Atlantic/Azores",
									new DateTime (2020, 3, 29, 0, 0, 0), new DateTime (2020, 3, 29, 0, 30, 0), new DateTime (2020, 3, 29, 1, 0, 0),
									new TimeSpan (-1, 0, 0), new TimeSpan (0, 0, 0));
									
				// Iran, Tehran (Iran ST):    Jumps ahead at 12:00 AM on 3/21/2020 to 1:00 AM
				CheckJumpingIntoDST ("Asia/Tehran",
									new DateTime (2020, 3, 21, 0, 0, 0), new DateTime (2020, 3, 21, 0, 30, 0), new DateTime (2020, 3, 21, 1, 0, 0),
									new TimeSpan (3, 30, 0), new TimeSpan (4, 30, 0));
									
				// Israel, Jerusalem (Israel ST):    Jumps ahead at 2:00 AM on 3/27/2020 to 3:00 AM
				CheckJumpingIntoDST ("Asia/Jerusalem",
									new DateTime (2020, 3, 27, 2, 0, 0), new DateTime (2020, 3, 27, 2, 30, 0), new DateTime (2020, 3, 27, 3, 0, 0),
									new TimeSpan (2, 0, 0), new TimeSpan (3, 0, 0));

				// Jordan, Amman (Eastern European ST):    Jumps ahead at 12:00 AM on 3/27/2020 to 1:00 AM
				CheckJumpingIntoDST ("Asia/Amman",
									new DateTime (2020, 3, 27, 0, 0, 0), new DateTime (2020, 3, 27, 0, 30, 0), new DateTime (2020, 3, 27, 1, 0, 0),
									new TimeSpan (2, 0, 0), new TimeSpan (3, 0, 0));

				// Albania, Tirana (Central European ST):    Jumps ahead at 2:00 AM on 3/29/2020 to 3:00 AM
				CheckJumpingIntoDST ("Europe/Tirane",
									new DateTime (2020, 3, 29, 2, 0, 0), new DateTime (2020, 3, 29, 2, 30, 0), new DateTime (2020, 3, 29, 3, 0, 0),
									new TimeSpan (1, 0, 0), new TimeSpan (2, 0, 0));

				// Austria, Vienna (Central European ST):    Jumps ahead at 2:00 AM on 3/29/2020 to 3:00 AM
				CheckJumpingIntoDST ("Europe/Vienna",
									new DateTime (2020, 3, 29, 2, 0, 0), new DateTime (2020, 3, 29, 2, 30, 0), new DateTime (2020, 3, 29, 3, 0, 0),
									new TimeSpan (1, 0, 0), new TimeSpan (2, 0, 0));

				// Belgium, Brussels (Central European ST):    Jumps ahead at 2:00 AM on 3/29/2020 to 3:00 AM
				CheckJumpingIntoDST ("Europe/Brussels",
									new DateTime (2020, 3, 29, 2, 0, 0), new DateTime (2020, 3, 29, 2, 30, 0), new DateTime (2020, 3, 29, 3, 0, 0),
									new TimeSpan (1, 0, 0), new TimeSpan (2, 0, 0));

				// Bulgaria, Sofia (Eastern European ST):    Jumps ahead at 3:00 AM on 3/29/2020 to 4:00 AM
				CheckJumpingIntoDST ("Europe/Sofia",
									new DateTime (2020, 3, 29, 3, 0, 0), new DateTime (2020, 3, 29, 3, 30, 0), new DateTime (2020, 3, 29, 4, 0, 0),
									new TimeSpan (2, 0, 0), new TimeSpan (3, 0, 0));

				// Czechia, Prague (Central European ST):    Jumps ahead at 2:00 AM on 3/29/2020 to 3:00 AM
				CheckJumpingIntoDST ("Europe/Prague",
									new DateTime (2020, 3, 29, 2, 0, 0), new DateTime (2020, 3, 29, 2, 30, 0), new DateTime (2020, 3, 29, 3, 0, 0),
									new TimeSpan (1, 0, 0), new TimeSpan (2, 0, 0));

				// Denmark, Copenhagen (Central European ST):    Jumps ahead at 2:00 AM on 3/29/2020 to 3:00 AM
				CheckJumpingIntoDST ("Europe/Copenhagen",
									new DateTime (2020, 3, 29, 2, 0, 0), new DateTime (2020, 3, 29, 2, 30, 0), new DateTime (2020, 3, 29, 3, 0, 0),
									new TimeSpan (1, 0, 0), new TimeSpan (2, 0, 0));

				// Estonia, Tallinn (Eastern European ST):    Jumps ahead at 3:00 AM on 3/29/2020 to 4:00 AM
				CheckJumpingIntoDST ("Europe/Tallinn",
									new DateTime (2020, 3, 29, 3, 0, 0), new DateTime (2020, 3, 29, 3, 30, 0), new DateTime (2020, 3, 29, 4, 0, 0),
									new TimeSpan (2, 0, 0), new TimeSpan (3, 0, 0));

				// France, Paris (Central European ST):    Jumps ahead at 2:00 AM on 3/29/2020 to 3:00 AM
				CheckJumpingIntoDST ("Europe/Paris",
									new DateTime (2020, 3, 29, 2, 0, 0), new DateTime (2020, 3, 29, 2, 30, 0), new DateTime (2020, 3, 29, 3, 0, 0),
									new TimeSpan (1, 0, 0), new TimeSpan (2, 0, 0));

				// Germany, Berlin (Central European ST):    Jumps ahead at 2:00 AM on 3/29/2020 to 3:00 AM
				CheckJumpingIntoDST ("Europe/Berlin",
									new DateTime (2020, 3, 29, 2, 0, 0), new DateTime (2020, 3, 29, 2, 30, 0), new DateTime (2020, 3, 29, 3, 0, 0),
									new TimeSpan (1, 0, 0), new TimeSpan (2, 0, 0));

				// Greece, Athens (Eastern European ST):    Jumps ahead at 3:00 AM on 3/29/2020 to 4:00 AM
				CheckJumpingIntoDST ("Europe/Athens",
									new DateTime (2020, 3, 29, 3, 0, 0), new DateTime (2020, 3, 29, 3, 30, 0), new DateTime (2020, 3, 29, 4, 0, 0),
									new TimeSpan (2, 0, 0), new TimeSpan (3, 0, 0));

				// Guernsey (UK)    Jumps ahead at 1:00 AM on 3/29/2020 to 2:00 AM
				CheckJumpingIntoDST ("Europe/Guernsey",
									new DateTime (2020, 3, 29, 1, 0, 0), new DateTime (2020, 3, 29, 1, 30, 0), new DateTime (2020, 3, 29, 2, 0, 0),
									new TimeSpan (0, 0, 0), new TimeSpan (1, 0, 0));

				// Holy See, Vatican City (Central European ST):    Jumps ahead at 2:00 AM on 3/29/2020 to 3:00 AM
				CheckJumpingIntoDST ("Europe/Vatican",
									new DateTime (2020, 3, 29, 2, 0, 0), new DateTime (2020, 3, 29, 2, 30, 0), new DateTime (2020, 3, 29, 3, 0, 0),
									new TimeSpan (1, 0, 0), new TimeSpan (2, 0, 0));

				// Hungary, Budapest (Central European ST):    Jumps ahead at 2:00 AM on 3/29/2020 to 3:00 AM
				CheckJumpingIntoDST ("Europe/Budapest",
									new DateTime (2020, 3, 29, 2, 0, 0), new DateTime (2020, 3, 29, 2, 30, 0), new DateTime (2020, 3, 29, 3, 0, 0),
									new TimeSpan (1, 0, 0), new TimeSpan (2, 0, 0));

				// Ireland, Dublin (Greenwich Mean Time -> Irish Standard Time):    Jumps ahead at 1:00 AM on 3/29/2020 to 2:00 AM
				CheckJumpingIntoDST ("Europe/Dublin",
									new DateTime (2020, 3, 29, 1, 0, 0), new DateTime (2020, 3, 29, 1, 30, 0), new DateTime (2020, 3, 29, 2, 0, 0),
									new TimeSpan (0, 0, 0), new TimeSpan (1, 0, 0));

				// UK, Douglas, Isle of Man (GMT+1:00):    Jumps ahead at 1:00 AM on 3/29/2020 to 2:00 AM
				CheckJumpingIntoDST ("Europe/Isle_of_Man",
									new DateTime (2020, 3, 29, 1, 0, 0), new DateTime (2020, 3, 29, 1, 30, 0), new DateTime (2020, 3, 29, 2, 0, 0),
									new TimeSpan (0, 0, 0), new TimeSpan (1, 0, 0));

				// Italy, Rome (Central European ST):    Jumps ahead at 2:00 AM on 3/29/2020 to 3:00 AM
				CheckJumpingIntoDST ("Europe/Rome",
									new DateTime (2020, 3, 29, 2, 0, 0), new DateTime (2020, 3, 29, 2, 30, 0), new DateTime (2020, 3, 29, 3, 0, 0),
									new TimeSpan (1, 0, 0), new TimeSpan (2, 0, 0));

				// Jersey (UK):   Jumps ahead at 1:00 AM on 3/29/2020 to 2:00 AM
				CheckJumpingIntoDST ("Europe/Jersey",
									new DateTime (2020, 3, 29, 1, 0, 0), new DateTime (2020, 3, 29, 1, 30, 0), new DateTime (2020, 3, 29, 2, 0, 0),
									new TimeSpan (0, 0, 0), new TimeSpan (1, 0, 0));

				// Latvia, Riga (Eastern European ST):    Jumps ahead at 3:00 AM on 3/29/2020 to 4:00 AM
				CheckJumpingIntoDST ("Europe/Riga",
									new DateTime (2020, 3, 29, 3, 0, 0), new DateTime (2020, 3, 29, 3, 30, 0), new DateTime (2020, 3, 29, 4, 0, 0),
									new TimeSpan (2, 0, 0), new TimeSpan (3, 0, 0));

				// Lithuania, Vilnius (Eastern European ST):    Jumps ahead at 3:00 AM on 3/29/2020 to 4:00 AM
				CheckJumpingIntoDST ("Europe/Vilnius",
									new DateTime (2020, 3, 29, 3, 0, 0), new DateTime (2020, 3, 29, 3, 30, 0), new DateTime (2020, 3, 29, 4, 0, 0),
									new TimeSpan (2, 0, 0), new TimeSpan (3, 0, 0));

				// Luxembourg, Luxembourg (Central European ST):    Jumps ahead at 2:00 AM on 3/29/2020 to 3:00 AM
				CheckJumpingIntoDST ("Europe/Luxembourg",
									new DateTime (2020, 3, 29, 2, 0, 0), new DateTime (2020, 3, 29, 2, 30, 0), new DateTime (2020, 3, 29, 3, 0, 0),
									new TimeSpan (1, 0, 0), new TimeSpan (2, 0, 0));

				// Malta, Valletta (Central European ST):    Jumps ahead at 2:00 AM on 3/29/2020 to 3:00 AM
				CheckJumpingIntoDST ("Europe/Malta",
									new DateTime (2020, 3, 29, 2, 0, 0), new DateTime (2020, 3, 29, 2, 30, 0), new DateTime (2020, 3, 29, 3, 0, 0),
									new TimeSpan (1, 0, 0), new TimeSpan (2, 0, 0));

				// Moldova, Chişinău (Eastern European ST):    Jumps ahead at 2:00 AM on 3/29/2020 to 3:00 AM
				CheckJumpingIntoDST ("Europe/Chisinau",
									new DateTime (2020, 3, 29, 2, 0, 0), new DateTime (2020, 3, 29, 2, 30, 0), new DateTime (2020, 3, 29, 3, 0, 0),
									new TimeSpan (2, 0, 0), new TimeSpan (3, 0, 0));

				// Monaco, Monaco (Central European ST):    Jumps ahead at 2:00 AM on 3/29/2020 to 3:00 AM
				CheckJumpingIntoDST ("Europe/Monaco",
									new DateTime (2020, 3, 29, 2, 0, 0), new DateTime (2020, 3, 29, 2, 30, 0), new DateTime (2020, 3, 29, 3, 0, 0),
									new TimeSpan (1, 0, 0), new TimeSpan (2, 0, 0));

				// Netherlands, Amsterdam (Central European ST):    Jumps ahead at 2:00 AM on 3/29/2020 to 3:00 AM
				CheckJumpingIntoDST ("Europe/Amsterdam",
									new DateTime (2020, 3, 29, 2, 0, 0), new DateTime (2020, 3, 29, 2, 30, 0), new DateTime (2020, 3, 29, 3, 0, 0),
									new TimeSpan (1, 0, 0), new TimeSpan (2, 0, 0));

				// Norway, Oslo (Central European ST):    Jumps ahead at 2:00 AM on 3/29/2020 to 3:00 AM
				CheckJumpingIntoDST ("Europe/Oslo",
									new DateTime (2020, 3, 29, 2, 0, 0), new DateTime (2020, 3, 29, 2, 30, 0), new DateTime (2020, 3, 29, 3, 0, 0),
									new TimeSpan (1, 0, 0), new TimeSpan (2, 0, 0));

				// Poland, Warsaw (Central European ST):    Jumps ahead at 2:00 AM on 3/29/2020 to 3:00 AM
				CheckJumpingIntoDST ("Europe/Warsaw",
									new DateTime (2020, 3, 29, 2, 0, 0), new DateTime (2020, 3, 29, 2, 30, 0), new DateTime (2020, 3, 29, 3, 0, 0),
									new TimeSpan (1, 0, 0), new TimeSpan (2, 0, 0));

				// Portugal, Lisbon (Western European ST):    Jumps ahead at 1:00 AM on 3/29/2020 to 2:00 AM
				CheckJumpingIntoDST ("Europe/Lisbon",
									new DateTime (2020, 3, 29, 1, 0, 0), new DateTime (2020, 3, 29, 1, 30, 0), new DateTime (2020, 3, 29, 2, 0, 0),
									new TimeSpan (0, 0, 0), new TimeSpan (1, 0, 0));

				// San Marino, San Marino (Central European ST):    Jumps ahead at 2:00 AM on 3/29/2020 to 3:00 AM
				CheckJumpingIntoDST ("Europe/San_Marino",
									new DateTime (2020, 3, 29, 2, 0, 0), new DateTime (2020, 3, 29, 2, 30, 0), new DateTime (2020, 3, 29, 3, 0, 0),
									new TimeSpan (1, 0, 0), new TimeSpan (2, 0, 0));

				// Slovakia, Bratislava (Central European ST):    Jumps ahead at 2:00 AM on 3/29/2020 to 3:00 AM
				CheckJumpingIntoDST ("Europe/Bratislava",
									new DateTime (2020, 3, 29, 2, 0, 0), new DateTime (2020, 3, 29, 2, 30, 0), new DateTime (2020, 3, 29, 3, 0, 0),
									new TimeSpan (1, 0, 0), new TimeSpan (2, 0, 0));

				// Spain, Madrid (Central European ST):    Jumps ahead at 2:00 AM on 3/29/2020 to 3:00 AM
				CheckJumpingIntoDST ("Europe/Madrid",
									new DateTime (2020, 3, 29, 2, 0, 0), new DateTime (2020, 3, 29, 2, 30, 0), new DateTime (2020, 3, 29, 3, 0, 0),
									new TimeSpan (1, 0, 0), new TimeSpan (2, 0, 0));

				// Ukraine, Kiev (Eastern European ST):    Jumps ahead at 3:00 AM on 3/29/2020 to 4:00 AM
				CheckJumpingIntoDST ("Europe/Kiev",
									new DateTime (2020, 3, 29, 3, 0, 0), new DateTime (2020, 3, 29, 3, 30, 0), new DateTime (2020, 3, 29, 4, 0, 0),
									new TimeSpan (2, 0, 0), new TimeSpan (3, 0, 0));

				// United Kingdom, London (British ST):    Jumps ahead at 1:00 AM on 3/29/2020 to 2:00 AM
				CheckJumpingIntoDST ("Europe/London",
									new DateTime (2020, 3, 29, 1, 0, 0), new DateTime (2020, 3, 29, 1, 30, 0), new DateTime (2020, 3, 29, 2, 0, 0),
									new TimeSpan (0, 0, 0), new TimeSpan (1, 0, 0));
			}

			void CheckJumpingIntoDST (string tzId, DateTime dstDeltaStart, DateTime inDstDelta, DateTime dstDeltaEnd, TimeSpan baseOffset, TimeSpan dstOffset)
			{
				var tzi = TimeZoneInfo.FindSystemTimeZoneById (MapTimeZoneId (tzId));
				Assert.IsFalse (tzi.IsDaylightSavingTime (dstDeltaStart), $"{tzId}: #1");
				Assert.AreEqual (baseOffset, tzi.GetUtcOffset (dstDeltaStart), $"{tzId}: #2");

				Assert.IsFalse (tzi.IsDaylightSavingTime (inDstDelta), $"{tzId}: #3");
				Assert.AreEqual (baseOffset, tzi.GetUtcOffset (inDstDelta), $"{tzId}: #4");

				Assert.IsTrue (tzi.IsDaylightSavingTime (dstDeltaEnd), $"{tzId}: #5");
				Assert.AreEqual (dstOffset, tzi.GetUtcOffset (dstDeltaEnd), $"{tzId}: #6");
			}
		}

		[TestFixture]
		[Category ("NotWasm")]
		public class ConvertTimeTests_LocalUtc : ConvertTimeTests
		{
			static TimeZoneInfo oldLocal;

			[SetUp]
			public void SetLocal ()
			{
				base.CreateTimeZones ();

				oldLocal = TimeZoneInfo.Local;
				TimeZoneInfoTest.SetLocal (TimeZoneInfo.GetSystemTimeZones().First(t => t.BaseUtcOffset == TimeSpan.Zero));
			}

			[TearDown]
			public void RestoreLocal ()
			{
				TimeZoneInfoTest.SetLocal (oldLocal);
			}
		}

		[TestFixture]
		[Category ("NotWasm")]
		public class ConvertTimeTests
		{
			TimeZoneInfo london;
		
			[SetUp]
			public void CreateTimeZones ()
			{
				TimeZoneInfo.TransitionTime start = TimeZoneInfo.TransitionTime.CreateFloatingDateRule (new DateTime (1,1,1,1,0,0), 3, 5, DayOfWeek.Sunday);
				TimeZoneInfo.TransitionTime end = TimeZoneInfo.TransitionTime.CreateFloatingDateRule (new DateTime (1,1,1,2,0,0), 10, 5, DayOfWeek.Sunday);
				TimeZoneInfo.AdjustmentRule rule = TimeZoneInfo.AdjustmentRule.CreateAdjustmentRule (DateTime.MinValue.Date, DateTime.MaxValue.Date, new TimeSpan (1,0,0), start, end);
				london = TimeZoneInfo.CreateCustomTimeZone ("Europe/London", new TimeSpan (0), "Europe/London", "British Standard Time", "British Summer Time", new TimeZoneInfo.AdjustmentRule [] {rule});
			}
		
			[Test]
			[ExpectedException (typeof (ArgumentException))]
			public void ConvertFromUtc_KindIsLocalException ()
			{
				TimeZoneInfo.ConvertTimeFromUtc (new DateTime (2007, 5, 3, 11, 8, 0, DateTimeKind.Local), TimeZoneInfo.Local);	
			}
		
			[Test]
			[ExpectedException (typeof (ArgumentNullException))]
			public void ConvertFromUtc_DestinationTimeZoneIsNullException ()
			{
				TimeZoneInfo.ConvertTimeFromUtc (new DateTime (2007, 5, 3, 11, 8, 0), null);		
			}
		
			[Test]
			public void ConvertFromUtc_DestinationIsUTC ()
			{
				DateTime now = DateTime.UtcNow;
				DateTime converted = TimeZoneInfo.ConvertTimeFromUtc (now, TimeZoneInfo.Utc);
				Assert.AreEqual (now, converted);
			}
			
			[Test]
			public void ConvertFromUTC_ConvertInWinter ()
			{
				DateTime utc = new DateTime (2007, 12, 25, 12, 0, 0);
				DateTime converted = TimeZoneInfo.ConvertTimeFromUtc (utc, london);
				Assert.AreEqual (utc, converted);
			}
		
			[Test]
			public void ConvertFromUtc_ConvertInSummer ()
			{
				DateTime utc = new DateTime (2007, 06, 01, 12, 0, 0);
				DateTime converted = TimeZoneInfo.ConvertTimeFromUtc (utc, london);
				Assert.AreEqual (utc + new TimeSpan (1,0,0), converted);
			}
		
			[Test]
			public void ConvertToUTC_KindIsUtc ()
			{
				DateTime now = DateTime.UtcNow;
				Assert.AreEqual (now.Kind, DateTimeKind.Utc);
				DateTime converted = TimeZoneInfo.ConvertTimeToUtc (now);
				Assert.AreEqual (now, converted);
			}
		
			[Test]
			[ExpectedException (typeof (ArgumentException))]
			public void ConvertToUTC_KindIsUTCButSourceIsNot ()
			{
				TimeZoneInfo.ConvertTimeToUtc (new DateTime (2007, 5, 3, 12, 8, 0, DateTimeKind.Utc), london);
			}
		
			[Test]
			[ExpectedException (typeof (ArgumentException))]
			public void ConvertToUTC_KindIsLocalButSourceIsNot ()
			{
				TimeZoneInfo.ConvertTimeToUtc (new DateTime (2007, 5, 3, 12, 8, 0, DateTimeKind.Local), london);	
			}
		
			[Test]
			[ExpectedException (typeof (ArgumentException))]
			public void ConvertToUTC_InvalidDate ()
			{
				TimeZoneInfo.ConvertTimeToUtc (new DateTime (2007, 3, 25, 1, 30, 0), london);
			}
		
			[Test]
			[ExpectedException (typeof (ArgumentNullException))]
			public void ConvertToUTC_SourceIsNull ()
			{
				TimeZoneInfo.ConvertTimeToUtc (new DateTime (2007, 5, 3, 12, 16, 0), null);
			}
		
		#if SLOW_TESTS
			[Test]
			public void ConvertToUtc_MatchDateTimeBehavior ()
			{
				for (DateTime date = new DateTime (2007, 01, 01, 0, 0, 0); date < new DateTime (2007, 12, 31, 23, 59, 59); date += new TimeSpan (0,1,0)) {
					Assert.AreEqual (TimeZoneInfo.ConvertTimeToUtc (date), date.ToUniversalTime ());
				}
			}
		#endif
		
			[Test]
			public void ConvertFromToUtc ()
			{
				DateTime utc = DateTime.UtcNow;
				Assert.AreEqual (utc.Kind, DateTimeKind.Utc);
				DateTime converted = TimeZoneInfo.ConvertTimeFromUtc (utc, london);
				Assert.AreEqual (converted.Kind, DateTimeKind.Unspecified);
				DateTime back = TimeZoneInfo.ConvertTimeToUtc (converted, london);
				Assert.AreEqual (back.Kind, DateTimeKind.Utc);
				Assert.AreEqual (utc, back);
		
			}

			[Test]
			public void ConvertTimeToUtc_Overflow ()
			{
				var res = TimeZoneInfo.ConvertTimeToUtc (new DateTime (0));
				Assert.AreEqual (res.Kind, DateTimeKind.Utc, "#1");

				res = TimeZoneInfo.ConvertTimeToUtc (DateTime.MaxValue);
				Assert.AreEqual (res.Kind, DateTimeKind.Utc, "#2");
			}

			[Test]
			public void ConvertFromToUtc_Utc ()
			{
				DateTime utc = DateTime.UtcNow;
				Assert.AreEqual (utc.Kind, DateTimeKind.Utc);
				DateTime converted = TimeZoneInfo.ConvertTimeFromUtc (utc, TimeZoneInfo.Utc);
				Assert.AreEqual (DateTimeKind.Utc, converted.Kind);
				DateTime back = TimeZoneInfo.ConvertTimeToUtc (converted, TimeZoneInfo.Utc);
				Assert.AreEqual (back.Kind, DateTimeKind.Utc);
				Assert.AreEqual (utc, back);
			}

			[Test]
			public void ConvertFromToLocal ()
			{
				DateTime utc = DateTime.UtcNow;
				Assert.AreEqual (utc.Kind, DateTimeKind.Utc);
				DateTime converted = TimeZoneInfo.ConvertTimeFromUtc (utc, TimeZoneInfo.Local);
				var expectedKind = (TimeZoneInfo.Local == TimeZoneInfo.Utc)? DateTimeKind.Utc : DateTimeKind.Local;
				Assert.AreEqual (expectedKind, converted.Kind);
				DateTime back = TimeZoneInfo.ConvertTimeToUtc (converted, TimeZoneInfo.Local);
				Assert.AreEqual (back.Kind, DateTimeKind.Utc);
				Assert.AreEqual (utc, back);
			}

			[Test]
			public void ConvertToTimeZone ()
			{
				TimeZoneInfo.ConvertTime (DateTime.Now, TimeZoneInfo.FindSystemTimeZoneById (MapTimeZoneId ("Pacific/Auckland")));
			}

			[Test]
			[ExpectedException (typeof (ArgumentNullException))]
			public void ConvertTime_DateTime_TimeZoneInfo_DestinationTimeZoneIsNull ()
			{
				TimeZoneInfo.ConvertTime (DateTime.Now, null);
			}

			[Test]
			[Category ("MobileNotWorking")]
			public void ConvertTime_DateTime_TimeZoneInfo_DateTimeKindMatch ()
			{
				var sdt = new DateTime (2014, 1, 9, 23, 0, 0, DateTimeKind.Utc);
				var ddt = TimeZoneInfo.ConvertTime (sdt, TimeZoneInfo.Utc);
				Assert.AreEqual (ddt.Kind, sdt.Kind, "#1.1");
				Assert.AreEqual (ddt.Kind, DateTimeKind.Utc, "#1.2");
				
				sdt = new DateTime (2014, 1, 9, 23, 0, 0, DateTimeKind.Local);
				ddt = TimeZoneInfo.ConvertTime (sdt, TimeZoneInfo.Local);
				Assert.AreEqual (ddt.Kind, sdt.Kind, "#2.1");
				Assert.AreEqual (ddt.Kind, DateTimeKind.Local, "#2.2");

				sdt = new DateTime (2014, 1, 9, 23, 0, 0);
				ddt = TimeZoneInfo.ConvertTime (sdt, TimeZoneInfo.Local);
				var expectedKind = (TimeZoneInfo.Local == TimeZoneInfo.Utc)? DateTimeKind.Utc : DateTimeKind.Local;
				Assert.AreEqual (expectedKind,  ddt.Kind, "#3.1");
				Assert.AreEqual (DateTimeKind.Unspecified, sdt.Kind, "#3.2");
			}

			[Test]
			[ExpectedException (typeof (ArgumentNullException))]
			public void ConverTime_DateTime_TimeZoneInfo_TimeZoneInfo_SourceTimeZoneIsNull ()
			{
				TimeZoneInfo.ConvertTime (DateTime.Now, null, TimeZoneInfo.Local);
			}

			[Test]
			[ExpectedException (typeof (ArgumentNullException))]
			public void ConverTime_DateTime_TimeZoneInfo_TimeZoneInfo_DestinationTimeZoneIsNull ()
			{
				TimeZoneInfo.ConvertTime (DateTime.Now, TimeZoneInfo.Utc, null);
			}

			[Test (Description="Fix for xambug https://bugzilla.xamarin.com/show_bug.cgi?id=17155")]
			public void ConvertTime_AdjustmentRuleAfterNewYears ()
			{
				TimeZoneInfo tz = TimeZoneInfo.FindSystemTimeZoneById (MapTimeZoneId ("Pacific/Auckland"));

				// DST start: 9/29/2013 2:00:00 AM
				// DST end: 4/6/2014 3:00:00 AM
				DateTime sdt = new DateTime (2014, 1, 9, 23, 0, 0, DateTimeKind.Utc);
				DateTime ddt = TimeZoneInfo.ConvertTime (sdt, tz);
				Assert.AreEqual (10, ddt.Day, "#1.1");
				Assert.AreEqual (1, ddt.Month, "#1.2");
				Assert.AreEqual (2014, ddt.Year, "#1.3");
				Assert.AreEqual (12, ddt.Hour, "#1.4");
				Assert.AreEqual (0, ddt.Minute, "#1.5");
				Assert.AreEqual (0, ddt.Second, "#1.6");
				
				// DST start: 9/29/2014 2:00:00 AM
				// DST end: 4/6/2015 3:00:00 AM
				sdt = new DateTime (2014, 6, 9, 23, 0, 0, DateTimeKind.Utc);
				ddt = TimeZoneInfo.ConvertTime (sdt, tz);
				Assert.AreEqual (10, ddt.Day, "#2.1");
				Assert.AreEqual (6, ddt.Month, "#2.2");
				Assert.AreEqual (2014, ddt.Year, "#2.3");
				Assert.AreEqual (11, ddt.Hour, "#2.4");
				Assert.AreEqual (0, ddt.Minute, "#2.5");
				Assert.AreEqual (0, ddt.Second, "#2.6");
				
				// DST start: 9/29/2014 2:00:00 AM
				// DST end: 4/6/2015 3:00:00 AM
				sdt = new DateTime (2014, 10, 9, 23, 0, 0, DateTimeKind.Utc);
				ddt = TimeZoneInfo.ConvertTime (sdt, tz);
				Assert.AreEqual (10, ddt.Day, "#3.1");
				Assert.AreEqual (10, ddt.Month, "#3.2");
				Assert.AreEqual (2014, ddt.Year, "#3.3");
				Assert.AreEqual (12, ddt.Hour, "#3.4");
				Assert.AreEqual (0, ddt.Minute, "#3.5");
				Assert.AreEqual (0, ddt.Second, "#3.6");
			}

			[Test (Description="Fix the bug https://bugzilla.xamarin.com/show_bug.cgi?id=1849")]
			public void ConvertTime_AjustmentConvertTimeWithSourceTimeZone () {
				
				TimeZoneInfo easternTimeZone = TimeZoneInfo.FindSystemTimeZoneById (MapTimeZoneId ("America/New_York"));
				TimeZoneInfo pacificTimeZone = TimeZoneInfo.FindSystemTimeZoneById (MapTimeZoneId ("America/Los_Angeles"));

				DateTime lastMidnight = new DateTime (new DateTime (2012, 06, 13).Ticks, DateTimeKind.Unspecified);
				DateTime lastMidnightAsEST = TimeZoneInfo.ConvertTime (lastMidnight, pacificTimeZone, easternTimeZone);
				DateTime lastMidnightAsPST = TimeZoneInfo.ConvertTime (lastMidnightAsEST, easternTimeZone, pacificTimeZone);
			
				// Last midnight in PST as EST should be 3AM
				DateTime expectedDate = new DateTime (2012, 06, 13, 3, 0, 0);

				Assert.AreEqual (expectedDate, lastMidnightAsEST);
				Assert.AreEqual (lastMidnight, lastMidnightAsPST);
			}

			[Test]
			public void ConvertTimeBySystemTimeZoneId_UtcId ()
			{
				DateTime localTime = TimeZoneInfo.ConvertTime (DateTime.UtcNow, TimeZoneInfo.Utc, TimeZoneInfo.Local);

				TimeZoneInfo.ConvertTimeBySystemTimeZoneId (DateTime.UtcNow, TimeZoneInfo.Utc.Id, TimeZoneInfo.Local.Id);
			}
		}
		
		[TestFixture]
		[Category ("NotWasm")]
		public class IsInvalidTimeTests
		{
			TimeZoneInfo london;
		
			[SetUp]
			public void CreateTimeZones ()
			{
				TimeZoneInfo.TransitionTime start = TimeZoneInfo.TransitionTime.CreateFloatingDateRule (new DateTime (1,1,1,1,0,0), 3, 5, DayOfWeek.Sunday);
				TimeZoneInfo.TransitionTime end = TimeZoneInfo.TransitionTime.CreateFloatingDateRule (new DateTime (1,1,1,2,0,0), 10, 5, DayOfWeek.Sunday);
				TimeZoneInfo.AdjustmentRule rule = TimeZoneInfo.AdjustmentRule.CreateAdjustmentRule (DateTime.MinValue.Date, DateTime.MaxValue.Date, new TimeSpan (1,0,0), start, end);
				london = TimeZoneInfo.CreateCustomTimeZone ("Europe/London", new TimeSpan (0), "Europe/London", "British Standard Time", "British Summer Time", new TimeZoneInfo.AdjustmentRule [] {rule});
			}
		
		#if SLOW_TESTS
			[Test]
			public void UTCDate ()
			{
				for (DateTime date = new DateTime (2007, 01, 01, 0, 0, 0); date < new DateTime (2007, 12, 31, 23, 59, 59); date += new TimeSpan (0,1,0)) {
					date = DateTime.SpecifyKind (date, DateTimeKind.Utc);
					Assert.IsFalse (london.IsInvalidTime (date));
				}
			}
		#endif
			[Test]
			public void InvalidDates ()
			{
				Assert.IsFalse (london.IsInvalidTime (new DateTime (2007, 03, 25, 0, 59, 59)));
				Assert.IsTrue (london.IsInvalidTime (new DateTime (2007, 03, 25, 1, 0, 0)));
				Assert.IsTrue (london.IsInvalidTime (new DateTime (2007, 03, 25, 1, 59, 59)));
				Assert.IsFalse (london.IsInvalidTime (new DateTime (2007, 03, 25, 2, 0, 0)));
			}
		}
		
		[TestFixture]
		[Category ("NotWasm")]
		public class IsAmbiguousTimeTests
		{
			TimeZoneInfo london;
		
			[SetUp]
			public void CreateTimeZones ()
			{
				TimeZoneInfo.TransitionTime start = TimeZoneInfo.TransitionTime.CreateFloatingDateRule (new DateTime (1,1,1,1,0,0), 3, 5, DayOfWeek.Sunday);
				TimeZoneInfo.TransitionTime end = TimeZoneInfo.TransitionTime.CreateFloatingDateRule (new DateTime (1,1,1,2,0,0), 10, 5, DayOfWeek.Sunday);
				TimeZoneInfo.AdjustmentRule rule = TimeZoneInfo.AdjustmentRule.CreateAdjustmentRule (DateTime.MinValue.Date, DateTime.MaxValue.Date, new TimeSpan (1,0,0), start, end);
				london = TimeZoneInfo.CreateCustomTimeZone ("Europe/London", new TimeSpan (0), "Europe/London", "British Standard Time", "British Summer Time", new TimeZoneInfo.AdjustmentRule [] {rule});
			}
		
			[Test]
			[Category ("MobileNotWorking")]
			public void AmbiguousDates ()
			{
				Assert.IsTrue (london.IsAmbiguousTime (new DateTime (2007, 10, 28, 1, 0, 0)));
				Assert.IsTrue (london.IsAmbiguousTime (new DateTime (2007, 10, 28, 1, 0, 1)));
				Assert.IsFalse (london.IsAmbiguousTime (new DateTime (2007, 10, 28, 2, 0, 0)));
				Assert.IsFalse (london.IsAmbiguousTime (new DateTime (2007, 10, 28, 2, 0, 1)));
			}
		
			[Test]
			[Category ("MobileNotWorking")]
			public void AmbiguousUTCDates ()
			{
				Assert.IsTrue (london.IsAmbiguousTime (new DateTime (2007, 10, 28, 0, 0, 0, DateTimeKind.Utc)));
				Assert.IsTrue (london.IsAmbiguousTime (new DateTime (2007, 10, 28, 0, 0, 1, DateTimeKind.Utc)));
				Assert.IsTrue (london.IsAmbiguousTime (new DateTime (2007, 10, 28, 0, 59, 59, DateTimeKind.Utc)));
				Assert.IsTrue (london.IsAmbiguousTime (new DateTime (2007, 10, 28, 1, 0, 0, DateTimeKind.Utc)));
			}
		
		#if SLOW_TESTS
			[Test]
			public void AmbiguousInUTC ()
			{
				for (DateTime date = new DateTime (2007, 01, 01, 0, 0, 0); date < new DateTime (2007, 12, 31, 23, 59, 59); date += new TimeSpan (0,1,0)) {
					Assert.IsFalse (TimeZoneInfo.Utc.IsAmbiguousTime (date));
				}
			}
		#endif
		}
		
		[TestFixture]
		[Category ("NotWasm")]
		public class GetSystemTimeZonesTests
		{
			[Test]
			public void Identity ()
			{
				Assert.AreSame (TimeZoneInfo.GetSystemTimeZones (), TimeZoneInfo.GetSystemTimeZones ());
			}

			[Test]
			public void NotEmpty ()
			{
				global::System.Collections.ObjectModel.ReadOnlyCollection<TimeZoneInfo> systemTZ = TimeZoneInfo.GetSystemTimeZones ();
				Assert.IsNotNull(systemTZ, "SystemTZ is null");
				Assert.IsFalse (systemTZ.Count == 0, "SystemTZ is empty");
			}
		
			[Test]
			public void ContainsBrussels ()
			{
				global::System.Collections.ObjectModel.ReadOnlyCollection<TimeZoneInfo> systemTZ = TimeZoneInfo.GetSystemTimeZones ();
				foreach (TimeZoneInfo tz in systemTZ) {
					if (tz.Id == MapTimeZoneId ("Europe/Brussels"))
						return;
				}
				Assert.Fail ("Europe/Brussels not found in SystemTZ");
			}

			[Test]
			public void ReflectionReturnsTheCorrectMethod ()
			{
				var method = (MethodInfo) typeof (TimeZoneInfo).GetMember ("GetSystemTimeZones", MemberTypes.Method, BindingFlags.Static | BindingFlags.Public | BindingFlags.NonPublic)[0];

				var timeZones = (global::System.Collections.ObjectModel.ReadOnlyCollection<TimeZoneInfo>) method.Invoke (null, null);
				Assert.IsTrue (timeZones.Count > 0, "GetSystemTimeZones should not return an empty collection.");
			}

#if !MOBILE
			[Test]
			public void WindowsRegistryTimezoneWithParentheses ()
			{
				var memberInfos = typeof (TimeZoneInfo).GetMember ("TrimSpecial", MemberTypes.Method, BindingFlags.Static | BindingFlags.Public | BindingFlags.NonPublic);

				if (memberInfos.Length == 0)
					Assert.Ignore ("TrimSpecial method not found");

				var name = ((MethodInfo)memberInfos[0]).Invoke (null, new object [] { " <--->  Central Standard Time (Mexico)   ||<<>>" });
				Assert.AreEqual (name, "Central Standard Time (Mexico)", "#1");
			}
#endif
		}
		
		[TestFixture]
		[Category ("NotWasm")]
		public class FindSystemTimeZoneByIdTests
		{
			[Test]
			[ExpectedException (typeof (ArgumentNullException))]
			public void NullId ()
			{
				TimeZoneInfo.FindSystemTimeZoneById (null);
			}
		
			[Test]
			[ExpectedException (typeof (TimeZoneNotFoundException))]
			public void NonSystemTimezone ()
			{
				TimeZoneInfo.FindSystemTimeZoneById ("Neverland/The_Lagoon");
			}
		
			[Test]
			public void FindBrusselsTZ ()
			{
				TimeZoneInfo brussels = TimeZoneInfo.FindSystemTimeZoneById (MapTimeZoneId ("Europe/Brussels"));
				Assert.IsNotNull (brussels);
			}
		
			[Test]
			public void OffsetIsCorrectInKinshasa ()
			{
				TimeZoneInfo kin = TimeZoneInfo.FindSystemTimeZoneById (MapTimeZoneId ("Africa/Kinshasa"));
				Assert.AreEqual (new TimeSpan (1,0,0), kin.BaseUtcOffset, "BaseUtcOffset in Kinshasa is not +1h");
			}
		
			[Test]
			public void OffsetIsCorrectInBrussels ()
			{
				TimeZoneInfo brussels = TimeZoneInfo.FindSystemTimeZoneById (MapTimeZoneId ("Europe/Brussels"));
				Assert.AreEqual (new TimeSpan (1,0,0), brussels.BaseUtcOffset, "BaseUtcOffset for Brussels is not +1h");
			}
		
			[Test]
			[Category ("MobileNotWorking")]
			[Category ("NotOnWindows")]
			public void DSTInKinshasa ()
			{
				TimeZoneInfo kin = TimeZoneInfo.FindSystemTimeZoneById (MapTimeZoneId ("Africa/Kinshasa"));
				Assert.IsTrue (kin.SupportsDaylightSavingTime);
			}
		
			[Test]
			public void BrusselsSupportsDST ()
			{
				TimeZoneInfo brussels = TimeZoneInfo.FindSystemTimeZoneById (MapTimeZoneId ("Europe/Brussels"));
				Assert.IsTrue (brussels.SupportsDaylightSavingTime);
			}
		
			[Test]
			public void MelbourneSupportsDST ()
			{
				TimeZoneInfo melbourne = TimeZoneInfo.FindSystemTimeZoneById (MapTimeZoneId ("Australia/Melbourne"));
				Assert.IsTrue (melbourne.SupportsDaylightSavingTime);
			}
		
			[Test]
			public void RomeAndVaticanSharesTime ()
			{
				TimeZoneInfo rome = TimeZoneInfo.FindSystemTimeZoneById (MapTimeZoneId ("Europe/Rome"));
				TimeZoneInfo vatican = TimeZoneInfo.FindSystemTimeZoneById (MapTimeZoneId ("Europe/Vatican"));
				Assert.IsTrue (rome.HasSameRules (vatican));
			}

			[Test]
			public void FindSystemTimeZoneById_Local_Roundtrip ()
			{
				Assert.AreEqual (TimeZoneInfo.Local.Id, TimeZoneInfo.FindSystemTimeZoneById (TimeZoneInfo.Local.Id).Id);
			}

			[Test]
			public void Test326 ()
			{
				DateTime utc = DateTime.UtcNow;
			        DateTime local = TimeZoneInfo.ConvertTime (utc, TimeZoneInfo.Utc, TimeZoneInfo.FindSystemTimeZoneById (TimeZoneInfo.Local.Id));
				Assert.AreEqual (local, utc + TimeZoneInfo.Local.GetUtcOffset (utc), "ConvertTime/Local");
			}
		
		#if SLOW_TESTS
			[Test]
			public void BrusselsAdjustments ()
			{
				TimeZoneInfo.TransitionTime start = TimeZoneInfo.TransitionTime.CreateFloatingDateRule (new DateTime (1,1,1,2,0,0), 3, 5, DayOfWeek.Sunday);
				TimeZoneInfo.TransitionTime end = TimeZoneInfo.TransitionTime.CreateFloatingDateRule (new DateTime (1,1,1,3,0,0), 10, 5, DayOfWeek.Sunday);
				TimeZoneInfo.AdjustmentRule rule = TimeZoneInfo.AdjustmentRule.CreateAdjustmentRule (DateTime.MinValue.Date, DateTime.MaxValue.Date, new TimeSpan (1,0,0), start, end);
				TimeZoneInfo brussels = TimeZoneInfo.CreateCustomTimeZone ("Europe/Brussels", new TimeSpan (1, 0, 0), "Europe/Brussels", "", "", new TimeZoneInfo.AdjustmentRule [] {rule});
		
				TimeZoneInfo brussels_sys = TimeZoneInfo.FindSystemTimeZoneById ("Europe/Brussels");
		
				for (DateTime date = new DateTime (2006, 01, 01, 0, 0, 0, DateTimeKind.Local); date < new DateTime (2007, 12, 31, 23, 59, 59); date += new TimeSpan (0,30,0)) {
					Assert.AreEqual (brussels.GetUtcOffset (date), brussels_sys.GetUtcOffset (date));
					Assert.AreEqual (brussels.IsDaylightSavingTime (date), brussels_sys.IsDaylightSavingTime (date));
				}		
			}
		#endif

			[Test]
			public void FindIsraelStandardTime ()
			{
				if (Environment.OSVersion.Platform != PlatformID.Win32NT)
					Assert.Ignore ("Only applies to Windows.");

				TimeZoneInfo.FindSystemTimeZoneById ("Israel Standard Time");
			}

			[Test]
			public void SubminuteDSTOffsets ()
			{
				if (Environment.OSVersion.Platform != PlatformID.Unix)
					Assert.Ignore ();

				var subMinuteDSTs = new string [] {
					"Europe/Dublin", // Europe/Dublin has a DST offset of 34 minutes and 39 seconds in 1916.
					"Europe/Amsterdam",
					"America/St_Johns",
					"Europe/Moscow",
					"Europe/Riga",
				};
				foreach (var tz in subMinuteDSTs) {
					TimeZoneInfo.FindSystemTimeZoneById (tz);
				}
			}

			[Test]
			[ExpectedException (typeof (TimeZoneNotFoundException))]
			public void InvalidName ()
			{
				TimeZoneInfo.FindSystemTimeZoneById ("N/A");
			}
		}
		
		[TestFixture]
		[Category ("NotWasm")]
		public class GetAmbiguousTimeOffsetsTests
		{
			[Test]
			[ExpectedException (typeof(ArgumentException))]
			public void DateIsNotAmbiguous ()
			{
				TimeZoneInfo brussels = TimeZoneInfo.FindSystemTimeZoneById (MapTimeZoneId ("Europe/Brussels"));
				DateTime date = new DateTime (2007, 05, 11, 11, 40, 00);
				brussels.GetAmbiguousTimeOffsets (date);
			}
		
			[Test]
			public void AmbiguousOffsets ()
			{
				TimeZoneInfo brussels = TimeZoneInfo.FindSystemTimeZoneById (MapTimeZoneId ("Europe/Brussels"));
				DateTime date = new DateTime (2007, 10, 28, 2, 30, 00);
				Assert.IsTrue (brussels.IsAmbiguousTime (date));
				Assert.AreEqual (2, brussels.GetAmbiguousTimeOffsets (date).Length);
				Assert.AreEqual (new TimeSpan[] {new TimeSpan (1, 0, 0), new TimeSpan (2, 0, 0)}, brussels.GetAmbiguousTimeOffsets (date));
			}
		}

		[TestFixture]
		public class HasSameRulesTests
		{
			[Test]
			public void NullAdjustments () //bnc #391011
			{
				TimeZoneInfo utc = TimeZoneInfo.Utc;
				TimeZoneInfo custom = TimeZoneInfo.CreateCustomTimeZone ("Custom", new TimeSpan (0), "Custom", "Custom");
				Assert.IsTrue (utc.HasSameRules (custom));
			}
		}

		[TestFixture]
		public class SerializationTests
		{
			[Test]
			public void Serialization_Deserialization ()
			{
				TimeZoneInfo.TransitionTime start = TimeZoneInfo.TransitionTime.CreateFloatingDateRule (new DateTime (1,1,1,1,0,0), 3, 5, DayOfWeek.Sunday);
				TimeZoneInfo.TransitionTime end = TimeZoneInfo.TransitionTime.CreateFloatingDateRule (new DateTime (1,1,1,2,0,0), 10, 5, DayOfWeek.Sunday);
				TimeZoneInfo.AdjustmentRule rule = TimeZoneInfo.AdjustmentRule.CreateAdjustmentRule (DateTime.MinValue.Date, DateTime.MaxValue.Date, new TimeSpan (1,0,0), start, end);
				TimeZoneInfo london = TimeZoneInfo.CreateCustomTimeZone ("Europe/London", new TimeSpan (0), "Europe/London", "British Standard Time", "British Summer Time", new TimeZoneInfo.AdjustmentRule [] {rule});
				MemoryStream stream = new MemoryStream ();
				BinaryFormatter formatter = new BinaryFormatter ();
				formatter.Serialize (stream, london);
				stream.Position = 0;
				TimeZoneInfo deserialized = (TimeZoneInfo) formatter.Deserialize (stream);
				stream.Close ();
				stream.Dispose ();
				Assert.IsTrue (london.Equals (deserialized));
			}
		}

		[TestFixture]
		public class MultipleDaylightSavingTimeTests {
			private TimeZoneInfo cairo;
			private DateTime dst1Start;
			private DateTime dst1End;
			private DateTime dst2Start;
			private DateTime dst2End;

			private TimeSpan baseUtcOffset;
			private TimeSpan dstUtcOffset;
			private TimeSpan dstOffset;

			[SetUp]
			public void CreateTimeZones ()
			{
				/*
				From 1/1/2014 12:00:00 AM to 6/30/2014 12:00:00 AM
					Delta: 01:00:00
					Begins at 12:00 AM on 16 May
					Ends at 1:00 AM on 29 June
				From 7/1/2014 12:00:00 AM to 12/31/2014 12:00:00 AM
					Delta: 01:00:00
					Begins at 12:00 AM on 29 July
					Ends at 12:00 AM on 26 September
				*/
				dst1Start = new DateTime (2014, 5, 16);
				dst1End = new DateTime (2014, 6, 29);
				dst2Start = new DateTime (2014, 7, 29);
				dst2End = new DateTime (2014, 9, 26);

				baseUtcOffset = new TimeSpan (2, 0, 0);
				dstUtcOffset = new TimeSpan (3, 0, 0);
				dstOffset = dstUtcOffset - baseUtcOffset;

				var rule1 = TimeZoneInfo.AdjustmentRule.CreateAdjustmentRule (
					new DateTime (2014, 1, 1), new DateTime (2014, 6, 30), dstOffset,
					CreateFixedDateRule (dst1Start), CreateFixedDateRule (dst1End));

				var rule2 = TimeZoneInfo.AdjustmentRule.CreateAdjustmentRule (
					new DateTime (2014, 7, 1), new DateTime (2014, 12, 31), dstOffset,
					CreateFixedDateRule (dst2Start), CreateFixedDateRule (dst2End));

				cairo = TimeZoneInfo.CreateCustomTimeZone ("Africa/Cairo", baseUtcOffset, "Africa/Cairo", "EET", "EEST",
					new [] {rule1, rule2});
			}

			private static TimeZoneInfo.TransitionTime CreateFixedDateRule (DateTime dateTime)
			{
				var time = new DateTime (dateTime.Ticks - dateTime.Date.Ticks);
				return TimeZoneInfo.TransitionTime.CreateFixedDateRule (time, dateTime.Month, dateTime.Day);
			}

			[Test]
			public void GetUtcOffset_FromUTC ()
			{
				var d = dst1Start.Add (-baseUtcOffset);
				d = DateTime.SpecifyKind (d, DateTimeKind.Utc);
				Assert.AreEqual(baseUtcOffset, cairo.GetUtcOffset (d.Add (new TimeSpan(0,0,0,-1))));
				Assert.AreEqual(dstUtcOffset, cairo.GetUtcOffset (d));
				Assert.AreEqual(dstUtcOffset, cairo.GetUtcOffset (d.Add (new TimeSpan(0,0,0, 1))));

				d = dst1End.Add (-baseUtcOffset-dstOffset);
				d = DateTime.SpecifyKind (d, DateTimeKind.Utc);
				Assert.AreEqual(dstUtcOffset, cairo.GetUtcOffset (d.Add (new TimeSpan(0,0,0,-1))));
				Assert.AreEqual(baseUtcOffset, cairo.GetUtcOffset (d));
				Assert.AreEqual(baseUtcOffset, cairo.GetUtcOffset (d.Add (new TimeSpan(0,0,0, 1))));

				d = dst2Start.Add (-baseUtcOffset);
				d = DateTime.SpecifyKind (d, DateTimeKind.Utc);
				Assert.AreEqual(baseUtcOffset, cairo.GetUtcOffset (d.Add (new TimeSpan(0,0,0,-1))));
				Assert.AreEqual(dstUtcOffset, cairo.GetUtcOffset (d));
				Assert.AreEqual(dstUtcOffset, cairo.GetUtcOffset (d.Add (new TimeSpan(0,0,0, 1))));

				d = dst2End.Add (-baseUtcOffset-dstOffset);
				d = DateTime.SpecifyKind (d, DateTimeKind.Utc);
				Assert.AreEqual(dstUtcOffset, cairo.GetUtcOffset (d.Add (new TimeSpan(0,0,0,-1))));
				Assert.AreEqual(baseUtcOffset, cairo.GetUtcOffset (d));
				Assert.AreEqual(baseUtcOffset, cairo.GetUtcOffset (d.Add (new TimeSpan(0,0,0, 1))));
			}

			[Test]
			public void GetUtcOffset_FromLocal ()
			{
				var d = dst1Start.Add (-baseUtcOffset);
				d = DateTime.SpecifyKind (d, DateTimeKind.Utc);
				d = d.ToLocalTime ();
				Assert.AreEqual(baseUtcOffset, cairo.GetUtcOffset (d.Add (new TimeSpan(0,0,0,-1))));
				Assert.AreEqual(dstUtcOffset, cairo.GetUtcOffset (d));
				Assert.AreEqual(dstUtcOffset, cairo.GetUtcOffset (d.Add (new TimeSpan(0,0,0, 1))));

				d = dst1End.Add (-baseUtcOffset-dstOffset);
				d = DateTime.SpecifyKind (d, DateTimeKind.Utc);
				d = d.ToLocalTime ();
				Assert.AreEqual(dstUtcOffset, cairo.GetUtcOffset (d.Add (new TimeSpan(0,0,0,-1))));
				Assert.AreEqual(baseUtcOffset, cairo.GetUtcOffset (d));
				Assert.AreEqual(baseUtcOffset, cairo.GetUtcOffset (d.Add (new TimeSpan(0,0,0, 1))));

				d = dst2Start.Add (-baseUtcOffset);
				d = DateTime.SpecifyKind (d, DateTimeKind.Utc);
				d = d.ToLocalTime ();
				Assert.AreEqual(baseUtcOffset, cairo.GetUtcOffset (d.Add (new TimeSpan(0,0,0,-1))));
				Assert.AreEqual(dstUtcOffset, cairo.GetUtcOffset (d));
				Assert.AreEqual(dstUtcOffset, cairo.GetUtcOffset (d.Add (new TimeSpan(0,0,0, 1))));

				d = dst2End.Add (-baseUtcOffset-dstOffset);
				d = DateTime.SpecifyKind (d, DateTimeKind.Utc);
				d = d.ToLocalTime ();
				Assert.AreEqual(dstUtcOffset, cairo.GetUtcOffset (d.Add (new TimeSpan(0,0,0,-1))));
				Assert.AreEqual(baseUtcOffset, cairo.GetUtcOffset (d));
				Assert.AreEqual(baseUtcOffset, cairo.GetUtcOffset (d.Add (new TimeSpan(0,0,0, 1))));
			}

			[Test]
			[Category ("MobileNotWorking")]
			public void GetUtcOffset_FromUnspecified ()
			{
				var d = dst1Start.Add (dstOffset);
				Assert.AreEqual(baseUtcOffset, cairo.GetUtcOffset (d.Add (new TimeSpan(0,0,0,-1))));
				Assert.AreEqual(dstUtcOffset, cairo.GetUtcOffset (d));
				Assert.AreEqual(dstUtcOffset, cairo.GetUtcOffset (d.Add (new TimeSpan(0,0,0, 1))));

				d = dst1End.Add (-dstOffset);
				Assert.AreEqual(dstUtcOffset, cairo.GetUtcOffset (d.Add (new TimeSpan(0,0,0,-1))));
				Assert.AreEqual(baseUtcOffset, cairo.GetUtcOffset (d.Add (new TimeSpan(0,1,0, 1))));

				d = dst2Start.Add (dstOffset);
				Assert.AreEqual(baseUtcOffset, cairo.GetUtcOffset (d.Add (new TimeSpan(0,0,0,-1))));
				Assert.AreEqual(dstUtcOffset, cairo.GetUtcOffset (d));
				Assert.AreEqual(dstUtcOffset, cairo.GetUtcOffset (d.Add (new TimeSpan(0,0,0, 1))));

				d = dst2End.Add (-dstOffset);
				Assert.AreEqual(dstUtcOffset, cairo.GetUtcOffset (d.Add (new TimeSpan(0,0,0,-1))));
				Assert.AreEqual(baseUtcOffset, cairo.GetUtcOffset (d.Add (new TimeSpan(0,1,0, 1))));
			}

		  [Test]
		  [Category ("MobileNotWorking")]
		  public void  GetUtcOffset_FromDateTimeOffset ()
		  {
			  DateTimeOffset offset;

			  offset = new DateTimeOffset(dst1Start, baseUtcOffset);
			  Assert.AreEqual(baseUtcOffset, cairo.GetUtcOffset(offset.Add(new TimeSpan(0, 0, 0, -1))), "dst1Start_with_baseUtcOffset#before");
			  Assert.AreEqual(dstUtcOffset, cairo.GetUtcOffset(offset), "dst1Start_with_baseUtcOffset#exact");
			  Assert.AreEqual(dstUtcOffset, cairo.GetUtcOffset(offset.Add(new TimeSpan(0, 0, 0, 1))), "dst1Start_with_baseUtcOffset#after");

			  offset = new DateTimeOffset(dst1End, dstOffset + baseUtcOffset);
			  Assert.AreEqual(dstUtcOffset, cairo.GetUtcOffset(offset.Add(new TimeSpan(0, 0, 0, -1))), "dst1End_with_dstOffset+baseUtcOffset#before");
			  Assert.AreEqual(baseUtcOffset, cairo.GetUtcOffset(offset), "dst1End_with_dstOffset+baseUtcOffset#exact");
			  Assert.AreEqual(baseUtcOffset, cairo.GetUtcOffset(offset.Add(new TimeSpan(0, 0, 0, 1))), "dst1End_with_dstOffset+baseUtcOffset#after");

			  offset = new DateTimeOffset(dst2Start, baseUtcOffset);
			  Assert.AreEqual(baseUtcOffset, cairo.GetUtcOffset(offset.Add(new TimeSpan(0, 0, 0, -1))), "dst2Start_with_baseUtcOffset#before");
			  Assert.AreEqual(dstUtcOffset, cairo.GetUtcOffset(offset), "dst2Start_with_baseUtcOffset#exact");
			  Assert.AreEqual(dstUtcOffset, cairo.GetUtcOffset(offset.Add(new TimeSpan(0, 0, 0, 1))), "dst2Start_with_baseUtcOffset#after");

			  offset = new DateTimeOffset(dst2End, baseUtcOffset + dstOffset);
			  Assert.AreEqual(dstUtcOffset, cairo.GetUtcOffset(offset.Add(new TimeSpan(0, 0, 0, -1))), "dst2End_with_dstOffset+baseUtcOffset#before");
			  Assert.AreEqual(baseUtcOffset, cairo.GetUtcOffset(offset), "dst2End_with_dstOffset+baseUtcOffset#exact");
			  Assert.AreEqual(baseUtcOffset, cairo.GetUtcOffset(offset.Add(new TimeSpan(0, 0, 0, 1))), "dst2End_with_dstOffset+baseUtcOffset#after");
		  }

			[Test]
			[Category ("MobileNotWorking")]
			public void DTS_WithMinimalDate ()
			{
				TimeZoneInfo.TransitionTime startTransition, endTransition;
				startTransition = TimeZoneInfo.TransitionTime.CreateFloatingDateRule (new DateTime (1, 1, 1, 4, 0, 0),
																				  10, 2, DayOfWeek.Sunday);
				endTransition = TimeZoneInfo.TransitionTime.CreateFloatingDateRule (new DateTime (1, 1, 1, 3, 0, 0),
																				3, 2, DayOfWeek.Sunday);

				var ctz = TimeZoneInfo.CreateCustomTimeZone ("test", TimeSpan.FromHours (-5), "display", "sdisplay", "dst", new [] {
					TimeZoneInfo.AdjustmentRule.CreateAdjustmentRule (DateTime.MinValue, DateTime.MaxValue.Date, TimeSpan.FromHours (-1), startTransition, endTransition) });

				var offset = ctz.GetUtcOffset (DateTime.MinValue);
				Assert.AreEqual (TimeSpan.FromHours (-6), offset);
			}
    }

		[TestFixture]
		[Category ("NotWasm")]
		public class GetDaylightChanges
		{
			private static void GetDaylightTime (TimeZoneInfo tz, int year, out DateTime start, out DateTime end, out TimeSpan delta)
			{
#if !MOBILE
					var rule = tz.GetAdjustmentRules ().FirstOrDefault (r => r.DateStart.Year <= year && r.DateEnd.Year >= year);
					if (rule == null) {
						start = DateTime.MinValue;
						end = DateTime.MinValue;
						delta = TimeSpan.Zero;
						return;
					}
					var method = typeof (TimeZoneInfo).GetMethod ("GetDaylightTime", BindingFlags.Instance | BindingFlags.NonPublic);
					var daylightTime = method.Invoke(tz, new object[] { year, rule, null });
					var dts = daylightTime.GetType(); // internal readonly struct DaylightTimeStruct
					start = (DateTime) dts.GetField ("Start").GetValue (daylightTime);
					end = (DateTime) dts.GetField ("End").GetValue (daylightTime);
					delta = (TimeSpan) dts.GetField ("Delta").GetValue (daylightTime);
#else
					MethodInfo getChanges = typeof (TimeZoneInfo).GetMethod ("GetDaylightChanges", BindingFlags.Instance | BindingFlags.NonPublic);
					var changes = (DaylightTime) getChanges.Invoke (tz, new object [] {year});
					start = changes.Start;
					end = changes.End;
					delta = changes.Delta;
#endif
			}

			[Test]
			[Category ("MobileNotWorking")]
			[Category ("NotOnWindows")]
			public void TestSydneyDaylightChanges ()
			{
				TimeZoneInfo tz = TimeZoneInfo.FindSystemTimeZoneById (MapTimeZoneId ("Australia/Sydney"));

				GetDaylightTime (tz, 2014, out DateTime start, out DateTime end, out TimeSpan delta);

				Assert.AreEqual (new TimeSpan (1, 0, 0), delta);
				Assert.AreEqual (new DateTime (2014, 10, 6, 2, 0, 0), start);
				Assert.AreEqual (new DateTime (2014, 4, 6, 2, 59, 59), end);
			}

			[Test]
			[Category ("MobileNotWorking")]
			[Category ("NotOnWindows")]
			public void TestAthensDaylightChanges ()
			{
				TimeZoneInfo tz = TimeZoneInfo.FindSystemTimeZoneById (MapTimeZoneId ("Europe/Athens"));

				GetDaylightTime (tz, 2014, out DateTime start, out DateTime end, out TimeSpan delta);

				Assert.AreEqual (new TimeSpan (0, 0, 0), delta);
				Assert.AreEqual (new DateTime (2014, 10, 27, 3, 0, 0), start);
				Assert.AreEqual (new DateTime (2014, 03, 30, 2, 59, 59), end);
			}

			[Test]
			public void AllTimeZonesDaylightChanges ()
			{
				foreach (var tz in TimeZoneInfo.GetSystemTimeZones ()) {
					try {
						for (var year = 1950; year <= 2051; year++)
							GetDaylightTime (tz, year, out DateTime start, out DateTime end, out TimeSpan delta);
					} catch (Exception e) {
						Assert.Fail ("TimeZone " + tz.Id + " exception: " + e.ToString ()); 
					}
				}
			}
		}

		[TestFixture]
		public class ParseTZBuffer
		{
			MethodInfo parseTZBuffer;

			[SetUp]
			public void Setup()
			{
				var flags = BindingFlags.Static | BindingFlags.NonPublic;
				parseTZBuffer = typeof (TimeZoneInfo).GetMethod ("ParseTZBuffer", flags);
			}

			[Test]
			[Category ("NotWorking")]
			public void Bug31432 ()
			{
				// Europe/Moscow from failing device
				var base64Data = "VFppZjIAAAAAAAAAAAAAAAAAAAAAAAAPAAAADwAAAAAAAABNAAAADwAAACKbXx7HnT7yeZ4q7vme9zlpn4RX+aDYbOmhABYJoTymQKQQbcCkPTKwpRVosKU9A8CnHkVQtaQZYBUnp9AWGNxAFwjbUBf6D8AY6g7QGdtDQBrMk9AbvKDwHKyR8B2cgvAejHPwH3xk8CBsVfAhXEbwIkw38CM8KPAkLBnwJRwK8CYL+/AnBSdwJ/UYcCjlF4ApeL+AKdTQQCrEszArtNxwLKTNcC2UvnAuhK9wL3SgcDBkkXAxXbzwMnKX8DM9nvA0UnnwNR2A8DYyW/A2/WLwOBt4cDjdRPA5+1pwOr0m8DvbPHA8pkNwPbsecD6GJXA/mwBwQGYHcEGEHPBCRelwQ2P+8EQly3BFQ+DwRgWtcEcjwvBH7snwSQOk8EnOq/BK44bwS66N8EzMo3BNjm/wVEwdYAIBAgMBAwUEBQYFBwgHCQcJBwkHCQoLCgsKCwoLCgsKCwoMDQoJBwsKCwoLCgsKCwoLCgsKCwoLCgsKCwoLCgsKCwoLCgsKCwoLCg4KAAAjOQAAAAAxhwEEAAAjdwAAAAA/lwEIAAAqMAADAAA4QAENAABGUAEPAAAqMAARAAAcIAAVAAA4QAEZAAAqMAARAAA4QAEZAAAqMAEdAAAcIAAVAAA4QAARTU1UAE1TVABNRFNUAFMATQBNU0sARUVUAE1TRABFRVNUAAAAAAAAAAAAAAABAQEBAQAAAAAAAAAAAAAAAAAAAFRaaWYyAAAAAAAAAAAAAAAAAAAAAAAAEAAAABAAAAAAAAAATgAAABAAAAAm/////1a2wMf/////m18ex/////+dPvJ5/////54q7vn/////nvc5af////+fhFf5/////6DYbOn/////oQAWCf////+hPKZA/////6QQbcD/////pD0ysP////+lFWiw/////6U9A8D/////px5FUP////+1pBlgAAAAABUnp9AAAAAAFhjcQAAAAAAXCNtQAAAAABf6D8AAAAAAGOoO0AAAAAAZ20NAAAAAABrMk9AAAAAAG7yg8AAAAAAcrJHwAAAAAB2cgvAAAAAAHoxz8AAAAAAffGTwAAAAACBsVfAAAAAAIVxG8AAAAAAiTDfwAAAAACM8KPAAAAAAJCwZ8AAAAAAlHArwAAAAACYL+/AAAAAAJwUncAAAAAAn9RhwAAAAACjlF4AAAAAAKXi/gAAAAAAp1NBAAAAAACrEszAAAAAAK7TccAAAAAAspM1wAAAAAC2UvnAAAAAALoSvcAAAAAAvdKBwAAAAADBkkXAAAAAAMV288AAAAAAycpfwAAAAADM9nvAAAAAANFJ58AAAAAA1HYDwAAAAADYyW/AAAAAANv1i8AAAAAA4G3hwAAAAADjdRPAAAAAAOftacAAAAAA6vSbwAAAAADvbPHAAAAAAPKZDcAAAAAA9ux5wAAAAAD6GJXAAAAAAP5sAcAAAAABAZgdwAAAAAEGEHPAAAAAAQkXpcAAAAABDY/7wAAAAAEQly3AAAAAARUPg8AAAAABGBa1wAAAAAEcjwvAAAAAAR+7J8AAAAABJA6TwAAAAAEnOq/AAAAAASuOG8AAAAABLro3wAAAAAEzMo3AAAAAATY5v8AAAAABUTB1gAQMCAwQCBAYFBgcGCAkICggKCAoICgsMCwwLDAsMCwwLDAsNDgsKCAwLDAsMCwwLDAsMCwwLDAsMCwwLDAsMCwwLDAsMCwwLDAsMCw8LAAAjOQAAAAAjOQAEAAAxhwEIAAAjdwAEAAA/lwEMAAAqMAADAAA4QAERAABGUAETAAAqMAAVAAAcIAAZAAA4QAEdAAAqMAAVAAA4QAEdAAAqMAEhAAAcIAAZAAA4QAAVTE1UAE1NVABNU1QATURTVABTAE0ATVNLAEVFVABNU0QARUVTVAAAAAAAAAAAAAAAAAEBAQEBAAAAAAAAAAAAAAAAAAAAAApNU0stMwo=";

				var data = Convert.FromBase64String (base64Data);

				var tz = parseTZBuffer.Invoke (null, new object[] { "Test", data, data.Length});
				Assert.IsTrue (tz != null);
			}
		}
	}
}<|MERGE_RESOLUTION|>--- conflicted
+++ resolved
@@ -54,16 +54,11 @@
 					return "New Zealand Standard Time";
 				case "Europe/Athens":
 					return "GTB Standard Time";
-<<<<<<< HEAD
 				case "Europe/Chisinau":
 					return "E. Europe Standard Time";
-				case "US/Eastern":
-=======
 				case "America/New_York":
->>>>>>> 73c8017b
 					return "Eastern Standard Time";
 				case "America/Chicago":
-					return "Central Standard Time";
 				case "US/Central":
 					return "Central Standard Time";
 				case "America/Los_Angeles":
@@ -542,7 +537,7 @@
 									new TimeSpan (-5, 0, 0), new TimeSpan (-4, 0, 0));
 
 				// US, Kansas City, MO (US Central Time):    Jumps ahead at 2:00 AM on 3/8/2020 to 3:00 AM
-				CheckJumpingIntoDST ("US/Central", // "America/Chicago"
+				CheckJumpingIntoDST ("America/Chicago"
 									new DateTime (2020, 3, 8, 2, 0, 0), new DateTime (2020, 3, 8, 2, 30, 0), new DateTime (2020, 3, 8, 3, 0, 0),
 									new TimeSpan (-6, 0, 0), new TimeSpan (-5, 0, 0));
 
