--- conflicted
+++ resolved
@@ -510,7 +510,6 @@
 			Assert.AreEqual (expected, actual, "#1");
 		}
 
-<<<<<<< HEAD
 		public class Dummy {
 			public void M1 (decimal? arg = 12.345M) { }
 			public void M2 ([Optional, DecimalConstant (1, 2, 3, 4, 5)] decimal? arg) { }
@@ -530,7 +529,7 @@
 			Assert.AreEqual (new DateTime (1), type.GetMethod ("M4").GetParameters () [0].RawDefaultValue);
 			Assert.AreEqual (null, type.GetMethod ("M5").GetParameters () [0].RawDefaultValue);
 		}		
-=======
+
 		public sealed class A { }
 		public sealed class B { }
 		public sealed class C { }
@@ -564,6 +563,5 @@
 			Assert.AreEqual (new[] { typeof (C), typeof (C), typeof (D), typeof (C) }, optionalCustomModifiers);
 		}
 #endif		
->>>>>>> 5392af12
 	}
 }