//
// System.RuntimeTypeHandle.cs
//
// Authors:
//   Miguel de Icaza (miguel@ximian.com)
//   Andreas Nahr (ClassDevelopment@A-SoftTech.com)
//
// (C) Ximian, Inc.  http://www.ximian.com
//

//
// Copyright (C) 2004 Novell, Inc (http://www.novell.com)
//
// Permission is hereby granted, free of charge, to any person obtaining
// a copy of this software and associated documentation files (the
// "Software"), to deal in the Software without restriction, including
// without limitation the rights to use, copy, modify, merge, publish,
// distribute, sublicense, and/or sell copies of the Software, and to
// permit persons to whom the Software is furnished to do so, subject to
// the following conditions:
// 
// The above copyright notice and this permission notice shall be
// included in all copies or substantial portions of the Software.
// 
// THE SOFTWARE IS PROVIDED "AS IS", WITHOUT WARRANTY OF ANY KIND,
// EXPRESS OR IMPLIED, INCLUDING BUT NOT LIMITED TO THE WARRANTIES OF
// MERCHANTABILITY, FITNESS FOR A PARTICULAR PURPOSE AND
// NONINFRINGEMENT. IN NO EVENT SHALL THE AUTHORS OR COPYRIGHT HOLDERS BE
// LIABLE FOR ANY CLAIM, DAMAGES OR OTHER LIABILITY, WHETHER IN AN ACTION
// OF CONTRACT, TORT OR OTHERWISE, ARISING FROM, OUT OF OR IN CONNECTION
// WITH THE SOFTWARE OR THE USE OR OTHER DEALINGS IN THE SOFTWARE.
//

using System.Runtime.Serialization;
using System.Runtime.InteropServices;
using System.Runtime.ConstrainedExecution;
using System.Threading;
using System.Runtime.CompilerServices;
using System.Reflection;
using System.Diagnostics.Contracts;

namespace System
{
	[ComVisible (true)]
	[Serializable]
	public struct RuntimeTypeHandle : ISerializable
	{
		IntPtr value;

		internal RuntimeTypeHandle (IntPtr val)
		{
			value = val;
		}

		internal RuntimeTypeHandle (RuntimeType type)
			: this (type._impl.value)
		{
		}

		RuntimeTypeHandle (SerializationInfo info, StreamingContext context)
		{
			if (info == null)
				throw new ArgumentNullException ("info");

			RuntimeType mt = ((RuntimeType) info.GetValue ("TypeObj", typeof (RuntimeType)));
			value = mt.TypeHandle.Value;
			if (value == IntPtr.Zero)
				throw new SerializationException (Locale.GetText ("Insufficient state."));
		}

		public IntPtr Value {
			get {
				return value;
			}
		}

		public void GetObjectData (SerializationInfo info, StreamingContext context)
		{
			if (info == null)
				throw new ArgumentNullException ("info");

			if (value == IntPtr.Zero)
				throw new SerializationException ("Object fields may not be properly initialized");

			info.AddValue ("TypeObj", Type.GetTypeHandle (this), typeof (RuntimeType));
		}

		[ReliabilityContractAttribute (Consistency.WillNotCorruptState, Cer.Success)]
		public override bool Equals (object obj)
		{
			if (obj == null || GetType () != obj.GetType ())
				return false;

			return value == ((RuntimeTypeHandle)obj).Value;
		}

		[ReliabilityContractAttribute (Consistency.WillNotCorruptState, Cer.Success)]
		public bool Equals (RuntimeTypeHandle handle)
		{
			return value == handle.Value;
		}

		public override int GetHashCode ()
		{
			return value.GetHashCode ();
		}

		public static bool operator == (RuntimeTypeHandle left, Object right)
		{
			return (right != null) && (right is RuntimeTypeHandle) && left.Equals ((RuntimeTypeHandle)right);
		}

		public static bool operator != (RuntimeTypeHandle left, Object right)
		{
			return (right == null) || !(right is RuntimeTypeHandle) || !left.Equals ((RuntimeTypeHandle)right);
		}

		public static bool operator == (Object left, RuntimeTypeHandle right)
		{
			return (left != null) && (left is RuntimeTypeHandle) && ((RuntimeTypeHandle)left).Equals (right);
		}

		public static bool operator != (Object left, RuntimeTypeHandle right)
		{
			return (left == null) || !(left is RuntimeTypeHandle) || !((RuntimeTypeHandle)left).Equals (right);
		}

		[MethodImplAttribute(MethodImplOptions.InternalCall)]
		internal static extern TypeAttributes GetAttributes (RuntimeType type);

		[CLSCompliant (false)]
		[ReliabilityContractAttribute (Consistency.WillNotCorruptState, Cer.Success)]
		public ModuleHandle GetModuleHandle ()
		{
			// Although MS' runtime is crashing here, we prefer throwing an exception.
			// The check is needed because Type.GetTypeFromHandle returns null
			// for zero handles.
			if (value == IntPtr.Zero)
				throw new InvalidOperationException ("Object fields may not be properly initialized");

			return Type.GetTypeFromHandle (this).Module.ModuleHandle;
		}

		[MethodImplAttribute(MethodImplOptions.InternalCall)]
		static extern int GetMetadataToken (RuntimeType type);

		internal static int GetToken (RuntimeType type)
		{
			return GetMetadataToken (type);
		}

		[MethodImplAttribute(MethodImplOptions.InternalCall)]
		extern static Type GetGenericTypeDefinition_impl (RuntimeType type);

		internal static Type GetGenericTypeDefinition (RuntimeType type)
		{
			return GetGenericTypeDefinition_impl (type);
		}

		internal static bool HasElementType (RuntimeType type)
		{
			return IsArray (type) || IsByRef (type) || IsPointer (type);
		}

		internal static bool HasProxyAttribute (RuntimeType type)
		{
			throw new NotImplementedException ("HasProxyAttribute");
		}

		[MethodImplAttribute(MethodImplOptions.InternalCall)]
		internal extern static bool HasInstantiation (RuntimeType type);

		[MethodImplAttribute(MethodImplOptions.InternalCall)]
		internal extern static bool IsArray(RuntimeType type);

		[MethodImplAttribute(MethodImplOptions.InternalCall)]
		internal extern static bool IsByRef (RuntimeType type);

		[MethodImplAttribute (MethodImplOptions.InternalCall)]
		internal extern static bool IsComObject (RuntimeType type);

		[MethodImplAttribute(MethodImplOptions.InternalCall)]
		internal extern static bool IsInstanceOfType (RuntimeType type, Object o);		

		[MethodImplAttribute(MethodImplOptions.InternalCall)]
		internal extern static bool IsPointer (RuntimeType type);

		[MethodImplAttribute(MethodImplOptions.InternalCall)]
		internal extern static bool IsPrimitive (RuntimeType type);

		[MethodImplAttribute(MethodImplOptions.InternalCall)]
		internal extern static bool HasReferences (RuntimeType type);

		internal static bool IsComObject (RuntimeType type, bool isGenericCOM)
		{
			return isGenericCOM ? false : IsComObject (type);
		}

		internal static bool IsContextful (RuntimeType type)
		{
			return typeof (ContextBoundObject).IsAssignableFrom (type);
		}

		internal static bool IsEquivalentTo (RuntimeType rtType1, RuntimeType rtType2)
		{
			// refence check is done earlier and we don't recognize anything else
			return false;
		}		

		internal static bool IsSzArray(RuntimeType type)
		{
			// TODO: Better check
			return IsArray (type) && type.GetArrayRank () == 1;
		}

		internal static bool IsInterface (RuntimeType type)
		{
			return (type.Attributes & TypeAttributes.ClassSemanticsMask) == TypeAttributes.Interface;
		}

		[MethodImplAttribute(MethodImplOptions.InternalCall)]
		internal extern static int GetArrayRank(RuntimeType type);

		[MethodImplAttribute(MethodImplOptions.InternalCall)]
		internal extern static RuntimeAssembly GetAssembly (RuntimeType type);

		[MethodImplAttribute(MethodImplOptions.InternalCall)]
		internal extern static RuntimeType GetElementType (RuntimeType type);

 		[MethodImplAttribute(MethodImplOptions.InternalCall)]
		internal extern static RuntimeModule GetModule (RuntimeType type);

		[MethodImplAttribute(MethodImplOptions.InternalCall)]
		internal extern static bool IsGenericVariable (RuntimeType type);

		[MethodImplAttribute(MethodImplOptions.InternalCall)]
		internal extern static RuntimeType GetBaseType (RuntimeType type);

		internal static bool CanCastTo (RuntimeType type, RuntimeType target)
		{
			return type_is_assignable_from (target, type);
		}

		[MethodImplAttribute(MethodImplOptions.InternalCall)]
		static extern bool type_is_assignable_from (Type a, Type b);

		[MethodImplAttribute(MethodImplOptions.InternalCall)]
		internal extern static bool IsGenericTypeDefinition (RuntimeType type);

		[MethodImplAttribute(MethodImplOptions.InternalCall)]
		internal extern static IntPtr GetGenericParameterInfo (RuntimeType type);

		internal static bool IsSubclassOf (RuntimeType childType, RuntimeType baseType)
		{
			return is_subclass_of (childType._impl.Value, baseType._impl.Value);
		}

		[MethodImplAttribute(MethodImplOptions.InternalCall)]
		internal extern static bool is_subclass_of (IntPtr childType, IntPtr baseType);

		[PreserveDependency (".ctor()", "System.Runtime.CompilerServices.IsByRefLikeAttribute")]
		[MethodImplAttribute(MethodImplOptions.InternalCall)]
		internal extern static bool IsByRefLike (RuntimeType type);

<<<<<<< HEAD
		internal static bool IsTypeDefinition (RuntimeType type)
		{
			// That's how it has been done on CoreFX but we have no GetCorElementType method implementation
			// see https://github.com/dotnet/coreclr/pull/11355

			// CorElementType corElemType = GetCorElementType (type);
			// if (!((corElemType >= CorElementType.Void && corElemType < CorElementType.Ptr) ||
			// 		corElemType == CorElementType.ValueType ||
			// 		corElemType == CorElementType.Class ||
			// 		corElemType == CorElementType.TypedByRef ||
			// 		corElemType == CorElementType.I ||
			// 		corElemType == CorElementType.U ||
			// 		corElemType == CorElementType.Object))
			// 	return false;
			// if (HasInstantiation (type) && !IsGenericTypeDefinition (type))
			// 	return false;
			// return true;

			// It's like a workaround mentioned in https://github.com/dotnet/corefx/issues/17345
			return !type.HasElementType && !type.IsConstructedGenericType && !type.IsGenericParameter;
		}		
=======
		[MethodImplAttribute(MethodImplOptions.InternalCall)]
		static extern RuntimeType internal_from_name (string name, ref StackCrawlMark stackMark, Assembly callerAssembly, bool throwOnError, bool ignoreCase, bool reflectionOnly);

		internal static RuntimeType GetTypeByName(string typeName, bool throwOnError, bool ignoreCase, bool reflectionOnly, ref StackCrawlMark stackMark,
												  bool loadTypeFromPartialName)
		{
			if (typeName == null)
				throw new ArgumentNullException ("typeName");

			if (typeName == String.Empty)
				if (throwOnError)
					throw new TypeLoadException ("A null or zero length string does not represent a valid Type.");
				else
					return null;

			if (reflectionOnly) {
				int idx = typeName.IndexOf (',');
				if (idx < 0 || idx == 0 || idx == typeName.Length - 1)
					throw new ArgumentException ("Assembly qualifed type name is required", "typeName");
				string an = typeName.Substring (idx + 1);
				Assembly a;
				try {
					a = Assembly.ReflectionOnlyLoad (an);
				} catch {
					if (throwOnError)
						throw;
					return null;
				}
				return (RuntimeType)a.GetType (typeName.Substring (0, idx), throwOnError, ignoreCase);
			}

			var t = internal_from_name (typeName, ref stackMark, null, throwOnError, ignoreCase, false);
			if (throwOnError && t == null)
				throw new TypeLoadException ("Error loading '" + typeName + "'");
			return t;
		}
>>>>>>> 7067ed19
	}
}<|MERGE_RESOLUTION|>--- conflicted
+++ resolved
@@ -262,7 +262,6 @@
 		[MethodImplAttribute(MethodImplOptions.InternalCall)]
 		internal extern static bool IsByRefLike (RuntimeType type);
 
-<<<<<<< HEAD
 		internal static bool IsTypeDefinition (RuntimeType type)
 		{
 			// That's how it has been done on CoreFX but we have no GetCorElementType method implementation
@@ -284,7 +283,7 @@
 			// It's like a workaround mentioned in https://github.com/dotnet/corefx/issues/17345
 			return !type.HasElementType && !type.IsConstructedGenericType && !type.IsGenericParameter;
 		}		
-=======
+
 		[MethodImplAttribute(MethodImplOptions.InternalCall)]
 		static extern RuntimeType internal_from_name (string name, ref StackCrawlMark stackMark, Assembly callerAssembly, bool throwOnError, bool ignoreCase, bool reflectionOnly);
 
@@ -321,6 +320,5 @@
 				throw new TypeLoadException ("Error loading '" + typeName + "'");
 			return t;
 		}
->>>>>>> 7067ed19
 	}
 }