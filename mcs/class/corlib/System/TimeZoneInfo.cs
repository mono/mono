
/*
 * System.TimeZoneInfo
 *
 * Author(s)
 * 	Stephane Delcroix <stephane@delcroix.org>
 *
 * Copyright 2011 Xamarin Inc.
 *
 * Permission is hereby granted, free of charge, to any person obtaining
 * a copy of this software and associated documentation files (the
 * "Software"), to deal in the Software without restriction, including
 * without limitation the rights to use, copy, modify, merge, publish,
 * distribute, sublicense, and/or sell copies of the Software, and to
 * permit persons to whom the Software is furnished to do so, subject to
 * the following conditions:
 * 
 * The above copyright notice and this permission notice shall be
 * included in all copies or substantial portions of the Software.
 * 
 * THE SOFTWARE IS PROVIDED "AS IS", WITHOUT WARRANTY OF ANY KIND,
 * EXPRESS OR IMPLIED, INCLUDING BUT NOT LIMITED TO THE WARRANTIES OF
 * MERCHANTABILITY, FITNESS FOR A PARTICULAR PURPOSE AND
 * NONINFRINGEMENT. IN NO EVENT SHALL THE AUTHORS OR COPYRIGHT HOLDERS BE
 * LIABLE FOR ANY CLAIM, DAMAGES OR OTHER LIABILITY, WHETHER IN AN ACTION
 * OF CONTRACT, TORT OR OTHERWISE, ARISING FROM, OUT OF OR IN CONNECTION
 * WITH THE SOFTWARE OR THE USE OR OTHER DEALINGS IN THE SOFTWARE.
 */

using System;
using System.Runtime.CompilerServices;
using System.Threading;
using System.Collections.Generic;
using System.Collections.ObjectModel;
using System.Runtime.Serialization;
using System.Runtime.InteropServices;
using System.Text;
using System.Globalization;
using System.IO;

using Microsoft.Win32;

namespace System
{
	partial class TimeZoneInfo
	{
		TimeSpan baseUtcOffset;
		public TimeSpan BaseUtcOffset {
			get { return baseUtcOffset; }
		}

		string daylightDisplayName;
		public string DaylightName {
			get { 
				return supportsDaylightSavingTime
					? daylightDisplayName
					: string.Empty;
			}
		}

		string displayName;
		public string DisplayName {
			get { return displayName; }
		}

		string id;
		public string Id {
			get { return id; }
		}

		static TimeZoneInfo local;
		public static TimeZoneInfo Local {
			get { 
				var l = local;
				if (l == null) {
					l = CreateLocal ();
					if (l == null)
						throw new TimeZoneNotFoundException ();

					if (Interlocked.CompareExchange (ref local, l, null) != null)
						l = local;
				}

				return l;
			}
		}

		/*
			TimeZone transitions are stored when there is a change on the base offset.
		*/
		private List<KeyValuePair<DateTime, TimeType>> transitions;

		[StructLayout(LayoutKind.Sequential)]
		private struct SYSTEMTIME {
			short wYear;
			short wMonth;
			short wDayOfWeek;
			short wDay;
			short wHour;
			short wMinute;
			short wSecond;
			short wMilliseconds;
		}

		[StructLayout(LayoutKind.Sequential, CharSet=CharSet.Unicode)]
		private struct TIME_ZONE_INFORMATION {
			internal int Bias;
			[MarshalAs(UnmanagedType.ByValTStr, SizeConst=32)]
			internal string StandardName;
			internal SYSTEMTIME StandardDate;
			internal int StandardBias;
			[MarshalAs(UnmanagedType.ByValTStr, SizeConst=32)]
			internal string DaylightName;
			internal SYSTEMTIME DaylightDate;
			internal int DaylightBias;
		}

		[DllImport ("kernel32.dll", CallingConvention=CallingConvention.StdCall)]
		private extern static uint GetTimeZoneInformation(out TIME_ZONE_INFORMATION tzi);

		private static bool readlinkNotFound;

		[DllImport ("libc")]
		private static extern int readlink (string path, byte[] buffer, int buflen);

		private static string readlink (string path)
		{
			if (readlinkNotFound)
				return null;

			byte[] buf = new byte [512];
			int ret;

			try {
				ret = readlink (path, buf, buf.Length);
			} catch (DllNotFoundException) {
				readlinkNotFound = true;
				return null;
			} catch (EntryPointNotFoundException) {
				readlinkNotFound = true;
				return null;
			}

			if (ret == -1) return null;
			char[] cbuf = new char [512];
			int chars = System.Text.Encoding.Default.GetChars (buf, 0, ret, cbuf, 0);
			return new String (cbuf, 0, chars);
		}

		private static bool TryGetNameFromPath (string path, out string name)
		{
			name = null;
			var linkPath = readlink (path);
			if (linkPath != null) {
				if (Path.IsPathRooted(linkPath))
					path = linkPath;
				else
					path = Path.Combine(Path.GetDirectoryName(path), linkPath);
			}

			path = Path.GetFullPath (path);

			if (string.IsNullOrEmpty (TimeZoneDirectory))
				return false;

			var baseDir = TimeZoneDirectory;
			if (baseDir [baseDir.Length-1] != Path.DirectorySeparatorChar)
				baseDir += Path.DirectorySeparatorChar;

			if (!path.StartsWith (baseDir, StringComparison.InvariantCulture))
				return false;

			name = path.Substring (baseDir.Length);
			if (name == "localtime")
				name = "Local";

			return true;
		}

#if !MONODROID && !MONOTOUCH && !XAMMAC
		static TimeZoneInfo CreateLocal ()
		{
#if !FULL_AOT_DESKTOP || WIN_PLATFORM
			if (IsWindows && LocalZoneKey != null) {
				/* Wine Mono hack: Wine doesn't set TimeZoneKeyName, so use
				GetTimeZoneInformation to get the name. This may not quite be
				correct because StandardName isn't the same as TimeZoneKeyName,
				but it is for all builtin Wine timezones at least.

				string name = (string)LocalZoneKey.GetValue ("TimeZoneKeyName");
				name = TrimSpecial (name);
<<<<<<< HEAD
				if (name != null) */
				TIME_ZONE_INFORMATION tzi;
				if (GetTimeZoneInformation(out tzi) <= 2)
					return TimeZoneInfo.FindSystemTimeZoneById (tzi.StandardName);
=======
				if (name != null)
					return TimeZoneInfo.FindSystemTimeZoneById (name);
			} else if (IsWindows) {
				return GetLocalTimeZoneInfoWinRTFallback ();
>>>>>>> 9433d2c8
			}
#endif

			var tz = Environment.GetEnvironmentVariable ("TZ");
			if (tz != null) {
				if (tz == String.Empty)
					return Utc;
				try {
					return FindSystemTimeZoneByFileName (tz, Path.Combine (TimeZoneDirectory, tz));
				} catch {
					return Utc;
				}
			}

			var tzFilePaths = new string [] {
				"/etc/localtime",
				Path.Combine (TimeZoneDirectory, "localtime")};

			foreach (var tzFilePath in tzFilePaths) {
				try {
					string tzName = null;
					if (!TryGetNameFromPath (tzFilePath, out tzName))
						tzName = "Local";
					return FindSystemTimeZoneByFileName (tzName, tzFilePath);
				} catch (TimeZoneNotFoundException) {
					continue;
				}
			}

			return Utc;
		}

		static TimeZoneInfo FindSystemTimeZoneByIdCore (string id)
		{
#if LIBC
			string filepath = Path.Combine (TimeZoneDirectory, id);
			return FindSystemTimeZoneByFileName (id, filepath);
#else
			throw new NotImplementedException ();
#endif
		}

		static void GetSystemTimeZonesCore (List<TimeZoneInfo> systemTimeZones)
		{
#if !FULL_AOT_DESKTOP || WIN_PLATFORM
			if (TimeZoneKey != null) {
				foreach (string id in TimeZoneKey.GetSubKeyNames ()) {
					try {
						systemTimeZones.Add (FindSystemTimeZoneById (id));
					} catch {}
				}

				return;
			} else if (IsWindows) {
				systemTimeZones.AddRange (GetSystemTimeZonesWinRTFallback ());
				return;
			}
#endif

#if LIBC
			string[] continents = new string [] {"Africa", "America", "Antarctica", "Arctic", "Asia", "Atlantic", "Australia", "Brazil", "Canada", "Chile", "Europe", "Indian", "Mexico", "Mideast", "Pacific", "US"};
			foreach (string continent in continents) {
				try {
					foreach (string zonepath in Directory.GetFiles (Path.Combine (TimeZoneDirectory, continent))) {
						try {
							string id = String.Format ("{0}/{1}", continent, Path.GetFileName (zonepath));
							systemTimeZones.Add (FindSystemTimeZoneById (id));
						} catch (ArgumentNullException) {
						} catch (TimeZoneNotFoundException) {
						} catch (InvalidTimeZoneException) {
						} catch (Exception) {
							throw;
						}
					}
				} catch {}
			}
#else
			throw new NotImplementedException ("This method is not implemented for this platform");
#endif
		}
#endif // !MONODROID && !MONOTOUCH && !XAMMAC

		string standardDisplayName;
		public string StandardName {
			get { return standardDisplayName; }
		}

		bool supportsDaylightSavingTime;
		public bool SupportsDaylightSavingTime {
			get  { return supportsDaylightSavingTime; }
		}

		static TimeZoneInfo utc;
		public static TimeZoneInfo Utc {
			get {
				if (utc == null)
					utc = CreateCustomTimeZone ("UTC", new TimeSpan (0), "UTC", "UTC");
				return utc;
			}
		}
#if LIBC
		static string timeZoneDirectory;
		static string TimeZoneDirectory {
			get {
				if (timeZoneDirectory == null)
					timeZoneDirectory = "/usr/share/zoneinfo";
				return timeZoneDirectory;
			}
			set {
				ClearCachedData ();
				timeZoneDirectory = value;
			}
		}
#endif
		private AdjustmentRule [] adjustmentRules;

#if !MOBILE || !FULL_AOT_DESKTOP || WIN_PLATFORM
		/// <summary>
		/// Determine whether windows of not (taken Stephane Delcroix's code)
		/// </summary>
		private static bool IsWindows
		{
			get {
				int platform = (int) Environment.OSVersion.Platform;
				return ((platform != 4) && (platform != 6) && (platform != 128));
			}
		}
		
		/// <summary>
		/// Needed to trim misc garbage in MS registry keys
		/// </summary>
		private static string TrimSpecial (string str)
		{
			if (str == null)
				return str;
			var Istart = 0;
			while (Istart < str.Length && !char.IsLetterOrDigit(str[Istart])) Istart++;
			var Iend = str.Length - 1;
			while (Iend > Istart && !char.IsLetterOrDigit(str[Iend]) && str[Iend] != ')') // zone name can include parentheses like "Central Standard Time (Mexico)"
				Iend--;
			
			return str.Substring (Istart, Iend-Istart+1);
		}
		
#if !FULL_AOT_DESKTOP || WIN_PLATFORM
		static RegistryKey timeZoneKey;
		static RegistryKey TimeZoneKey {
			get {
				if (timeZoneKey != null)
					return timeZoneKey;
				if (!IsWindows)
					return null;
				
				try {
					return timeZoneKey = Registry.LocalMachine.OpenSubKey (
						"SOFTWARE\\Microsoft\\Windows NT\\CurrentVersion\\Time Zones",
						false);
				} catch {
					return null;
				}
			}
		}
		
		static RegistryKey localZoneKey;
		static RegistryKey LocalZoneKey {
			get {
				if (localZoneKey != null)
					return localZoneKey;
				
				if (!IsWindows)
					return null;
				
				try {
					return localZoneKey = Registry.LocalMachine.OpenSubKey (
						"SYSTEM\\CurrentControlSet\\Control\\TimeZoneInformation", false);
				} catch {
					return null;
				}
			}
		}
#endif
#endif // !MOBILE || !FULL_AOT_DESKTOP || WIN_PLATFORM

		private static bool TryAddTicks (DateTime date, long ticks, out DateTime result, DateTimeKind kind = DateTimeKind.Unspecified)
		{
			var resultTicks = date.Ticks + ticks;
			if (resultTicks < DateTime.MinValue.Ticks) {
				result = DateTime.SpecifyKind (DateTime.MinValue, kind);
				return false;
			}

			if (resultTicks > DateTime.MaxValue.Ticks) {
				result = DateTime.SpecifyKind (DateTime.MaxValue, kind);
				return false;
			}

			result = new DateTime (resultTicks, kind);
			return true;
		}

		public static void ClearCachedData ()
		{
			local = null;
			utc = null;
			systemTimeZones = null;
		}

		public static DateTime ConvertTime (DateTime dateTime, TimeZoneInfo destinationTimeZone)
		{
			return ConvertTime (dateTime, dateTime.Kind == DateTimeKind.Utc ? TimeZoneInfo.Utc : TimeZoneInfo.Local, destinationTimeZone);
		}

		public static DateTime ConvertTime (DateTime dateTime, TimeZoneInfo sourceTimeZone, TimeZoneInfo destinationTimeZone)
		{
			if (sourceTimeZone == null)
				throw new ArgumentNullException ("sourceTimeZone");

			if (destinationTimeZone == null)
				throw new ArgumentNullException ("destinationTimeZone");
			
			if (dateTime.Kind == DateTimeKind.Local && sourceTimeZone != TimeZoneInfo.Local)
				throw new ArgumentException ("Kind property of dateTime is Local but the sourceTimeZone does not equal TimeZoneInfo.Local");

			if (dateTime.Kind == DateTimeKind.Utc && sourceTimeZone != TimeZoneInfo.Utc)
				throw new ArgumentException ("Kind property of dateTime is Utc but the sourceTimeZone does not equal TimeZoneInfo.Utc");
			
			if (sourceTimeZone.IsInvalidTime (dateTime))
				throw new ArgumentException ("dateTime parameter is an invalid time");

			if (dateTime.Kind == DateTimeKind.Local && sourceTimeZone == TimeZoneInfo.Local && destinationTimeZone == TimeZoneInfo.Local)
				return dateTime;

			DateTime utc = ConvertTimeToUtc (dateTime, sourceTimeZone);

			if (destinationTimeZone != TimeZoneInfo.Utc) {
				utc = ConvertTimeFromUtc (utc, destinationTimeZone);
				if (dateTime.Kind == DateTimeKind.Unspecified)
					return DateTime.SpecifyKind (utc, DateTimeKind.Unspecified);
			}
			
			return utc;
		}

		public static DateTimeOffset ConvertTime(DateTimeOffset dateTimeOffset, TimeZoneInfo destinationTimeZone) 
		{
			if (destinationTimeZone == null) 
				throw new ArgumentNullException("destinationTimeZone");

			var utcDateTime = dateTimeOffset.UtcDateTime;

			bool isDst;
			var utcOffset =  destinationTimeZone.GetUtcOffset(utcDateTime, out isDst);

			return new DateTimeOffset(DateTime.SpecifyKind(utcDateTime, DateTimeKind.Unspecified) + utcOffset, utcOffset);
		}

		public static DateTime ConvertTimeBySystemTimeZoneId (DateTime dateTime, string destinationTimeZoneId)
		{
			return ConvertTime (dateTime, FindSystemTimeZoneById (destinationTimeZoneId));
		}

		public static DateTime ConvertTimeBySystemTimeZoneId (DateTime dateTime, string sourceTimeZoneId, string destinationTimeZoneId)
		{
			TimeZoneInfo source_tz;
			if (dateTime.Kind == DateTimeKind.Utc && sourceTimeZoneId == TimeZoneInfo.Utc.Id) {
				source_tz = Utc;
			} else {
				source_tz = FindSystemTimeZoneById (sourceTimeZoneId);
			}

			return ConvertTime (dateTime, source_tz, FindSystemTimeZoneById (destinationTimeZoneId));
		}

		public static DateTimeOffset ConvertTimeBySystemTimeZoneId (DateTimeOffset dateTimeOffset, string destinationTimeZoneId)
		{
			return ConvertTime (dateTimeOffset, FindSystemTimeZoneById (destinationTimeZoneId));
		}

		private DateTime ConvertTimeFromUtc (DateTime dateTime)
		{
			if (dateTime.Kind == DateTimeKind.Local)
				throw new ArgumentException ("Kind property of dateTime is Local");

			if (this == TimeZoneInfo.Utc)
				return DateTime.SpecifyKind (dateTime, DateTimeKind.Utc);

			var utcOffset = GetUtcOffset (dateTime);

			var kind = (this == TimeZoneInfo.Local)? DateTimeKind.Local : DateTimeKind.Unspecified;

			DateTime result;
			if (!TryAddTicks (dateTime, utcOffset.Ticks, out result, kind))
				return DateTime.SpecifyKind (DateTime.MaxValue, kind);

			return result;
		}

		public static DateTime ConvertTimeFromUtc (DateTime dateTime, TimeZoneInfo destinationTimeZone)
		{
			if (destinationTimeZone == null)
				throw new ArgumentNullException ("destinationTimeZone");

			return destinationTimeZone.ConvertTimeFromUtc (dateTime);
		}

		public static DateTime ConvertTimeToUtc (DateTime dateTime)
		{
			if (dateTime.Kind == DateTimeKind.Utc)
				return dateTime;

			return ConvertTimeToUtc (dateTime, TimeZoneInfo.Local);
		}

		static internal DateTime ConvertTimeToUtc(DateTime dateTime, TimeZoneInfoOptions flags)
		{
			return ConvertTimeToUtc (dateTime, TimeZoneInfo.Local, flags);
 		}

		public static DateTime ConvertTimeToUtc (DateTime dateTime, TimeZoneInfo sourceTimeZone)
		{
			return ConvertTimeToUtc (dateTime, sourceTimeZone, TimeZoneInfoOptions.None);
		}

		static DateTime ConvertTimeToUtc (DateTime dateTime, TimeZoneInfo sourceTimeZone, TimeZoneInfoOptions flags)
		{
			if ((flags & TimeZoneInfoOptions.NoThrowOnInvalidTime) == 0) {
				if (sourceTimeZone == null)
					throw new ArgumentNullException ("sourceTimeZone");

				if (dateTime.Kind == DateTimeKind.Utc && sourceTimeZone != TimeZoneInfo.Utc)
					throw new ArgumentException ("Kind property of dateTime is Utc but the sourceTimeZone does not equal TimeZoneInfo.Utc");

				if (dateTime.Kind == DateTimeKind.Local && sourceTimeZone != TimeZoneInfo.Local)
					throw new ArgumentException ("Kind property of dateTime is Local but the sourceTimeZone does not equal TimeZoneInfo.Local");

				if (sourceTimeZone.IsInvalidTime (dateTime))
					throw new ArgumentException ("dateTime parameter is an invalid time");
			}

			if (dateTime.Kind == DateTimeKind.Utc)
				return dateTime;

			bool isDst;
			var utcOffset = sourceTimeZone.GetUtcOffset (dateTime, out isDst);

			DateTime utcDateTime;
			TryAddTicks (dateTime, -utcOffset.Ticks, out utcDateTime, DateTimeKind.Utc);
			return utcDateTime;
		}

		static internal TimeSpan GetDateTimeNowUtcOffsetFromUtc(DateTime time, out Boolean isAmbiguousLocalDst)
		{
			bool isDaylightSavings;
			return GetUtcOffsetFromUtc(time, TimeZoneInfo.Local, out isDaylightSavings, out isAmbiguousLocalDst);
		}

		public static TimeZoneInfo CreateCustomTimeZone (string id, TimeSpan baseUtcOffset, string displayName, string standardDisplayName) 
		{
			return CreateCustomTimeZone (id, baseUtcOffset, displayName, standardDisplayName, null, null, true);
		}

		public static TimeZoneInfo CreateCustomTimeZone (string id, TimeSpan baseUtcOffset, string displayName, string standardDisplayName, string daylightDisplayName, TimeZoneInfo.AdjustmentRule [] adjustmentRules)
		{
			return CreateCustomTimeZone (id, baseUtcOffset, displayName, standardDisplayName, daylightDisplayName, adjustmentRules, false);
		}

		public static TimeZoneInfo CreateCustomTimeZone ( string id, TimeSpan baseUtcOffset, string displayName, string standardDisplayName, string daylightDisplayName, TimeZoneInfo.AdjustmentRule [] adjustmentRules, bool disableDaylightSavingTime)
		{
			return new TimeZoneInfo (id, baseUtcOffset, displayName, standardDisplayName, daylightDisplayName, adjustmentRules, disableDaylightSavingTime);
		}

		public override bool Equals (object obj)
		{
			return Equals (obj as TimeZoneInfo);
		}

		public bool Equals (TimeZoneInfo other)
		{
			if (other == null)
				return false;

			return other.Id == this.Id && HasSameRules (other);
		}

		public static TimeZoneInfo FindSystemTimeZoneById (string id)
		{
			//FIXME: this method should check for cached values in systemTimeZones
			if (id == null)
				throw new ArgumentNullException ("id");
#if WIN_PLATFORM
			if (TimeZoneKey != null)
			{
				if (id == "Coordinated Universal Time")
					id = "UTC"; //windows xp exception for "StandardName" property
				RegistryKey key = TimeZoneKey.OpenSubKey (id, false);
				if (key == null)
					throw new TimeZoneNotFoundException ();
				return FromRegistryKey(id, key);
			} else if (IsWindows) {
				return FindSystemTimeZoneByIdWinRTFallback (id);
			}
#endif
			// Local requires special logic that already exists in the Local property (bug #326)
			if (id == "Local")
				return Local;

			return FindSystemTimeZoneByIdCore (id);
		}

#if LIBC
		private static TimeZoneInfo FindSystemTimeZoneByFileName (string id, string filepath)
		{
			if (!File.Exists (filepath))
				throw new TimeZoneNotFoundException ();

			using (FileStream stream = File.OpenRead (filepath)) {
				return BuildFromStream (id, stream);
			}
		}
#endif

#if WIN_PLATFORM
		private static TimeZoneInfo FromRegistryKey (string id, RegistryKey key)
		{
			byte [] reg_tzi = (byte []) key.GetValue ("TZI");

			if (reg_tzi == null)
				throw new InvalidTimeZoneException ();

			int bias = BitConverter.ToInt32 (reg_tzi, 0);
			TimeSpan baseUtcOffset = new TimeSpan (0, -bias, 0);

			string display_name = (string) key.GetValue ("Display");
			string standard_name = (string) key.GetValue ("Std");
			string daylight_name = (string) key.GetValue ("Dlt");

			List<AdjustmentRule> adjustmentRules = new List<AdjustmentRule> ();

			RegistryKey dst_key = key.OpenSubKey ("Dynamic DST", false);
			if (dst_key != null) {
				int first_year = (int) dst_key.GetValue ("FirstEntry");
				int last_year = (int) dst_key.GetValue ("LastEntry");
				int year;

				for (year=first_year; year<=last_year; year++) {
					byte [] dst_tzi = (byte []) dst_key.GetValue (year.ToString ());
					if (dst_tzi != null) {
						int start_year = year == first_year ? 1 : year;
						int end_year = year == last_year ? 9999 : year;
						ParseRegTzi(adjustmentRules, start_year, end_year, dst_tzi);
					}
				}
			}
			else
				ParseRegTzi(adjustmentRules, 1, 9999, reg_tzi);

			return CreateCustomTimeZone (id, baseUtcOffset, display_name, standard_name, daylight_name, ValidateRules (adjustmentRules).ToArray ());
		}

		private static void ParseRegTzi (List<AdjustmentRule> adjustmentRules, int start_year, int end_year, byte [] buffer)
		{
			//int standard_bias = BitConverter.ToInt32 (buffer, 4); /* not sure how to handle this */
			int daylight_bias = BitConverter.ToInt32 (buffer, 8);

			int standard_year = BitConverter.ToInt16 (buffer, 12);
			int standard_month = BitConverter.ToInt16 (buffer, 14);
			int standard_dayofweek = BitConverter.ToInt16 (buffer, 16);
			int standard_day = BitConverter.ToInt16 (buffer, 18);
			int standard_hour = BitConverter.ToInt16 (buffer, 20);
			int standard_minute = BitConverter.ToInt16 (buffer, 22);
			int standard_second = BitConverter.ToInt16 (buffer, 24);
			int standard_millisecond = BitConverter.ToInt16 (buffer, 26);

			int daylight_year = BitConverter.ToInt16 (buffer, 28);
			int daylight_month = BitConverter.ToInt16 (buffer, 30);
			int daylight_dayofweek = BitConverter.ToInt16 (buffer, 32);
			int daylight_day = BitConverter.ToInt16 (buffer, 34);
			int daylight_hour = BitConverter.ToInt16 (buffer, 36);
			int daylight_minute = BitConverter.ToInt16 (buffer, 38);
			int daylight_second = BitConverter.ToInt16 (buffer, 40);
			int daylight_millisecond = BitConverter.ToInt16 (buffer, 42);

			if (standard_month == 0 || daylight_month == 0)
				return;

			DateTime start_date;
			DateTime start_timeofday = new DateTime (1, 1, 1, daylight_hour, daylight_minute, daylight_second, daylight_millisecond);
			TransitionTime start_transition_time;

			if (daylight_year == 0) {
				start_date = new DateTime (start_year, 1, 1);
				start_transition_time = TransitionTime.CreateFloatingDateRule (
					start_timeofday, daylight_month, daylight_day,
					(DayOfWeek) daylight_dayofweek);
			}
			else {
				start_date = new DateTime (daylight_year, daylight_month, daylight_day,
					daylight_hour, daylight_minute, daylight_second, daylight_millisecond);
				start_transition_time = TransitionTime.CreateFixedDateRule (
					start_timeofday, daylight_month, daylight_day);
			}

			DateTime end_date;
			DateTime end_timeofday = new DateTime (1, 1, 1, standard_hour, standard_minute, standard_second, standard_millisecond);
			TransitionTime end_transition_time;

			if (standard_year == 0) {
				end_date = new DateTime (end_year, 12, 31);
				end_transition_time = TransitionTime.CreateFloatingDateRule (
					end_timeofday, standard_month, standard_day,
					(DayOfWeek) standard_dayofweek);
			}
			else {
				end_date = new DateTime (standard_year, standard_month, standard_day,
					standard_hour, standard_minute, standard_second, standard_millisecond);
				end_transition_time = TransitionTime.CreateFixedDateRule (
					end_timeofday, standard_month, standard_day);
			}

			TimeSpan daylight_delta = new TimeSpan(0, -daylight_bias, 0);

			adjustmentRules.Add (AdjustmentRule.CreateAdjustmentRule (
				start_date, end_date, daylight_delta,
				start_transition_time, end_transition_time));
		}
#endif

		public AdjustmentRule [] GetAdjustmentRules ()
		{
			if (!supportsDaylightSavingTime || adjustmentRules == null)
				return new AdjustmentRule [0];
			else
				return (AdjustmentRule []) adjustmentRules.Clone ();
		}

		public TimeSpan [] GetAmbiguousTimeOffsets (DateTime dateTime)
		{
			if (!IsAmbiguousTime (dateTime))
				throw new ArgumentException ("dateTime is not an ambiguous time");

			AdjustmentRule rule = GetApplicableRule (dateTime);
			if (rule != null)
				return new TimeSpan[] {baseUtcOffset, baseUtcOffset + rule.DaylightDelta};
			else
				return new TimeSpan[] {baseUtcOffset, baseUtcOffset};
		}

		public TimeSpan [] GetAmbiguousTimeOffsets (DateTimeOffset dateTimeOffset)
		{
			if (!IsAmbiguousTime (dateTimeOffset))
				throw new ArgumentException ("dateTimeOffset is not an ambiguous time");

			throw new NotImplementedException ();
		}

		public override int GetHashCode ()
		{
			int hash_code = Id.GetHashCode ();
			foreach (AdjustmentRule rule in GetAdjustmentRules ())
				hash_code ^= rule.GetHashCode ();
			return hash_code;
		}

		void ISerializable.GetObjectData (SerializationInfo info, StreamingContext context)
		{
			if (info == null)
				throw new ArgumentNullException ("info");
			info.AddValue ("Id", id);
			info.AddValue ("DisplayName", displayName);
			info.AddValue ("StandardName", standardDisplayName);
			info.AddValue ("DaylightName", daylightDisplayName);
			info.AddValue ("BaseUtcOffset", baseUtcOffset);
			info.AddValue ("AdjustmentRules", adjustmentRules);
			info.AddValue ("SupportsDaylightSavingTime", SupportsDaylightSavingTime);
		}

		static ReadOnlyCollection<TimeZoneInfo> systemTimeZones;

		public static ReadOnlyCollection<TimeZoneInfo> GetSystemTimeZones ()
		{
			if (systemTimeZones == null) {
				var tz = new List<TimeZoneInfo> ();
				GetSystemTimeZonesCore (tz);
				Interlocked.CompareExchange (ref systemTimeZones, new ReadOnlyCollection<TimeZoneInfo> (tz), null);
			}

			return systemTimeZones;
		}

		public TimeSpan GetUtcOffset (DateTime dateTime)
		{
			bool isDST;
			return GetUtcOffset (dateTime, out isDST);
		}

		public TimeSpan GetUtcOffset (DateTimeOffset dateTimeOffset)
		{
			bool isDST;
			return GetUtcOffset (dateTimeOffset.UtcDateTime, out isDST);
		}

		private TimeSpan GetUtcOffset (DateTime dateTime, out bool isDST)
		{
			isDST = false;

			TimeZoneInfo tz = this;
			if (dateTime.Kind == DateTimeKind.Utc)
				tz = TimeZoneInfo.Utc;

			if (dateTime.Kind == DateTimeKind.Local)
				tz = TimeZoneInfo.Local;

			bool isTzDst;
			var tzOffset = GetUtcOffsetHelper (dateTime, tz, out isTzDst);

			if (tz == this) {
				isDST = isTzDst;
				return tzOffset;
			}

			DateTime utcDateTime;
			if (!TryAddTicks (dateTime, -tzOffset.Ticks, out utcDateTime, DateTimeKind.Utc))
				return BaseUtcOffset;

			return GetUtcOffsetHelper (utcDateTime, this, out isDST);
		}

		// This is an helper method used by the method above, do not use this on its own.
		private static TimeSpan GetUtcOffsetHelper (DateTime dateTime, TimeZoneInfo tz, out bool isDST)
		{
			if (dateTime.Kind == DateTimeKind.Local && tz != TimeZoneInfo.Local)
				throw new Exception ();

			isDST = false;

			if (tz == TimeZoneInfo.Utc)
				return TimeSpan.Zero;

			TimeSpan offset;
			if (tz.TryGetTransitionOffset(dateTime, out offset, out isDST))
				return offset;

			if (dateTime.Kind == DateTimeKind.Utc) {
				var utcRule = tz.GetApplicableRule (dateTime);
				if (utcRule != null && tz.IsInDST (utcRule, dateTime)) {
					isDST = true;
					return tz.BaseUtcOffset + utcRule.DaylightDelta;
				}

				return tz.BaseUtcOffset;
			}

			DateTime stdUtcDateTime;
			if (!TryAddTicks (dateTime, -tz.BaseUtcOffset.Ticks, out stdUtcDateTime, DateTimeKind.Utc))
				return tz.BaseUtcOffset;

			var tzRule = tz.GetApplicableRule (stdUtcDateTime);

			DateTime dstUtcDateTime = DateTime.MinValue;
			if (tzRule != null) {
				if (!TryAddTicks (stdUtcDateTime, -tzRule.DaylightDelta.Ticks, out dstUtcDateTime, DateTimeKind.Utc))
					return tz.BaseUtcOffset;
			}

			if (tzRule != null && tz.IsInDST (tzRule, stdUtcDateTime)) {
				// Replicate what .NET does when given a time which falls into the hour which is lost when
				// DST starts. isDST should always be true but the offset should be BaseUtcOffset without the
				// DST delta while in that hour.
				isDST = true;
				if (tz.IsInDST (tzRule, dstUtcDateTime)) {
					return tz.BaseUtcOffset + tzRule.DaylightDelta;
				} else {
					return tz.BaseUtcOffset;
				}
			}

			return tz.BaseUtcOffset;
		}

		public bool HasSameRules (TimeZoneInfo other)
		{
			if (other == null)
				throw new ArgumentNullException ("other");

			if ((this.adjustmentRules == null) != (other.adjustmentRules == null))
				return false;

			if (this.adjustmentRules == null)
      				return true;

			if (this.BaseUtcOffset != other.BaseUtcOffset)
				return false;

			if (this.adjustmentRules.Length != other.adjustmentRules.Length)
				return false;

			for (int i = 0; i < adjustmentRules.Length; i++) {
				if (! (this.adjustmentRules [i]).Equals (other.adjustmentRules [i]))
					return false;
			}
			
			return true;
		}

		public bool IsAmbiguousTime (DateTime dateTime)
		{
			if (dateTime.Kind == DateTimeKind.Local && IsInvalidTime (dateTime))
				throw new ArgumentException ("Kind is Local and time is Invalid");

			if (this == TimeZoneInfo.Utc)
				return false;
			
			if (dateTime.Kind == DateTimeKind.Utc)
				dateTime = ConvertTimeFromUtc (dateTime);

			if (dateTime.Kind == DateTimeKind.Local && this != TimeZoneInfo.Local)
				dateTime = ConvertTime (dateTime, TimeZoneInfo.Local, this);

			AdjustmentRule rule = GetApplicableRule (dateTime);
			if (rule != null) {
				DateTime tpoint = TransitionPoint (rule.DaylightTransitionEnd, dateTime.Year);
				if (dateTime > tpoint - rule.DaylightDelta  && dateTime <= tpoint)
					return true;
			}
				
			return false;
		}

		public bool IsAmbiguousTime (DateTimeOffset dateTimeOffset)
		{
			throw new NotImplementedException ();
		}

		private bool IsInDST (AdjustmentRule rule, DateTime dateTime)
		{
			// Check whether we're in the dateTime year's DST period
			if (IsInDSTForYear (rule, dateTime, dateTime.Year))
				return true;

			// We might be in the dateTime previous year's DST period
			return dateTime.Year > 1 && IsInDSTForYear (rule, dateTime, dateTime.Year - 1);
		}

		bool IsInDSTForYear (AdjustmentRule rule, DateTime dateTime, int year)
		{
			DateTime DST_start = TransitionPoint (rule.DaylightTransitionStart, year);
			DateTime DST_end = TransitionPoint (rule.DaylightTransitionEnd, year + ((rule.DaylightTransitionStart.Month < rule.DaylightTransitionEnd.Month) ? 0 : 1));
			if (dateTime.Kind == DateTimeKind.Utc) {
				DST_start -= BaseUtcOffset;
				DST_end -= (BaseUtcOffset + rule.DaylightDelta);
			}

			return (dateTime >= DST_start && dateTime < DST_end);
		}
		
		public bool IsDaylightSavingTime (DateTime dateTime)
		{
			if (dateTime.Kind == DateTimeKind.Local && IsInvalidTime (dateTime))
				throw new ArgumentException ("dateTime is invalid and Kind is Local");

			if (this == TimeZoneInfo.Utc)
				return false;
			
			if (!SupportsDaylightSavingTime)
				return false;

			bool isDst;
			GetUtcOffset (dateTime, out isDst);

			return isDst;
		}

		internal bool IsDaylightSavingTime (DateTime dateTime, TimeZoneInfoOptions flags)
		{
			return IsDaylightSavingTime (dateTime);
		}

		public bool IsDaylightSavingTime (DateTimeOffset dateTimeOffset)
		{
			return IsDaylightSavingTime (dateTimeOffset.DateTime);
		}

		internal DaylightTime GetDaylightChanges (int year)
		{
			DateTime start = DateTime.MinValue, end = DateTime.MinValue;
			TimeSpan delta = new TimeSpan ();

			if (transitions != null) {
				end = DateTime.MaxValue;
				for (var i =  transitions.Count - 1; i >= 0; i--) {
					var pair = transitions [i];
					DateTime ttime = pair.Key;
					TimeType ttype = pair.Value;

					if (ttime.Year > year)
						continue;
					if (ttime.Year < year)
						break;

					if (ttype.IsDst) {
						// DaylightTime.Delta is relative to the current BaseUtcOffset.
						delta =  new TimeSpan (0, 0, ttype.Offset) - BaseUtcOffset;
						start = ttime;
					} else {
						end = ttime;
					}
				}

				// DaylightTime.Start is relative to the Standard time.
				if (!TryAddTicks (start, BaseUtcOffset.Ticks, out start))
					start = DateTime.MinValue;

				// DaylightTime.End is relative to the DST time.
				if (!TryAddTicks (end, BaseUtcOffset.Ticks + delta.Ticks, out end))
					end = DateTime.MinValue;
			} else {
				AdjustmentRule first = null, last = null;

				// Rule start/end dates are either very specific or very broad depending on the platform
				//   2015-10-04..2016-04-03 - Rule for a time zone in southern hemisphere on non-Windows platforms
				//   2016-03-27..2016-10-03 - Rule for a time zone in northern hemisphere on non-Windows platforms
				//   0001-01-01..9999-12-31 - Rule for a time zone on Windows

				foreach (var rule in GetAdjustmentRules ()) {
					if (rule.DateStart.Year > year || rule.DateEnd.Year < year)
						continue;
					if (rule.DateStart.Year <= year && (first == null || rule.DateStart.Year > first.DateStart.Year))
						first = rule;
					if (rule.DateEnd.Year >= year && (last == null || rule.DateEnd.Year < last.DateEnd.Year))
						last = rule;
				}

				if (first == null || last == null)
					return new DaylightTime (new DateTime (), new DateTime (), new TimeSpan ());

				start = TransitionPoint (first.DaylightTransitionStart, year);
				end = TransitionPoint (last.DaylightTransitionEnd, year);
				delta = first.DaylightDelta;
			}

			if (start == DateTime.MinValue || end == DateTime.MinValue)
				return new DaylightTime (new DateTime (), new DateTime (), new TimeSpan ());

			return new DaylightTime (start, end, delta);
		}

		public bool IsInvalidTime (DateTime dateTime)
		{
			if (dateTime.Kind == DateTimeKind.Utc)
				return false;
			if (dateTime.Kind == DateTimeKind.Local && this != Local)
				return false;

			AdjustmentRule rule = GetApplicableRule (dateTime);
			if (rule != null) {
				DateTime tpoint = TransitionPoint (rule.DaylightTransitionStart, dateTime.Year);
				if (dateTime >= tpoint && dateTime < tpoint + rule.DaylightDelta)
					return true;
			}

			return false;
		}

		void IDeserializationCallback.OnDeserialization (object sender)
		{
			try {
					TimeZoneInfo.Validate (id, baseUtcOffset, adjustmentRules);
				} catch (ArgumentException ex) {
					throw new SerializationException ("invalid serialization data", ex);
				}
 		}

		private static void Validate (string id, TimeSpan baseUtcOffset, AdjustmentRule [] adjustmentRules)
		{
			if (id == null)
				throw new ArgumentNullException ("id");

			if (id == String.Empty)
				throw new ArgumentException ("id parameter is an empty string");

			if (baseUtcOffset.Ticks % TimeSpan.TicksPerMinute != 0)
				throw new ArgumentException ("baseUtcOffset parameter does not represent a whole number of minutes");

			if (baseUtcOffset > new TimeSpan (14, 0, 0) || baseUtcOffset < new TimeSpan (-14, 0, 0))
				throw new ArgumentOutOfRangeException ("baseUtcOffset parameter is greater than 14 hours or less than -14 hours");

#if STRICT
			if (id.Length > 32)
				throw new ArgumentException ("id parameter shouldn't be longer than 32 characters");
#endif

			if (adjustmentRules != null && adjustmentRules.Length != 0) {
				AdjustmentRule prev = null;
				foreach (AdjustmentRule current in adjustmentRules) {
					if (current == null)
						throw new InvalidTimeZoneException ("one or more elements in adjustmentRules are null");

					if ((baseUtcOffset + current.DaylightDelta < new TimeSpan (-14, 0, 0)) ||
							(baseUtcOffset + current.DaylightDelta > new TimeSpan (14, 0, 0)))
						throw new InvalidTimeZoneException ("Sum of baseUtcOffset and DaylightDelta of one or more object in adjustmentRules array is greater than 14 or less than -14 hours;");

					if (prev != null && prev.DateStart > current.DateStart)
						throw new InvalidTimeZoneException ("adjustment rules specified in adjustmentRules parameter are not in chronological order");
					
					if (prev != null && prev.DateEnd > current.DateStart)
						throw new InvalidTimeZoneException ("some adjustment rules in the adjustmentRules parameter overlap");

					if (prev != null && prev.DateEnd == current.DateStart)
						throw new InvalidTimeZoneException ("a date can have multiple adjustment rules applied to it");

					prev = current;
				}
			}
		}
		
		public override string ToString ()
		{
			return DisplayName;
		}

		private TimeZoneInfo (SerializationInfo info, StreamingContext context)
		{
			if (info == null)
				throw new ArgumentNullException ("info");
			id = (string) info.GetValue ("Id", typeof (string));
			displayName = (string) info.GetValue ("DisplayName", typeof (string));
			standardDisplayName = (string) info.GetValue ("StandardName", typeof (string));
			daylightDisplayName = (string) info.GetValue ("DaylightName", typeof (string));
			baseUtcOffset = (TimeSpan) info.GetValue ("BaseUtcOffset", typeof (TimeSpan));
			adjustmentRules = (TimeZoneInfo.AdjustmentRule []) info.GetValue ("AdjustmentRules", typeof (TimeZoneInfo.AdjustmentRule []));
			supportsDaylightSavingTime = (bool) info.GetValue ("SupportsDaylightSavingTime", typeof (bool));
		}

		private TimeZoneInfo (string id, TimeSpan baseUtcOffset, string displayName, string standardDisplayName, string daylightDisplayName, TimeZoneInfo.AdjustmentRule [] adjustmentRules, bool disableDaylightSavingTime)
		{
			if (id == null)
				throw new ArgumentNullException ("id");

			if (id == String.Empty)
				throw new ArgumentException ("id parameter is an empty string");

			if (baseUtcOffset.Ticks % TimeSpan.TicksPerMinute != 0)
				throw new ArgumentException ("baseUtcOffset parameter does not represent a whole number of minutes");

			if (baseUtcOffset > new TimeSpan (14, 0, 0) || baseUtcOffset < new TimeSpan (-14, 0, 0))
				throw new ArgumentOutOfRangeException ("baseUtcOffset parameter is greater than 14 hours or less than -14 hours");

#if STRICT
			if (id.Length > 32)
				throw new ArgumentException ("id parameter shouldn't be longer than 32 characters");
#endif

			bool supportsDaylightSavingTime = !disableDaylightSavingTime;

			if (adjustmentRules != null && adjustmentRules.Length != 0) {
				AdjustmentRule prev = null;
				foreach (AdjustmentRule current in adjustmentRules) {
					if (current == null)
						throw new InvalidTimeZoneException ("one or more elements in adjustmentRules are null");

					if ((baseUtcOffset + current.DaylightDelta < new TimeSpan (-14, 0, 0)) ||
							(baseUtcOffset + current.DaylightDelta > new TimeSpan (14, 0, 0)))
						throw new InvalidTimeZoneException ("Sum of baseUtcOffset and DaylightDelta of one or more object in adjustmentRules array is greater than 14 or less than -14 hours;");

					if (prev != null && prev.DateStart > current.DateStart)
						throw new InvalidTimeZoneException ("adjustment rules specified in adjustmentRules parameter are not in chronological order");
					
					if (prev != null && prev.DateEnd > current.DateStart)
						throw new InvalidTimeZoneException ("some adjustment rules in the adjustmentRules parameter overlap");

					if (prev != null && prev.DateEnd == current.DateStart)
						throw new InvalidTimeZoneException ("a date can have multiple adjustment rules applied to it");

					prev = current;
				}
			} else {
				supportsDaylightSavingTime = false;
			}
			
			this.id = id;
			this.baseUtcOffset = baseUtcOffset;
			this.displayName = displayName ?? id;
			this.standardDisplayName = standardDisplayName ?? id;
			this.daylightDisplayName = daylightDisplayName;
			this.supportsDaylightSavingTime = supportsDaylightSavingTime;
			this.adjustmentRules = adjustmentRules;
		}

		private AdjustmentRule GetApplicableRule (DateTime dateTime)
		{
			//Applicable rules are in standard time
			DateTime date = dateTime;

			if (dateTime.Kind == DateTimeKind.Local && this != TimeZoneInfo.Local) {
				if (!TryAddTicks (date.ToUniversalTime (), BaseUtcOffset.Ticks, out date))
					return null;
			} else if (dateTime.Kind == DateTimeKind.Utc && this != TimeZoneInfo.Utc) {
				if (!TryAddTicks (date, BaseUtcOffset.Ticks, out date))
					return null;
			}

			// get the date component of the datetime
			date = date.Date;

			if (adjustmentRules != null) {
				foreach (AdjustmentRule rule in adjustmentRules) {
					if (rule.DateStart > date)
						return null;
					if (rule.DateEnd < date)
						continue;
					return rule;
				}
			}
			return null;
		}

		private bool TryGetTransitionOffset (DateTime dateTime, out TimeSpan offset,out bool isDst)
		{
			offset = BaseUtcOffset;
			isDst = false;

			if (transitions == null)
				return false;

			//Transitions are in UTC
			DateTime date = dateTime;

			if (dateTime.Kind == DateTimeKind.Local && this != TimeZoneInfo.Local) {
				if (!TryAddTicks (date.ToUniversalTime (), BaseUtcOffset.Ticks, out date, DateTimeKind.Utc))
					return false;
			}

			if (dateTime.Kind != DateTimeKind.Utc) {
				if (!TryAddTicks (date, -BaseUtcOffset.Ticks, out date, DateTimeKind.Utc))
					return false;
			}

			var inDelta = false;
			for (var i =  transitions.Count - 1; i >= 0; i--) {
				var pair = transitions [i];
				DateTime ttime = pair.Key;
				TimeType ttype = pair.Value;

				var delta =  new TimeSpan (0, 0, ttype.Offset) - BaseUtcOffset;

				if ((ttime + delta) > date) {
					inDelta = ttime <= date;
					continue;
				}

				offset =  new TimeSpan (0, 0, ttype.Offset);
				if (inDelta) {
					// Replicate what .NET does when given a time which falls into the hour which is lost when
					// DST starts. isDST should be true but the offset should be the non-DST offset.
					isDst = transitions [i - 1].Value.IsDst;
				} else {
					isDst = ttype.IsDst;
				}

				return true;
			}

			return false;
		}

		private static DateTime TransitionPoint (TransitionTime transition, int year)
		{
			if (transition.IsFixedDateRule)
				return new DateTime (year, transition.Month, transition.Day) + transition.TimeOfDay.TimeOfDay;

			DayOfWeek first = (new DateTime (year, transition.Month, 1)).DayOfWeek;
			int day = 1 + (transition.Week - 1) * 7 + (transition.DayOfWeek - first + 7) % 7;
			if (day >  DateTime.DaysInMonth (year, transition.Month))
				day -= 7;
			if (day < 1)
				day += 7;
			return new DateTime (year, transition.Month, day) + transition.TimeOfDay.TimeOfDay;
		}

		static List<AdjustmentRule> ValidateRules (List<AdjustmentRule> adjustmentRules)
		{
			AdjustmentRule prev = null;
			foreach (AdjustmentRule current in adjustmentRules.ToArray ()) {
				if (prev != null && prev.DateEnd > current.DateStart) {
					adjustmentRules.Remove (current);
				}
				prev = current;
			}
			return adjustmentRules;
		}

#if LIBC || MONOTOUCH
		const int BUFFER_SIZE = 16384; //Big enough for any tz file (on Oct 2008, all tz files are under 10k)
		
		private static TimeZoneInfo BuildFromStream (string id, Stream stream)
		{
			byte [] buffer = new byte [BUFFER_SIZE];
			int length = stream.Read (buffer, 0, BUFFER_SIZE);
			
			if (!ValidTZFile (buffer, length))
				throw new InvalidTimeZoneException ("TZ file too big for the buffer");

			try {
				return ParseTZBuffer (id, buffer, length);
			} catch (InvalidTimeZoneException) {
				throw;
			} catch (Exception e) {
				throw new InvalidTimeZoneException ("Time zone information file contains invalid data", e);
			}
		}

		private static bool ValidTZFile (byte [] buffer, int length)
		{
			StringBuilder magic = new StringBuilder ();

			for (int i = 0; i < 4; i++)
				magic.Append ((char)buffer [i]);
			
			if (magic.ToString () != "TZif")
				return false;

			if (length >= BUFFER_SIZE)
				return false;

			return true;
		}

		static int SwapInt32 (int i)
		{
			return (((i >> 24) & 0xff)
				| ((i >> 8) & 0xff00)
				| ((i << 8) & 0xff0000)
				| (((i & 0xff) << 24)));
		}

		static int ReadBigEndianInt32 (byte [] buffer, int start)
		{
			int i = BitConverter.ToInt32 (buffer, start);
			if (!BitConverter.IsLittleEndian)
				return i;

			return SwapInt32 (i);
		}

		private static TimeZoneInfo ParseTZBuffer (string id, byte [] buffer, int length)
		{
			//Reading the header. 4 bytes for magic, 16 are reserved
			int ttisgmtcnt = ReadBigEndianInt32 (buffer, 20);
			int ttisstdcnt = ReadBigEndianInt32 (buffer, 24);
			int leapcnt = ReadBigEndianInt32 (buffer, 28);
			int timecnt = ReadBigEndianInt32 (buffer, 32);
			int typecnt = ReadBigEndianInt32 (buffer, 36);
			int charcnt = ReadBigEndianInt32 (buffer, 40);

			if (length < 44 + timecnt * 5 + typecnt * 6 + charcnt + leapcnt * 8 + ttisstdcnt + ttisgmtcnt)
				throw new InvalidTimeZoneException ();

			Dictionary<int, string> abbreviations = ParseAbbreviations (buffer, 44 + 4 * timecnt + timecnt + 6 * typecnt, charcnt);
			Dictionary<int, TimeType> time_types = ParseTimesTypes (buffer, 44 + 4 * timecnt + timecnt, typecnt, abbreviations);
			List<KeyValuePair<DateTime, TimeType>> transitions = ParseTransitions (buffer, 44, timecnt, time_types);

			if (time_types.Count == 0)
				throw new InvalidTimeZoneException ();

			if (time_types.Count == 1 && time_types[0].IsDst)
				throw new InvalidTimeZoneException ();

			TimeSpan baseUtcOffset = new TimeSpan (0);
			TimeSpan dstDelta = new TimeSpan (0);
			string standardDisplayName = null;
			string daylightDisplayName = null;
			bool dst_observed = false;
			DateTime dst_start = DateTime.MinValue;
			List<AdjustmentRule> adjustmentRules = new List<AdjustmentRule> ();
			bool storeTransition = false;

			for (int i = 0; i < transitions.Count; i++) {
				var pair = transitions [i];
				DateTime ttime = pair.Key;
				TimeType ttype = pair.Value;
				if (!ttype.IsDst) {
					if (standardDisplayName != ttype.Name)
						standardDisplayName = ttype.Name;
					if (baseUtcOffset.TotalSeconds != ttype.Offset) {
						baseUtcOffset = new TimeSpan (0, 0, ttype.Offset);
						if (adjustmentRules.Count > 0) // We ignore AdjustmentRules but store transitions.
							storeTransition = true;
						adjustmentRules = new List<AdjustmentRule> ();
						dst_observed = false;
					}
					if (dst_observed) {
						//FIXME: check additional fields for this:
						//most of the transitions are expressed in GMT 
						dst_start += baseUtcOffset;
						DateTime dst_end = ttime + baseUtcOffset + dstDelta;

						//some weird timezone (America/Phoenix) have end dates on Jan 1st
						if (dst_end.Date == new DateTime (dst_end.Year, 1, 1) && dst_end.Year > dst_start.Year)
							dst_end -= new TimeSpan (24, 0, 0);

						/*
						 * AdjustmentRule specifies a DST period that starts and ends within a year.
						 * When we have a DST period longer than a year, the generated AdjustmentRule may not be usable.
						 * Thus we fallback to the transitions.
						 */
						if (dst_start.AddYears (1) < dst_end)
							storeTransition = true;

						DateTime dateStart, dateEnd;
						if (dst_start.Month < 7)
							dateStart = new DateTime (dst_start.Year, 1, 1);
						else
							dateStart = new DateTime (dst_start.Year, 7, 1);

						if (dst_end.Month >= 7)
							dateEnd = new DateTime (dst_end.Year, 12, 31);
						else
							dateEnd = new DateTime (dst_end.Year, 6, 30);

						
						TransitionTime transition_start = TransitionTime.CreateFixedDateRule (new DateTime (1, 1, 1) + dst_start.TimeOfDay, dst_start.Month, dst_start.Day);
						TransitionTime transition_end = TransitionTime.CreateFixedDateRule (new DateTime (1, 1, 1) + dst_end.TimeOfDay, dst_end.Month, dst_end.Day);
						if  (transition_start != transition_end) //y, that happened in Argentina in 1943-1946
							adjustmentRules.Add (AdjustmentRule.CreateAdjustmentRule (dateStart, dateEnd, dstDelta, transition_start, transition_end));
					}
					dst_observed = false;
				} else {
					if (daylightDisplayName != ttype.Name)
						daylightDisplayName = ttype.Name;
					if (dstDelta.TotalSeconds != ttype.Offset - baseUtcOffset.TotalSeconds) {
						// Round to nearest minute, since it's not possible to create an adjustment rule
						// with sub-minute precision ("The TimeSpan parameter cannot be specified more precisely than whole minutes.")
						// This happens for instance with Europe/Dublin, which had an offset of 34 minutes and 39 seconds in 1916.
						dstDelta = new TimeSpan (0, 0, ttype.Offset) - baseUtcOffset;
						if (dstDelta.Ticks % TimeSpan.TicksPerMinute != 0)
							dstDelta = TimeSpan.FromMinutes ((long) (dstDelta.TotalMinutes + 0.5f));
					}

					dst_start = ttime;
					dst_observed = true;
				}
			}

			TimeZoneInfo tz;
			if (adjustmentRules.Count == 0 && !storeTransition) {
				if (standardDisplayName == null) {
					var t = time_types [0];
					standardDisplayName = t.Name;
					baseUtcOffset = new TimeSpan (0, 0, t.Offset);
				}
				tz = CreateCustomTimeZone (id, baseUtcOffset, id, standardDisplayName);
			} else {
				tz = CreateCustomTimeZone (id, baseUtcOffset, id, standardDisplayName, daylightDisplayName, ValidateRules (adjustmentRules).ToArray ());
			}

			if (storeTransition && transitions.Count > 0) {
				tz.transitions = transitions;
				tz.supportsDaylightSavingTime = true;
			}

			return tz;
		}

		static Dictionary<int, string> ParseAbbreviations (byte [] buffer, int index, int count)
		{
			var abbrevs = new Dictionary<int, string> ();
			int abbrev_index = 0;
			var sb = new StringBuilder ();
			for (int i = 0; i < count; i++) {
				char c = (char) buffer [index + i];
				if (c != '\0')
					sb.Append (c);
				else {
					abbrevs.Add (abbrev_index, sb.ToString ());
					//Adding all the substrings too, as it seems to be used, at least for Africa/Windhoek
					//j == sb.Length empty substring also needs to be added #31432
					for (int j = 1; j <= sb.Length; j++)
						abbrevs.Add (abbrev_index + j, sb.ToString (j, sb.Length - j));
					abbrev_index = i + 1;
					sb = new StringBuilder ();
				}
			}
			return abbrevs;
		}

		static Dictionary<int, TimeType> ParseTimesTypes (byte [] buffer, int index, int count, Dictionary<int, string> abbreviations)
		{
			var types = new Dictionary<int, TimeType> (count);
			for (int i = 0; i < count; i++) {
				int offset = ReadBigEndianInt32 (buffer, index + 6 * i);

				//
				// The official tz database contains timezone with GMT offsets
				// not only in whole hours/minutes but in seconds. This happens for years
				// before 1901. For example
				//
				// NAME		        GMTOFF   RULES	FORMAT	UNTIL
				// Europe/Madrid	-0:14:44 -	LMT	1901 Jan  1  0:00s
				//
				// .NET as of 4.6.2 cannot handle that and uses hours/minutes only, so
				// we remove seconds to not crash later
				//
				offset = (offset / 60) * 60;

				byte is_dst = buffer [index + 6 * i + 4];
				byte abbrev = buffer [index + 6 * i + 5];
				types.Add (i, new TimeType (offset, (is_dst != 0), abbreviations [(int)abbrev]));
			}
			return types;
		}

		static List<KeyValuePair<DateTime, TimeType>> ParseTransitions (byte [] buffer, int index, int count, Dictionary<int, TimeType> time_types)
		{
			var list = new List<KeyValuePair<DateTime, TimeType>> (count);
			for (int i = 0; i < count; i++) {
				int unixtime = ReadBigEndianInt32 (buffer, index + 4 * i);
				DateTime ttime = DateTimeFromUnixTime (unixtime);
				byte ttype = buffer [index + 4 * count + i];
				list.Add (new KeyValuePair<DateTime, TimeType> (ttime, time_types [(int)ttype]));
			}
			return list;
		}

		static DateTime DateTimeFromUnixTime (long unix_time)
		{
			DateTime date_time = new DateTime (1970, 1, 1);
			return date_time.AddSeconds (unix_time);
		}

#region reference sources
		// Shortcut for TimeZoneInfo.Local.GetUtcOffset
		internal static TimeSpan GetLocalUtcOffset(DateTime dateTime, TimeZoneInfoOptions flags)
		{
			bool dst;
			return Local.GetUtcOffset (dateTime, out dst);
		}

		internal TimeSpan GetUtcOffset(DateTime dateTime, TimeZoneInfoOptions flags)
		{
			bool dst;
			return GetUtcOffset (dateTime, out dst);
		}

		static internal TimeSpan GetUtcOffsetFromUtc (DateTime time, TimeZoneInfo zone, out Boolean isDaylightSavings, out Boolean isAmbiguousLocalDst)
		{
			isDaylightSavings = false;
			isAmbiguousLocalDst = false;
			TimeSpan baseOffset = zone.BaseUtcOffset;

			if (zone.IsAmbiguousTime (time)) {
				isAmbiguousLocalDst = true;
				return baseOffset;
			}

			return zone.GetUtcOffset (time, out isDaylightSavings);
		}
#endregion
	}

	class TimeType {
		public readonly int Offset;
		public readonly bool IsDst;
		public string Name;

		public TimeType (int offset, bool is_dst, string abbrev)
		{
			this.Offset = offset;
			this.IsDst = is_dst;
			this.Name = abbrev;
		}

		public override string ToString ()
		{
			return "offset: " + Offset + "s, is_dst: " + IsDst + ", zone name: " + Name;
		}
#else
	}
#endif
	}
}<|MERGE_RESOLUTION|>--- conflicted
+++ resolved
@@ -91,7 +91,7 @@
 		private List<KeyValuePair<DateTime, TimeType>> transitions;
 
 		[StructLayout(LayoutKind.Sequential)]
-		private struct SYSTEMTIME {
+		private struct _SYSTEMTIME {
 			short wYear;
 			short wMonth;
 			short wDayOfWeek;
@@ -103,20 +103,20 @@
 		}
 
 		[StructLayout(LayoutKind.Sequential, CharSet=CharSet.Unicode)]
-		private struct TIME_ZONE_INFORMATION {
+		private struct _TIME_ZONE_INFORMATION {
 			internal int Bias;
 			[MarshalAs(UnmanagedType.ByValTStr, SizeConst=32)]
 			internal string StandardName;
-			internal SYSTEMTIME StandardDate;
+			internal _SYSTEMTIME StandardDate;
 			internal int StandardBias;
 			[MarshalAs(UnmanagedType.ByValTStr, SizeConst=32)]
 			internal string DaylightName;
-			internal SYSTEMTIME DaylightDate;
+			internal _SYSTEMTIME DaylightDate;
 			internal int DaylightBias;
 		}
 
 		[DllImport ("kernel32.dll", CallingConvention=CallingConvention.StdCall)]
-		private extern static uint GetTimeZoneInformation(out TIME_ZONE_INFORMATION tzi);
+		private extern static uint GetTimeZoneInformation(out _TIME_ZONE_INFORMATION tzi);
 
 		private static bool readlinkNotFound;
 
@@ -189,17 +189,12 @@
 
 				string name = (string)LocalZoneKey.GetValue ("TimeZoneKeyName");
 				name = TrimSpecial (name);
-<<<<<<< HEAD
 				if (name != null) */
-				TIME_ZONE_INFORMATION tzi;
+				_TIME_ZONE_INFORMATION tzi;
 				if (GetTimeZoneInformation(out tzi) <= 2)
 					return TimeZoneInfo.FindSystemTimeZoneById (tzi.StandardName);
-=======
-				if (name != null)
-					return TimeZoneInfo.FindSystemTimeZoneById (name);
 			} else if (IsWindows) {
 				return GetLocalTimeZoneInfoWinRTFallback ();
->>>>>>> 9433d2c8
 			}
 #endif
 
