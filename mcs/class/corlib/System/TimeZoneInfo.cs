--- conflicted
+++ resolved
@@ -32,7 +32,6 @@
 using System.Threading;
 using System.Collections.Generic;
 using System.Collections.ObjectModel;
-using System.Runtime.InteropServices;
 using System.Runtime.Serialization;
 using System.Runtime.InteropServices;
 using System.Text;
@@ -91,7 +90,6 @@
 		*/
 		private List<KeyValuePair<DateTime, TimeType>> transitions;
 
-<<<<<<< HEAD
 		[StructLayout(LayoutKind.Sequential)]
 		private struct SYSTEMTIME {
 			short wYear;
@@ -119,7 +117,7 @@
 
 		[DllImport ("kernel32.dll", CallingConvention=CallingConvention.StdCall)]
 		private extern static uint GetTimeZoneInformation(out TIME_ZONE_INFORMATION tzi);
-=======
+
 		private static bool libcNotFound;
 
 		[DllImport ("libc")]
@@ -171,7 +169,6 @@
 
 			return true;
 		}
->>>>>>> 385c7692
 
 #if !MOBILE || MOBILE_STATIC
 		static TimeZoneInfo CreateLocal ()
