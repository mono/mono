// ==++==
// 
//   Copyright (c) Microsoft Corporation.  All rights reserved.
// 
// ==--==

namespace System {
    // This file defines an internal class used to throw exceptions in BCL code.
    // The main purpose is to reduce code size. 
    // 
    // The old way to throw an exception generates quite a lot IL code and assembly code.
    // Following is an example:
    //     C# source
    //          throw new ArgumentNullException("key", Environment.GetResourceString("ArgumentNull_Key"));
    //     IL code:
    //          IL_0003:  ldstr      "key"
    //          IL_0008:  ldstr      "ArgumentNull_Key"
    //          IL_000d:  call       string System.Environment::GetResourceString(string)
    //          IL_0012:  newobj     instance void System.ArgumentNullException::.ctor(string,string)
    //          IL_0017:  throw
    //    which is 21bytes in IL.
    // 
    // So we want to get rid of the ldstr and call to Environment.GetResource in IL.
    // In order to do that, I created two enums: ExceptionResource, ExceptionArgument to represent the
    // argument name and resource name in a small integer. The source code will be changed to 
    //    ThrowHelper.ThrowArgumentNullException(ExceptionArgument.key, ExceptionResource.ArgumentNull_Key);
    //
    // The IL code will be 7 bytes.
    //    IL_0008:  ldc.i4.4
    //    IL_0009:  ldc.i4.4
    //    IL_000a:  call       void System.ThrowHelper::ThrowArgumentNullException(valuetype System.ExceptionArgument)
    //    IL_000f:  ldarg.0
    //
    // This will also reduce the Jitted code size a lot. 
    //
    // It is very important we do this for generic classes because we can easily generate the same code 
    // multiple times for different instantiation. 
    // 
    // <









    using System.Runtime.CompilerServices;        
    using System.Runtime.Serialization;
    using System.Diagnostics.Contracts;
    using System.Collections.Generic;

    [Pure]
#if MONO
    [System.Diagnostics.StackTraceHidden]
#endif
    internal static partial class ThrowHelper {
#if !MONO
        internal static void ThrowArgumentOutOfRangeException() {        
            ThrowArgumentOutOfRangeException(ExceptionArgument.index, ExceptionResource.ArgumentOutOfRange_Index);            
        }
#endif

        internal static void ThrowWrongKeyTypeArgumentException(object key, Type targetType) {
            throw new ArgumentException(Environment.GetResourceString("Arg_WrongType", key, targetType), "key");
        }

        internal static void ThrowWrongValueTypeArgumentException(object value, Type targetType) {
            throw new ArgumentException(Environment.GetResourceString("Arg_WrongType", value, targetType), "value");
        }

        internal static void ThrowKeyNotFoundException() {
            throw new System.Collections.Generic.KeyNotFoundException();
        }
        
        internal static void ThrowArgumentException(ExceptionResource resource) {
            throw new ArgumentException(Environment.GetResourceString(GetResourceName(resource)));
        }

        internal static void ThrowArgumentException(ExceptionResource resource, ExceptionArgument argument) {
            throw new ArgumentException(Environment.GetResourceString(GetResourceName(resource)), GetArgumentName(argument));
        }

#if !MONO
        internal static void ThrowArgumentNullException(ExceptionArgument argument) {
            throw new ArgumentNullException(GetArgumentName(argument));
        }

        internal static void ThrowArgumentOutOfRangeException(ExceptionArgument argument) {
            throw new ArgumentOutOfRangeException(GetArgumentName(argument));
        }
#endif

        internal static void ThrowArgumentOutOfRangeException(ExceptionArgument argument, ExceptionResource resource) {
                
            if (CompatibilitySwitches.IsAppEarlierThanWindowsPhone8) {
                // Dev11 474369 quirk: Mango had an empty message string:
                throw new ArgumentOutOfRangeException(GetArgumentName(argument), String.Empty);                                                  
            } else {
                throw new ArgumentOutOfRangeException(GetArgumentName(argument),
                                                      Environment.GetResourceString(GetResourceName(resource)));
            }            
        }

        internal static void ThrowInvalidOperationException(ExceptionResource resource) {
            throw new InvalidOperationException(Environment.GetResourceString(GetResourceName(resource)));
        }

        internal static void ThrowSerializationException(ExceptionResource resource) {
            throw new SerializationException(Environment.GetResourceString(GetResourceName(resource)));
        }

        internal static void  ThrowSecurityException(ExceptionResource resource) {
            throw new System.Security.SecurityException(Environment.GetResourceString(GetResourceName(resource)));            
        }

        internal static void ThrowNotSupportedException(ExceptionResource resource) {
            throw new NotSupportedException(Environment.GetResourceString(GetResourceName(resource)));
        }

        internal static void ThrowUnauthorizedAccessException(ExceptionResource resource) {
            throw new UnauthorizedAccessException(Environment.GetResourceString(GetResourceName(resource)));
        }

        internal static void ThrowObjectDisposedException(string objectName, ExceptionResource resource) {
            throw new ObjectDisposedException(objectName, Environment.GetResourceString(GetResourceName(resource)));
        }

#if MONO
        internal static void ThrowInvalidOperationException_InvalidOperation_EnumFailedVersion()
        {
            throw new InvalidOperationException(SR.InvalidOperation_EnumFailedVersion);
        }

        internal static void ThrowInvalidOperationException_InvalidOperation_EnumOpCantHappen()
        {
            throw new InvalidOperationException(SR.InvalidOperation_EnumOpCantHappen);
        }

        internal static void ThrowInvalidOperationException_InvalidOperation_EnumNotStarted()
        {
            throw new InvalidOperationException(SR.InvalidOperation_EnumNotStarted);
        }

        internal static void ThrowInvalidOperationException_InvalidOperation_EnumEnded()
        {
            throw new InvalidOperationException(SR.InvalidOperation_EnumEnded);
        }

        internal static void ThrowInvalidOperationException_InvalidOperation_NoValue()
        {
            throw new InvalidOperationException(SR.InvalidOperation_NoValue);
        }

        private static ArgumentOutOfRangeException GetArgumentOutOfRangeException(ExceptionArgument argument, string resource)
        {
            return new ArgumentOutOfRangeException(GetArgumentName(argument), resource);
        }

        internal static void ThrowArgumentOutOfRange_IndexException()
        {
            throw GetArgumentOutOfRangeException(ExceptionArgument.index,
                                                    SR.ArgumentOutOfRange_Index);
        }

        internal static void ThrowIndexArgumentOutOfRange_NeedNonNegNumException()
        {
            throw GetArgumentOutOfRangeException(ExceptionArgument.index,
                                                    SR.ArgumentOutOfRange_NeedNonNegNum);
        }

        internal static void ThrowArgumentException_Argument_InvalidArrayType()
        {
            throw new ArgumentException(SR.Argument_InvalidArrayType);
        }

        private static ArgumentException GetAddingDuplicateWithKeyArgumentException(object key)
        {
            return new ArgumentException(SR.Format(SR.Argument_AddingDuplicate, key));
        }
        internal static void ThrowAddingDuplicateWithKeyArgumentException(object key)
        {
            throw GetAddingDuplicateWithKeyArgumentException(key);
        }

        private static KeyNotFoundException GetKeyNotFoundException(object key)
        {
            throw new KeyNotFoundException(SR.Format(SR.Arg_KeyNotFoundWithKey, key.ToString()));
        }
        internal static void ThrowKeyNotFoundException(object key)
        {
            throw GetKeyNotFoundException(key);
        }

        internal static void ThrowInvalidTypeWithPointersNotSupported(Type targetType)
        {
            throw new ArgumentException(SR.Format(SR.Argument_InvalidTypeWithPointersNotSupported, targetType));
        }

        internal static void ThrowInvalidOperationException_ConcurrentOperationsNotSupported()
        {
            throw GetInvalidOperationException("Operations that change non-concurrent collections must have exclusive access. A concurrent update was performed on this collection and corrupted its state. The collection's state is no longer correct.");
        }

        internal static InvalidOperationException GetInvalidOperationException(string str)
        {
            return new InvalidOperationException(str);
        }

<<<<<<< HEAD
        static Exception GetArraySegmentCtorValidationFailedException(Array array, int offset, int count)
        {
            if (array == null)
                return new ArgumentNullException(nameof(array));
            if (offset < 0)
                return new ArgumentOutOfRangeException(nameof(offset), SR.ArgumentOutOfRange_NeedNonNegNum);
            if (count < 0)
                return new ArgumentOutOfRangeException(nameof(count), SR.ArgumentOutOfRange_NeedNonNegNum);

            return new ArgumentException(SR.Argument_InvalidOffLen);
        }

        internal static void ThrowArraySegmentCtorValidationFailedExceptions(Array array, int offset, int count)
        {
            throw GetArraySegmentCtorValidationFailedException(array, offset, count);
=======
        internal static void ThrowArraySegmentCtorValidationFailedExceptions(Array array, int offset, int count)
        {
            throw GetArraySegmentCtorValidationFailedException(array, offset, count);
        }

        private static Exception GetArraySegmentCtorValidationFailedException(Array array, int offset, int count)
        {
            if (array == null)
                return GetArgumentNullException(ExceptionArgument.array);
            if (offset < 0)
                return GetArgumentOutOfRangeException(ExceptionArgument.offset, ExceptionResource.ArgumentOutOfRange_NeedNonNegNum);
            if (count < 0)
                return GetArgumentOutOfRangeException(ExceptionArgument.count, ExceptionResource.ArgumentOutOfRange_NeedNonNegNum);

            return GetArgumentException(ExceptionResource.Argument_InvalidOffLen);
        }

        private static ArgumentException GetArgumentException(ExceptionResource resource)
        {
            return new ArgumentException(resource.ToString());
        }

        private static ArgumentNullException GetArgumentNullException(ExceptionArgument argument)
        {
            return new ArgumentNullException(GetArgumentName(argument));
>>>>>>> 01f00d26
        }
#endif

        // Allow nulls for reference types and Nullable<U>, but not for value types.
        internal static void IfNullAndNullsAreIllegalThenThrow<T>(object value, ExceptionArgument argName) {
            // Note that default(T) is not equal to null for value types except when T is Nullable<U>. 
            if (value == null && !(default(T) == null))
                ThrowHelper.ThrowArgumentNullException(argName);
        }

        //
        // This function will convert an ExceptionArgument enum value to the argument name string.
        //
        internal static string GetArgumentName(ExceptionArgument argument) {
            string argumentName = null;

            switch (argument) {
                case ExceptionArgument.array:
                    argumentName = "array";
                    break;

                case ExceptionArgument.arrayIndex:
                    argumentName = "arrayIndex";
                    break;

                case ExceptionArgument.capacity:
                    argumentName = "capacity";
                    break;

                case ExceptionArgument.collection:
                    argumentName = "collection";
                    break;

                case ExceptionArgument.list:
                    argumentName = "list";
                    break;

                case ExceptionArgument.converter:
                    argumentName = "converter";
                    break;

                case ExceptionArgument.count:
                    argumentName = "count";
                    break;

                case ExceptionArgument.dictionary:
                    argumentName = "dictionary";
                    break;

                case ExceptionArgument.dictionaryCreationThreshold:
                    argumentName = "dictionaryCreationThreshold";
                    break;

                case ExceptionArgument.index:
                    argumentName = "index";
                    break;

                case ExceptionArgument.info:
                    argumentName = "info";
                    break;

                case ExceptionArgument.key:
                    argumentName = "key";
                    break;

                case ExceptionArgument.match:
                    argumentName = "match";
                    break;

                case ExceptionArgument.obj:
                    argumentName = "obj";
                    break;

                case ExceptionArgument.queue:
                    argumentName = "queue";
                    break;

                case ExceptionArgument.stack:
                    argumentName = "stack";
                    break;

                case ExceptionArgument.startIndex:
                    argumentName = "startIndex";
                    break;

                case ExceptionArgument.value:
                    argumentName = "value";
                    break;

                case ExceptionArgument.name:
                    argumentName = "name";
                    break;

                case ExceptionArgument.mode:
                    argumentName = "mode";
                    break;

                case ExceptionArgument.item:
                    argumentName = "item";
                    break;

                case ExceptionArgument.options:
                    argumentName = "options";
                    break;

                case ExceptionArgument.view:
                    argumentName = "view";
                    break;

               case ExceptionArgument.sourceBytesToCopy:
                    argumentName = "sourceBytesToCopy";
                    break;

                default:
                    Contract.Assert(false, "The enum value is not defined, please checked ExceptionArgumentName Enum.");
                    return string.Empty;
            }

            return argumentName;
        }

        private static ArgumentOutOfRangeException GetArgumentOutOfRangeException(ExceptionArgument argument, ExceptionResource resource)
        {
            return new ArgumentOutOfRangeException(GetArgumentName(argument), resource.ToString());
        }

        internal static void ThrowStartIndexArgumentOutOfRange_ArgumentOutOfRange_Index()
        {
            throw GetArgumentOutOfRangeException(ExceptionArgument.startIndex,
                                                 ExceptionResource.ArgumentOutOfRange_Index);
        }

        internal static void ThrowCountArgumentOutOfRange_ArgumentOutOfRange_Count()
        {
            throw GetArgumentOutOfRangeException(ExceptionArgument.count,
                                                 ExceptionResource.ArgumentOutOfRange_Count);
        }

        //
        // This function will convert an ExceptionResource enum value to the resource string.
        //
        internal static string GetResourceName(ExceptionResource resource) {
            string resourceName = null;

            switch (resource) {
                case ExceptionResource.Argument_ImplementIComparable:
                    resourceName = "Argument_ImplementIComparable";
                    break;

                case ExceptionResource.Argument_AddingDuplicate:
                    resourceName = "Argument_AddingDuplicate";
                    break;

                case ExceptionResource.ArgumentOutOfRange_BiggerThanCollection:
                    resourceName = "ArgumentOutOfRange_BiggerThanCollection";
                    break;

                case ExceptionResource.ArgumentOutOfRange_Count:
                    resourceName = "ArgumentOutOfRange_Count";
                    break;

                case ExceptionResource.ArgumentOutOfRange_Index:
                    resourceName = "ArgumentOutOfRange_Index";
                    break;

                case ExceptionResource.ArgumentOutOfRange_InvalidThreshold:
                    resourceName = "ArgumentOutOfRange_InvalidThreshold";
                    break;

                case ExceptionResource.ArgumentOutOfRange_ListInsert:
                    resourceName = "ArgumentOutOfRange_ListInsert";
                    break;

                case ExceptionResource.ArgumentOutOfRange_NeedNonNegNum:
                    resourceName = "ArgumentOutOfRange_NeedNonNegNum";
                    break;

                case ExceptionResource.ArgumentOutOfRange_SmallCapacity:
                    resourceName = "ArgumentOutOfRange_SmallCapacity";
                    break;

                case ExceptionResource.Arg_ArrayPlusOffTooSmall:
                    resourceName = "Arg_ArrayPlusOffTooSmall";
                    break;

                case ExceptionResource.Arg_RankMultiDimNotSupported:
                    resourceName = "Arg_RankMultiDimNotSupported";
                    break;

                case ExceptionResource.Arg_NonZeroLowerBound:
                    resourceName = "Arg_NonZeroLowerBound";
                    break;

                case ExceptionResource.Argument_InvalidArrayType:
                    resourceName = "Argument_InvalidArrayType";
                    break;

                case ExceptionResource.Argument_InvalidOffLen:
                    resourceName = "Argument_InvalidOffLen";
                    break;

                case ExceptionResource.Argument_ItemNotExist:
                    resourceName = "Argument_ItemNotExist";
                    break;                    

                case ExceptionResource.InvalidOperation_CannotRemoveFromStackOrQueue:
                    resourceName = "InvalidOperation_CannotRemoveFromStackOrQueue";
                    break;

                case ExceptionResource.InvalidOperation_EmptyQueue:
                    resourceName = "InvalidOperation_EmptyQueue";
                    break;

                case ExceptionResource.InvalidOperation_EnumOpCantHappen:
                    resourceName = "InvalidOperation_EnumOpCantHappen";
                    break;

                case ExceptionResource.InvalidOperation_EnumFailedVersion:
                    resourceName = "InvalidOperation_EnumFailedVersion";
                    break;

                case ExceptionResource.InvalidOperation_EmptyStack:
                    resourceName = "InvalidOperation_EmptyStack";
                    break;

                case ExceptionResource.InvalidOperation_EnumNotStarted:
                    resourceName = "InvalidOperation_EnumNotStarted";
                    break;

                case ExceptionResource.InvalidOperation_EnumEnded:
                    resourceName = "InvalidOperation_EnumEnded";
                    break;

                case ExceptionResource.NotSupported_KeyCollectionSet:
                    resourceName = "NotSupported_KeyCollectionSet";
                    break;

                case ExceptionResource.NotSupported_ReadOnlyCollection:
                    resourceName = "NotSupported_ReadOnlyCollection";
                    break;

                case ExceptionResource.NotSupported_ValueCollectionSet:
                    resourceName = "NotSupported_ValueCollectionSet";
                    break;


                case ExceptionResource.NotSupported_SortedListNestedWrite:
                    resourceName = "NotSupported_SortedListNestedWrite";
                    break;


                case ExceptionResource.Serialization_InvalidOnDeser:
                    resourceName = "Serialization_InvalidOnDeser";
                    break;

                case ExceptionResource.Serialization_MissingKeys:
                    resourceName = "Serialization_MissingKeys";
                    break;

                case ExceptionResource.Serialization_NullKey:
                    resourceName = "Serialization_NullKey";
                    break;

                case ExceptionResource.Argument_InvalidType:
                    resourceName = "Argument_InvalidType";
                    break;

                case ExceptionResource.Argument_InvalidArgumentForComparison:
                    resourceName = "Argument_InvalidArgumentForComparison";                    
                    break;

                case ExceptionResource.InvalidOperation_NoValue:
                    resourceName = "InvalidOperation_NoValue";                    
                    break;

                case ExceptionResource.InvalidOperation_RegRemoveSubKey:
                    resourceName = "InvalidOperation_RegRemoveSubKey";                    
                    break;

                case ExceptionResource.Arg_RegSubKeyAbsent:
                    resourceName = "Arg_RegSubKeyAbsent";                    
                    break;

                case ExceptionResource.Arg_RegSubKeyValueAbsent:
                    resourceName = "Arg_RegSubKeyValueAbsent";                    
                    break;
                    
                case ExceptionResource.Arg_RegKeyDelHive:
                    resourceName = "Arg_RegKeyDelHive";                    
                    break;

                case ExceptionResource.Security_RegistryPermission:
                    resourceName = "Security_RegistryPermission";                    
                    break;

                case ExceptionResource.Arg_RegSetStrArrNull:
                    resourceName = "Arg_RegSetStrArrNull";                    
                    break;

                case ExceptionResource.Arg_RegSetMismatchedKind:
                    resourceName = "Arg_RegSetMismatchedKind";                    
                    break;

                case ExceptionResource.UnauthorizedAccess_RegistryNoWrite:
                    resourceName = "UnauthorizedAccess_RegistryNoWrite";
                    break;

                case ExceptionResource.ObjectDisposed_RegKeyClosed:
                    resourceName = "ObjectDisposed_RegKeyClosed";
                    break;

                case ExceptionResource.Arg_RegKeyStrLenBug:
                    resourceName = "Arg_RegKeyStrLenBug";
                    break;

                case ExceptionResource.Argument_InvalidRegistryKeyPermissionCheck:
                    resourceName = "Argument_InvalidRegistryKeyPermissionCheck";
                    break;

                case ExceptionResource.NotSupported_InComparableType:
                    resourceName = "NotSupported_InComparableType";
                    break;

                case ExceptionResource.Argument_InvalidRegistryOptionsCheck:
                    resourceName = "Argument_InvalidRegistryOptionsCheck";
                    break;

                case ExceptionResource.Argument_InvalidRegistryViewCheck:
                    resourceName = "Argument_InvalidRegistryViewCheck";
                    break;

                default:
                    Contract.Assert( false, "The enum value is not defined, please checked ExceptionArgumentName Enum.");
                    return string.Empty;
            }

            return resourceName;
        }

    }

    //
    // The convention for this enum is using the argument name as the enum name
    // 
    internal enum ExceptionArgument {
        obj,
        dictionary,
        dictionaryCreationThreshold,
        array,
        info,
        key,
        collection,
        list,
        match,
        converter,
        queue,
        stack,
        capacity,
        index,
        startIndex,
        value,
        count,
        arrayIndex,
        name,
        mode,
        item,
        options,
        view,
        sourceBytesToCopy,
#if MONO
        start,
        pointer,
        ownedMemory,
        text,
        length,
        comparer,
        comparable,
        exceptions,
        exception,
        action,
        comparison,
        startSegment,
        endSegment,
        endIndex,
        task,
        source,
        state,
        culture,
        destination,
        byteOffset,
        minimumBufferSize,
        offset,
        values,
<<<<<<< HEAD
        s
=======
        comparisonType,
>>>>>>> 01f00d26
#endif
    }

    //
    // The convention for this enum is using the resource name as the enum name
    // 
    internal enum ExceptionResource {
        Argument_ImplementIComparable,
        Argument_InvalidType,     
        Argument_InvalidArgumentForComparison,
        Argument_InvalidRegistryKeyPermissionCheck,        
        ArgumentOutOfRange_NeedNonNegNum,
        
        Arg_ArrayPlusOffTooSmall,
        Arg_NonZeroLowerBound,        
        Arg_RankMultiDimNotSupported,        
        Arg_RegKeyDelHive,
        Arg_RegKeyStrLenBug,  
        Arg_RegSetStrArrNull,
        Arg_RegSetMismatchedKind,
        Arg_RegSubKeyAbsent,        
        Arg_RegSubKeyValueAbsent,
        
        Argument_AddingDuplicate,
        Serialization_InvalidOnDeser,
        Serialization_MissingKeys,
        Serialization_NullKey,
        Argument_InvalidArrayType,
        NotSupported_KeyCollectionSet,
        NotSupported_ValueCollectionSet,
        ArgumentOutOfRange_SmallCapacity,
        ArgumentOutOfRange_Index,
        Argument_InvalidOffLen,
        Argument_ItemNotExist,
        ArgumentOutOfRange_Count,
        ArgumentOutOfRange_InvalidThreshold,
        ArgumentOutOfRange_ListInsert,
        NotSupported_ReadOnlyCollection,
        InvalidOperation_CannotRemoveFromStackOrQueue,
        InvalidOperation_EmptyQueue,
        InvalidOperation_EnumOpCantHappen,
        InvalidOperation_EnumFailedVersion,
        InvalidOperation_EmptyStack,
        ArgumentOutOfRange_BiggerThanCollection,
        InvalidOperation_EnumNotStarted,
        InvalidOperation_EnumEnded,
        NotSupported_SortedListNestedWrite,
        InvalidOperation_NoValue,
        InvalidOperation_RegRemoveSubKey,
        Security_RegistryPermission,
        UnauthorizedAccess_RegistryNoWrite,
        ObjectDisposed_RegKeyClosed,
        NotSupported_InComparableType,
        Argument_InvalidRegistryOptionsCheck,
        Argument_InvalidRegistryViewCheck,
        TaskT_TransitionToFinal_AlreadyCompleted,
        TaskCompletionSourceT_TrySetException_NullException,
        TaskCompletionSourceT_TrySetException_NoExceptions,
<<<<<<< HEAD
#if MONO
        InvalidOperation_NullArray
#endif
=======
        NotSupported_StringComparison,
        InvalidOperation_NullArray,
>>>>>>> 01f00d26
    }
}
<|MERGE_RESOLUTION|>--- conflicted
+++ resolved
@@ -208,23 +208,6 @@
             return new InvalidOperationException(str);
         }
 
-<<<<<<< HEAD
-        static Exception GetArraySegmentCtorValidationFailedException(Array array, int offset, int count)
-        {
-            if (array == null)
-                return new ArgumentNullException(nameof(array));
-            if (offset < 0)
-                return new ArgumentOutOfRangeException(nameof(offset), SR.ArgumentOutOfRange_NeedNonNegNum);
-            if (count < 0)
-                return new ArgumentOutOfRangeException(nameof(count), SR.ArgumentOutOfRange_NeedNonNegNum);
-
-            return new ArgumentException(SR.Argument_InvalidOffLen);
-        }
-
-        internal static void ThrowArraySegmentCtorValidationFailedExceptions(Array array, int offset, int count)
-        {
-            throw GetArraySegmentCtorValidationFailedException(array, offset, count);
-=======
         internal static void ThrowArraySegmentCtorValidationFailedExceptions(Array array, int offset, int count)
         {
             throw GetArraySegmentCtorValidationFailedException(array, offset, count);
@@ -250,7 +233,6 @@
         private static ArgumentNullException GetArgumentNullException(ExceptionArgument argument)
         {
             return new ArgumentNullException(GetArgumentName(argument));
->>>>>>> 01f00d26
         }
 #endif
 
@@ -644,11 +626,8 @@
         minimumBufferSize,
         offset,
         values,
-<<<<<<< HEAD
+        comparisonType,
         s
-=======
-        comparisonType,
->>>>>>> 01f00d26
 #endif
     }
 
@@ -707,13 +686,7 @@
         TaskT_TransitionToFinal_AlreadyCompleted,
         TaskCompletionSourceT_TrySetException_NullException,
         TaskCompletionSourceT_TrySetException_NoExceptions,
-<<<<<<< HEAD
-#if MONO
-        InvalidOperation_NullArray
-#endif
-=======
         NotSupported_StringComparison,
         InvalidOperation_NullArray,
->>>>>>> 01f00d26
     }
 }
