--- conflicted
+++ resolved
@@ -30,10 +30,7 @@
 
 using System.ComponentModel;
 using System.Web.Services.Configuration;
-<<<<<<< HEAD
-=======
 using System.Xml.Schema;
->>>>>>> 41897118
 using System.Xml.Serialization;
 
 namespace System.Web.Services.Description {
@@ -50,13 +47,10 @@
 		SoapBindingStyle style;
 		string transport;
 
-<<<<<<< HEAD
-=======
 #if NET_2_0
 		static XmlSchema schema;
 #endif
 
->>>>>>> 41897118
 		#endregion // Fields
 
 		#region Constructors
@@ -71,12 +65,6 @@
 
 		#region Properties
 
-<<<<<<< HEAD
-		// LAMESPEC: .NET says that the default value is SoapBindingStyle.Document but
-		// reflection shows this attribute is SoapBindingStyle.Default
-
-		[DefaultValue (SoapBindingStyle.Default)]
-=======
 #if NET_2_0
 		public static XmlSchema Schema {
 			get {
@@ -92,7 +80,6 @@
 		// reflection shows this attribute is SoapBindingStyle.Default
 
 		[DefaultValue (SoapBindingStyle.Document)]
->>>>>>> 41897118
 		[XmlAttribute ("style")]
 		public SoapBindingStyle Style {
 			get { return style; }
