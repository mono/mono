// 
// System.Web.Services.Description.SoapExtensionReflector.cs
//
// Author:
//   Tim Coleman (tim@timcoleman.com)
//
// Copyright (C) Tim Coleman, 2002
//

//
// Permission is hereby granted, free of charge, to any person obtaining
// a copy of this software and associated documentation files (the
// "Software"), to deal in the Software without restriction, including
// without limitation the rights to use, copy, modify, merge, publish,
// distribute, sublicense, and/or sell copies of the Software, and to
// permit persons to whom the Software is furnished to do so, subject to
// the following conditions:
// 
// The above copyright notice and this permission notice shall be
// included in all copies or substantial portions of the Software.
// 
// THE SOFTWARE IS PROVIDED "AS IS", WITHOUT WARRANTY OF ANY KIND,
// EXPRESS OR IMPLIED, INCLUDING BUT NOT LIMITED TO THE WARRANTIES OF
// MERCHANTABILITY, FITNESS FOR A PARTICULAR PURPOSE AND
// NONINFRINGEMENT. IN NO EVENT SHALL THE AUTHORS OR COPYRIGHT HOLDERS BE
// LIABLE FOR ANY CLAIM, DAMAGES OR OTHER LIABILITY, WHETHER IN AN ACTION
// OF CONTRACT, TORT OR OTHERWISE, ARISING FROM, OUT OF OR IN CONNECTION
// WITH THE SOFTWARE OR THE USE OR OTHER DEALINGS IN THE SOFTWARE.
//

<<<<<<< HEAD
=======
using System.Web.Services.Protocols;
using System.Xml;

>>>>>>> 41897118
namespace System.Web.Services.Description {
	public abstract class SoapExtensionReflector {

		#region Fields

		ProtocolReflector reflectionContext;
		
		#endregion // Fields

		#region Constructors
	
		protected SoapExtensionReflector ()
		{
		}
		
		#endregion // Constructors

		#region Properties

		public ProtocolReflector ReflectionContext {
			get { return reflectionContext; }
			set { reflectionContext = value; }
		}

		#endregion // Properties

		#region Methods

<<<<<<< HEAD
=======
#if NET_2_0
		public
#else
		internal
#endif
		virtual void ReflectDescription ()
		{
		}

>>>>>>> 41897118
		public abstract void ReflectMethod ();

		#endregion
	}
<<<<<<< HEAD
=======

	abstract class SoapBindingExtensionReflector : SoapExtensionReflector
	{
		public abstract SoapBinding CreateSoapBinding ();
		public abstract SoapAddressBinding CreateSoapAddressBinding ();
		public abstract SoapOperationBinding CreateSoapOperationBinding ();
		public abstract SoapHeaderBinding CreateSoapHeaderBinding ();
		public abstract SoapBodyBinding CreateSoapBodyBinding ();
		public abstract string EncodingNS { get; }

#if NET_2_0
		public
#else
		internal
#endif
		override void ReflectDescription ()
		{
			SoapBinding sb = CreateSoapBinding ();
			sb.Transport = SoapBinding.HttpTransport;
			sb.Style = ((SoapTypeStubInfo) ReflectionContext.TypeInfo).SoapBindingStyle;
			ReflectionContext.Binding.Extensions.Add (sb);

			SoapAddressBinding abind = CreateSoapAddressBinding ();
			abind.Location = ReflectionContext.ServiceUrl;
			ReflectionContext.Port.Extensions.Add (abind);
		}

		public override void ReflectMethod ()
		{
			SoapMethodStubInfo method = (SoapMethodStubInfo) ReflectionContext.MethodStubInfo;

			SoapOperationBinding sob = CreateSoapOperationBinding ();
			
			sob.SoapAction = method.Action;
			sob.Style = method.SoapBindingStyle;
			ReflectionContext.OperationBinding.Extensions.Add (sob);
			
			AddOperationMsgBindings (method, ReflectionContext.OperationBinding.Input);
			AddOperationMsgBindings (method, ReflectionContext.OperationBinding.Output);

			foreach (SoapHeaderMapping hf in method.Headers) {
				if (hf.Custom) continue;
				
				SoapHeaderBinding hb = CreateSoapHeaderBinding ();
				hb.Message = new XmlQualifiedName (ReflectionContext.Operation.Name + hf.HeaderType.Name, ReflectionContext.ServiceDescription.TargetNamespace);
				hb.Part = hf.HeaderType.Name;
				hb.Use = method.Use;
				
				if (method.Use != SoapBindingUse.Literal)
					hb.Encoding = EncodingNS;

				if ((hf.Direction & SoapHeaderDirection.Out) != 0)
					ReflectionContext.OperationBinding.Output.Extensions.Add (hb);
				if ((hf.Direction & SoapHeaderDirection.In) != 0)
					ReflectionContext.OperationBinding.Input.Extensions.Add (hb);
			}
		}

		void AddOperationMsgBindings (SoapMethodStubInfo method, MessageBinding msg)
		{
			SoapBodyBinding sbbo = CreateSoapBodyBinding ();
			msg.Extensions.Add (sbbo);
			sbbo.Use = method.Use;
			if (method.Use == SoapBindingUse.Encoded) {
				sbbo.Namespace = ReflectionContext.ServiceDescription.TargetNamespace;
				sbbo.Encoding = EncodingNS;
			}
		}
	}

	class Soap11BindingExtensionReflector : SoapBindingExtensionReflector
	{
		public override SoapBinding CreateSoapBinding ()
		{
			return new SoapBinding ();
		}
		public override SoapAddressBinding CreateSoapAddressBinding ()
		{
			return new SoapAddressBinding ();
		}
		public override SoapOperationBinding CreateSoapOperationBinding ()
		{
			return new SoapOperationBinding ();
		}
		public override SoapHeaderBinding CreateSoapHeaderBinding ()
		{
			return new SoapHeaderBinding ();
		}
		public override SoapBodyBinding CreateSoapBodyBinding ()
		{
			return new SoapBodyBinding ();
		}

		public override string EncodingNS {
			get { return EncodingNamespace; }
		}

		public const string EncodingNamespace = "http://schemas.xmlsoap.org/soap/encoding/";
	}

#if NET_2_0
	class Soap12BindingExtensionReflector : SoapBindingExtensionReflector
	{
		public override SoapBinding CreateSoapBinding ()
		{
			return new Soap12Binding ();
		}
		public override SoapAddressBinding CreateSoapAddressBinding ()
		{
			return new Soap12AddressBinding ();
		}
		public override SoapOperationBinding CreateSoapOperationBinding ()
		{
			return new Soap12OperationBinding ();
		}
		public override SoapHeaderBinding CreateSoapHeaderBinding ()
		{
			return new Soap12HeaderBinding ();
		}
		public override SoapBodyBinding CreateSoapBodyBinding ()
		{
			return new Soap12BodyBinding ();
		}

		public override string EncodingNS {
			get { return EncodingNamespace; }
		}

		public const string EncodingNamespace = "http://www.w3.org/2003/05/soap-encoding";
	}
#endif
>>>>>>> 41897118
}<|MERGE_RESOLUTION|>--- conflicted
+++ resolved
@@ -28,12 +28,9 @@
 // WITH THE SOFTWARE OR THE USE OR OTHER DEALINGS IN THE SOFTWARE.
 //
 
-<<<<<<< HEAD
-=======
 using System.Web.Services.Protocols;
 using System.Xml;
 
->>>>>>> 41897118
 namespace System.Web.Services.Description {
 	public abstract class SoapExtensionReflector {
 
@@ -62,8 +59,6 @@
 
 		#region Methods
 
-<<<<<<< HEAD
-=======
 #if NET_2_0
 		public
 #else
@@ -73,13 +68,10 @@
 		{
 		}
 
->>>>>>> 41897118
 		public abstract void ReflectMethod ();
 
 		#endregion
 	}
-<<<<<<< HEAD
-=======
 
 	abstract class SoapBindingExtensionReflector : SoapExtensionReflector
 	{
@@ -211,5 +203,4 @@
 		public const string EncodingNamespace = "http://www.w3.org/2003/05/soap-encoding";
 	}
 #endif
->>>>>>> 41897118
 }