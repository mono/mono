<<<<<<< HEAD
=======
2008-03-01  Ivan N. Zlatev  <contact@i-nz.net>

	* ControlDesigner.cs: Ignore the first WM_MOUSEMOVE after
	WM_MOUSEDOWN as it is sent just after it.
	* ParentControlDesigner.cs: Monitor Component Remove events
	and fire ComponentChanging/ed events for the Parent of the removed
	Control. Helps the UndoEngine to serialize parent changes.
	* ControlDesigner.cs: Set the Control.Text to be the component name.
	* FormDocumentDesigner.cs: Added.
	* PanelDesigner.cs: Added.
	* UISelectionService.cs: Set Parent through the TypeDescriptor, so
	that component change notifications get fired.
	* DefaultMenuCommands.cs: Implement Cut, Copy, Paste
	* DocumentDesigner: 
	 - Drop Form specific code.
	 - Add menu commands.

>>>>>>> 119cd70e
2008-02-29  Ivan N. Zlatev  <contact@i-nz.net>

	* StringCollectionEditor.cs: 
	 - Split the lines not based on Environment.NewLine as this is 
	 not what is used by MWF on Windows.
	 - Ignore last empty line.
	[Fixes bug #365948]

2008-02-11  Ivan N. Zlatev  <contact@i-nz.net>

	* AnchorEditor.cs: More sensible default width.

2008-01-24  Ivan N. Zlatev  <contact@i-nz.net>

	 * DockEditor.cs: ITypeDescriptorContext.Instance doesn't 
	 contain the current value. It could contain the owner.
	 Use the initial value parameter.

2008-01-04  Ivan N. Zlatev  <contact@i-nz.net>
	
	* ParentControlDesigner.cs: Create a Transaction when adding a
	component.

2007-10-09  Atsushi Enomoto  <atsushi@ximian.com>

	* BorderSidesEditor.cs, DesignerOptions.cs,
	  ImageListCodeDomSerializer.cs, ImageListImageEditor.cs,
	  MaskDescriptor.cs, ShortcutKeysEditor.cs,
	  WindowsFormsDesignerOptionService.cs : new stubs.
	* AxImporter.cs, ComponentTray.cs, ControlDesigner.cs,
	  DocumentDesigner.cs, MenuCommands.cs, ParentControlDesigner.cs:
	  2.0 updates.

2007-10-02  Atsushi Enomoto  <atsushi@ximian.com>

	* ControlDesigner.cs : added BehaviorService.

2007-09-15  Ivan N. Zlatev  <contact@i-nz.net>

	* ParentControlDesigner.cs: Binary compatibility fixes.
	* SplitContainerDesigner.cs: Binary compatibility fixes.
	* DocumentDesigner.cs: Binary compatibility fixes.
	* ControlDataObject.cs: Binary compatibility fixes.
	* ControlDesigner.cs: Binary compatibility fixes.

2007-08-29  Ivan N. Zlatev  <contact@i-nz.net>

	* CodeDomComponentSerializationService.cs: implemented.
	* CollectionCodeDomSerializer.cs: implemented.
	* CodeDomDesignerLoader.cs: implemented.
	* CodeDomSerializationProvider.cs: implemented.
	* ComponentCodeDomSerializer.cs: implemented.
	* RootContext.cs: implemented.
	* BasicDesignerLoader.cs: implemented.
	* DesignerSerializationManager.cs: implemented.
	* EnumCodeDomSerializer.cs: implemented.
	* SerializeAbsoluteContext.cs: implemented.
	* MemberCodeDomSerializer.cs: implemented.
	* PrimitiveCodeDomSerializer.cs: implemented.
	* CodeDomSerializerBase.cs: implemented.
	* CodeDomSerializer.cs: implemented.
	* ExpressionContext.cs: implemented.
	* EventCodeDomSerializer.cs: implemented.
	* TypeCodeDomSerializer.cs: implemented.
	* ObjectStatementCollection.cs: implemented.
	* RootCodeDomSerializer.cs: implemented.
	* PropertyCodeDomSerializer.cs: implemented.
	* StatementContext.cs: implemented.

2007-08-27  Ivan N. Zlatev  <contact@i-nz.net>
	* DataMemberFieldEditor.cs: stubbed.
	* DataMemberListEditor.cs: stubbed.
	* FormatStringEditor.cs: stubbed.
	* StringCollectionEditor.cs: implemented.
	* StringArrayEditor.cs: implemented.
	* TabPageCollectionEditor.cs: implemented.
	* ListControlStringCollectionEditor.cs: implemented.

2007-08-15  Ivan N. Zlatev  <contact@i-nz.net>

	* ImageIndexEditor.cs: empty class to prevent propertygrid crash.

2006-12-28  Raja R Harinath  <harinath@gmail.com>

	* ControlDesigner.cs: Merge with Miguel's version.

2006-12-19  Chris Toshok  <toshok@ximian.com>

	* DataMemberFieldConverter.cs: another empty stub class.

	* DataSourceConverter.cs: new empty stub class to keep
	ControlInspector from crashing.

2006-12-06  Chris Toshok  <toshok@ximian.com>

	* ImageCollectionEditor.cs: new file, stubbed just to get it so we
	can make an ImageList the selected object in a propertygrid.

2005-06-29  Jonathan Chambers <jonathan.chambers@ansys.com>

	* ControlBindingsConverter.cs: Fix namespace

2006-04-28  Peter Dennis Bartok  <pbartok@novell.com>

	* ControlBindingsConverter.cs: Added

2006-04-25  Miguel de Icaza  <miguel@novell.com>

	* AnchorEditor.cs: Implement the anchor editor.

	Two thoughts: I love the "Walkthrough" to implement UI editors
	from the documentation.

	And Visual Studio 2005 was really nice to use to write this code.

2005-06-21  Jonathan Chambers <jonathan.chambers@ansys.com>
	* DockEditor.cs: Use context information 

2005-06-18  Jonathan Chambers <jonathan.chambers@ansys.com>
	* DockEditor.cs: Implemented class

2004-06-11  Gert Driesen <drieseng@users.sourceforge.net>

	* ComponentEditorForm.cs: CRLF to LF
	* ControlDesigner.cs: API signature fix
	* DocumentDesigner.cs: API signature fixes, CRLF to LF

2004-06-11  Gert Driesen <drieseng@users.sourceforge.net>

	* AxParameterData.cs: stubbed
	* AxWrapperGen.cs: stubbed
	* DockEditor.cs: stubbed
	* EventHandlerService.cs: stubbed

2004-05-16  Gert Driesen (drieseng@users.sourceforge.net)

	* IMenuEditorService.cs: fixed signature

2004-05-16  Gert Driesen (drieseng@users.sourceforge.net)

	* DocumentDesigner.cs: stubbed
	* ParentControlDesigner.cs: stubbed
	* ScrollableControlDesigner.cs: stubbed

2004-05-16  Gert Driesen (drieseng@users.sourceforge.net)
	
	* ControlDesigner.cs: stubbed

2004-05-16  Gert Driesen (drieseng@users.sourceforge.net)

	* ISelectionUIHandler.cs: converted linefeeds to unix

2004-05-16  Gert Driesen (drieseng@users.sourceforge.net)

	* ISelectionUIHandler.cs: added
	* ComponentTray.cs: stubbed

2004-05-15  Gert Driesen (drieseng@users.sourceforge.net)

	* AnchorEditor.cs: fixed public API, line endings to LF
	* AxImporter.cs: fixed public API, line endings to LF
	* ComponentDocumentDesigner.cs: fixed public API, line endings 
	to CRLF
	* SelectionRules.cs: implementation

2004-05-15  Gert Driesen (drieseng@users.sourceforge.net)
	
	* FileNameEditor.cs: code formatting
	* FolderNameEditor.cs: code formatting
	* MenuCommands.cs: code formatting

2004-05-15  Gert Driesen (drieseng@users.sourceforge.net)

	* MenuCommands.cs: added impl
	* MenusCommands.cs: removed, wrong name

2004-05-15  Gert Driesen (drieseng@users.sourceforge.net)

	* FolderNameEditor.cs: converted to unix linefeeds, marked 
	class TODO, added Flags, attribute to FolderBrowserStyles enum
	* FileNameEditor.cs: completed stubs

2004-05-15  Gert Driesen (drieseng@users.sourceforge.net)
	
	* FolderNameEditor.cs: added stub

2003-07-07  Martin Willemoes Hansen <mwh@sysrq.dk>

	* AnchorEditor.cs
	  AxImporter.cs
	  ComponentDocumentDesigner.cs
	  ComponentTray.cs
	  ControlDesigner.cs
	  DocumentDesigner.cs
	  FileNameEditor.cs
	  IMenuEditorService.cs
	  MenusCommands.cs
	  ParentControlDesigner.cs
	  ScrollableControlDesigner.cs
	  SelectionRules.cs: Moved here from System.Windows.Forms assembly<|MERGE_RESOLUTION|>--- conflicted
+++ resolved
@@ -1,5 +1,3 @@
-<<<<<<< HEAD
-=======
 2008-03-01  Ivan N. Zlatev  <contact@i-nz.net>
 
 	* ControlDesigner.cs: Ignore the first WM_MOUSEMOVE after
@@ -17,7 +15,6 @@
 	 - Drop Form specific code.
 	 - Add menu commands.
 
->>>>>>> 119cd70e
 2008-02-29  Ivan N. Zlatev  <contact@i-nz.net>
 
 	* StringCollectionEditor.cs: 
