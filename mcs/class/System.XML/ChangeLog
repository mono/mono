<<<<<<< HEAD
=======
2006-04-03  Andrew Skiba <andrews@mainsoft.com>

	* run-tests.bat, run-W3C-tests.bat, run-XSLT-tests.bat: batch files
	for running tests with java

2006-04-03	Boris Kirzner <borisk@mainsoft.com>
	* System.XML.vmwcsproj: fix project file for TARGET_JVM.

2006-03-15  Atsushi Enomoto  <atsushi@ximian.com>

	* System.Xml.dll.sources : added XslSortEvaluator.cs.

2006-02-20  Atsushi Enomoto  <atsushi@ximian.com>

	* System.Xml.dll.sources : removed XmlTextWriterOpenElement.cs and 
	  XmlTextWriter.cs. Added XmlTextWriter2.cs, to be renamed to
	  XmlTextWriter.cs in a few days or weeks.

2006-02-17  Atsushi Enomoto  <atsushi@ximian.com>

	* System.Xml.dll.sources : removed DTDValidatingReader and added
	  DTDValidatingReader2.cs and EntityResolvingXmlReader.cs.

2006-02-16  Atsushi Enomoto  <atsushi@ximian.com>

	* System.Xml.dll.sources : added IHasXmlChildNode.cs.

2006-02-09  Gert Driesen  <drieseng@users.sourceforge.net>

	* System.Xml_test.dll.Sources: Added XmlSerializationReaderTests.cs.

2006-01-27  Atsushi Enomoto  <atsushi@ximian.com>

	* System.Xml.dll.sources : added XmlIteratorNodeList.cs.

2006-01-10  Atsushi Enomoto  <atsushi@ximian.com>

	* System.Xml_test.dll.sources : added XmlSchemaTypeTests.cs.

2006-01-10  Atsushi Enomoto  <atsushi@ximian.com>

	* System.Xml_test.dll.sources : XmlSchemaDatatypeTests.cs was missing.
	  collected sys.xml.schema lines.

2006-01-07  Gert Driesen  <drieseng@users.sourceforge.net>

	* System.Xml_test.dll.sources: Added SoapSchemaExporterTests.cs,
	SoapReflectionImporterTests.cs, XmlSchemaImporterTests.cs.

2005-12-28  Gert Driesen  <drieseng@users.sourceforge.net>

	* System.Xml_test.dll.sources: Added XmlSchemaExporterTests.cs.

2005-12-17  Gert Driesen  <drieseng@users.sourceforge.net>

	* System.Xml_test.dll.sources: Added XsltCompilerExceptionTests.cs
	and XsltExceptionTests.cs.

2005-12-14  Atsushi Enomoto  <atsushi@ximian.com>

	* System.Xml_test.dll.sources: Added XPathNavigatorReaderTests.cs.

2005-12-13  Atsushi Enomoto  <atsushi@ximian.com>

	* System.Xml_test.dll.sources: Added XmlAssert.cs.

2005-12-13  Atsushi Enomoto  <atsushi@ximian.com>

	* System.Xml_test.dll.sources: Added XPathEditableNavigatorTests.cs.

2005-12-08  Andrew Skiba  <andrews@mainsoft.com>

	* System.XML.vmwcsproj: update the project with recent changes

2005-12-08  Atsushi Enomoto  <atsushi@ximian.com>

	* System.Xml.dll.sources : added XmlSchemaCompilationSettings.cs

>>>>>>> 64bf4365
2055-12-01  Konstantin Triger <kostat@mainsoft.com>

	* Makefile: java profile reference change.

2005-11-30  Konstantin Triger <kostat@mainsoft.com>

	* System.XML.vmwcsproj: reference to vmwutils replaced with reference to J2SE.Helpers.
	* jay.bat: quoting passes

2005-11-22  Atsushi Enomoto  <atsushi@ximian.com>

	* System.Xml.dll.sources : added dummy XslCompiledTransform.cs.

2005-11-14  Andrew Skiba  <andrews@mainsoft.com>

	* net_1_1_java_System.Xml.dll.exclude.sources,
	net_1_1_java_System.dll.sources: fix filename

2005-11-14  Andrew Skiba  <andrews@mainsoft.com>

	* Makefile: add java build profile
	* System.Xml.vmwcsproj: replace XmlNodeReader.cs with XmlNodeReader2.cs
	and XslDecimalFormat.cs with XslDecimalFormat.jvm.cs
	* net_1_1_java_System.Xml.dll.exclude.sources,
	net_1_1_java_System.dll.sources: add source lists for java profile

2005-11-10 Vladimir Krasnov <vladimirk@mainsoft.com>

	* System.XML.vmwcsproj: removed XmlSchemaBuiltInType.cs

2005-09-25  Atsushi Enomoto  <atsushi@ximian.com>

	* System.Xml.dll.sources : removed XmlSchemaBuiltInType.cs.

2005-09-21  Atsushi Enomoto  <atsushi@ximian.com>

	* Makefile : shut down CS0642 noise.
	* System.Xml.dll.sources : added XmlOutputMethod.

2005-09-20 Konstantin Triger <kostat@mainsoft.com>

        * Added jay.bat to run jay in java prebuild step
        * System.XML.vmwcsproj: added prebuild step

2005-08-31  Sebastien Pouliot  <sebastien@ximian.com>

	* Makefile: /unsafe isn't required to build System.Xml.
	* System.Xml_test.dll.sources: Added new CAS unit tests.

2005-07-31  Gert Driesen  <drieseng@users.sourceforge.net>

	* System.Xml_test.dll.sources: Added tests for default values of
	Xml Serialization attribute classes.

2005-06-27  Raja R Harinath  <rharinath@novell.com>

	* Makefile (EXTRA_DISTFILES): Add files in Test/XmlFiles and
	Test/System.Xml/nist_dom/.

2005-06-27  Atsushi Enomoto  <atsushi@ximian.com>

	* System.Xml.dll.sources : removed XmlQueryDialect.
	  Added xslt message event stuff.

2005-06-20  Raja R Harinath  <rharinath@novell.com>

	* Makefile (SCARY_LIB): Remove.

2005-05-25  Raja R Harinath  <rharinath@novell.com>

	* Makefile (EXTRA_DISTFILES): Remove System.Xml.Query/skeleton-2.0.cs.

2005-05-23  Atsushi Enomoto  <atsushi@ximian.com>

	* System.Xml.Query : removed the whole directory (removed from .net 2.0)

2005-05-09  Atsushi Enomoto  <atsushi@ximian.com>

	* System.Xml.dll.sources : removed obsolete TypeTableEntry.cs.

2004-05-05  Atsushi Enomoto  <atsushi@ximian.com>

	* System.Xml.dll.sources : XPathAtomicValue.cs -> XmlAtomicValue.cs.

2004-05-05  Atsushi Enomoto  <atsushi@ximian.com>

	* System.Xml.dll.sources : removed XmlValueConverter (obsoleted).
	* System.Xml_test.dll.sources : removed XPathAtomicValue (obsoleted).

2005-05-04  Andrew Skiba  <andrews@mainsoft.com>

	* System.XML.vmwcsproj: Added Visual MainWin C# project file for
	building System.XML package for TARGET_JVM.
	
2005-04-03  Ben Maurer  <bmaurer@ximian.com>

	* System.Xml.dll.sources: Kill multiplexing hack.

2004-03-22  Atsushi Enomoto  <atsushi@ximian.com>

	* Makefile : now it creates XSLT pattern parser files from
	  Parser.jay and Tokenizer.cs in System.Xml.XPath.

2004-03-04  Atsushi Enomoto  <atsushi@ximian.com>

	* System.Xml.dll.sources : Added XslNotSupportedOperation.cs.

2004-01-21  Atsushi Enomoto  <atsushi@ximian.com>

	* Makefile : /nowarn:0162 is back.

2004-01-20  Atsushi Enomoto  <atsushi@ximian.com>

	* Makefile : amd64 build complains /nowarn:0162. It should not, but
	  now removing since it breaks the build.

2004-01-18  Atsushi Enomoto  <atsushi@ximian.com>

	* System.Xml.dll.sources :
	  Added XmlNameEntry.cs and XmlNameEntryCache.cs.

2004-01-17  Atsushi Enomoto  <atsushi@ximian.com>

	* System.Xml.dll.sources : replaced CustomSerializer with 
	  XmlSchemaSerializer.
	  Replaced XmlNodeReader with XmlNodeReaderImpl.cs and
	  XmlNodeReader2.cs. (dispatches entity reader and non-entity reader.)

2004-12-17  Atsushi Enomoto  <atsushi@ximian.com>

	* System.Xml.dll.sources : added XmlReaderBinarySupport.cs.

2004-12-14  Atsushi Enomoto  <atsushi@ximian.com>

	* System.Xml.dll.sources : added XmlSchemaValidatingReader.

2004-12-08  Atsushi Enomoto  <atsushi@ximian.com>

	* System.Xml.dll.sources : added XmlSchemaValidator.cs,
	  XmlValueGetter.cs and XmlSchemaValidationFlags.cs.

2004-12-06  Raja R Harinath  <rharinath@novell.com>

	* Makefile (lib_file): New autodetecting define.
	(USE_BOOT_COMPILE, LIBRARY_COMPILE): Add support for using
	bootstrap compiler.
	(BUILT_SOURCES): Add ...XPath/Parser.cs.
	(EXTRA_DISTFILES): Add ...Query/XQueryParser.jay.
	(BOOTSTRAP_MCS) [PROFILE=net_2_0]: New.
	* System.Xml.dll.sources: Remove ...XPath/Parser.cs.

2004-12-04  Atsushi Enomoto  <atsushi@ximian.com>

	* System.Xml.dll.sources : added DTMXPathDocument2.cs,
	  DTMXPathDocumentBuilder2.cs, DTMXPathDocumentWriter2.cs,
	  DTMXPathDocumentWriter2.cs and DTMXPathNode2.cs.

2004-12-03  Raja R Harinath  <rharinath@novell.com>

	* Makefile: Remove support for being in bootstrap build.

2004-12-01  Atsushi Enomoto  <atsushi@ximian.com>

	* System.Xml.dll.sources: removed old IXPathChangeNavigable.cs,
	  XmlChangeFilters.cs, and XPathDocumentNodeChangedAction.cs.

2004-11-25  Atsushi Enomoto  <atsushi@ximian.com>

	* Makefile : added LIBRARY_COMPILE condition for upcoming need to
	  be referenced in bootstrap.

2004-11-22  Atsushi Enomoto  <atsushi@ximian.com>

	* System.Xml.dll.sources : added XmlSchemaInfo.cs.

2004-11-17  Atsushi Enomoto  <atsushi@ximian.com>

	* System.Xml.dll.sources : Moved XQueryConvert.cs from
	  System.Xml.Query to System.Xml.

2004-11-17  Atsushi Enomoto  <atsushi@ximian.com>

	* System.Xml.dll.sources : added XmlSchemaInference.cs,
	  XmlSchemaInferenceException.cs and XmlSchemaValidationException.cs.

2004-11-08  Atsushi Enomoto  <atsushi@ximian.com>

	* System.Xml.dll.sources :
	  added XmlTextReader2.cs.
	  removed IXPathEditable.cs, XPathEditableNavigator.cs,
	  NodeChangedEventArgs.cs and NodeChangedEventHandler.cs.

2004-10-29  Atsushi Enomoto  <atsushi@ximian.com>

	* Makefile : just ignore obsolete attribute warnings (those obsolete
	  members are widely used in obsolete code).

2004-10-28  Atsushi Enomoto  <atsushi@ximian.com>

	* System.Xml.dll.sources : removed IXmlDataEvidence, fixed
	  XmlDateTimeSerializationMode, added NewLineHandling.

2004-10-22  Atsushi Enomoto  <atsushi@ximian.com>

	* System.Xml.dll.sources : removed all XQuery related classes, fixed
	  XmlConvertDateTimeSerializationMode, removed 2.0 XPathDocument
	  implementation classes.

2004-10-21  Atsushi Enomoto  <atsushi@ximian.com>

	* Makefile : added -nowarn:0162 -nowarn:0618 to the compiler options.

2004-10-07  Atsushi Enomoto  <atsushi@ximian.com>

	* System.Xml.dll.sources:
	  added System.Xml.Query/XQueryFunctionContextAttribute.cs.

2004-09-13  Atsushi Enomoto  <atsushi@ximian.com>

	* System.Xml_test.dll.sources : Added XPathAtomicValueTests.cs.

2004-09-08  Atsushi Enomoto  <atsushi@ximian.com>

	* System.Xml_test.dll.sources : Added XmlWriterSettingsTests.cs.

2004-09-07  Atsushi Enomoto  <atsushi@ximian.com>

	* System.Xml_test.dll.sources : Added XmlReaderSettingsTests.cs.
	  XmlReaderCommonTests.cs and XmlSchemaSetTests.cs were missing.

2004-08-31  Atsushi Enomoto  <atsushi@ximian.com>

	* System.Xml.dll.sources:
	  added System.Xml.Query/XQueryComparisonOperator.cs.

2004-08-31  Atsushi Enomoto  <atsushi@ximian.com>

	* System.Xml.dll.sources:
	  added System.Xml.Query/XQueryArithmeticOperator.cs.

2004-08-20  Atsushi Enomoto  <atsushi@ximian.com>

	* System.Xml.dll.sources:
	  added many XQuery implementation internal classes.

2004-08-02  Atsushi Enomoto  <atsushi@ximian.com>

	* System.Xml.dll.sources: added those files:
	  - Mono.Xml.XPath/XPathDocument2.cs
	  - Mono.Xml.XPath/XPathDocument2Navigator.cs
	  - Mono.Xml.XPath/XPathDocument2Editable.cs

2004-07-29  Atsushi Enomoto  <atsushi@ximian.com>

	* System.Xml.dll.sources: added Mono.Xml/SubtreeXmlReader.cs

2004-07-28  Atsushi Enomoto  <atsushi@ximian.com>

	* System.Xml.dll.sources: added Mono.Xml.XPath/XPathEditableDocument.cs

2004-07-26  Atsushi Enomoto  <atsushi@ximian.com>

	* Makefile : added call to jay for creating XQueryParser.cs.
	* System.Xml.dll.sources : added XQueryParser.cs, XQueryTokenizer.cs,
	  XQueryModuleProlog.cs, XPath2Expression.cs and XQueryExpression.cs.

2004-07-21  Atsushi Enomoto  <atsushi@ximian.com>

	* System.Xml.dll.sources: Added XQueryConvert.cs. Removed 
	  XmlFactory.cs, XmlQualifiedNameTable.cs, IXPathChangeNavigable.cs,
	  XPathChangeNavigator.cs and IXmlType.cs that are removed or going to 
	  be removed.

2004-07-13  Atsushi Enomoto  <atsushi@ximian.com>

	* System.Xml.dll.sources: Added MonoFIXAttribute.cs

2004-07-13  Atsushi Enomoto  <atsushi@ximian.com>

	* System.Xml.dll.sources:
	  Added XmlFilterReader.cs and XPathNavigatorReader.cs

2004-07-09  Atsushi Enomoto  <atsushi@ximian.com>

	* System.Xml.dll.sources: Added XmlConvertDateTimeOption.cs.

2004-07-09  Atsushi Enomoto  <atsushi@ximian.com>

	* System.Xml.dll.sources: removed XmlItemView.cs and
	  XmlItemViewCollection.cs (only in 1.2).

2004-07-09  Atsushi Enomoto  <atsushi@ximian.com>

	* System.Xml.dll.sources: removed one of ImportContext.cs

2004-07-08  Lluis Sanchez Gual <lluis@ximian.com>

	* System.Xml.dll.sources: Added new files:
		System.Xml.Serialization/IXmlSerializerImplementation.cs
		System.Xml.Serialization/IXmlTextParser.cs
		System.Xml.Serialization/ImportContext.cs
		System.Xml.Serialization/SchemaImporter.cs
		System.Xml.Serialization/SchemaImporterExtension.cs
		System.Xml.Serialization/SchemaImporterExtensionCollection.cs
		System.Xml.Serialization/XmlDeserializationEvents.cs
		System.Xml.Serialization/XmlSchemaProviderAttribute.cs
		System.Xml.Serialization/XmlSerializationGeneratedCode.cs
		System.Xml.Serialization/XmlSerializerAssemblyAttribute.cs
		System.Xml.Serialization/XmlSerializerFactory.cs
		System.Xml.Serialization/XmlSerializerVersionAttribute.cs

2004-07-06  Raja R Harinath  <rharinath@novell.com>

	* System.Xml.dll.sources: List newly added NET 2.0 stubs.

2004-07-02  Raja R Harinath  <rharinath@novell.com>

	* Makefile (LIBRARY_USE_INTERMEDIATE_FILE): Define.

2004-06-18  Atsushi Enomoto  <atsushi@ximian.com>

	* Mono.System.XML.csproj : now contains new NET_2_0 files.

2004-05-22  Atsushi Enomoto  <atsushi@ximian.com>

	* System.Xml.dll.sources : added/removed all NET_2_0 classes.

2004-05-19  Atsushi Enomoto  <atsushi@ximian.com>

	* System.Xml.dll.sources : Added System.Xml.Schema/CustomSerializer.cs

2004-03-31  Atsushi Enomoto  <atsushi@ximian.com>

	* System.Xml_test.dll.sources :
	  Added new test files: nist_dom stuff, XmlSecureResolverTests.cs,
	  XmlSchemaAssertion.cs, MsxslScriptTests.cs.

2004-03-24  Lluis Sanchez Gual <lluis@ximian.com>

	* System.Xml_test.dll.sources: Added 
		System.Xml.Serialization/ComplexDataStructure.cs.

2004-02-24  Lluis Sanchez Gual <lluis@ximian.com>

	* System.Xml.dll.sources: Added SerializationSource.cs.

2004-02-22  Nick Drochak <ndrochak@ieee.org>

	* System.Xml_test.dll.sources : Removed XmlSchemaAssertion.cs. It does
	not seem to be in CVS.  This was breaking the build on windows.

2004-02-17  Atsushi Enomoto  <atsushi@ximian.com>

	* System.Xml_test.dll.sources : Added XmlEntityTests.cs and
	  XmlDocumentEventTests.cs.

2004-02-17  Atsushi Enomoto  <atsushi@ximian.com>

	* System.Xml.dll.sources : Added XslFunctions.cs.

2004-02-15 Ben Maurer  <bmaurer@users.sourceforge.net>

	* DTDValidatingReader.cs: simple optimization. there is only
	one string, skip the string builder and just return the string.

2004-02-13  Atsushi Enomoto  <atsushi@ximian.com>

	* System.Xml.dll.sources : added DTMXPathDocumentWriter.cs.

2004-02-11  Atsushi Enomoto  <atsushi@ximian.com>

	* Mono.System.XML.csproj : updated.

2004-01-14  Atsushi Enomoto  <atsushi@ximian.com>

	* System.Xml.dll.sources : added SchemaDataValueType.cs

2004-01-07  Nick Drochak <ndrochak@ieee.org>

	* Makefile: Don't hide behind the /nowarns.  Fix them.

2004-01-06  Atsushi Enomoto  <atsushi@ximian.com>

	* Makefile : use /noconfig like System.dll (to erase make test warning)

2003-12-18  Lluis Sanchez Gual <lluis@ximian.com>

  * System.Xml_test.dll.sources : Added test files
		System.Xml.Serialization/DeserializeTests.cs
		System.Xml.Serialization/XmlAttributesTests.cs
		System.Xml.Serialization/XmlReflectionImporterTests.cs
		System.Xml.Serialization/XmlSerializationWriterTests.cs

2003-12-17  David Sheldon <dave-mono@earth.li>

  * System.Xml_test.dll.sources : Added XmlSchemaBuiltInDatatypeTests.cs

2003-12-15  Atsushi Enomoto  <ginga@kit.hi-ho.ne.jp>

	* System.Xml.dll.sources :
	  removed UpdateEventHandler.cs and XmlUpdateEventArgs.cs to sqlxml.

2003-12-14  Tim Coleman <tim@timcoleman.com>
	* System.Xml.dll.sources :
		Add files from new System.Xml.Query namespace.

2003-12-11  Atsushi Enomoto <ginga@kit.hi-ho.ne.jp>

	* System.Xml.dll.sources : Added ScriptCompilerInfo.cs.

2003-12-08  Atsushi Enomoto <ginga@kit.hi-ho.ne.jp>

	* System.Xml_test.dll.sources : patch by David Sheldon. Added XmlSchemaLengthFacetTests.cs.

2003-11-25  Tim Coleman <tim@timcoleman.com>
	* System.Xml.dll.sources: added XmlSchemaBuiltInType.cs

2003-11-19  Atsushi Enomoto <ginga@kit.hi-ho.ne.jp>

	* System.Xml.dll.sources: added XPathComparer.cs

2003-11-17  Atsushi Enomoto <ginga@kit.hi-ho.ne.jp>

	* System.Xml.dll.sources: added some new .NET 1.2 stuff,
	  and sorted some members of the list.

2003-11-13  Atsushi Enomoto <ginga@kit.hi-ho.ne.jp>

	* System.Xml.dll.sources: added HtmlEmitter.cs

2003-10-15  Lluis Sanchez Gual  <lluis@ximian.com>

	* System.Xml.dll.sources: added System.Xml.Serialization/MapCodeGenerator.cs

2003-10-09  Atsushi Enomoto <ginga@kit.hi-ho.ne.jp>

	* System.Xml.dll.sources: added DTDReader.cs.

2003-10-01  Atsushi Enomoto <ginga@kit.hi-ho.ne.jp>

	* System.Xml.dll.sources: added DTMXPathNode.cs.

2003-09-30  Atsushi Enomoto <ginga@kit.hi-ho.ne.jp>

	* System.Xml.dll.sources: added XsdIdentityPath.cs, XsdIdentityState.cs
	  and XsdWildcard.cs.

2003-09-01  Lluis Sanchez Gual  <lluis@ximian.com>

	* System.Xml.dll.sources: added SerializationCodeGenerator.cs,
	  SerializationCodeGeneratorConfiguration.cs.

2003-08-24  Atsushi Enomoto <ginga@kit.hi-ho.ne.jp>

	* System.Xml.dll.sources : added XsdParticleValidationState.cs
	  and XsdValidatingReader.cs.
	* System.Xml_test.dll.sources : added XsdParticleValidationTests.cs
	  and XsdValidatingReaderTests.cs.

2003-08-18 Ben Maurer  <bmaurer@users.sourceforge.net>

	* System.Xml.dll.sources: add files from Oleg.

2003-08-18 Ben Maurer  <bmaurer@users.sourceforge.net>

	* System.Xml.dll.source: add System.Xml/HighWaterStack.cs.

2003-08-14  Atsushi Enomoto <ginga@kit.hi-ho.ne.jp>

	* System.Xml.dll.sources: Added Mono.Xml.Xsl.Operation/XslComment.cs 
	  and Mono.Xml/IHasXmlSchemaInfo.cs

2003-08-11  Andreas Nahr <ClassDevelopment@A-SoftTech.com>

	* System.Xml.dll.sources: Added Assembly/Locale.cs

2003-08-07  Atsushi Enomoto <ginga@kit.hi-ho.ne.jp>

	* System.Xml.dll.sources: Add Mono.Xml/IHasXmlParserContext.cs.

2003-07-28 Ben Maurer  <bmaurer@users.sourceforge.net>

	* System.Xml.dll.sources: Add new files

2003-07-21  Atsushi Enomoto <ginga@kit.hi-ho.ne.jp>

	* Mono.System.XML.csproj : caught up with current library.

2003-07-18  Peter Williams  <peter@newton.cx>

	* Makefile (EXTRA_DISTFILES): NUnit.Prefs is not a 
	distable file.

2003-07-14  Andreas Nahr <ClassDevelopment@A-SoftTech.com>

	* list.unix: Added Assembly/AssemblyInfo.cs, Removed System.Xml.Serialization/AssemblyInfo.cs

2003-07-06  Atsushi Enomoto <ginga@kit.hi-ho.ne.jp>

	* list.unix : added System.Xml.Schema/BuiltInDatatype.cs,
	  System.Xml/DTDAutomata.cs, System.Xml/DTDValidatingReader.cs

2003-06-30  Atsushi Enomoto <ginga@kit.hi-ho.ne.jp>

	* added Mono.Xml.XPath directory.
	* list.unix : added Mono.Xml.XPath's DTMXPathDocument.cs, 
		DTMXPathDocumentBuilder.cs, DTMXPathNavigator.cs

2003-06-16  Lluis Sanchez Gual <lluis@ximian.com>

	* added System.Xml.Serialization/XmlTypeMapMemberNamespaces.cs

2003-06-05  Lluis Sanchez Gual <lluis@ximian.com>

	* added System.Xml.Serialization/ReflectionHelper.cs to list.unix

2003-05-27  Joshua Tauberer <tauberer@for.net>

	* XslTransform.cs: Initial support for extension objects.
		Known issues:
			Extension method signatures must match exactly to the
			types of parameters that the method is called with from the stylesheet.
			Node set parameters are converted to an ArrayList of strings.
	* makefule.gnu: Added -unsafe flag, required by the above stuff.
	* System.XML.build: Added -unsafe flag.  Hope this is the right place.

2003-05-26  Lluis Sanchez Gual <lluis@ximian.com>
	
	* XmlSerializationWriterInterpreter.cs, XmlSerializationReaderInterpreter.cs
	  XmlTypeMapElementInfo.cs, XmlTypeMapMember.cs, XmlTypeMapMemberAttribute.cs
	  XmlTypeMapMemberElement.cs, XmlTypeMapping.cs: Added

2003-05-18  Atsushi Enomoto <ginga@kit.hi-ho.ne.jp>

	* added XmlSecureResolver.cs to list.unix.

2003-05-15  Nick Drochak  <ndrochak@gol.com>

	* System.XML.build: exclude standalone tests from dll build.

2003-05-10  Atsushi Enomoto <ginga@kit.hi-ho.ne.jp>

	* added TypeTableEntry.cs to list.unix.

2003-03-18  Atsushi Enomoto <ginga@kit.hi-ho.ne.jp>

	* added XmlParserInput.cs and DTDObjectModel.cs to list.unix and 
	  Mono.System.Xml.csproj.

2003-02-16  Atsushi Enomoto <ginga@kit.hi-ho.ne.jp>

	* added XmlInputStream.cs to list.unix and Mono.System.Xml.csproj.

2003-01-16  Atsushi Enomoto <ginga@kit.hi-ho.ne.jp>

	* updated Mono.System.Xml.csproj. (patch by David B. Bitton)

2002-12-10  Jeroen Janssen <japj@darius.demon.nl>
	
	* updated .build file(s) to correctly contain required buildfile 
	  attribute for nant

2002-10-28  Gonzalo Paniagua Javier <gonzalo@ximian.com>

	* makefile.gnu: added test target.

2002-08-22  Tim Coleman <tim@timcoleman.com>
	* list.unix:
		Add System.Xml.Serialization/XmlCustomFormatter.cs

2002-08-19  Tim Coleman <tim@timcoleman.com>
	* list.unix:
		Add System.Xml.Serialization/XmlSerializationWriter.cs

2002-07-24  Tim Coleman <tim@timcoleman.com>
	* list.unix:
		Add some more classes to this build list.

2002-07-22  Tim Coleman <tim@timcoleman.com>
	* list.unix:
		Add System.Xml.Serialization/SoapReflectionImporter.cs to build
		list.

2002-07-22  Tim Coleman <tim@timcoleman.com>
	* list.unix: added new classes to build list.

2002-06-20  Ajay kumar Dwivedi <adwiv@yahoo.com>
	
	* System.Xml.Serialization: Added to build target

2002-05-24  Miguel de Icaza  <miguel@ximian.com>

	* System.Xml.Serialization/XmlElementAttribute.cs: Add allowmultiple

2002-03-06  Jason Diamond  <jason@injektilo.org>

	* System.XML.build: Disable warning CS0679: Other languages may permit the internal virtual member 'foo' to be overridden.

2002-02-23  Nick Drochak  <ndrochak@gol.com>

	* System.XML.build: Change dll name to System.Xml.dll from 
	System.XML.dll (not easy to notice, btw)

2001-12-07  Nick Drochak <ndrochak@gol.com>

	* ChangeLog: Add the change log to this directory

	* System.XML.build: Add dependancy on linux target to test target. Need to have the dll before we can test it, right?  Plus is encourages other to try 'make test'.<|MERGE_RESOLUTION|>--- conflicted
+++ resolved
@@ -1,84 +1,8 @@
-<<<<<<< HEAD
-=======
 2006-04-03  Andrew Skiba <andrews@mainsoft.com>
 
 	* run-tests.bat, run-W3C-tests.bat, run-XSLT-tests.bat: batch files
 	for running tests with java
 
-2006-04-03	Boris Kirzner <borisk@mainsoft.com>
-	* System.XML.vmwcsproj: fix project file for TARGET_JVM.
-
-2006-03-15  Atsushi Enomoto  <atsushi@ximian.com>
-
-	* System.Xml.dll.sources : added XslSortEvaluator.cs.
-
-2006-02-20  Atsushi Enomoto  <atsushi@ximian.com>
-
-	* System.Xml.dll.sources : removed XmlTextWriterOpenElement.cs and 
-	  XmlTextWriter.cs. Added XmlTextWriter2.cs, to be renamed to
-	  XmlTextWriter.cs in a few days or weeks.
-
-2006-02-17  Atsushi Enomoto  <atsushi@ximian.com>
-
-	* System.Xml.dll.sources : removed DTDValidatingReader and added
-	  DTDValidatingReader2.cs and EntityResolvingXmlReader.cs.
-
-2006-02-16  Atsushi Enomoto  <atsushi@ximian.com>
-
-	* System.Xml.dll.sources : added IHasXmlChildNode.cs.
-
-2006-02-09  Gert Driesen  <drieseng@users.sourceforge.net>
-
-	* System.Xml_test.dll.Sources: Added XmlSerializationReaderTests.cs.
-
-2006-01-27  Atsushi Enomoto  <atsushi@ximian.com>
-
-	* System.Xml.dll.sources : added XmlIteratorNodeList.cs.
-
-2006-01-10  Atsushi Enomoto  <atsushi@ximian.com>
-
-	* System.Xml_test.dll.sources : added XmlSchemaTypeTests.cs.
-
-2006-01-10  Atsushi Enomoto  <atsushi@ximian.com>
-
-	* System.Xml_test.dll.sources : XmlSchemaDatatypeTests.cs was missing.
-	  collected sys.xml.schema lines.
-
-2006-01-07  Gert Driesen  <drieseng@users.sourceforge.net>
-
-	* System.Xml_test.dll.sources: Added SoapSchemaExporterTests.cs,
-	SoapReflectionImporterTests.cs, XmlSchemaImporterTests.cs.
-
-2005-12-28  Gert Driesen  <drieseng@users.sourceforge.net>
-
-	* System.Xml_test.dll.sources: Added XmlSchemaExporterTests.cs.
-
-2005-12-17  Gert Driesen  <drieseng@users.sourceforge.net>
-
-	* System.Xml_test.dll.sources: Added XsltCompilerExceptionTests.cs
-	and XsltExceptionTests.cs.
-
-2005-12-14  Atsushi Enomoto  <atsushi@ximian.com>
-
-	* System.Xml_test.dll.sources: Added XPathNavigatorReaderTests.cs.
-
-2005-12-13  Atsushi Enomoto  <atsushi@ximian.com>
-
-	* System.Xml_test.dll.sources: Added XmlAssert.cs.
-
-2005-12-13  Atsushi Enomoto  <atsushi@ximian.com>
-
-	* System.Xml_test.dll.sources: Added XPathEditableNavigatorTests.cs.
-
-2005-12-08  Andrew Skiba  <andrews@mainsoft.com>
-
-	* System.XML.vmwcsproj: update the project with recent changes
-
-2005-12-08  Atsushi Enomoto  <atsushi@ximian.com>
-
-	* System.Xml.dll.sources : added XmlSchemaCompilationSettings.cs
-
->>>>>>> 64bf4365
 2055-12-01  Konstantin Triger <kostat@mainsoft.com>
 
 	* Makefile: java profile reference change.
