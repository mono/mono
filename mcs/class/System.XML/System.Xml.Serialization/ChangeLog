<<<<<<< HEAD
=======
2008-04-01  Lluis Sanchez Gual <lluis@novell.com> 

	* TypeData.cs: Prefix with a '@' type names that are equal to keywords.
	* XmlSerializationReaderInterpreter.cs,
	  XmlSerializationWriterInterpreter.cs: Properly handle nullable enum
	  values.
	* SerializationCodeGenerator.cs: Properly handle nullable enum values.
	  Don't generate read flags for text collectors (avoid var not used
	  warning).
	* XmlReflectionImporter.cs: Assign the MappedType to text collector
	  members. It is needed when the member is an enum.

>>>>>>> 0e79d8f4
2008-03-30  Gert Driesen  <drieseng@users.sourceforge.net>

	* MapCodeGenerator.cs: Ensure fields that back properties are unique.

2008-03-26  Lluis Sanchez Gual <lluis@novell.com> 

	* MapCodeGenerator.cs, XmlTypeMapMember.cs, XmlTypeMapMemberElement.cs:
	  If a value type field has the IsNullable property set to true,
	  generate it as System.Nullable<T>.

2008-03-26  Lluis Sanchez Gual <lluis@novell.com> 

	* XmlSchemaImporter.cs: Fix problem with primitive types with a forced
	  base class. It happens for example when a web service declares a
	  soap header of type bool. The schema exporter needs to generate a
	  subclass of SoapHeader for that header type. But if bool is used in
	  the parameters, it must use System.Boolean, not the SoapHeader
	  subclass. The solution is to store primitive types with a forced
	  base class in a different table. In this way it is possible to have
	  two maps for primitive types: one with the forced base class
	  (returned by ImportDerivedTypeMapping) and one with the regular
	  primitive map. Fixes bug #336739.

2008-03-21  Atsushi Enomoto  <atsushi@ximian.com>

	* XmlReflectionImporter.cs : set key for imported type mapping so
	  that generated serializer does not result in duplicate key error.
	  Fixed bug #372780.

2008-02-03 Arina Itkes <arinai@mainsoft.com>

	* XmlSchemaExporter.cs : Generated typed DataTable and typed DataSet 
	  have an identical schema and an identical TargetNamespace. 
	  This fix is a workaround for this specific case.

2008-01-24  Atsushi Enomoto  <atsushi@ximian.com>

	* TypeData.cs : fixed setter which did not actually see the argument.
	* XmlTypeMapElementInfo.cs : some cosmetic fixes for gendarme-
	  reported issues.

2007-11-09  Atsushi Enomoto  <atsushi@ximian.com>

	* XmlTypeMapping.cs : to get schema provider method, check base
	  types as well (i.e. FlattenHierarchy). Otherwise typed DataSet
	  cannot be reflected in 2.0.

2007-11-02  Atsushi Enomoto  <atsushi@ximian.com>

	* TypeTranslator.cs : for duration, rather use primitiveTypes than
	  nameCache, and hence TimeSpan could be serialized just as custom
	  type. Fixed bug #338705.

2007-11-01  Atsushi Enomoto  <atsushi@ximian.com>

	* XmlSchemaImporter.cs : simpleType is allowed to be imported.
	  (Part of #336739 fix.)

2007-10-30  Atsushi Enomoto  <atsushi@ximian.com>

	* XmlCustomFormatter.cs : use RoundtripKind when converting to and
	  from DateTime.

2007-10-30  Atsushi Enomoto  <atsushi@ximian.com>

	* MapCodeGenerator.cs : found the true culprit for the previous
	  attempt to the fix.

2007-10-30  Atsushi Enomoto  <atsushi@ximian.com>

	* MapCodeGenerator.cs, XmlSchemaImporter.cs: revert the previous
	  change; the type is included in the output, but it should not be
	  the base type.

2007-10-30  Atsushi Enomoto  <atsushi@ximian.com>

	* MapCodeGenerator.cs, XmlSchemaImporter.cs: when a complexType has
	  simple content extension/restriction and the simple base type is
	  schema-defined, it must be written in exported code. Fixed (part
	  of?) bug #336739.

2007-10-26  Atsushi Enomoto  <atsushi@ximian.com>

	* TypeTranslator.cs, XmlCustomFormatter.cs : looks like duration is
	  serialized to System.String, not TimeSpan. Fixed bug #336625.

2007-09-27  Atsushi Enomoto  <atsushi@ximian.com>

	* XmlMapping.cs : added XsdElementName.
	* XmlSerializationWriter.cs : some more implementation.

2007-09-25  Atsushi Enomoto  <atsushi@ximian.com>

	* XmlTypeMapping.cs : Namespace and XmlTypeNamespace could be
	  different when an explicit namespace is specified (e.g. at
	  XmlReflectionImporter.ctor).
	* SerializationCodeGenerator.cs,
	  XmlSerializationWriterInterpreter.cs :
	  revert XmlTypeMapping.XmlTypeNamsepace usage. Now with the fix
	  above, original code should work fine.

2007-09-25  Atsushi Enomoto  <atsushi@ximian.com>

	* XmlTypeMapping.cs, XmlSerializationWriterInterpreter.cs,
	  SerializationCodeGenerator.cs :
	  More XmlSchemaProviderAttribute method check. Use QName returned
	  by the method for the output root name.

2007-08-21  Atsushi Enomoto  <atsushi@ximian.com>

	* XmlReflectionImporter.cs : do not reject XmlArrayAttribute on
	  byte[] (processed as primitive SchemaType). Fixed bug #81880.

2007-08-21  Atsushi Enomoto  <atsushi@ximian.com>

	* XmlSchemaProviderAttribute.cs : added IsAny.

2007-08-21  Atsushi Enomoto  <atsushi@ximian.com>

	* XmlSerializationReader.cs :
	  implemented ReaderCount and CheckReaderCount().

2007-08-21  Atsushi Enomoto  <atsushi@ximian.com>

	* MapCodeGenerator.cs : avoid possible duplicates in generated field 
	  names. Fixed bug #82078.

2007-08-10  Atsushi Enomoto  <atsushi@ximian.com>

	* XmlSerializer.cs : use WhitespaceHandling.Significant when creating
	  XmlTextReader. Fixed bug #82372. No tests should be added for it.

2007-07-29  Konstantin Triger <kostat@mainsoft.com>

	* XmlSerializationWriter.cs: do not output xml declaration while
		serializing XmlDocument.

2007-07-26  Atsushi Enomoto  <atsushi@ximian.com>

	* XmlSerializationWriterInterpreter.cs : looks like XmlNode[]
	  serialization is a complicated mess. bug #81539.

2007-07-23  Vladimir Krasnov  <vladimirk@mainsoft.com>

	* XmlTypeMapping.cs: fixed XmlSerializableMapping ctor, corrected when
	qualified name is empty
	* XmlSchemaExporter.cs: fixed SetSchemaXmlSerializableType when schema
	provider method returns null schema

2007-06-30  Gert Driesen  <drieseng@users.sourceforge.net>

	* CodeIdentifier.cs: Default ctor is public on 1.0 profile too.
	* CodeIdentifiers.cs: Ctor taking bool is 2.0 only.

2007-06-27  Konstantin Triger <kostat@mainsoft.com>

	* XmlTypeMapping.cs, XmlSchemaExporter.cs: add partial support for
		XmlSchemaProviderAttribute.

2007-05-27  Konstantin Triger <kostat@mainsoft.com>

	* TypeTranslator.cs:
		1. Fix the construction of TypeData for nullable types: it should not
			be primitive since the primitive were loaded in static ctor.
		2. Rename primitiveNullableTypes -> nullableTypes to reflect 
			correctly the field purpose.
		3. Unify synchronization with synchronized hashtable.

2007-05-24  Konstantin Triger <kostat@mainsoft.com>

	* TypeTranslator.cs: fix typo: set IsNullable flag for primitiveNullableTypes.

2007-05-14  Adar Wesley <adarw@mainsoft.com>

	* XmlSchemaExporter.cs: added missing overload for method ExportAnyType.

	* XmlSchemas.cs: added missing methods Add, AddReference, Contains,
	GetSchemas.

	* XmlSerializationReader.cs: added missing method AddReaderCount.

	* XmlSerializationWriter.cs: added missing overload WriteStartElement.

	* XmlSerializer.cs: added missing overload Serialize.

2007-04-25  Atsushi Enomoto  <atsushi@ximian.com>

	* XmlCustomFormatter.cs : fix GenerateToXmlString() as well.

2007-04-25  Atsushi Enomoto  <atsushi@ximian.com>

	* XmlCustomFormatter.cs :
	  in 2.0, use F instead of f for dateTime formatting.

2007-04-25  Atsushi Enomoto  <atsushi@ximian.com>

	* XmlSchemas.cs : 1.1-only duplicate check does not seem to be
	  required. This is also a workaround for 1.x ws proxy generation.

2007-04-24  Atsushi Enomoto  <atsushi@ximian.com>

	* XmlCustomFormatter.cs : ditto for reader method generation.
	* SerializationCodeGenerator.cs : for generic nullable values it
	  needs to store ReadNullableString() result to a temporary variable.

2007-04-23  Atsushi Enomoto  <atsushi@ximian.com>

	* TypeData.cs, XmlCustomFormatter.cs : generic nullable values did
	  not fit with non-nullable formatting. Fixed #80759 regression.

2007-04-20  Atsushi Enomoto  <atsushi@ximian.com>

	* XmlTypeMapping.cs, ReflectionHelper.cs,
	  XmlSerializationReaderInterpreter.cs, SerializationCodeGenerator.cs:
	  support instantiation by private constructor.

2007-04-19  Konstantin Triger <kostat@mainsoft.com>

	* XmlSchemaExporter.cs: do not export twice simple types.

2007-04-10  Atsushi Enomoto  <atsushi@ximian.com>

	* TypeData.cs : forgot NET_2_0.

2007-04-10  Atsushi Enomoto  <atsushi@ximian.com>

	* TypeData.cs : in get_ListItemTypeData(), check generic ICollection
	  as well as non-generic one. Fixed bug #81341. Though the type check
	  looks like an aggregation of bugfix hacks and there should be some
	  kind of sane refactoring, to throw best-suited errors.

2007-02-28  Atsushi Enomoto  <atsushi@ximian.com>

	* SerializationCodeGenerator.cs : fix wrong name comparison:
	  Name->LocalName. Add hacky TARGET_JVM support (hope it is harmless).

2007-02-20  Atsushi Enomoto  <atsushi@ximian.com>

	* SerializationCodeGenerator.cs,
	  XmlSerializationReaderInterpreter.cs :
	  Handle attributes on non-empty elements as well. Fixed bug #80131.

2007-02-20  Atsushi Enomoto  <atsushi@ximian.com>

	* SerializationCodeGenerator.cs,
	  XmlSerializationReaderInterpreter.cs :
	  Handle empty root element.
	  Read out attribute parameters. To do that, split attribute
	  reader part from ReadMembers(), as it isn't invoked when the
	  element is empty.

2007-02-19  Atsushi Enomoto  <atsushi@ximian.com>

	* XmlTypeMapElementInfo.cs : set nullable if the type is Nullable<T>.

2007-02-19  Atsushi Enomoto  <atsushi@ximian.com>

	* XmlReflectionImporter.cs : CanBeNull() should return true when the
	  argument is generic nullable value type.

2007-02-19  Atsushi Enomoto  <atsushi@ximian.com>

	* TypeData.cs, MapCodeGenerator.cs, XmlMemberMapping.cs,
	  TypeTranslator.cs : removed IsGenericNullable and added
	  set_IsNullable so that it could be simpler.

2007-02-19  Atsushi Enomoto  <atsushi@ximian.com>

	* SerializationCodeGenerator.cs, XmlMappingAccess.cs,
	  SerializationCodeGeneratorConfiguration.cs : replaced HookDir with
	  XmlMappingAccess.

2007-02-19  Atsushi Enomoto  <atsushi@ximian.com>

	* SerializationCodeGenerator.cs : hooks won't work unless they are
	  set. For WriteStartElement() it could simply embed the names.

2007-02-14  Atsushi Enomoto  <atsushi@ximian.com>

	* XmlTypeMapMember.cs : don't use readonly [Foo]Specified property
	  as nil-condition member. Fixed bug #80759.

2007-02-07  Atsushi Enomoto  <atsushi@ximian.com>

	* SoapReflectionImporter.cs : for primitive types, set predefined
	  namespaces, regardless of the actual specification.

2007-02-07  Atsushi Enomoto  <atsushi@ximian.com>

	* XmlSerializationWriter.cs : WriteTypedPrimitive() does not support
	  XmlNode arrays.
	* XmlSerializationWriterInterpreter.cs,
	  SerializationCodeGenerator.cs : so they have to be handled here.

2007-02-07  Atsushi Enomoto  <atsushi@ximian.com>

	* XmlSerializationWriter.cs : WriteTypedPrimitive() infers the type
	  when the name is null (almost no need to do this, but it is easier
	  to remove NotWorking from extraneous tests and let them hush than
	  removing them).

2007-02-07  Atsushi Enomoto  <atsushi@ximian.com>

	* XmlSerializationWriter.cs : callbacks could be kept null.

2007-01-19  Atsushi Enomoto  <atsushi@ximian.com>

	* XmlMemberMapping.cs : uhoh, there is a nasty trick to output
	  Nullable info.

2007-01-18  Atsushi Enomoto  <atsushi@ximian.com>

	* TypeData.cs : added get_IsGenericNullable.
	* MapCodeGenerator.cs : in GetDomType(), return Nullable<T> when
	  the TypeData.IsGenericNullable.
	  Use GetDomType() instead of CodeTypeReference.ctor() to not lose
	  Nullable<T> info.
	* XmlSchemaImporter.cs : added isNullable argument to GetTypeData()
	  so that it won't XmlSchemaElement.IsNillable.
	* TypeTranslator.cs :
	  Fixed wrong TypeData modification against non-nullable stuff.
	  Added another GetTypeData() that takes isNullableRuntimeType so
	  that it won't miss XmlSchemaElement.IsNillable.
	  Added another GetPrimitiveTypeData() that takes nullable.

2007-01-15  Atsushi Enomoto  <atsushi@ximian.com>

	* TypeData.cs : reject generic type definitions.
	* TypeTranslator.cs : Make generic type names in XML compatible with
	  .net: foo_x0060_1 -> fooOfString.

2006-12-04  Atsushi Enomoto  <atsushi@ximian.com>

	* SerializationCodeGenerator.cs, XmlCustomFormatter.cs :
	  GenerateToXmlString() needed hexBinary support as well. Since
	  XmlConvert.[To|From]BinHexString() are internal, use reflection.
	  Really fixed bug #79989 and #79990 for generated serializers.

2006-12-03  Gert Driesen  <drieseng@users.sourceforge.net>

	* XmlSchemaExporter.cs: Emit xml name of enum-based default values.
	Set XmlSchemaAttribute.Use to Required if no default value is defined,
	and member is not an optional value type. Element should have minOccurs
	1 if value type member has default value. Output flag enum type as
	xsd list with restriction.
	* XmlReflectionImporter.cs: Removed special casing of enums. Instead
	of passing namespace of XmlAttribute to ImportTypeMapping, use the
	default namespace for importing the member type.

2006-12-02  Gert Driesen  <drieseng@users.sourceforge.net>

	* SerializationCodeGenerator.cs: Initialize out parameters if they
	are value types. Fixed bug #79988.
	* XmlSerializationReaderInterpreter.cs: Same.

2006-12-01  Atsushi Enomoto  <atsushi@ximian.com>

	* XmlReflectionImporter.cs : implemented several missing check and 
	  support for XmlArrayAttribute. Fixed bug #78042.

2006-11-22  Atsushi Enomoto  <atsushi@ximian.com>

	* XmlCustomFormatter.cs : handle hexBinary type. Fixed bug #79989
	  and #79990.

2006-11-22  Atsushi Enomoto  <atsushi@ximian.com>

	Fixed bug #78611.
	* TypeData.cs, TypeTranslator.cs: improved TypeData to actually store
	  "nullable" information. Introduced new primitiveNullableTypes pool
	  whose TypeData has 'true' for new IsNullable property. This
	  property is also used for non-primitive types.
	* XmlReflectionImporter.cs : there, use TypeData.IsNullable instead
	  of IsValueType, to handle nullable types.

2006-11-20  Atsushi Enomoto  <atsushi@ximian.com>

	* TypeTranslator.cs : Hari knew better way to do it.

2006-11-20  Atsushi Enomoto  <atsushi@ximian.com>

	* TypeTranslator.cs : #if NET_2_0 for generic thingy.

2006-11-20  Atsushi Enomoto  <atsushi@ximian.com>

	* TypeTranslator.cs : (GetTypeData) when the argument type is
	  Nullable<T>, use T instead. At run time (on both interpreter and
	  generated code) it is converted to T. Fixed bug #79803.

2006-11-17  Atsushi Enomoto  <atsushi@ximian.com>

	* SerializationCodeGenerator.cs, TypeData.cs :
	  Now we differentiate TypeName, FullTypeName C# type names. It is
	  to create valid C# sources especially for generic types.
	  Fixed bug #79657.

2006-11-17  Atsushi Enomoto  <atsushi@ximian.com>

	* XmlSerializationReader.cs : (ReadReferencedElement)
	  Sometimes there are array types in WSDL, which are not reflected
	  in client proxies. In SOAP messages, they are marked
	  soap-env:arrayType, so use it (this could coexist with xsi:type,
	  which indicates the type in WSDL). Fixed bug #79057.

2006-11-15  Atsushi Enomoto  <atsushi@ximian.com>

	* XmlSerializationReader.cs : implement ToByteArray[Base64|Hex]().
	  removed extra ReadSerializable().
	* XmlTypeMapping.cs : added XsdTypeName and XsdTypeNamespace.

2006-11-14  Atsushi Enomoto  <atsushi@ximian.com>

	* SerializationCodeGenerator.cs,
	  SerializationCodeGeneratorConfiguration.cs :
	  make "XmlSerializerContract" and "BaseXmlSerializer" customizible.
	  (or it is impossible to use genxs more than twice in an assembly.)

2006-11-10  Atsushi Enomoto  <atsushi@ximian.com>

	Fixed bug #77117.
	* XmlReflectionImporter.cs : Compute nullable correctly. Elements are
	  nillable when its type is a reference type.
	* XmlSchemaExporter.cs :
	  Set XmlTypeMapElementInfo.IsNullable from XmlTypeMapping.
	  Set XmlSchemaElement.IsNillable from XmlTypeMapElementInfo.

2006-11-09  Atsushi Enomoto  <atsushi@ximian.com>

	* XmlSchemaImporter.cs : top-level element might also have no type
	  name specification, so just compare ElementType with anyType.

2006-11-09  Atsushi Enomoto  <atsushi@ximian.com>

	* XmlSchemaImporter.cs : attributes might overlap by extending
	  base content models. Since invalid content models are rejected by
	  Compile(), simply ignore duplicating attributes. Note that it is
	  basically hack, which should not skip derived ones but use them (but
	  it is mostly harmless since the result is very unlikely to differ).

2006-11-08  Atsushi Enomoto  <atsushi@ximian.com>

	* XmlSchemaImporter.cs : when top-level element is xs:anyType, all
	  complexTypes must be also imported.

2006-11-08  Atsushi Enomoto  <atsushi@ximian.com>

	* XmlSchemaImporter.cs : ImportTypeMapping() raises exception when
	  the argument name is not bound to any elements.

2006-11-07  Atsushi Enomoto  <atsushi@ximian.com>

	* XmlCustomFormatter.cs : consider null base64 byte array value.
	  Fixed bug #79805.

2006-11-02  Atsushi Enomoto  <atsushi@ximian.com>

	* CodeIdentifier.cs : in 2.0 profile, .ctor() is exposed to
	  explicitly say Obsolete instantiation.
	* CodeIdentifiers.cs : implemented case-insensitive mode.
	* XmlSerializerAssemblyAttribute.cs : added missing .ctor().
	* SoapIncludeAttribute.cs, XmlIncludeAttribute.cs :
	  in 2.0 profile it could also be applied to an interface.
	* SoapReflectionImporter.cs,
	  XmlReflectionImporter.cs,
	  XmlMappingAccess.cs :
	  added missing ImportMembersMapping overload and moved actual
	  implementation to most lengthy-arglist one. To make it possible,
	  XmlMappingAccess is included in 1.x as internal enum.

2006-11-02  Atsushi Enomoto  <atsushi@ximian.com>

	* XmlSchemaImporter.cs : initialize extensions from configuration.

2006-11-01  Atsushi Enomoto  <atsushi@ximian.com>

	* SchemaImporterExtension.cs,
	  SchemaImporterExtensionCollection.cs : moved to S.X.S.Advanced.

2006-11-01  Atsushi Enomoto  <atsushi@ximian.com>

	* XmlSerializationGeneratedCode.cs : removed InternalSyncObject.
	* SerializationCodeGenerator.cs : since IXmlSerializerImplementation
	  became a class, it needs explicit "override".
	  Since InternalSyncObject is gone, it needs another lock target.
	* IXmlSerializerImplementation.cs : removed.
	* XmlSerializerImplementation.cs : added.
	* XmlSerializer.cs : removed extra GenerateSerializer() overloads.
	  IXmlSerializerImplementation -> XmlSerializerImplementation.
	* XmlSchemas.cs : removed Schemas. hacked Compile().
	  Now it implements IEnumerable<XmlSchema>.
	* XmlSchemaEnumerator.cs : added missing type.

2006-11-01  Atsushi Enomoto  <atsushi@ximian.com>

	* XmlAttributeEventArgs.cs : added ExpectedAttributes. Note that it
	  is not considered in XmlSerializationReader yet.
	* XmlElementEventArgs.cs : added ExpectedElements. Note that it
	  is not considered in XmlSerializationReader yet.
	* XmlSerializationReader.cs : added some overloads for 
	  UnknownElement()/-Attribute()/-Node().

2006-11-01  Atsushi Enomoto  <atsushi@ximian.com>

	* CodeGenerationOptions.cs : [XmlEnum], [XmlIgnore] and
	  [Serializable].
	* XmlSerializationCollectionFixupCallback.cs,
	  XmlNodeEventHandler.cs,
	  XmlSerializationReadCallback.cs,
	  UnreferencedObjectEventHandler.cs,
	  XmlSerializationWriteCallback.cs,
	  XmlAttributeEventHandler.cs,
	  XmlElementEventHandler.cs,
	  XmlSerializationFixupCallback.cs :
	  exclude [Serializable] in NET_2_0.
	* XmlSerializerNamespaces.cs : removed beta-only AddInternal().
	* XmlSerializerVersionAttribute.cs : removed [Obsolete].
	* XmlMappingAccess.cs : it is [Flags].
	* SchemaImporter.cs : implement Extensions.
	* XmlAnyElementAttribute.cs,
	  XmlArrayAttribute.cs : added Order.
	  Note that it is not considered in XmlSerializer yet.

2006-10-25  Ankit Jain  <jankit@novell.com>

	* SerializationCodeGenerator.cs (GenerateContract): Handle
	'generateAsInternal' config option.

2006-10-10  Gert Driesen  <drieseng@users.sourceforge.net>

	* XmlSerializer.cs: Output namespace declarations in same order as
	MS.

2006-10-08  Gert Driesen  <drieseng@users.sourceforge.net>

	* XmlSerializer.cs: Corrected exception message when deserialization
	fails.
	* SerializationCodeGenerator.cs: Added support for flag enums.
	* XmlReflectionImporter.cs: Use InvalidOperationException wrapper for
	all exceptions that occur while reflecting member. Validate default
	values to match MS.
	* SoapReflectionImporter.cs: Revert small part of previous patch as
	XmlSerializer expects enum value.

2006-10-01  Gert Driesen  <drieseng@users.sourceforge.net>

	* SoapReflectionImporter.cs: To match MS.NET, let exceptions that are
	thrown during creation of map member bubble up. Only allow
	SoapAttribute on primitive types and enums. Obtain default value for
	attribute members.

2006-09-20  Vladimir Krasnov  <vladimirk@mainsoft.com>

	* XmlTypeAttribute.cs: added property AnonymousType for 2.0

2006-09-12  Lluis Sanchez Gual  <lluis@novell.com> 

	* System.Xml.Serialization/XmlSchemaImporter.cs: Added null check.

2006-09-11  Andrew Skiba <andrews@mainsoft.com>

	* XmlSchemaImporter.cs,XmlMemberMapping.cs,SchemaImporter.cs: ifdef
	TARGET_JVM

2006-09-05  Lluis Sanchez Gual  <lluis@novell.com> 

	* XmlSchemaImporter.cs: In MS.NET 2.0, simple type arrays are mapped
	to strings. Make sure maps returned by ImportClassSimpleType are always
	simple type maps. All this fixes bug #77585.

2006-09-05  Lluis Sanchez Gual  <lluis@novell.com>

	* XmlSchemaImporter.cs: Always import simple type unions
	  as string (like MS.NET does). Fixes bug #79234.

2006-08-25  Kornél Pál  <kornelpal@gmail.com>

	* MapCodeGenerator.cs: Use assembly file version constants.

2006-07-24  Atsushi Enomoto  <atsushi@ximian.com>

	* XmlMappingAccess.cs : new type in 2.0 RTM.
	* XmlCodeExporter.cs, SoapCodeExporter.cs,
	  MapCodeGenerator.cs,
	  XmlSchemaImporter.cs, SoapSchemaImporter.cs, SchemaImporter.cs,
	  SchemaImporterExtension.cs, SchemaImporterExtensionCollection.cs,
	  XmlMemberMapping.cs, XmlSerializationReader.cs :
	  several 2.0 API fixes from betas to RTM.

2006-06-07  Lluis Sanchez Gual  <lluis@novell.com>

	* XmlTypeMapMember.cs: Added GlobalIndex property.
	* XmlTypeMapping.cs: When adding a member, initialize its GlobalIndex
	  property.
	* SerializationCodeGenerator.cs:
	* XmlSerializationWriterInterpreter.cs:
	* XmlSerializationReaderInterpreter.cs: Use GlobalIndex instead of
	  Index to get/set the values from the input array, since some Index
	  values are shared between attribute and element members. Fixes
	  bug #78562.

2006-05-30  Atsushi Enomoto  <atsushi@ximian.com>

	* SerializationCodeGenerator.cs,
	  XmlSerializerReaderInterpreter.cs : handle CDATA section as text
	  node. Fixed bug #78536.

2006-05-15  Gert Driesen  <drieseng@users.sourceforge.net>

	* XmlCodeExporter.cs: Added bool argument to GenerateClass and 
	GenerateEnum methods that specifies whether we're dealing with a type
	for a top-level element. In GenerateClass, do not always add Namespace
	argument for XmlRootAttribute if isTopLevel is false, and do not
	emit XmlRootAttribute if isTopLevel is false and no arguments have been
	added.
	* SoapCodeExporter.cs: Added bool argument to GenerateClass and
	GenerateEnum methods.
	* MapCodeGenerator.cs: Added bool argument to GenerateClass and 
	GenerateEnum methods.

2006-05-03  Lluis Sanchez Gual  <lluis@novell.com>

	* SerializationCodeGenerator.cs: Allow generating serializer for
	  reading an XmlElement or XmlDocument as root element.
	  Properly generate jagged array creation.

2006-04-28  Atsushi Enomoto  <atsushi@ximian.com>

	* XmlSerializationWriter.cs : fix cosmetic typo (bug #78228).

2006-04-26  Gert Driesen  <drieseng@users.sourceforge.net>

	* SerializationCodeGenerator.cs: For flag enums, we should split on all
	whitespace chars instead of only on blanks.
	* XmlTypeMapping.cs: Same. Added ToEnum method for converting from
	constant name(s) to integral enum value.

2006-04-26  Gert Driesen  <drieseng@users.sourceforge.net>

	* SoapAttributes.cs: The DefaultValueAttribute.Value should be returned
	as SoapDefaultValue instead of the attribute itself. Fixes bug #78205.

2006-04-24  Gert Driesen  <drieseng@users.sourceforge.net>

	* XmlSchemaExporter.cs: Introduce XmlSchemaObjectContainer class to
	allow XML Schema items to be added to its parent in the same order
	as MS.NET (schema elements before complex types, ...). 

2006-04-20  Gert Driesen  <drieseng@users.sourceforge.net>

	* XmlCodeExporter.cs: On 2.0 profile, CodeGenerationOptions defaults to
	GenerateProperties. Use full type name for XML serialization attributes
	instead of shortcut (without Attribute suffix). Always add Namespace
	argument for XmlRootAttribute on classes. Added IsNullable argument for
	XmlRootRootAttribute on classes. For attribute members, only output
	Form argument for XmlSchemaForm.Qualified. Use MapCodeGenerator base
	ctor that takes CodeGenerationOptions.
	* SoapCodeExporter.cs: Use MapCodeGenerator base ctor that takes
	CodeGenerationOptions.
	* MapCodeGenerator.cs: Added CodeGenerationOptions to ctor. On 2.0
	profile, emit GeneratedCodeAttribute, SerializableAttribute, 
	DebuggerStepThroughAttribute and DesignerCategoryAttribute for classes.
	To match MS.NET, emit attribute members before element members.
	* XmlReflectionImporter.cs: Enums are never nullable.
	* XmlSchemaImporter.cs: Set IsNullable on map using value of
	XmlSchemaElement.IsNillable. Added LocateElement overload that takes
	XmlSchemaElement.

2006-04-15  Gert Driesen  <drieseng@users.sourceforge.net>

	* XmlSchemaImporter.cs: Make sure we pass TypeData for primitive types
	to XmlReflectionImporter and SoapReflectionImporter to keep from
	always ending up with the XSD type that directly maps to the CLR type.
	* XmlReflectionImporter.cs: Added overloads taking TypeData instead of
	Type. This improves performance by avoiding the use of 
	TypeTranslator.GetTypeData for types imported from a schema and fixes
	bug #77907.
	* SoapReflectionImporter.cs: Same.

2006-04-11  Lluis Sanchez Gual  <lluis@novell.com>

	* XmlSchemas.cs: In 1.1, don't allow adding two schemas
	with the same namespaces. This is allowed in 2.0. Fixed
	the Find() method to cope with this case. Based on a patch
	by David Jung.

2006-03-22  Gert Driesen  <drieseng@users.sourceforge.net>

	* XmlReflectionImporter.cs: Throw NotSupportException instead of
	InvalidOperationException (IOE) if void is specified as type in
	ImportTypeMapping. To match MS.NET, surround importing of type in 
	try/catch block, and wrap any IOE in another IOE adding information 
	on the type that was being reflected. In CreateTypeMapping, surround
	creating of map member in try/catch block, and wrap any IOE in another
	IOE adding information on the member that was being reflected. 
	Modified exception message for missing enumeration value to match
	MS.NET. In ImportTextElementInfo, throw IOE if Type is set in 
	XmlTextAttribute, and it differs from type of reflected member when
	schema type of member is primitive or enum. Fixed bug #77591.

2006-03-10  Gert Driesen  <drieseng@users.sourceforge.net>

	* XmlSchemaExporter.cs: Import namespace of schema generated for
	non-xsd primitive. Do not set zero-length TargetNamespace to avoid
	emitting empty targetNamespace attribute in generated schema.
	* XmlReflectionImporter.cs: Use WSDL types namespace for non-xsd
	primitives.

2006-03-10  Gert Driesen  <drieseng@users.sourceforge.net>

	* XmlTypeMapping.cs: EnumMapMember now also stores value for enums.
	Modified EnumMapping.GetXmlName to use XmlCustomFormatter to support
	serialization of integral value to enum constant name, and made sure
	the exceptions we throw match those of MSFT. In EnumMapping.GetEnumName
	throw InvalidOperationException if no matching enum constant exists.
	In EnumMap ctor, initialize arrays holding XML names, enum names and
	enum values.
	* XmlSerializationReaderInterpreter.cs: Pass full type name to
	EnumMapping.GetEnumName for construction of exception message.
	* XmlSerializer.cs: In Deserialize, wrap InvalidOperationException
	and InvalidCastException in another InvalidOperationException to match
	MSFT. In Serialize, wrap InvalidOperationException, InvalidCastException
	and the inner exception for a TargetInvocationException in an
	InvalidOperationException to match MSFT.
	* SerializationCodeGenerator.cs: In GenerateGetXmlEnumValue, use
	XmlCustomFormatter.FromEnum in order to also support serialization
	integral value to enum constant name. In 2.0 profile, throw
	InvalidOperationException if numeric value cannot be serialized into
	an enum constant value. In GenerateSingleEnumValue, no longer attempt
	to parse unknown constant value but instead report it as
	InvalidOperationException. Use string.Length instead of "" comparison
	to check whether a string is empty. Fixed compiler warnings in 
	generated code (possible empty statement).
	* XmlSerializationWriterInterpreter.cs: Pass full type name to 
	EnumMap.GetXmlName.
	* XmlSchemaImporter.cs: Pass full type name to EnumMap.GetEnumName
	to allow it to be used in exception messages.
	* XmlReflectionImporter.cs: Use FieldInfo instead of MemberInfo for
	enum fields. Use IsDefined instead of GetCustomAttributes for checking
	if a certain attribute is defined. Use integral value of enum constant
	in EnumMapMember ctor.
	* SoapReflectionImporter.cs: Use FieldInfo instead of MemberInfo for
	enum fields. Use IsDefined instead of GetCustomAttributes for checking
	if a certain attribute is defined. Use integral value of enum constant
	in EnumMapMember ctor.

2006-03-07  Lluis Sanchez Gual  <lluis@novell.com>

	* XmlReflectionImporter.cs: Ignore the element namespace if
	  the schema form is set to Unqualified. Fixes bug #75019.

2006-02-22  Gert Driesen  <drieseng@users.sourceforge.net>

	* SerializationCodeGenerator.cs: Omit return statement in ReadObject
	method if GenerateReadListElement returns null. Fixes bug #77588.

2006-02-21  Lluis Sanchez Gual  <lluis@novell.com> 

	* XmlSerializer.cs: Fix the previous fix.
	
2006-02-21  Lluis Sanchez Gual  <lluis@novell.com>

	* XmlSerializer.cs: Added option to avoid falling back to the
	interpreted serializer if the code generator fails. To be used
	in the test suite.

2006-02-16  Gert Driesen  <drieseng@users.sourceforge.net>

	* TypeData.cs: Fixed the following issues when dealing with Array
	SchemaType:
	- if a type implements IDictionary, throw a NotSupportedException
	- if a type implements ICollection, then an Add method must exist
	  which takes a single argument of a type to which the listitem type 
	  is assignable (meaning a base type or an interface that it 
	  implements). If such a method does not exist, then throw an
	  InvalidOperationException.
	- if a type implements IEnumerable, then the listitem type is 
	  determined by the type of the Current property of the (IEnumerator)
	  type returned by the GetEnumerator() method or the private 
	  implementation of IEnumerable.GetEnumerator(). If there's no 
          public Current property on the IEnumerator, then System.Object 
	  is assumed as listitem type. Similar as for types implementing
	  ICollection, an Add method must exist which takes a single argument 
          of a type to which the listitem type is assignable (meaning a base
	  type or an interface that it implements). If such a method does not
          exist, then throw an InvalidOperationException.

2006-02-16  Lluis Sanchez Gual  <lluis@novell.com>

	* XmlSchemaImporter.cs: Support importing complex types with
	  simple content based on enums. Fixes bug #76848.

2006-02-11  Gert Driesen  <drieseng@users.sourceforge.net>

	* SoapAttributeAttribute.cs: Set eol-style to CRLF.
	* SoapElementAttribute.cs: Same.
	* SoapEnumAttribute.cs: Same.
	* SoapIncludeAttribute.cs: Same.
	* SoapSchemaMember.cs: Same.
	* SoapTypeAttribute.cs: Same.
	* XmlArrayAttribute.cs: Same.
	* XmlAttributeAttribute.cs: Same.
	* XmlChoiceIdentifierAttribute.cs: Same.
	* XmlElementAttribute.cs: Same.
	* XmlEnumAttribute.cs: Same.
	* XmlRootAttribute.cs: Same.
	* XmlSchemaImporter.cs: Same.
	* XmlTextAttribute.cs: Same.
	* XmlTypeAttribute.cs: Same.
	* XmlTypeMapping.cs: Same.
	* SoapAttributeOverrides.cs: Fixed line endings. Set eol-style to CRLF.
	* CodeIdentifiers.cs: Same.
	* SoapCodeExporter.cs: Same.
	* SoapAttributes.cs: Same.
	* SoapIgnoreAttribute.cs: Same.
	* SoapSchemaImporter.cs: Same.
	* TypeMember.cs: Same.
	* UnreferencedObjectEventArgs.cs: Same.
	* XmlAnyAttributeAttribute.cs: Same.
	* XmlAnyElementAttributes.cs: Same.
	* XmlArrayItemAttributes.cs: Same.
	* XmlAttributeEventArgs.cs: Same.
	* XmlCodeExporter.cs: Same.
	* XmlElementAttributes.cs: Same.
	* XmlElementEventArgs.cs: Same.
	* XmlIgnoreAttribute.cs: Same.
	* XmlNamespaceDeclarationsAttribute.cs: Same.
	* XmlNodeEventArgs.cs: Same.
	* XmlReflectionMember.cs: Same.
	* XmlSchemas.cs: Same.
	* XmlSerializerNamespaces.cs: Same.
	* XmlTypeMapMemberElement.cs: Set eol-style to native.

2006-02-10  Gert Driesen  <drieseng@users.sourceforge.net>

	* CodeExporter.cs: Set eol-style to native.
	* CodeGenerationOptions.cs: Same.
	* CodeIdentifier.cs: Same.
	* ImportContext.cs: Same.
	* IXmlSerializable.cs: Same.
	* IXmlSerializerImplementation.cs: Same.
	* IXmlTextParser.cs: Same.
	* MapCodeGenerator.cs: Same.
	* ReflectionHelper.cs: Same. Fixed line endings.
	* SchemaImporter.cs: Same.
	* SchemaImporterExtensionCollection.cs: Same.
	* SchemaImporterExtension.cs: Same.
	* SchemaTypes.cs: Same.
	* SerializationCodeGeneratorConfiguration.cs: Same.
	* SerializationCodeGenerator.cs: Same.
	* SerializationSource.cs: Same.
	* SoapReflectionImporter.cs: Same.
	* SoapSchemaExporter.cs: Same.
	* TypeData.cs: Same.
	* TypeTranslator.cs: Same.
	* UnreferencedObjectEventHandler.cs: Same.
	* XmlAnyElementAttribute.cs: Same.
	* XmlArrayItemAttribute.cs: Same.
	* XmlAttributeEventHandler.cs: Same.
	* XmlAttributeOverrides.cs: Same.
	* XmlAttributes.cs: Same.
	* XmlDeserializationEvents.cs: Same.
	* XmlElementEventHandler.cs: Same.
	* XmlIncludeAttribute.cs: Same.
	* XmlMapping.cs: Same.
	* XmlMemberMapping.cs: Same.
	* XmlMembersMapping.cs: Same.
	* XmlNodeEventHandler.cs: Same.
	* XmlReflectionImporter.cs: Same.
	* XmlSchemaExporter.cs: Same.
	* XmlSchemaProviderAttribute.cs: Same.
	* XmlSerializationCollectionFixupCallback.cs: Same.
	* XmlSerialiationFixupCallback.cs: Same.
	* XmlSerializationGeneratedCode.cs: Same.
	* XmlSerializationReadCallback.cs: Same.
	* XmlSerializationReader.cs: Same.
	* XmlSerializationReaderInterpreter.cs: Same.
	* XmlSerializationWriteCallback.cs: Same.
	* XmlSerializationWriterInterpreter.cs: Same.
	* XmlSerializerAssemblyAttribute.cs: Same.
	* XmlSerializer.cs: Same.
	* XmlSerializerFactory.cs: Same.
	* XmlSerializerVersionAttribute.cs: Same.
	* XmlTypeMapElementInfo.cs: Same.
	* XmlTypeMapMemberAttribute.cs: Same.
	* XmlTypeMapMember.cs: Same.
	* XmlTypeMapMemberNamespaces.cs: Same.

2006-02-09  Gert Driesen  <drieseng@users.sourceforge.net>

	* XmlTypeMapping.cs: Modified GetRealTypeMap to return current map
	if map represents enum. Fixes bug #77501.

2006-02-09  Gert Driesen  <drieseng@users.sourceforge.net>

	* XmlSerializationWriter.cs: Implemented 2.0 version of FromEnum, and
	CreateInvalidEnumValueException. Set eol-style to native.
	* XmlCustomerFormatter.cs: Added FromEnum overload that takes name of
	enum for which string value must be created. Set eol-style to native.
	Modified FromEnum to behave more like MSFT's implementation:
	- treat value as bit field.
	- no longer return empty string if the value matches an id for which there's no corresponding
	name.
	- if one of the ids has value 0 and there's a match for the enum value
	(with a zero length XML name) or the enum value is 0, then return the 
	corresponding XML for the id with value 0.
	- in 2.0 profile, throw InvalidOperationException if no match is found
	for (part of) the enum value.
	Modifies ToEnum to match the MSFT implementation (as described in
	.NET 2.0 SDK):
	- Expect hashtable containing enum names as key, and corresponding
	integral numbers as value.
	- Do not report exception for whitespace-only value.
	- Support space (MS docs are not clear about this) delimited list 
	of names.
	- typeName is only used to construct exception message.

2006-02-09  Lluis Sanchez Gual  <lluis@novell.com>

	* System.Xml.Serialization/XmlTypeMapMemberElement.cs: When
	looking for the correct element definition for a member,
	based on the value type, take into account subypes of the
	declared types. Fixes bug #77447.

2006-02-07  Konstantin Triger <kostat@mainsoft.com>

	* XmlReflectionImporter.cs: remove local name encoding for enums.

2006-01-08  Gert Driesen  <drieseng@users.sourceforge.net>

	* XmlSchemaImporter.cs: Fixed line endings (to CRLF).

2006-01-07  Gert Driesen  <drieseng@users.sourceforge.net>

	* XmlTypeMapping.cs: Fixed line endings.
	* TypeTranslator.cs: Fixed line endings.

2005-12-07  Lluis Sanchez Gual  <lluis@novell.com>

	* XmlSerializationReaderInterpreter.cs: When deserializing a "flat"
	collection, don't create a new collection if the property already has a 
	collection instance.
	* SerializationCodeGenerator.cs: same as above. Also return an empty
	string for flag enum default values.

2005-12-06  Konstantin Triger  <kostat@mainsoft.com>

	* TypeTranslator.cs: TARGET_JVM: save additional types per AppDomain.

2005-12-05  Lluis Sanchez Gual  <lluis@novell.com>

	* XmlSerializationReaderInterpreter.cs:
	* SerializationCodeGenerator.cs: When deserializing a collection,
	don't create a new collection if the property already has a 
	collection instance. This does not apply to arrays. Changed how nullabe
	array properties are set. Setting IsNullable=false to the property means
	that it won't be set if the read array is null (so, if the property
	already has a value, it will be kept).
	Another change is that can't never be null (only arrays can).

2005-12-01  Lluis Sanchez Gual  <lluis@novell.com>

	* TypeTranslator.cs: In GetTypeData, if an xmlType is specified for
	a cli array type, consider it refering to the type of array elements.
	This fixes bug #76860. Also added some locking.

2005-11-27   Konstantin Triger <kostat@mainsoft.com>

        * TypeData.cs, XmlSchemaExporter.cs, TypeTranslator.cs: correctly
		export non-xsd primitive types.

2005-11-24  Vladimir Krasnov  <vladimirk@mainsoft.com>
	
	* XmlTypeMapping.cs: fixed GetXmlName method, added difference
	of value serialization of flags and non-flags enums

2005-11-23  Konstantin Triger <kostat@mainsoft.com>

	* XmlSchemaExporter.cs: do not import empty namespaces.

2005-11-17  Vladimir Krasnov  <vladimirk@mainsoft.com>
	
	* XmlSerializationReaderInterpreter.cs: fixed ReadEnumElement 
	method, ReadEndElement should check XmlNodeType.
	* XmlTypeMapping.cs: fixed GetXmlName method, it should not
	write zero as default enum value.

2005-11-16  Vladimir Krasnov  <vladimirk@mainsoft.com>
	
	* XmlReflectionImporter.cs: fixed field order returned by 
	reflection in method GetReflectionMembers. TARGET_JVM only.

2005-11-07  Lluis Sanchez Gual  <lluis@novell.com>

	* XmlSchemaImporter.cs: Added support for restrictions with
	embedded simple type definitions. 

2005-11-04  Atsushi Enomoto  <atsushi@ximian.com>

	* XmlElementAttribute.cs : gimme Order; it fixes 100 or more
	  sys.xml.schema corcompare diffs.

2005-10-17  Lluis Sanchez Gual  <lluis@novell.com>

	* SerializationCodeGenerator.cs: 
	* XmlSerializationWriterInterpreter.cs: Arrays of XmlNode don't
	need to be all XmlElments. Fix by Atsushi for bug #76288.

2005-09-26  Lluis Sanchez Gual  <lluis@novell.com>

	* XmlTypeMapping.cs: Added ChoiceMember to ListMap.
	In ListMap.FindElement, take into account the ChoiceMember
	if set.
	* SerializationCodeGenerator.cs:
	* XmlSerializationReaderInterpreter.cs: For lists with a choice
	member, fill the member with the corresponding enum values.
	* XmlReflectionImporter.cs: Properly reflect the choice member
	when applied to a list.
	* XmlSerializationWriterInterpreter.cs: Track class changes.
	* XmlTypeMapMemberElement.cs: Added ChoiceTypeData property.
	All this fixes bug #76203.

2005-09-21  Lluis Sanchez Gual  <lluis@novell.com>

	* SoapReflectionImporter.cs: Check the correct defaults
	for attributes.

2005-09-21  Lluis Sanchez Gual  <lluis@novell.com>  

	* SerializationSource.cs: Fix nullref.
	* XmlReflectionImporter.cs: When registering a type using
	IncludeType(), make sure it is added as a subtype and the
	map for typeof(object) if it has already been imported.
	Fixes bug #76049.

2005-09-21  Lluis Sanchez Gual  <lluis@novell.com> 

	* XmlSerializationWriter.cs: Also internally serialize
	arrays of object (see previous change).

2005-09-21  Lluis Sanchez Gual  <lluis@novell.com>

	* XmlSerializationWriter.cs: Properly serialize arrays
	of primitive types when not explicitely specified in
	a container class. Based on a patch by Konstantin Triger.
	Fixes bug #75986. 

2005-08-24  Lluis Sanchez Gual  <lluis@novell.com>

	* TypeData.cs: Reset the hasPublicConstructor flag when the
	type is an interface.
	* XmlSerializationWriterInterpreter.cs: Get the Count property
	from the object type instead of the property type (it didn't
	work for IList). 
	* ReflectionHelper.cs: In CheckSerializableType, don't trow
	if the type is a collection interface. All this fixes
	bug #75855.

2005-08-06  Lluis Sanchez Gual  <lluis@novell.com>

	* XmlTypeMapping.cs: Added null check.

2005-08-05  Lluis Sanchez Gual  <lluis@novell.com>

	* XmlTypeMapping.cs: Added ListMembers property that returns
	members which are collections.
	* SerializationCodeGenerator.cs:
	* XmlSerializationReaderInterpreter.cs: Initialize collection
	members to an empty collection by default. Fixes bug #75662.

2005-08-01  Gert Driesen  <drieseng@users.sourceforge.net>

	* XmlMapping.cs: API compatibility fixes. Ctor is not protected
	in .NET 1.1. SetKey is not obsolete in .NET 2.0 Beta 2.

2005-07-31  Gert Driesen  <drieseng@users.sourceforge.net>

	* SoapAttributeAttribute.cs: Return zero-length string if 
	AttributeName or DataType are null.
	* SoapEnumAttribute.cs: Return zero-length string if Name is null.
	* SoapIncludeAttribute.cs: Avoid using property in ctor.
	* SoapSchemaMember.cs: Return zero-length string if MemberName is
	null. MemberType should be XmlQualifiedName.Empty by default.
	* SoapTypeAttribute.cs: Return zero-length string if TypeName is
	null. Avoid using property in ctor.
	* XmlArrayAttribute.cs: Return zero-length string if ElementName is
	null. Avoid using property in ctor.
	* XmlArrayItemAttribute.cs: IsNullable must be false by default.
	Return zero-length string if DataType or ElementName are null. Avoid
	using property in ctor.
	* SoapElementAttribute.cs: Return zero-length string when DataType
	or ElementName are null. Avoid using property in ctor.
	* XmlAnyElementAttribute.cs: Return zero-length string when Name is
	null. Avoid using property in ctor.
	* XmlAttributeAttribute.cs: Avoid using property in ctor. Return
	zero-length string if AttributeName or DataType are null.
	* XmlChoiceIdentifierAttribute.cs: Return zero-length string when
	MemberName is null.
	* XmlElementAttribute.cs: Return zero-length string when DataType or
	ElementName are null. Avoid using property in ctor.
	* XmlEnumAttribute.cs: Avoid using property in ctor.
	* XmlIncludeAttribute.cs: Avoid using property in ctor.
	* XmlReflectionImporter.cs: AttributeName, ElementName and DataType
	can no longer be null. Use check for zero-length string to determine
	whether they are set. Corrected exception message when DataType is
	set for complex type.
	* XmlRootAttribute.cs: Return zero-length string if DataType or
	ElementName are null. Avoid using property in ctor.
	* XmlTextAttribute.cs: Return zero-length string if DataType is null.
	* XmlTypeAttribute.cs: Return zero-length string if TypeName is null.

2005-07-14  Lluis Sanchez Gual  <lluis@novell.com>

	* SerializationCodeGenerator.cs: In the generated serializer always
	use the Object equality operator when comparing objects to serialize
	to null, since those objects may have the equality operator
	overloaded. This fixes bug #75543.

2005-07-01  Lluis Sanchez Gual  <lluis@novell.com>

	* XmlCustomFormatter.cs: Properly read/write duration values.

2005-06-28  Lluis Sanchez Gual  <lluis@novell.com>

	* XmlSerializer.cs: Fix race between XmlSerializer and the
	serializer generator.

2005-06-14  Lluis Sanchez Gual  <lluis@novell.com>

	* XmlTypeMapElementInfo.cs: Added new DataTypeName property for
	getting the real xml type name of a member.
	* XmlSerializationWriterInterpreter.cs: Use that new property
	to get the type name of primitive types. This should fix bug #75180.

2005-06-07  Lluis Sanchez Gual  <lluis@novell.com>

	* SerializationCodeGenerator.cs: When reading members by order,
	call a MoveToContext after each member read. In the fixup method
	don't cast returned values if it is reading an object array.
	
	* XmlSchemaImporter.cs: In ImportDerivedTypeMapping, if the type
	being imported is a primitive type, create a wrapper class that
	inherits from the provided one. This fixes bug #68809.
	
	* XmlSerializationReader.cs: Properly report unreferenced objects.
	Created an overload of ReadTypedPrimitive that reports elements of
	unknown type. Implemented Referenced(). 

2005-05-30  Lluis Sanchez Gual  <lluis@novell.com>

	* XmlReflectionImporter.cs: Don't ignore type namespaces explicitely
	set to the default namespace. This fixes bug #73035.

2005-05-12  Lluis Sanchez Gual  <lluis@novell.com>

	* SoapReflectionImporter.cs: In ImportTypeMap, make sure that all
	types indirectly imported by this method use the same namespace. 

2005-05-09  Atsushi Enomoto  <atsushi@ximian.com>

	* TypeTableEntry.cs : removed obsolete code.

2005-04-26  Lluis Sanchez Gual  <lluis@novell.com>

	* XmlReflectionImporter.cs, SoapReflectionImporter.cs: ignore array
	properties which are read only. Fixes bug #74723.

2005-04-14  Lluis Sanchez Gual  <lluis@novell.com>

	* XmlReflectionImporter.cs:
	* SoapReflectionImporter.cs:
	* TypeTranslator.cs: Encode local names withXmlConvert.EncodeLocalName
	where needed. Based on a patch by Konstantin Triger. 

2005-04-12  Lluis Sanchez Gual  <lluis@novell.com>

	* XmlTypeMapping.cs: Added new XmlSerializableMapping class.
	* XmlSchemaExporter.cs: When exporting an IXmlSerializable type,
	export the schema that it defines. In ImportNamespace, removed
	check for default namespace, since it may be included from a non
	default namespace.
	* XmlReflectionImporter.cs: Create a special map for IXmlSerializable
	types. All this based on a patch by Konstantin Triger.
	
	* SerializationCodeGenerator.cs:
	* XmlMapping.cs:
	* XmlSerializationReaderInterpreter.cs:
	* SoapCodeExporter.cs:
	* XmlTypeMapMemberAttribute.cs:
	* XmlSerializationReader.cs:
	* XmlCodeExporter.cs: Fixed some warnings.

2005-04-10  Andrew Skiba  <andrews@mainsoft.com>

	* XmlSerializer.cs: fixed a typo - wrong TARGET_JVM condition.

2005-04-03  Andrew Skiba  <andrews@mainsoft.com>

	* XmlSerializer.cs: added TARGET_JVM that does not support on-the-fly
	code generation.

2005-03-30  Lluis Sanchez Gual  <lluis@novell.com>

	* SerializationCodeGenerator.cs: 
	* XmlSerializationReaderInterpreter.cs: If the element being read is
	bound to a choice member, set the corresponding value.
	* XmlTypeMapMember.cs: Added helper SetValue method.
	* XmlTypeMapElementInfo.cs: Changed the type of ChoiceValue to Object,
	since now stores the enum value.
	* XmlReflectionImporter.cs: Properly import choice values.
	* XmlTypeMapMemberElement.cs: Added setter for the choice.

2005-03-29  Lluis Sanchez Gual  <lluis@novell.com>

	* XmlReflectionImporter.cs: Added support for subclasses of XmlNode.
	This fixes bug #73901 and should fix #70384.
	* XmlSerializationReader.cs: When reading an object element, return
	an Object instance if the element has no children. This fixes bug #73974.
	* XmlSerializationWriter.cs: Support writing XmlNode[] as a primitive
	type (it is written as an element with those nodes as children). 

2005-03-08  Lluis Sanchez Gual <lluis@novell.com>

	* XmlSchemaImporter.cs: Support importing schemas that define
	extra types in the standard xml schema namespace. When using encoded
	format, support the primitive types defined by the SOAP encoding
	namespace.

2005-03-04  Lluis Sanchez Gual <lluis@novell.com>

	* ReflectionHelper.cs: Avoid endless loop.
	* XmlSchemas.cs: Added null check. Patches from MainSoft.

2005-02-07  Lluis Sanchez Gual  <lluis@novell.com>

	* XmlSerializationReader.cs: After reading an href element, skip the
	whole element (it may not be an empty element). This fixes bug #72265.

2005-01-25  Lluis Sanchez Gual  <lluis@novell.com>

	* XmlSchemaImporter.cs: When importing a default value of type enum,
	translate it from the schema value to the clr value.

2005-01-18 Gonzalo Paniagua Javier <gonzalo@ximian.com>

	* XmlSerializer.cs: only print the results if there's an error
	compiling.

2005-01-18 Gonzalo Paniagua Javier <gonzalo@ximian.com>

	* SerializationCodeGenerator.cs: don't use _config if it has not been
	assigned.

2005-01-18  Lluis Sanchez Gual  <lluis@novell.com>

	* XmlReflectionImporter.cs: Don't check the property type if it has
	an [XmlIgnore] attribute. This fixes bug #71332.

2005-01-14  Atsushi Enomoto  <atsushi@ximian.com>

	* SerializationCodeGenerator.cs,
	  XmlSerializationWriterInterpreter.cs : exchanged attribute
	  serialization orders (XmlAnyAttribute <-> XmlNamespaceDeclarations).
	  xmlns attributes in XmlAnyAttribute are not written.

2005-01-12  Atsushi Enomoto  <atsushi@ximian.com>

	* SerializationCodeGeneratorConfiguration.cs,
	  SerializationCodeGenerator.cs : Added some generation configuration:
		<generateAsInternal>
			write custom reader/writer as internal classes.
		<noreader>, <nowriter>
			They make generation of reader and/or writer optional.
	* XmlSerializerNamespaces.cs :
	  Now it uses ListDictionary instead of Hashtable.
	* XmlSerializationWriter.cs : entries in XmlSerializerNamespaces are
	  written unless there is already the same prefix-ns mapping.

2005-01-12  Lluis Sanchez Gual  <lluis@novell.com>

	* XmlTypeMapElementInfo.cs: Added new IndexOfElement method.
	* XmlSchemaImporter.cs: When importing a base type of a complex type,
	make sure that the base class is always imported as a class and not
	as an array. If it has been imported as array, import it again.
	This fixes bug #70839. Other minor fixes as well.
	* XmlSerializationWriter.cs: Fixed warning.

2004-12-09  Lluis Sanchez Gual  <lluis@novell.com>

	* SerializationCodeGenerator.cs: Yet another generation fix.

2004-12-09  Lluis Sanchez Gual <lluis@novell.com>

	* SerializationCodeGenerator.cs: Fixed generation of enum literals.

2004-12-09  Lluis Sanchez Gual  <lluis@novell.com>

	* XmlReflectionMember.cs: Added DeclaringType member.
	* XmlReflectionImporter.cs: When importing fields that belong to a
	base class, use the xml namespace of the base map for the member.
	This fixes bug #70309.

2004-11-30  Lluis Sanchez Gual  <lluis@novell.com>

	* XmlCodeExporter.cs, XmlSerializer.cs, XmlSchemaImporter.cs: Fixed some
	compilation warnings.

2004-11-24  Lluis Sanchez Gual  <lluis@novell.com>

	* SerializationSource.cs: Made SerializationSource abstract, and
	renamed Equals to BaseEquals to avoid missing GetHashCode warning
	(it does not really make sense in this case).
	* XmlSchemaExporter.cs, SerializationCodeGenerator.cs,
	XmlReflectionImporter.cs, XmlSerializationWriterInterpreter.cs,
	XmlSerializationReader.cs: Fixed warnings.

2004-10-19  Atsushi Enomoto  <atsushi@ximian.com>

	* XmlSerializationWriter.cs : When namespace is an empty string,
	  XmlTextWriter.LookupPrefix() will raise an error. Just skip it in
	  such case.

2004-10-01  Lluis Sanchez Gual  <lluis@novell.com>

	* MapCodeGenerator.cs: When the Object type is exported, export all
	  derived maps. This was done in IncludeMetadata, but this method is
	  not called by the xsd tool.
	* XmlCodeExporter.cs: In AddMappingMetadata, only generate the root
	  attribute for primitive types and arrays.
	* XmlSchemaImporter.cs: Only export all object-derived maps if the
	  Object type is explicitly referenced by an element.
	* XmlSerializationWriter.cs: Minor fix.

2004-09-28  Lluis Sanchez Gual  <lluis@novell.com>

	* CodeIdentifier.cs: MakeValid now returns "Item" for an empty string.
	  This fixes bug #66877.

2004-09-21  Lluis Sanchez Gual  <lluis@novell.com>

	* SerializationCodeGenerator.cs, XmlSerializationReaderInterpreter.cs:
	  when reading a primitive value in encoded format using
	  ReadReferencingElement, provide the type name and namespace
	  since the xsi type may not be present in the xml element. This
	  fixes bug #65929.

2004-09-15  Lluis Sanchez Gual  <lluis@novell.com>

	* MapCodeGenerator.cs: Moved generation of XmlInclude attributes from
	  ExportDerivedTypes to the new ExportDerivedTypeAttributes method.
	* XmlReflectionImporter.cs: In ImportClassMapping, moved the call to
	  ImportIncludedTypes to the end, to make sure that the current map has all
	  needed data before derived maps are constructed.
	* XmlSchemaExporter.cs: Generate the base class of simple types that are
	  not primitive types. Set the correct value for IsMixed in extended types.
	* XmlSchemaImporter.cs: In ImportSimpleContent, take into account that
	  the base class of a simple type doesn't need to be a xsd type.
	  All those patches fix bug #65654.

2004-09-03  Lluis Sanchez Gual  <lluis@novell.com>

	* XmlSerializer.cs: When the XmlReader is created by XmlSerializer, use
	  Normalization==true by default.

2004-09-02  Lluis Sanchez Gual  <lluis@novell.com>

	* ReflectionHelper.cs, SoapReflectionImporter.cs, XmlReflectionImporter.cs: 
	  In CheckSerializableType, add the option of ignoring types with private
	  constructors. Some kind of lists can be deserialized
	  even if the constructor is private. See bug #61464.
	* SerializationCodeGenerator.cs, XmlSerializationReaderInterpreter.cs:
	  Before creating a list, check that it has a public constructor.
	* TypeData.cs: Added HasPublicConstructor property.

2004-09-01  Lluis Sanchez Gual  <lluis@novell.com>

	* SerializationCodeGenerator.cs: Generate correct "HasValue" check for
	  value list serialization.
	* XmlSchemaImporter.cs: Added some null checks.

2004-08-25  Lluis Sanchez Gual  <lluis@novell.com>

	* SerializationCodeGenerator.cs, XmlSerializationReaderInterpreter.cs: 
	  When deserializing an encoded method response, assign to the return value
	  the first element of the message, whatever it is. The return type doesn't
	  need to be Object, it seems to be true for all return types.
	  
2004-07-26  Lluis Sanchez Gual  <lluis@ximian.com>

	* MapCodeGenerator.cs: CreateFieldMember now adds the field to the class,
	  no need to add it after the call.
	* SoapSchemaImporter.cs: Implemented 2.0 constructors.

2004-07-23  Lluis Sanchez Gual  <lluis@novell.com>

	* CodeGenerationOptions.cs: Made the class internal for the 1.1 profile.
	* ImportContext.cs: Implemented.
	* MapCodeGenerator.cs, SoapCodeExporter.cs, XmlCodeExporter.cs: Added new
	  options for 2.0. Implemented support for generating properties instead of
	  fields.
	* XmlSchemaImporter.cs: Added support for sharing types.

2004-07-15  Lluis Sanchez Gual  <lluis@novell.com>

	* TypeTranslator.cs, XmlCustomFormatter.cs: Added support for base64. This
	  xsd type is not part of the last schema specification, but the google api
	  uses it and ms.net accepts it.

2004-07-12  Lluis Sanchez Gual  <lluis@ximian.com>

	* ReflectionHelper.cs: Fixed bug when registering a map as exported.
	  Thanks to Juan C. Olivares.

2004-07-10  Lluis Sanchez Gual  <lluis@ximian.com>

	* CodeExporter.cs: Added private constructor.
	* CodeGenerationOptions.cs: Set the correct enum values.
	* CodeIdentifier.cs: Added private constructor.
	* SchemaImporter.cs: Added internal constructor.
	* XmlMapping.cs, XmlSerializer.cs: 2.0 api fix.
	* XmlMemberMapping.cs, XmlSchemaImporter.cs, XmlSerializationWriter.cs: Added 2.0 stubs.
	* XmlSchemaProviderAttribute.cs, XmlSerializerAssemblyAttribute.cs,
	  XmlSerializerVersionAttribute.cs: Set correct attribute usage.
	* XmlSerializationReader.cs: Added missing setter for DecodeName.

2004-07-08  Lluis Sanchez Gual  <lluis@ximian.com>

	* XmlSerializer.cs: Fix fix.

2004-07-08  Lluis Sanchez Gual  <lluis@ximian.com>

	* IXmlSerializerImplementation.cs: Compile as internal in NET_1_1.
	* ReflectionHelper.cs: New method for generating map keys.
	* SerializationCodeGenerator.cs: Added support for generating the serializer
	  contract class, needed for 2.0.
	* SerializationSource.cs: Use Type[] instead of ArrayList for storing
	  extra types.
	* SoapReflectionImporter.cs, XmlReflectionImporter.cs: Assign extra types 
	  as Type[]. Added check that makes sure that enums being serialized are
	  public.
	* XmlMapping.cs: Added internal GetKey method.
	* XmlSerializer.cs: Added support for IXmlSerializerImplementation.
	  Added first bits to support loading of serializers from pre-generated
	  assemblies.
	* XmlSerializerFactory.cs: Mostly implemeted.

2004-07-02  Lluis Sanchez Gual  <lluis@ximian.com>

	* CodeIdentifier.cs: Removed constructor for NET_2_0.
	* SoapCodeExporter.cs, SoapSchemaImporter.cs, XmlCodeExporter.cs, 
	  XmlMapping.cs, XmlMemberMapping.cs, XmlReflectionImporter.cs,
	  XmlSchemaExporter.cs, XmlSchemaImporter.cs, XmlSchemas.cs,
	  XmlSerializationReader.cs, XmlSerializationWriter.cs, XmlSerializer.cs,
	  XmlSerializerNamespaces.cs: Added 2.0 stubs.
	* XmlMembersMapping.cs, XmlTypeMapping.cs: 2.0 fixage.
	* IXmlTextParser.cs, CodeExporter.cs, CodeGenerationOptions.cs,
	  ImportContext.cs, SchemaImporter.cs, SchemaImporterExtension.cs,
	  SchemaImporterExtensionCollection.cs, XmlDeserializationEvents.cs,
	  XmlSchemaProviderAttribute.cs, XmlSerializationGeneratedCode.cs,
	  XmlSerializerAssemblyAttribute.cs, XmlSerializerFactory.cs,
	  XmlSerializerVersionAttribute.cs: New files. More 2.0 stubs.

2004-07-02  Lluis Sanchez Gual  <lluis@ximian.com>

	* SerializationCodeGenerator.cs: Generate check that the object being 
	  serialized has a known type. Little cast fix.
	* XmlCustomFormatter.cs: Little fix in Single conversion.

2004-07-01  Lluis Sanchez Gual  <lluis@ximian.com>

	* TypeData.cs: In the constructor, set the correct xml type name if the
	  type is an array (for example, instead of StringCollection, use
	  ArrayOfString).

2004-06-22  Lluis Sanchez Gual  <lluis@ximian.com>

	* ReflectionHelper.cs: Correctly detect private types.
	* XmlCodeExporter.cs: Implemented missing method.
	* XmlSchemaImporter.cs: Allow import of root primitive types.

2004-06-18  Atsushi Enomoto  <atsushi@ximian.com>

	* CodeIdentifier.cs, CodeIdentifiers.cs, MapCodeGenerator.cs,
	  SerializationCodeGenerator.cs, SerializationSource.cs,
	  TypeTranslator.cs, XmlAttributeOverrides.cs, XmlCustomFormatter.cs,
	  XmlSerializationReader.cs, XmlSerializationWriter.cs,
	  XmlSerializer.cs, XmlTypeMapMemberElement.cs, XmlTypeMapping.cs
	  : Globalization fixes.
	    In XmlCustomFormatter.GenerateToXmlString() time was not
	    generated correctly.
	    Replaced all CRLF XmlAttributeOverrides.cs into LF.

2004-06-13  Gert Driesen <drieseng@users.sourceforge.net>

	* XmlSerializationWriter.cs: changed signature of protected method
	FromByteArrayBase64 to match MS.NET

2004-06-10  Lluis Sanchez Gual <lluis@ximian.com>

	* MapCodeGenerator.cs, SoapCodeExporter.cs: Generate the same XmlInclude
	  attributes that MS.NET generates.
	* SerializationCodeGenerator.cs: Avoid duplicate generation of maps in the
	  same reader/writer.
	* XmlCodeExporter.cs: Added support for ignore flag in maps and members.
	* XmlReflectionImporter.cs: Changed GetReflectionMembers to match
	  MS.NET member ordering. Patch by David Taylor.
	* XmlSchemaImporter.cs: When generating a choice member, set the ignore
	  flag. The generated enum must also not be included in the schema.
	* XmlTypeMapMember.cs: Added ignore flag.
	* XmlTypeMapping.cs: The AttributeMembers property now returns the 
	  attributes in the correct order.

2004-06-03  Gert Driesen <drieseng@users.sourceforge.net>

	* XmlSerializationReader.cs: added missing protected members
	to fix API compatibility with MS.NET
	* XmlSerializationWriter.cs: added missing protected members
	to fix API compatibility with MS.NET

2004-06-02  Lluis Sanchez Gual <lluis@ximian.com>

	* XmlSerializationReader.cs: Support schamea instance namespaces other than
	  the 2001 one when reading the xsi type.
	* MapCodeGenerator.cs: Take into account that the root namespace and element
	  name may have changed from one export to another of the same type. In
	  this case the class attributes need to be regenerated.
	* SoapCodeExporter.cs, XmlCodeExporter.cs: Take the enum name from XmlType,
	  not ElementName. Idem for namespace.
	* XmlReflectionImporter.cs: Set nullable property of XmlTypeMapping.
	* XmlRootAttribute.cs: Default value for nullable is true.
	* XmlSchemaImporter.cs: The root name for a class may change in some
	  scenarios (for example, when the type is initially exported as part of
	  another type and later exported as a root type).
	* XmlSerializationReader.cs: In GetXsiType(), if the type attribute is not
	  found using the standard namespace, try getting the type using
	  the 2000/10 and 1999 namespaces.
	* XmlTypeMapping.cs: Added IsNullable property. Updated SetRoot method ;-)

2004-05-26  Lluis Sanchez Gual <lluis@ximian.com>

	* SerializationCodeGenerator.cs, XmlSerializationReaderInterpreter.cs:
	  In encoded format, primitive types can be null. Read them using
	  ReadReferencingElement, that already checks for the null tag.

2004-05-25  Lluis Sanchez Gual <lluis@ximian.com>

	* XmlSerializationReader.cs: Check for empty element when reading an array
	  element. This fixes bug #59003. Thanks Atsushi!

2004-05-07  Lluis Sanchez Gual <lluis@ximian.com>

	* XmlSerializationWriter.cs: Implemented some missing methods.
	  In .NET 1.0, encoded null elements use the attribute null="1", while in
	  1.1 the attribute is nil="true".
	* XmlTypeMapping.cs: Little fix for nested classes.

2004-05-07  Lluis Sanchez Gual <lluis@ximian.com>

	* XmlReflectionImporter.cs: Don't reset the internal tables at every
	  ImportMembersMapping call. This fixes bug #58112. The problem is that
	  it imported two different arrays (only different in the array item
	  namespace) with the same name. Not sure what was this Reset needed for,
	  everyting seems to work without it.

2004-05-05  Lluis Sanchez Gual <lluis@ximian.com>

	* SerializationCodeGenerator.cs, XmlSerializationReaderInterpreter.cs: 
	  When deserializing an encoded method response, if the return type of the
	  method is Object, assign to it the first element of the message, whatever
	  it is.
	* XmlSerializationReader.cs: 
	* SoapReflectionImporter.cs, XmlReflectionImporter.cs: Set IsReturnValue of
	  the imported member.
	* TypeTranslator.cs: Added method to safely get a primitive TypeData.
	* XmlSerializationReader.cs: Don't throw an exception when the CLR type for
	  a given xsi type is not found. Just read it as primitive type.
	* XmlTypeMapMember.cs: Added IsReturnValue property.
	* XmlTypeMapping.cs: Added ReturnMember property.
	* XmlSerializer.cs: Reference System.Data when compiling the serializer.

2004-05-05  Lluis Sanchez Gual <lluis@ximian.com>

	* SerializationCodeGenerator.cs, XmlSerializationReaderInterpreter.cs: 
	  When reading an object using the typeof(object) map, an emty xsi:type 
	  means that it has to read the contents into an XmlNode[].
	* TypeData.cs: Return the correct full name for inner classes.
	* XmlSchemaImporter.cs: Improved detection of types that represent 
	  "anyType", and must be mapped to XmlElement, XmlNode or Object.
	* XmlSerializationReader.cs: In GetXsiType(), find the type attribute using
	  the correct namespace.
	  In ReadTypedPrimitive(), read the element as XmlNode[] if the type is
	  not known.

2004-05-05  Atsushi Enomoto  <atsushi@ximian.com>

	* XmlSerializationWriter.cs : It do not have to handle schema
	  namespace as special one.

2004-05-03  Lluis Sanchez Gual <lluis@ximian.com>

	* XmlSerializationReaderInterpreter.cs: Removed the check for null 
	  AttributeMembers collection. Even if there are no attribute members,
	  attributes need to be read.

2004-05-03  Lluis Sanchez Gual <lluis@ximian.com>

	* XmlSerializationReader.cs: In ReadSerializable(), take into account that
	  the IXmlSerializable object may not read all the EndElement it read.
	  This fixes bug #57413.

2004-05-03  Lluis Sanchez Gual <lluis@ximian.com>

	* XmlSerializer.cs: Enable serializer generation by default.

2004-04-20  Lluis Sanchez Gual <lluis@ximian.com>

	* TypeTranslator.cs: Mapped again anyUri, but now it is mapped to String.
	* XmlSchemaImporter.cs: If a map was initially imported as a class, but it
	  turns out that it is an array, import it again as array. This fixes
	  bug #57133.

2004-04-15  Lluis Sanchez Gual <lluis@ximian.com>

	* XmlSchemaExporter.cs: When checking if a map has been exported or not,
	  don't use type name for array types, since we can have different classes 
	  that represent the same array type (for example StringCollection and 
	  string[]).

2004-04-14  Lluis Sanchez Gual <lluis@ximian.com>

	* TypeTranslator.cs, XmlCustomFormatter.cs: Removed map from Uri to anyUri,
	  not present in MS.NET.
	* XmlSerializationWriter.cs: Improved error message.

2004-03-30  Lluis Sanchez Gual <lluis@ximian.com>

	* SerializationCodeGenerator.cs, XmlReflectionImporter.cs, 
	  XmlSerializationReader.cs, XmlSerializationReaderInterpreter.cs:
	  Support deserialization of members of type XmlDocument. This fixes #56169.

2004-03-25  Lluis Sanchez Gual <lluis@ximian.com>

	* SerializationCodeGenerator.cs: Generate an integer for unknown enum values.
	  Use a special method to generate default values, since default enum values
	  will come as integers, so a special cast is needed.
	* XmlSerializationReaderInterpreter.cs,
	* SerializationSource.cs, SoapAttributeAttribute.cs, SoapAttributeOverrides.cs,
	  SoapAttributes.cs, SoapElementAttribute.cs, SoapEnumAttribute.cs, 
	  SoapTypeAttribute.cs, XmlAnyElementAttribute.cs, XmlAnyElementAttributes.cs,
	  XmlArrayAttribute.cs, XmlArrayItemAttribute.cs, XmlArrayItemAttributes.cs, 
	  XmlAttributeAttribute.cs, XmlAttributeOverrides.cs, XmlAttributes.cs,
	  XmlChoiceIdentifierAttribute.cs, XmlElementAttribute.cs, XmlElementAttributes.cs,
	  XmlEnumAttribute.cs, XmlReflectionMember.cs, XmlRootAttribute.cs,
	  XmlTextAttribute.cs, XmlTypeAttribute.cs: Had to change the implementation
	  of SerializationSource. It can't keep and use the XmlAttributeOverride
	  instances as key values, since those instances can be modified after the
	  xml map has been generated. Now, SerializationSource generates a unique 
	  string hash from XmlAttributeOverride and uses it for comparisons.

2004-03-24  Lluis Sanchez Gual <lluis@ximian.com>

	* SerializationCodeGenerator.cs: Several fixes: generate valid names for 
	  WriteRoot_ and ReadRoot_ methods. Cast result of ReadTypedPrimitive to
	  the adequate type. Set the default value of members that do have a default
	  value. Other minor fixes.
	* SoapReflectionImporter.cs, XmlReflectionImporter.cs: All maps must derive
	  from typeof(object) map, even those that have another base class.
	* XmlCustomFormatter.cs: Fixed generation of conversion from char to string.
	  It must serialize the char as number, not as character.
	* XmlSerializationReaderInterpreter.cs: Set the default value of members 
	  that do have a default value.
	* XmlTypeMapping.cs: Added property MembersWithDefault, which returns a list
	  of members that have a default value.

2004-03-15  Lluis Sanchez Gual  <lluis@ximian.com>

	* XmlSchemaImporter.cs: Import IXmlSerializable types as DataSet, like in MS.NET.
	  This fixes bug #55547.

2004-03-13  David Sheldon <dave-mono@earth.li>

  * XmlSerializationWriter.cs: Implement WriteElementStringRaw with a
   byte [].

2004-03-13  David Sheldon <dave-mono@earth.li>
 
  * XmlTextAttribute.cs: Initialise dataType with zero-length string. 
   fixes test case that tests for this directly.
  * TypeTranslator.cs: Check for new zero-length dataType so we don't reject
   it. Treat it as null.
   
2004-03-12  Lluis Sanchez Gual  <lluis@ximian.com>

	* CodeIdentifier.cs: Limit the length of identifiers.
	* MapCodeGenerator.cs: Do not generate base class if it is an XmlNode.
	  Generate types using GetDomType, so if the type is an array, it creates
	  the correct combination of types.
	* SerializationCodeGenerator.cs, XmlTypeMapping.cs: When trying to parse
	  an enum, if the string is empty and the enum has [Flags], then return 0
	  as value. This fixes bug #55509.
	* XmlSchemaImporter.cs: Added check for redefines of attribute groups. They
	  are not supported. Another check: a simple type cannot be enum if it does
	  not have any enum facet.
	  And another fix: use string as default type for attribtues.
	* XmlSchemas.cs: Fixed search for schema elements. An schema may import 
	  other schemas. An imported schema would not be in the table, but its
	  elements (although from another namespace) would be in the schema that 
	  imported it. So, we need know to check for every schema in the table.
	* XmlSerializer.cs: Added environment variable to help debugging code 
	  generator output.

2004-02-27  Lluis Sanchez Gual  <lluis@ximian.com>

	* MapCodeGenerator.cs: Added IncludeMetadata property, which returns a list
	  of XmlInclude attributes needed for the service class.
	  IsMapExported: Removed check for object type, since it can now be exported.
	  SetMapExported: Use the type name as key, since different importers may
	  be used to create a map for the same type.
	  GenerateClassInclude: Updated signature.
	* SoapCodeExporter.cs: Moved management of IncludeMetadata to MapCodeGenerator.
	  GenerateClassInclude(): Updated signature.
	* SoapReflectionImporter.cs: Support SoapIncludeAttribute in array members.
	  Implemented IncludeTypes.
	* XmlCodeExporter.cs: Moved management of IncludeMetadata to MapCodeGenerator.
	  GenerateClassInclude(): Updated signature.
	* XmlMemberMapping.cs: Added missing property.
	* XmlReflectionImporter.cs: GetReflectionMembers must be private.
	  Implemented IncludeTypes().
	* XmlSchemaExporter.cs: Added support for exporting typeof(object).
	* XmlSchemaImporter.cs: Changed the implementation of ImportDerivedTypeMapping.
	  Now, it does a regular import and then assign the required base class to
	  the imported map. In this way it is possible to assign a base type for a 
	  map that was previously imported without a base type.
	* XmlTypeMapping.cs: Added internal method SetRoot().

2004-02-24  Lluis Sanchez Gual  <lluis@ximian.com>

	* SerializationCodeGenerator.cs: Added support for generation of readers
	  and writers for several maps in a single class. Added support for
	  XmlMemberMapping. Fixed generation of serializers that use encoded format.
	* SoapAttributeAttribute.cs, SoapAttributeOverrides.cs, SoapAttributes.cs,
	  SoapElementAttribute.cs, SoapEnumAttribute.cs, SoapTypeAttribute.cs, 
	  XmlAnyElementAttribute.cs, XmlAnyElementAttributes.cs, XmlArrayAttribute.cs,
	  XmlArrayItemAttribute.cs, XmlArrayItemAttributes.cs, XmlAttributeAttribute.cs,
	  XmlAttributeOverrides.cs, XmlChoiceIdentifierAttribute.cs, XmlRootAttribute.cs,
	  XmlElementAttribute.cs, XmlElementAttributes.cs, XmlEnumAttribute.cs,
	  XmlReflectionMember.cs, XmlTextAttribute.cs, XmlTypeAttribute.cs:
	  Added InternalEquals method.
	* XmlAttributes.cs: Removed a lot of unused code. Added InternalEquals method.
	* SoapReflectionImporter.cs: Set SerializationSource to generated maps.
	* XmlCustomFormatter.cs: Fixed little bug.
	* XmlMapping.cs: Added Source property. This a global identifier of the map.
	* XmlReflectionImporter.cs: Set SerializationSource to generated maps.
	* XmlSchemaImporter.cs: Set the correct value for IsNillable when importing
	  mapping members.
	* XmlSerializationReaderInterpreter.cs, XmlSerializationWriter.cs: Minor fixes.
	* XmlSerializationWriterInterpreter.cs: WriteObject and WriteEnum were not
	  correctly used.
	* XmlSerializer.cs: Added support for generation of serializers.

2004-02-18  Atsushi Enomoto  <atsushi@ximian.com>

	* SerializationCodeGenerator.cs,
	  SerializationCodeGeneratorConfiguration.cs:
	  Added <namespaceImports> feature ("using XXX;" generation) support.

2004-02-17  Lluis Sanchez Gual  <lluis@ximian.com>

	* XmlSerializationWriter.cs: When writing the root element, use a prefix
	  if the namespace of the element is defined in the list of namespaces
	  provided to the XmlSerializer. This fixes bug #54427.

2004-02-16  Lluis Sanchez Gual  <lluis@ximian.com>

	* MapCodeGenerator.cs: Modified some methods to make them easier to reuse.
	  Those are basically methods to add custom attributes to element and
	  attribute members.
	* SoapCodeExporter.cs: Track changes in MapCodeGenerator.
	* XmlCodeExporter.cs: Better support for custom attribute generation for
	  method parameters.
	* XmlCustomFormatter.cs: Added null check.
	* XmlSchemaImporter.cs: do not set IsOptionalValueType property to 
	  attributes that are required.
	* XmlSerializationReaderInterpreter.cs: Method parameters may be serialized
	  as attributes.

2004-02-11  Lluis Sanchez Gual  <lluis@ximian.com>

	* MapCodeGenerator.cs: Changed some methods to make them easier to reuse.
	* TypeTranslator.cs: NMTOKENS, ENTITIES and IDREFS must be mapped to
	  string, not string[].
	* XmlCodeExporter.cs: AddMappingMetadata(): improved attribute generation
	  for array parameters. In general, improved generation of schema Form 
	  property.
	* XmlMemberMapping.cs: Added Form property.
	* XmlReflectionImporter.cs: Types that inherit from other types cannot be
	  simple types. Added a check for this.
	* XmlSchemaExporter.cs: several fixes: better generation of IsMixed and
	  Form. The key used to determine if a map has been already generated must
	  include the XmlType, since there can be two xml types with the same CLR
	  type and namespace (for example, they may differ in the Form property).
	* XmlSchemaImporter.cs: When getting the TypeData for a schema element,
	  also return the corresponding map. There can be two maps that have the
	  same TypeData, so given a TypeData is not always possible to get the
	  correct corresponding map (for example two arrays that only differ in the
	  Form of the item).
	* XmlTypeMapping.cs: Added method to set if a map can represent a simple
	  type or not.

2004-02-04  Lluis Sanchez Gual  <lluis@ximian.com>

	* TypeTranslator.cs, XmlCustomFormatter.cs: Added support for the
	  normalizedString schema type.

2004-02-04  Lluis Sanchez Gual  <lluis@ximian.com>

	* XmlReflectionImporter.cs: Get the class members using the right order.
	* XmlSerializationWriterInterpreter.cs: Removed unneeded code.
	  A member with the Any attribute can also contain text. Support this.
	* XmlTypeMapMemberElement.cs: Added CanBeText property.

2004-01-27  Lluis Sanchez Gual  <lluis@ximian.com>

	* XmlSchemaImporter.cs: Redefinition of types are not supported. Added a
	  check.

2004-01-27  Lluis Sanchez Gual  <lluis@ximian.com>

	* MapCodeGenerator.cs: Added helper method for generating an attribute
	  parameter of type enum.
	* XmlAttributeAttribute.cs: little fix.
	* XmlCodeExporter.cs: Support XmlAnyAttribute when generating attributes
	  for method parameters.
	* XmlMemberMapping.cs: Improved support for members of type "any".
	* XmlReflectionImporter.cs: Improved assignment of the attribute form.
	  If the namespace is explicitly specified, then the form should be
	  qualified. Also fixed issues with the namespace assigned to attributes.
	  This should fix bug #53384.
	* XmlSchemaExporter.cs: ExportMembersMapping(): improved support for
	  methods that return values of type "any". Changed the methods
	  AddSchemaArrayElement and AddSchemaElement, so instead of adding the
	  element, return it, and the caller must add it to the collection.
	  Other fixes in attribute generation.
	* XmlSchemaImporter.cs: ImportAnyType(): if a type name is provided,
	  generate the AnyType mapping from the type described in the schema.
	  Small fixes regarding IsMixed property of complex types (it means that
	  the type can contain text, so the XmlTextAttribute must be generated).
	* XmlSerializationReaderInterpreter.cs: Reading of members by-order must
	  be only used in the bare+encoded format.

2004-01-24  Lluis Sanchez Gual  <lluis@ximian.com>

	* SoapReflectionImporter.cs: Types included with SoapInclude don't need
	  to be derived types of the one that has the attribute.
	* XmlReflectionImporter.cs: Recursively register the derived maps of a given
	  map to the parent map. This fixes #53246.
	* XmlSerializationWriter.cs: Some fixes regarding empty namespaces.

2004-01-22  Lluis Sanchez Gual  <lluis@ximian.com>

	* XmlSerializationReaderInterpreter.cs: When deserializing an XmlElement,
	  do not check the root element name, since it can be any name. This fixes
	  bug #53201.

2004-01-20  Lluis Sanchez Gual  <lluis@ximian.com>

	* XmlReflectionImporter.cs: Throw exception if a value type member has the
	  IsNullable=true flag. This fixes bug #52906.

2004-01-20  Lluis Sanchez Gual  <lluis@ximian.com>

	* MapCodeGenerator.cs, XmlSchemaImporter.cs: Attributes are allways optional,
	  so a 'specified' member has always to be generated.
	* TypeData.cs: Fixed check for value type.

2004-01-20  Lluis Sanchez Gual  <lluis@ximian.com>

	* XmlSerializationReaderInterpreter.cs, XmlSerializationWriterInterpreter.cs,
	  XmlTypeMapMember.cs, MapCodeGenerator.cs, SoapCodeExporter.cs, TypeData.cs,
	  XmlCodeExporter.cs, XmlReflectionImporter.cs, XmlSchemaExporter.cs,
	  XmlSchemaImporter.cs, XmlSerializationReaderInterpreter.cs,
	  XmlSerializationWriterInterpreter.cs, XmlTypeMapMember.cs:
	  Added support for value specifiers members. This fixes bug #53024.

2004-01-20  Lluis Sanchez Gual  <lluis@ximian.com>

	* XmlSchemaExporter.cs: Don't create referenced element if it has already
	  been created (two types could be referencing the same schema element).

2004-01-19  Lluis Sanchez Gual  <lluis@ximian.com>

	* XmlReflectionImporter.cs: Read IsNullable flag from XmlArrayAttribute.
	* XmlSerializationWriterInterpreter.cs: Interpret IsNullable flag for
	  arrays. This fixes bug #53018.

2004-01-14  Lluis Sanchez Gual  <lluis@ximian.com>

	* MapCodeGenerator.cs: Use type namespace instead of root namespace as
	  default namespace for members.
	* XmlCodeExporter.cs: Fixed generation of XmlRootAttribute.
	* XmlReflectionImporter.cs: Fixed the assignment of root and type 
	  namespaces.
	* XmlSchemaExporter.cs: Use type namespace instead of root namespace as
	  default namespace for members. In AddSchemaElement, if the element is
	  a root element never use a "ref" attribute.
	* XmlSchemaImporter.cs: Fixed issue when importing root elements.

2004-01-13  Lluis Sanchez Gual  <lluis@ximian.com>

	* XmlReflectionImporter.cs, XmlSerializationWriterInterpreter.cs
	XmlTypeMapping.cs: more namespace fixes.

2004-01-13  Lluis Sanchez Gual  <lluis@ximian.com>

	* XmlReflectionImporter.cs: type namespace must never be used as root
	  namespace. This fixes bug #52772.

2004-01-08  Nick Drochak <ndrochak@ieee.org>

	* XmlSchemaImporter.cs: Removed unused variable.

2004-01-07  Lluis Sanchez Gual  <lluis@ximian.com>

	* XmlReflectionImporter.cs: Ignore Namespace property when applying
	  the [XmlType] attribute to an enum. This fixes bug #52607.

2003-12-19  Lluis Sanchez Gual  <lluis@ximian.com>

	* SerializationCodeGenerator.cs, XmlReflectionImporter.cs: Added internal
	option that allow serialization of private types.
	
2003-12-18 Eran Domb <erand@mainsoft.com>
	
	* TypeTranslator.cs : Change primtive types map.

2003-12-18 Eran Domb <erand@mainsoft.com>
	
	* XmlReflectionImporter.cs (ImportListMapping): Adding the included types of the list as a derived
	classes of object.

2003-12-15  Lluis Sanchez Gual <lluis@ximian.com>

	* XmlSchemaExporter.cs: AddSchemaElement, use XmlTypeMapElementInfo.IsPrimitive
	  to check if a type is primitive, instead of Type.IsPrimitive, since CLR
	  primitive types are not the same as XML primitive types. Patch proposed
	  by Mordechai Taitelman. This fixes bug #52228.
	* XmlSerializationWriter.cs: Fixes in WriteNullTagEncoded and WriteNullTagLiteral.

2003-12-15  Lluis Sanchez Gual <lluis@ximian.com>
	
	* XmlReflectionImporter.cs: Little fix.
	
2003-12-15  Lluis Sanchez Gual <lluis@ximian.com>
	
	* XmlReflectionImporter.cs: Type specified with XmlIncludeAttribute don't
	  need to be derived types of the includer. This fixes bug #52152.
	  Added null check for Name property of XmlEnumAttribute. This fixes
	  bug #52155.
	* XmlSerializationReader.cs: Fixed some error messages.
	* XmlSerializationReaderInterpreter.cs: Check that the root element has
	  the correct local name and namespace. This fixes bug #52038.
	  Throw exception if enum value can't be parsed.
	* XmlTypeMapping.cs: Don't try to parse numeric enum values. This fixes
	  bug #52041.
	
2003-12-12  Lluis Sanchez Gual <lluis@ximian.com>
	
	* MapCodeGenerator.cs: Added support for [Flags] enum.
	* XmlCodeExporter.cs: Do not add XmlElement attributes if the member is Any.
	* XmlSchemaImporter.cs: Implemented ImportAnyType(). Improved import of
	  encoded array type. Added support for enums with [Flags].
	  In encoded format, unqualified types are schema types by default.
	
2003-12-11  Lluis Sanchez Gual <lluis@ximian.com>
	
	* XmlCodeExporter.cs: Little fix.
	* XmlSchemaExporter.cs: In rpc format, make sure that parameters with the
	  same name have the same type.
	* XmlSchemaImporter.cs: Support xml:lang.
	* XmlSerializationReader.cs, XmlSerializationWriterInterpreter.cs: 
	  fixed wrong namespace for the arrayType attribute.

2003-12-08  Lluis Sanchez Gual <lluis@ximian.com>

	* SoapReflectionImporter.cs, XmlMembersMapping.cs, XmlReflectionImporter.cs,
	  XmlSchemaImporter.cs, XmlTypeMapElementInfo.cs, XmlTypeMapping.cs:
	  When using rpc format on a web service, members don't need to have any
	  specific namespace. Added a flag for turning namespace check on/off.

2003-11-27  Lluis Sanchez Gual <lluis@ximian.com>

	* XmlSerializationReader.cs: Generate identifiers for arrays user a counter.
	  delayedListFixups.Count cannot be used because elementes from
	  delayedListFixups are deleted sometimes.
	
2003-11-27  Lluis Sanchez Gual <lluis@ximian.com>

	* XmlReflectionImporter.cs: Indexer properties must not be serialized.
	  This fixes bug #51060.

2003-11-24  Lluis Sanchez Gual <lluis@ximian.com>

	* XmlSerializationWriterInterpreter.cs: Applied patch by Eran Domb: 
	  If type is Enum the code use type.GetElememtType() instead of 
	  Enum.GetUnderlyingType().

2003-11-12  Lluis Sanchez Gual <lluis@ximian.com>

	* XmlSerializationReader.cs, XmlSerializationWriter.cs, XmlSerializer.cs:
	  Removed several TODOs already done.

2003-11-03  Lluis Sanchez Gual <lluis@ximian.com>

	* XmlCustomFormatter.cs: Added support for anyUri type. This fixes
	  bug #50041.

2003-10-20  Lluis Sanchez Gual <lluis@ximian.com>

	* ReflectionHelper.cs: In CheckSerializableType() check that the type
	  is public.
	* XmlSerializationWriter.cs: Added check for circular references.
	  This fixes bug #49879.

2003-10-20  Lluis Sanchez Gual <lluis@ximian.com>

	* ReflectionHelper.cs: Added check in CheckSerializableType(). Interfaces
	  can't be serialized. This fixes bug #49878.
	* TypeData.cs: In ListItemType check that the collection has a valid
	  Add method and report an error if not.
	* XmlReflectionImporter.cs: Added CheckSerializableType check call when
	  reflecting a collection.

2003-10-18  Lluis Sanchez Gual <lluis@ximian.com>

	* SoapReflectionImporter.cs: Support element references for enum values in
	  encoding format. This fixes bug #49568.
	* XmlSerializationReaderInterpreter.cs: In encoded format, do not check
	  the name and namespace of the wrapper element. MS.NET doesn't do it.
	  This fixes bug #49729.

2003-10-15  Lluis Sanchez Gual <lluis@ximian.com>

	* MapCodeGenerator.cs: Made MapCodeGenerator internal.

2003-10-15  Lluis Sanchez Gual <lluis@ximian.com>

	* MapCodeGenerator.cs: New file. Moved here all code that is common
	  between XmlCodeExporter and SoapCodeExporter.
	* SoapCodeExporter.cs: Implemented.
	* XmlCodeExporter.cs: Moved common code to MapCodeGenerator.
	* XmlSerializationReaderInterpreter.cs: Fixed problem when reading
	  encoded bare parameter list.
	* XmlTypeMapping.cs: Added method for getting member element by index.

2003-10-14  Atsushi Enomoto <ginga@kit.hi-ho.ne.jp>

	* XmlSchemas.cs : Implemented IsDataSet().

2003-10-13  Lluis Sanchez Gual <lluis@ximian.com>

	* SoapCodeExporter.cs: Initial implementation of AddMappingMetadata().
	* SoapReflectionImporter.cs, XmlReflectionImporter.cs, XmlSchemaImporter.cs: 
	  in ImportMembersMapping, set pass the namespace to each XmlMemberMapping.
	* SoapSchemaExporter.cs: Some fixes in ExportMembersMapping.
	* XmlMemberMapping.cs: Fixed constructor. Now it takes the default namespace
	  and whether it uses encoded or literal format.
	* XmlSchemaExporter.cs: Little fixes.

2003-10-10  Lluis Sanchez Gual <lluis@ximian.com>

	* XmlSerializationReader.cs. Fixed bug #49510. An array element doesn't
	  need to be of type SOAP-ENC:Array, it can be a restriction of it.

2003-10-10  Lluis Sanchez Gual <lluis@ximian.com>

	* SoapReflectionImporter.cs, XmlReflectionImporter.cs: Fixed bug #49476.
	  Read only properties are only serialized if the type is an array.

2003-10-09  Lluis Sanchez Gual <lluis@ximian.com>

	* SoapReflectionImporter.cs, XmlReflectionImporter.cs, 
	  SoapReflectionImporter.cs: Fixed bug #94694. Check for public constructor
	  is not needed for value types.

2003-10-08  Lluis Sanchez Gual <lluis@ximian.com>

	* XmlSerializer.cs, XmlSerializationWriter.cs: Fixed bug #49353
	  (XmlSerializer.Serialize() handles namespace parameter incorrectly)

2003-10-05  Lluis Sanchez Gual <lluis@ximian.com>

	* XmlReflectionImporter.cs, SoapReflectionImporter.cs: Fixed bug #49349

2003-10-04  Lluis Sanchez Gual <lluis@ximian.com>

	* XmlSchemaExporter.cs: Keep track of elements being exported.
	* XmlSchemas.cs: Removed unneeded catch.

2003-10-01  Lluis Sanchez Gual <lluis@ximian.com>

	* SerializationCodeGenerator.cs, XmlSerializationReaderInterpreter.cs: 
	  Fixed handling of members with XmlTextAttribute that are arrays.
	* TypeData.cs: IsComplexType now returns true for XmlNode.
	* XmlSerializer.cs: Added check for null mapping in FromMappings.
	* XmlTypeMapping.cs: Added helper method FindTextElement.

2003-09-28  Lluis Sanchez Gual <lluis@ximian.com>
	
	* SoapReflectionImporter.cs, XmlReflectionImporter.cs, XmlSchemaExporter.cs:
	  Added support for IncludeInSchema flag.
	* SoapSchemaImporter.cs: Implemented ImportDerivedTypeMapping method.
	* XmlCodeExporter.cs: Implemented AddMappingMetadata and AddMappingMetadata
	  methods. Added support for IncludeInSchema flag.
	* XmlSchemaImporter.cs: Implemented ImportDerivedTypeMapping method.
	  Added support for IncludeInSchema flag.
	* XmlTypeAttribute.cs: Set includeInSchema to true by default.
	* XmlTypeMapping.cs: Added IncludeInSchema property.
	
2003-09-25  Lluis Sanchez Gual <lluis@ximian.com>
	
	* SoapIncludeAttribute.cs: Added AllowMultiple option. This fixes bug #48877.

2003-09-14  Lluis Sanchez Gual <lluis@ximian.com>

	* XmlCustomFormatter.cs: added support for additional string types in
	  GenerateToXmlString().
	* XmlSchemaExporter.cs: Fixed generation of XmlMembersMapping using 
	  encoded format.

2003-09-11  Lluis Sanchez Gual <lluis@ximian.com>

	* SoapSchemaImporter.cs: implemented.
	* XmlReflectionImporter.cs: Changed nullable default for array items to true.
	* XmlSchemaExporter.cs: Some fixes in the generation of encoded format schema.
	* XmlSchemaImporter.cs: more support for encoded format.

2003-09-04  Lluis Sanchez Gual <lluis@ximian.com>

	* SerializationCodeGenerator.cs: Minor fixes.
	* SoapReflectionImporter.cs: More fixes.
	* SoapSchemaExporter.cs: implemented.
	* SoapSchemaImporter.cs: Initial implementation.
	* TypeTranslator.cs: new methods for dealing with encoded arrays: GetArrayName
	  and ParseArrayType
	* XmlCodeExporter.cs: Fix. When exporting a map, export all derived maps.
	* XmlMemberMapping.cs: Minor fixes.
	* XmlMembersMapping.cs: added some convenient constructors.
	* XmlSchemaExporter.cs: Added support for encoded format.
	* XmlSchemaImporter.cs: Added support for encoded format. 
	* XmlSerializationReader.cs: changed some string literals by constants.
	  Implemented ParseWsdlArrayType.
	* XmlSerializationReaderInterpreter.cs: Read typeArray attribute when serializing
	  custom attributes.
	* XmlSerializationWriter.cs: Implemented WriteXmlAttribute.
	* XmlSerializationWriterInterpreter.cs: Use WriteXmlAttribute instead of
	  WriteAttribute to write custom attributes.
	* XmlSerializer.cs: added some namespace constants.
	* XmlTypeMapping.cs: added GetSchemaArrayName method.

2003-09-01  Lluis Sanchez Gual <lluis@ximian.com>

	* XmlSchemaImporter.cs: Implemented ImportMembersMapping.
	* XmlTypeMapMemberElement.cs: Little fix.
	* XmlTypeMapping.cs: Added AllElementInfos property in ClassMap.
	* XmlCustomFormatter.cs: Added GenerateToXmlString and GenerateFromXmlString
	  methods.
	* SerializationCodeGenerator.cs, SerializationCodeGeneratorConfiguration.cs:
	  Added.

2003-08-29  Lluis Sanchez Gual <lluis@ximian.com>

	* SoapReflectionImporter.cs: Fixed construcion of XmlMemberMapping.
	* XmlMemberMapping.cs: Changed constructor.
	* XmlReflectionImporter.cs: Fixed construcion of XmlMemberMapping.
	* XmlSchemaImporter.cs: Implemented ImportMembersMapping().
	* XmlSerializationReaderInterpreter.cs: Added some helper methods. Changed visibility.
	* XmlSerializationWriterInterpreter.cs: Changed visibility.

2003-08-28  Lluis Sanchez Gual <lluis@ximian.com>

	* XmlSerializer.cs: Fix in Deserialize() method.

2003-08-28  Lluis Sanchez Gual <lluis@ximian.com>

	* XmlReflectionImporter.cs: Fill RelatedMaps property of the generated map.
	* XmlSchemas.cs: Find method: make sure the returned object belongs to
	  the requested type.
	* XmlSerializationReader.cs: Removed unneded virtual ReadObject method.
	  Add null checks for eventSource.
	* XmlSerializationReaderInterpreter.cs: ReadObject is not virtual any more.
	* XmlSerializationWriter.cs: In Initialize method, initialize the provided
	  namespece declarations. Virtual method WriteObject not needed any more.
	  In WriteStartElement, write the provided namespaces.
	* XmlSerializationWriterInterpreter.cs: Write object is not virtual any more.
	  Added GetTypeMap method, that returns the map for a given type. Added some
	  virtual methods, so writer behavior can be extended at several places by
	  derived classes.
	* XmlSerializer.cs: Changed behavior to match what MS.NET does. The virtual 
	  methods CreateReader and CreateWriter are not called unless no type or 
	  type mapping was provided in the constructor.

2003-08-12  Lluis Sanchez Gual <lluis@ximian.com>

	* XmlSchemaImporter.cs: ImportTypeMapping doesn't need to check if the
	  schema type it is importing is a class or an array. It will always
	  be a class.

2003-08-12  Lluis Sanchez Gual <lluis@ximian.com>

	* XmlSerializationWriterInterpreter.cs: any element members can be serialized
	  as text nodes. Support it.

2003-08-05  Lluis Sanchez Gual <lluis@ximian.com>

	* CodeIdentifier.cs: Fixed MakeValid method.
	* TypeTranslator.cs: Added support for more primitive types. Added
	  GetDefaultPrimitiveTypeData, which returns the type data to which a clr type
	  maps by default.
	* XmlCodeExporter.cs: Generate XmlRoot attribute only if root element name and ns
	  are different from the type ns and name.
	  Generate class and field comments.
	  Fixed default attribute generation. In elements with ref attribute, it has to be
	  generated in the referred attribute.
	* XmlReflectionImporter.cs: Added check: simple type extensions can't add new elements.
	  Added suport for text nodes in members of type "any".
	* XmlSchemaExporter.cs: Several fixes. Fixed generation of complex types with simple
	  content.
	* XmlSchemaImporter.cs: Several fixes. The importer now collects documentation info.
	* XmlSerializationWriter.cs: WriteNamespaceDeclarations(): do not declare namespaces
	  that have already been declared.
	  WriteStartElement(): elements from schema namespace are always written with ns prefix.
	* XmlTypeMapMember.cs: Added documentation property.
	* XmlTypeMapping.cs: Added documentation property. Added property to check if a class map
	  represents a simple type.

2003-08-05  Lluis Sanchez Gual <lluis@ximian.com>

	* XmlSchemaImporter.cs: Implemented ImportTypeMapping and all needed parsing
	  stuff.
	* SoapReflectionImporter.cs: Set the type namespace parameter when creating a map.
	* TypeData.cs: Added property that returns a TypeData that represents an array of
	  the given TypeData.
	* TypeTranslator.cs: Added GetArrayName() method.
	  Added TypeDatas for missing primitive types.
	* XmlCodeExporter.cs: Implemented ExportMembersMapping. Fixed generation of
	  XmlRootAttribute. Added the namespace to all attributes being generated.
	  Other fixes in the generation of code.
	* XmlReflectionImporter: store the namespace of the type in the maps.
	* XmlSchemaExporter.cs: Several fixes. Only set the "mixed" attribute if the
	  class can generate text. Do not export inherited attributes of a class.
	  Use the new root namespace stored in the map when generating the root element.
	* XmlSerializationWriter: Always write a prefix when writing a qname, even if the
	  namespace is the default namespace.
	* XmlSerializationWriterInterpreter.cs: fixed missing "else".
	* XmlTypeMapElementInfo.cs: In DataTypeNamespace property, return the type
	  namespace instead of the map namespace (which can be different if the type
	  has a XmlRoot element).
	* XmlTypeMapMember.cs: Set the default value of the DefaultValue property
	  to System.DBNull.Value.
	* XmlTypeMapMemberElement.cs: ElementInfo property: In the getter Create
	  the collection if it has not yet been created.
	* XmlTypeMapping.cs: Added property XmlTypeNamespace which stores the namespace
	  of the type. It may be different from the namespace of the map if the type
	  has a XmlRoot element. Also added IsSimpleType property.
	  In ClassMap, added AllMembers property.
	
2003-07-30  Lluis Sanchez Gual <lluis@ximian.com>

	* TypeData.cs: Added new constructor and variables to allow the creation of
	  a TypeData without a Type. Added ListItemTypeData property.
	* XmlTypeMapping.cs: Added property for checking if a ListMap represents an
	  array of arrays. Added also a property to get the nested array map.
	* XmlCodeExporter.cs: First implementation of code exporter.

2003-07-22  Lluis Sanchez Gual <lluis@ximian.com>

	* TypeTranslator.cs: Added new primitive types: NMTOKEN and NCName.
	* XmlSerializationWriterInterpreter.cs: Write XmlAttributes with the prefix
	  they have.

2003-07-15  Lluis Sanchez Gual <lluis@ximian.com>

	* SoapReflectionImporter.cs, XmlReflectionImporter.cs: Avoid generating two
	  maps with the same name and namespace. To avoid this, maps must be registered
	  using the real map namespace, not the default namespace (the namespace can
	  change if the type has a XmlType or SoapType attribute).
	* XmlArrayItemAttribute.cs: Set IsNullable to true by default.
	* XmlSchemaExporter.cs: Implemented method ExportMembersMapping.
	  Other small fixes.
	* XmlSerializationWriterInterpreter.cs: GetStringValue: return null if the value
	  is null.

2003-07-14  Lluis Sanchez Gual <lluis@ximian.com>

	* SoapReflectionImporter.cs: Set the BaseMap property of map. Small fix.
	* TypeData.cs: IsComplexType now returns true for IXmlSerializable types.
	* XmlAttributes.cs: Fixed bug when reading the value of DefaultValueAttribute.
	* XmlReflectionImporter.cs: Set the BaseMap property of map. Several small fixes.
	* XmlSchemaExporter.cs: Implemented.
	* XmlSchemas.cs: Support schemas with TargetNamespace set to null.
	* XmlSerializationWriter.cs: FromXmlQualifiedName (): return null if the qname is null.
	  GetNamespacePrefix (): no need to add xmlns attribute if namespace is null.
	* XmlSerializationWriterInterpreter.cs: Fixed management of default values.
	  GetStringValue() returns null if the value is null, instead of empty string.
	  (attributes with null values are not written).
	* XmlTypeMapElementInfo.cs: added IsTextElement and IsUnnamedAnyElement properties.
	* XmlTypeMapMemberAttribute.cs: added DataTypeNamespace and removed DataType.
	  DataType value can is now in TypeData.
	* XmlTypeMapMemberElement.cs: Small fix.
	* XmlTypeMapping.cs: Added FindMember method and BaseMap property.

2003-07-14  Andreas Nahr <ClassDevelopment@A-SoftTech.com>

	* AssemblyInfo.cs: Removed

2003-07-9  Lluis Sanchez Gual <lluis@ximian.com>

	* XmlSerializationWriter.cs: WriteStartElement(): Do not write xsd and xsi 
	  namespace declarations if they have already been defined.

2003-07-2  Lluis Sanchez Gual <lluis@ximian.com>

	* XmlSerializationReaderInterpreter.cs: Use the parameter type when getting the Add method
	  for adding elements to a list.

2003-06-31  Lluis Sanchez Gual <lluis@ximian.com>

	* SoapReflectionImporter.cs, XmlReflectionImporter.cs: Fixed so XmlIncludeAttribute and 
	  SoapIncludeAttribute are now transitive (if class A includes class B, and B includes C, then 
	  A includes C).

2003-06-30  Lluis Sanchez Gual <lluis@ximian.com>

	* SoapReflectionImporter.cs, XmlReflectionImporter.cs, XmlTypeMapping.cs: 
	  Added support for serialization of enums with the Flags attribute.

2003-06-30  Lluis Sanchez Gual <lluis@ximian.com>

	* SoapReflectionImporter.cs: Fix support for DataType in class members.
	* TypeData.cs: Don't use "Index" name to get indexer property. Indexer properties
	  can have other names.
	* TypeTranslator.cs, XmlCustomFormatter.cs: Added support for "time" and "data" xml types.
	* XmlReflectionImporter.cs, XmlTypeMapElementInfo.cs, XmlSerializationReader.cs,
	  XmlSerializationWriter.cs, XmlTypeMapElementInfo.cs, XmlTypeMapping.cs: 
	  Fix support for DataType in class members.
	* XmlSerializationReaderInterpreter.cs, XmlSerializationWriterInterpreter.cs: 
	  Added support for array of primitive types in attributes.

2003-06-28  Lluis Sanchez Gual <lluis@ximian.com>

	* TypeData.cs: Type of item of ICollections is now taken from the Item(int) property. Add() can
	  be overlodaded, so it is not good for this.
	* XmlSerializationWriterInterpreter.cs: Fix ambiguity bug when getting Item property of a collection.

2003-06-24  Lluis Sanchez Gual <lluis@ximian.com>

	* XmlTypeMapElementInfo.cs: no need to compare nesting level in Equals.
	* XmlReflectionImporter.cs: Changed nullable default. Assign member's namespace to an
	  array if the namespace is not specified in XmlArrayItemAttribute.

2003-06-17  Lluis Sanchez Gual <lluis@ximian.com>

	* XmlReflectionImporter.cs: Reset internal tables for each ImportMembersMapping call.
	* XmlSerializationReader.cs: GetXsiType(): use current reader.namespaceUri if namespace
	  is not specified in the xsi attribute.
	* XmlSerializationReaderInterpreter.cs: Fixed bug when reading an empty array from an empty element.
	* XmlSerializationWriterInterpreter.cs: Added null value check when writting an array.
	
2003-06-16  Atsushi Enomoto <ginga@kit.hi-ho.ne.jp>

	* XmlSerializationReader.cs : Synchronous fix with 
	  XmlElement.GetAttribute(name, ns) fix for GetNullAttr().
	* added XmlTypeMapMemberNamespace.cs.
	* XmlReflectionImporter,
	  XmlSerializationReaderInterpreter.cs,
	  XmlSerializationWriterInterpreter.cs,
	  XmlTypeMapping.cs : support for XmlNamespaceDeclarationAttribute.

2003-06-16  Atsushi Enomoto <ginga@kit.hi-ho.ne.jp>

	* XmlSerializationWriter.cs : some QName handling fix.

2003-06-13  Lluis Sanchez Gual <lluis@ximian.com>

	* XmlSerializationReader.cs: Fixed error message.
	* XmlSerializationReaderInterpreter.cs: Fixed bug when reading XmlQualifiedNames as attributes
	  Thanks to Atsushi!
	* XmlSerializationWriter.cs: Null check in FromXmlQualifiedName.

2003-06-13  Lluis Sanchez Gual <lluis@ximian.com>

	* XmlSerializationReader.cs: Fixed implementation of ReadElementQualifiedName() and ReadTypedPrimitive().
	* XmlSerializationReaderInterpreter.cs: Improved serialization of XmlQualifiedNames.
	* XmlSerializationWriter.cs: implemented methods for reading XmlQualifiedNames.
	* XmlSerializationWriterInterpreter.cs: Improved deserialization of XmlQualifiedNames.

2003-06-13  Lluis Sanchez Gual <lluis@ximian.com>

	* SchemaTypes.cs: Changed DataSet type for a more generic XmlSerializable.
	* SoapReflectionImporter.cs: tiny fix.
	* XmlReflectionImporter.cs, TypeData.cs, XmlSerializationWriterInterpreter.cs,
	  XmlSerializationReaderInterpreter.cs: Added support for IXmlSerializable.
	* XmlSerializationReader.cs: Fixed implementation of ReadSerializable().
	* XmlSerializationWriter.cs: implemented WriteSerializable ().

2003-06-12  Lluis Sanchez Gual <lluis@ximian.com>

	* XmlAnyElementAttribute.cs, XmlArrayItemAttribute.cs: Added AllowMultiple flag.
	* XmlReflectionImporter.cs, XmlSerializationWriterInterpreter.cs,
	  XmlSerializationReaderInterpreter.cs, XmlTypeMapElementInfo.cs,
	  XmlTypeMapMemberElement.cs, XmlTypeMapping.cs: Added support for XmlTextAttribute.
	* XmlSerializationWriter.cs: small fix.

2003-06-11  Lluis Sanchez Gual <lluis@ximian.com>

	* XmlReflectionImporter.cs: Added support for XmlIgnoreAttribute in enum members.
	  Added support for DefaultValueAttribute.
	* XmlSerializationWriterInterpreter.cs: Added support for DefaultValueAttribute. Fixed bug when writting
	  the value of an enum.
	* XmlTypeMapMember.cs: Added DefaultValue attribute.
	* XmlTypeMapping.cs: EnumMap.GetXmlName and GetXmlValue, so they can now deal with
	  integer values.

2003-06-11  Lluis Sanchez Gual <lluis@ximian.com>

	* XmlSerializationReader.cs: Minor fix.

2003-06-11  Lluis Sanchez Gual <lluis@ximian.com>

	* XmlSerializationReader.cs, XmlSerializationReaderInterpreter.cs: Minor fixes.

2003-06-10  Lluis Sanchez Gual <lluis@ximian.com>

	* SoapReflectionImporter.cs: Added check: some overrides cannot be applied to primitive types.
	* XmlAttributes.cs: Default value of XmlDefaultValue changed to System.DBNull.Value
	* XmlCustomFormatter.cs: small fixes.
	* XmlReflectionImporter.cs: Added check: some overrides cannot be applied to primitive types.
	* XmlSerializationWriter.cs: Implemented TopLevelElement().
	  WriteNamespaceDeclarations(): Fixed (the hashtable contains XmlQualifiedNames, not strings).
	  WriteXsiType(): It is not necessary to add the namespace declaration, this will now be done by XmlWriter.
	* XmlSerializationWriterInterpreter.cs: Call TopLevelElement() when writing classes or arrays as
	  root elements.

2003-06-05  Lluis Sanchez Gual <lluis@ximian.com>

	* SoapReflectionImporter.cs: implemented.
	* TypeTranslator.cs: added IsPrimitive() method
	* TypeMapping.cs: Added RelatedMaps property that returns all maps directly or indirectly
	  used by that one. Also added Format property, that can be literal or encoded.
	* XmlReflectionImporter.cs: little fixes. Moved some methods to ReflectionHelper.
	* XmlReflectionMember.cs: added constructor that accepts SoapAttributes
	* XmlSerializationReader.cs: implemented many methods needed to support encoded format.
	* XmlSerializationReaderInterpreter.cs: added support for encoded format.
	* XmlSerializationWriter.cs: added support for encoded format.
	* XmlSerializationWriterInterpreter.cs: added support for encoded format.
	* XmlTypeMapElementInfo.cs: added some properties needed to support encoded format
	* XmlTypeMapMemberAttribute.cs: added MappedType property (enum values can be attributes, 
	  and a map is needed for them).
	* XmlTypeMapMemberElement.cs: small fixes.
	* XmlTypeMapping.cs: added some properties and methods needed to support encoded format
	* ReflectionHelper.cs: added. Has some methods shared by the reflection importers.

2003-06-01  Miguel de Icaza  <miguel@ximian.com>

	* XmlSerializationReader.cs (UnknownAttribute, UnknownNode,
	UnknownElement): Add line number information.

2003-05-29  Lluis Sanchez Gual <lluis@ximian.com>

	* TypeData.cs, TypeTranslator.cs: Renamed some properties.
	* XmlCustomFormatter.cs: Fixed bug in serialization of chars. Support for byte[].
	* XmlMapping.cs: Added internal property.
	* XmlMemberMapping.cs, XmlMembersMapping.cs: Implemented.
	* XmlReflectionImporter.cs: Implemented importing of XmlMembersMapping. Several fixes.
	* XmlReflectionMember.cs: XmlAttributes are now created by default
	* XmlSerializationReader.cs, XmlSerializationWriter.cs: Several fixes.
	* XmlSerializationReaderInterpreter.cs, XmlSerializationWriterInterpreter.cs, XmlSerializer.cs: 
	  Implemented support for XmlMembersMapping.
	* XmlTypeMapping.cs: Property ObjectMap moved to XmlMapping.

2003-05-28  Lluis Sanchez Gual <lluis@ximian.com>

	* TypeData.cs, TypeTranslator.cs: Added support for enums. Added method for translating
	  from xml type to clr type.
	* XmlCustomFormatter.cs: Fixed bug in serialization of chars. Support for byte[].
	* XmlReflectionMember.cs: Added default constructor.
	* XmlSerializationReader.cs: Implemented ReadTypedPrimitive(), ToByteArrayBase64().
	* XmlSerializationWriter.cs: Several fixes.
	* XmlSerializationReaderInterpreter.cs, XmlReflectionImporter.cs, XmlSerializationWriterInterpreter.cs
	  XmlTypeMapMember.cs, XmlTypeMapMemberElement.cs, XmlTypeMapping.cs:
	  Added support for enums. Added support for XmlElement and XmlNode.
	  Support for XmlAnyAttributeAttribute and XmlAnyElementAttribute. Many fixes.

2003-05-26  Lluis Sanchez Gual <lluis@ximian.com>

	* TypeData.cs, TypeTranslator.cs: Implemented some methods.
	* XmlCustomFormatter.cs: Added formatting methods.
	* XmlReflectionImporter.cs, XmlSerializer.cs: New implementation.
	* XmlReflectionMember.cs: Added new constructor.
	* XmlSerializationReader.cs, XmlSerializationWriter.cs: Implemented some methods.
	* XmlSerializationWriterInterpreter.cs, XmlSerializationReaderInterpreter.cs
	  XmlTypeMapElementInfo.cs, XmlTypeMapMember.cs, XmlTypeMapMemberAttribute.cs
	  XmlTypeMapMemberElement.cs, XmlTypeMapping.cs: Added

2003-05-10  Atsushi Enomoto <ginga@kit.hi-ho.ne.jp>

	* Added TypeTableEntry.cs.
	* TypeTranslator.cs : changed for non-static use.
	* XmlAttributes.cs : XmlType attribute support for GetAttributeName() 
	  and GetElementName(). Bugfix so that if any XmlElementAttribute 
	  exists after non-typed XmlElementAttribute then it might be ignored.
	  Added GetElementIsNullable().
	* XmlSerializer.cs :
	  Introduced TypeTablePool and TypeTableEntry and erased ambiguous 
	  Object memberObj[4].
	  Deserialize() now uses XmlReader.Depth to check its depth.
	  Serialize() for non-XmlReader arguments now always write xmldecl.
	  SerializeBuiltin() now explicitly requires Type to support xsi:nil,
	  and handles XmlQualifiedName.
	  Separated SerializeType () from Serialize().
	  Separated WriteCollectionElementMember(), IsFieldTypeSerializable(),
	  IsPropertyTypeSerializable() from SerializeMembers().
	  SerializeMembers() is now capable of null value and actual type,
	  which should be included by XmlIncludeAttribute and so on.
	  Renamed SerializeArray() to SerializeArrayContent(), and added
	  SerializeCollectionContent().
	  SerializeMembers() now requries XmlSerializerNamespaces (not used yet).
	  FillTypeTable() is now aware of XmlInclude attributes.
	  FillEnum() should not have different type table content from others.

2003-05-09  Atsushi Enomoto <ginga@kit.hi-ho.ne.jp>

	* XmlSerializer.cs : this time, only replaced spaces with tabs.

2003-05-05  Atsushi Enomoto <ginga@kit.hi-ho.ne.jp>

	* ChangeLog : Added missing ChangeLog of 2003-04-25.
	* XmlCustomFormatter.cs : Fixed FromXmlNmTokens() to contain 
	  separators. Added experimental method ToEnum().
	* XmlSerializationReader.cs : unconfirmed implementation of
	  ReadSerializable() and ToEnum().
	* XmlSerializationWriter.cs : fixed WriteAttribute() so that if value 
	  is null then no output will be written.
	  Fixed WriteStartElement(), WriteElement*() and WriteEmptyTag() 
	  to use custom formatted name.

2003-05-02  Miguel de Icaza  <miguel@ximian.com>

	* XmlReflectionImporter.cs: one of theImportTypeMapping mappings
	had a void return value.

2003-04-26  Miguel de Icaza  <miguel@ximian.com>

	* XmlIncludeAttribute.cs: Make XmlIncludeAttribute have the
	`AllowMultiple' flags.  

2003-04-25  Atsushi Enomoto <ginga@kit.hi-ho.ne.jp>

	* TypeTranslator.cs : patch by Erik LeBel. Array consideration.
	* XmlReflectionImporter.cs : patch by Erik LeBel. 
	  Now uses XmlRootAttribute to determine element name.

2003-03-17  Miguel de Icaza  <miguel@ximian.com>

	* XmlSerializer.cs: Do not use Bubblesort, use ArrayList.Sort.
	Kill Bublesort.

2003-03-22  Atsushi Enomoto <ginga@kit.hi-ho.ne.jp>

	* XmlSerializer.cs : patch by Sean Cier. Serialize() other than 
	  XmlWriter argument should call WriteEndDocument.

2003-03-19  Atsushi Enomoto <ginga@kit.hi-ho.ne.jp>

	* XmlSerializer.cs : Serialize() don't write xmldecl when WriteState is
	  not WriteState.Start, and never call WriteEndDocument().

2003-03-12  Elan Feingold <efeingold@mn.rr.com>

	* XmlCustomFormatter.cs: Correct signature, Implement
	ToByteArrayBase64 

	* XmlSerializationWriter.cs: Fix prototype.

	* XmlSerializer.cs: Implements Deserialize().

2003-02-16  Atsushi Enomoto <ginga@kit.hi-ho.ne.jp>

	* XmlSerializer.cs : serializing now works for interface member.

2003-01-26  Atsushi Enomoto <ginga@kit.hi-ho.ne.jp>

	* XmlSerializer.cs : some fix handling xml node object more correct.

2003-01-16  Ajay kumar Dwivedi <adwiv@yahoo.com>
	* XmlSerializer.cs: Array serialization for 1D arrays works
	* TypeTranslator: Added for translations`

2002-09-19  Gonzalo Paniagua Javier <gonzalo@ximian.com>

	* XmlCustomFormatter.cs: finished.
	* XmlSerializationReader.cs: implemented some more methods.

2002-09-18  Gonzalo Paniagua Javier <gonzalo@ximian.com>

	* XmlSerializationReader.cs: implemented a few methods.

	* XmlAnyElementAttribute.cs:
	* XmlArrayAttribute.cs:
	* XmlChoiceIdentifierAttribute.cs:
	* XmlElementAttribute.cs:
	* XmlMemberMapping.cs:
	* XmlMembersMapping.cs: class status based fixes.

2002-09-13  Gonzalo Paniagua Javier <gonzalo@ximian.com>

	* CodeIdentifiers.cs:
	* XmlSchemaExporter.cs:
	* XmlSchemaImporter.cs:
	* XmlSchemas.cs:
	* XmlSerializationWriteCallback.cs:
	* XmlSerializationWriter.cs:
	* XmlSerializer.cs:
	* XmlSerializerNamespaces.cs: some class status based fixed and
	implemented a couple of methods.

	* SoapSchemaExporter.cs: stubbed out.

2002-08-24  Tim Coleman <tim@timcoleman.com>
	* SoapCodeExporter.cs:
		Fix return value of ExportTypeMapping.
	* XmlCustomFormatter.cs:
		Change methods to be internal instead of public.
	* XmlSerializationWriter.cs:
		Modify GetPrimitiveTypeName to build on linux.
		Modify GetQualifiedName to return an incrementing prefix
		instead of the same one all the time (still need to manage
		conflicts)
		Modify WriteElementString to only do special stuff is XsiType
		is not defined.
		Modify WriteTypedPrimitive to use FromXmlQualifiedName if it's
		an XmlQualifiedName.

2002-08-22  Tim Coleman <tim@timcoleman.com>
	* XmlSerializationReader.cs:
		Some implementation
	* XmlSerializationWriter.cs:
		More implementation
	* XmlCustomFormatter.cs:
		Implemented this class.

2002-08-20  Tim Coleman <tim@timcoleman.com>
	* XmlSerializationWriter.cs:
		Some implementation.

2002-08-19  Tim Coleman <tim@timcoleman.com>
	* XmlSerializer.cs:
		New stubs added.
	* XmlSerializationWriter.cs:
		New stubs added.

2002-08-14  Tim Coleman <tim@timcoleman.com>
	* XmlSerializer.cs:
		More reformatting of source code so I can
		better understand what it does.

2002-08-06  Tim Coleman <tim@timcoleman.com>
	* XmlSerializer.cs:
		Some reformatting of code for readability.
		Modify to correctly serialize ICollection objects
		such as the BindingCollection of a ServiceDescription
		for example.

2002-08-03  Tim Coleman <tim@timcoleman.com>
	* XmlSerializer.cs: 
		Changed Implements() to check based on name rather
		than FullName.  FullName was never working correctly.

2002-07-26  Tim Coleman <tim@timcoleman.com>
	* XmlSerializer.cs:
		The constructor now looks for an XmlRootAttribute attribute
		if one is not passed in.  Various changes to make it emit
		proper XML, such as handling an element without a namespace
		prefix, and using WriteEndDocument where it should be.

2002-07-24  Tim Coleman <tim@timcoleman.com>
	* CodeIdentifier.cs:
	* IXmlSerializable.cs:
	* XmlSerializationCollectionFixupCallback.cs:
	* XmlSerializationFixupCallback.cs:
	* XmlSerializationReadCallback.cs:
	* XmlSerializationReader.cs:
	* XmlSerializationWriteCallback.cs:
		Add new classes.
	* XmlSchemas.cs
	* CodeIdentifiers.cs:
		Implement some of these classes
	* XmlCodeExporter.cs:
		Fix return type of a function

2002-07-24  Tim Coleman <tim@timcoleman.com>
	* SoapReflectionImporter.cs:
		New class added to build
		System.Web.Services.Description.ServiceDescription.cs

2002-07-22  Tim Coleman <tim@timcoleman.com>
	* CodeIdentifiers.cs:
	* SoapCodeExporter.cs:
	* SoapSchemaExporter.cs:
	* XmlCodeExporter.cs:
	* XmlMemberMapping.cs:
	* XmlMembersMapping.cs:
	* XmlReflectionImporter.cs:
	* XmlReflectionMember.cs:
	* XmlSchemaExporter.cs:
	* XmlSchemaImporter.cs:
	* XmlSchemas.cs: 
		New stubbs added to aid in the linux build of
		System.Web.Services.

2002-07-05  Ajay kumar Dwivedi <adwiv@yahoo.com>
	
	* XmlSeriailizer: Serialize method can serialize XmlSchema perfectly.

	* XmlSerializerNamespaces: Reverted to use of a single Hashtable.

2002-07-02  Ajay kumar Dwivedi <adwiv@yahoo.com>
	
	* XmlSeriailizer: Updated Serialize() method.

2002-06-27 Ajay kumar Dwivedi <adwiv@yahoo.com>
	* XmlSerializer: Serialize() method Partially Implemented.

2002-06-20 Ajay kumar Dwivedi <adwiv@yahoo.com>

	* Soap & XmlOverrides: Implemented using TypeMember as key with
	  suggestions from Rafael.<|MERGE_RESOLUTION|>--- conflicted
+++ resolved
@@ -1,5 +1,3 @@
-<<<<<<< HEAD
-=======
 2008-04-01  Lluis Sanchez Gual <lluis@novell.com> 
 
 	* TypeData.cs: Prefix with a '@' type names that are equal to keywords.
@@ -12,7 +10,6 @@
 	* XmlReflectionImporter.cs: Assign the MappedType to text collector
 	  members. It is needed when the member is an enum.
 
->>>>>>> 0e79d8f4
 2008-03-30  Gert Driesen  <drieseng@users.sourceforge.net>
 
 	* MapCodeGenerator.cs: Ensure fields that back properties are unique.
