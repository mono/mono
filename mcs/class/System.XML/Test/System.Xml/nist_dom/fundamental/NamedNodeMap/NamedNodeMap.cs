--- conflicted
+++ resolved
@@ -1,1220 +1,1214 @@
-//**************************************************************************
-//
-//
-//                       National Institute Of Standards and Technology
-//                                     DTS Version 1.0
-//         
-//                                 NamedNodeMap Interface
-//
-// Written by: Carmelo Montanez
-// Modified by:  Mary Brady
-//
-// Ported to System.Xml by: Mizrahi Rafael rafim@mainsoft.com
-// Mainsoft Corporation (c) 2003-2004
-//**************************************************************************
-using System;
-using System.Xml;
-
-using nist_dom;
-using NUnit.Framework;
-
-namespace nist_dom.fundamental
-{
-    [TestFixture]
-    public class NamedNodeMapTest
-    {
-        public static int i = 2;
-/*
-        public testResults[] RunTests()
-        {
-            testResults[] tests = new testResults[] {core0001M(), core0002M(), core0003M(),core0004M(),
-                                                        core0005M(), core0006M(), core0007M(), core0008M(),
-                                                        core0009M(), core0010M(), core0011M(),
-                                                        core0014M(), core0015M(), core0016M(),
-                                                        core0017M(), core0018M(), core0019M(), core0020M(),
-                                                        core0021M()};
-  
-            return tests;
-        }
-*/
-        //------------------------ test case core-0001M ------------------------
-        //
-        // Testing feature - The "getNamedItem(name)" method retrieves a node 
-        //                   specified by name.
-        //
-        // Testing approach - Retrieve the second employee and create a NamedNodeMap 
-        //                    listing of the attributes of its last child.  Once 
-        //                    the list is created an invocation of the 
-        //                    "getNamedItem(name)" method is done where 
-        //                    name = "domestic".  This should result on the domestic 
-        //                    Attr node being returned.
-        //                    
-        // Semantic Requirements: 1
-        //
-        //----------------------------------------------------------------------------
-
-        [Test]
-	public void core0001M()
-        {
-            string computedValue = "";
-            string expectedValue = "domestic";
-            System.Xml.XmlAttribute domesticAttr = null;
-            System.Xml.XmlNode testNode = null;
-
-            testResults results = new testResults("Core0001M");
-            try
-            {
-                results.description = "The \"getNamedItem(name)\" method retrieves a node " +
-                    "specified by name.";
-                //
-                // Retrieve targeted data.
-                //
-                testNode = util.nodeObject(util.SECOND,util.SIXTH);
-                domesticAttr = (System.Xml.XmlAttribute)testNode.Attributes.GetNamedItem("domestic");
-                computedValue = domesticAttr.Name;
-            }
-            catch(System.Exception ex)
-            {
-                computedValue = "Exception " + ex.Message;
-            }
-
-            //
-            // Write out results 
-            //
-            results.expected = expectedValue;
-            results.actual = computedValue;
-
-            Assert.AreEqual (results.expected, results.actual);
-        }
-
-        //------------------------ End test case core-0001M --------------------------
-        //
-        //--------------------------- test case core-0002M ---------------------------
-        //
-        // Testing feature - The "getNamedItem(name)" method returns a node of any
-        //                   type specified by name.
-        //
-        // Testing approach - Retrieve the second employee and create a NamedNodeMap
-        //                    listing of the attributes of its last child.  Once
-        //                    the list is created an invocation of the
-        //                    "getNamedItem(name)" method is done where 
-        //                    name = "street".  This should cause the method to return 
-        //                    an Attr node.
-        //
-        // Semantic Requirements: 2 
-        //
-        //----------------------------------------------------------------------------
-
-        [Test]
-	public void core0002M()
-        {
-            string computedValue = "";
-            string expectedValue = "street";
-            System.Xml.XmlAttribute streetAttr = null;
-            System.Xml.XmlNode testNode = null;
-
-            testResults results = new testResults("Core0002M");
-            try
-            {
-                results.description = "The \"getNamedItem(name)\" method returns a node "+
-                    "of any type specified by name (test for Attr node).";
-                //
-                // Retrieve targeted data and get its attributes.
-                //
-                testNode =  util.nodeObject(util.SECOND,util.SIXTH);
-                streetAttr = (System.Xml.XmlAttribute)testNode.Attributes.GetNamedItem("street");
-                computedValue = streetAttr.Name;
-            }
-            catch(System.Exception ex)
-            {
-                computedValue = "Exception " + ex.Message;
-            }
-
-            //
-            // Write out results
-            //
-            results.expected = expectedValue;
-            results.actual = computedValue;
-
-            Assert.AreEqual (results.expected, results.actual);
-        }
-
-        //------------------------ End test case core-0002M --------------------------
-        //
-        //--------------------------- test case core-0003M ---------------------------
-        //
-        // Testing feature - The "getNamedItem(name)" method returns null if the
-        //                   specified name did not identify any node in the map.
-        //
-        // Testing approach - Retrieve the second employee and create a NamedNodeMap
-        //                    listing of the attributes of its last child.  Once
-        //                    the list is created an invocation of the
-        //                    "getNamedItem(name)" method is done where 
-        //                    name = "district", this name does not match any names 
-        //                    in the list and the method should return null.
-        //
-        // Semantic Requirements: 3 
-        //
-        //----------------------------------------------------------------------------
-
-        [Test]
-	public void core0003M()
-        {
-            object computedValue = null;
-            object expectedValue = null;
-            System.Xml.XmlNode testNode = null;
-
-
-            testResults results = new testResults("Core0003M");
-            try
-            {
-                results.description = "The \"getNamedItem(name)\" method returns null if the " +
-                    "specified name did not identify any node in the map.";
-                //
-                // Retrieve targeted data and attempt to get a non-existing attribute.
-                //
-                testNode = util.nodeObject(util.SECOND,util.SIXTH);
-                computedValue = testNode.Attributes.GetNamedItem("district");
-            }
-            catch(System.Exception ex)
-            {
-                computedValue = "Exception " + ex.Message;
-            }
-
-            //
-            // Write out results
-            //
-            results.expected = (expectedValue == null).ToString();
-            results.actual = (computedValue == null).ToString();
-
-            Assert.AreEqual (results.expected, results.actual);
-        }
-
-        //------------------------ End test case core-0003M --------------------------
-        //
-        //--------------------------- test case core-0004M ---------------------------
-        //
-        // Testing feature - The "setNamedItem(arg)" method adds a node using its
-        //                   nodeName attribute. 
-        //
-        // Testing approach - Retrieve the second employee and create a NamedNodeMap 
-        //                    object from the attributes in its last child 
-        //                    by invoking the "attributes" attribute.  Once the
-        //                    list is created, the "setNamedItem(arg)" method is 
-        //                    invoked with arg = newAttr, where newAttr is a new 
-        //                    Attr Node previously created.  The "setNamedItem(arg)" 
-        //                    method should add the new node to the NamedNodeItem 
-        //                    object by using its "nodeName" attribute ("district" 
-        //                    in this case).  Further this node is retrieved by using 
-        //                    the "getNamedItem(name)" method.  This test uses the 
-        //                    "createAttribute(name)" method from the Document 
-        //                    interface.
-        //
-        // Semantic Requirements: 4 
-        //
-        //----------------------------------------------------------------------------
-
-        [Test]
-	public void core0004M()
-        {
-            string computedValue = "";
-            string expectedValue = "district";
-            System.Xml.XmlAttribute districtAttr = null;
-            System.Xml.XmlAttribute newAttr = (System.Xml.XmlAttribute)util.createNode(util.ATTRIBUTE_NODE,"district");
-            System.Xml.XmlNode testNode = null;
-
-            testResults results = new testResults("Core0004M");
-            try
-            {
-                results.description = "The \"setNamedItem(arg)\" method adds a node "+
-                    "using its nodeName attribute.";
-                //
-                // Retrieve targeted data and add new attribute.
-                //
-                testNode = util.nodeObject(util.SECOND,util.SIXTH);
-                testNode.Attributes.SetNamedItem(newAttr);
-                districtAttr = (System.Xml.XmlAttribute)testNode.Attributes.GetNamedItem("district");
-                computedValue = districtAttr.Name; 
-            }
-            catch(System.Exception ex)
-            {
-                computedValue = "Exception " + ex.Message;
-            }
-
-            //
-            // Write out results
-            //
-            results.expected = expectedValue;
-            results.actual = computedValue;
-
-            util.resetData();
-            Assert.AreEqual (results.expected, results.actual);
-        }
-
-        //------------------------ End test case core-0004M --------------------------
-        //
-        //--------------------------- test case core-0005 ---------------------------
-        //
-        // Testing feature - If the node to be added by the "setNamedItem(arg)" method 
-        //                   already exists in the NamedNodeMap, it is replaced by the 
-        //                   new one.
-        //
-        // Testing approach - Retrieve the second employee and create a NamedNodeMap
-        //                    object from the attributes in its last child.  Once
-        //                    the list is created, the "setNamedItem(arg) method is 
-        //                    invoked with arg = newAttr, where newAttr is a Node Attr
-        //                    previously created and whose node name already exist
-        //                    in the map.   The "setNamedItem(arg)" method should 
-        //                    replace the already existing node with the new one.  
-        //                    Further this node is retrieved by using the 
-        //                    "getNamedItem(name)" method.  This test uses the 
-        //                    "createAttribute(name)" method from the Document 
-        //                    interface.
-        //
-        // Semantic Requirements: 5 
-        //
-        //----------------------------------------------------------------------------
-
-        [Test]
-	public void core0005M()
-        {
-            string computedValue = "";
-            string expectedValue = "";
-            System.Xml.XmlAttribute streetAttr = null;
-            System.Xml.XmlAttribute newAttr = (System.Xml.XmlAttribute)util.createNode(util.ATTRIBUTE_NODE,"street");
-            System.Xml.XmlNode testNode = null;
-
-            testResults results = new testResults("Core0005M");
-            try
-            {
-                results.description = "If the node to be replaced by the \"setNamedItem(arg)\" " +
-                    "method is already in the list, the existing node should " +
-                    "be replaced by the new one.";
-
-                //
-                // Retrieve targeted data and add new attribute with name matching an 
-                // already existing attribute.
-                //
-                testNode = util.nodeObject(util.SECOND,util.SIXTH);
-                testNode.Attributes.SetNamedItem(newAttr);
-                streetAttr = (System.Xml.XmlAttribute)testNode.Attributes.GetNamedItem("street");
-                computedValue = streetAttr.Value;
-            }
-            catch(System.Exception ex)
-            {
-                computedValue = "Exception " + ex.Message;
-            }
-            //
-            // Write out results
-            //
-            results.expected = expectedValue;
-            results.actual = computedValue;
-
-            util.resetData();
-            Assert.AreEqual (results.expected, results.actual);
-        }
-
-        //------------------------ End test case core-0005M --------------------------
-        //
-        //--------------------------- test case core-0006 ---------------------------
-        //
-        // Testing feature - If the "setNamedItem(arg)" method replaces an already 
-        //                   existing node with the same name then the already existing
-        //                   node is returned. 
-        //
-        // Testing approach - Retrieve the third employee and create a "NamedNodeMap"
-        //                    object of the attributes in its last child by
-        //                    invoking the "attributes" attribute.  Once the
-        //                    list is created, the "setNamedItem(arg) method is 
-        //                    invoked with arg = newAttr, where newAttr is a Node Attr
-        //                    previously created and whose node name already exist
-        //                    in the map.  The "setNamedItem(arg)" method should replace
-        //                    the already existing node with the new one and return
-        //                    the existing node.  Further this node is retrieved by 
-        //                    using the "getNamedItem(name)" method.  This test 
-        //                    uses the "createAttribute(name)" method from the Document 
-        //                    interface.
-        //
-        // Semantic Requirements: 6 
-        //
-        //----------------------------------------------------------------------------
-
-        [Test]
-	public void core0006M()
-        {
-            string computedValue = "";
-            string expectedValue = "No";
-            System.Xml.XmlNode returnedNode = null;
-            System.Xml.XmlAttribute newAttr = (System.Xml.XmlAttribute)util.createNode(util.ATTRIBUTE_NODE,"street");
-            System.Xml.XmlNode testNode = null;
-
-            testResults results = new testResults("Core0006M");
-            try
-            {
-                results.description = "If the \"setNamedItem(arg)\" method replaces an "+
-                    "already existing node with the same name then it "+
-                    "returns the already existing node.";
-                //
-                // Retrieve targeted data and examine value returned by the setNamedItem
-                // method.
-                //
-                testNode = util.nodeObject(util.THIRD,util.SIXTH);
-                returnedNode = testNode.Attributes.SetNamedItem(newAttr);
-                computedValue = returnedNode.Value;
-            }
-            catch(System.Exception ex)
-            {
-                computedValue = "Exception " + ex.Message;
-            }
-            //
-            // Write out results
-            //
-            results.expected = expectedValue;
-            results.actual = computedValue;
-
-            util.resetData();
-            Assert.AreEqual (results.expected, results.actual);
-        }
-
-        //------------------------ End test case core-0006M --------------------------
-        //
-        //--------------------------- test case core-0007 ---------------------------
-        //
-        // Testing feature - The "setNamedItem(arg)" method replace an 
-        //                   already existing node with the same name. If a node with 
-        //                   that name is already present in the collection, 
-        //                   it is replaced by the new one.
-        //
-        // Testing approach - Retrieve the third employee and create a NamedNodeMap
-        //                    object from the attributes in its last child. 
-        //                    Once the list is created, the "setNamedItem(arg)" 
-        //                    method is invoked with arg = newAttr, where newAttr is 
-        //                    a new previously created Attr node The 
-        //                    "setNamedItem(arg)" method should add the new node 
-        //                    and return the new one.  Further this node is retrieved by 
-        //                    using the "getNamedItem(name)" method.  This test 
-        //                    uses the "createAttribute(name)" method from the 
-        //                    Document interface.
-        //
-        // Semantic Requirements: 7 
-        //
-        //----------------------------------------------------------------------------
-
-        [Test]
-	public void core0007M()
-        {
-            string computedValue = "";
-            string expectedValue = "district";
-            System.Xml.XmlAttribute newAttr = (System.Xml.XmlAttribute)util.createNode(util.ATTRIBUTE_NODE,"district");
-            System.Xml.XmlNode testNode = null;
-
-            testResults results = new testResults("Core0007M");
-            try
-            {
-                results.description = "If a node with that name is already present in the collection. The \"setNamedItem(arg)\" method is replacing it by the new one";
-                //
-                // Retrieve targeted data and set new attribute.
-                //
-                testNode = util.nodeObject(util.THIRD,util.SIXTH);
-                computedValue = testNode.Attributes.SetNamedItem(newAttr).Name;
-            }
-            catch(System.Exception ex)
-            {
-                computedValue = "Exception " + ex.Message;
-            }
-            //
-            // Write out results
-            //
-            results.expected = expectedValue;
-            results.actual = computedValue;
-
-            util.resetData();
-            Assert.AreEqual (results.expected, results.actual);
-        }
-
-        //------------------------ End test case core-0007M --------------------------
-        //
-        //--------------------------- test case core-0008 ----------------------------
-        //
-        // Testing feature - The "removeNamedItem(name)" method removes a node
-        //                   specified by name. 
-        //
-        // Testing approach - Retrieve the third employee and create a NamedNodeMap
-        //                    object from the attributes in its last child. Once
-        //                    the list is created, the "removeNamedItem(name)" 
-        //                    method is invoked where "name" is the name of an 
-        //                    existing attribute.  The "removeNamedItem(name)" method
-        //                    should remove the specified attribute and its "specified"
-        //                    attribute (since this is an Attr node) should be set
-        //                    to false.  
-        //
-        // Semantic Requirements: 8 
-        //
-        //----------------------------------------------------------------------------
-
-        [Test]
-	public void core0008M()
-        {
-            string computedValue = "";
-            string expectedValue = "False";
-            System.Xml.XmlNode testNode = null;
-            System.Xml.XmlAttribute Attr = null;
-
-            testResults results = new testResults("Core0008M");
-            try
-            {
-                results.description = "The \"removeNamedItem(name)\" method removes "+
-                    "a node specified by name.";
-                //
-                // Retrive targeted data and and remove attribute.  It should no longer
-                // be specified.
-                //
-                testNode = (System.Xml.XmlNode)util.nodeObject(util.THIRD,util.SIXTH);
-                testNode.Attributes.RemoveNamedItem("street");
-                Attr = (System.Xml.XmlAttribute)testNode.Attributes.GetNamedItem("street");
-                computedValue = Attr.Specified.ToString();
-            }
-            catch(System.Exception ex)
-            {
-                computedValue = "Exception " + ex.Message;
-            }
-            //
-            // Write out results
-            //
-            results.expected = expectedValue;
-            results.actual = computedValue;
-
-            util.resetData();
-            Assert.AreEqual (results.expected, results.actual);
-        }
-
-        //------------------------ End test case core-0008M --------------------------
-        //
-        //--------------------------- test case core-0009 ----------------------------
-        //
-        // Testing feature - If the node removed by the "removeNamedItem(name)" method
-        //                   is an Attr node with a default value, its is immediately
-        //                   replaced.
-        //
-        // Testing approach - Retrieve the third employee and create a NamedNodeMap
-        //                    object from the attributes in its last child.  Once
-        //                    the list is created, the "removeNamedItem(name)" method
-        //                    is invoked where "name" is the name of an existing
-        //                    attribute ("street)".  The "removeNamedItem(name)" method
-        //                    should remove the "street" attribute and since it has 
-        //                    a default value of "Yes", that value should immediately
-        //                    be the attribute's value.
-        //
-        // Semantic Requirements: 9 
-        //
-        //----------------------------------------------------------------------------
-
-        [Test]
-<<<<<<< HEAD
-#if NET_2_0
-	[Ignore(".NET DOM implementation does not match W3C DOM specification.")]
-#endif
-=======
-	[Category ("NotDotNet")]
->>>>>>> 6cf56cbb
-	public void core0009M()
-        {
-            string computedValue = "";
-            string expectedValue = "Yes";
-            System.Xml.XmlNode testNode = null;
-
-            testResults results = new testResults("Core0009M");
-            try
-            {
-                results.description = "If the node removed by the \"removeNamedItem(name)\" "+
-                    "method is an Attr node with a default value, then "+
-                    "it is immediately replaced.";
-                //
-                // Retrieve targeted data and remove attribute.
-                //
-                testNode = util.nodeObject(util.THIRD,util.SIXTH);
-                testNode.Attributes.RemoveNamedItem("street");
-                computedValue = testNode.Attributes.GetNamedItem("street").Value;
-            }
-            catch(System.Exception ex)
-            {
-                computedValue = "Exception " + ex.Message;
-            }
-            //
-            // Write out results
-            //
-            results.expected = expectedValue;
-            results.actual = computedValue;
-
-            util.resetData();
-
-            Assert.AreEqual (results.expected, results.actual);
-        }
-
-        //------------------------ End test case core-0009M --------------------------
-        //
-        //--------------------------- test case core-0010M ---------------------------
-        //
-        // Testing feature - The "removeNamedItem(name)" method returns the node removed
-        //                   from the map.
-        //
-        // Testing approach - Retrieve the third employee and create a NamedNodeMap
-        //                    object from the attributes in its last child. 
-        //                    Once the list is created, the "removeNamedItem(name)" 
-        //                    method is invoked where "name" is the name of an existing
-        //                    attribute ("street)".  The "removeNamedItem(name)" 
-        //                    method should remove the existing "street" attribute
-        //                    and return it.
-        //
-        // Semantic Requirements: 10 
-        //
-        //----------------------------------------------------------------------------
-
-        [Test]
-	public void core0010M()
-        {
-            string computedValue = "";
-            string expectedValue = "No";
-            System.Xml.XmlNode returnedNode = null;
-            System.Xml.XmlNode testNode = null;
-
-            testResults results = new testResults("Core0010M");
-            try
-            {
-                results.description = "The \"removeNamedItem(name)\" method returns the "+
-                    "node removed from the map.";
-                //
-                // Retrieve targeted data, remove attribute and examine returned value of
-                // removeNamedItem method.
-                //
-                testNode = util.nodeObject(util.THIRD,util.SIXTH);
-                returnedNode = testNode.Attributes.RemoveNamedItem("street");
-                computedValue = returnedNode.Value;
-            }
-            catch(System.Exception ex)
-            {
-                computedValue = "Exception " + ex.Message;
-            }
-
-            //
-            // Write out results
-            //
-            results.expected = expectedValue;
-            results.actual = computedValue;
-
-            util.resetData();
-
-            Assert.AreEqual (results.expected, results.actual);
-        }
-
-        //------------------------ End test case core-0010M --------------------------
-        //
-        //--------------------------- test case core-0011M ---------------------------
-        //
-        // Testing feature - The "removeNamedItem(name)" method returns null if the
-        //                   name specified does not exist in the map.
-        //
-        // Testing approach - Retrieve the third employee and create a NamedNodeMap
-        //                    object from the attributes in its last child.
-        //                    Once the list is created, the "removeNamedItem(name)" 
-        //                    method is invoked where "name" does not exist in the 
-        //                    map.  The method should return null.
-        //
-        // Semantic Requirements: 11
-        //
-        //----------------------------------------------------------------------------
-
-        [Test]
-	public void core0011M()
-        {
-            object computedValue = null;
-            object expectedValue = null;
-            System.Xml.XmlNode testNode = null;
-
-            testResults results = new testResults("Core0011M");
-            try
-            {
-                results.description = "The \"removeNamedItem(name)\" method returns null "+
-                    "if the specified \"name\" is not in the map.";
-                //
-                // Retrieve targeted data and attempt to remove a non-existing attribute.
-                //
-                testNode = util.nodeObject(util.THIRD,util.SIXTH);
-                computedValue = testNode.Attributes.RemoveNamedItem("district");
-            }
-            catch(System.Exception ex)
-            {
-                computedValue = "Exception " + ex.Message;
-            }
-
-            //
-            // Write out results
-            //
-            results.expected = (expectedValue == null).ToString();
-            results.actual = (computedValue == null).ToString();
-
-            util.resetData();
-
-            Assert.AreEqual (results.expected, results.actual);
-        }
-
-        //------------------------ End test case core-0011M --------------------------
-        //
-        //--------------------------- test case core-0012M ---------------------------
-        //
-        // Testing feature - The "item(index)" method returns the indexth item in the
-        //                   map (test for first item).
-        //
-        // Testing approach - Retrieve the second employee and create a NamedNodeMap
-        //                    object from the attributes in its last child by
-        //                    by invoking the "attributes" attribute.  Once
-        //                    the list is created, the "item(index)" method is
-        //                    invoked with index = 0.  This should return the node at
-        //                    the first position.  Since there are no guarantees that
-        //                    first item in the map is the one that was listed first 
-        //                    in the attribute list the test checks for all of them.
-        //
-        // Semantic Requirements: 12
-        //
-        //----------------------------------------------------------------------------
-
-        [Test]
-	public void core0012M()
-        {
-            //string testName = "core-0012M";
-            string computedValue = "";
-//            string expectedValue = "domestic or street";
-            string expectedValue = "domestic";
-            System.Xml.XmlNode returnedNode = null;
-            System.Xml.XmlNode testNode = null;
-
-            testResults results = new testResults("Core0012M");
-            try
-            {
-                results.description = "Retrieve the first item in the map via the \"item(index)\" method."; 
-
-                //
-                // Retrieve targeted data and invoke "item" method.
-                //  
-                testNode = util.nodeObject(util.SECOND,util.SIXTH);
-                returnedNode = testNode.Attributes.Item(0);
-                computedValue = returnedNode.Name;
-            }
-            catch(System.Exception ex)
-            {
-                computedValue = "Exception " + ex.Message;
-            }
-
-            //
-            // Write out results
-            //
-            results.expected = expectedValue;
-            results.actual = computedValue;
-
-            Assert.AreEqual (results.expected, results.actual);
-        }
-
-        //------------------------ End test case core-0012M --------------------------
-        //
-        //--------------------------- test case core-0013M ---------------------------
-        //
-        // Testing feature - The "item(index)" method returns the indexth item in the
-        //                   map (test for last item).
-        //
-        // Testing approach - Retrieve the second employee and create a NamedNodeMap
-        //                    object from the attributes in its last child. 
-        //                    Once the list is created, the "item(index)" method is
-        //                    invoked with index = 1.  This should return the node at
-        //                    the last position.  Since there are no guarantees that
-        //                    the last item in the map is the one that was listed last 
-        //                    in the attribute list, the test checks for all of them.
-        //
-        // Semantic Requirements: 12
-        //
-        //----------------------------------------------------------------------------
-
-        [Test]
-	public void core0013M()
-        {
-            string computedValue = "";
-//            string expectedValue = "domestic or street";
-            string expectedValue = "street";
-            System.Xml.XmlNode returnedNode = null;
-            System.Xml.XmlNode testNode = null;
-
-            testResults results = new testResults("Core0013M");
-            try
-            {
-                results.description = "Retrieve the last item in the map via the \"item(index)\" method."; 
-                //
-                // Retrieve targeted data and invoke "item" attribute.
-                //
-                testNode = util.nodeObject(util.THIRD,util.SIXTH);
-                returnedNode = testNode.Attributes.Item(1);
-                computedValue = returnedNode.Name;
-            }
-            catch(System.Exception ex)
-            {
-                computedValue = "Exception " + ex.Message;
-            }
-            //
-            // Write out results
-            //
-            results.expected = expectedValue;
-            results.actual = computedValue;
-
-            Assert.AreEqual (results.expected, results.actual);
-        }
-
-        //------------------------ End test case core-0013M --------------------------
-        //
-        //--------------------------- test case core-0014M ---------------------------
-        //
-        // Testing feature - The "item(index)" method returns null if the index is 
-        //                   greater than the number of nodes in the map.
-        //
-        // Testing approach - Retrieve the second employee and create a NamedNodeMap
-        //                    object from the attributes in its last child. 
-        //                    element by invoking the "attributes" attribute.  Once
-        //                    the list is created, the "item(index)" method is
-        //                    invoked with index = 3.  This index value is greater than
-        //                    the number of nodes in the map and under that condition
-        //                    the method should return null.
-        //
-        // Semantic Requirements: 13
-        //
-        //----------------------------------------------------------------------------
-
-        [Test]
-	public void core0014M()
-        {
-            object computedValue = null;
-            object expectedValue = null;
-            System.Xml.XmlNode testNode = null;
-
-            testResults results = new testResults("Core0014M");
-            try
-            {
-                results.description = "The \"item(index)\" method returns null if the "+
-                    "index is greater than the number of nodes in the map.";
-
-                //
-                // Retrieve targeted data and invoke "item" method.
-                //
-                testNode = util.nodeObject(util.THIRD,util.SIXTH);
-                computedValue = testNode.Attributes.Item(3);
-            }
-            catch(System.Exception ex)
-            {
-                computedValue = "Exception " + ex.Message;
-            }
-
-            //
-            // Write out results
-            //
-            results.expected = (expectedValue == null).ToString();
-            results.actual = (computedValue == null).ToString();
-
-            Assert.AreEqual (results.expected, results.actual);
-        }
-
-        //------------------------ End test case core-0014M --------------------------
-        //
-        //--------------------------- test case core-0015M ---------------------------
-        //
-        // Testing feature - The "item(index)" method returns null if the index is
-        //                   equal to the number of nodes in the map.
-        //
-        // Testing approach - Retrieve the second employee and create a NamedNodeMap
-        //                    object from the attributes in its last child 
-        //                    Once the list is created, the "item(index)" method is
-        //                    invoked with index = 2.  This index value is equal to 
-        //                    the number of nodes in the map and under that condition
-        //                    the method should return null (first item is at position
-        //                    0).
-        //
-        // Semantic Requirements: 13
-        //
-        //----------------------------------------------------------------------------
-
-        [Test]
-	public void core0015M()
-        {
-            object computedValue = null;
-            object expectedValue = null;
-            System.Xml.XmlNode testNode = null;
-
-            testResults results = new testResults("Core0015M");
-            try
-            {
-                results.description = "The \"item(index)\" method returns null if the index " +
-                    "is equal to the number of nodes in the map.";
-                //
-                // Retrieve targeted data and invoke "item" method.
-                //
-                testNode = util.nodeObject(util.THIRD,util.SIXTH);
-                computedValue = testNode.Attributes.Item(2);
-            }
-            catch(System.Exception ex)
-            {
-                computedValue = "Exception " + ex.Message;
-            }
-            //
-            // Write out results
-            //
-            results.expected = (expectedValue == null).ToString();
-            results.actual = (computedValue == null).ToString();
-
-            Assert.AreEqual (results.expected, results.actual);
-        }
-
-        //------------------------ End test case core-0015M --------------------------
-        //
-        //--------------------------- test case core-0016M ---------------------------
-        //
-        // Testing feature - The "length" attribute contains the total number of
-        //                   nodes in the map.
-        //
-        // Testing approach - Retrieve the second employee and create a NamedNodeMap
-        //                    object from the attributes in its last child. 
-        //                    Once the list is created, the "length" attribute is
-        //                    invoked.  That attribute should contain the number 2. 
-        //
-        // Semantic Requirements: 14
-        //
-        //----------------------------------------------------------------------------
-
-        [Test]
-	public void core0016M()
-        {
-            string computedValue = "";
-            string expectedValue = "2";
-            System.Xml.XmlNode testNode = null;
-
-            testResults results = new testResults("Core0016M");
-            try
-            {
-                results.description = "The \"length\" attribute contains the number of " +
-                    "nodes in the map.";
-                //
-                // Retrieve targeted data and invoke "length" attribute.
-                //
-                testNode = util.nodeObject(util.THIRD,util.SIXTH);
-                computedValue = testNode.Attributes.Count.ToString();
-            }
-            catch(System.Exception ex)
-            {
-                computedValue = "Exception " + ex.Message;
-            }
-            //
-            // Write out results
-            //
-            results.expected = expectedValue;
-            results.actual = computedValue;
-
-            Assert.AreEqual (results.expected, results.actual);
-        }
-
-        //------------------------ End test case core-0016M --------------------------
-        //
-        //--------------------------- test case core-0017M ---------------------------
-        //
-        // Testing feature - The range of valid child nodes indices is 0 to length - 1.
-        //
-        // Testing approach - Create a NamedNodeMap object from the attributes of the
-        //                    last child of the third employee and traverse the
-        //                    list from index 0 to index length - 1.  All indices
-        //                    should be valid.
-        //
-        // Semantic Requirements: 15 
-        //
-        //----------------------------------------------------------------------------
-
-        [Test]
-	public void core0017M()
-        {
-            string computedValue = "";
-            string expectedValue = "0 1 ";
-            int lastIndex = 0;
-            //string attributes = "";
-            System.Xml.XmlNode testNode = null;
-
-            testResults results = new testResults("Core0017M");
-            try
-            {
-                results.description = "The range of valid child nodes indices is 0 to " +
-                    "length - 1.";
-                //
-                // Retrieve targeted data and compute list length.
-                //
-                testNode = util.nodeObject(util.THIRD,util.SIXTH);
-                lastIndex = testNode.Attributes.Count - 1;
-                //
-                // Traverse the list from 0 to length - 1.  All indices should be valid.
-                //
-                for (int index = 0;index <= lastIndex; index++)
-                    computedValue += index+" ";
-            }
-            catch(System.Exception ex)
-            {
-                computedValue = "Exception " + ex.Message;
-            }
-            //
-            // Write out results.
-            //
-            results.expected = expectedValue;
-            results.actual = computedValue;
-
-            Assert.AreEqual (results.expected, results.actual);
-        }
-
-        //------------------------ End test case core-0017M --------------------------
-        //
-        //--------------------------- test case core-0018M ---------------------------
-        //
-        // Testing feature - The "setNamedItem(arg) method raises a System.ArgumentException
-        //                   Exception if "arg" was created from a different 
-        //                   document than the one that created the NamedNodeMap.
-        //
-        // Testing approach - Create a NamedNodeMap object from the attributes of the
-        //                    last child of the third employee and attempt to 
-        //                    add another Attr node to it that was created from a 
-        //                    different DOM document.  This condition should raise
-        //                    the desired exception.  This method uses the
-        //                    "createAttribute(name)" method from the Document
-        //                    interface. 
-        //
-        // Semantic Requirements: 16
-        //
-        //----------------------------------------------------------------------------
-
-        [Test]
-	[Ignore(".NET DOM implementation does not match W3C DOM specification.")] // MS DOM is buggy
-	public void core0018M()
-        {
-            string computedValue = "";
-            
-            System.Xml.XmlAttribute newAttrNode = util.getOtherDOMDocument().CreateAttribute("newAttribute");
-            System.Xml.XmlNode testNode = null;
-            string expectedValue = "System.ArgumentException";
-
-            testResults results = new testResults("Core0018M");
-
-            results.description = "The \"setNamedItem(arg)\" method raises a "+
-                "System.ArgumentException Exception if \"arg\" was " +
-                "created from a document different from the one that created "+
-                "the NamedNodeList.";
-            //
-            // Retrieve targeted data and attempt to add an element that was created
-            // from a different document.  Should raise an exception.
-            //
-            testNode = util.nodeObject(util.THIRD,util.SIXTH);
-
-            try 
-            {
-                testNode.Attributes.SetNamedItem(newAttrNode);
-            } 
-            catch(System.Exception ex) 
-            {
-                computedValue = ex.GetType().ToString();
-            }
-
-
-            results.expected = expectedValue;
-            results.actual = computedValue;
-
-            util.resetData();
-
-            Assert.AreEqual (results.expected, results.actual);
-        }
-
-        //------------------------ End test case core-0018M --------------------------
-        //
-        //--------------------------- test case core-0019M ---------------------------
-        //
-        // Testing feature - The "setNamedItem(arg) method raises a 
-        //                   NO_MODIFICATION_ALLOWED_ERR Exception if this
-        //                   NamedNodeMap is readonly.
-        //
-        // Testing approach - Create a NamedNodeMap object from the first child of the
-        //                    Entity named "ent4" inside the DocType node and then 
-        //                    attempt to add a new item to the list.  It should raise 
-        //                    the desired exception as this is a readonly NamedNodeMap.
-        //                   
-        // Semantic Requirements: 17
-        //
-        //----------------------------------------------------------------------------
-
-        [Test]
-	[Ignore(".NET DOM implementation does not match W3C DOM specification.")] // MS DOM is buggy
-	public void core0019M()
-        {
-            string computedValue = "";
-            System.Xml.XmlNode testNode = null;
-            System.Xml.XmlNode entityDesc;
-            System.Xml.XmlAttribute newAttrNode = (System.Xml.XmlAttribute)util.createNode(util.ATTRIBUTE_NODE,"newAttribute");
-            string expectedValue = "System.ArgumentException";//util.NO_MODIFICATION_ALLOWED_ERR;
-
-            testResults results = new testResults("Core0019M");
-
-            results.description = "The \"setNamedItem(arg)\" method raises a " +
-                "NO_MODIFICATION_ALLOWED_ERR Exception if this "+
-                "NamedNodeMap is readonly.";
-            //
-            // Create a NamedNodeMap object and attempt to add a node to it.
-            // Should raise an exception.
-            //
-            testNode = util.getEntity("ent4");
-            entityDesc = testNode.FirstChild;
-
-            try 
-            {
-                entityDesc.Attributes.SetNamedItem(newAttrNode);
-            }
-            catch(ArgumentException ex) 
-            {
-                computedValue = ex.GetType ().FullName; 
-            }
-
-
-            results.expected = expectedValue;
-            results.actual = computedValue;
-
-            util.resetData();
-
-            Assert.AreEqual (results.expected, results.actual);
-        }
-
-        //------------------------ End test case core-0019M --------------------------
-        //
-        //--------------------------- test case core-0020M ---------------------------
-        //
-        // Testing feature - The "setNamedItem(arg) method raises an
-        //                   INUSE_ATTRIBUTE_ERR Exception if "arg" is an Attr 
-        //                   that is already an attribute of another Element.
-        //
-        // Testing approach - Create a NamedNodeMap object from the attributes of the
-        //                    third child and attempt to add an attribute that is
-        //                    already being used by the first employee.  An attempt
-        //                    to add such an attribute should raise the desired
-        //                    exception. 
-        //
-        // Semantic Requirements: 18
-        //
-        //----------------------------------------------------------------------------
-
-        [Test]
-	[Ignore(".NET DOM implementation does not match W3C DOM specification.")]
-	public void core0020M()
-        {
-            string computedValue= "";
-            System.Xml.XmlAttribute inUseAttribute = null;
-            System.Xml.XmlElement firstEmployee = null;
-            System.Xml.XmlNode testNode = null;
-            string expectedValue = "System.ArgumentException";//util.INUSE_ATTRIBUTE_ERR;
-
-            testResults results = new testResults("Core0020M");
-            try
-            {
-                results.description = "The \"setNamedItem(arg)\" method raises an "+
-                    "INUSE_ATTRIBUTE_ERR Exception if \"arg\" "+
-                    "is an Attr node that is already an attribute "+
-                    "of another Element.";
-
-                firstEmployee = (System.Xml.XmlElement)util.nodeObject(util.FIRST,util.SIXTH);
-                inUseAttribute = firstEmployee.GetAttributeNode("domestic");
-                //
-                // Attempt to add an attribute that is already used by another element 
-                // should raise an exception.
-                //
-                testNode = util.nodeObject(util.THIRD,util.SIXTH);
-
-                try 
-                {
-                    testNode.Attributes.SetNamedItem(inUseAttribute);
-                }
-                catch (System.Exception ex) 
-                {
-                    computedValue = ex.GetType ().FullName; 
-                }
-
-            }
-            catch(System.Exception ex)
-            {
-                computedValue = "Exception " + ex.Message;
-            }
-
-            results.expected = expectedValue;
-            results.actual = computedValue;
-
-            util.resetData();
-
-            Assert.AreEqual (results.expected, results.actual);
-        }
-
-        //------------------------ End test case core-0020M --------------------------
-        //
-        //--------------------------- test case core-0021M ---------------------------
-        //
-        // Testing feature - The "removeNamedItem(name) method raises an
-        //                   NOT_FOUND_ERR Exception if there is no node
-        //                   named "name" in the map.
-        //
-        // Testing approach - Create a NamedNodeMap object from the attributes of the
-        //                    last child of the third employee and attempt to
-        //                    remove the "district" attribute.  There is no node named
-        //                    "district" in the list and therefore the desired 
-        //                    exception should be raised.
-        //
-        // System.Xml       - return null, if a matching node was not found.
-        //
-        // Semantic Requirements: 19
-        //
-        //----------------------------------------------------------------------------
-
-        [Test]
-	public void core0021M()
-        {
-            object computedValue = null;
-            System.Xml.XmlNode testNode = null;
-            object expectedValue = null;//util.NOT_FOUND1_ERR;
-
-            testResults results = new testResults("Core0021M");
-            try
-            {
-                results.description = "The \"removeNamedItem(name)\" method raises a " +
-                    "NOT_FOUND_ERR Exception if there is no node "+
-                    "named \"name\" in the map.";
-                //
-                // Create a NamedNodeMap object and attempt to remove an attribute that
-                // is not in the list should raise an exception.
-                //
-                testNode = util.nodeObject(util.THIRD,util.SIXTH);
-
-                try 
-                {
-                    //null if a matching node was not found
-                    computedValue = testNode.Attributes.RemoveNamedItem("district");
-                }
-                catch(System.Exception ex) 
-                {
-                    computedValue = "EXCEPTION " + ex.GetType () + " : " + ex.Message;
-                }
-
-            }
-            catch(System.Exception ex)
-            {
-                computedValue = "Exception " + ex.Message;
-            }
-
-            results.expected = (expectedValue == null).ToString();
-            results.actual = (computedValue == null).ToString();
-
-            util.resetData();
-
-            Assert.AreEqual (results.expected, results.actual);
-        }
-
-        //------------------------ End test case core-0021M --------------------------
-    }
-}
+//**************************************************************************
+//
+//
+//                       National Institute Of Standards and Technology
+//                                     DTS Version 1.0
+//         
+//                                 NamedNodeMap Interface
+//
+// Written by: Carmelo Montanez
+// Modified by:  Mary Brady
+//
+// Ported to System.Xml by: Mizrahi Rafael rafim@mainsoft.com
+// Mainsoft Corporation (c) 2003-2004
+//**************************************************************************
+using System;
+using System.Xml;
+
+using nist_dom;
+using NUnit.Framework;
+
+namespace nist_dom.fundamental
+{
+    [TestFixture]
+    public class NamedNodeMapTest
+    {
+        public static int i = 2;
+/*
+        public testResults[] RunTests()
+        {
+            testResults[] tests = new testResults[] {core0001M(), core0002M(), core0003M(),core0004M(),
+                                                        core0005M(), core0006M(), core0007M(), core0008M(),
+                                                        core0009M(), core0010M(), core0011M(),
+                                                        core0014M(), core0015M(), core0016M(),
+                                                        core0017M(), core0018M(), core0019M(), core0020M(),
+                                                        core0021M()};
+  
+            return tests;
+        }
+*/
+        //------------------------ test case core-0001M ------------------------
+        //
+        // Testing feature - The "getNamedItem(name)" method retrieves a node 
+        //                   specified by name.
+        //
+        // Testing approach - Retrieve the second employee and create a NamedNodeMap 
+        //                    listing of the attributes of its last child.  Once 
+        //                    the list is created an invocation of the 
+        //                    "getNamedItem(name)" method is done where 
+        //                    name = "domestic".  This should result on the domestic 
+        //                    Attr node being returned.
+        //                    
+        // Semantic Requirements: 1
+        //
+        //----------------------------------------------------------------------------
+
+        [Test]
+	public void core0001M()
+        {
+            string computedValue = "";
+            string expectedValue = "domestic";
+            System.Xml.XmlAttribute domesticAttr = null;
+            System.Xml.XmlNode testNode = null;
+
+            testResults results = new testResults("Core0001M");
+            try
+            {
+                results.description = "The \"getNamedItem(name)\" method retrieves a node " +
+                    "specified by name.";
+                //
+                // Retrieve targeted data.
+                //
+                testNode = util.nodeObject(util.SECOND,util.SIXTH);
+                domesticAttr = (System.Xml.XmlAttribute)testNode.Attributes.GetNamedItem("domestic");
+                computedValue = domesticAttr.Name;
+            }
+            catch(System.Exception ex)
+            {
+                computedValue = "Exception " + ex.Message;
+            }
+
+            //
+            // Write out results 
+            //
+            results.expected = expectedValue;
+            results.actual = computedValue;
+
+            Assert.AreEqual (results.expected, results.actual);
+        }
+
+        //------------------------ End test case core-0001M --------------------------
+        //
+        //--------------------------- test case core-0002M ---------------------------
+        //
+        // Testing feature - The "getNamedItem(name)" method returns a node of any
+        //                   type specified by name.
+        //
+        // Testing approach - Retrieve the second employee and create a NamedNodeMap
+        //                    listing of the attributes of its last child.  Once
+        //                    the list is created an invocation of the
+        //                    "getNamedItem(name)" method is done where 
+        //                    name = "street".  This should cause the method to return 
+        //                    an Attr node.
+        //
+        // Semantic Requirements: 2 
+        //
+        //----------------------------------------------------------------------------
+
+        [Test]
+	public void core0002M()
+        {
+            string computedValue = "";
+            string expectedValue = "street";
+            System.Xml.XmlAttribute streetAttr = null;
+            System.Xml.XmlNode testNode = null;
+
+            testResults results = new testResults("Core0002M");
+            try
+            {
+                results.description = "The \"getNamedItem(name)\" method returns a node "+
+                    "of any type specified by name (test for Attr node).";
+                //
+                // Retrieve targeted data and get its attributes.
+                //
+                testNode =  util.nodeObject(util.SECOND,util.SIXTH);
+                streetAttr = (System.Xml.XmlAttribute)testNode.Attributes.GetNamedItem("street");
+                computedValue = streetAttr.Name;
+            }
+            catch(System.Exception ex)
+            {
+                computedValue = "Exception " + ex.Message;
+            }
+
+            //
+            // Write out results
+            //
+            results.expected = expectedValue;
+            results.actual = computedValue;
+
+            Assert.AreEqual (results.expected, results.actual);
+        }
+
+        //------------------------ End test case core-0002M --------------------------
+        //
+        //--------------------------- test case core-0003M ---------------------------
+        //
+        // Testing feature - The "getNamedItem(name)" method returns null if the
+        //                   specified name did not identify any node in the map.
+        //
+        // Testing approach - Retrieve the second employee and create a NamedNodeMap
+        //                    listing of the attributes of its last child.  Once
+        //                    the list is created an invocation of the
+        //                    "getNamedItem(name)" method is done where 
+        //                    name = "district", this name does not match any names 
+        //                    in the list and the method should return null.
+        //
+        // Semantic Requirements: 3 
+        //
+        //----------------------------------------------------------------------------
+
+        [Test]
+	public void core0003M()
+        {
+            object computedValue = null;
+            object expectedValue = null;
+            System.Xml.XmlNode testNode = null;
+
+
+            testResults results = new testResults("Core0003M");
+            try
+            {
+                results.description = "The \"getNamedItem(name)\" method returns null if the " +
+                    "specified name did not identify any node in the map.";
+                //
+                // Retrieve targeted data and attempt to get a non-existing attribute.
+                //
+                testNode = util.nodeObject(util.SECOND,util.SIXTH);
+                computedValue = testNode.Attributes.GetNamedItem("district");
+            }
+            catch(System.Exception ex)
+            {
+                computedValue = "Exception " + ex.Message;
+            }
+
+            //
+            // Write out results
+            //
+            results.expected = (expectedValue == null).ToString();
+            results.actual = (computedValue == null).ToString();
+
+            Assert.AreEqual (results.expected, results.actual);
+        }
+
+        //------------------------ End test case core-0003M --------------------------
+        //
+        //--------------------------- test case core-0004M ---------------------------
+        //
+        // Testing feature - The "setNamedItem(arg)" method adds a node using its
+        //                   nodeName attribute. 
+        //
+        // Testing approach - Retrieve the second employee and create a NamedNodeMap 
+        //                    object from the attributes in its last child 
+        //                    by invoking the "attributes" attribute.  Once the
+        //                    list is created, the "setNamedItem(arg)" method is 
+        //                    invoked with arg = newAttr, where newAttr is a new 
+        //                    Attr Node previously created.  The "setNamedItem(arg)" 
+        //                    method should add the new node to the NamedNodeItem 
+        //                    object by using its "nodeName" attribute ("district" 
+        //                    in this case).  Further this node is retrieved by using 
+        //                    the "getNamedItem(name)" method.  This test uses the 
+        //                    "createAttribute(name)" method from the Document 
+        //                    interface.
+        //
+        // Semantic Requirements: 4 
+        //
+        //----------------------------------------------------------------------------
+
+        [Test]
+	public void core0004M()
+        {
+            string computedValue = "";
+            string expectedValue = "district";
+            System.Xml.XmlAttribute districtAttr = null;
+            System.Xml.XmlAttribute newAttr = (System.Xml.XmlAttribute)util.createNode(util.ATTRIBUTE_NODE,"district");
+            System.Xml.XmlNode testNode = null;
+
+            testResults results = new testResults("Core0004M");
+            try
+            {
+                results.description = "The \"setNamedItem(arg)\" method adds a node "+
+                    "using its nodeName attribute.";
+                //
+                // Retrieve targeted data and add new attribute.
+                //
+                testNode = util.nodeObject(util.SECOND,util.SIXTH);
+                testNode.Attributes.SetNamedItem(newAttr);
+                districtAttr = (System.Xml.XmlAttribute)testNode.Attributes.GetNamedItem("district");
+                computedValue = districtAttr.Name; 
+            }
+            catch(System.Exception ex)
+            {
+                computedValue = "Exception " + ex.Message;
+            }
+
+            //
+            // Write out results
+            //
+            results.expected = expectedValue;
+            results.actual = computedValue;
+
+            util.resetData();
+            Assert.AreEqual (results.expected, results.actual);
+        }
+
+        //------------------------ End test case core-0004M --------------------------
+        //
+        //--------------------------- test case core-0005 ---------------------------
+        //
+        // Testing feature - If the node to be added by the "setNamedItem(arg)" method 
+        //                   already exists in the NamedNodeMap, it is replaced by the 
+        //                   new one.
+        //
+        // Testing approach - Retrieve the second employee and create a NamedNodeMap
+        //                    object from the attributes in its last child.  Once
+        //                    the list is created, the "setNamedItem(arg) method is 
+        //                    invoked with arg = newAttr, where newAttr is a Node Attr
+        //                    previously created and whose node name already exist
+        //                    in the map.   The "setNamedItem(arg)" method should 
+        //                    replace the already existing node with the new one.  
+        //                    Further this node is retrieved by using the 
+        //                    "getNamedItem(name)" method.  This test uses the 
+        //                    "createAttribute(name)" method from the Document 
+        //                    interface.
+        //
+        // Semantic Requirements: 5 
+        //
+        //----------------------------------------------------------------------------
+
+        [Test]
+	public void core0005M()
+        {
+            string computedValue = "";
+            string expectedValue = "";
+            System.Xml.XmlAttribute streetAttr = null;
+            System.Xml.XmlAttribute newAttr = (System.Xml.XmlAttribute)util.createNode(util.ATTRIBUTE_NODE,"street");
+            System.Xml.XmlNode testNode = null;
+
+            testResults results = new testResults("Core0005M");
+            try
+            {
+                results.description = "If the node to be replaced by the \"setNamedItem(arg)\" " +
+                    "method is already in the list, the existing node should " +
+                    "be replaced by the new one.";
+
+                //
+                // Retrieve targeted data and add new attribute with name matching an 
+                // already existing attribute.
+                //
+                testNode = util.nodeObject(util.SECOND,util.SIXTH);
+                testNode.Attributes.SetNamedItem(newAttr);
+                streetAttr = (System.Xml.XmlAttribute)testNode.Attributes.GetNamedItem("street");
+                computedValue = streetAttr.Value;
+            }
+            catch(System.Exception ex)
+            {
+                computedValue = "Exception " + ex.Message;
+            }
+            //
+            // Write out results
+            //
+            results.expected = expectedValue;
+            results.actual = computedValue;
+
+            util.resetData();
+            Assert.AreEqual (results.expected, results.actual);
+        }
+
+        //------------------------ End test case core-0005M --------------------------
+        //
+        //--------------------------- test case core-0006 ---------------------------
+        //
+        // Testing feature - If the "setNamedItem(arg)" method replaces an already 
+        //                   existing node with the same name then the already existing
+        //                   node is returned. 
+        //
+        // Testing approach - Retrieve the third employee and create a "NamedNodeMap"
+        //                    object of the attributes in its last child by
+        //                    invoking the "attributes" attribute.  Once the
+        //                    list is created, the "setNamedItem(arg) method is 
+        //                    invoked with arg = newAttr, where newAttr is a Node Attr
+        //                    previously created and whose node name already exist
+        //                    in the map.  The "setNamedItem(arg)" method should replace
+        //                    the already existing node with the new one and return
+        //                    the existing node.  Further this node is retrieved by 
+        //                    using the "getNamedItem(name)" method.  This test 
+        //                    uses the "createAttribute(name)" method from the Document 
+        //                    interface.
+        //
+        // Semantic Requirements: 6 
+        //
+        //----------------------------------------------------------------------------
+
+        [Test]
+	public void core0006M()
+        {
+            string computedValue = "";
+            string expectedValue = "No";
+            System.Xml.XmlNode returnedNode = null;
+            System.Xml.XmlAttribute newAttr = (System.Xml.XmlAttribute)util.createNode(util.ATTRIBUTE_NODE,"street");
+            System.Xml.XmlNode testNode = null;
+
+            testResults results = new testResults("Core0006M");
+            try
+            {
+                results.description = "If the \"setNamedItem(arg)\" method replaces an "+
+                    "already existing node with the same name then it "+
+                    "returns the already existing node.";
+                //
+                // Retrieve targeted data and examine value returned by the setNamedItem
+                // method.
+                //
+                testNode = util.nodeObject(util.THIRD,util.SIXTH);
+                returnedNode = testNode.Attributes.SetNamedItem(newAttr);
+                computedValue = returnedNode.Value;
+            }
+            catch(System.Exception ex)
+            {
+                computedValue = "Exception " + ex.Message;
+            }
+            //
+            // Write out results
+            //
+            results.expected = expectedValue;
+            results.actual = computedValue;
+
+            util.resetData();
+            Assert.AreEqual (results.expected, results.actual);
+        }
+
+        //------------------------ End test case core-0006M --------------------------
+        //
+        //--------------------------- test case core-0007 ---------------------------
+        //
+        // Testing feature - The "setNamedItem(arg)" method replace an 
+        //                   already existing node with the same name. If a node with 
+        //                   that name is already present in the collection, 
+        //                   it is replaced by the new one.
+        //
+        // Testing approach - Retrieve the third employee and create a NamedNodeMap
+        //                    object from the attributes in its last child. 
+        //                    Once the list is created, the "setNamedItem(arg)" 
+        //                    method is invoked with arg = newAttr, where newAttr is 
+        //                    a new previously created Attr node The 
+        //                    "setNamedItem(arg)" method should add the new node 
+        //                    and return the new one.  Further this node is retrieved by 
+        //                    using the "getNamedItem(name)" method.  This test 
+        //                    uses the "createAttribute(name)" method from the 
+        //                    Document interface.
+        //
+        // Semantic Requirements: 7 
+        //
+        //----------------------------------------------------------------------------
+
+        [Test]
+	public void core0007M()
+        {
+            string computedValue = "";
+            string expectedValue = "district";
+            System.Xml.XmlAttribute newAttr = (System.Xml.XmlAttribute)util.createNode(util.ATTRIBUTE_NODE,"district");
+            System.Xml.XmlNode testNode = null;
+
+            testResults results = new testResults("Core0007M");
+            try
+            {
+                results.description = "If a node with that name is already present in the collection. The \"setNamedItem(arg)\" method is replacing it by the new one";
+                //
+                // Retrieve targeted data and set new attribute.
+                //
+                testNode = util.nodeObject(util.THIRD,util.SIXTH);
+                computedValue = testNode.Attributes.SetNamedItem(newAttr).Name;
+            }
+            catch(System.Exception ex)
+            {
+                computedValue = "Exception " + ex.Message;
+            }
+            //
+            // Write out results
+            //
+            results.expected = expectedValue;
+            results.actual = computedValue;
+
+            util.resetData();
+            Assert.AreEqual (results.expected, results.actual);
+        }
+
+        //------------------------ End test case core-0007M --------------------------
+        //
+        //--------------------------- test case core-0008 ----------------------------
+        //
+        // Testing feature - The "removeNamedItem(name)" method removes a node
+        //                   specified by name. 
+        //
+        // Testing approach - Retrieve the third employee and create a NamedNodeMap
+        //                    object from the attributes in its last child. Once
+        //                    the list is created, the "removeNamedItem(name)" 
+        //                    method is invoked where "name" is the name of an 
+        //                    existing attribute.  The "removeNamedItem(name)" method
+        //                    should remove the specified attribute and its "specified"
+        //                    attribute (since this is an Attr node) should be set
+        //                    to false.  
+        //
+        // Semantic Requirements: 8 
+        //
+        //----------------------------------------------------------------------------
+
+        [Test]
+	public void core0008M()
+        {
+            string computedValue = "";
+            string expectedValue = "False";
+            System.Xml.XmlNode testNode = null;
+            System.Xml.XmlAttribute Attr = null;
+
+            testResults results = new testResults("Core0008M");
+            try
+            {
+                results.description = "The \"removeNamedItem(name)\" method removes "+
+                    "a node specified by name.";
+                //
+                // Retrive targeted data and and remove attribute.  It should no longer
+                // be specified.
+                //
+                testNode = (System.Xml.XmlNode)util.nodeObject(util.THIRD,util.SIXTH);
+                testNode.Attributes.RemoveNamedItem("street");
+                Attr = (System.Xml.XmlAttribute)testNode.Attributes.GetNamedItem("street");
+                computedValue = Attr.Specified.ToString();
+            }
+            catch(System.Exception ex)
+            {
+                computedValue = "Exception " + ex.Message;
+            }
+            //
+            // Write out results
+            //
+            results.expected = expectedValue;
+            results.actual = computedValue;
+
+            util.resetData();
+            Assert.AreEqual (results.expected, results.actual);
+        }
+
+        //------------------------ End test case core-0008M --------------------------
+        //
+        //--------------------------- test case core-0009 ----------------------------
+        //
+        // Testing feature - If the node removed by the "removeNamedItem(name)" method
+        //                   is an Attr node with a default value, its is immediately
+        //                   replaced.
+        //
+        // Testing approach - Retrieve the third employee and create a NamedNodeMap
+        //                    object from the attributes in its last child.  Once
+        //                    the list is created, the "removeNamedItem(name)" method
+        //                    is invoked where "name" is the name of an existing
+        //                    attribute ("street)".  The "removeNamedItem(name)" method
+        //                    should remove the "street" attribute and since it has 
+        //                    a default value of "Yes", that value should immediately
+        //                    be the attribute's value.
+        //
+        // Semantic Requirements: 9 
+        //
+        //----------------------------------------------------------------------------
+
+        [Test]
+	[Ignore(".NET DOM implementation does not match W3C DOM specification.")]
+	public void core0009M()
+        {
+            string computedValue = "";
+            string expectedValue = "Yes";
+            System.Xml.XmlNode testNode = null;
+
+            testResults results = new testResults("Core0009M");
+            try
+            {
+                results.description = "If the node removed by the \"removeNamedItem(name)\" "+
+                    "method is an Attr node with a default value, then "+
+                    "it is immediately replaced.";
+                //
+                // Retrieve targeted data and remove attribute.
+                //
+                testNode = util.nodeObject(util.THIRD,util.SIXTH);
+                testNode.Attributes.RemoveNamedItem("street");
+                computedValue = testNode.Attributes.GetNamedItem("street").Value;
+            }
+            catch(System.Exception ex)
+            {
+                computedValue = "Exception " + ex.Message;
+            }
+            //
+            // Write out results
+            //
+            results.expected = expectedValue;
+            results.actual = computedValue;
+
+            util.resetData();
+
+            Assert.AreEqual (results.expected, results.actual);
+        }
+
+        //------------------------ End test case core-0009M --------------------------
+        //
+        //--------------------------- test case core-0010M ---------------------------
+        //
+        // Testing feature - The "removeNamedItem(name)" method returns the node removed
+        //                   from the map.
+        //
+        // Testing approach - Retrieve the third employee and create a NamedNodeMap
+        //                    object from the attributes in its last child. 
+        //                    Once the list is created, the "removeNamedItem(name)" 
+        //                    method is invoked where "name" is the name of an existing
+        //                    attribute ("street)".  The "removeNamedItem(name)" 
+        //                    method should remove the existing "street" attribute
+        //                    and return it.
+        //
+        // Semantic Requirements: 10 
+        //
+        //----------------------------------------------------------------------------
+
+        [Test]
+	public void core0010M()
+        {
+            string computedValue = "";
+            string expectedValue = "No";
+            System.Xml.XmlNode returnedNode = null;
+            System.Xml.XmlNode testNode = null;
+
+            testResults results = new testResults("Core0010M");
+            try
+            {
+                results.description = "The \"removeNamedItem(name)\" method returns the "+
+                    "node removed from the map.";
+                //
+                // Retrieve targeted data, remove attribute and examine returned value of
+                // removeNamedItem method.
+                //
+                testNode = util.nodeObject(util.THIRD,util.SIXTH);
+                returnedNode = testNode.Attributes.RemoveNamedItem("street");
+                computedValue = returnedNode.Value;
+            }
+            catch(System.Exception ex)
+            {
+                computedValue = "Exception " + ex.Message;
+            }
+
+            //
+            // Write out results
+            //
+            results.expected = expectedValue;
+            results.actual = computedValue;
+
+            util.resetData();
+
+            Assert.AreEqual (results.expected, results.actual);
+        }
+
+        //------------------------ End test case core-0010M --------------------------
+        //
+        //--------------------------- test case core-0011M ---------------------------
+        //
+        // Testing feature - The "removeNamedItem(name)" method returns null if the
+        //                   name specified does not exist in the map.
+        //
+        // Testing approach - Retrieve the third employee and create a NamedNodeMap
+        //                    object from the attributes in its last child.
+        //                    Once the list is created, the "removeNamedItem(name)" 
+        //                    method is invoked where "name" does not exist in the 
+        //                    map.  The method should return null.
+        //
+        // Semantic Requirements: 11
+        //
+        //----------------------------------------------------------------------------
+
+        [Test]
+	public void core0011M()
+        {
+            object computedValue = null;
+            object expectedValue = null;
+            System.Xml.XmlNode testNode = null;
+
+            testResults results = new testResults("Core0011M");
+            try
+            {
+                results.description = "The \"removeNamedItem(name)\" method returns null "+
+                    "if the specified \"name\" is not in the map.";
+                //
+                // Retrieve targeted data and attempt to remove a non-existing attribute.
+                //
+                testNode = util.nodeObject(util.THIRD,util.SIXTH);
+                computedValue = testNode.Attributes.RemoveNamedItem("district");
+            }
+            catch(System.Exception ex)
+            {
+                computedValue = "Exception " + ex.Message;
+            }
+
+            //
+            // Write out results
+            //
+            results.expected = (expectedValue == null).ToString();
+            results.actual = (computedValue == null).ToString();
+
+            util.resetData();
+
+            Assert.AreEqual (results.expected, results.actual);
+        }
+
+        //------------------------ End test case core-0011M --------------------------
+        //
+        //--------------------------- test case core-0012M ---------------------------
+        //
+        // Testing feature - The "item(index)" method returns the indexth item in the
+        //                   map (test for first item).
+        //
+        // Testing approach - Retrieve the second employee and create a NamedNodeMap
+        //                    object from the attributes in its last child by
+        //                    by invoking the "attributes" attribute.  Once
+        //                    the list is created, the "item(index)" method is
+        //                    invoked with index = 0.  This should return the node at
+        //                    the first position.  Since there are no guarantees that
+        //                    first item in the map is the one that was listed first 
+        //                    in the attribute list the test checks for all of them.
+        //
+        // Semantic Requirements: 12
+        //
+        //----------------------------------------------------------------------------
+
+        [Test]
+	public void core0012M()
+        {
+            //string testName = "core-0012M";
+            string computedValue = "";
+//            string expectedValue = "domestic or street";
+            string expectedValue = "domestic";
+            System.Xml.XmlNode returnedNode = null;
+            System.Xml.XmlNode testNode = null;
+
+            testResults results = new testResults("Core0012M");
+            try
+            {
+                results.description = "Retrieve the first item in the map via the \"item(index)\" method."; 
+
+                //
+                // Retrieve targeted data and invoke "item" method.
+                //  
+                testNode = util.nodeObject(util.SECOND,util.SIXTH);
+                returnedNode = testNode.Attributes.Item(0);
+                computedValue = returnedNode.Name;
+            }
+            catch(System.Exception ex)
+            {
+                computedValue = "Exception " + ex.Message;
+            }
+
+            //
+            // Write out results
+            //
+            results.expected = expectedValue;
+            results.actual = computedValue;
+
+            Assert.AreEqual (results.expected, results.actual);
+        }
+
+        //------------------------ End test case core-0012M --------------------------
+        //
+        //--------------------------- test case core-0013M ---------------------------
+        //
+        // Testing feature - The "item(index)" method returns the indexth item in the
+        //                   map (test for last item).
+        //
+        // Testing approach - Retrieve the second employee and create a NamedNodeMap
+        //                    object from the attributes in its last child. 
+        //                    Once the list is created, the "item(index)" method is
+        //                    invoked with index = 1.  This should return the node at
+        //                    the last position.  Since there are no guarantees that
+        //                    the last item in the map is the one that was listed last 
+        //                    in the attribute list, the test checks for all of them.
+        //
+        // Semantic Requirements: 12
+        //
+        //----------------------------------------------------------------------------
+
+        [Test]
+	public void core0013M()
+        {
+            string computedValue = "";
+//            string expectedValue = "domestic or street";
+            string expectedValue = "street";
+            System.Xml.XmlNode returnedNode = null;
+            System.Xml.XmlNode testNode = null;
+
+            testResults results = new testResults("Core0013M");
+            try
+            {
+                results.description = "Retrieve the last item in the map via the \"item(index)\" method."; 
+                //
+                // Retrieve targeted data and invoke "item" attribute.
+                //
+                testNode = util.nodeObject(util.THIRD,util.SIXTH);
+                returnedNode = testNode.Attributes.Item(1);
+                computedValue = returnedNode.Name;
+            }
+            catch(System.Exception ex)
+            {
+                computedValue = "Exception " + ex.Message;
+            }
+            //
+            // Write out results
+            //
+            results.expected = expectedValue;
+            results.actual = computedValue;
+
+            Assert.AreEqual (results.expected, results.actual);
+        }
+
+        //------------------------ End test case core-0013M --------------------------
+        //
+        //--------------------------- test case core-0014M ---------------------------
+        //
+        // Testing feature - The "item(index)" method returns null if the index is 
+        //                   greater than the number of nodes in the map.
+        //
+        // Testing approach - Retrieve the second employee and create a NamedNodeMap
+        //                    object from the attributes in its last child. 
+        //                    element by invoking the "attributes" attribute.  Once
+        //                    the list is created, the "item(index)" method is
+        //                    invoked with index = 3.  This index value is greater than
+        //                    the number of nodes in the map and under that condition
+        //                    the method should return null.
+        //
+        // Semantic Requirements: 13
+        //
+        //----------------------------------------------------------------------------
+
+        [Test]
+	public void core0014M()
+        {
+            object computedValue = null;
+            object expectedValue = null;
+            System.Xml.XmlNode testNode = null;
+
+            testResults results = new testResults("Core0014M");
+            try
+            {
+                results.description = "The \"item(index)\" method returns null if the "+
+                    "index is greater than the number of nodes in the map.";
+
+                //
+                // Retrieve targeted data and invoke "item" method.
+                //
+                testNode = util.nodeObject(util.THIRD,util.SIXTH);
+                computedValue = testNode.Attributes.Item(3);
+            }
+            catch(System.Exception ex)
+            {
+                computedValue = "Exception " + ex.Message;
+            }
+
+            //
+            // Write out results
+            //
+            results.expected = (expectedValue == null).ToString();
+            results.actual = (computedValue == null).ToString();
+
+            Assert.AreEqual (results.expected, results.actual);
+        }
+
+        //------------------------ End test case core-0014M --------------------------
+        //
+        //--------------------------- test case core-0015M ---------------------------
+        //
+        // Testing feature - The "item(index)" method returns null if the index is
+        //                   equal to the number of nodes in the map.
+        //
+        // Testing approach - Retrieve the second employee and create a NamedNodeMap
+        //                    object from the attributes in its last child 
+        //                    Once the list is created, the "item(index)" method is
+        //                    invoked with index = 2.  This index value is equal to 
+        //                    the number of nodes in the map and under that condition
+        //                    the method should return null (first item is at position
+        //                    0).
+        //
+        // Semantic Requirements: 13
+        //
+        //----------------------------------------------------------------------------
+
+        [Test]
+	public void core0015M()
+        {
+            object computedValue = null;
+            object expectedValue = null;
+            System.Xml.XmlNode testNode = null;
+
+            testResults results = new testResults("Core0015M");
+            try
+            {
+                results.description = "The \"item(index)\" method returns null if the index " +
+                    "is equal to the number of nodes in the map.";
+                //
+                // Retrieve targeted data and invoke "item" method.
+                //
+                testNode = util.nodeObject(util.THIRD,util.SIXTH);
+                computedValue = testNode.Attributes.Item(2);
+            }
+            catch(System.Exception ex)
+            {
+                computedValue = "Exception " + ex.Message;
+            }
+            //
+            // Write out results
+            //
+            results.expected = (expectedValue == null).ToString();
+            results.actual = (computedValue == null).ToString();
+
+            Assert.AreEqual (results.expected, results.actual);
+        }
+
+        //------------------------ End test case core-0015M --------------------------
+        //
+        //--------------------------- test case core-0016M ---------------------------
+        //
+        // Testing feature - The "length" attribute contains the total number of
+        //                   nodes in the map.
+        //
+        // Testing approach - Retrieve the second employee and create a NamedNodeMap
+        //                    object from the attributes in its last child. 
+        //                    Once the list is created, the "length" attribute is
+        //                    invoked.  That attribute should contain the number 2. 
+        //
+        // Semantic Requirements: 14
+        //
+        //----------------------------------------------------------------------------
+
+        [Test]
+	public void core0016M()
+        {
+            string computedValue = "";
+            string expectedValue = "2";
+            System.Xml.XmlNode testNode = null;
+
+            testResults results = new testResults("Core0016M");
+            try
+            {
+                results.description = "The \"length\" attribute contains the number of " +
+                    "nodes in the map.";
+                //
+                // Retrieve targeted data and invoke "length" attribute.
+                //
+                testNode = util.nodeObject(util.THIRD,util.SIXTH);
+                computedValue = testNode.Attributes.Count.ToString();
+            }
+            catch(System.Exception ex)
+            {
+                computedValue = "Exception " + ex.Message;
+            }
+            //
+            // Write out results
+            //
+            results.expected = expectedValue;
+            results.actual = computedValue;
+
+            Assert.AreEqual (results.expected, results.actual);
+        }
+
+        //------------------------ End test case core-0016M --------------------------
+        //
+        //--------------------------- test case core-0017M ---------------------------
+        //
+        // Testing feature - The range of valid child nodes indices is 0 to length - 1.
+        //
+        // Testing approach - Create a NamedNodeMap object from the attributes of the
+        //                    last child of the third employee and traverse the
+        //                    list from index 0 to index length - 1.  All indices
+        //                    should be valid.
+        //
+        // Semantic Requirements: 15 
+        //
+        //----------------------------------------------------------------------------
+
+        [Test]
+	public void core0017M()
+        {
+            string computedValue = "";
+            string expectedValue = "0 1 ";
+            int lastIndex = 0;
+            //string attributes = "";
+            System.Xml.XmlNode testNode = null;
+
+            testResults results = new testResults("Core0017M");
+            try
+            {
+                results.description = "The range of valid child nodes indices is 0 to " +
+                    "length - 1.";
+                //
+                // Retrieve targeted data and compute list length.
+                //
+                testNode = util.nodeObject(util.THIRD,util.SIXTH);
+                lastIndex = testNode.Attributes.Count - 1;
+                //
+                // Traverse the list from 0 to length - 1.  All indices should be valid.
+                //
+                for (int index = 0;index <= lastIndex; index++)
+                    computedValue += index+" ";
+            }
+            catch(System.Exception ex)
+            {
+                computedValue = "Exception " + ex.Message;
+            }
+            //
+            // Write out results.
+            //
+            results.expected = expectedValue;
+            results.actual = computedValue;
+
+            Assert.AreEqual (results.expected, results.actual);
+        }
+
+        //------------------------ End test case core-0017M --------------------------
+        //
+        //--------------------------- test case core-0018M ---------------------------
+        //
+        // Testing feature - The "setNamedItem(arg) method raises a System.ArgumentException
+        //                   Exception if "arg" was created from a different 
+        //                   document than the one that created the NamedNodeMap.
+        //
+        // Testing approach - Create a NamedNodeMap object from the attributes of the
+        //                    last child of the third employee and attempt to 
+        //                    add another Attr node to it that was created from a 
+        //                    different DOM document.  This condition should raise
+        //                    the desired exception.  This method uses the
+        //                    "createAttribute(name)" method from the Document
+        //                    interface. 
+        //
+        // Semantic Requirements: 16
+        //
+        //----------------------------------------------------------------------------
+
+        [Test]
+	[Ignore(".NET DOM implementation does not match W3C DOM specification.")] // MS DOM is buggy
+	public void core0018M()
+        {
+            string computedValue = "";
+            
+            System.Xml.XmlAttribute newAttrNode = util.getOtherDOMDocument().CreateAttribute("newAttribute");
+            System.Xml.XmlNode testNode = null;
+            string expectedValue = "System.ArgumentException";
+
+            testResults results = new testResults("Core0018M");
+
+            results.description = "The \"setNamedItem(arg)\" method raises a "+
+                "System.ArgumentException Exception if \"arg\" was " +
+                "created from a document different from the one that created "+
+                "the NamedNodeList.";
+            //
+            // Retrieve targeted data and attempt to add an element that was created
+            // from a different document.  Should raise an exception.
+            //
+            testNode = util.nodeObject(util.THIRD,util.SIXTH);
+
+            try 
+            {
+                testNode.Attributes.SetNamedItem(newAttrNode);
+            } 
+            catch(System.Exception ex) 
+            {
+                computedValue = ex.GetType().ToString();
+            }
+
+
+            results.expected = expectedValue;
+            results.actual = computedValue;
+
+            util.resetData();
+
+            Assert.AreEqual (results.expected, results.actual);
+        }
+
+        //------------------------ End test case core-0018M --------------------------
+        //
+        //--------------------------- test case core-0019M ---------------------------
+        //
+        // Testing feature - The "setNamedItem(arg) method raises a 
+        //                   NO_MODIFICATION_ALLOWED_ERR Exception if this
+        //                   NamedNodeMap is readonly.
+        //
+        // Testing approach - Create a NamedNodeMap object from the first child of the
+        //                    Entity named "ent4" inside the DocType node and then 
+        //                    attempt to add a new item to the list.  It should raise 
+        //                    the desired exception as this is a readonly NamedNodeMap.
+        //                   
+        // Semantic Requirements: 17
+        //
+        //----------------------------------------------------------------------------
+
+        [Test]
+	[Ignore(".NET DOM implementation does not match W3C DOM specification.")] // MS DOM is buggy
+	public void core0019M()
+        {
+            string computedValue = "";
+            System.Xml.XmlNode testNode = null;
+            System.Xml.XmlNode entityDesc;
+            System.Xml.XmlAttribute newAttrNode = (System.Xml.XmlAttribute)util.createNode(util.ATTRIBUTE_NODE,"newAttribute");
+            string expectedValue = "System.ArgumentException";//util.NO_MODIFICATION_ALLOWED_ERR;
+
+            testResults results = new testResults("Core0019M");
+
+            results.description = "The \"setNamedItem(arg)\" method raises a " +
+                "NO_MODIFICATION_ALLOWED_ERR Exception if this "+
+                "NamedNodeMap is readonly.";
+            //
+            // Create a NamedNodeMap object and attempt to add a node to it.
+            // Should raise an exception.
+            //
+            testNode = util.getEntity("ent4");
+            entityDesc = testNode.FirstChild;
+
+            try 
+            {
+                entityDesc.Attributes.SetNamedItem(newAttrNode);
+            }
+            catch(ArgumentException ex) 
+            {
+                computedValue = ex.GetType ().FullName; 
+            }
+
+
+            results.expected = expectedValue;
+            results.actual = computedValue;
+
+            util.resetData();
+
+            Assert.AreEqual (results.expected, results.actual);
+        }
+
+        //------------------------ End test case core-0019M --------------------------
+        //
+        //--------------------------- test case core-0020M ---------------------------
+        //
+        // Testing feature - The "setNamedItem(arg) method raises an
+        //                   INUSE_ATTRIBUTE_ERR Exception if "arg" is an Attr 
+        //                   that is already an attribute of another Element.
+        //
+        // Testing approach - Create a NamedNodeMap object from the attributes of the
+        //                    third child and attempt to add an attribute that is
+        //                    already being used by the first employee.  An attempt
+        //                    to add such an attribute should raise the desired
+        //                    exception. 
+        //
+        // Semantic Requirements: 18
+        //
+        //----------------------------------------------------------------------------
+
+        [Test]
+	[Ignore(".NET DOM implementation does not match W3C DOM specification.")]
+	public void core0020M()
+        {
+            string computedValue= "";
+            System.Xml.XmlAttribute inUseAttribute = null;
+            System.Xml.XmlElement firstEmployee = null;
+            System.Xml.XmlNode testNode = null;
+            string expectedValue = "System.ArgumentException";//util.INUSE_ATTRIBUTE_ERR;
+
+            testResults results = new testResults("Core0020M");
+            try
+            {
+                results.description = "The \"setNamedItem(arg)\" method raises an "+
+                    "INUSE_ATTRIBUTE_ERR Exception if \"arg\" "+
+                    "is an Attr node that is already an attribute "+
+                    "of another Element.";
+
+                firstEmployee = (System.Xml.XmlElement)util.nodeObject(util.FIRST,util.SIXTH);
+                inUseAttribute = firstEmployee.GetAttributeNode("domestic");
+                //
+                // Attempt to add an attribute that is already used by another element 
+                // should raise an exception.
+                //
+                testNode = util.nodeObject(util.THIRD,util.SIXTH);
+
+                try 
+                {
+                    testNode.Attributes.SetNamedItem(inUseAttribute);
+                }
+                catch (System.Exception ex) 
+                {
+                    computedValue = ex.GetType ().FullName; 
+                }
+
+            }
+            catch(System.Exception ex)
+            {
+                computedValue = "Exception " + ex.Message;
+            }
+
+            results.expected = expectedValue;
+            results.actual = computedValue;
+
+            util.resetData();
+
+            Assert.AreEqual (results.expected, results.actual);
+        }
+
+        //------------------------ End test case core-0020M --------------------------
+        //
+        //--------------------------- test case core-0021M ---------------------------
+        //
+        // Testing feature - The "removeNamedItem(name) method raises an
+        //                   NOT_FOUND_ERR Exception if there is no node
+        //                   named "name" in the map.
+        //
+        // Testing approach - Create a NamedNodeMap object from the attributes of the
+        //                    last child of the third employee and attempt to
+        //                    remove the "district" attribute.  There is no node named
+        //                    "district" in the list and therefore the desired 
+        //                    exception should be raised.
+        //
+        // System.Xml       - return null, if a matching node was not found.
+        //
+        // Semantic Requirements: 19
+        //
+        //----------------------------------------------------------------------------
+
+        [Test]
+	public void core0021M()
+        {
+            object computedValue = null;
+            System.Xml.XmlNode testNode = null;
+            object expectedValue = null;//util.NOT_FOUND1_ERR;
+
+            testResults results = new testResults("Core0021M");
+            try
+            {
+                results.description = "The \"removeNamedItem(name)\" method raises a " +
+                    "NOT_FOUND_ERR Exception if there is no node "+
+                    "named \"name\" in the map.";
+                //
+                // Create a NamedNodeMap object and attempt to remove an attribute that
+                // is not in the list should raise an exception.
+                //
+                testNode = util.nodeObject(util.THIRD,util.SIXTH);
+
+                try 
+                {
+                    //null if a matching node was not found
+                    computedValue = testNode.Attributes.RemoveNamedItem("district");
+                }
+                catch(System.Exception ex) 
+                {
+                    computedValue = "EXCEPTION " + ex.GetType () + " : " + ex.Message;
+                }
+
+            }
+            catch(System.Exception ex)
+            {
+                computedValue = "Exception " + ex.Message;
+            }
+
+            results.expected = (expectedValue == null).ToString();
+            results.actual = (computedValue == null).ToString();
+
+            util.resetData();
+
+            Assert.AreEqual (results.expected, results.actual);
+        }
+
+        //------------------------ End test case core-0021M --------------------------
+    }
+}