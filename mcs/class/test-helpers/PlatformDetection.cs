--- conflicted
+++ resolved
@@ -3,13 +3,9 @@
 	static partial class PlatformDetection
 	{
 		public static readonly bool IsNetNative = false;
-<<<<<<< HEAD
-		public static readonly bool IsFullFramework = true;
-=======
 
 		public static readonly bool IsFullFramework = true;
 
 		public static bool IsNonZeroLowerBoundArraySupported => true;
->>>>>>> 5440d571
 	}
 }