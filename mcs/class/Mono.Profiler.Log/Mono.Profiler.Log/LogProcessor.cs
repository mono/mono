--- conflicted
+++ resolved
@@ -414,27 +414,13 @@
 				}
 
 				case LogEventType.HeapRoots: {
-<<<<<<< HEAD
-					var ev = new HeapRootsEvent ();
-					var list = new HeapRootsEvent.HeapRoot [(int) Reader.ReadULeb128 ()];
+					var hre = new HeapRootsEvent ();
+					var list = new HeapRootsEvent.HeapRoot [(int) _reader.ReadULeb128 ()];
 
 					for (var i = 0; i < list.Length; i++) {
 						list [i] = new HeapRootsEvent.HeapRoot {
 							AddressPointer = ReadPointer (),
 							ObjectPointer = ReadObject ()
-=======
-					// TODO: This entire event makes no sense.
-					var hre = new HeapRootsEvent ();
-					var list = new HeapRootsEvent.HeapRoot [(int) _reader.ReadULeb128 ()];
-
-					hre.MaxGenerationCollectionCount = (long) _reader.ReadULeb128 ();
-
-					for (var i = 0; i < list.Length; i++) {
-						list [i] = new HeapRootsEvent.HeapRoot {
-							ObjectPointer = ReadObject (),
-							Attributes = StreamHeader.FormatVersion == 13 ? (LogHeapRootAttributes) _reader.ReadByte () : (LogHeapRootAttributes) _reader.ReadULeb128 (),
-							ExtraInfo = (long) _reader.ReadULeb128 (),
->>>>>>> 012f8610
 						};
 					}
 
@@ -444,22 +430,22 @@
 					break;
 				}
 				case LogEventType.HeapRootRegister: {
-					var ev = new HeapRootRegisterEvent () {
+					ev = new HeapRootRegisterEvent () {
 						Start = ReadPointer (),
-						Size = (long)Reader.ReadULeb128 (),
-						Kind = (LogHeapRootSource)Reader.ReadByte (),
+						Size = (long) _reader.ReadULeb128 (),
+						Kind = (LogHeapRootSource) _reader.ReadByte (),
 						Key = ReadPointer (),
-						Message = Reader.ReadCString ()
-					};
-
-					return ev;
+						Message = _reader.ReadCString ()
+					};
+
+					break;
 				}
 				case LogEventType.HeapRootUnregister: {
-					var ev = new HeapRootUnregisterEvent () {
+					ev = new HeapRootUnregisterEvent () {
 						Start = ReadPointer ()
 					};
 
-					return ev;
+					break;
 				}
 				default:
 					throw new LogException ($"Invalid extended event type ({extType}).");
@@ -614,11 +600,7 @@
 
 		long ReadObject ()
 		{
-<<<<<<< HEAD
-			return (Reader.ReadSLeb128 () + _bufferHeader.ObjectBase) << 3;
-=======
-			return _reader.ReadSLeb128 () + _bufferHeader.ObjectBase << 3;
->>>>>>> 012f8610
+			return (_reader.ReadSLeb128 () + _bufferHeader.ObjectBase) << 3;
 		}
 
 		long ReadMethod ()
