//
// System.Web.Configuration.HttpCapabilitiesBase
//
// Authors:
//	Chris Toshok (toshok@ximian.com)
//
// Copyright (C) 2005 Novell, Inc (http://www.novell.com)
//
// Permission is hereby granted, free of charge, to any person obtaining
// a copy of this software and associated documentation files (the
// "Software"), to deal in the Software without restriction, including
// without limitation the rights to use, copy, modify, merge, publish,
// distribute, sublicense, and/or sell copies of the Software, and to
// permit persons to whom the Software is furnished to do so, subject to
// the following conditions:
// 
// The above copyright notice and this permission notice shall be
// included in all copies or substantial portions of the Software.
// 
// THE SOFTWARE IS PROVIDED "AS IS", WITHOUT WARRANTY OF ANY KIND,
// EXPRESS OR IMPLIED, INCLUDING BUT NOT LIMITED TO THE WARRANTIES OF
// MERCHANTABILITY, FITNESS FOR A PARTICULAR PURPOSE AND
// NONINFRINGEMENT. IN NO EVENT SHALL THE AUTHORS OR COPYRIGHT HOLDERS BE
// LIABLE FOR ANY CLAIM, DAMAGES OR OTHER LIABILITY, WHETHER IN AN ACTION
// OF CONTRACT, TORT OR OTHERWISE, ARISING FROM, OUT OF OR IN CONNECTION
// WITH THE SOFTWARE OR THE USE OR OTHER DEALINGS IN THE SOFTWARE.
//

using System.Collections;
using System.Security.Permissions;
using System.IO;
using System.Web.UI;

namespace System.Web.Configuration
{
	public partial class HttpCapabilitiesBase: IFilterResolutionService
	{
		internal IDictionary capabilities;

		public HttpCapabilitiesBase () { }

		public virtual string this [string key] {
			get { return capabilities [key] as string; }
		}

		internal static string GetUserAgentForDetection (HttpRequest request)
		{
			string ua = null;
			if (request.Context.CurrentHandler is System.Web.UI.Page)
				ua = ((System.Web.UI.Page) request.Context.CurrentHandler).ClientTarget;
			
			if (String.IsNullOrEmpty (ua)) {
				ua = request.ClientTarget;

				if (String.IsNullOrEmpty (ua))
					ua = request.UserAgent;
			}

			return ua;
		}

		static HttpBrowserCapabilities GetHttpBrowserCapabilitiesFromBrowscapini(string ua)
		{
			HttpBrowserCapabilities bcap = new HttpBrowserCapabilities();
			bcap.capabilities = CapabilitiesLoader.GetCapabilities (ua);
			return bcap;
		}
		
		public static HttpCapabilitiesBase GetConfigCapabilities (string configKey, HttpRequest request)
		{
			string ua = GetUserAgentForDetection (request);
			HttpBrowserCapabilities bcap = GetHttpBrowserCapabilitiesFromBrowscapini(ua);
			GetConfigCapabilities_called = true;
			if (HttpApplicationFactory.AppBrowsersFiles.Length > 0)
				bcap = HttpApplicationFactory.CapabilitiesProcessor.Process(request, bcap.Capabilities);
			bcap.useragent = ua;
			bcap.Init ();
			return bcap;
		}

		// Used by unit tests to determine whether GetConfigCapabilities was called.
		static internal bool GetConfigCapabilities_called;

		protected virtual void Init ()
		{
		}

		int IFilterResolutionService.CompareFilters (string filter1, string filter2)
		{
			throw new NotImplementedException ();
		}

		bool IFilterResolutionService.EvaluateFilter (string filterName)
		{
			throw new NotImplementedException ();
		}
		
		public void AddBrowser (string browserName)
		{
		}

		public HtmlTextWriter CreateHtmlTextWriter (TextWriter w)
		{
			return (HtmlTextWriter) Activator.CreateInstance (TagWriter, new object[] {w});
		}

		public void DisableOptimizedCacheKey ()
		{
			throw new NotImplementedException ();
		}

		IDictionary adapters = null;
		public IDictionary Adapters {
			get {
				if (!Get (HaveAdapters)) {
					adapters = GetAdapters();
					Set (HaveAdapters);
				}

				return adapters;
			}
		}
		
		internal virtual IDictionary GetAdapters ()
		{
			return new Hashtable();
		}

		bool canCombineFormsInDeck;
		public virtual bool CanCombineFormsInDeck {
			get {
				if (!Get (HaveCanCombineFormsInDeck)) {
					canCombineFormsInDeck = ReadBoolean ("cancombineformsindeck");
					Set (HaveCanCombineFormsInDeck);
				}

				return canCombineFormsInDeck;
			}
		}

		bool canInitiateVoiceCall;
		public virtual bool CanInitiateVoiceCall {
			get {
				if (!Get (HaveCanInitiateVoiceCall)) {
					canInitiateVoiceCall = ReadBoolean ("caninitiatevoicecall");
					Set (HaveCanInitiateVoiceCall);
				}

				return canInitiateVoiceCall;
			}
		}

		bool canRenderAfterInputOrSelectElement;
		public virtual bool CanRenderAfterInputOrSelectElement {
			get {
				if (!Get (HaveCanRenderAfterInputOrSelectElement)) {
					canRenderAfterInputOrSelectElement = ReadBoolean ("canrenderafterinputorselectelement");
					Set (HaveCanRenderAfterInputOrSelectElement);
				}

				return canRenderAfterInputOrSelectElement;
			}
		}

		bool canRenderEmptySelects;
		public virtual bool CanRenderEmptySelects {
			get {
				if (!Get (HaveCanRenderEmptySelects)) {
					canRenderEmptySelects = ReadBoolean ("canrenderemptyselects");
					Set (HaveCanRenderEmptySelects);
				}

				return canRenderEmptySelects;
			}
		}

		bool canRenderInputAndSelectElementsTogether;
		public virtual bool CanRenderInputAndSelectElementsTogether {
			get {
				if (!Get (HaveCanRenderInputAndSelectElementsTogether)) {
					canRenderInputAndSelectElementsTogether = ReadBoolean ("canrenderinputandselectelementstogether");
					Set (HaveCanRenderInputAndSelectElementsTogether);
				}

				return canRenderInputAndSelectElementsTogether;
			}
		}

		bool canRenderMixedSelects;
		public virtual bool CanRenderMixedSelects {
			get {
				if (!Get (HaveCanRenderMixedSelects)) {
					canRenderMixedSelects = ReadBoolean ("canrendermixedselects");
					Set (HaveCanRenderMixedSelects);
				}

				return canRenderMixedSelects;
			}
		}

		bool canRenderOneventAndPrevElementsTogether;
		public virtual bool CanRenderOneventAndPrevElementsTogether {
			get {
				if (!Get (HaveCanRenderOneventAndPrevElementsTogether)) {
					canRenderOneventAndPrevElementsTogether = ReadBoolean ("canrenderoneventandprevelementstogether");
					Set (HaveCanRenderOneventAndPrevElementsTogether);
				}

				return canRenderOneventAndPrevElementsTogether;
			}
		}

		bool canRenderPostBackCards;
		public virtual bool CanRenderPostBackCards {
			get {
				if (!Get (HaveCanRenderPostBackCards)) {
					canRenderPostBackCards = ReadBoolean ("canrenderpostbackcards");
					Set (HaveCanRenderPostBackCards);
				}

				return canRenderPostBackCards;
			}
		}

		bool canRenderSetvarZeroWithMultiSelectionList;
		public virtual bool CanRenderSetvarZeroWithMultiSelectionList {
			get {
				if (!Get (HaveCanRenderSetvarZeroWithMultiSelectionList)) {
					canRenderSetvarZeroWithMultiSelectionList = ReadBoolean ("canrendersetvarzerowithmultiselectionlist");
					Set (HaveCanRenderSetvarZeroWithMultiSelectionList);
				}

				return canRenderSetvarZeroWithMultiSelectionList;
			}
		}

		bool canSendMail;
		public virtual bool CanSendMail {
			get {
				if (!Get (HaveCanSendMail)) {
					canSendMail = ReadBoolean ("cansendmail");
					Set (HaveCanSendMail);
				}

				return canSendMail;
			}
		}

		public IDictionary Capabilities {
			get { return capabilities; }
<<<<<<< HEAD
			set { capabilities = new Hashtable(value, StringComparer.OrdinalIgnoreCase); }
=======
			set { capabilities = new Hashtable(value, new CaseInsensitiveCapabilityEqualityComparer()); }
>>>>>>> 05fcd9a8
		}

		int defaultSubmitButtonLimit;
		public virtual int DefaultSubmitButtonLimit {
			get {
				if (!Get (HaveDefaultSubmitButtonLimit)) {
					defaultSubmitButtonLimit = ReadInt32 ("defaultsubmitbuttonlimit");
					Set (HaveDefaultSubmitButtonLimit);
				}

				return defaultSubmitButtonLimit;
			}
		}

		int gatewayMajorVersion;
		public virtual int GatewayMajorVersion {
			get {
				if (!Get (HaveGatewayMajorVersion)) {
					gatewayMajorVersion = ReadInt32 ("gatewaymajorversion");
					Set (HaveGatewayMajorVersion);
				}

				return gatewayMajorVersion;
			}
		}

		Double gatewayMinorVersion;
		public virtual Double GatewayMinorVersion {
			get {
				if (!Get (HaveGatewayMinorVersion)) {
					gatewayMinorVersion = ReadDouble ("gatewayminorversion");
					Set (HaveGatewayMinorVersion);
				}

				return gatewayMinorVersion;
			}
		}

		string gatewayVersion;
		public virtual string GatewayVersion {
			get {
				if (!Get (HaveGatewayVersion)) {
					gatewayVersion = ReadString ("gatewayversion");
					Set (HaveGatewayVersion);
				}

				return gatewayVersion;
			}
		}

		bool hasBackButton;
		public virtual bool HasBackButton {
			get {
				if (!Get (HaveHasBackButton)) {
					hasBackButton = ReadBoolean ("hasbackbutton");
					Set (HaveHasBackButton);
				}

				return hasBackButton;
			}
		}

		bool hidesRightAlignedMultiselectScrollbars;
		public virtual bool HidesRightAlignedMultiselectScrollbars {
			get {
				if (!Get (HaveHidesRightAlignedMultiselectScrollbars)) {
					hidesRightAlignedMultiselectScrollbars = ReadBoolean ("hidesrightalignedmultiselectscrollbars");
					Set (HaveHidesRightAlignedMultiselectScrollbars);
				}
				
				return hidesRightAlignedMultiselectScrollbars;
			}
		}

		string htmlTextWriter;
		public string HtmlTextWriter {
			get {
				if (!Get (HaveHtmlTextWriter)) {
					htmlTextWriter = ReadString ("htmlTextWriter");
					Set (HaveHtmlTextWriter);
				}

				return htmlTextWriter;
			}
			set {
				Set (HaveHtmlTextWriter);
				htmlTextWriter = value;
			}
		}

		public string Id {
			get { return this.Browser; }
		}

		string inputType;
		public virtual string InputType {
			get {
				if (!Get (HaveInputType)) {
					inputType = ReadString ("inputtype");
					Set (HaveInputType);
				}

				return inputType;
			}
		}

		bool isColor;
		public virtual bool IsColor {
			get {
				if (!Get (HaveIsColor)) {
					isColor = ReadBoolean ("iscolor");
					Set (HaveIsColor);
				}

				return isColor;
			}
		}

		bool isMobileDevice;
		public virtual bool IsMobileDevice {
			get {
				if (!Get (HaveIsMobileDevice)) {
					isMobileDevice = ReadBoolean ("ismobiledevice");
					Set (HaveIsMobileDevice);
				}

				return isMobileDevice;
			}
		}

		Version jscriptVersion;
		public Version JScriptVersion {
			get {
				if (!Get (HaveJScriptVersion)) {
					jscriptVersion = ReadVersion ("jscriptversion");
					Set (HaveJScriptVersion);
				}

				return jscriptVersion;
			}
		}

		int maximumHrefLength;
		public virtual int MaximumHrefLength {
			get {
				if (!Get (HaveMaximumHrefLength)) {
					maximumHrefLength = ReadInt32 ("maximumhreflength");
					Set (HaveMaximumHrefLength);
				}

				return maximumHrefLength;
			}
		}

		int maximumRenderedPageSize;
		public virtual int MaximumRenderedPageSize {
			get {
				if (!Get (HaveMaximumRenderedPageSize)) {
					maximumRenderedPageSize = ReadInt32 ("maximumrenderedpagesize");
					Set (HaveMaximumRenderedPageSize);
				}

				return maximumRenderedPageSize;
			}
		}

		int maximumSoftkeyLabelLength;
		public virtual int MaximumSoftkeyLabelLength {
			get {
				if (!Get (HaveMaximumSoftkeyLabelLength)) {
					maximumSoftkeyLabelLength = ReadInt32 ("maximumsoftkeylabellength");
					Set (HaveMaximumSoftkeyLabelLength);
				}

				return maximumSoftkeyLabelLength;
			}
		}

		string minorVersionString;
		public string MinorVersionString {
			get {
				if (!Get (HaveMinorVersionString)) {
					minorVersionString = ReadString ("minorversionstring");
					Set (HaveMinorVersionString);
				}

				return minorVersionString;
			}
		}

		string mobileDeviceManufacturer;
		public virtual string MobileDeviceManufacturer {
			get {
				if (!Get (HaveMobileDeviceManufacturer)) {
					mobileDeviceManufacturer = ReadString ("mobiledevicemanufacturer");
					Set (HaveMobileDeviceManufacturer);
				}

				return mobileDeviceManufacturer;
			}
		}

		string mobileDeviceModel;
		public virtual string MobileDeviceModel {
			get {
				if (!Get (HaveMobileDeviceModel)) {
					mobileDeviceModel = ReadString ("mobiledevicemodel");
					Set (HaveMobileDeviceModel);
				}

				return mobileDeviceModel;
			}
		}

		int numberOfSoftkeys;
		public virtual int NumberOfSoftkeys {
			get {
				if (!Get (HaveNumberOfSoftkeys)) {
					numberOfSoftkeys = ReadInt32 ("numberofsoftkeys");
					Set (HaveNumberOfSoftkeys);
				}

				return numberOfSoftkeys;
			}
		}

		string preferredImageMime;
		public virtual string PreferredImageMime {
			get {
				if (!Get (HavePreferredImageMime)) {
					preferredImageMime = ReadString ("preferredimagemime");
					Set (HavePreferredImageMime);
				}

				return preferredImageMime;
			}
		}

		string preferredRenderingMime;
		public virtual string PreferredRenderingMime {
			get {
				if (!Get (HavePreferredRenderingMime)) {
					preferredRenderingMime = ReadString ("preferredrenderingmime");
					Set (HavePreferredRenderingMime);
				}

				return preferredRenderingMime;
			}
		}

		string preferredRenderingType;
		public virtual string PreferredRenderingType {
			get {
				if (!Get (HavePreferredRenderingType)) {
					preferredRenderingType = ReadString ("preferredrenderingtype");
					Set (HavePreferredRenderingType);
				}

				return preferredRenderingType;
			}
		}

		string preferredRequestEncoding;
		public virtual string PreferredRequestEncoding {
			get {
				if (!Get (HavePreferredRequestEncoding)) {
					preferredRequestEncoding = ReadString ("preferredrequestencoding");
					Set (HavePreferredRequestEncoding);
				}

				return preferredRequestEncoding;
			}
		}

		string preferredResponseEncoding;
		public virtual string PreferredResponseEncoding {
			get {
				if (!Get (HavePreferredResponseEncoding)) {
					preferredResponseEncoding = ReadString ("preferredresponseencoding");
					Set (HavePreferredResponseEncoding);
				}

				return preferredResponseEncoding;
			}
		}

		bool rendersBreakBeforeWmlSelectAndInput;
		public virtual bool RendersBreakBeforeWmlSelectAndInput {
			get {
				if (!Get (HaveRendersBreakBeforeWmlSelectAndInput)) {
					rendersBreakBeforeWmlSelectAndInput = ReadBoolean ("rendersbreakbeforewmlselectandinput");
					Set (HaveRendersBreakBeforeWmlSelectAndInput);
				}

				return rendersBreakBeforeWmlSelectAndInput;
			}
		}

		bool rendersBreaksAfterHtmlLists;
		public virtual bool RendersBreaksAfterHtmlLists {
			get {
				if (!Get (HaveRendersBreaksAfterHtmlLists)) {
					rendersBreaksAfterHtmlLists = ReadBoolean ("rendersbreaksafterhtmllists");
					Set (HaveRendersBreaksAfterHtmlLists);
				}

				return rendersBreaksAfterHtmlLists;
			}
		}

		bool rendersBreaksAfterWmlAnchor;
		public virtual bool RendersBreaksAfterWmlAnchor {
			get {
				if (!Get (HaveRendersBreaksAfterWmlAnchor)) {
					rendersBreaksAfterWmlAnchor = ReadBoolean ("rendersbreaksafterwmlanchor");
					Set (HaveRendersBreaksAfterWmlAnchor);
				}

				return rendersBreaksAfterWmlAnchor;
			}
		}

		bool rendersBreaksAfterWmlInput;
		public virtual bool RendersBreaksAfterWmlInput {
			get {
				if (!Get (HaveRendersBreaksAfterWmlInput)) {
					rendersBreaksAfterWmlInput = ReadBoolean ("rendersbreaksafterwmlinput");
					Set (HaveRendersBreaksAfterWmlInput);
				}

				return rendersBreaksAfterWmlInput;
			}
		}

		bool rendersWmlDoAcceptsInline;
		public virtual bool RendersWmlDoAcceptsInline {
			get {
				if (!Get (HaveRendersWmlDoAcceptsInline)) {
					rendersWmlDoAcceptsInline = ReadBoolean ("renderswmldoacceptsinline");
					Set (HaveRendersWmlDoAcceptsInline);
				}

				return rendersWmlDoAcceptsInline;
			}
		}

		bool rendersWmlSelectsAsMenuCards;
		public virtual bool RendersWmlSelectsAsMenuCards {
			get {
				if (!Get (HaveRendersWmlSelectsAsMenuCards)) {
					rendersWmlSelectsAsMenuCards = ReadBoolean ("renderswmlselectsasmenucards");
					Set (HaveRendersWmlSelectsAsMenuCards);
				}

				return rendersWmlSelectsAsMenuCards;
			}
		}

		string requiredMetaTagNameValue;
		public virtual string RequiredMetaTagNameValue {
			get {
				if (!Get (HaveRequiredMetaTagNameValue)) {
					requiredMetaTagNameValue = ReadString ("requiredmetatagnamevalue");
					Set (HaveRequiredMetaTagNameValue);
				}

				return requiredMetaTagNameValue;
			}
		}

		bool requiresAttributeColonSubstitution;
		public virtual bool RequiresAttributeColonSubstitution {
			get {
				if (!Get (HaveRequiresAttributeColonSubstitution)) {
					requiresAttributeColonSubstitution = ReadBoolean ("requiresattributecolonsubstitution");
					Set (HaveRequiresAttributeColonSubstitution);
				}

				return requiresAttributeColonSubstitution;
			}
		}

		bool requiresContentTypeMetaTag;
		public virtual bool RequiresContentTypeMetaTag {
			get {
				if (!Get (HaveRequiresContentTypeMetaTag)) {
					requiresContentTypeMetaTag = ReadBoolean ("requiresContentTypeMetaTag");
					Set (HaveRequiresContentTypeMetaTag);
				}

				return requiresContentTypeMetaTag;
			}
		}

		bool requiresControlStateInSession;
		public bool RequiresControlStateInSession {
			get {
				if (!Get (HaveRequiresControlStateInSession)) {
					requiresControlStateInSession = ReadBoolean ("requiresControlStateInSession");
					Set (HaveRequiresControlStateInSession);
				}

				return requiresControlStateInSession;
			}
		}

		bool requiresDBCSCharacter;
		public virtual bool RequiresDBCSCharacter {
			get {
				if (!Get (HaveRequiresDBCSCharacter)) {
					requiresDBCSCharacter = ReadBoolean ("requiresdbcscharacter");
					Set (HaveRequiresDBCSCharacter);
				}

				return requiresDBCSCharacter;
			}
		}

		bool requiresHtmlAdaptiveErrorReporting;
		public virtual bool RequiresHtmlAdaptiveErrorReporting {
			get {
				if (!Get (HaveRequiresHtmlAdaptiveErrorReporting)) {
					requiresHtmlAdaptiveErrorReporting = ReadBoolean ("requireshtmladaptiveerrorreporting");
					Set (HaveRequiresHtmlAdaptiveErrorReporting);
				}

				return requiresHtmlAdaptiveErrorReporting;
			}
		}

		bool requiresLeadingPageBreak;
		public virtual bool RequiresLeadingPageBreak {
			get {
				if (!Get (HaveRequiresLeadingPageBreak)) {
					requiresLeadingPageBreak = ReadBoolean ("requiresleadingpagebreak");
					Set (HaveRequiresLeadingPageBreak);
				}

				return requiresLeadingPageBreak;
			}
		}

		bool requiresNoBreakInFormatting;
		public virtual bool RequiresNoBreakInFormatting {
			get {
				if (!Get (HaveRequiresNoBreakInFormatting)) {
					requiresNoBreakInFormatting = ReadBoolean ("requiresnobreakinformatting");
					Set (HaveRequiresNoBreakInFormatting);
				}

				return requiresNoBreakInFormatting;
			}
		}

		bool requiresOutputOptimization;
		public virtual bool RequiresOutputOptimization {
			get {
				if (!Get (HaveRequiresOutputOptimization)) {
					requiresOutputOptimization = ReadBoolean ("requiresoutputoptimization");
					Set (HaveRequiresOutputOptimization);
				}

				return requiresOutputOptimization;
			}
		}

		bool requiresPhoneNumbersAsPlainText;
		public virtual bool RequiresPhoneNumbersAsPlainText {
			get {
				if (!Get (HaveRequiresPhoneNumbersAsPlainText)) {
					requiresPhoneNumbersAsPlainText = ReadBoolean ("requiresphonenumbersasplaintext");
					Set (HaveRequiresPhoneNumbersAsPlainText);
				}

				return requiresPhoneNumbersAsPlainText;
			}
		}

		bool requiresSpecialViewStateEncoding;
		public virtual bool RequiresSpecialViewStateEncoding {
			get {
				if (!Get (HaveRequiresSpecialViewStateEncoding)) {
					requiresSpecialViewStateEncoding = ReadBoolean ("requiresspecialviewstateencoding");
					Set (HaveRequiresSpecialViewStateEncoding);
				}

				return requiresSpecialViewStateEncoding;
			}
		}

		bool requiresUniqueFilePathSuffix;
		public virtual bool RequiresUniqueFilePathSuffix {
			get {
				if (!Get (HaveRequiresUniqueFilePathSuffix)) {
					requiresUniqueFilePathSuffix = ReadBoolean ("requiresuniquefilepathsuffix");
					Set (HaveRequiresUniqueFilePathSuffix);
				}

				return requiresUniqueFilePathSuffix;
			}
		}

		bool requiresUniqueHtmlCheckboxNames;
		public virtual bool RequiresUniqueHtmlCheckboxNames {
			get {
				if (!Get (HaveRequiresUniqueHtmlCheckboxNames)) {
					requiresUniqueHtmlCheckboxNames = ReadBoolean ("requiresuniquehtmlcheckboxnames");
					Set (HaveRequiresUniqueHtmlCheckboxNames);
				}

				return requiresUniqueHtmlCheckboxNames;
			}
		}

		bool requiresUniqueHtmlInputNames;
		public virtual bool RequiresUniqueHtmlInputNames {
			get {
				if (!Get (HaveRequiresUniqueHtmlInputNames)) {
					requiresUniqueHtmlInputNames = ReadBoolean ("requiresuniquehtmlinputnames");
					Set (HaveRequiresUniqueHtmlInputNames);
				}

				return requiresUniqueHtmlInputNames;
			}
		}

		bool requiresUrlEncodedPostfieldValues;
		public virtual bool RequiresUrlEncodedPostfieldValues {
			get {
				if (!Get (HaveRequiresUrlEncodedPostfieldValues)) {
					requiresUrlEncodedPostfieldValues = ReadBoolean ("requiresurlencodedpostfieldvalues");
					Set (HaveRequiresUrlEncodedPostfieldValues);
				}

				return requiresUrlEncodedPostfieldValues;
			}
		}

		int screenBitDepth;
		public virtual int ScreenBitDepth {
			get {
				if (!Get (HaveScreenBitDepth)) {
					screenBitDepth = ReadInt32 ("screenbitdepth");
					Set (HaveScreenBitDepth);
				}

				return screenBitDepth;
			}
		}

		int screenCharactersHeight;
		public virtual int ScreenCharactersHeight {
			get {
				if (!Get (HaveScreenCharactersHeight)) {
					screenCharactersHeight = ReadInt32 ("screencharactersheight");
					Set (HaveScreenCharactersHeight);
				}

				return screenCharactersHeight;
			}
		}

		int screenCharactersWidth;
		public virtual int ScreenCharactersWidth {
			get {
				if (!Get (HaveScreenCharactersWidth)) {
					screenCharactersWidth = ReadInt32 ("screencharacterswidth");
					Set (HaveScreenCharactersWidth);
				}

				return screenCharactersWidth;
			}
		}

		int screenPixelsHeight;
		public virtual int ScreenPixelsHeight {
			get {
				if (!Get (HaveScreenPixelsHeight)) {
					screenPixelsHeight = ReadInt32 ("screenpixelsheight");
					Set (HaveScreenPixelsHeight);
				}

				return screenPixelsHeight;
			}
		}

		int screenPixelsWidth;
		public virtual int ScreenPixelsWidth {
			get {
				if (!Get (HaveScreenPixelsWidth)) {
					screenPixelsWidth = ReadInt32 ("screenpixelswidth");
					Set (HaveScreenPixelsWidth);
				}

				return screenPixelsWidth;
			}
		}

		bool supportsAccesskeyAttribute;
		public virtual bool SupportsAccesskeyAttribute {
			get {
				if (!Get (HaveSupportsAccesskeyAttribute)) {
					supportsAccesskeyAttribute = ReadBoolean ("supportsaccesskeyattribute");
					Set (HaveSupportsAccesskeyAttribute);
				}

				return supportsAccesskeyAttribute;
			}
		}

		bool supportsBodyColor;
		public virtual bool SupportsBodyColor {
			get {
				if (!Get (HaveSupportsBodyColor)) {
					supportsBodyColor = ReadBoolean ("supportsbodycolor");
					Set (HaveSupportsBodyColor);
				}

				return supportsBodyColor;
			}
		}

		bool supportsBold;
		public virtual bool SupportsBold {
			get {
				if (!Get (HaveSupportsBold)) {
					supportsBold = ReadBoolean ("supportsbold");
					Set (HaveSupportsBold);
				}

				return supportsBold;
			}
		}

		bool supportsCacheControlMetaTag;
		public virtual bool SupportsCacheControlMetaTag {
			get {
				if (!Get (HaveSupportsCacheControlMetaTag)) {
					supportsCacheControlMetaTag = ReadBoolean ("supportscachecontrolmetatag");
					Set (HaveSupportsCacheControlMetaTag);
				}

				return supportsCacheControlMetaTag;
			}
		}

		bool supportsCallback;
		public virtual bool SupportsCallback {
			get {
				if (!Get (HaveSupportsCallback)) {
					supportsCallback = ReadBoolean ("supportscallback");
					Set (HaveSupportsCallback);
				}

				return supportsCallback;
			}
		}

		bool supportsCss;
		public virtual bool SupportsCss {
			get {
				if (!Get (HaveSupportsCss)) {
					supportsCss = ReadBoolean ("supportscss");
					Set (HaveSupportsCss);
				}

				return supportsCss;
			}
		}

		bool supportsDivAlign;
		public virtual bool SupportsDivAlign {
			get {
				if (!Get (HaveSupportsDivAlign)) {
					supportsDivAlign = ReadBoolean ("supportsdivalign");
					Set (HaveSupportsDivAlign);
				}

				return supportsDivAlign;
			}
		}

		bool supportsDivNoWrap;
		public virtual bool SupportsDivNoWrap {
			get {
				if (!Get (HaveSupportsDivNoWrap)) {
					supportsDivNoWrap = ReadBoolean ("supportsdivnowrap");
					Set (HaveRequiresDBCSCharacter);
				}

				return supportsDivNoWrap;
			}
		}

		bool supportsEmptyStringInCookieValue;
		public virtual bool SupportsEmptyStringInCookieValue {
			get {
				if (!Get (HaveSupportsEmptyStringInCookieValue)) {
					supportsEmptyStringInCookieValue = ReadBoolean ("supportsemptystringincookievalue");
					Set (HaveSupportsEmptyStringInCookieValue);
				}

				return supportsEmptyStringInCookieValue;
			}
		}

		bool supportsFontColor;
		public virtual bool SupportsFontColor {
			get {
				if (!Get (HaveSupportsFontColor)) {
					supportsFontColor = ReadBoolean ("supportsfontcolor");
					Set (HaveSupportsFontColor);
				}

				return supportsFontColor;
			}
		}

		bool supportsFontName;
		public virtual bool SupportsFontName {
			get {
				if (!Get (HaveSupportsFontName)) {
					supportsFontName = ReadBoolean ("supportsfontname");
					Set (HaveSupportsFontName);
				}

				return supportsFontName;
			}
		}

		bool supportsFontSize;
		public virtual bool SupportsFontSize {
			get {
				if (!Get (HaveSupportsFontSize)) {
					supportsFontSize = ReadBoolean ("supportsfontsize");
					Set (HaveSupportsFontSize);
				}

				return supportsFontSize;
			}
		}

		bool supportsImageSubmit;
		public virtual bool SupportsImageSubmit {
			get {
				if (!Get (HaveSupportsImageSubmit)) {
					supportsImageSubmit = ReadBoolean ("supportsimagesubmit");
					Set (HaveSupportsImageSubmit);
				}

				return supportsImageSubmit;
			}
		}

		bool supportsIModeSymbols;
		public virtual bool SupportsIModeSymbols {
			get {
				if (!Get (HaveSupportsIModeSymbols)) {
					supportsIModeSymbols = ReadBoolean ("supportsimodesymbols");
					Set (HaveSupportsIModeSymbols);
				}

				return supportsIModeSymbols;
			}
		}

		bool supportsInputIStyle;
		public virtual bool SupportsInputIStyle {
			get {
				if (!Get (HaveSupportsInputIStyle)) {
					supportsInputIStyle = ReadBoolean ("supportsinputistyle");
					Set (HaveSupportsInputIStyle);
				}

				return supportsInputIStyle;
			}
		}

		bool supportsInputMode;
		public virtual bool SupportsInputMode {
			get {
				if (!Get (HaveSupportsInputMode)) {
					supportsInputMode = ReadBoolean ("supportsinputmode");
					Set (HaveSupportsInputMode);
				}

				return supportsInputMode;
			}
		}

		bool supportsItalic;
		public virtual bool SupportsItalic {
			get {
				if (!Get (HaveSupportsItalic)) {
					supportsItalic = ReadBoolean ("supportsitalic");
					Set (HaveSupportsItalic);
				}

				return supportsItalic;
			}
		}

		bool supportsJPhoneMultiMediaAttributes;
		public virtual bool SupportsJPhoneMultiMediaAttributes {
			get {
				if (!Get (HaveSupportsJPhoneMultiMediaAttributes)) {
					supportsJPhoneMultiMediaAttributes = ReadBoolean ("supportsjphonemultimediaattributes");
					Set (HaveSupportsJPhoneMultiMediaAttributes);
				}

				return supportsJPhoneMultiMediaAttributes;
			}
		}

		bool supportsJPhoneSymbols;
		public virtual bool SupportsJPhoneSymbols {
			get {
				if (!Get (HaveSupportsJPhoneSymbols)) {
					supportsJPhoneSymbols = ReadBoolean ("supportsjphonesymbols");
					Set (HaveSupportsJPhoneSymbols);
				}

				return supportsJPhoneSymbols;
			}
		}

		bool supportsQueryStringInFormAction;
		public virtual bool SupportsQueryStringInFormAction {
			get {
				if (!Get (HaveSupportsQueryStringInFormAction)) {
					supportsQueryStringInFormAction = ReadBoolean ("supportsquerystringinformaction");
					Set (HaveSupportsQueryStringInFormAction);
				}

				return supportsQueryStringInFormAction;
			}
		}

		bool supportsRedirectWithCookie;
		public virtual bool SupportsRedirectWithCookie {
			get {
				if (!Get (HaveSupportsRedirectWithCookie)) {
					supportsRedirectWithCookie = ReadBoolean ("supportsredirectwithcookie");
					Set (HaveSupportsRedirectWithCookie);
				}

				return supportsRedirectWithCookie;
			}
		}

		bool supportsSelectMultiple;
		public virtual bool SupportsSelectMultiple {
			get {
				if (!Get (HaveSupportsSelectMultiple)) {
					supportsSelectMultiple = ReadBoolean ("supportsselectmultiple");
					Set (HaveSupportsSelectMultiple);
				}

				return supportsSelectMultiple;
			}
		}

		bool supportsUncheck;
		public virtual bool SupportsUncheck {
			get {
				if (!Get (HaveSupportsUncheck)) {
					supportsUncheck = ReadBoolean ("supportsuncheck");
					Set (HaveSupportsUncheck);
				}

				return supportsUncheck;
			}
		}

		bool supportsXmlHttp;
		public virtual bool SupportsXmlHttp {
			get {
				if (!Get (HaveSupportsXmlHttp)) {
					supportsXmlHttp = ReadBoolean ("supportsxmlhttp");
					Set (HaveSupportsXmlHttp);
				}

				return supportsXmlHttp;
			}
		}

		bool useOptimizedCacheKey;
		public bool UseOptimizedCacheKey {
			get {
				if (!Get (HaveUseOptimizedCacheKey)) {
					useOptimizedCacheKey = ReadBoolean ("useoptimizedcachekey");
					Set (HaveUseOptimizedCacheKey);
				}

				return useOptimizedCacheKey;
			}
		}
		
#if NET_4_0
		static HttpCapabilitiesProvider _provider = new HttpCapabilitiesDefaultProvider();
		public static HttpCapabilitiesProvider BrowserCapabilitiesProvider { 
			get { return _provider; }
			set { _provider = value; }
		}
#endif
<<<<<<< HEAD
=======

		class CaseInsensitiveCapabilityEqualityComparer : IEqualityComparer
		{
			public new bool Equals(object x, object y) {
				return string.Compare((string)x, (string)y, true) == 0;
		    }

		    public int GetHashCode(object obj) {
		        return obj.ToString().ToLower().GetHashCode();
		    }
		}
>>>>>>> 05fcd9a8
	}
}
<|MERGE_RESOLUTION|>--- conflicted
+++ resolved
@@ -248,11 +248,7 @@
 
 		public IDictionary Capabilities {
 			get { return capabilities; }
-<<<<<<< HEAD
 			set { capabilities = new Hashtable(value, StringComparer.OrdinalIgnoreCase); }
-=======
-			set { capabilities = new Hashtable(value, new CaseInsensitiveCapabilityEqualityComparer()); }
->>>>>>> 05fcd9a8
 		}
 
 		int defaultSubmitButtonLimit;
@@ -1158,19 +1154,5 @@
 			set { _provider = value; }
 		}
 #endif
-<<<<<<< HEAD
-=======
-
-		class CaseInsensitiveCapabilityEqualityComparer : IEqualityComparer
-		{
-			public new bool Equals(object x, object y) {
-				return string.Compare((string)x, (string)y, true) == 0;
-		    }
-
-		    public int GetHashCode(object obj) {
-		        return obj.ToString().ToLower().GetHashCode();
-		    }
-		}
->>>>>>> 05fcd9a8
 	}
 }
