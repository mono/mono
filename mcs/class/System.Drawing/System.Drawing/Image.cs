--- conflicted
+++ resolved
@@ -533,21 +533,13 @@
 
 	public void SetPropertyItem(PropertyItem propitem)
 	{
-<<<<<<< HEAD
-		if(propitem == null)
-=======
 		if (propitem == null)
->>>>>>> 6606bd40
 			throw new ArgumentNullException ("propitem");
 
 		int nItemSize =  Marshal.SizeOf (propitem.Value[0]);
 		int size = nItemSize * propitem.Value.Length;
 		IntPtr dest = Marshal.AllocHGlobal (size);
 		try {
-<<<<<<< HEAD
-
-=======
->>>>>>> 6606bd40
 			GdipPropertyItem pi = new GdipPropertyItem ();
 			pi.id    = propitem.Id;
 			pi.len   = propitem.Len;
