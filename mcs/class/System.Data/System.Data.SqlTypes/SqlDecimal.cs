//
// System.Data.SqlTypes.SqlDecimal
//
// Author:
//   Tim Coleman <tim@timcoleman.com>
//   Ville Palo <vi64pa@koti.soon.fi>
//
// (C) Copyright 2002 Tim Coleman
//

//
// Copyright (C) 2004 Novell, Inc (http://www.novell.com)
//
// Permission is hereby granted, free of charge, to any person obtaining
// a copy of this software and associated documentation files (the
// "Software"), to deal in the Software without restriction, including
// without limitation the rights to use, copy, modify, merge, publish,
// distribute, sublicense, and/or sell copies of the Software, and to
// permit persons to whom the Software is furnished to do so, subject to
// the following conditions:
// 
// The above copyright notice and this permission notice shall be
// included in all copies or substantial portions of the Software.
// 
// THE SOFTWARE IS PROVIDED "AS IS", WITHOUT WARRANTY OF ANY KIND,
// EXPRESS OR IMPLIED, INCLUDING BUT NOT LIMITED TO THE WARRANTIES OF
// MERCHANTABILITY, FITNESS FOR A PARTICULAR PURPOSE AND
// NONINFRINGEMENT. IN NO EVENT SHALL THE AUTHORS OR COPYRIGHT HOLDERS BE
// LIABLE FOR ANY CLAIM, DAMAGES OR OTHER LIABILITY, WHETHER IN AN ACTION
// OF CONTRACT, TORT OR OTHERWISE, ARISING FROM, OUT OF OR IN CONNECTION
// WITH THE SOFTWARE OR THE USE OR OTHER DEALINGS IN THE SOFTWARE.
//

<<<<<<< HEAD
#if !TARGET_JVM
#if !WINDOWS_STORE_APP
using Mono.Data.Tds.Protocol;
#endif
#endif
=======
using Mono.Data.Tds.Protocol;
>>>>>>> b5fcd926
using System;
using System.Xml;
using System.Text;
using System.Xml.Schema;
using System.Globalization;
using System.Xml.Serialization;

namespace System.Data.SqlTypes
{
#if NET_2_0
#if !WINDOWS_STORE_APP
	[SerializableAttribute]
	[XmlSchemaProvider ("GetXsdType")]
#else
	[XmlRoot("decimal")]
#endif
#endif
	public struct SqlDecimal : INullable, IComparable
#if NET_2_0
				, IXmlSerializable
#endif
	{
		#region Fields

		int[] value;
		byte precision;
		byte scale;
		bool positive;

		private bool notNull;

		// borrowed from System.Decimal
		const int SCALE_SHIFT = 16;
		const int SIGN_SHIFT = 31;
		const int RESERVED_SS32_BITS = 0x7F00FFFF;
		const ulong LIT_GUINT64_HIGHBIT = 0x8000000000000000;
		const ulong LIT_GUINT32_HIGHBIT = 0x80000000;
		const byte DECIMAL_MAX_INTFACTORS = 9;
		static uint [] constantsDecadeInt32Factors = new uint [10] {
			1u, 10u, 100u, 1000u, 10000u, 100000u, 1000000u, 
			10000000u, 100000000u, 1000000000u};

		public static readonly byte MaxPrecision = 38; 
		public static readonly byte MaxScale = 38;

		// This should be 99999999999999999999999999999999999999
		public static readonly SqlDecimal MaxValue = new SqlDecimal (MaxPrecision, 
									     (byte)0, 
									     true, 
									     (int)-1, 
									     160047679,
									     1518781562, 
									     1262177448);
		// This should be -99999999999999999999999999999999999999
		public static readonly SqlDecimal MinValue = new SqlDecimal (MaxPrecision, 
									     (byte)0, false,
									     -1,
									     160047679,
									     1518781562,
									     1262177448);

		public static readonly SqlDecimal Null;

		#endregion

		#region Constructors

		public SqlDecimal (decimal value)
		{
			int[] binData = Decimal.GetBits (value);

			this.precision = MaxPrecision; // this value seems unclear

			this.scale = (byte)(((uint)binData [3]) >> SCALE_SHIFT);
			
			if (this.scale > MaxScale || ((uint)binData [3] & RESERVED_SS32_BITS) != 0)
				throw new ArgumentException(Locale.GetText ("Invalid scale"));

			this.value = new int[4];
			this.value[0] = binData[0];
			this.value[1] = binData[1];
			this.value[2] = binData[2];
			this.value[3] = 0;

			positive = (value >= 0);
			notNull = true;
			precision = GetPrecision (value);
		}

		public SqlDecimal (double dVal) : this ((decimal) dVal)
		{
			SqlDecimal n = this;
			int digits = 17 - precision;
			if (digits > 0)
				n = AdjustScale (this, digits, false);
			else
				n = Round (this, 17);
			this.notNull = n.notNull;
			this.positive = n.positive;
			this.precision = n.precision;
			this.scale = n.scale;
			this.value = n.value;
		}

		public SqlDecimal (int value) : this ((decimal) value)
		{
		}

		public SqlDecimal (long value) : this ((decimal) value)
		{
		}

		public SqlDecimal (byte bPrecision, byte bScale, bool fPositive, int[] bits) : this (bPrecision, bScale, fPositive, bits[0], bits[1], bits[2], bits[3])
		{
		}

		public SqlDecimal (byte bPrecision, byte bScale, bool fPositive, int data1, int data2, int data3, int data4)
		{
			this.precision = bPrecision;
			this.scale = bScale;
			this.positive = fPositive;
			this.value = new int[4];
			this.value[0] = data1;
			this.value[1] = data2;
			this.value[2] = data3;
			this.value[3] = data4;
			notNull = true;

			if (precision < scale)
				throw new SqlTypeException (Locale.GetText ("Invalid presicion/scale combination."));

			if (precision > 38)
				throw new SqlTypeException (Locale.GetText ("Invalid precision/scale combination."));

			if (this.ToDouble () > (Math.Pow (10, 38) - 1) ||
			    this.ToDouble () < -(Math.Pow (10, 38)))
				throw new OverflowException ("Can't convert to SqlDecimal, Out of range ");
		}

		#endregion

		#region Properties

		public byte[] BinData {
			get {
				byte [] b = new byte [value.Length * 4];
				
				int j = 0;
				for (int i = 0; i < value.Length; i++) {

					b [j++] = (byte)(0xff & value [i]);
					b [j++] = (byte)(0xff & value [i] >> 8);
					b [j++] = (byte)(0xff & value [i] >> 16);
					b [j++] = (byte)(0xff & value [i] >> 24);
				}

				return b;
			}
		}

		public int[] Data {
			get {
				if (this.IsNull)
					throw new SqlNullValueException ();
				// Data should always return clone, not to be modified
				int [] ret = new int [4];
				ret [0] = value [0];
				ret [1] = value [1];
				ret [2] = value [2];
				ret [3] = value [3];
				return ret;
			}
		}

		public bool IsNull {
			get { return !notNull; }
		}

		public bool IsPositive {
			get { return positive; }
		}

		public byte Precision {
			get { return precision; }
		}

		public byte Scale {
			get { return scale; }
		}

		public decimal Value {
			get {
				if (this.IsNull) 
					throw new SqlNullValueException ();

				if (this.value[3] > 0)
					throw new OverflowException ();

				return new decimal (value[0], value[1], value[2], !positive, scale);
			}
		}

		#endregion

		#region Methods

		public static SqlDecimal Abs (SqlDecimal n)
		{
			if (!n.notNull)
				return n;
			return new SqlDecimal (n.Precision, n.Scale, true, n.Data);
		}

		public static SqlDecimal Add (SqlDecimal x, SqlDecimal y)
		{
			return (x + y);
		}

		public static SqlDecimal AdjustScale (SqlDecimal n, int digits, bool fRound)
		{
			byte prec = n.Precision;
			if (n.IsNull)
				throw new SqlNullValueException ();

			byte scale;
			if (digits == 0)
				return n;
			else if (digits > 0) {
				prec = (byte)(prec + digits);
				scale = (byte) (n.scale + digits);
				// use Math.Pow once the Ctr (double) is fixed to  handle
				// values greater than Decimal.MaxValue
				// the current code creates too many sqldecimal objects 
				//n = n * (new SqlDecimal ((double)Math.Pow (10, digits)));
				for (int i = 0; i < digits; i++)
					n *= 10;
			} else {
				if (n.Scale < Math.Abs (digits))
					throw new SqlTruncateException ();

				if (fRound)
					n = Round (n, digits + n.scale);
				else
					n = Round (Truncate (n, digits + n.scale), digits + n.scale);
				scale = n.scale;
			}

			return new SqlDecimal (prec, scale, n.positive, n.Data);
		}

		public static SqlDecimal Ceiling (SqlDecimal n)
		{
			if (!n.notNull)
				return n;
			return AdjustScale (n, -(n.Scale), true);
		}

		public int CompareTo (object value)
		{
			if (value == null)
				return 1;
			if (!(value is SqlDecimal))
				throw new ArgumentException (Locale.GetText ("Value is not a System.Data.SqlTypes.SqlDecimal"));

			return CompareTo ((SqlDecimal) value);
		}

#if NET_2_0
		public
#endif
		int CompareTo (SqlDecimal value)
		{
			if (value.IsNull)
				return 1;
			else
				return this.Value.CompareTo (value.Value);
		}

		public static SqlDecimal ConvertToPrecScale (SqlDecimal n, int precision, int scale)
		{
			int prec = n.Precision;
			int sc = n.Scale;
			n = AdjustScale (n, scale-n.scale, true);
			if ((n.Scale >= sc) && (precision < n.Precision))
				throw new SqlTruncateException ();
			else{
				prec = precision;
				return new SqlDecimal ((byte)prec, n.scale, n.IsPositive, n.Data);
			}
		}

		public static SqlDecimal Divide (SqlDecimal x, SqlDecimal y)
		{
			return (x / y);
		}

		public override bool Equals (object value)
		{
			if (!(value is SqlDecimal))
				return false;
			else if (this.IsNull)
				return ((SqlDecimal)value).IsNull;
			else if (((SqlDecimal)value).IsNull)
				return false;
			else
				return (bool) (this == (SqlDecimal)value);
		}

		public static SqlBoolean Equals (SqlDecimal x, SqlDecimal y)
		{
			return (x == y);
		}

		public static SqlDecimal Floor (SqlDecimal n)
		{
			return AdjustScale (n, -(n.Scale), false);
		}

<<<<<<< HEAD
#if !TARGET_JVM
#if !WINDOWS_STORE_APP
=======
>>>>>>> b5fcd926
		internal static SqlDecimal FromTdsBigDecimal (TdsBigDecimal x)
		{
			if (x == null)
				return Null;
			else
				return new SqlDecimal (x.Precision, x.Scale, !x.IsNegative, x.Data);
		}
<<<<<<< HEAD
#endif
#endif
=======
>>>>>>> b5fcd926

		public override int GetHashCode ()
		{
			int result = 10;
			result = 91 * result + this.Data[0];
			result = 91 * result + this.Data[1];
			result = 91 * result + this.Data[2];
			result = 91 * result + this.Data[3];
			result = 91 * result + (int) this.Scale;
			result = 91 * result + (int) this.Precision;

			return result;
		}

		public static SqlBoolean GreaterThan (SqlDecimal x, SqlDecimal y)
		{
			return (x > y);
		}

		public static SqlBoolean GreaterThanOrEqual (SqlDecimal x, SqlDecimal y)
		{
			return (x >= y);
		}

		public static SqlBoolean LessThan (SqlDecimal x, SqlDecimal y)
		{
			return (x < y);
		}

		public static SqlBoolean LessThanOrEqual (SqlDecimal x, SqlDecimal y)
		{
			return (x <= y);
		}

		public static SqlDecimal Multiply (SqlDecimal x, SqlDecimal y)
		{
			return (x * y);
		}

		public static SqlBoolean NotEquals (SqlDecimal x, SqlDecimal y)
		{
			return (x != y);
		}

		public static SqlDecimal Parse (string s)
		{
			if (s == null)
				throw new ArgumentNullException (Locale.GetText ("string s"));
			else
				return new SqlDecimal (Decimal.Parse (s));
		}

		public static SqlDecimal Power (SqlDecimal n, double exp)
		{
			if (n.IsNull)
				return SqlDecimal.Null;

			return new SqlDecimal (Math.Pow (n.ToDouble (), exp));
		}

		public static SqlDecimal Round (SqlDecimal n, int position)
		{
			if (n.IsNull)
				throw new SqlNullValueException ();

			decimal d = n.Value;
			d = Math.Round (d, position);
			return new SqlDecimal (d);
		}

		public static SqlInt32 Sign (SqlDecimal n)
		{
			if (n.IsNull)
				return SqlInt32.Null;
			return (SqlInt32) (n.IsPositive ? 1 : -1);
		}

		public static SqlDecimal Subtract (SqlDecimal x, SqlDecimal y)
		{
			return (x - y);
		}

		private byte GetPrecision (decimal value)
		{
			string str = value.ToString ();
			byte result = 0;

			foreach (char c in str) {
				
				if (c >= '0' && c <= '9')
					result++;
			}
			
			return result;
		}

		public double ToDouble ()
		{
			// FIXME: This is wrong way to do this
			double d = (uint)this.Data [0];
			d += ((uint)this.Data [1]) * Math.Pow (2, 32);
			d += ((uint)this.Data [2]) * Math.Pow (2, 64);
			d += ((uint)this.Data [3]) * Math.Pow (2, 96);
			d = d / Math.Pow (10, scale);

			return d;
		}

		public SqlBoolean ToSqlBoolean ()
		{
			return ((SqlBoolean) this);
		}
		
		public SqlByte ToSqlByte ()
		{
			return ((SqlByte) this);
		}

		public SqlDouble ToSqlDouble ()
		{
			return ((SqlDouble) this);
		}

		public SqlInt16 ToSqlInt16 ()
		{
			return ((SqlInt16) this);
		}

		public SqlInt32 ToSqlInt32 ()
		{
			return ((SqlInt32) this);
		}

		public SqlInt64 ToSqlInt64 ()
		{
			return ((SqlInt64) this);
		}

		public SqlMoney ToSqlMoney ()
		{
			return ((SqlMoney) this);
		}

		public SqlSingle ToSqlSingle ()
		{
			return ((SqlSingle) this);
		}

		public SqlString ToSqlString ()
		{
			return ((SqlString) this);
		}

		public override string ToString ()
		{
			if (this.IsNull)
				return "Null";
			
			// convert int [4] --> ulong [2]
			ulong lo = (uint)this.Data [0];
			lo += (ulong)((ulong)this.Data [1] << 32);
			ulong hi = (uint)this.Data [2];
			hi += (ulong)((ulong)this.Data [3] << 32);

			uint rest = 0;
			StringBuilder Result = new StringBuilder ();
			for (int i = 0; lo != 0 || hi != 0; i++) {
				Div128By32 (ref hi, ref lo, 10, ref rest);
				Result.Insert (0, rest.ToString ());
			}

			while (Result.Length > this.Precision)
				Result.Remove (Result.Length - 1, 1);
 
			if (this.Scale > 0)
				Result.Insert (Result.Length - this.Scale, ".");

			if (!positive)
				Result.Insert (0, '-');

			return Result.ToString ();
		}

		// From decimal.c
		private static int Div128By32(ref ulong hi, ref ulong lo, uint divider)
		{
			uint t = 0;
			return Div128By32 (ref hi, ref lo, divider, ref t);
		}

		// From decimal.c
		private static int Div128By32(ref ulong hi, ref ulong lo, uint divider, ref uint rest)
		{
			ulong a = 0;
			ulong b = 0;
			ulong c = 0;
			
			a = (uint)(hi >> 32);
			b = a / divider;
			a -= b * divider;
			a <<= 32;
			a |= (uint)hi;
			c = a / divider;
			a -= c * divider;
			a <<= 32;
			hi = b << 32 | (uint)c;
			
			a |= (uint)(lo >> 32);
			b = a / divider;
			a -= b * divider;
			a <<= 32;
			a |= (uint)lo;
			c = a / divider;
			a -= c * divider;
			lo = b << 32 | (uint)c;
			rest = (uint)a;
			a <<= 1;

			return (a > divider || (a == divider && (c & 1) == 1)) ? 1 : 0;

		}

		[MonoTODO("Find out what is the right way to set scale and precision")]
		private static SqlDecimal DecimalDiv (SqlDecimal x, SqlDecimal y)
		{
			ulong lo = 0;
			ulong hi = 0;
			int sc = 0; // scale
			int texp = 0;
			byte prec = 0; // precision
			bool positive = ! (x.positive ^ y.positive);

			prec = x.Precision >= y.Precision ? x.Precision : y.Precision;
			DecimalDivSub (ref x, ref y, ref lo, ref hi, ref texp);

			sc = x.Scale - y.Scale;

			Rescale128 (ref lo, ref hi, ref sc, texp, 0, 38, 1);

			uint r = 0;
			while (prec < sc) {
				Div128By32(ref hi, ref lo, 10, ref r);
				sc--;
			}

			if (r >= 5) 
				lo++;

			while ((((double)hi) * Math.Pow(2,64) + lo) - Math.Pow (10, prec) > 0)
				prec++;

			while ((prec + sc) > MaxScale) {
				Div128By32(ref hi, ref lo, 10, ref r);
				sc--;
				if (r >= 5)
					lo++;
			}

			int resultLo = (int) lo;
			int resultMi = (int) (lo >> 32);
			int resultMi2 = (int) (hi);
			int resultHi = (int) (hi >> 32);

			return new SqlDecimal (prec, (byte) sc, positive, resultLo,
						       resultMi, resultMi2,
						       resultHi);
		}

		// From decimal.c
		private static void Rescale128 (ref ulong clo, ref ulong chi, 
					     ref int scale, int texp,
					     int minScale, int maxScale,
					     int roundFlag)
		{
			uint factor = 0;
			uint overhang = 0;
			int sc = 0;
			int i = 0;
			int roundBit = 0;

			sc = scale;
			if (texp > 0) {
				// reduce exp 
				while (texp > 0 && sc <= maxScale) {
					overhang = (uint)(chi >> 64);
					while (texp > 0 && (((clo & 1) == 0) || overhang > 0)) {
						if (--texp == 0)
							roundBit = (int)(clo & 1);
						RShift128 (ref clo, ref chi);

						overhang = (uint)(chi >> 32);
					}

					if (texp > DECIMAL_MAX_INTFACTORS)
						i = DECIMAL_MAX_INTFACTORS;
					else 
						i = texp;

					if (sc + i > maxScale) 
						i = maxScale - sc;

					if (i == 0)
						break;

					texp -= i;
					sc += i;

					// 10^i/2^i=5^i 
					factor = constantsDecadeInt32Factors [i] >> i; 
					Mult128By32 (ref clo, ref chi, factor, 0);
				}

				while (texp > 0) {
					if (--texp == 0) 
						roundBit = (int)(clo & 1);
					RShift128 (ref clo, ref chi);
				}
			}
	
			while (sc > maxScale) {
				i = scale - maxScale;
				if (i > DECIMAL_MAX_INTFACTORS)
					i = DECIMAL_MAX_INTFACTORS;
				sc -= i;
				roundBit = Div128By32 (ref clo, ref chi, 
						       constantsDecadeInt32Factors[i]);
			}

			while (sc < minScale) {
				if (roundFlag == 0)
					roundBit = 0;
				i = minScale - sc;
				if (i > DECIMAL_MAX_INTFACTORS)
					i = DECIMAL_MAX_INTFACTORS;
				sc += i;
				Mult128By32 (ref clo, ref chi, 
					     constantsDecadeInt32Factors[i], roundBit);
				roundBit = 0;
			}
			scale = sc;
			Normalize128 (ref clo, ref chi, ref sc, roundFlag, roundBit);
		}

		// From decimal.c
		private static void Normalize128(ref ulong clo, ref ulong chi, ref int scale, int roundFlag, int roundBit)
		{
			int sc = scale;
			
			scale = sc;
			if ((roundFlag != 0) && (roundBit != 0)) 
				RoundUp128 (ref clo, ref chi); 
		}

		// From decimal.c
		private static void RoundUp128(ref ulong lo, ref ulong hi)
		{
			    if ((++lo) == 0) 
				    ++hi;
		}
		
		// From decimal.c
		private static void DecimalDivSub (ref SqlDecimal x, ref SqlDecimal y, ref ulong clo, ref ulong chi, ref int exp)
		{
			ulong xlo, xmi, xhi;
			ulong tlo = 0; 
			ulong tmi = 0;
			ulong thi = 0;;
			uint ylo = 0;
			uint ymi = 0;
			uint ymi2 = 0;
			uint yhi = 0;
			int ashift = 0; 
			int bshift = 0;
			int extraBit = 0;

			xhi = (ulong) ((ulong) x.Data [3] << 32) | (ulong) x.Data [2];
			xmi = (ulong) ((ulong) x.Data [1] << 32) | (ulong) x.Data [0];
			xlo = (uint) 0;
			ylo = (uint) y.Data [0];
			ymi = (uint) y.Data [1];
			ymi2 = (uint) y.Data [2];
			yhi = (uint) y.Data [3];
			
			if (ylo == 0 && ymi == 0 && ymi2 == 0 && yhi == 0)
				throw new DivideByZeroException ();

			if (xmi == 0 && xhi == 0) {
				clo = chi = 0;
				return;
			}
			
			// enlarge dividend to get maximal precision
			for (ashift = 0; (xhi & LIT_GUINT64_HIGHBIT) == 0; ++ashift)
				LShift128 (ref xmi, ref xhi);
			
			// ensure that divisor is at least 2^95 
			for (bshift = 0; (yhi & LIT_GUINT32_HIGHBIT) == 0; ++bshift) 
				LShift128 (ref ylo, ref ymi, ref ymi2, ref yhi);
			
			thi = ((ulong)yhi) << 32 | (ulong)ymi2;
			tmi = ((ulong)ymi) << 32 | (ulong)ylo;
			tlo = 0;

			if (xhi > thi || (xhi == thi && xmi >=tmi)) {
				Sub192(xlo, xmi, xhi, tlo, tmi, thi, ref xlo, ref xmi, ref xhi);
				extraBit = 1;
			} else {
				extraBit = 0;
			}
			
			Div192By128To128 (xlo, xmi, xhi, ylo, ymi, ymi2, yhi, ref clo, ref chi);
 
			exp = 128 + ashift - bshift;

			if (extraBit != 0) {
				RShift128 (ref clo, ref chi);
				chi += LIT_GUINT64_HIGHBIT;
				exp--;
			}

			// try loss free right shift
			while (exp > 0 && (clo & 1) == 0) {
				RShift128 (ref clo, ref chi);
				exp--;
			}
		}

		// From decimal.c
		/*
		private static void RShift192(ref ulong lo, ref ulong mi, ref ulong hi)
		{
			lo >>= 1;
			if ((mi & 1) != 0)
				lo |= LIT_GUINT64_HIGHBIT;
			
			mi >>= 1;
			if ((hi & 1) != 0)
				mi |= LIT_GUINT64_HIGHBIT;

			hi >>= 1;
		}
		*/

		// From decimal.c
		private static void RShift128(ref ulong lo, ref ulong hi)
		{
			lo >>=1;
			if ((hi & 1) != 0) 
				lo |= LIT_GUINT64_HIGHBIT;
			hi >>= 1;
		}
		
		// From decimal.c
		private static void LShift128(ref ulong lo, ref ulong hi)
		{
			hi <<= 1;

			if ((lo & LIT_GUINT64_HIGHBIT) != 0) 
				hi++;

			lo <<= 1;
		}
		
		// From decimal.c
		private static void LShift128(ref uint lo, ref uint mi, ref uint mi2, ref uint hi)
		{
			hi <<= 1;
			if ((mi2 & LIT_GUINT32_HIGHBIT) != 0) 
				hi++;

			mi2 <<= 1;
			if ((mi & LIT_GUINT32_HIGHBIT) != 0) 
				mi2++;
			
			mi <<= 1;
			if ((lo & LIT_GUINT32_HIGHBIT) != 0) 
				mi++;

			lo <<= 1;
		}

		// From decimal.c
		private static void Div192By128To128 (ulong xlo, ulong xmi, ulong xhi,
					       uint ylo, uint ymi, uint ymi2, 
					       uint yhi, ref ulong clo, ref ulong chi)
		{
			ulong rlo, rmi, rhi; // remainders
			uint h, c;

			rlo = xlo;
			rmi = xmi;
			rhi = xhi;

			h = Div192By128To32WithRest (ref rlo, ref rmi, ref rhi, ylo, ymi, ymi2, yhi);

			// mid 32 bit
			rhi = (rhi << 32) | (rmi >> 32);
			rmi = (rmi << 32) | (rlo >> 32);
			rlo <<= 32;

			chi = (((ulong)h) << 32) | Div192By128To32WithRest (
				ref rlo, ref rmi, ref rhi, ylo, ymi, ymi2, yhi);

			// low 32 bit
			rhi = (rhi << 32) | (rmi >> 32);
			rmi = (rmi << 32) | (rlo >> 32);
			rlo <<= 32;

			h = Div192By128To32WithRest (ref rlo, ref rmi, ref rhi,
						     ylo, ymi, ymi2, yhi);

			// estimate lowest 32 bit (two last bits may be wrong)
			if (rhi >= yhi) 
				c =  0xFFFFFFFF;
			else {
				rhi <<= 32;
				c = (uint)(rhi / yhi);
			}
				
			clo = (((ulong)h) << 32) | c;
		}
			
		// From decimal.c
		private static uint Div192By128To32WithRest(ref ulong xlo, ref ulong xmi,
						ref ulong xhi, uint ylo, 
						uint ymi, uint ymi2, uint yhi)
		{
			ulong rlo, rmi, rhi; // remainder
			ulong tlo = 0;
			ulong thi = 0;
			uint c;
			
			rlo = xlo;
			rmi = xmi;
			rhi = xhi;

			if (rhi >= (((ulong)yhi << 32)))
				c = 0xFFFFFFFF;
			else
				c = (uint) (rhi / yhi);

			Mult128By32To128 (ylo, ymi, ymi2, yhi, c, ref tlo, ref thi);
			Sub192 (rlo, rmi, rhi, 0, tlo, thi, ref rlo, ref rmi, ref rhi);

			while (((long)rhi) < 0) {
				c--;
				Add192 (rlo, rmi, rhi, 0, (((ulong)ymi) << 32) | ylo, yhi | ymi2, ref rlo, ref rmi, ref rhi);
			}
			xlo = rlo;
			xmi = rmi;
			xhi = rhi;

			return c;
		}

		// From decimal.c
		/*
		private static void Mult192By32 (ref ulong clo, ref ulong cmi, ref ulong chi, ulong factor, int roundBit)
		{
			ulong a = 0;
			uint h0 = 0;
			uint h1 = 0;

			a = ((ulong)(uint)clo) * factor;

			if (roundBit != 0)
				a += factor / 2;

			h0 = (uint)a;
			a >>= 32;
			a += (clo >> 32) * factor;
			h1 = (uint)a;
			
			clo = ((ulong)h1) << 32 | h0;

			a >>= 32;
			a += ((ulong)(uint)cmi) * factor;
			h0 = (uint)a;
			
			a >>= 32;
			a += (cmi >> 32) * factor;
			h1 = (uint)a;
			
			cmi = ((ulong)h1) << 32 | h0;
			a >>= 32;
			a += ((ulong)(uint)chi) * factor;
			h0 = (uint)a;

			a >>= 32;
			a += (chi >> 32) * factor;
			h1 = (uint)a;
			chi = ((ulong)h1) << 32 | h0;
		}
		*/

		// From decimal.c
		private static void Mult128By32 (ref ulong clo, ref ulong chi, uint factor, int roundBit)
		{
			ulong a = 0;
			uint h0 = 0;
			uint h1 = 0;

			a = ((ulong)(uint)clo) * factor;

			if (roundBit != 0)
				a += factor / 2;

			h0 = (uint)a;

			a >>= 32;
			a += (clo >> 32) * factor;
			h1 = (uint)a;
			
			clo = ((ulong)h1) << 32 | h0;

			a >>= 32;
			a += ((ulong)(uint)chi) * factor;
			h0 = (uint)a;
			
			a >>= 32;
			a += (chi >> 32) * factor;
			h1 = (uint)a;

			chi = ((ulong)h1) << 32 | h0;
		}

		// From decimal.c
		private static void Mult128By32To128(uint xlo, uint xmi, uint xmi2, uint xhi,
					 uint factor, ref ulong clo, ref ulong chi)
		{
			ulong a;
			uint h0, h1, h2;

			a = ((ulong)xlo) * factor;
			h0 = (uint)a;
			
			a >>= 32;
			a += ((ulong)xmi) * factor;
			h1 = (uint)a;

			a >>= 32;
			a += ((ulong)xmi2) * factor;
			h2 = (uint)a;

			a >>= 32;
			a += ((ulong)xhi) * factor;
			
			clo = ((ulong)h1) << 32 | h0;
			chi = a | h2;
		}

		// From decimal.c
		private static void Add192 (ulong xlo, ulong xmi, ulong xhi,
				     ulong ylo, ulong ymi, ulong yhi,
				     ref ulong clo, ref ulong cmi, ref ulong chi)
		{
			xlo += ylo;
			if (xlo < ylo) {
				xmi++;
				if (xmi == 0)
					xhi++;
			}

			xmi += ymi;

			if (xmi < ymi)
				xmi++;

			xhi += yhi;
			clo = xlo;
			cmi = xmi;
			chi = xhi;
		}

		// From decimal.c
		private static void Sub192 (ulong xlo, ulong xmi, ulong xhi,
				     ulong ylo, ulong ymi, ulong yhi,
				     ref ulong lo, ref ulong mi, ref ulong hi)
		{
			
			ulong clo = 0;
			ulong cmi = 0;
			ulong chi = 0;
			
			clo = xlo - ylo;
			cmi = xmi - ymi;
			chi = xhi - yhi;

			if (xlo < ylo) {
				if (cmi == 0)
					chi--;
				cmi--;
			}

			if (xmi < ymi)
				chi--;

			lo = clo;
			mi = cmi;
			hi = chi;
		}

		public static SqlDecimal Truncate (SqlDecimal n, int position)
		{
			int diff = n.scale - position;
			if (diff == 0)
				return n;
			int [] data = n.Data;
			decimal d = new decimal (data [0], data [1], data [2], !n.positive, 0);
			decimal x = 10;
			for (int i = 0; i < diff; i++, x *= 10)
				d = d - d % x;
			data = Decimal.GetBits (d);
			data [3] = 0;
			return new SqlDecimal (n.precision, n.scale, n.positive, data);
		}

		public static SqlDecimal operator + (SqlDecimal x, SqlDecimal y)
		{
			if (x.IsNull || y.IsNull)
				return SqlDecimal.Null;
			 //if one of them is negative, perform subtraction
			if (x.IsPositive && !y.IsPositive){
				y = new SqlDecimal (y.Precision, y.Scale, !y.IsPositive, y.Data);
				return (x - y);
			}
			if (!x.IsPositive && y.IsPositive){
				x = new SqlDecimal (x.Precision, x.Scale, !x.IsPositive, x.Data);
				return (y - x);
			}
			if (!x.IsPositive && !y.IsPositive){
				x = new SqlDecimal (x.Precision, x.Scale, !x.IsPositive, x.Data);
				y = new SqlDecimal (y.Precision, y.Scale, !y.IsPositive, y.Data);
				x = (x + y);
				return new SqlDecimal (x.Precision, x.Scale, !x.IsPositive, x.Data);
			}
			// adjust the scale to the larger of the two beforehand
			if (x.scale > y.scale)
				y = SqlDecimal.AdjustScale (y, x.scale - y.scale, false); 
			else if (y.scale > x.scale)
				x = SqlDecimal.AdjustScale (x, y.scale - x.scale, false); 

			byte resultPrecision = (byte)(Math.Max (x.Scale, y.Scale) +
	 					 Math.Max (x.Precision - x.Scale, y.Precision - y.Scale) + 1);

			if (resultPrecision > MaxPrecision)
				resultPrecision = MaxPrecision;
			
			int [] xData = x.Data; 
			int [] yData = y.Data;
			int [] resultBits = new int[4];
			ulong carry = 0;
			ulong res = 0;
			for (int i = 0; i < 4; i++){
				res = (ulong)((uint)xData [i]) + (ulong)((uint)yData [i]) + carry;
				resultBits [i] = (int) (res & (UInt32.MaxValue));
				carry = res >> 32;
			}

			if (carry > 0)
				throw new OverflowException ();
			else
				return new SqlDecimal (resultPrecision, x.Scale, x.IsPositive, resultBits);
		}

		public static SqlDecimal operator / (SqlDecimal x, SqlDecimal y)
		{
			if (x.IsNull || y.IsNull)
				return SqlDecimal.Null;

			return DecimalDiv (x, y);
		}

		public static SqlBoolean operator == (SqlDecimal x, SqlDecimal y)
		{
			if (x.IsNull || y.IsNull) 
				return SqlBoolean.Null;

			if (x.IsPositive != y.IsPositive)
				return SqlBoolean.False;

			if (x.Scale > y.Scale)
				y = SqlDecimal.AdjustScale(y, x.Scale - y.Scale, false);
			else if (y.Scale > x.Scale)
				x = SqlDecimal.AdjustScale(y, y.Scale - x.Scale, false);

			for (int i = 0; i < 4; i += 1)
				if (x.Data[i] != y.Data[i])
					return SqlBoolean.False;

			return SqlBoolean.True;
		}

		public static SqlBoolean operator > (SqlDecimal x, SqlDecimal y)
		{
			if (x.IsNull || y.IsNull) 
				return SqlBoolean.Null;

			if (x.IsPositive != y.IsPositive)
				return new SqlBoolean (x.IsPositive);

			if (x.Scale > y.Scale)
				y = SqlDecimal.AdjustScale(y, x.Scale - y.Scale, false);
			else if (y.Scale > x.Scale)
				x = SqlDecimal.AdjustScale(x, y.Scale - x.Scale, false);

			for (int i = 3; i >= 0; i--)
			{
				if (x.Data[i] == 0 && y.Data[i] == 0) 
					continue;
				else
					return new SqlBoolean (x.Data[i] > y.Data[i]);
			}
			return new SqlBoolean (false);
		}

		public static SqlBoolean operator >= (SqlDecimal x, SqlDecimal y)
		{
			if (x.IsNull || y.IsNull)
				return SqlBoolean.Null;

			if (x.IsPositive != y.IsPositive)
				return new SqlBoolean (x.IsPositive);

			if (x.Scale > y.Scale)
				y = SqlDecimal.AdjustScale(y, x.Scale - y.Scale, true);
			else if (y.Scale > x.Scale)
				x = SqlDecimal.AdjustScale(x, y.Scale - x.Scale, true);

			for (int i = 3; i >= 0; i -= 1)
			{
				if (x.Data[i] == 0 && y.Data[i] == 0) 
					continue;
				else
					return new SqlBoolean (x.Data[i] >= y.Data[i]);
			}
			return new SqlBoolean (true);
		}

		public static SqlBoolean operator != (SqlDecimal x, SqlDecimal y)
		{
			if (x.IsNull || y.IsNull) 
				return SqlBoolean.Null;

			if (x.IsPositive != y.IsPositive)
				return SqlBoolean.True;

			if (x.Scale > y.Scale)
				x = SqlDecimal.AdjustScale(x, y.Scale - x.Scale, true);
			else if (y.Scale > x.Scale)
				y = SqlDecimal.AdjustScale(y, x.Scale - y.Scale, true);

			for (int i = 0; i < 4; i += 1)
			{
				if (x.Data[i] != y.Data[i])
					return SqlBoolean.True;
			}
			return SqlBoolean.False;
		}

		public static SqlBoolean operator < (SqlDecimal x, SqlDecimal y)
		{
			if (x.IsNull || y.IsNull) 
				return SqlBoolean.Null;

			if (x.IsPositive != y.IsPositive)
				return new SqlBoolean (y.IsPositive);

			if (x.Scale > y.Scale)
				y = SqlDecimal.AdjustScale(y, x.Scale - y.Scale, true);
			else if (y.Scale > x.Scale)
				x = SqlDecimal.AdjustScale(x, y.Scale - x.Scale, true);

			for (int i = 3; i >= 0; i -= 1) {
				if (x.Data[i] == 0 && y.Data[i] == 0) 
					continue;
				return new SqlBoolean (x.Data[i] < y.Data[i]);
			}
			return new SqlBoolean (false);
		}

		public static SqlBoolean operator <= (SqlDecimal x, SqlDecimal y)
		{
			if (x.IsNull || y.IsNull)
				return SqlBoolean.Null;

			if (x.IsPositive != y.IsPositive)
				return new SqlBoolean (y.IsPositive);

			if (x.Scale > y.Scale)
				y = SqlDecimal.AdjustScale(y, x.Scale - y.Scale, true);
			else if (y.Scale > x.Scale)
				x = SqlDecimal.AdjustScale(x, y.Scale - x.Scale, true);

			for (int i = 3; i >= 0; i -= 1) {
				if (x.Data[i] == 0 && y.Data[i] == 0) 
					continue;
				else
					return new SqlBoolean (x.Data[i] <= y.Data[i]);
			}
			return new SqlBoolean (true);
		}

		public static SqlDecimal operator * (SqlDecimal x, SqlDecimal y)
		{
			if (x.IsNull || y.IsNull)
				return SqlDecimal.Null;

			// set the precision to the greater of the two
			byte resultPrecision = (byte)(x.Precision + y.Precision + 1);
			byte resultScale = (byte)(x.Scale + y.Scale);
			if (resultPrecision > MaxPrecision)
				resultPrecision = MaxPrecision;

			int[] xData = x.Data;
			int[] yData = y.Data;
			int[] resultBits = new int[4];

			ulong res; 
			ulong carry = 0;

			for (int i=0; i<4; ++i) {
				res = 0;
				for (int j=i; j<=i; ++j)
					res += ((ulong)(uint) xData[j]) *  ((ulong)(uint) yData[i-j]);
				resultBits [i] = (int) ((res + carry) & UInt32.MaxValue);
				carry = res >> 32;
			}
			
			// if we have carry left, then throw an exception
			if (carry > 0)
				throw new OverflowException ();
			else
				return new SqlDecimal (resultPrecision, resultScale, (x.IsPositive == y.IsPositive), resultBits);
		}

		public static SqlDecimal operator - (SqlDecimal x, SqlDecimal y)
		{
			if (x.IsNull || y.IsNull)
				return SqlDecimal.Null;

			if (x.IsPositive && !y.IsPositive){
				y = new SqlDecimal (y.Precision, y.Scale, !y.IsPositive, y.Data);
				return x + y;
			}
			if (!x.IsPositive && y.IsPositive){
				x = new SqlDecimal (x.Precision, x.Scale, !x.IsPositive, x.Data);
				x = (x + y);
				return new SqlDecimal (x.Precision, x.Scale, false, x.Data);
			}
			if (!x.IsPositive && !y.IsPositive){
				y = new SqlDecimal (y.Precision, y.Scale, !y.IsPositive, y.Data);
				x = new SqlDecimal(x.Precision, x.Scale, !x.IsPositive, x.Data);
				return (y - x);
			}
			// adjust the scale to the larger of the two beforehand
			if (x.scale > y.scale)
				y = SqlDecimal.AdjustScale (y, x.scale - y.scale, false); 
			else if (y.scale > x.scale)
				x = SqlDecimal.AdjustScale (x, y.scale - x.scale, false);

			//calculation of the new Precision for the result
			byte resultPrecision = (byte)(Math.Max (x.Scale, y.Scale) +
					Math.Max (x.Precision - x.Scale, y.Precision - y.Scale));

			int[] op1_Data;
			int[] op2_Data;
			if (x >= y) {
				op1_Data = x.Data;
				op2_Data = y.Data;
			} else {
				op1_Data = y.Data;
				op2_Data = x.Data;
			}

			ulong res = 0;
			int carry = 0;
			int[] resultBits = new int[4];


			/*
			 if ((uint)op2_Data [i] > (uint)op1_Data [i]) {
				 carry = UInt32.MaxValue;
				 op2_Data [i] = op2_Data [i] >> 1;
			 } else
				 carr = 0;
				res = (uint)carry; +(ulong)((uint)op1_Data [i]) - (ulong)((uint)op2_Data [i]) 
			*/

			for (int i = 0; i < 4; i += 1) {
				res = (ulong)((uint)op1_Data [i]) - (ulong)((uint)op2_Data [i]) + (ulong)carry;
				carry = 0;
				if ((uint)op2_Data [i] > (uint)op1_Data [i])
					carry = -1;
				resultBits [i] = (int)res;
			}

			if (carry > 0)
				throw new OverflowException ();
			else
				return new SqlDecimal (resultPrecision, x.Scale, (x>=y).Value, resultBits);
		}

		public static SqlDecimal operator - (SqlDecimal x)
		{
			return new SqlDecimal (x.Precision, x.Scale, !x.IsPositive, x.Data);
		}

		public static explicit operator SqlDecimal (SqlBoolean x)
		{
			if (x.IsNull)
				return Null;
			else
				return new SqlDecimal ((decimal)x.ByteValue);
		}

		public static explicit operator Decimal (SqlDecimal x)
		{
			return x.Value;
		}

		public static explicit operator SqlDecimal (SqlDouble x)
		{
			checked {
				if (x.IsNull) 
					return Null;
				else
					return new SqlDecimal ((double)x.Value);
			}
		}

		public static explicit operator SqlDecimal (SqlSingle x)
		{
			checked {
				if (x.IsNull) 
					return Null;
				else
					return new SqlDecimal ((double)x.Value);
			}
		}

		public static explicit operator SqlDecimal (SqlString x)
		{
			checked {
				return Parse (x.Value);
			}
		}

#if NET_2_0
		public static explicit operator SqlDecimal (double x)
		{
			return new SqlDecimal (x);
		}

		public static implicit operator SqlDecimal (long x)
		{
			return new SqlDecimal (x);
		}
#endif

		public static implicit operator SqlDecimal (decimal x)
		{
			return new SqlDecimal (x);
		}

		public static implicit operator SqlDecimal (SqlByte x)
		{
			if (x.IsNull)
				return Null;
			else
				return new SqlDecimal ((decimal) x.Value);
		}

		public static implicit operator SqlDecimal (SqlInt16 x)
		{
			if (x.IsNull)
				return Null;
			else
				return new SqlDecimal ((decimal) x.Value);
		}

		public static implicit operator SqlDecimal (SqlInt32 x)
		{
			if (x.IsNull)
				return Null;
			else
				return new SqlDecimal ((decimal) x.Value);
		}

		public static implicit operator SqlDecimal (SqlInt64 x)
		{
			if (x.IsNull)
				return Null;
			else
				return new SqlDecimal ((decimal) x.Value);
		}

		public static implicit operator SqlDecimal (SqlMoney x)
		{
			if (x.IsNull)
				return Null;
			else
				return new SqlDecimal ((decimal) x.Value);
		}

#if NET_2_0
#if !WINDOWS_STORE_APP
		public static XmlQualifiedName GetXsdType (XmlSchemaSet schemaSet)
		{
			if (schemaSet != null && schemaSet.Count == 0) {
				XmlSchema xs = new XmlSchema ();
				XmlSchemaComplexType ct = new XmlSchemaComplexType ();
				ct.Name = "decimal";
				xs.Items.Add (ct);
				schemaSet.Add (xs);
			}
			return new XmlQualifiedName ("decimal", "http://www.w3.org/2001/XMLSchema");
		}
#endif
		
		XmlSchema IXmlSerializable.GetSchema ()
		{
			return null;
		}
		
		void IXmlSerializable.ReadXml (XmlReader reader)
		{
			SqlDecimal retval;

			if (reader == null)
				return;

			switch (reader.ReadState) {
			case ReadState.EndOfFile:
			case ReadState.Error:
			case ReadState.Closed:
				return;
			}

			// Skip XML declaration and prolog
			// or do I need to validate for the <SqlInt32> tag?
			reader.MoveToContent ();
			if (reader.EOF)
				return;

			reader.Read ();
			if (reader.NodeType == XmlNodeType.EndElement)
				return;

			if (reader.Value.Length > 0) {
				if (String.Compare ("Null", reader.Value) == 0) {
					// means a null reference/invalid value
					notNull = false;
					return; 
				}
				// FIXME: do we need to handle the FormatException?
				retval = new SqlDecimal (Decimal.Parse (reader.Value));

				// SqlDecimal.Data returns a clone'd array
				this.value = retval.Data; 
				this.notNull = true;
				this.scale = retval.Scale;
				this.precision = retval.Precision;
				this.positive = retval.IsPositive;
			}
		}

		void IXmlSerializable.WriteXml (XmlWriter writer)
		{
			writer.WriteString (this.Value.ToString ());
		}
#endif

		#endregion
	}
}<|MERGE_RESOLUTION|>--- conflicted
+++ resolved
@@ -31,15 +31,9 @@
 // WITH THE SOFTWARE OR THE USE OR OTHER DEALINGS IN THE SOFTWARE.
 //
 
-<<<<<<< HEAD
-#if !TARGET_JVM
 #if !WINDOWS_STORE_APP
 using Mono.Data.Tds.Protocol;
 #endif
-#endif
-=======
-using Mono.Data.Tds.Protocol;
->>>>>>> b5fcd926
 using System;
 using System.Xml;
 using System.Text;
@@ -358,11 +352,7 @@
 			return AdjustScale (n, -(n.Scale), false);
 		}
 
-<<<<<<< HEAD
-#if !TARGET_JVM
 #if !WINDOWS_STORE_APP
-=======
->>>>>>> b5fcd926
 		internal static SqlDecimal FromTdsBigDecimal (TdsBigDecimal x)
 		{
 			if (x == null)
@@ -370,11 +360,7 @@
 			else
 				return new SqlDecimal (x.Precision, x.Scale, !x.IsNegative, x.Data);
 		}
-<<<<<<< HEAD
 #endif
-#endif
-=======
->>>>>>> b5fcd926
 
 		public override int GetHashCode ()
 		{
