--- conflicted
+++ resolved
@@ -120,11 +120,7 @@
 		/// </summary>
 		public bool HasErrors {
 			get {
-<<<<<<< HEAD
-				if (RowError != null && RowError != string.Empty)
-=======
 				if (!string.IsNullOrEmpty (RowError))
->>>>>>> de0c4d4b
 					return true;
 
 				foreach (String columnError in ColumnErrors) {
