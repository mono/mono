// Authors:
//   Rafael Mizrahi   <rafim@mainsoft.com>
//   Erez Lotan       <erezl@mainsoft.com>
//   Oren Gurfinkel   <oreng@mainsoft.com>
//   Ofer Borstein
//   Veerapuram Varadhan  <vvaradhan@novell.com>
//
// Copyright (c) 2004 Mainsoft Co.
// Copyright (c) 2009 Novell Inc.
//
// Permission is hereby granted, free of charge, to any person obtaining
// a copy of this software and associated documentation files (the
// "Software"), to deal in the Software without restriction, including
// without limitation the rights to use, copy, modify, merge, publish,
// distribute, sublicense, and/or sell copies of the Software, and to
// permit persons to whom the Software is furnished to do so, subject to
// the following conditions:
//
// The above copyright notice and this permission notice shall be
// included in all copies or substantial portions of the Software.
//
// THE SOFTWARE IS PROVIDED "AS IS", WITHOUT WARRANTY OF ANY KIND,
// EXPRESS OR IMPLIED, INCLUDING BUT NOT LIMITED TO THE WARRANTIES OF
// MERCHANTABILITY, FITNESS FOR A PARTICULAR PURPOSE AND
// NONINFRINGEMENT. IN NO EVENT SHALL THE AUTHORS OR COPYRIGHT HOLDERS BE
// LIABLE FOR ANY CLAIM, DAMAGES OR OTHER LIABILITY, WHETHER IN AN ACTION
// OF CONTRACT, TORT OR OTHERWISE, ARISING FROM, OUT OF OR IN CONNECTION
// WITH THE SOFTWARE OR THE USE OR OTHER DEALINGS IN THE SOFTWARE.
//

using System;
using System.Text;
using System.IO;
using System.Data;
using System.Xml;
using System.Runtime.Serialization;
using System.Globalization;
#if WINDOWS_STORE_APP
using System.Linq;
using System.Xml.Linq;
using System.Collections.Generic;
using XmlAttribute = System.Xml.Linq.XAttribute;
using XmlElement = System.Xml.Linq.XElement;
using XmlNode = System.Xml.Linq.XNode;
using XmlDocument = System.Xml.Linq.XDocument;
#else
using System.Runtime.Serialization.Formatters.Binary;
#endif
using MonoTests.System.Data.Utils;
#if WINDOWS_STORE_APP
using Microsoft.VisualStudio.TestPlatform.UnitTestFramework;
using TestFixtureAttribute = Microsoft.VisualStudio.TestPlatform.UnitTestFramework.TestClassAttribute;
using SetUpAttribute = Microsoft.VisualStudio.TestPlatform.UnitTestFramework.TestInitializeAttribute;
using TearDownAttribute = Microsoft.VisualStudio.TestPlatform.UnitTestFramework.TestCleanupAttribute;
using TestAttribute = Microsoft.VisualStudio.TestPlatform.UnitTestFramework.TestMethodAttribute;
using CategoryAttribute = Microsoft.VisualStudio.TestPlatform.UnitTestFramework.TestCategoryAttribute;
using AssertionException = Microsoft.VisualStudio.TestPlatform.UnitTestFramework.UnitTestAssertException;
#else
using NUnit.Framework;
#endif

namespace MonoTests.System.Data
{
	[TestFixture]
	public class DataSetTest2
	{
		private DataSet m_ds = null;
		private bool EventRaised = false;

		[Test] public void AcceptChanges()
		{
			DataSet ds = new DataSet();
			DataTable dtP = DataProvider.CreateParentDataTable();
			DataTable dtC = DataProvider.CreateChildDataTable();
			ds.Tables.Add(dtP);
			ds.Tables.Add(dtC);
			ds.Relations.Add(new DataRelation("myRelation",dtP.Columns[0],dtC.Columns[0]));

			//create changes
			dtP.Rows[0][0] = "70";
			dtP.Rows[1].Delete();
			dtP.Rows.Add(new object[] {9,"string1","string2"});

			// AcceptChanges
			ds.AcceptChanges();
			Assert.AreEqual(null, dtP.GetChanges(), "DS1");

			//read only exception
			dtP.Columns[0].ReadOnly = true;
			// check ReadOnlyException
			try
			{
				dtP.Rows[0][0] = 99;
				Assert.Fail("DS2: Indexer Failed to throw ReadOnlyException");
			}
			catch (ReadOnlyException) {}
			catch (AssertionException exc) {throw  exc;}
			catch (Exception exc)
			{
				Assert.Fail("DS3: Indexer. Wrong exception type. Got:" + exc);
			}

			// check invoke AcceptChanges
			ds.AcceptChanges();
		}

		[Test] public void CaseSensitive()
		{
			DataSet ds = new DataSet();
			DataTable dt = new DataTable();

			// CaseSensitive - default value (false)
			Assert.AreEqual(false , ds.CaseSensitive  , "DS4");

			ds.CaseSensitive = true;

			// CaseSensitive - get
			Assert.AreEqual(true , ds.CaseSensitive  , "DS5");

			//add a datatable to a dataset
			ds.Tables.Add(dt);
			// DataTable CaseSensitive from DataSet - true
			Assert.AreEqual(true , dt.CaseSensitive  , "DS6");

			ds.Tables.Clear();
			ds.CaseSensitive = false;
			dt = new DataTable();
			ds.Tables.Add(dt);

			// DataTable CaseSensitive from DataSet - false
			Assert.AreEqual(false, dt.CaseSensitive , "DS7");

			//change DataSet CaseSensitive and check DataTables in it
			ds.Tables.Clear();
			ds.CaseSensitive = false;
			dt = new DataTable();
			ds.Tables.Add(dt);

			// Change DataSet CaseSensitive - check Table - true
			ds.CaseSensitive = true;
			Assert.AreEqual(true, dt.CaseSensitive , "DS8");

			// Change DataSet CaseSensitive - check Table - false
			ds.CaseSensitive = false;
			Assert.AreEqual(false, dt.CaseSensitive , "DS9");

			//Add new table to DataSet with CaseSensitive,check the table case after adding it to DataSet
			ds.Tables.Clear();
			ds.CaseSensitive = true;
			dt = new DataTable();
			dt.CaseSensitive = false;
			ds.Tables.Add(dt);

			// DataTable get case sensitive from DataSet - false
			Assert.AreEqual(false, dt.CaseSensitive , "DS10");

			ds.Tables.Clear();
			ds.CaseSensitive = false;
			dt = new DataTable();
			dt.CaseSensitive = true;
			ds.Tables.Add(dt);

			// DataTable get case sensitive from DataSet - true
			Assert.AreEqual(true, dt.CaseSensitive , "DS11");

			//Add new table to DataSet and change the DataTable CaseSensitive
			ds.Tables.Clear();
			ds.CaseSensitive = true;
			dt = new DataTable();
			ds.Tables.Add(dt);

			// Add new table to DataSet and change the DataTable CaseSensitive - false
			dt.CaseSensitive = false;
			Assert.AreEqual(false, dt.CaseSensitive , "DS12");

			ds.Tables.Clear();
			ds.CaseSensitive = false;
			dt = new DataTable();
			ds.Tables.Add(dt);

			// Add new table to DataSet and change the DataTable CaseSensitive - true
			dt.CaseSensitive = true;
			Assert.AreEqual(true, dt.CaseSensitive , "DS13");

			//Add DataTable to Dataset, Change DataSet CaseSensitive, check DataTable
			ds.Tables.Clear();
			ds.CaseSensitive = true;
			dt = new DataTable();
			dt.CaseSensitive = true;
			ds.Tables.Add(dt);

			// Add DataTable to Dataset, Change DataSet CaseSensitive, check DataTable - true
			ds.CaseSensitive = false;
			Assert.AreEqual(true, dt.CaseSensitive , "DS14");
		}

		[Test] public void Clear()
		{
			DataSet ds = new DataSet();
			ds.Tables.Add(DataProvider.CreateParentDataTable());
			ds.Tables[0].Rows.Add(new object[] {9,"",""});

			// Clear
			ds.Clear();
			Assert.AreEqual(0, ds.Tables[0].Rows.Count , "DS15");
		}

		[Test] public void Clear_WithNoDataWithConstraint()
		{
			// Test dataset with no data and with constraint
			DataSet ds = new DataSet();
			ds.Tables.Add(DataProvider.CreateParentDataTable());
			ds.Tables.Add(DataProvider.CreateChildDataTable());
			ds.Tables[0].Rows.Clear();
			ds.Tables[1].Rows.Clear();

			ds.Tables[0].Constraints.Add("test",ds.Tables[1].Columns[0],ds.Tables[0].Columns[0]);
			ds.Clear();
		}

		[Test] public void Clone()
		{
			DataSet ds = new DataSet(), dsTarget = null;
			ds.Tables.Add(DataProvider.CreateParentDataTable());
			ds.Tables.Add(DataProvider.CreateChildDataTable());
			ds.Relations.Add(new DataRelation("myRelation",ds.Tables[0].Columns[0],ds.Tables[1].Columns[0]));
			ds.Tables[0].Rows.Add(new object[] {9,"",""});
			ds.Tables[1].Columns[2].ReadOnly = true;
			ds.Tables[0].PrimaryKey = new DataColumn[] {ds.Tables[0].Columns[0],ds.Tables[0].Columns[1]};

			//copy schema only, no data

			// Clone 1
			dsTarget = ds.Clone();
			//Assert.AreEqual(ds.GetXmlSchema(), dsTarget.GetXmlSchema() , "DS16");
			//use my function because GetXmlSchema not implemented in java
			Assert.AreEqual(DataProvider.GetDSSchema(ds), DataProvider.GetDSSchema(dsTarget), "DS17");

			// Clone 2
			Assert.AreEqual(false, dsTarget.GetXml() == ds.GetXml(), "DS18");
		}

		[Test] public void Copy()
		{
			DataSet ds = new DataSet(), dsTarget = null;
			ds.Tables.Add(DataProvider.CreateParentDataTable());
			ds.Tables.Add(DataProvider.CreateChildDataTable());
			ds.Relations.Add(new DataRelation("myRelation",ds.Tables[0].Columns[0],ds.Tables[1].Columns[0]));
			ds.Tables[0].Rows.Add(new object[] {9,"",""});
			ds.Tables[1].Columns[2].ReadOnly = true;
			ds.Tables[0].PrimaryKey = new DataColumn[] {ds.Tables[0].Columns[0],ds.Tables[0].Columns[1]};

			//copy data and schema

			// Copy 1
			dsTarget = ds.Copy();
			//Assert.AreEqual(ds.GetXmlSchema(), dsTarget.GetXmlSchema() , "DS19");
			//using my function because GetXmlSchema in not implemented in java
			Assert.AreEqual(DataProvider.GetDSSchema(ds), DataProvider.GetDSSchema (dsTarget) , "DS20");

			// Copy 2
			Assert.AreEqual(true, dsTarget.GetXml() == ds.GetXml(), "DS21");
		}

		[Test] public void DataSetName()
		{
			DataSet ds = new DataSet();

			// DataSetName - default value
			Assert.AreEqual("NewDataSet" , ds.DataSetName   , "DS22");

			ds.DataSetName = "NewName";

			// DataSetName - get
			Assert.AreEqual("NewName" , ds.DataSetName   , "DS23");
		}

		[Test] public void EnforceConstraints()
		{
			DataSet ds = new DataSet();

			// EnforceConstraints - default value (true)
			Assert.AreEqual(true, ds.EnforceConstraints , "DS24");

			ds.EnforceConstraints = false;

			// EnforceConstraints - get
			Assert.AreEqual(false, ds.EnforceConstraints  , "DS25");
		}

		[Test]
		public void EnforceConstraints_CheckPrimaryConstraint ()
		{
			DataSet ds = new DataSet();
			ds.Tables.Add ("table");
			ds.Tables [0].Columns.Add ("col");
			ds.Tables [0].PrimaryKey = new DataColumn[] {ds.Tables [0].Columns [0]};
			ds.EnforceConstraints = false;
			ds.Tables [0].Rows.Add (new object[] {null});
			try {
				ds.EnforceConstraints = true;
				Assert.Fail ("#1");
			} catch (ConstraintException e) {
				// Never premise English.
				//Assert.AreEqual ("Failed to enable constraints. One or more rows contain values " + 
				//		"violating non-null, unique, or foreign-key constraints.", e.Message, "#2");
			}
		}

		[Test]
		public void EnforceConstraints_NonNullCols ()
		{
			DataSet ds = new DataSet();
			ds.Tables.Add ("table");
			ds.Tables [0].Columns.Add ("col");
			ds.Tables [0].Columns [0].AllowDBNull = false;

			ds.EnforceConstraints = false;
			ds.Tables [0].Rows.Add (new object[] {null});
			try {
				ds.EnforceConstraints = true;
				Assert.Fail ("#1");
			} catch (ConstraintException e) {
				// Never premise English.
				//Assert.AreEqual ("Failed to enable constraints. One or more rows contain values " + 
				//		"violating non-null, unique, or foreign-key constraints.", e.Message, "#2");
			}
		}

		[Test] public void GetChanges()
		{
			DataSet ds = new DataSet();
			ds.Tables.Add(DataProvider.CreateParentDataTable());

			// GetChanges 1
			Assert.AreEqual(null , ds.GetChanges(), "DS26");

			DataRow dr = ds.Tables[0].NewRow();
			dr[0] = 9;
			ds.Tables[0].Rows.Add(dr);

			// GetChanges 2
			Assert.AreEqual(true , ds.GetChanges()!=null, "DS27");

			// GetChanges 3
			AssertHelpers.AreEqualArray (dr.ItemArray, ds.GetChanges ().Tables [0].Rows [0].ItemArray, "DS28");
		}

		[Test] public void GetChanges_ByDataRowState()
		{
			DataSet ds = new DataSet();
			object[] arrAdded,arrDeleted,arrModified,arrUnchanged;
			//object[] arrDetached;

			DataRow dr;
			ds.Tables.Add(DataProvider.CreateParentDataTable());

			// GetChanges 1
			Assert.AreEqual(null , ds.GetChanges(), "DS29");

			//make some changes

			// can't check detached
			//		dr = ds.Tables[0].Rows[0];
			//		arrDetached = dr.ItemArray;
			//		dr.Delete();
			//		ds.Tables[0].AcceptChanges();

			dr= ds.Tables[0].Rows[1];
			arrDeleted  = dr.ItemArray;
			dr.Delete();

			dr = ds.Tables[0].Rows[2];
			dr[1] = "NewValue";
			arrModified = dr.ItemArray;

			dr = ds.Tables[0].Select("","",DataViewRowState.Unchanged)[0];
			arrUnchanged = dr.ItemArray;

			dr = ds.Tables[0].NewRow();
			dr[0] = 1;
			ds.Tables[0].Rows.Add(dr);
			arrAdded = dr.ItemArray;

			// GetChanges Added
			AssertHelpers.AreEqualArray (arrAdded, ds.GetChanges (DataRowState.Added).Tables [0].Rows [0].ItemArray, "DS30");

			// GetChanges Deleted
			dr = ds.GetChanges(DataRowState.Deleted).Tables[0].Rows[0];
			object[] tmp = new object[] {dr[0,DataRowVersion.Original],dr[1,DataRowVersion.Original],dr[2,DataRowVersion.Original],dr[3,DataRowVersion.Original],dr[4,DataRowVersion.Original],dr[5,DataRowVersion.Original]};
			AssertHelpers.AreEqualArray (arrDeleted, tmp, "DS31");

			//	can't check it	
			//		// GetChanges Detached
			//		dr = ds.GetChanges(DataRowState.Detached).Tables[0].Rows[0];
			//		object[] tmp = new object[] {dr[0,DataRowVersion.Original],dr[1,DataRowVersion.Original],dr[2,DataRowVersion.Original]};
			//		Assert.AreEqual(arrDetached, tmp, "DS32");

			// GetChanges Modified
			AssertHelpers.AreEqualArray (arrModified, ds.GetChanges (DataRowState.Modified).Tables [0].Rows [0].ItemArray, "DS33");

			// GetChanges Unchanged
			AssertHelpers.AreEqualArray (arrUnchanged, ds.GetChanges (DataRowState.Unchanged).Tables [0].Rows [0].ItemArray, "DS34");
		}

		[Test] public void BeginInitTest ()
		{
			DataSet ds = new DataSet ();

			DataTable table1 = new DataTable ("table1");
			DataTable table2 = new DataTable ("table2");

			DataColumn col1 = new DataColumn ("col1", typeof (int));
			DataColumn col2 = new DataColumn ("col2", typeof (int));
			table1.Columns.Add (col1);
			table2.Columns.Add (col2);
			
			UniqueConstraint pkey = new UniqueConstraint ("pk", new string[] {"col1"}, true);
			ForeignKeyConstraint fkey = new ForeignKeyConstraint ("fk", "table1", new String[] {"col1"}, 
								new String[] {"col2"}, AcceptRejectRule.Cascade,
								Rule.Cascade, Rule.Cascade);
			DataRelation relation = new DataRelation ("rel", "table1", "table2", new String[] {"col1"},
								 new String[] {"col2"}, false);
			ds.BeginInit ();
			table1.BeginInit ();
			table2.BeginInit ();

			ds.Tables.AddRange (new DataTable[] {table1, table2});
			ds.Relations.AddRange (new DataRelation[] {relation});
			
			table1.Constraints.AddRange (new Constraint[] {pkey});
			table2.Constraints.AddRange (new Constraint[] {fkey});

			// The tables/relations shud not get added to the DataSet yet
			Assert.AreEqual (0, ds.Tables.Count, "#1");
			Assert.AreEqual (0, ds.Relations.Count, "#2");
			Assert.AreEqual (0, table1.Constraints.Count, "#3");
			Assert.AreEqual (0, table2.Constraints.Count, "#4");
			ds.EndInit ();

			Assert.AreEqual (2, ds.Tables.Count, "#5");
			Assert.AreEqual (1, ds.Relations.Count, "#6");
			Assert.AreEqual (1, ds.Tables [0].Constraints.Count, "#7");
			Assert.AreEqual (1, ds.Tables [1].Constraints.Count, "#8");

			// Table shud still be in BeginInit .. 
			DataColumn col3 = new DataColumn ("col2");
			UniqueConstraint uc = new UniqueConstraint ("uc", new string[] {"col2"}, false);

			table1.Columns.AddRange (new DataColumn[] {col3});
			table1.Constraints.AddRange (new Constraint[] {uc});

			Assert.AreEqual (1, table1.Columns.Count, "#9");
			Assert.AreEqual (1, table1.Constraints.Count, "#10");

			table1.EndInit ();
			Assert.AreEqual (2, table1.Columns.Count, "#11");
			Assert.AreEqual (2, table1.Columns.Count, "#12");
		}

		[Test] public void GetXml()
		{
			DataSet ds = new DataSet();
			ds.Namespace = "namespace"; //if we don't add namespace the test will fail because GH (by design) always add namespace
			DataTable dt = DataProvider.CreateParentDataTable();
			dt.Clear();
			dt.Rows.Add(new object[] {1,"Value1","Value2"});
			dt.Rows.Add(new object[] {2,"Value3","Value4"});
			dt.Rows.Add(new object[] {3,"Value5","Value5"});

			StringBuilder resultXML = new StringBuilder();

			resultXML.Append("<" + ds.DataSetName  + "xmlns=\"namespace\">");

			resultXML.Append("<Parent>");
			resultXML.Append("<ParentId>1</ParentId>");
			resultXML.Append("<String1>Value1</String1>");
			resultXML.Append("<String2>Value2</String2>");
			resultXML.Append("</Parent>");

			resultXML.Append("<Parent>");
			resultXML.Append("<ParentId>2</ParentId>");
			resultXML.Append("<String1>Value3</String1>");
			resultXML.Append("<String2>Value4</String2>");
			resultXML.Append("</Parent>");

			resultXML.Append("<Parent>");
			resultXML.Append("<ParentId>3</ParentId>");
			resultXML.Append("<String1>Value5</String1>");
			resultXML.Append("<String2>Value5</String2>");
			resultXML.Append("</Parent>");

			resultXML.Append("</" + ds.DataSetName  + ">");

			ds.Tables.Add(dt);
			string strXML = ds.GetXml();
			strXML = strXML.Replace(" ","");
			strXML = strXML.Replace("\t","");
			strXML = strXML.Replace("\n","");
			strXML = strXML.Replace("\r","");

			// GetXml
			Assert.AreEqual(resultXML.ToString() , strXML , "DS35");
		}

		[Test] public void HasChanges()
		{
			DataSet ds = new DataSet();
			ds.Tables.Add(DataProvider.CreateParentDataTable());

			// HasChanges 1
			Assert.AreEqual(false , ds.HasChanges(), "DS36");

			DataRow dr = ds.Tables[0].NewRow();
			dr[0] = 9;
			ds.Tables[0].Rows.Add(dr);

			// HasChanges 2
			Assert.AreEqual(true , ds.HasChanges(), "DS37");
		}

		[Test] public void HasChanges_ByDataRowState()
		{
			DataSet ds = new DataSet();

			DataRow dr;
			ds.Tables.Add(DataProvider.CreateParentDataTable());

			// HasChanges 1
			Assert.AreEqual(false , ds.HasChanges(), "DS38");

			//make some changes

			dr= ds.Tables[0].Rows[1];
			dr.Delete();

			dr = ds.Tables[0].Rows[2];
			dr[1] = "NewValue";

			dr = ds.Tables[0].Select("","",DataViewRowState.Unchanged)[0];

			dr = ds.Tables[0].NewRow();
			dr[0] = 1;
			ds.Tables[0].Rows.Add(dr);

			// HasChanges Added
			Assert.AreEqual(true , ds.HasChanges(DataRowState.Added), "DS39");

			// HasChanges Deleted
			Assert.AreEqual(true  , ds.HasChanges(DataRowState.Deleted) , "DS40");

			// HasChanges Modified
			Assert.AreEqual(true, ds.HasChanges(DataRowState.Modified), "DS41");

			// HasChanges Unchanged
			Assert.AreEqual(true, ds.HasChanges(DataRowState.Unchanged), "DS42");
		}

		[Test] public void HasErrors()
		{
			DataSet ds = new DataSet();
			ds.Tables.Add(DataProvider.CreateParentDataTable());

			// HasErrors - default
			Assert.AreEqual(false , ds.HasErrors  , "DS43");

			ds.Tables[0].Rows[0].RowError = "ErrDesc";

			// HasErrors
			Assert.AreEqual(true , ds.HasErrors , "DS44");
		}

		#region test namespaces

		[Test] public void InferXmlSchema_BasicXml()
		{
			StringBuilder sb  = new StringBuilder();
			sb.Append("<NewDataSet xmlns:od='urn:schemas-microsoft-com:officedata'>");
			sb.Append("<Categories>");
			sb.Append("<CategoryID od:adotype='3'>1</CategoryID>");
			sb.Append("<CategoryName od:maxLength='15' od:adotype='130'>Beverages</CategoryName>");
			sb.Append("<Description od:adotype='203'>Soft drinks and teas</Description>");
			sb.Append("</Categories>");
			sb.Append("<Products>");
			sb.Append("<ProductID od:adotype='20'>1</ProductID>");
			sb.Append("<ReorderLevel od:adotype='3'>10</ReorderLevel>");
			sb.Append("<Discontinued od:adotype='11'>0</Discontinued>");
			sb.Append("</Products>");
			sb.Append("</NewDataSet>");

			MemoryStream myStream = new MemoryStream (new UnicodeEncoding ().GetBytes (sb.ToString ()));

			DataSet ds = new DataSet();
			//	ds.ReadXml(myStream);
			ds.InferXmlSchema(myStream, new string[] {"urn:schemas-microsoft-com:officedata"});
			Assert.AreEqual(2, ds.Tables.Count, "DS45");
			Assert.AreEqual("CategoryID", ds.Tables[0].Columns[0].ColumnName, "DS46");
			Assert.AreEqual("CategoryName", ds.Tables[0].Columns[1].ColumnName, "DS47");
			Assert.AreEqual("Description", ds.Tables[0].Columns[2].ColumnName, "DS48");

			Assert.AreEqual("ProductID", ds.Tables[1].Columns[0].ColumnName, "DS49");
			Assert.AreEqual("ReorderLevel", ds.Tables[1].Columns[1].ColumnName, "DS50");
			Assert.AreEqual("Discontinued", ds.Tables[1].Columns[2].ColumnName, "DS51");
		}

		[Test] public void InferXmlSchema_WithoutIgnoreNameSpaces()
		{
			StringBuilder sb  = new StringBuilder();
			sb.Append("<NewDataSet xmlns:od='urn:schemas-microsoft-com:officedata'>");
			sb.Append("<Categories>");
			sb.Append("<CategoryID od:adotype='3'>1</CategoryID>");
			sb.Append("<CategoryName od:maxLength='15' od:adotype='130'>Beverages</CategoryName>");
			sb.Append("<Description od:adotype='203'>Soft drinks and teas</Description>");
			sb.Append("</Categories>");
			sb.Append("<Products>");
			sb.Append("<ProductID od:adotype='20'>1</ProductID>");
			sb.Append("<ReorderLevel od:adotype='3'>10</ReorderLevel>");
			sb.Append("<Discontinued od:adotype='11'>0</Discontinued>");
			sb.Append("</Products>");
			sb.Append("</NewDataSet>");

			MemoryStream myStream = new MemoryStream (new UnicodeEncoding ().GetBytes (sb.ToString ()));

			DataSet ds = new DataSet();
			//ds.ReadXml(myStream);
			ds.InferXmlSchema(myStream,new string[] {"urn:schemas-microsoft-com:officedata1"});
			Assert.AreEqual(8, ds.Tables.Count, "DS52");
		}

		[Test] public void InferXmlSchema_IgnoreNameSpace()
		{
			StringBuilder sb  = new StringBuilder();
			sb.Append("<NewDataSet xmlns:od='urn:schemas-microsoft-com:officedata'>");
			sb.Append("<Categories>");
			sb.Append("<CategoryID od:adotype='3'>1</CategoryID>");
			sb.Append("<CategoryName od:maxLength='15' adotype='130'>Beverages</CategoryName>");
			sb.Append("<Description od:adotype='203'>Soft drinks and teas</Description>");
			sb.Append("</Categories>");
			sb.Append("<Products>");
			sb.Append("<ProductID od:adotype='20'>1</ProductID>");
			sb.Append("<ReorderLevel od:adotype='3'>10</ReorderLevel>");
			sb.Append("<Discontinued od:adotype='11'>0</Discontinued>");
			sb.Append("</Products>");
			sb.Append("</NewDataSet>");

			MemoryStream myStream = new MemoryStream (new UnicodeEncoding ().GetBytes (sb.ToString ()));

			DataSet ds = new DataSet();
			//	ds.ReadXml(myStream);
			ds.InferXmlSchema(myStream, new string[] {"urn:schemas-microsoft-com:officedata"});
			Assert.AreEqual(3, ds.Tables.Count, "DS53");

			Assert.AreEqual(3, ds.Tables[0].Columns.Count, "DS54");
			Assert.AreEqual("CategoryID", ds.Tables[0].Columns["CategoryID"].ColumnName, "DS55");
			Assert.AreEqual("Categories_Id", ds.Tables[0].Columns["Categories_Id"].ColumnName, "DS56");//Hidden
			Assert.AreEqual("Description", ds.Tables[0].Columns["Description"].ColumnName, "DS57");

			Assert.AreEqual(3, ds.Tables[1].Columns.Count, "DS58");
			Assert.AreEqual("adotype", ds.Tables[1].Columns["adotype"].ColumnName, "DS59");
			Assert.AreEqual("CategoryName_Text", ds.Tables[1].Columns["CategoryName_Text"].ColumnName, "DS60");
			Assert.AreEqual("Categories_Id", ds.Tables[1].Columns["Categories_Id"].ColumnName, "DS61");//Hidden

			Assert.AreEqual(3, ds.Tables[2].Columns.Count, "DS62");
			Assert.AreEqual("ProductID", ds.Tables[2].Columns["ProductID"].ColumnName, "DS63");
			Assert.AreEqual("ReorderLevel", ds.Tables[2].Columns["ReorderLevel"].ColumnName, "DS64");
			Assert.AreEqual("Discontinued", ds.Tables[2].Columns["Discontinued"].ColumnName, "DS65");
		}

		[Test] public void InferXmlSchema_IgnoreNameSpaces() //Ignoring 2 namespaces
		{
			StringBuilder sb  = new StringBuilder();
			sb.Append("<h:html xmlns:xdc='http://www.xml.com/books' xmlns:h='http://www.w3.org/HTML/1998/html4'>");
			sb.Append("<h:head><h:title>Book Review</h:title></h:head>");
			sb.Append("<h:body>");
			sb.Append("<xdc:bookreview>");
			sb.Append("<xdc:title h:attrib1='1' xdc:attrib2='2' >XML: A Primer</xdc:title>");
			sb.Append("</xdc:bookreview>");
			sb.Append("</h:body>");
			sb.Append("</h:html>");

			MemoryStream myStream = new MemoryStream (new UnicodeEncoding ().GetBytes (sb.ToString ()));
			DataSet tempDs = new DataSet();
			tempDs.ReadXml(myStream);
			myStream.Seek(0,SeekOrigin.Begin);
			DataSet ds = new DataSet();
			ds.InferXmlSchema(myStream, new string[] {"http://www.xml.com/books","http://www.w3.org/HTML/1998/html4"});
			//Assert.AreEqual(8, ds.Tables.Count, "DS66");

			//			string str1 = tempDs.GetXmlSchema(); //DataProvider.GetDSSchema(tempDs);
			//			string str2 = ds.GetXmlSchema(); //DataProvider.GetDSSchema(ds);
			Assert.AreEqual(3, ds.Tables.Count, "DS67");
			Assert.AreEqual("bookreview", ds.Tables[2].TableName, "DS68");
			Assert.AreEqual(2, ds.Tables[2].Columns.Count, "DS69");
		}
		#endregion

		#region inferingTables
		[Test] public void InferXmlSchema_inferingTables1()
		{
			//Acroding to the msdn documantaion :
			//ms-help://MS.MSDNQTR.2003FEB.1033/cpguide/html/cpconinferringtables.htm
			//Elements that have attributes specified in them will result in inferred tables

			// inferingTables1
			StringBuilder sb  = new StringBuilder();

			sb.Append("<DocumentElement>");
			sb.Append("<Element1 attr1='value1'/>");
			sb.Append("<Element1 attr1='value2'>Text1</Element1>");
			sb.Append("</DocumentElement>");
			DataSet ds = new DataSet();
			MemoryStream myStream = new MemoryStream (new UnicodeEncoding ().GetBytes (sb.ToString ()));
			ds.InferXmlSchema(myStream,null);
			Assert.AreEqual("DocumentElement", ds.DataSetName, "DS70");
			Assert.AreEqual("Element1", ds.Tables[0].TableName, "DS71");
			Assert.AreEqual(1, ds.Tables.Count, "DS72");
			Assert.AreEqual("attr1", ds.Tables[0].Columns["attr1"].ColumnName, "DS73");
			Assert.AreEqual("Element1_Text", ds.Tables[0].Columns["Element1_Text"].ColumnName, "DS74");
		}

		[Test] public void InferXmlSchema_inferingTables2()
		{
			//Acroding to the msdn documantaion :
			//ms-help://MS.MSDNQTR.2003FEB.1033/cpguide/html/cpconinferringtables.htm
			//Elements that have child elements will result in inferred tables

			// inferingTables2
			StringBuilder sb  = new StringBuilder();

			sb.Append("<DocumentElement>");
			sb.Append("<Element1>");
			sb.Append("<ChildElement1>Text1</ChildElement1>");
			sb.Append("</Element1>");
			sb.Append("</DocumentElement>");
			DataSet ds = new DataSet();
			MemoryStream myStream = new MemoryStream (new UnicodeEncoding ().GetBytes (sb.ToString ()));
			ds.InferXmlSchema(myStream,null);
			Assert.AreEqual("DocumentElement", ds.DataSetName, "DS75");
			Assert.AreEqual("Element1", ds.Tables[0].TableName, "DS76");
			Assert.AreEqual(1, ds.Tables.Count, "DS77");
			Assert.AreEqual("ChildElement1", ds.Tables[0].Columns["ChildElement1"].ColumnName, "DS78");
		}

		[Test] public void InferXmlSchema_inferingTables3()
		{
			//Acroding to the msdn documantaion :
			//ms-help://MS.MSDNQTR.2003FEB.1033/cpguide/html/cpconinferringtables.htm
			//The document, or root, element will result in an inferred table if it has attributes
			//or child elements that will be inferred as columns.
			//If the document element has no attributes and no child elements that would be inferred as columns, the element will be inferred as a DataSet

			// inferingTables3
			StringBuilder sb  = new StringBuilder();

			sb.Append("<DocumentElement>");
			sb.Append("<Element1>Text1</Element1>");
			sb.Append("<Element2>Text2</Element2>");
			sb.Append("</DocumentElement>");
			DataSet ds = new DataSet();
			MemoryStream myStream = new MemoryStream (new UnicodeEncoding ().GetBytes (sb.ToString ()));
			ds.InferXmlSchema(myStream,null);
			Assert.AreEqual("NewDataSet", ds.DataSetName, "DS79");
			Assert.AreEqual("DocumentElement", ds.Tables[0].TableName, "DS80");
			Assert.AreEqual(1, ds.Tables.Count, "DS81");
			Assert.AreEqual("Element1", ds.Tables[0].Columns["Element1"].ColumnName, "DS82");
			Assert.AreEqual("Element2", ds.Tables[0].Columns["Element2"].ColumnName, "DS83");
		}

		[Test] public void InferXmlSchema_inferingTables4()
		{
			//Acroding to the msdn documantaion :
			//ms-help://MS.MSDNQTR.2003FEB.1033/cpguide/html/cpconinferringtables.htm
			//The document, or root, element will result in an inferred table if it has attributes
			//or child elements that will be inferred as columns.
			//If the document element has no attributes and no child elements that would be inferred as columns, the element will be inferred as a DataSet

			// inferingTables4
			StringBuilder sb  = new StringBuilder();

			sb.Append("<DocumentElement>");
			sb.Append("<Element1 attr1='value1' attr2='value2'/>");
			sb.Append("</DocumentElement>");
			DataSet ds = new DataSet();
			MemoryStream myStream = new MemoryStream (new UnicodeEncoding ().GetBytes (sb.ToString ()));
			ds.InferXmlSchema(myStream,null);
			Assert.AreEqual("DocumentElement", ds.DataSetName, "DS84");
			Assert.AreEqual("Element1", ds.Tables[0].TableName, "DS85");
			Assert.AreEqual(1, ds.Tables.Count, "DS86");
			Assert.AreEqual("attr1", ds.Tables[0].Columns["attr1"].ColumnName, "DS87");
			Assert.AreEqual("attr2", ds.Tables[0].Columns["attr2"].ColumnName, "DS88");
		}

		[Test]
		public void InferXmlSchema_inferingTables5()
		{
			//Acroding to the msdn documantaion :
			//ms-help://MS.MSDNQTR.2003FEB.1033/cpguide/html/cpconinferringtables.htm
			//Elements that repeat will result in a single inferred table

			// inferingTables5
			StringBuilder sb  = new StringBuilder();

			sb.Append("<DocumentElement>");
			sb.Append("<Element1>Text1</Element1>");
			sb.Append("<Element1>Text2</Element1>");
			sb.Append("</DocumentElement>");
			DataSet ds = new DataSet();
			MemoryStream myStream = new MemoryStream (new UnicodeEncoding ().GetBytes (sb.ToString ()));
			ds.InferXmlSchema(myStream,null);
			Assert.AreEqual("DocumentElement", ds.DataSetName, "DS89");
			Assert.AreEqual("Element1", ds.Tables[0].TableName, "DS90");
			Assert.AreEqual(1, ds.Tables.Count, "DS91");
			Assert.AreEqual("Element1_Text", ds.Tables[0].Columns["Element1_Text"].ColumnName, "DS92");
		}
		#endregion

		#region inferringColumns
		[Test] public void InferXmlSchema_inferringColumns1()
		{
			//ms-help://MS.MSDNQTR.2003FEB.1033/cpguide/html/cpconinferringcolumns.htm
			// inferringColumns1
			StringBuilder sb  = new StringBuilder();

			sb.Append("<DocumentElement>");
			sb.Append("<Element1 attr1='value1' attr2='value2'/>");
			sb.Append("</DocumentElement>");
			DataSet ds = new DataSet();
			MemoryStream myStream = new MemoryStream (new UnicodeEncoding ().GetBytes (sb.ToString ()));
			ds.InferXmlSchema(myStream,null);
			Assert.AreEqual("DocumentElement", ds.DataSetName, "DS93");
			Assert.AreEqual("Element1", ds.Tables[0].TableName, "DS94");
			Assert.AreEqual(1, ds.Tables.Count, "DS95");
			Assert.AreEqual("attr1", ds.Tables[0].Columns["attr1"].ColumnName, "DS96");
			Assert.AreEqual("attr2", ds.Tables[0].Columns["attr2"].ColumnName, "DS97");
			Assert.AreEqual(MappingType.Attribute, ds.Tables[0].Columns["attr1"].ColumnMapping , "DS98");
			Assert.AreEqual(MappingType.Attribute, ds.Tables[0].Columns["attr2"].ColumnMapping , "DS99");
			Assert.AreEqual(typeof(string), ds.Tables[0].Columns["attr1"].DataType  , "DS100");
			Assert.AreEqual(typeof(string), ds.Tables[0].Columns["attr2"].DataType  , "DS101");
		}

		[Test] public void InferXmlSchema_inferringColumns2()
		{
			//ms-help://MS.MSDNQTR.2003FEB.1033/cpguide/html/cpconinferringcolumns.htm
			//If an element has no child elements or attributes, it will be inferred as a column.
			//The ColumnMapping property of the column will be set to MappingType.Element.
			//The text for child elements is stored in a row in the table

			// inferringColumns2
			StringBuilder sb  = new StringBuilder();

			sb.Append("<DocumentElement>");
			sb.Append("<Element1>");
			sb.Append("<ChildElement1>Text1</ChildElement1>");
			sb.Append("<ChildElement2>Text2</ChildElement2>");
			sb.Append("</Element1>");
			sb.Append("</DocumentElement>");
			DataSet ds = new DataSet();
			MemoryStream myStream = new MemoryStream (new UnicodeEncoding ().GetBytes (sb.ToString ()));
			ds.InferXmlSchema(myStream,null);
			Assert.AreEqual("DocumentElement", ds.DataSetName, "DS102");
			Assert.AreEqual("Element1", ds.Tables[0].TableName, "DS103");
			Assert.AreEqual(1, ds.Tables.Count, "DS104");
			Assert.AreEqual("ChildElement1", ds.Tables[0].Columns["ChildElement1"].ColumnName, "DS105");
			Assert.AreEqual("ChildElement2", ds.Tables[0].Columns["ChildElement2"].ColumnName, "DS106");
			Assert.AreEqual(MappingType.Element, ds.Tables[0].Columns["ChildElement1"].ColumnMapping , "DS107");
			Assert.AreEqual(MappingType.Element, ds.Tables[0].Columns["ChildElement2"].ColumnMapping , "DS108");
			Assert.AreEqual(typeof(string), ds.Tables[0].Columns["ChildElement1"].DataType  , "DS109");
			Assert.AreEqual(typeof(string), ds.Tables[0].Columns["ChildElement2"].DataType  , "DS110");
		}

		#endregion

		#region Inferring Relationships

		[Test] public void InferXmlSchema_inferringRelationships1()
		{
			//ms-help://MS.MSDNQTR.2003FEB.1033/cpguide/html/cpconinferringrelationships.htm

			// inferringRelationships1
			StringBuilder sb  = new StringBuilder();

			sb.Append("<DocumentElement>");
			sb.Append("<Element1>");
			sb.Append("<ChildElement1 attr1='value1' attr2='value2'/>");
			sb.Append("<ChildElement2>Text2</ChildElement2>");
			sb.Append("</Element1>");
			sb.Append("</DocumentElement>");
			DataSet ds = new DataSet();
			MemoryStream myStream = new MemoryStream (new UnicodeEncoding ().GetBytes (sb.ToString ()));
			ds.InferXmlSchema(myStream,null);
			Assert.AreEqual("DocumentElement", ds.DataSetName, "DS111");
			Assert.AreEqual("Element1", ds.Tables[0].TableName, "DS112");
			Assert.AreEqual("ChildElement1", ds.Tables[1].TableName, "DS113");
			Assert.AreEqual(2, ds.Tables.Count, "DS114");

			Assert.AreEqual("Element1_Id", ds.Tables["Element1"].Columns["Element1_Id"].ColumnName, "DS115");
			Assert.AreEqual(MappingType.Hidden, ds.Tables["Element1"].Columns["Element1_Id"].ColumnMapping , "DS116");
			Assert.AreEqual(typeof(Int32), ds.Tables["Element1"].Columns["Element1_Id"].DataType  , "DS117");

			Assert.AreEqual("ChildElement2", ds.Tables["Element1"].Columns["ChildElement2"].ColumnName, "DS118");
			Assert.AreEqual(MappingType.Element, ds.Tables["Element1"].Columns["ChildElement2"].ColumnMapping , "DS119");
			Assert.AreEqual(typeof(string), ds.Tables["Element1"].Columns["ChildElement2"].DataType  , "DS120");

			Assert.AreEqual("attr1", ds.Tables["ChildElement1"].Columns["attr1"].ColumnName, "DS121");
			Assert.AreEqual(MappingType.Attribute, ds.Tables["ChildElement1"].Columns["attr1"].ColumnMapping , "DS122");
			Assert.AreEqual(typeof(string), ds.Tables["ChildElement1"].Columns["attr1"].DataType  , "DS123");

			Assert.AreEqual("attr2", ds.Tables["ChildElement1"].Columns["attr2"].ColumnName, "DS124");
			Assert.AreEqual(MappingType.Attribute, ds.Tables["ChildElement1"].Columns["attr2"].ColumnMapping , "DS125");
			Assert.AreEqual(typeof(string), ds.Tables["ChildElement1"].Columns["attr2"].DataType  , "DS126");

			Assert.AreEqual("Element1_Id", ds.Tables["ChildElement1"].Columns["Element1_Id"].ColumnName, "DS127");
			Assert.AreEqual(MappingType.Hidden, ds.Tables["ChildElement1"].Columns["Element1_Id"].ColumnMapping , "DS128");
			Assert.AreEqual(typeof(Int32), ds.Tables["ChildElement1"].Columns["Element1_Id"].DataType  , "DS129");

			//Checking dataRelation :
			Assert.AreEqual("Element1", ds.Relations["Element1_ChildElement1"].ParentTable.TableName, "DS130");
			Assert.AreEqual("Element1_Id", ds.Relations["Element1_ChildElement1"].ParentColumns[0].ColumnName, "DS131");
			Assert.AreEqual("ChildElement1", ds.Relations["Element1_ChildElement1"].ChildTable.TableName, "DS132");
			Assert.AreEqual("Element1_Id", ds.Relations["Element1_ChildElement1"].ChildColumns[0].ColumnName, "DS133");
			Assert.AreEqual(true, ds.Relations["Element1_ChildElement1"].Nested, "DS134");

			//Checking ForeignKeyConstraint

			ForeignKeyConstraint con = (ForeignKeyConstraint)ds.Tables["ChildElement1"].Constraints["Element1_ChildElement1"];

			Assert.AreEqual("Element1_Id", con.Columns[0].ColumnName, "DS135");
			Assert.AreEqual(Rule.Cascade, con.DeleteRule, "DS136");
			Assert.AreEqual(AcceptRejectRule.None, con.AcceptRejectRule, "DS137");
			Assert.AreEqual("Element1", con.RelatedTable.TableName, "DS138");
			Assert.AreEqual("ChildElement1", con.Table.TableName, "DS139");
		}

		#endregion

		#region Inferring Element Text

		[Test] public void InferXmlSchema_elementText1()
		{
			//ms-help://MS.MSDNQTR.2003FEB.1033/cpguide/html/cpconinferringelementtext.htm

			// elementText1
			StringBuilder sb  = new StringBuilder();

			sb.Append("<DocumentElement>");
			sb.Append("<Element1 attr1='value1'>Text1</Element1>");
			sb.Append("</DocumentElement>");
			DataSet ds = new DataSet();
			MemoryStream myStream = new MemoryStream (new UnicodeEncoding ().GetBytes (sb.ToString ()));
			ds.InferXmlSchema(myStream,null);

			Assert.AreEqual("DocumentElement", ds.DataSetName, "DS140");
			Assert.AreEqual("Element1", ds.Tables[0].TableName, "DS141");
			Assert.AreEqual(1, ds.Tables.Count, "DS142");

			Assert.AreEqual("attr1", ds.Tables["Element1"].Columns["attr1"].ColumnName, "DS143");
			Assert.AreEqual(MappingType.Attribute, ds.Tables["Element1"].Columns["attr1"].ColumnMapping , "DS144");
			Assert.AreEqual(typeof(string), ds.Tables["Element1"].Columns["attr1"].DataType  , "DS145");

			Assert.AreEqual("Element1_Text", ds.Tables["Element1"].Columns["Element1_Text"].ColumnName, "DS146");
			Assert.AreEqual(MappingType.SimpleContent, ds.Tables["Element1"].Columns["Element1_Text"].ColumnMapping , "DS147");
			Assert.AreEqual(typeof(string), ds.Tables["Element1"].Columns["Element1_Text"].DataType  , "DS148");
		}

		[Test] public void InferXmlSchema_elementText2()
		{
			//ms-help://MS.MSDNQTR.2003FEB.1033/cpguide/html/cpconinferringelementtext.htm

			// elementText1
			StringBuilder sb  = new StringBuilder();

			sb.Append("<DocumentElement>");
			sb.Append("<Element1>");
			sb.Append("Text1");
			sb.Append("<ChildElement1>Text2</ChildElement1>");
			sb.Append("Text3");
			sb.Append("</Element1>");
			sb.Append("</DocumentElement>");
			DataSet ds = new DataSet();
			MemoryStream myStream = new MemoryStream (new UnicodeEncoding ().GetBytes (sb.ToString ()));
			ds.InferXmlSchema(myStream,null);

			Assert.AreEqual("DocumentElement", ds.DataSetName, "DS149");
			Assert.AreEqual("Element1", ds.Tables[0].TableName, "DS150");
			Assert.AreEqual(1, ds.Tables.Count, "DS151");

			Assert.AreEqual("ChildElement1", ds.Tables["Element1"].Columns["ChildElement1"].ColumnName, "DS152");
			Assert.AreEqual(MappingType.Element, ds.Tables["Element1"].Columns["ChildElement1"].ColumnMapping , "DS153");
			Assert.AreEqual(typeof(string), ds.Tables["Element1"].Columns["ChildElement1"].DataType  , "DS154");
			Assert.AreEqual(1, ds.Tables["Element1"].Columns.Count, "DS155");
		}

		#endregion

		[Test] public void Locale()
		{
			DataSet ds = new DataSet("MyDataSet");
			CultureInfo culInfo = CultureInfo.CurrentCulture ;

			// Checking Locale default from system
			Assert.AreEqual(culInfo, ds.Locale  , "DS156");

			// Checking Locale get/set
			culInfo = new CultureInfo("fr"); // = french
			ds.Locale = culInfo ;
			Assert.AreEqual(culInfo , ds.Locale , "DS157");
		}

#if !WINDOWS_STORE_APP
		[Test]
		[SetCulture ("cs-CZ")]
		public void DataSetSpecificCulture ()
		{			
			var ds = new DataSet() ;
			ds.Locale = CultureInfo.GetCultureInfo (1033);
			var dt = ds.Tables.Add ("machine");
			dt.Locale = ds.Locale;
			Assert.AreSame (dt, ds.Tables["MACHINE"]);
		}		
#endif

		[Test] public void MergeFailed()
		{
			EventRaised = false;
			DataSet ds1,ds2;
			ds1 = new DataSet();
			ds1.Tables.Add(DataProvider.CreateParentDataTable());
			//add primary key to the FIRST column
			ds1.Tables[0].PrimaryKey = new DataColumn[] {ds1.Tables[0].Columns[0]};

			//create target dataset which is a copy of the source
			ds2 = ds1.Copy();
			//clear the data
			ds2.Clear();
			//add primary key to the SECOND columnn
			ds2.Tables[0].PrimaryKey = new DataColumn[] {ds2.Tables[0].Columns[1]};
			//add a new row that already exists in the source dataset
			//ds2.Tables[0].Rows.Add(ds1.Tables[0].Rows[0].ItemArray);

			//enforce constraints
			ds2.EnforceConstraints = true;
			ds1.EnforceConstraints = true;

			// Add MergeFailed event handler for the table.
			ds2.MergeFailed += new MergeFailedEventHandler( Merge_Failed );

			ds2.Merge(ds1); //will raise MergeFailed event

			// MergeFailed event
			Assert.AreEqual(true , EventRaised , "DS158");
		}
		private void Merge_Failed( object sender, MergeFailedEventArgs e )
		{
			EventRaised = true;
		}

		[Test] public void Merge_ByDataRowsNoPreserveIgnoreMissingSchema()
		{
			DataTable dt = DataProvider.CreateParentDataTable();
			dt.TableName = "Table1";
			dt.PrimaryKey = new DataColumn[] {dt.Columns[0]};

			//create target dataset (copy of source dataset)
			DataSet dsTarget = new DataSet();
			dsTarget.Tables.Add(dt.Copy());

			DataRow[] drArr = new DataRow[3];
			//Update row
			string OldValue = dt.Select("ParentId=1")[0][1].ToString();
			drArr[0] = dt.Select("ParentId=1")[0];
			drArr[0][1]	= "NewValue";
			//delete rows
			drArr[1] = dt.Select("ParentId=2")[0];
			drArr[1].Delete();
			//add row
			drArr[2] = dt.NewRow();
			drArr[2].ItemArray = new object[] {99 ,"NewRowValue1", "NewRowValue2"};
			dt.Rows.Add(drArr[2]);

			dsTarget.Merge(drArr,false,MissingSchemaAction.Ignore );

			// Merge update row
			Assert.AreEqual("NewValue", dsTarget.Tables["Table1"].Select("ParentId=1")[0][1] , "DS159");

			// Merge added row
			Assert.AreEqual(1, dsTarget.Tables["Table1"].Select("ParentId=99").Length , "DS160");

			// Merge deleted row
			Assert.AreEqual(0, dsTarget.Tables["Table1"].Select("ParentId=2").Length , "DS161");
		}

		[Test] public void Merge_ByDataRowsPreserveMissingSchema()
		{
			DataTable dt = DataProvider.CreateParentDataTable();
			dt.TableName = "Table1";
			dt.PrimaryKey = new DataColumn[] {dt.Columns[0]};

			//create target dataset (copy of source dataset)
			DataSet dsTarget = new DataSet();
			dsTarget.Tables.Add(dt.Copy());

			//add new column (for checking MissingSchemaAction)
			DataColumn dc = new DataColumn("NewColumn",typeof(float));
			dt.Columns.Add(dc);

			DataRow[] drArr = new DataRow[3];

			//Update row
			string OldValue = dt.Select("ParentId=1")[0][1].ToString();
			drArr[0] = dt.Select("ParentId=1")[0];
			drArr[0][1]	= "NewValue";
			//delete rows
			drArr[1] = dt.Select("ParentId=2")[0];
			drArr[1].Delete();
			//add row
			drArr[2] = dt.NewRow();
			drArr[2].ItemArray = new object[] {99 ,"NewRowValue1", "NewRowValue2",null};
			dt.Rows.Add(drArr[2]);

			DataSet dsTarget1 = null;

			#region "Merge(drArr,true,MissingSchemaAction.Ignore )"
			dsTarget1 = dsTarget.Copy();
			dsTarget1.Merge(drArr,true,MissingSchemaAction.Ignore );
			// Merge true,Ignore - Column
			Assert.AreEqual(false, dsTarget1.Tables["Table1"].Columns.Contains("NewColumn"), "DS162");

			// Merge true,Ignore - changed values
			Assert.AreEqual(OldValue, dsTarget1.Tables["Table1"].Select("ParentId=1")[0][1] , "DS163");

			// Merge true,Ignore - added values
			Assert.AreEqual(1 , dsTarget1.Tables["Table1"].Select("ParentId=99").Length  , "DS164");

			// Merge true,Ignore - deleted row
			Assert.AreEqual(true, dsTarget1.Tables["Table1"].Select("ParentId=2").Length > 0, "DS165");
			#endregion

			#region "Merge(drArr,false,MissingSchemaAction.Ignore )"
			dsTarget1 = dsTarget.Copy();
			dsTarget1.Merge(drArr,false,MissingSchemaAction.Ignore );
			// Merge true,Ignore - Column
			Assert.AreEqual(false, dsTarget1.Tables["Table1"].Columns.Contains("NewColumn"), "DS166");

			// Merge true,Ignore - changed values
			Assert.AreEqual("NewValue", dsTarget1.Tables["Table1"].Select("ParentId=1")[0][1] , "DS167");

			// Merge true,Ignore - added values
			Assert.AreEqual(1, dsTarget1.Tables["Table1"].Select("ParentId=99").Length , "DS168");

			// Merge true,Ignore - deleted row
			Assert.AreEqual(0, dsTarget1.Tables["Table1"].Select("ParentId=2").Length , "DS169");
			#endregion

			#region "Merge(drArr,true,MissingSchemaAction.Add )"
			dsTarget1 = dsTarget.Copy();
			dsTarget1.Merge(drArr,true,MissingSchemaAction.Add  );
			// Merge true,Ignore - Column
			Assert.AreEqual(true, dsTarget1.Tables["Table1"].Columns.Contains("NewColumn"), "DS170");

			// Merge true,Ignore - changed values
			Assert.AreEqual(OldValue, dsTarget1.Tables["Table1"].Select("ParentId=1")[0][1] , "DS171");

			// Merge true,Ignore - added values
			Assert.AreEqual(1, dsTarget1.Tables["Table1"].Select("ParentId=99").Length , "DS172");

			// Merge true,Ignore - deleted row
			Assert.AreEqual(true, dsTarget1.Tables["Table1"].Select("ParentId=2").Length >0, "DS173");
			#endregion

			#region "Merge(drArr,false,MissingSchemaAction.Add )"
			dsTarget1 = dsTarget.Copy();
			dsTarget1.Merge(drArr,false,MissingSchemaAction.Add  );
			// Merge true,Ignore - Column
			Assert.AreEqual(true, dsTarget1.Tables["Table1"].Columns.Contains("NewColumn"), "DS174");

			// Merge true,Ignore - changed values
			Assert.AreEqual("NewValue", dsTarget1.Tables["Table1"].Select("ParentId=1")[0][1] , "DS175");

			// Merge true,Ignore - added values
			Assert.AreEqual(1, dsTarget1.Tables["Table1"].Select("ParentId=99").Length , "DS176");

			// Merge true,Ignore - deleted row
			Assert.AreEqual(0, dsTarget1.Tables["Table1"].Select("ParentId=2").Length , "DS177");
			#endregion

			#region "Merge(drArr,false/true,MissingSchemaAction.Error  )"
			//		dsTarget1 = dsTarget.Copy();
			//		// Merge true,Error - Column
			//		try {
			//			dsTarget1.Merge(drArr,true,MissingSchemaAction.Error );
			//			Assert.Fail("DS178: Merge Failed to throw InvalidOperationException");
			//		}
			//		catch (InvalidOperationException) {}
			//		catch (AssertionException exc) {throw  exc;}
			//		catch (Exception exc)
			//		{
			//			Assert.Fail("DS179: Merge. Wrong exception type. Got:" + exc);
			//		}
			//		
			//		// Merge false,Error - Column
			//		try {
			//			dsTarget1.Merge(drArr,false,MissingSchemaAction.Error );
			//			Assert.Fail("DS180: Merge Failed to throw InvalidOperationException");
			//		}
			//		catch (InvalidOperationException) {}
			//		catch (AssertionException exc) {throw  exc;}
			//		catch (Exception exc)
			//		{
			//			Assert.Fail("DS181: Merge. Wrong exception type. Got:" + exc);
			//		}
			#endregion
		}

		[Test] public void Merge_ByDataSet()
		{
			//create source dataset
			DataSet ds = new DataSet();
			DataTable dt = DataProvider.CreateParentDataTable();
			dt.TableName = "Table1";
			ds.Tables.Add(dt.Copy());
			dt.TableName = "Table2";
			//add primary key
			dt.PrimaryKey = new DataColumn[] {dt.Columns[0]};
			ds.Tables.Add(dt.Copy());

			//create target dataset (copy of source dataset)
			DataSet dsTarget = ds.Copy();
			int iTable1RowsCount = dsTarget.Tables["Table1"].Rows.Count;

			//Source - add another table, don't exists on the target dataset
			ds.Tables.Add(new DataTable("SomeTable"));
			ds.Tables["SomeTable"].Columns.Add("Id");
			ds.Tables["SomeTable"].Rows.Add(new object[] {777});

			//Target - add another table, don't exists on the source dataset
			dsTarget.Tables.Add(new DataTable("SmallTable"));
			dsTarget.Tables["SmallTable"].Columns.Add("Id");
			dsTarget.Tables["SmallTable"].Rows.Add(new object[] {777});

			//update existing row
			ds.Tables["Table2"].Select("ParentId=1")[0][1] = "OldValue1";
			//add new row
			object[] arrAddedRow = new object[] {99,"NewValue1","NewValue2",new DateTime(0),0.5,true};
			ds.Tables["Table2"].Rows.Add(arrAddedRow);
			//delete existing rows
			foreach (DataRow dr in ds.Tables["Table2"].Select("ParentId=2"))
			{
				dr.Delete();
			}

			// Merge - changed values
			dsTarget.Merge(ds);
			Assert.AreEqual("OldValue1", dsTarget.Tables["Table2"].Select("ParentId=1")[0][1] , "DS182");

			// Merge - added values
			AssertHelpers.AreEqualArray (arrAddedRow, dsTarget.Tables ["Table2"].Select ("ParentId=99") [0].ItemArray, "DS183");

			// Merge - deleted row
			Assert.AreEqual(0, dsTarget.Tables["Table2"].Select("ParentId=2").Length , "DS184");

			//Table1 rows count should be double (no primary key)
			// Merge - Unchanged table 1
			Assert.AreEqual(iTable1RowsCount * 2, dsTarget.Tables["Table1"].Rows.Count , "DS185");

			//SmallTable rows count should be the same
			// Merge - Unchanged table 2
			Assert.AreEqual(1, dsTarget.Tables["SmallTable"].Rows.Count , "DS186");

			//SomeTable - new table
			// Merge - new table
			Assert.AreEqual(true, dsTarget.Tables["SomeTable"] != null, "DS187");
		}

		[Test] public void Merge_ByDataSetPreserve()
		{
			//create source dataset
			DataSet ds = new DataSet();
			DataTable dt = DataProvider.CreateParentDataTable();
			dt.TableName = "Table1";
			ds.Tables.Add(dt.Copy());
			dt.TableName = "Table2";
			//add primary key
			dt.PrimaryKey = new DataColumn[] {dt.Columns[0]};
			ds.Tables.Add(dt.Copy());

			//create target dataset (copy of source dataset)
			DataSet dsTarget1 = ds.Copy();
			DataSet dsTarget2 = ds.Copy();
			int iTable1RowsCount = dsTarget1.Tables["Table1"].Rows.Count;

			//update existing row
			string oldValue = ds.Tables["Table2"].Select("ParentId=1")[0][1].ToString();
			ds.Tables["Table2"].Select("ParentId=1")[0][1] = "NewValue";
			//add new row
			object[] arrAddedRow = new object[] {99,"NewValue1","NewValue2",new DateTime(0),0.5,true};
			ds.Tables["Table2"].Rows.Add(arrAddedRow);
			//delete existing rows
			int iDeleteLength = dsTarget1.Tables["Table2"].Select("ParentId=2").Length;
			foreach (DataRow dr in ds.Tables["Table2"].Select("ParentId=2"))
			{
				dr.Delete();
			}

			#region "Merge(ds,true)"
			//only new added rows are merged (preserveChanges = true)
			dsTarget1.Merge(ds,true);
			// Merge - changed values
			Assert.AreEqual(oldValue, dsTarget1.Tables["Table2"].Select("ParentId=1")[0][1] , "DS188");

			// Merge - added values
			AssertHelpers.AreEqualArray (arrAddedRow, dsTarget1.Tables ["Table2"].Select ("ParentId=99") [0].ItemArray, "DS189");

			// Merge - deleted row
			Assert.AreEqual(iDeleteLength, dsTarget1.Tables["Table2"].Select("ParentId=2").Length , "DS190");
			#endregion

			#region "Merge(ds,false)"
			//all changes are merged (preserveChanges = false)
			dsTarget2.Merge(ds,false);
			// Merge - changed values
			Assert.AreEqual("NewValue", dsTarget2.Tables["Table2"].Select("ParentId=1")[0][1] , "DS191");

			// Merge - added values
			AssertHelpers.AreEqualArray (arrAddedRow, dsTarget2.Tables ["Table2"].Select ("ParentId=99") [0].ItemArray, "DS192");

			// Merge - deleted row
			Assert.AreEqual(0, dsTarget2.Tables["Table2"].Select("ParentId=2").Length , "DS193");
			#endregion
		}

		[Test] public void Merge_ByDataSetPreserveMissingSchemaAction()
		{
			//create source dataset
			DataSet ds = new DataSet();

			DataTable dt = DataProvider.CreateParentDataTable();
			dt.TableName = "Table1";

			dt.PrimaryKey = new DataColumn[] {dt.Columns[0]};

			//add table to dataset
			ds.Tables.Add(dt.Copy());

			dt = ds.Tables[0];

			//create target dataset (copy of source dataset)
			DataSet dsTarget = ds.Copy();

			//add new column (for checking MissingSchemaAction)
			DataColumn dc = new DataColumn("NewColumn",typeof(float));
			//make the column to be primary key
			dt.Columns.Add(dc);

			//add new table (for checking MissingSchemaAction)
			ds.Tables.Add(new DataTable("NewTable"));
			ds.Tables["NewTable"].Columns.Add("NewColumn1",typeof(int));
			ds.Tables["NewTable"].Columns.Add("NewColumn2",typeof(long));
			ds.Tables["NewTable"].Rows.Add(new object[] {1,2});
			ds.Tables["NewTable"].Rows.Add(new object[] {3,4});
			ds.Tables["NewTable"].PrimaryKey = new DataColumn[] {ds.Tables["NewTable"].Columns["NewColumn1"]};

			#region "ds,false,MissingSchemaAction.Add)"
			DataSet dsTarget1 = dsTarget.Copy();
			dsTarget1.Merge(ds,false,MissingSchemaAction.Add);
			// Merge MissingSchemaAction.Add - Column
			Assert.AreEqual(true, dsTarget1.Tables["Table1"].Columns.Contains("NewColumn"), "DS194");

			// Merge MissingSchemaAction.Add - Table
			Assert.AreEqual(true, dsTarget1.Tables.Contains("NewTable"), "DS195");

			//failed, should be success by MSDN Library documentation
			//		// Merge MissingSchemaAction.Add - PrimaryKey
			//		Assert.AreEqual(0, dsTarget1.Tables["NewTable"].PrimaryKey.Length, "DS196");
			#endregion

			#region "ds,false,MissingSchemaAction.AddWithKey)"
			//MissingSchemaAction.Add,MissingSchemaAction.AddWithKey - behave the same, checked only Add

			//		DataSet dsTarget2 = dsTarget.Copy();
			//		dsTarget2.Merge(ds,false,MissingSchemaAction.AddWithKey);
			//		// Merge MissingSchemaAction.AddWithKey - Column
			//		Assert.AreEqual(true, dsTarget2.Tables["Table1"].Columns.Contains("NewColumn"), "DS197");
			//
			//		// Merge MissingSchemaAction.AddWithKey - Table
			//		Assert.AreEqual(true, dsTarget2.Tables.Contains("NewTable"), "DS198");
			//
			//		// Merge MissingSchemaAction.AddWithKey - PrimaryKey
			//		Assert.AreEqual(dsTarget2.Tables["NewTable"].Columns["NewColumn1"], dsTarget2.Tables["NewTable"].PrimaryKey[0], "DS199");
			#endregion

			#region "ds,false,MissingSchemaAction.Error)"
			//Error - throw System.Data.DataException, should throw InvalidOperationException
			//		DataSet dsTarget3 ;
			//		// Merge MissingSchemaAction.Error
			//		dsTarget3 = dsTarget.Copy();
			//		try {
			//			dsTarget3.Merge(ds,false,MissingSchemaAction.Error);
			//			Assert.Fail("DS200: Merge Failed to throw InvalidOperationException");
			//		}
			//		catch (InvalidOperationException) {}
			//		catch (AssertionException exc) {throw  exc;}
			//		catch (Exception exc)
			//		{
			//			Assert.Fail("DS201: Merge. Wrong exception type. Got:" + exc);
			//		}
			#endregion

			#region "ds,false,MissingSchemaAction.Ignore )"
			DataSet dsTarget4 = dsTarget.Copy();
			dsTarget4.Merge(ds,false,MissingSchemaAction.Ignore );
			// Merge MissingSchemaAction.Ignore - Column
			Assert.AreEqual(false, dsTarget4.Tables["Table1"].Columns.Contains("NewColumn"), "DS202");

			// Merge MissingSchemaAction.Ignore - Table
			Assert.AreEqual(false, dsTarget4.Tables.Contains("NewTable"), "DS203");
			#endregion
		}

		[Test] public void Merge_ByComplexDataSet()
		{
			//create source dataset
			DataSet ds = new DataSet();

			ds.Tables.Add(DataProvider.CreateParentDataTable());
			ds.Tables.Add(DataProvider.CreateChildDataTable());
			ds.Tables["Child"].TableName = "Child2";
			ds.Tables.Add(DataProvider.CreateChildDataTable());

			// Console.WriteLine(ds.Tables[0].TableName + ds.Tables[1].TableName + ds.Tables[2].TableName);
			// Console.WriteLine(ds.Tables[2].Rows.Count.ToString());

			//craete a target dataset to the merge operation
			DataSet dsTarget = ds.Copy();

			//craete a second target dataset to the merge operation
			DataSet dsTarget1 = ds.Copy();

			//------------------ make some changes in the second target dataset schema --------------------
			//add primary key
			dsTarget1.Tables["Parent"].PrimaryKey = new DataColumn[] {dsTarget1.Tables["Parent"].Columns["ParentId"]};
			dsTarget1.Tables["Child"].PrimaryKey = new DataColumn[] {dsTarget1.Tables["Child"].Columns["ParentId"],dsTarget1.Tables["Child"].Columns["ChildId"]};

			//add Foreign Key (different name)
			dsTarget1.Tables["Child2"].Constraints.Add("Child2_FK_2",dsTarget1.Tables["Parent"].Columns["ParentId"],dsTarget1.Tables["Child2"].Columns["ParentId"]);

			//add relation (different name)
			//dsTarget1.Relations.Add("Parent_Child_1",dsTarget1.Tables["Parent"].Columns["ParentId"],dsTarget1.Tables["Child"].Columns["ParentId"]);

			//------------------ make some changes in the source dataset schema --------------------
			//add primary key
			ds.Tables["Parent"].PrimaryKey = new DataColumn[] {ds.Tables["Parent"].Columns["ParentId"]};
			ds.Tables["Child"].PrimaryKey = new DataColumn[] {ds.Tables["Child"].Columns["ParentId"],ds.Tables["Child"].Columns["ChildId"]};

			//unique column
			ds.Tables["Parent"].Columns["String2"].Unique = true; //will not be merged

			//add Foreign Key
			ds.Tables["Child2"].Constraints.Add("Child2_FK",ds.Tables["Parent"].Columns["ParentId"],ds.Tables["Child2"].Columns["ParentId"]);

			//add relation
			ds.Relations.Add("Parent_Child",ds.Tables["Parent"].Columns["ParentId"],ds.Tables["Child"].Columns["ParentId"]);

			//add allow null constraint
			ds.Tables["Parent"].Columns["ParentBool"].AllowDBNull = false; //will not be merged

			//add Indentity column
			ds.Tables["Parent"].Columns.Add("Indentity",typeof(int));
			ds.Tables["Parent"].Columns["Indentity"].AutoIncrement = true;
			ds.Tables["Parent"].Columns["Indentity"].AutoIncrementStep = 2;

			//modify default value
			ds.Tables["Child"].Columns["String1"].DefaultValue = "Default"; //will not be merged

			//remove column
			ds.Tables["Child"].Columns.Remove("String2"); //will not be merged

			//-------------------- begin to check ----------------------------------------------
			// merge 1 - make sure the merge method invoked without exceptions
			dsTarget.Merge(ds);
			Assert.AreEqual("Success", "Success", "DS204");

			CompareResults_1("merge 1",ds,dsTarget);

			//merge again,
			// merge 2 - make sure the merge method invoked without exceptions
			dsTarget.Merge(ds);
			Assert.AreEqual("Success", "Success", "DS205");

			CompareResults_1("merge 2",ds,dsTarget);

			// merge second dataset - make sure the merge method invoked without exceptions
			dsTarget1.Merge(ds);
			Assert.AreEqual("Success", "Success", "DS206");

			CompareResults_2("merge 3",ds,dsTarget1);
		}

		[Test]
		public void Merge_RelationWithoutConstraints ()
		{
			DataSet ds = new DataSet ();

			DataTable table1 = ds.Tables.Add ("table1");
			DataTable table2 = ds.Tables.Add ("table2");

			DataColumn pcol = table1.Columns.Add ("col1", typeof (int));
			DataColumn ccol = table2.Columns.Add ("col1", typeof (int));

			DataSet ds1 = ds.Copy ();
			DataRelation rel = ds1.Relations.Add ("rel1", ds1.Tables[0].Columns[0], 
								ds1.Tables [1].Columns [0], false);

			ds.Merge (ds1);
			Assert.AreEqual (1, ds.Relations.Count , "#1");
			Assert.AreEqual (0, ds.Tables [0].Constraints.Count , "#2");
			Assert.AreEqual (0, ds.Tables [1].Constraints.Count , "#3");
		}

		[Test]
		public void Merge_DuplicateConstraints ()
		{
			DataSet ds = new DataSet ();

			DataTable table1 = ds.Tables.Add ("table1");
			DataTable table2 = ds.Tables.Add ("table2");

			DataColumn pcol = table1.Columns.Add ("col1", typeof (int));
			DataColumn ccol = table2.Columns.Add ("col1", typeof (int));

			DataSet ds1 = ds.Copy ();

			DataRelation rel = ds.Relations.Add ("rel1", pcol, ccol);

			ds1.Tables [1].Constraints.Add ("fk", ds1.Tables [0].Columns [0], ds1.Tables [1].Columns [0]);

			// No Exceptions shud be thrown
			ds.Merge (ds1);
			Assert.AreEqual (1, table2.Constraints.Count, "#1 Constraints shudnt be duplicated");
		}

		[Test]
		public void Merge_DuplicateConstraints_1 ()
		{
			DataSet ds = new DataSet ();

			DataTable table1 = ds.Tables.Add ("table1");
			DataTable table2 = ds.Tables.Add ("table2");

			DataColumn pcol = table1.Columns.Add ("col1", typeof (int));
			DataColumn ccol = table2.Columns.Add ("col1", typeof (int));
			DataColumn pcol1 = table1.Columns.Add ("col2", typeof (int));
			DataColumn ccol1 = table2.Columns.Add ("col2", typeof (int));

			DataSet ds1 = ds.Copy ();

			table2.Constraints.Add ("fk", pcol, ccol);
			ds1.Tables [1].Constraints.Add ("fk", ds1.Tables [0].Columns ["col2"], ds1.Tables [1].Columns ["col2"]);

			// No Exceptions shud be thrown
			ds.Merge (ds1);
			Assert.AreEqual (2, table2.Constraints.Count, "#1 fk constraint shud be merged");
			Assert.AreEqual ("Constraint1", table2.Constraints [1].ConstraintName, "#2 constraint name shud be changed");
		}

		[Test]
		public void CopyClone_RelationWithoutConstraints ()
		{
			DataSet ds = new DataSet ();

			DataTable table1 = ds.Tables.Add ("table1");
			DataTable table2 = ds.Tables.Add ("table2");

			DataColumn pcol = table1.Columns.Add ("col1", typeof (int));
			DataColumn ccol = table2.Columns.Add ("col1", typeof (int));

			DataRelation rel = ds.Relations.Add ("rel1", pcol, ccol, false);

			DataSet ds1 = ds.Copy ();
			DataSet ds2 = ds.Clone ();
			
			Assert.AreEqual (1, ds1.Relations.Count, "#1");
			Assert.AreEqual (1, ds2.Relations.Count, "#2");

			Assert.AreEqual (0, ds1.Tables [0].Constraints.Count, "#3");
			Assert.AreEqual (0, ds1.Tables [1].Constraints.Count, "#4");

			Assert.AreEqual (0, ds2.Tables [0].Constraints.Count, "#5");
			Assert.AreEqual (0, ds2.Tables [1].Constraints.Count, "#6");
		}

		[Test]
		public void Merge_ConstraintsFromReadXmlSchema ()
		{
			DataSet ds = new DataSet ();
			ds.ReadXml ("Test/System.Data/TestMerge1.xml");
			DataSet ds2 = new DataSet ();
			ds2.Merge (ds, true, MissingSchemaAction.AddWithKey);
			DataRelation c = ds2.Tables [0].ChildRelations [0];
			Assert.IsNotNull (c.ParentKeyConstraint, "#1");
			Assert.IsNotNull (c.ChildKeyConstraint, "#2");
		}

		[Test]
		public void Merge_MissingEventHandler ()
		{
			DataSet ds = new DataSet ();
			DataTable table1 = ds.Tables.Add ("table1");

			DataColumn pcol = table1.Columns.Add ("col1", typeof (int));
			DataColumn pcol1 = table1.Columns.Add ("col2", typeof (int));
			
			DataSet ds1 = ds.Copy ();
			table1.PrimaryKey = new DataColumn[] {pcol};
			ds1.Tables [0].PrimaryKey = new DataColumn[] {ds1.Tables [0].Columns [1]};

			// Exception shud be raised when handler is not set for MergeFailed Event
			AssertHelpers.AssertThrowsException<DataException> (() => {
			ds1.Merge (ds);
			});
		}

		[Test]
		public void Merge_MissingColumn  ()
		{
			DataSet ds = new DataSet ();
			DataTable table1 = ds.Tables.Add ("table1");
			DataTable table2 = ds.Tables.Add ("table2");

			table1.Columns.Add ("col1", typeof (int));
			table2.Columns.Add ("col1", typeof (int));

			DataSet ds1 = ds.Copy ();

			ds1.Tables [0].Columns.Add ("col2");

			AssertHelpers.AssertThrowsException<DataException> (() => {
			ds.Merge (ds1, true, MissingSchemaAction.Error);
			});
		}

		[Test]
		public void Merge_MissingConstraint ()
		{
			DataSet ds = new DataSet ();
			DataTable table1 = ds.Tables.Add ("table1");
			DataTable table2 = ds.Tables.Add ("table2");
			table1.Columns.Add ("col1", typeof (int));
			table2.Columns.Add ("col1", typeof (int));

			try {
				DataSet ds1 = ds.Copy ();
				DataSet ds2 = ds.Copy ();
				ds2.Tables [0].Constraints.Add ("uc", ds2.Tables [0].Columns [0], false);
				ds1.Merge (ds2, true, MissingSchemaAction.Error);
				Assert.Fail ("#1 If uniqueconstraint is missing, exception shud be thrown");
			}catch (DataException e) {
			}

			try {
				DataSet ds1 = ds.Copy ();
				DataSet ds2 = ds.Copy ();
				ds2.Tables [0].Constraints.Add ("fk", ds2.Tables [0].Columns [0], ds2.Tables[1].Columns [0]);
				ds1.Tables [0].Constraints.Add ("uc", ds1.Tables [0].Columns [0],false);
				ds1.Merge (ds2, true, MissingSchemaAction.Error);
				Assert.Fail ("#2 If foreignkeyconstraint is missing, exception shud be thrown");
			}catch (DataException e) {
			}

			try {
				DataSet ds1 = ds.Copy ();
				DataSet ds2 = ds.Copy ();
				ds2.Relations.Add ("rel", ds2.Tables [0].Columns [0], ds2.Tables[1].Columns [0], false);
				ds1.Merge (ds2, true, MissingSchemaAction.Error);
				Assert.Fail ("#2 If datarelation is missing, exception shud be thrown");
			}catch (ArgumentException e) {
			}
		}

		[Test]
		public void Merge_PrimaryKeys_IncorrectOrder ()
		{
			DataSet ds = new DataSet ();
			DataTable table1 = ds.Tables.Add ("table1");
			DataTable table2 = ds.Tables.Add ("table2");
			DataColumn pcol = table1.Columns.Add ("col1", typeof (int));
			DataColumn pcol1 = table1.Columns.Add ("col2", typeof (int));
			DataColumn ccol = table2.Columns.Add ("col1", typeof (int));

			DataSet ds1 = ds.Copy ();
			table1.PrimaryKey = new DataColumn[] {pcol,pcol1};
			ds1.Tables [0].PrimaryKey = new DataColumn [] {ds1.Tables[0].Columns [1], ds1.Tables [0].Columns [0]};

			// Though the key columns are the same, if the order is incorrect
			// Exception must be raised
			AssertHelpers.AssertThrowsException<DataException> (() => {
			ds1.Merge (ds);
			});
		}

		void CompareResults_1(string Msg,DataSet ds, DataSet dsTarget)
		{
			// check Parent Primary key length
			Assert.AreEqual(dsTarget.Tables["Parent"].PrimaryKey.Length , ds.Tables["Parent"].PrimaryKey.Length , "DS207");

			// check Child Primary key length
			Assert.AreEqual(dsTarget.Tables["Child"].PrimaryKey.Length , ds.Tables["Child"].PrimaryKey.Length , "DS208");

			// check Parent Primary key columns
			Assert.AreEqual(dsTarget.Tables["Parent"].PrimaryKey[0].ColumnName, ds.Tables["Parent"].PrimaryKey[0].ColumnName , "DS209");

			// check Child Primary key columns[0]
			Assert.AreEqual(dsTarget.Tables["Child"].PrimaryKey[0].ColumnName, ds.Tables["Child"].PrimaryKey[0].ColumnName , "DS210");

			// check Child Primary key columns[1]
			Assert.AreEqual(dsTarget.Tables["Child"].PrimaryKey[1].ColumnName, ds.Tables["Child"].PrimaryKey[1].ColumnName , "DS211");

			// check Parent Unique columns
			Assert.AreEqual(dsTarget.Tables["Parent"].Columns["String2"].Unique, ds.Tables["Parent"].Columns["String2"].Unique , "DS212");

			// check Child2 Foreign Key name
			Assert.AreEqual(dsTarget.Tables["Child2"].Constraints[0].ConstraintName , ds.Tables["Child2"].Constraints[0].ConstraintName , "DS213");

			// check dataset relation count
			Assert.AreEqual(dsTarget.Relations.Count , ds.Relations.Count , "DS214");

			// check dataset relation - Parent column
			Assert.AreEqual(dsTarget.Relations[0].ParentColumns[0].ColumnName , ds.Relations[0].ParentColumns[0].ColumnName , "DS215");

			// check dataset relation - Child column 
			Assert.AreEqual(dsTarget.Relations[0].ChildColumns[0].ColumnName , ds.Relations[0].ChildColumns[0].ColumnName , "DS216");

			// check allow null constraint
			Assert.AreEqual(true, dsTarget.Tables["Parent"].Columns["ParentBool"].AllowDBNull, "DS217");

			// check Indentity column
			Assert.AreEqual(dsTarget.Tables["Parent"].Columns.Contains("Indentity"), ds.Tables["Parent"].Columns.Contains("Indentity"), "DS218");

			// check Indentity column - AutoIncrementStep
			Assert.AreEqual(dsTarget.Tables["Parent"].Columns["Indentity"].AutoIncrementStep, ds.Tables["Parent"].Columns["Indentity"].AutoIncrementStep, "DS219");

			// check Indentity column - AutoIncrement
			Assert.AreEqual(dsTarget.Tables["Parent"].Columns["Indentity"].AutoIncrement, ds.Tables["Parent"].Columns["Indentity"].AutoIncrement, "DS220");

			// check Indentity column - DefaultValue
			Assert.AreEqual(true, dsTarget.Tables["Child"].Columns["String1"].DefaultValue == DBNull.Value , "DS221");

			// check remove colum
			Assert.AreEqual(true, dsTarget.Tables["Child"].Columns.Contains("String2"), "DS222");
		}

		void CompareResults_2(string Msg,DataSet ds, DataSet dsTarget)
		{
			// check Parent Primary key length
			Assert.AreEqual(dsTarget.Tables["Parent"].PrimaryKey.Length , ds.Tables["Parent"].PrimaryKey.Length , "DS223");

			// check Child Primary key length
			Assert.AreEqual(dsTarget.Tables["Child"].PrimaryKey.Length , ds.Tables["Child"].PrimaryKey.Length , "DS224");

			// check Parent Primary key columns
			Assert.AreEqual(dsTarget.Tables["Parent"].PrimaryKey[0].ColumnName, ds.Tables["Parent"].PrimaryKey[0].ColumnName , "DS225");

			// check Child Primary key columns[0]
			Assert.AreEqual(dsTarget.Tables["Child"].PrimaryKey[0].ColumnName, ds.Tables["Child"].PrimaryKey[0].ColumnName , "DS226");

			// check Child Primary key columns[1]
			Assert.AreEqual(dsTarget.Tables["Child"].PrimaryKey[1].ColumnName, ds.Tables["Child"].PrimaryKey[1].ColumnName , "DS227");

			// check Parent Unique columns
			Assert.AreEqual(dsTarget.Tables["Parent"].Columns["String2"].Unique, ds.Tables["Parent"].Columns["String2"].Unique , "DS228");

			// check Child2 Foreign Key name
			Assert.AreEqual("Child2_FK_2" , dsTarget.Tables["Child2"].Constraints[0].ConstraintName, "DS229");

			// check dataset relation count
			Assert.AreEqual(dsTarget.Relations.Count , ds.Relations.Count , "DS230");

			// check dataset relation - Parent column
			Assert.AreEqual(dsTarget.Relations[0].ParentColumns[0].ColumnName , ds.Relations[0].ParentColumns[0].ColumnName , "DS231");

			// check dataset relation - Child column 
			Assert.AreEqual(dsTarget.Relations[0].ChildColumns[0].ColumnName , ds.Relations[0].ChildColumns[0].ColumnName , "DS232");

			// check allow null constraint
			Assert.AreEqual(true, dsTarget.Tables["Parent"].Columns["ParentBool"].AllowDBNull, "DS233");

			// check Indentity column
			Assert.AreEqual(dsTarget.Tables["Parent"].Columns.Contains("Indentity"), ds.Tables["Parent"].Columns.Contains("Indentity"), "DS234");

			// check Indentity column - AutoIncrementStep
			Assert.AreEqual(dsTarget.Tables["Parent"].Columns["Indentity"].AutoIncrementStep, ds.Tables["Parent"].Columns["Indentity"].AutoIncrementStep, "DS235");

			// check Indentity column - AutoIncrement
			Assert.AreEqual(dsTarget.Tables["Parent"].Columns["Indentity"].AutoIncrement, ds.Tables["Parent"].Columns["Indentity"].AutoIncrement, "DS236");

			// check Indentity column - DefaultValue
			Assert.AreEqual(true, dsTarget.Tables["Child"].Columns["String1"].DefaultValue == DBNull.Value , "DS237");

			// check remove colum
			Assert.AreEqual(true, dsTarget.Tables["Child"].Columns.Contains("String2"), "DS238");
			//TestCase for bug #3168
			// Check Relation.Nested value, TestCase for bug #3168
			DataSet orig = new DataSet();

			DataTable parent = orig.Tables.Add("Parent");
			parent.Columns.Add("Id", typeof(int));
			parent.Columns.Add("col1", typeof(string));
			parent.Rows.Add(new object[] {0, "aaa"});

			DataTable child = orig.Tables.Add("Child");
			child.Columns.Add("ParentId", typeof(int));
			child.Columns.Add("col1", typeof(string));
			child.Rows.Add(new object[] {0, "bbb"});

			orig.Relations.Add("Parent_Child", parent.Columns["Id"], child.Columns["ParentId"]);
			orig.Relations["Parent_Child"].Nested = true;

			DataSet merged = new DataSet();
			merged.Merge(orig);
			Assert.AreEqual(orig.Relations["Parent_Child"].Nested, merged.Relations["Parent_Child"].Nested, "DS239");
		}

		[Test] public void Merge_ByDataTable()
		{
			//create source dataset
			DataSet ds = new DataSet();
			//create datatable
			DataTable dt = DataProvider.CreateParentDataTable();
			dt.TableName = "Table1";
			//add a copy of the datatable to the dataset
			ds.Tables.Add(dt.Copy());

			dt.TableName = "Table2";
			//add primary key
			dt.PrimaryKey = new DataColumn[] {dt.Columns[0]};
			ds.Tables.Add(dt.Copy());
			//now the dataset hase two tables

			//create target dataset (copy of source dataset)
			DataSet dsTarget = ds.Copy();

			dt = ds.Tables["Table2"];
			//update existing row
			dt.Select("ParentId=1")[0][1] = "OldValue1";
			//add new row
			object[] arrAddedRow = new object[] {99,"NewValue1","NewValue2",new DateTime(0),0.5,true};
			dt.Rows.Add(arrAddedRow);
			//delete existing rows
			foreach (DataRow dr in dt.Select("ParentId=2"))
			{
				dr.Delete();
			}

			// Merge - changed values
			dsTarget.Merge(dt);
			Assert.AreEqual("OldValue1", dsTarget.Tables["Table2"].Select("ParentId=1")[0][1] , "DS240");

			// Merge - added values
			AssertHelpers.AreEqualArray (arrAddedRow, dsTarget.Tables ["Table2"].Select ("ParentId=99") [0].ItemArray, "DS241");

			// Merge - deleted row
			Assert.AreEqual(0, dsTarget.Tables["Table2"].Select("ParentId=2").Length , "DS242");

			//test case added due to a reported bug from infogate
			//when merging a DataTable with TableName=null, GH throw null reference exception.
			ds = new DataSet();
			dt = new DataTable();
			dt.Columns.Add("Col1");
			dt.Rows.Add(new object[] {1});

			// Merge - add a table with no name
			ds.Merge(dt);
			Assert.AreEqual(1, ds.Tables.Count, "DS243");

			// Merge - add a table with no name - check Rows.Count
			Assert.AreEqual(dt.Rows.Count , ds.Tables[0].Rows.Count , "DS244");
		}

		[Test] public void Merge_ByDataTablePreserveMissingSchemaAction()
		{
			DataTable dt = DataProvider.CreateParentDataTable();
			dt.TableName = "Table1";
			dt.PrimaryKey = new DataColumn[] {dt.Columns[0]};

			//create target dataset (copy of source dataset)
			DataSet dsTarget = new DataSet();
			dsTarget.Tables.Add(dt.Copy());

			//add new column (for checking MissingSchemaAction)
			DataColumn dc = new DataColumn("NewColumn",typeof(float));
			dt.Columns.Add(dc);

			//Update row
			string OldValue = dt.Select("ParentId=1")[0][1].ToString();
			dt.Select("ParentId=1")[0][1] = "NewValue";
			//delete rows
			dt.Select("ParentId=2")[0].Delete();
			//add row
			object[] arrAddedRow = new object[] {99,"NewRowValue1","NewRowValue2",new DateTime(0),0.5,true};
			dt.Rows.Add(arrAddedRow);

			#region "Merge(dt,true,MissingSchemaAction.Ignore )"
			DataSet dsTarget1 = dsTarget.Copy();
			dsTarget1.Merge(dt,true,MissingSchemaAction.Ignore );
			// Merge true,Ignore - Column
			Assert.AreEqual(false, dsTarget1.Tables["Table1"].Columns.Contains("NewColumn"), "DS245");

			// Merge true,Ignore - changed values
			Assert.AreEqual(OldValue, dsTarget1.Tables["Table1"].Select("ParentId=1")[0][1] , "DS246");

			// Merge true,Ignore - added values
			AssertHelpers.AreEqualArray (arrAddedRow, dsTarget1.Tables ["Table1"].Select ("ParentId=99") [0].ItemArray, "DS247");

			// Merge true,Ignore - deleted row
			Assert.AreEqual(true, dsTarget1.Tables["Table1"].Select("ParentId=2").Length > 0, "DS248");
			#endregion

			#region "Merge(dt,false,MissingSchemaAction.Ignore )"

			dsTarget1 = dsTarget.Copy();
			dsTarget1.Merge(dt,false,MissingSchemaAction.Ignore );
			// Merge true,Ignore - Column
			Assert.AreEqual(false, dsTarget1.Tables["Table1"].Columns.Contains("NewColumn"), "DS249");

			// Merge true,Ignore - changed values
			Assert.AreEqual("NewValue", dsTarget1.Tables["Table1"].Select("ParentId=1")[0][1] , "DS250");

			// Merge true,Ignore - added values
			AssertHelpers.AreEqualArray (arrAddedRow, dsTarget1.Tables ["Table1"].Select ("ParentId=99") [0].ItemArray, "DS251");

			// Merge true,Ignore - deleted row
			Assert.AreEqual(0, dsTarget1.Tables["Table1"].Select("ParentId=2").Length , "DS252");
			#endregion

			#region "Merge(dt,true,MissingSchemaAction.Add  )"
			dsTarget1 = dsTarget.Copy();
			dsTarget1.Merge(dt,true,MissingSchemaAction.Add  );
			// Merge true,Add - Column
			Assert.AreEqual(true, dsTarget1.Tables["Table1"].Columns.Contains("NewColumn"), "DS253");

			// Merge true,Add - changed values
			Assert.AreEqual(OldValue, dsTarget1.Tables["Table1"].Select("ParentId=1")[0][1] , "DS254");

			// Merge true,Add - added values
			Assert.AreEqual(1, dsTarget1.Tables["Table1"].Select("ParentId=99").Length , "DS255");

			// Merge true,Add - deleted row
			Assert.AreEqual(true, dsTarget1.Tables["Table1"].Select("ParentId=2").Length > 0, "DS256");
			#endregion

			#region "Merge(dt,false,MissingSchemaAction.Add  )"
			dsTarget1 = dsTarget.Copy();
			dsTarget1.Merge(dt,false,MissingSchemaAction.Add  );
			// Merge true,Add - Column
			Assert.AreEqual(true, dsTarget1.Tables["Table1"].Columns.Contains("NewColumn"), "DS257");

			// Merge true,Add - changed values
			Assert.AreEqual("NewValue", dsTarget1.Tables["Table1"].Select("ParentId=1")[0][1] , "DS258");

			// Merge true,Add - added values
			Assert.AreEqual(1, dsTarget1.Tables["Table1"].Select("ParentId=99").Length , "DS259");

			// Merge true,Add - deleted row
			Assert.AreEqual(0, dsTarget1.Tables["Table1"].Select("ParentId=2").Length , "DS260");
			#endregion

			#region "Merge(dt,false/true,MissingSchemaAction.Error  )"
			//		dsTarget1 = dsTarget.Copy();
			//		// Merge true,Error - Column
			//		try {
			//			dsTarget1.Merge(dt,true,MissingSchemaAction.Error );
			//			Assert.Fail("DS261: Merge Failed to throw InvalidOperationException");
			//		}
			//		catch (InvalidOperationException) {}
			//		catch (AssertionException exc) {throw  exc;}
			//		catch (Exception exc)
			//		{
			//			Assert.Fail("DS262: Merge. Wrong exception type. Got:" + exc);
			//		}
			//
			//		// Merge false,Error - Column
			//		try {
			//			dsTarget1.Merge(dt,false,MissingSchemaAction.Error );
			//			Assert.Fail("DS263: Merge Failed to throw InvalidOperationException");
			//		}
			//		catch (InvalidOperationException) {}
			//		catch (AssertionException exc) {throw  exc;}
			//		catch (Exception exc)
			//		{
			//			Assert.Fail("DS264: Merge. Wrong exception type. Got:" + exc);
			//		}
			#endregion
		}

		[Test] public void Namespace()
		{
			DataSet ds = new DataSet();

			// Checking Namespace default
			Assert.AreEqual(String.Empty, ds.Namespace, "DS265");

			// Checking Namespace set/get
			String s = "MyNamespace";
			ds.Namespace=s;
			Assert.AreEqual(s, ds.Namespace, "DS266");
		}

		[Test] public void Prefix()
		{
			DataSet ds = new DataSet();

			// Checking Prefix default
			Assert.AreEqual(String.Empty, ds.Prefix , "DS267");

			// Checking Prefix set/get
			String s = "MyPrefix";
			ds.Prefix=s;
			Assert.AreEqual(s, ds.Prefix, "DS268");
		}

		[Test] public void ReadXmlSchema_ByStream()
		{
			DataSet ds1 = new DataSet();
			ds1.Tables.Add(DataProvider.CreateParentDataTable());
			ds1.Tables.Add(DataProvider.CreateChildDataTable());

			MemoryStream ms = new MemoryStream();
			//write xml  schema only
			ds1.WriteXmlSchema(ms);

<<<<<<< HEAD
			System.IO.MemoryStream ms1 = new System.IO.MemoryStream (ms.ToArray ());
=======
			MemoryStream ms1 = new MemoryStream(ms.GetBuffer());
>>>>>>> 5e46fb50
			//copy schema
			DataSet ds2 = new DataSet();
			ds2.ReadXmlSchema(ms1);

			//check xml schema
			// ReadXmlSchema - Tables count
			Assert.AreEqual(ds2.Tables.Count , ds1.Tables.Count , "DS269");

			// ReadXmlSchema - Tables 0 Col count
			Assert.AreEqual(ds1.Tables[0].Columns.Count  , ds2.Tables[0].Columns.Count , "DS270");

			// ReadXmlSchema - Tables 1 Col count
			Assert.AreEqual(ds1.Tables[1].Columns.Count  , ds2.Tables[1].Columns.Count  , "DS271");

			//check some colummns types
			// ReadXmlSchema - Tables 0 Col type
			Assert.AreEqual(ds1.Tables[0].Columns[0].GetType() , ds2.Tables[0].Columns[0].GetType() , "DS272");

			// ReadXmlSchema - Tables 1 Col type
			Assert.AreEqual(ds1.Tables[1].Columns[3].GetType() , ds2.Tables[1].Columns[3].GetType() , "DS273");

			//check that no data exists
			// ReadXmlSchema - Table 1 row count
			Assert.AreEqual(0, ds2.Tables[0].Rows.Count , "DS274");

			// ReadXmlSchema - Table 2 row count
			Assert.AreEqual(0, ds2.Tables[1].Rows.Count , "DS275");
		}

		[Test] public void ReadXmlSchema_ByFileName()
		{
			string sTempFileName = AssertHelpers.GetTempFileName ("tmpDataSet_ReadWriteXml_43899.xml");

			DataSet ds1 = new DataSet();
			ds1.Tables.Add(DataProvider.CreateParentDataTable());
			ds1.Tables.Add(DataProvider.CreateChildDataTable());

			//write xml file, schema only
			ds1.WriteXmlSchema(sTempFileName);

			//copy both data and schema
			DataSet ds2 = new DataSet();

			ds2.ReadXmlSchema(sTempFileName);

			//check xml schema
			// ReadXmlSchema - Tables count
			Assert.AreEqual(ds2.Tables.Count , ds1.Tables.Count , "DS276");

			// ReadXmlSchema - Tables 0 Col count
			Assert.AreEqual(ds1.Tables[0].Columns.Count  , ds2.Tables[0].Columns.Count , "DS277");

			// ReadXmlSchema - Tables 1 Col count
			Assert.AreEqual(ds1.Tables[1].Columns.Count  , ds2.Tables[1].Columns.Count  , "DS278");

			//check some colummns types
			// ReadXmlSchema - Tables 0 Col type
			Assert.AreEqual(ds1.Tables[0].Columns[0].GetType() , ds2.Tables[0].Columns[0].GetType() , "DS279");

			// ReadXmlSchema - Tables 1 Col type
			Assert.AreEqual(ds1.Tables[1].Columns[3].GetType() , ds2.Tables[1].Columns[3].GetType() , "DS280");

			//check that no data exists
			// ReadXmlSchema - Table 1 row count
			Assert.AreEqual(0, ds2.Tables[0].Rows.Count , "DS281");

			// ReadXmlSchema - Table 2 row count
			Assert.AreEqual(0, ds2.Tables[1].Rows.Count , "DS282");

			//try to delete the file
			File.Delete(sTempFileName);
		}

		[Test] public void ReadXmlSchema_ByTextReader()
		{
			DataSet ds1 = new DataSet();
			ds1.Tables.Add(DataProvider.CreateParentDataTable());
			ds1.Tables.Add(DataProvider.CreateChildDataTable());

			StringWriter sw = new StringWriter();
			//write xml file, schema only
			ds1.WriteXmlSchema(sw);

			StringReader sr = new StringReader(sw.GetStringBuilder().ToString());
			//copy both data and schema
			DataSet ds2 = new DataSet();
			ds2.ReadXmlSchema(sr);

			//check xml schema
			// ReadXmlSchema - Tables count
			Assert.AreEqual(ds2.Tables.Count , ds1.Tables.Count , "DS283");

			// ReadXmlSchema - Tables 0 Col count
			Assert.AreEqual(ds1.Tables[0].Columns.Count  , ds2.Tables[0].Columns.Count , "DS284");

			// ReadXmlSchema - Tables 1 Col count
			Assert.AreEqual(ds1.Tables[1].Columns.Count  , ds2.Tables[1].Columns.Count  , "DS285");

			//check some colummns types
			// ReadXmlSchema - Tables 0 Col type
			Assert.AreEqual(ds1.Tables[0].Columns[0].GetType() , ds2.Tables[0].Columns[0].GetType() , "DS286");

			// ReadXmlSchema - Tables 1 Col type
			Assert.AreEqual(ds1.Tables[1].Columns[3].GetType() , ds2.Tables[1].Columns[3].GetType() , "DS287");

			//check that no data exists
			// ReadXmlSchema - Table 1 row count
			Assert.AreEqual(0, ds2.Tables[0].Rows.Count , "DS288");

			// ReadXmlSchema - Table 2 row count
			Assert.AreEqual(0, ds2.Tables[1].Rows.Count , "DS289");
		}

		[Test] public void ReadXmlSchema_ByXmlReader()
		{
			DataSet ds1 = new DataSet();
			ds1.Tables.Add(DataProvider.CreateParentDataTable());
			ds1.Tables.Add(DataProvider.CreateChildDataTable());

<<<<<<< HEAD
			System.IO.StringWriter sw = new System.IO.StringWriter();
			XmlWriter xmlTW = XmlWriter.Create (sw);
=======
			StringWriter sw = new StringWriter();
			XmlTextWriter xmlTW = new XmlTextWriter(sw);
>>>>>>> 5e46fb50
			//write xml file, schema only
			ds1.WriteXmlSchema(xmlTW);
			xmlTW.Flush();

<<<<<<< HEAD
			System.IO.StringReader sr = new System.IO.StringReader(sw.ToString());
			XmlReader xmlTR = XmlReader.Create (sr);
=======
			StringReader sr = new StringReader(sw.ToString());
			XmlTextReader xmlTR = new XmlTextReader(sr);
>>>>>>> 5e46fb50

			//copy both data and schema
			DataSet ds2 = new DataSet();
			ds2.ReadXmlSchema(xmlTR);

			//check xml schema
			// ReadXmlSchema - Tables count
			Assert.AreEqual(ds2.Tables.Count , ds1.Tables.Count , "DS290");

			// ReadXmlSchema - Tables 0 Col count
			Assert.AreEqual(ds1.Tables[0].Columns.Count  , ds2.Tables[0].Columns.Count , "DS291");

			// ReadXmlSchema - Tables 1 Col count
			Assert.AreEqual(ds1.Tables[1].Columns.Count  , ds2.Tables[1].Columns.Count  , "DS292");

			//check some colummns types
			// ReadXmlSchema - Tables 0 Col type
			Assert.AreEqual(ds1.Tables[0].Columns[0].GetType() , ds2.Tables[0].Columns[0].GetType() , "DS293");

			// ReadXmlSchema - Tables 1 Col type
			Assert.AreEqual(ds1.Tables[1].Columns[3].GetType() , ds2.Tables[1].Columns[3].GetType() , "DS294");

			//check that no data exists
			// ReadXmlSchema - Table 1 row count
			Assert.AreEqual(0, ds2.Tables[0].Rows.Count , "DS295");

			// ReadXmlSchema - Table 2 row count
			Assert.AreEqual(0, ds2.Tables[1].Rows.Count , "DS296");
		}

		[Test]
		[Category ("NotWorking")]
		public void ReadXml_Strg()
		{
			string sTempFileName = "tmpDataSet_ReadWriteXml_43894.xml"  ;

			DataSet ds1 = new DataSet();
			ds1.Tables.Add(DataProvider.CreateParentDataTable());
			ds1.Tables.Add(DataProvider.CreateChildDataTable());

			//add data to check GH bug of DataSet.ReadXml of empty strings
			ds1.Tables[1].Rows.Add(new object[] {7,1,string.Empty,string.Empty,new DateTime(2000,1,1,0,0,0,0),35});
			ds1.Tables[1].Rows.Add(new object[] {7,2," ","		",new DateTime(2000,1,1,0,0,0,0),35});
			ds1.Tables[1].Rows.Add(new object[] {7,3,"","",new DateTime(2000,1,1,0,0,0,0),35});

			//write xml file, data only
			using (Stream file = File.Create (sTempFileName))
				ds1.WriteXml (file);

			//copy both data and schema
			DataSet ds2 = ds1.Copy();
			//clear the data
			ds2.Clear();

			ds2.ReadXml(sTempFileName);

			//check xml data
			// ReadXml - Tables count
			Assert.AreEqual(ds2.Tables.Count , ds1.Tables.Count , "DS297");

			// ReadXml - Table 1 row count
			Assert.AreEqual(ds2.Tables[0].Rows.Count, ds1.Tables[0].Rows.Count , "DS298");

			// ReadXml - Table 2 row count
			Assert.AreEqual(ds2.Tables[1].Rows.Count, ds1.Tables[1].Rows.Count , "DS299");

			//try to delete the file
			File.Delete(sTempFileName);
		}

		[Test]
		[Category ("NotWorking")]
		public void ReadXml_Strm()
		{
			DataSet ds1 = new DataSet();
			ds1.Tables.Add(DataProvider.CreateParentDataTable());
			ds1.Tables.Add(DataProvider.CreateChildDataTable());

			//add data to check GH bug of DataSet.ReadXml of empty strings
			ds1.Tables[1].Rows.Add(new object[] {7,1,string.Empty,string.Empty,new DateTime(2000,1,1,0,0,0,0),35});
			ds1.Tables[1].Rows.Add(new object[] {7,2," ","		",new DateTime(2000,1,1,0,0,0,0),35});
			ds1.Tables[1].Rows.Add(new object[] {7,3,"","",new DateTime(2000,1,1,0,0,0,0),35});

			MemoryStream ms = new MemoryStream();
			//write xml file, data only
			ds1.WriteXml(ms);

			//copy both data and schema
			DataSet ds2 = ds1.Copy();
			//clear the data
			ds2.Clear();

			ms.Position=0;
			ds2.ReadXml(ms);

			//check xml data
			// ReadXml - Tables count
			Assert.AreEqual(ds2.Tables.Count , ds1.Tables.Count , "DS300");

			// ReadXml - Table 1 row count
			Assert.AreEqual(ds2.Tables[0].Rows.Count, ds1.Tables[0].Rows.Count , "DS301");

			// ReadXml - Table 2 row count
			Assert.AreEqual(ds2.Tables[1].Rows.Count, ds1.Tables[1].Rows.Count , "DS302");

			ms.Dispose ();
		}

		[Test] public void ReadXml_Strm2()
		{
			string input = string.Empty;

			StringReader sr;
			DataSet ds = new DataSet();

			input += "<?xml version=\"1.0\"?>";
			input += "<Stock name=\"MSFT\">";
			input += "		<Company name=\"Microsoft Corp.\"/>";
			input += "		<Price type=\"high\">";
			input += "			<Value>10.0</Value>";		
			input += "			<Date>01/20/2000</Date>";
			input += "		</Price>";
			input += "		<Price type=\"low\">";
			input += "			<Value>1.0</Value>";
			input += "			<Date>03/21/2002</Date>";
			input += "		</Price>";
			input += "		<Price type=\"current\">";
			input += "			<Value>3.0</Value>";
			input += "			<Date>TODAY</Date>";
			input += "		</Price>";
			input += "</Stock>";

			sr = new StringReader(input);

			ds.ReadXml(sr);

			// Relation Count
			Assert.AreEqual(2 , ds.Relations.Count , "DS303");

			// RelationName 1
			Assert.AreEqual("Stock_Company" , ds.Relations[0].RelationName , "DS304");

			// RelationName 2
			Assert.AreEqual("Stock_Price" , ds.Relations[1].RelationName , "DS305");

			// Tables count
			Assert.AreEqual(3, ds.Tables.Count , "DS306");

			// Tables[0] ChildRelations count
			Assert.AreEqual(2, ds.Tables[0].ChildRelations.Count , "DS307");

			// Tables[0] ChildRelations[0] name
			Assert.AreEqual("Stock_Company", ds.Tables[0].ChildRelations[0].RelationName , "DS308");

			// Tables[0] ChildRelations[1] name
			Assert.AreEqual("Stock_Price", ds.Tables[0].ChildRelations[1].RelationName , "DS309");

			// Tables[1] ChildRelations count
			Assert.AreEqual(0, ds.Tables[1].ChildRelations.Count , "DS310");

			// Tables[2] ChildRelations count
			Assert.AreEqual(0, ds.Tables[2].ChildRelations.Count , "DS311");

			// Tables[0] ParentRelations count
			Assert.AreEqual(0, ds.Tables[0].ParentRelations.Count , "DS312");

			// Tables[1] ParentRelations count
			Assert.AreEqual(1, ds.Tables[1].ParentRelations.Count , "DS313");

			// Tables[1] ParentRelations[0] name
			Assert.AreEqual("Stock_Company", ds.Tables[1].ParentRelations[0].RelationName , "DS314");

			// Tables[2] ParentRelations count
			Assert.AreEqual(1, ds.Tables[2].ParentRelations.Count , "DS315");

			// Tables[2] ParentRelations[0] name
			Assert.AreEqual("Stock_Price", ds.Tables[2].ParentRelations[0].RelationName , "DS316");
		}
		[Test] public void ReadXml_Strm3()
		{
			DataSet ds = new DataSet("TestDataSet");
			string input = string.Empty;
			StringReader sr;

			input += "<?xml version=\"1.0\" standalone=\"yes\"?>";
			input += "<Stocks><Stock name=\"MSFT\"><Company name=\"Microsoft Corp.\" /><Price type=\"high\"><Value>10.0</Value>";
			input += "<Date>01/20/2000</Date></Price><Price type=\"low\"><Value>10</Value><Date>03/21/2002</Date></Price>";
			input += "<Price type=\"current\"><Value>3.0</Value><Date>TODAY</Date></Price></Stock><Stock name=\"GE\">";
			input += "<Company name=\"General Electric\" /><Price type=\"high\"><Value>22.23</Value><Date>02/12/2001</Date></Price>";
			input += "<Price type=\"low\"><Value>1.97</Value><Date>04/20/2003</Date></Price><Price type=\"current\"><Value>3.0</Value>";
			input += "<Date>TODAY</Date></Price></Stock></Stocks>";
			sr = new StringReader(input);
			ds.EnforceConstraints = false;
			ds.ReadXml(sr);

			//Test that all added columns have "Hidden" mapping type.
			// StockTable.Stock_IdCol.ColumnMapping
			Assert.AreEqual(MappingType.Hidden, ds.Tables["Stock"].Columns["Stock_Id"].ColumnMapping, "DS317");

			// CompanyTable.Stock_IdCol.ColumnMapping
			Assert.AreEqual(MappingType.Hidden, ds.Tables["Company"].Columns["Stock_Id"].ColumnMapping, "DS318");

			// PriceTable.Stock_IdCol.ColumnMapping
			Assert.AreEqual(MappingType.Hidden, ds.Tables["Price"].Columns["Stock_Id"].ColumnMapping, "DS319");
		}

		[Test] public void ReadXml_Strm4()
		{
			m_ds = new DataSet("Stocks");
			string input = string.Empty;
			StringReader sr;

			input += "<?xml version=\"1.0\"?>";
			input += "<Stocks>";
			input += "		<Stock name=\"MSFT\">";
			input += "			<Company name=\"Microsoft Corp.\" />";
			input += "			<Company name=\"General Electric\"/>";
			input += "			<Price type=\"high\">";
			input += "				<Value>10.0</Value>";
			input += "				<Date>01/20/2000</Date>";
			input += "			</Price>";
			input += "			<Price type=\"low\">";
			input += "				<Value>1.0</Value>";
			input += "				<Date>03/21/2002</Date>";
			input += "			</Price>";
			input += "			<Price type=\"current\">";
			input += "				<Value>3.0</Value>";
			input += "				<Date>TODAY</Date>";
			input += "			</Price>";
			input += "		</Stock>";
			input += "		<Stock name=\"GE\">";
			input += "			<Company name=\"GE company\"/>";
			input += "			<Price type=\"high\">";
			input += "				<Value>22.23</Value>";
			input += "				<Date>02/12/2001</Date>";
			input += "			</Price>";
			input += "			<Price type=\"low\">";
			input += "				<Value>1.97</Value>";
			input += "				<Date>04/20/2003</Date>";
			input += "			</Price>";
			input += "			<Price type=\"current\">";
			input += "				<Value>3.0</Value>";
			input += "				<Date>TODAY</Date>";
			input += "			</Price>";
			input += "		</Stock>";
			input += "		<Stock name=\"Intel\">";
			input += "			<Company name=\"Intel Corp.\"/>";
			input += "			<Company name=\"Test1\" />";
			input += "			<Company name=\"Test2\"/>";
			input += "			<Price type=\"high\">";
			input += "				<Value>15.0</Value>";
			input += "				<Date>01/25/2000</Date>";
			input += "			</Price>";
			input += "			<Price type=\"low\">";
			input += "				<Value>1.0</Value>";
			input += "				<Date>03/23/2002</Date>";
			input += "			</Price>";
			input += "			<Price type=\"current\">";
			input += "				<Value>3.0</Value>";
			input += "				<Date>TODAY</Date>";
			input += "			</Price>";
			input += "		</Stock>";
			input += "		<Stock name=\"Mainsoft\">";
			input += "			<Company name=\"Mainsoft Corp.\"/>";
			input += "			<Price type=\"high\">";
			input += "				<Value>30.0</Value>";
			input += "				<Date>01/26/2000</Date>";
			input += "			</Price>";
			input += "			<Price type=\"low\">";
			input += "				<Value>1.0</Value>";
			input += "				<Date>03/26/2002</Date>";
			input += "			</Price>";
			input += "			<Price type=\"current\">";
			input += "				<Value>27.0</Value>";
			input += "				<Date>TODAY</Date>";
			input += "			</Price>";
			input += "		</Stock>";
			input += "</Stocks>";

			sr = new StringReader(input);
			m_ds.EnforceConstraints = true;
			m_ds.ReadXml(sr);
			this.privateTestCase("TestCase 1", "Company", "name='Microsoft Corp.'", "Stock", "name='MSFT'", "DS320");
			this.privateTestCase("TestCase 2", "Company", "name='General Electric'", "Stock", "name='MSFT'", "DS321");
			this.privateTestCase("TestCase 3", "Price", "Date='01/20/2000'", "Stock", "name='MSFT'", "DS322");
			this.privateTestCase("TestCase 4", "Price", "Date='03/21/2002'", "Stock", "name='MSFT'", "DS323");
			this.privateTestCase("TestCase 5", "Company", "name='GE company'", "Stock", "name='GE'", "DS324");
			this.privateTestCase("TestCase 6", "Price", "Date='02/12/2001'", "Stock", "name='GE'", "DS325");
			this.privateTestCase("TestCase 7", "Price", "Date='04/20/2003'", "Stock", "name='GE'", "DS326");
			this.privateTestCase("TestCase 8", "Company", "name='Intel Corp.'", "Stock", "name='Intel'", "DS327");
			this.privateTestCase("TestCase 9", "Company", "name='Test1'", "Stock", "name='Intel'", "DS328");
			this.privateTestCase("TestCase 10", "Company", "name='Test2'", "Stock", "name='Intel'", "DS329");
			this.privateTestCase("TestCase 11", "Price", "Date='01/25/2000'", "Stock", "name='Intel'", "DS330");
			this.privateTestCase("TestCase 12", "Price", "Date='03/23/2002'", "Stock", "name='Intel'", "DS331");
			this.privateTestCase("TestCase 13", "Company", "name='Mainsoft Corp.'", "Stock", "name='Mainsoft'", "DS332");
			this.privateTestCase("TestCase 12", "Price", "Date='01/26/2000'", "Stock", "name='Mainsoft'", "DS333");
			this.privateTestCase("TestCase 12", "Price", "Date='03/26/2002'", "Stock", "name='Mainsoft'", "DS334");
		}

		private void privateTestCase(string name, string toTable, string toTestSelect, string toCompareTable, string toCompareSelect, string AssertTag)
		{
			DataRow drToTest = m_ds.Tables[toTable].Select(toTestSelect)[0];
			DataRow drToCompare = m_ds.Tables[toCompareTable].Select(toCompareSelect)[0];
			Assert.AreEqual(m_ds.Tables[toTable].Select(toTestSelect)[0]["Stock_Id"], m_ds.Tables[toCompareTable].Select(toCompareSelect)[0]["Stock_Id"], AssertTag);
		}

		[Test]
		public void ReadXml_Strm5()
		{
			string xmlData;
			string name;
			string expected;
			#region "TestCase 1 - Empty string"
			// Empty string
			DataSet ds = new DataSet();
<<<<<<< HEAD
			System.IO.StringReader sr = new System.IO.StringReader (string.Empty);
			XmlReader xReader = XmlReader.Create (sr);
=======
			StringReader sr = new StringReader (string.Empty);
			XmlTextReader xReader = new XmlTextReader(sr);
>>>>>>> 5e46fb50
			try
			{
				ds.ReadXml (xReader);
				Assert.Fail("DS335: ReadXml Failed to throw XmlException");
			}
			catch (XmlException) {}
			catch (AssertionException exc) {throw  exc;}
			catch (Exception exc)
			{
				Assert.Fail("DS336: ReadXml. Wrong exception type. Got:" + exc);
			}
			#endregion
			#region "TestCase 2 - Single element"
			name = "Single element";
			expected = "DataSet Name=a Tables count=0";
			xmlData = "<a>1</a>";
			PrivateTestCase(name, expected, xmlData);
			#endregion
			#region "TestCase 3 - Nesting one level single element."
			name = "Nesting one level single element.";
			expected = "DataSet Name=NewDataSet Tables count=1 Table Name=a Rows count=1 Items count=1 1";
			xmlData = "<a><b>1</b></a>";
			PrivateTestCase(name, expected, xmlData);
			#endregion
			#region "TestCase 4 - Nesting one level multiple elements."
			name = "Nesting one level multiple elements.";
			expected = "DataSet Name=NewDataSet Tables count=1 Table Name=a Rows count=1 Items count=3 bb cc dd";
			xmlData = "<a><b>bb</b><c>cc</c><d>dd</d></a>";
			PrivateTestCase(name, expected, xmlData);
			#endregion
			#region "TestCase 5 - Nesting two levels single elements."
			name = "Nesting two levels single elements.";
			expected = "DataSet Name=a Tables count=1 Table Name=b Rows count=1 Items count=1 cc";
			xmlData = "<a><b><c>cc</c></b></a>";
			PrivateTestCase(name, expected, xmlData);
			#endregion
			#region "TestCase 6 - Nesting two levels multiple elements."
			name = "Nesting two levels multiple elements.";
			expected = "DataSet Name=a Tables count=1 Table Name=b Rows count=1 Items count=2 cc dd";
			xmlData = string.Empty;
			xmlData += "<a>";
			xmlData += 		"<b>";
			xmlData += 			"<c>cc</c>";
			xmlData += 			"<d>dd</d>";
			xmlData += 		"</b>";
			xmlData += 	"</a>";
			PrivateTestCase(name, expected, xmlData);
			#endregion
			#region "TestCase 7 - Nesting two levels multiple elements."
			name = "Nesting two levels multiple elements.";
			expected = "DataSet Name=a Tables count=2 Table Name=b Rows count=1 Items count=2 cc dd Table Name=e Rows count=1 Items count=2 cc dd";
			xmlData = string.Empty;
			xmlData += "<a>";
			xmlData += 		"<b>";
			xmlData += 			"<c>cc</c>";
			xmlData += 			"<d>dd</d>";
			xmlData += 		"</b>";
			xmlData += 		"<e>";
			xmlData += 			"<c>cc</c>";
			xmlData += 			"<d>dd</d>";
			xmlData += 		"</e>";
			xmlData += 	"</a>";
			PrivateTestCase(name, expected, xmlData);
			#endregion
			#region "TestCase 8 - Nesting three levels single element."
			name = "Nesting three levels single element.";
			xmlData = string.Empty;
			xmlData += "<a>";
			xmlData += 		"<b>";
			xmlData += 			"<c>";
			xmlData += 				"<d>dd</d>";
			xmlData += 			"</c>";
			xmlData += 		"</b>";
			xmlData += 	"</a>";
			expected = "DataSet Name=a Tables count=2 Table Name=b Rows count=1 Items count=1 0 Table Name=c Rows count=1 Items count=2 0 dd";
			PrivateTestCase(name, expected, xmlData);
			#endregion
			#region "TestCase 9 - Nesting three levels multiple elements."
			name = "Nesting three levels multiple elements.";
			xmlData = string.Empty;
			xmlData += "<a>";
			xmlData += 		"<b>";
			xmlData += 			"<c>";
			xmlData += 				"<d>dd</d>";
			xmlData += 				"<e>ee</e>";
			xmlData += 			"</c>";
			xmlData += 		"</b>";
			xmlData += 	"</a>";
			expected = "DataSet Name=a Tables count=2 Table Name=b Rows count=1 Items count=1 0 Table Name=c Rows count=1 Items count=3 0 dd ee";
			PrivateTestCase(name, expected, xmlData);
			#endregion
			#region "TestCase 10 - Nesting three levels multiple elements."
			name = "Nesting three levels multiple elements.";
			xmlData = string.Empty;
			xmlData += "<a>";
			xmlData += 		"<b>";
			xmlData += 			"<c>";
			xmlData += 				"<d>dd</d>";
			xmlData += 				"<e>ee</e>";
			xmlData += 			"</c>";
			xmlData +=			"<f>ff</f>";
			xmlData += 		"</b>";
			xmlData += 	"</a>";
			expected = "DataSet Name=a Tables count=2 Table Name=b Rows count=1 Items count=2 0 ff Table Name=c Rows count=1 Items count=3 0 dd ee";
			PrivateTestCase(name, expected, xmlData);
			#endregion
			#region "TestCase 11 - Nesting three levels multiple elements."
			name = "Nesting three levels multiple elements.";
			xmlData = string.Empty;
			xmlData += "<a>";
			xmlData += 		"<b>";
			xmlData += 			"<c>";
			xmlData += 				"<d>dd</d>";
			xmlData += 				"<e>ee</e>";
			xmlData += 			"</c>";
			xmlData +=			"<f>ff</f>";
			xmlData += 			"<g>";
			xmlData += 				"<h>hh</h>";
			xmlData += 				"<i>ii</i>";
			xmlData += 			"</g>";
			xmlData +=			"<j>jj</j>";
			xmlData += 		"</b>";
			xmlData += 	"</a>";
			expected = "DataSet Name=a Tables count=3 Table Name=b Rows count=1 Items count=3 0 ff jj Table Name=c Rows count=1 Items count=3 0 dd ee Table Name=g Rows count=1 Items count=3 0 hh ii";
			PrivateTestCase(name, expected, xmlData);
			#endregion
			#region "TestCase 12 - Nesting three levels multiple elements."
			name = "Nesting three levels multiple elements.";
			xmlData = string.Empty;
			xmlData += "<a>";
			xmlData += 		"<b>";
			xmlData += 			"<c>";
			xmlData += 				"<d>dd</d>";
			xmlData += 				"<e>ee</e>";
			xmlData += 			"</c>";
			xmlData +=			"<f>ff</f>";
			xmlData += 		"</b>";
			xmlData += 		"<g>";
			xmlData += 			"<h>";
			xmlData += 				"<i>ii</i>";
			xmlData += 				"<j>jj</j>";
			xmlData += 			"</h>";
			xmlData +=			"<f>ff</f>";
			xmlData += 		"</g>";
			xmlData += 	"</a>";
			expected = "DataSet Name=a Tables count=4 Table Name=b Rows count=1 Items count=2 0 ff Table Name=c Rows count=1 Items count=3 0 dd ee Table Name=g Rows count=1 Items count=2 ff 0 Table Name=h Rows count=1 Items count=3 0 ii jj";
			PrivateTestCase(name, expected, xmlData);
			#endregion
			#region "TestCase 13 - Nesting three levels multiple elements."
			name = "Nesting three levels multiple elements.";
			xmlData = string.Empty;
			xmlData += "<a>";
			xmlData += 		"<b>";
			xmlData += 			"<c>";
			xmlData += 				"<d>dd</d>";
			xmlData += 				"<e>ee</e>";
			xmlData += 			"</c>";
			xmlData +=			"<f>ff</f>";
			xmlData += 			"<k>";
			xmlData += 				"<l>ll</l>";
			xmlData += 				"<m>mm</m>";
			xmlData += 			"</k>";
			xmlData +=			"<n>nn</n>";
			xmlData += 		"</b>";
			xmlData += 		"<g>";
			xmlData += 			"<h>";
			xmlData += 				"<i>ii</i>";
			xmlData += 				"<j>jj</j>";
			xmlData += 			"</h>";
			xmlData +=			"<o>oo</o>";
			xmlData += 		"</g>";
			xmlData += 	"</a>";
			expected = "DataSet Name=a Tables count=5 Table Name=b Rows count=1 Items count=3 0 ff nn Table Name=c Rows count=1 Items count=3 0 dd ee Table Name=k Rows count=1 Items count=3 0 ll mm Table Name=g Rows count=1 Items count=2 0 oo Table Name=h Rows count=1 Items count=3 0 ii jj";
			PrivateTestCase(name, expected, xmlData);
			#endregion

			#region "TestCase 14 - for Bug 2387 (System.Data.DataSet.ReadXml(..) - ArgumentException while reading specific XML)"

			name = "Specific XML - for Bug 2387";
			expected = "DataSet Name=PKRoot Tables count=2 Table Name=Content Rows count=4 Items count=2 0  Items count=2 1 103 Items count=2 2 123 Items count=2 3 252 Table Name=Cont Rows count=3 Items count=3 1 103 0 Items count=3 2 123 0 Items count=3 3 252 -4";
			xmlData = "<PKRoot><Content /><Content><ContentId>103</ContentId><Cont><ContentId>103</ContentId><ContentStatusId>0</ContentStatusId></Cont></Content><Content><ContentId>123</ContentId><Cont><ContentId>123</ContentId><ContentStatusId>0</ContentStatusId></Cont></Content><Content><ContentId>252</ContentId><Cont><ContentId>252</ContentId><ContentStatusId>-4</ContentStatusId></Cont></Content></PKRoot>";
			PrivateTestCase(name, expected, xmlData);

			#endregion
		}

		private void PrivateTestCase(string a_name, string a_expected, string a_xmlData)
		{
			DataSet ds = new DataSet();
<<<<<<< HEAD
			System.IO.StringReader sr = new System.IO.StringReader(a_xmlData) ;
			XmlReader xReader = XmlReader.Create (sr);
=======
			StringReader sr = new StringReader(a_xmlData) ;
			XmlTextReader xReader = new XmlTextReader(sr) ;
>>>>>>> 5e46fb50
			ds.ReadXml (xReader);
			Assert.AreEqual(a_expected, this.dataSetDescription(ds), "DS337");
		}

		private string dataSetDescription(DataSet ds)
		{
			string desc = string.Empty;
			desc += "DataSet Name=" + ds.DataSetName;
			desc += " Tables count=" + ds.Tables.Count;
			foreach (DataTable dt in ds.Tables)
			{
				desc += " Table Name=" + dt.TableName;
				desc += " Rows count=" + dt.Rows.Count;

				string[] colNames = new string[dt.Columns.Count];
				for(int i = 0; i < dt.Columns.Count; i++)
					colNames[i] = dt.Columns[i].ColumnName;

				Array.Sort(colNames);

				foreach (DataRow dr in dt.Rows)
				{
					desc += " Items count=" + dr.ItemArray.Length;
					foreach (string name in colNames)
					{
						desc += " " + dr[name].ToString();
					}
				}
			}
			return desc;
		}

		[Test] public void ReadXml_Strm6()
		{
			// TC1
			DataSet ds = new DataSet();
			string xmlData = string.Empty;
			xmlData += "<a>";
			xmlData +=    "<b>";
			xmlData += 		"<c>1</c>";
			xmlData += 		"<c>2</c>";
			xmlData += 		"<c>3</c>";
			xmlData +=    "</b>";
			xmlData += 	"</a>";
<<<<<<< HEAD
			System.IO.StringReader sr = new System.IO.StringReader(xmlData) ;
			XmlReader xReader = XmlReader.Create (sr);
=======
			StringReader sr = new StringReader(xmlData) ;
			XmlTextReader xReader = new XmlTextReader(sr) ;
>>>>>>> 5e46fb50
			ds.ReadXml (xReader);
			Assert.AreEqual(3, ds.Tables["c"].Rows.Count, "DS338");
		}

		[Test]
		public void ReadXmlSchema_2()
		{
			DataSet ds = new DataSet();
			string xmlData = string.Empty;
			xmlData += "<?xml version=\"1.0\"?>";
			xmlData += "<xs:schema id=\"SiteConfiguration\" targetNamespace=\"http://tempuri.org/PortalCfg.xsd\" xmlns:mstns=\"http://tempuri.org/PortalCfg.xsd\" xmlns=\"http://tempuri.org/PortalCfg.xsd\" xmlns:xs=\"http://www.w3.org/2001/XMLSchema\" xmlns:msdata=\"urn:schemas-microsoft-com:xml-msdata\" attributeFormDefault=\"qualified\" elementFormDefault=\"qualified\">";
			xmlData += 	"<xs:element name=\"SiteConfiguration\" msdata:IsDataSet=\"true\" msdata:EnforceConstraints=\"False\">";
			xmlData += 		"<xs:complexType>";
			xmlData += 			"<xs:choice maxOccurs=\"unbounded\">";
			xmlData += 				"<xs:element name=\"Tab\">";
			xmlData += 					"<xs:complexType>";
			xmlData += 						"<xs:sequence>";
			xmlData += 							"<xs:element name=\"Module\" minOccurs=\"0\" maxOccurs=\"unbounded\">";
			xmlData += 								"<xs:complexType>";
			xmlData += 									"<xs:attribute name=\"ModuleId\" form=\"unqualified\" type=\"xs:int\" />";
			xmlData += 								"</xs:complexType>";
			xmlData += 							"</xs:element>";
			xmlData += 						"</xs:sequence>";
			xmlData += 						"<xs:attribute name=\"TabId\" form=\"unqualified\" type=\"xs:int\" />";
			xmlData += 					"</xs:complexType>";
			xmlData += 				"</xs:element>";
			xmlData += 			"</xs:choice>";
			xmlData +=	 "</xs:complexType>";
			xmlData += 		"<xs:key name=\"TabKey\" msdata:PrimaryKey=\"true\">";
			xmlData += 			"<xs:selector xpath=\".//mstns:Tab\" />";
			xmlData += 			"<xs:field xpath=\"@TabId\" />";
			xmlData += 		"</xs:key>";
			xmlData += 		"<xs:key name=\"ModuleKey\" msdata:PrimaryKey=\"true\">";
			xmlData += 			"<xs:selector xpath=\".//mstns:Module\" />";
			xmlData += 			"<xs:field xpath=\"@ModuleID\" />";
			xmlData += 		"</xs:key>";
			xmlData += 	"</xs:element>";
			xmlData += "</xs:schema>";

			ds.ReadXmlSchema(new StringReader(xmlData));
		}

		[Test]
		[Category ("NotWorking")]
		public void ReadXml_ByTextReader()
		{
			DataSet ds1 = new DataSet();
			ds1.Tables.Add(DataProvider.CreateParentDataTable());
			ds1.Tables.Add(DataProvider.CreateChildDataTable());

			//add data to check GH bug of DataSet.ReadXml of empty strings
			ds1.Tables[1].Rows.Add(new object[] {7,1,string.Empty,string.Empty,new DateTime(2000,1,1,0,0,0,0),35});
			ds1.Tables[1].Rows.Add(new object[] {7,2," ","		",new DateTime(2000,1,1,0,0,0,0),35});
			ds1.Tables[1].Rows.Add(new object[] {7,3,"","",new DateTime(2000,1,1,0,0,0,0),35});

			StringWriter sw = new StringWriter();
			//write xml file, data only
			ds1.WriteXml(sw);

			//copy both data and schema
			DataSet ds2 = ds1.Copy();
			//clear the data
			ds2.Clear();

			StringReader sr = new StringReader(sw.GetStringBuilder().ToString());
			ds2.ReadXml(sr);

			//check xml data
			// ReadXml - Tables count
			Assert.AreEqual(ds2.Tables.Count , ds1.Tables.Count , "DS339");

			// ReadXml - Table 1 row count
			Assert.AreEqual(ds2.Tables[0].Rows.Count, ds1.Tables[0].Rows.Count , "DS340");

			// ReadXml - Table 2 row count
			Assert.AreEqual(ds2.Tables[1].Rows.Count, ds1.Tables[1].Rows.Count , "DS341");

			sr.Dispose ();
			sw.Dispose ();
		}

		[Test]
		[Category ("NotWorking")]
		public void ReadXml_ByXmlReader()
		{
			DataSet ds1 = new DataSet();
			ds1.Tables.Add(DataProvider.CreateParentDataTable());
			ds1.Tables.Add(DataProvider.CreateChildDataTable());

			//add data to check GH bug of DataSet.ReadXml of empty strings
			ds1.Tables[1].Rows.Add(new object[] {7,1,string.Empty,string.Empty,new DateTime(2000,1,1,0,0,0,0),35});
			ds1.Tables[1].Rows.Add(new object[] {7,2," ","		",new DateTime(2000,1,1,0,0,0,0),35});
			ds1.Tables[1].Rows.Add(new object[] {7,3,"","",new DateTime(2000,1,1,0,0,0,0),35});

<<<<<<< HEAD
			System.IO.StringWriter sw = new System.IO.StringWriter();
			XmlWriter xmlTW = XmlWriter.Create (sw);
=======
			StringWriter sw = new StringWriter();
			XmlTextWriter xmlTW = new XmlTextWriter(sw);
>>>>>>> 5e46fb50

			//write xml file, data only
			ds1.WriteXml(xmlTW);
			//ds1.WriteXml("C:\\Temp\\q.xml");

			//copy both data and schema
			DataSet ds2 = ds1.Copy();
			//clear the data
			ds2.Clear();
<<<<<<< HEAD
			System.IO.StringReader sr = new System.IO.StringReader(sw.ToString());
			XmlReader xmlTR = XmlReader.Create (sr);
=======
			StringReader sr = new StringReader(sw.ToString());
			XmlTextReader xmlTR = new XmlTextReader(sr);
>>>>>>> 5e46fb50
			ds2.ReadXml(xmlTR);

			//check xml data
			// ReadXml - Tables count
			Assert.AreEqual(ds2.Tables.Count , ds1.Tables.Count , "DS342");

			// ReadXml - Table 1 row count
			Assert.AreEqual(ds2.Tables[0].Rows.Count, ds1.Tables[0].Rows.Count , "DS343");

			// ReadXml - Table 2 row count
			Assert.AreEqual(ds2.Tables[1].Rows.Count, ds1.Tables[1].Rows.Count , "DS344");
		}
		
		[Test] public void WriteXmlSchema_ForignKeyConstraint ()
		{
			DataSet ds1 = new DataSet();

			DataTable table1 = ds1.Tables.Add();
			DataTable table2 = ds1.Tables.Add();

			DataColumn col1_1 = table1.Columns.Add ("col1", typeof (int));
			DataColumn col2_1 = table2.Columns.Add ("col1", typeof (int));

			table2.Constraints.Add ("fk", col1_1, col2_1);

			StringWriter sw = new StringWriter ();
			ds1.WriteXmlSchema (sw);
			String xml = sw.ToString ();

			Assert.IsTrue (xml.IndexOf (@"<xs:keyref name=""fk"" refer=""Constraint1"" " +
						@"msdata:ConstraintOnly=""true"">") != -1, "#1");
		}

		[Test] public void WriteXmlSchema_RelationAnnotation ()
		{
			DataSet ds1 = new DataSet();

			DataTable table1 = ds1.Tables.Add();
			DataTable table2 = ds1.Tables.Add();

			DataColumn col1_1 = table1.Columns.Add ("col1", typeof (int));
			DataColumn col2_1 = table2.Columns.Add ("col1", typeof (int));

			ds1.Relations.Add ("rel", col1_1, col2_1, false);

			StringWriter sw = new StringWriter ();
			ds1.WriteXmlSchema (sw);
			String xml = sw.ToString ();

      
			Assert.IsTrue (xml.IndexOf (@"<msdata:Relationship name=""rel"" msdata:parent=""Table1""" +
						@" msdata:child=""Table2"" msdata:parentkey=""col1"" " + 
						@"msdata:childkey=""col1"" />") != -1, "#1");
		}

		[Test] public void WriteXmlSchema_Relations_ForeignKeys ()
		{
			MemoryStream ms = null;
			MemoryStream ms1 = null;

			DataSet ds1 = new DataSet();

			DataTable table1 = ds1.Tables.Add("Table 1");
			DataTable table2 = ds1.Tables.Add("Table 2");

			DataColumn col1_1 = table1.Columns.Add ("col 1", typeof (int));
			DataColumn col1_2 = table1.Columns.Add ("col 2", typeof (int));
			DataColumn col1_3 = table1.Columns.Add ("col 3", typeof (int));
			DataColumn col1_4 = table1.Columns.Add ("col 4", typeof (int));
			DataColumn col1_5 = table1.Columns.Add ("col 5", typeof (int));
			DataColumn col1_6 = table1.Columns.Add ("col 6", typeof (int));
			DataColumn col1_7 = table1.Columns.Add ("col 7", typeof (int));

			DataColumn col2_1 = table2.Columns.Add ("col 1", typeof (int));
			DataColumn col2_2 = table2.Columns.Add ("col 2", typeof (int));
			DataColumn col2_3 = table2.Columns.Add ("col 3", typeof (int));
			DataColumn col2_4 = table2.Columns.Add ("col 4", typeof (int));
			DataColumn col2_5 = table2.Columns.Add ("col 5", typeof (int));
			DataColumn col2_6 = table2.Columns.Add ("col 6", typeof (int));

			ds1.Relations.Add ("rel 1", 
				new DataColumn[] {col1_1, col1_2},
				new DataColumn[] {col2_1, col2_2});
			ds1.Relations.Add ("rel 2", 
				new DataColumn[] {col1_3, col1_4}, 
				new DataColumn[] {col2_3, col2_4},
				false);

			table1.Constraints.Add ("pk 1", col1_7, true);

			table2.Constraints.Add ("fk 1",
				new DataColumn[] {col1_5, col1_6},
				new DataColumn[] {col2_5, col2_6});

			ms = new MemoryStream();
			ds1.WriteXmlSchema (ms);

<<<<<<< HEAD
			ms1 = new System.IO.MemoryStream (ms.ToArray ());
=======
			ms1 = new MemoryStream (ms.GetBuffer());
>>>>>>> 5e46fb50
			DataSet ds2 = new DataSet();
			ds2.ReadXmlSchema(ms1);
		
			Assert.AreEqual (2, ds2.Relations.Count, "#1");
			Assert.AreEqual (3, ds2.Tables [0].Constraints.Count, "#2");
			Assert.AreEqual (2, ds2.Tables [1].Constraints.Count, "#2");

			Assert.IsTrue (ds2.Relations.Contains ("rel 1"), "#3");
			Assert.IsTrue (ds2.Relations.Contains ("rel 2"), "#4");

			Assert.IsTrue (ds2.Tables [0].Constraints.Contains ("pk 1"), "#5");
			Assert.IsTrue (ds2.Tables [1].Constraints.Contains ("fk 1"), "#6");
			Assert.IsTrue (ds2.Tables [1].Constraints.Contains ("rel 1"), "#7");

			Assert.AreEqual (2, ds2.Relations ["rel 1"].ParentColumns.Length, "#8");
			Assert.AreEqual (2, ds2.Relations ["rel 1"].ChildColumns.Length, "#9");

			Assert.AreEqual (2, ds2.Relations ["rel 2"].ParentColumns.Length, "#10");
			Assert.AreEqual (2, ds2.Relations ["rel 2"].ChildColumns.Length, "#11");

			ForeignKeyConstraint fk = (ForeignKeyConstraint)ds2.Tables [1].Constraints ["fk 1"];
			Assert.AreEqual (2, fk.RelatedColumns.Length, "#12");
			Assert.AreEqual (2, fk.Columns.Length, "#13");
		}
		
		[Test] public void RejectChanges()
		{
			DataSet ds1,ds2 = new DataSet();
			ds2.Tables.Add(DataProvider.CreateParentDataTable());
			ds1 = ds2.Copy();

			//create changes
			ds2.Tables[0].Rows[0][0] = "70";
			ds2.Tables[0].Rows[1].Delete();
			ds2.Tables[0].Rows.Add(new object[] {9,"string1","string2"});

			// RejectChanges
			ds2.RejectChanges();
			Assert.AreEqual(ds2.GetXml(), ds1.GetXml(), "DS345");
		}

		[Test] public void Relations()
		{
			DataTable dtChild1,dtChild2,dtParent;
			DataSet ds = new DataSet();
			//Create tables
			dtChild1 = DataProvider.CreateChildDataTable();
			dtChild1.TableName = "Child";
			dtChild2 = DataProvider.CreateChildDataTable();
			dtChild2.TableName = "CHILD";
			dtParent= DataProvider.CreateParentDataTable();
			//Add tables to dataset
			ds.Tables.Add(dtChild1);
			ds.Tables.Add(dtChild2);

			ds.Tables.Add(dtParent);

			DataRelation drl = new DataRelation("Parent-Child",dtParent.Columns["ParentId"],dtChild1.Columns["ParentId"]);
			DataRelation drl1 = new DataRelation("Parent-CHILD",dtParent.Columns["ParentId"],dtChild2.Columns["ParentId"]);

			// Checking Relations - default value
			//Check default
			Assert.AreEqual(0, ds.Relations.Count  , "DS346");

			ds.Relations.Add(drl);

			// Checking Relations Count
			Assert.AreEqual(1, ds.Relations.Count  , "DS347");

			// Checking Relations Value
			Assert.AreEqual(drl, ds.Relations[0] , "DS348");

			// Checking Relations - get by name
			Assert.AreEqual(drl, ds.Relations["Parent-Child"] , "DS349");

			// Checking Relations - get by name case sensetive
			Assert.AreEqual(drl, ds.Relations["PARENT-CHILD"] , "DS350");

			// Checking Relations Count 2
			ds.Relations.Add(drl1);
			Assert.AreEqual(2, ds.Relations.Count  , "DS351");

			// Checking Relations - get by name case sensetive,ArgumentException
			try
			{
				DataRelation tmp = ds.Relations["PARENT-CHILD"];
				Assert.Fail("DS352: Relations Failed to throw ArgumentException");
			}
			catch (ArgumentException) {}
			catch (AssertionException exc) {throw  exc;}
			catch (Exception exc)
			{
				Assert.Fail("DS353: Relations. Wrong exception type. Got:" + exc);
			}
		}

		[Test] public void Reset()
		{
			DataTable dt1 = DataProvider.CreateParentDataTable();
			DataTable dt2 = DataProvider.CreateChildDataTable();
			dt1.PrimaryKey  = new DataColumn[] {dt1.Columns[0]};
			dt2.PrimaryKey  = new DataColumn[] {dt2.Columns[0],dt2.Columns[1]};
			DataRelation rel = new DataRelation("Rel",dt1.Columns["ParentId"],dt2.Columns["ParentId"]);
			DataSet ds = new DataSet();
			ds.Tables.AddRange(new DataTable[] {dt1,dt2});
			ds.Relations.Add(rel);

			ds.Reset();

			// Reset - Relations
			Assert.AreEqual(0 , ds.Relations.Count  , "DS354");
			// Reset - Tables
			Assert.AreEqual(0 , ds.Tables.Count  , "DS355");
		}

		[Test] public void ShouldSerializeRelations()
		{
			// DataSet ShouldSerializeRelations
			newDataSet ds = new newDataSet();

			Assert.AreEqual(true, ds.testMethod(), "DS356");
		}

		class newDataSet:DataSet
		{
			public bool testMethod()
			{
				return ShouldSerializeRelations();
			}
		}
		[Test] public void ShouldSerializeTables()
		{
			// DataSet ShouldSerializeTables
			newDataSet1 ds = new newDataSet1();

			Assert.AreEqual(true, ds.testMethod(), "DS357");
		}

		class newDataSet1:DataSet
		{
			public bool testMethod()
			{
				return ShouldSerializeTables();
			}
		}
		[Test] public void Tables()
		{
			//References by name to tables and relations in a DataSet are case-sensitive. Two or more tables or relations can exist in a DataSet that have the same name, but that differ in case. For example you can have Table1 and table1. In this situation, a reference to one of the tables by name must match the case of the table name exactly, otherwise an exception is thrown. For example, if the DataSet myDS contains tables Table1 and table1, you would reference Table1 by name as myDS.Tables["Table1"], and table1 as myDS.Tables ["table1"]. Attempting to reference either of the tables as myDS.Tables ["TABLE1"] would generate an exception.
			//The case-sensitivity rule does not apply if only one table or relation exists with a particular name. That is, if no other table or relation object in the DataSet matches the name of that particular table or relation object, even by a difference in case, you can reference the object by name using any case and no exception is thrown. For example, if the DataSet has only Table1, you can reference it using myDS.Tables["TABLE1"].
			//The CaseSensitive property of the DataSet does not affect this behavior. The CaseSensitive property

			DataSet ds = new DataSet();

			DataTable dt1 = new DataTable();
			DataTable dt2 = new DataTable();
			DataTable dt3 = new DataTable();
			dt3.TableName = "Table3";
			DataTable dt4 = new DataTable(dt3.TableName.ToUpper());

			// Checking Tables - default value
			//Check default
			Assert.AreEqual(0, ds.Tables.Count  , "DS358");

			ds.Tables.Add(dt1);
			ds.Tables.Add(dt2);
			ds.Tables.Add(dt3);

			// Checking Tables Count
			Assert.AreEqual(3, ds.Tables.Count  , "DS359");

			// Checking Tables Value 1
			Assert.AreEqual(dt1, ds.Tables[0] , "DS360");

			// Checking Tables Value 2
			Assert.AreEqual(dt2, ds.Tables[1] , "DS361");

			// Checking Tables Value 3
			Assert.AreEqual(dt3, ds.Tables[2] , "DS362");

			// Checking get table by name.ToUpper
			Assert.AreEqual(dt3, ds.Tables[dt3.TableName.ToUpper()] , "DS363");

			// Checking get table by name.ToLower
			Assert.AreEqual(dt3, ds.Tables[dt3.TableName.ToLower()] , "DS364");

			// Checking Tables add with name case insensetive
			ds.Tables.Add(dt4); //same name as Table3, but different case
			Assert.AreEqual(4, ds.Tables.Count  , "DS365");

			// Checking get table by name
			Assert.AreEqual(dt4, ds.Tables[dt4.TableName] , "DS366");

			// Checking get table by name with diferent case, ArgumentException
			try
			{
				DataTable tmp = ds.Tables[dt4.TableName.ToLower()];
				Assert.Fail("DS367: Tables Failed to throw ArgumentException");
			}
			catch (ArgumentException) {}
			catch (AssertionException exc) {throw  exc;}
			catch (Exception exc)
			{
				Assert.Fail("DS368: Tables. Wrong exception type. Got:" + exc);
			}
		}

		[Test] public void WriteXml_ByTextWriterXmlWriteMode()
		{
			StringReader sr = null;
			StringWriter sw = null;

			try  // For real
			{
				// ReadXml - DataSetOut

				DataSet oDataset = new DataSet("DataSetOut");
				sw = new StringWriter();
				oDataset.WriteXml(sw, XmlWriteMode.WriteSchema);

				sr = new StringReader(sw.GetStringBuilder().ToString());
				oDataset = new DataSet("DataSetOut");

				oDataset.ReadXml(sr);
				Assert.AreEqual(0, oDataset.Tables.Count , "DS369");
			}
			finally	
			{
				sw.Dispose ();
			}
		}

		[Test] public void ctor()
		{
			DataSet ds;

			// ctor
			ds = new DataSet();
			Assert.AreEqual(true, ds != null , "DS370");
		}

		[Test] public void ctor_ByDataSetName()
		{
			DataSet ds = null;

			// ctor
			ds = new DataSet("NewDataSet");
			Assert.AreEqual(true, ds != null , "DS371");

			// ctor - name
			Assert.AreEqual("NewDataSet" , ds.DataSetName  , "DS372");
		}

		[Test] public void extendedProperties()
		{
			DataSet ds = new DataSet();
			PropertyCollection pc;

			pc = ds.ExtendedProperties ;

			// Checking ExtendedProperties default
			Assert.AreEqual(true, pc != null, "DS373");

			// Checking ExtendedProperties count
			Assert.AreEqual(0, pc.Count , "DS374");
		}

#if NET_2_0
		// Test for bug #76517
		[Test] public void SchemaSerializationModeTest ()
		{
			DataSet ds = new DataSet ();
			Assert.AreEqual (SchemaSerializationMode.IncludeSchema,
					ds.SchemaSerializationMode, "#1");
			try {
				ds.SchemaSerializationMode = SchemaSerializationMode.ExcludeSchema;
				Assert.Fail ("#2 InvalidOperationException must be thrown");
			}catch (InvalidOperationException e) {
				//ok 	
			}	
		}	
#endif

		///<?xml version="1.0" encoding="utf-16"?>
		///<xs:schema id="NewDataSet" xmlns="" xmlns:xs="http://www.w3.org/2001/XMLSchema" xmlns:msdata="urn:schemas-microsoft-com:xml-msdata">
		///	<xs:element name="NewDataSet" msdata:IsDataSet="true">
		///		<xs:complexType>
		///			<xs:choice maxOccurs="unbounded">
		///				<xs:element name="Parent">
		///					<xs:complexType>
		///						<xs:sequence>
		///							<xs:element name="ParentId" type="xs:int" minOccurs="0"/>
		///							<xs:element name="String1" type="xs:string" minOccurs="0"/>
		///							<xs:element name="String2" type="xs:string" minOccurs="0"/>
		///							<xs:element name="ParentDateTime" type="xs:dateTime" minOccurs="0"/>
		///							<xs:element name="ParentDouble" type="xs:double" minOccurs="0"/>
		///							<xs:element name="ParentBool" type="xs:boolean" minOccurs="0"/>
		///						</xs:sequence>
		///					</xs:complexType>
		///				</xs:element>
		///			</xs:choice>
		///		</xs:complexType>
		///	</xs:element>
		///</xs:schema>
		
		[Test]
		public void ParentDataTableSchema()
		{
			XmlDocument testedSchema;
			XmlNamespaceManager testedSchemaNamepaces;
			InitParentDataTableSchema(out testedSchema, out testedSchemaNamepaces);

			CheckNode("DataSet name", "/xs:schema/xs:element[@name='NewDataSet']", 1, testedSchema, testedSchemaNamepaces);

			CheckNode("Parent datatable name", "/xs:schema/xs:element/xs:complexType/xs:choice/xs:element[@name='Parent']", 1, testedSchema, testedSchemaNamepaces);

			CheckNode("ParentId column - name", "/xs:schema/xs:element/xs:complexType/xs:choice/xs:element/xs:complexType/xs:sequence/xs:element[@name='ParentId']", 1, testedSchema, testedSchemaNamepaces);

			CheckNode("String1 column - name",	 "/xs:schema/xs:element/xs:complexType/xs:choice/xs:element/xs:complexType/xs:sequence/xs:element[@name='String1']", 1, testedSchema, testedSchemaNamepaces);

			CheckNode("String2 column - name", "/xs:schema/xs:element/xs:complexType/xs:choice/xs:element/xs:complexType/xs:sequence/xs:element[@name='String1']", 1, testedSchema, testedSchemaNamepaces);

			CheckNode("ParentDateTime column - name", "/xs:schema/xs:element/xs:complexType/xs:choice/xs:element/xs:complexType/xs:sequence/xs:element[@name='ParentDateTime']", 1, testedSchema, testedSchemaNamepaces);

			CheckNode("ParentDouble column - name",	"/xs:schema/xs:element/xs:complexType/xs:choice/xs:element/xs:complexType/xs:sequence/xs:element[@name='ParentDouble']", 1, testedSchema, testedSchemaNamepaces);

			CheckNode("ParentBool column - name", "/xs:schema/xs:element/xs:complexType/xs:choice/xs:element/xs:complexType/xs:sequence/xs:element[@name='ParentBool']", 1, testedSchema, testedSchemaNamepaces);

			CheckNode("Int columns", "/xs:schema/xs:element/xs:complexType/xs:choice/xs:element/xs:complexType/xs:sequence/xs:element[@type='xs:int']", 1, testedSchema, testedSchemaNamepaces);

			CheckNode("string columns", "/xs:schema/xs:element/xs:complexType/xs:choice/xs:element/xs:complexType/xs:sequence/xs:element[@type='xs:string']",	2, testedSchema, testedSchemaNamepaces);

			CheckNode("dateTime columns", "/xs:schema/xs:element/xs:complexType/xs:choice/xs:element/xs:complexType/xs:sequence/xs:element[@type='xs:dateTime']",	1, testedSchema, testedSchemaNamepaces);

			CheckNode("double columns", "/xs:schema/xs:element/xs:complexType/xs:choice/xs:element/xs:complexType/xs:sequence/xs:element[@type='xs:double']",	1, testedSchema, testedSchemaNamepaces);

			CheckNode("boolean columns", "/xs:schema/xs:element/xs:complexType/xs:choice/xs:element/xs:complexType/xs:sequence/xs:element[@type='xs:boolean']",	1, testedSchema, testedSchemaNamepaces);

			CheckNode("minOccurs columns", "/xs:schema/xs:element/xs:complexType/xs:choice/xs:element/xs:complexType/xs:sequence/xs:element[@minOccurs='0']", 6, testedSchema, testedSchemaNamepaces);
		}

		private void InitParentDataTableSchema(out XmlDocument schemaDocInit, out XmlNamespaceManager namespaceManagerToInit)
		{
			DataSet ds = new DataSet();
			ds.Tables.Add(DataProvider.CreateParentDataTable());
			string strXML = ds.GetXmlSchema();
#if !WINDOWS_STORE_APP
			schemaDocInit = new XmlDocument();
			schemaDocInit.LoadXml(strXML);
			namespaceManagerToInit = new XmlNamespaceManager(schemaDocInit.NameTable);
#else
			XmlReader reader = XmlReader.Create (new StringReader (strXML));
			schemaDocInit = XmlDocument.Parse (strXML);
			namespaceManagerToInit = new XmlNamespaceManager(reader.NameTable);
#endif
			namespaceManagerToInit.AddNamespace("xs", "http://www.w3.org/2001/XMLSchema");
			namespaceManagerToInit.AddNamespace("msdata", "urn:schemas-microsoft-com:xml-msdata");
		}

		private void CheckNode(string description, string xPath, int expectedNodesCout, XmlDocument schemaDoc, XmlNamespaceManager nm)
		{
#if !WINDOWS_STORE_APP
			int actualNodeCount = schemaDoc.SelectNodes (xPath, nm).Count;
#else
			// this is a very simple hacked xpath parser specific to the test cases
			int actualNodeCount = -1;
			string[] levels = xPath.Split (new char [] { '/', '[', ']' }, StringSplitOptions.RemoveEmptyEntries);
			IEnumerable<XElement> elements = new XElement [] { new XElement ("root", schemaDoc.Root) };
			foreach (string level in levels) {
			if (level [0] == '@') {
			string[] parts = level.Split ('=');
			XName name = XNamespace.Get (nm.DefaultNamespace) + parts [0].Substring (1);
			string val = parts [1].Substring (1, parts [1].Length - 2);
			actualNodeCount = elements.Count (e => e.Attribute (name).Value == val);
			} else {
			string[] parts = level.Split (':');
			XName currentLevel = XNamespace.Get (nm.LookupNamespace (parts [0])) + parts [1];
			elements = elements.SelectMany (e => e.Elements (currentLevel));
			}
			}
#endif
			Assert.AreEqual (expectedNodesCout, actualNodeCount, "DS75" + description);
		}

		[Test]
		public void WriteXml_Stream()
		{
			{
			DataSet ds = new DataSet();
			string input = "<a><b><c>2</c></b></a>";
<<<<<<< HEAD
			System.IO.StringReader sr = new System.IO.StringReader(input) ;
			XmlReader xReader = XmlReader.Create (sr);
			ds.ReadXml (xReader);

			System.Text.StringBuilder sb = new System.Text.StringBuilder();
			System.IO.StringWriter sw = new System.IO.StringWriter(sb);
			XmlWriter xWriter = XmlWriter.Create (sw, new XmlWriterSettings {OmitXmlDeclaration=true});
=======
			StringReader sr = new StringReader(input) ;
			XmlTextReader xReader = new XmlTextReader(sr) ;
			ds.ReadXml (xReader);

			StringBuilder sb = new StringBuilder();
			StringWriter sw = new StringWriter(sb);
			XmlTextWriter xWriter = new XmlTextWriter(sw);
>>>>>>> 5e46fb50
			ds.WriteXml(xWriter);
			string output = sb.ToString();
			Assert.AreEqual(input,output, "DS76");
			}
			{
			DataSet ds = new DataSet();
			string input = "<?xml version=\"1.0\" encoding=\"utf-8\" ?><a><b><c>2</c></b></a>";
			string expectedOutput = "<a><b><c>2</c></b></a>";
<<<<<<< HEAD
			System.IO.StringReader sr = new System.IO.StringReader(input) ;
			XmlReader xReader = XmlReader.Create (sr);
			ds.ReadXml (xReader);
			
			System.Text.StringBuilder sb = new System.Text.StringBuilder();
			System.IO.StringWriter sw = new System.IO.StringWriter(sb);
			XmlWriter xWriter = XmlWriter.Create (sw, new XmlWriterSettings {OmitXmlDeclaration=true});
=======
			StringReader sr = new StringReader(input) ;
			XmlTextReader xReader = new XmlTextReader(sr) ;
			ds.ReadXml (xReader);
			
			StringBuilder sb = new StringBuilder();
			StringWriter sw = new StringWriter(sb);
			XmlTextWriter xWriter = new XmlTextWriter(sw);
>>>>>>> 5e46fb50
			ds.WriteXml(xWriter);
			string output = sb.ToString();
			Assert.AreEqual(expectedOutput,output, "DS77");
			}
			{
			DataSet ds = new DataSet("DSName"); 
			StringWriter sr = new StringWriter();
			ds.WriteXml(sr); 
			Assert.AreEqual("<DSName />",sr.ToString(), "DS78");
			}
			{
			DataSet ds = new DataSet();
			DataTable dt;

			//Create parent table.
			dt = ds.Tables.Add("ParentTable");
			dt.Columns.Add("ParentTable_Id", typeof(int));
			dt.Columns.Add("ParentTableCol", typeof(int));
			dt.Rows.Add(new object[] {0,1});

			//Create child table.
			dt = ds.Tables.Add("ChildTable");
			dt.Columns.Add("ParentTable_Id", typeof(int));
			dt.Columns.Add("ChildTableCol", typeof(string));
			dt.Rows.Add(new object[] {0,"aa"});

			//Add a relation between parent and child table.
			ds.Relations.Add("ParentTable_ChildTable", ds.Tables["ParentTable"].Columns["ParentTable_Id"], ds.Tables["ChildTable"].Columns["ParentTable_Id"], true);
			ds.Relations["ParentTable_ChildTable"].Nested=true;

			//Reomve the Parent_Child relation.
			dt = ds.Tables["ChildTable"];
			dt.ParentRelations.Remove("ParentTable_ChildTable");

			//Remove the constraint created automatically to enforce the "ParentTable_ChildTable" relation.
			dt.Constraints.Remove("ParentTable_ChildTable");

			//Remove the child table from the dataset.
			ds.Tables.Remove("ChildTable");

			//Get the xml representation of the dataset.
			StringWriter sr = new StringWriter();
			ds.WriteXml(sr); 
			string xml = sr.ToString();

			Assert.AreEqual(-1,xml.IndexOf("<ChildTable>"), "DS79");
			}
		}
		
		[Test]
		public void WriteXmlSchema_ConstraintNameWithSpaces ()
		{
			DataSet ds = new DataSet ();
			DataTable table1 = ds.Tables.Add ("table1");
			DataTable table2 = ds.Tables.Add ("table2");

			table1.Columns.Add ("col1", typeof (int));
			table2.Columns.Add ("col1", typeof (int));

			table1.Constraints.Add ("uc 1", table1.Columns [0], false);
			table2.Constraints.Add ("fc 1", table1.Columns [0], table2.Columns [0]);
			
			StringWriter sw = new StringWriter ();

			//should not throw an exception
			ds.WriteXmlSchema (sw);
		}

		[Test]
		public void ReadWriteXmlSchema_Nested ()
		{
			DataSet ds = new DataSet ("dataset");
			ds.Tables.Add ("table1");
			ds.Tables.Add ("table2");
			ds.Tables[0].Columns.Add ("col");
			ds.Tables[1].Columns.Add ("col");
			ds.Relations.Add ("rel", ds.Tables [0].Columns [0],ds.Tables [1].Columns [0], true);
			ds.Relations [0].Nested = true;

			MemoryStream ms = new MemoryStream ();
			ds.WriteXmlSchema (ms);

			DataSet ds1 = new DataSet ();
			ds1.ReadXmlSchema (new MemoryStream (ms.ToArray ()));

			// no new relation, and <table>_Id columns, should get created when 
			// Relation.Nested = true
			Assert.AreEqual (1, ds1.Relations.Count, "#1");
			Assert.AreEqual (1, ds1.Tables [0].Columns.Count, "#2");
			Assert.AreEqual (1, ds1.Tables [1].Columns.Count, "#3");
		}

		[Test]
		public void ReadXmlSchema_Nested ()
		{
			//when Relation.Nested = false, and the schema is nested, create new relations on <table>_Id
			//columns.
			DataSet ds = new DataSet ();
			ds.ReadXmlSchema ("Test/System.Data/schemas/test017.xsd");
			Assert.AreEqual (2, ds.Relations.Count, "#1");
			Assert.AreEqual (3, ds.Tables [0].Columns.Count, "#2");
			Assert.AreEqual (3, ds.Tables [1].Columns.Count, "#3");
			Assert.AreEqual ("table1_Id_0", ds.Tables [0].Columns [2].ColumnName, "#4");
			Assert.AreEqual ("table1_Id_0", ds.Tables [0].PrimaryKey [0].ColumnName, "#5");
		}

		[Test]
		public void ReadXmlSchema_TableOrder ()
		{
			DataSet ds = new DataSet ();
			ds.ReadXmlSchema ("Test/System.Data/schemas/Items.xsd");
			Assert.AreEqual ("category", ds.Tables [0].TableName, "#1");
			Assert.AreEqual ("childItemId", ds.Tables [1].TableName, "#2");
			Assert.AreEqual ("item", ds.Tables [2].TableName, "#3");
		}

		[Test]
		public void ReadXml_Diffgram_MissingSchema ()
		{
			DataSet ds = new DataSet ();
			ds.Tables.Add ("table");
			ds.Tables [0].Columns.Add ("col1");
			ds.Tables [0].Columns.Add ("col2");

			ds.Tables [0].Rows.Add (new object[] {"a", "b"});
			ds.Tables [0].Rows.Add (new object[] {"a", "b"});

			MemoryStream ms = new MemoryStream ();
			ds.WriteXml (ms, XmlWriteMode.DiffGram);

			DataSet ds1 = new DataSet ();
			ds1.Tables.Add ("table");
			ds1.Tables [0].Columns.Add ("col1");

			// When table schema is missing, it shud load up the data
			// for the existing schema
			ds1.ReadXml (new MemoryStream (ms.ToArray ()), XmlReadMode.DiffGram);

			Assert.AreEqual (2, ds1.Tables [0].Rows.Count, "#1");
			Assert.AreEqual (1, ds1.Tables [0].Columns.Count, "#2");
			Assert.AreEqual ("a", ds1.Tables [0].Rows [0][0], "#3");
			Assert.AreEqual ("a", ds1.Tables [0].Rows [1][0], "#4");
		}

		[Test]
		public void WriteXml_Morethan2Relations ()
		{
			DataSet ds = new DataSet ();
			DataTable p1 = ds.Tables.Add ("parent1");
			DataTable p2 = ds.Tables.Add ("parent2");
			DataTable p3 = ds.Tables.Add ("parent3");
			DataTable c1 = ds.Tables.Add ("child");

			c1.Columns.Add ("col1");
			c1.Columns.Add ("col2");
			c1.Columns.Add ("col3");
			c1.Columns.Add ("col4");

			p1.Columns.Add ("col1");
			p2.Columns.Add ("col1");
			p3.Columns.Add ("col1");

			ds.Relations.Add ("rel1", p1.Columns [0], c1.Columns [0], false);
			ds.Relations.Add ("rel2", p2.Columns [0], c1.Columns [1], false);
			ds.Relations.Add ("rel3", p3.Columns [0], c1.Columns [2], false);
			ds.Relations [2].Nested = true;

			p1.Rows.Add (new object[] {"p1"});
			p2.Rows.Add (new object[] {"p2"});
			p3.Rows.Add (new object[] {"p3"});

			c1.Rows.Add (new object[] {"p1","p2","p3","c1"});

			StringWriter sw = new StringWriter ();
			XmlWriter xw = XmlWriter.Create (sw);
			ds.WriteXml (xw);
			string dataset_xml = sw.ToString ();
			string child_xml = "<child><col1>p1</col1><col2>p2</col2><col3>p3</col3><col4>c1</col4></child>";
			//the child table data must not be repeated.
			Assert.AreEqual (dataset_xml.IndexOf (child_xml), dataset_xml.LastIndexOf (child_xml), "#1");
		}

		[Test]	
        	public void MergeTest_ColumnTypeMismatch ()
        	{
			DataSet dataSet = new DataSet ();
			dataSet.Tables.Add (new DataTable ());
			dataSet.Tables [0].Columns.Add (new DataColumn ("id", typeof (int)));
			dataSet.Tables [0].Columns.Add (new DataColumn ("name", typeof (string)));

			DataSet ds = new DataSet ();
			ds.Tables.Add (new DataTable ());
			ds.Tables [0].Columns.Add (new DataColumn ("id", typeof (string)));

			try {
				ds.Merge (dataSet, true, MissingSchemaAction.Add);
				Assert.Fail ("#1");
			} catch (DataException e) {}

			ds = new DataSet ();
			ds.Tables.Add (new DataTable ());
			ds.Tables [0].Columns.Add (new DataColumn("id", typeof (string)));

			ds.Merge (dataSet, true, MissingSchemaAction.Ignore);

			Assert.AreEqual ("Table1", ds.Tables [0].TableName, "#2");
			Assert.AreEqual (1, ds.Tables.Count, "#3");
			Assert.AreEqual (1, ds.Tables [0].Columns.Count, "#4"); 	
			Assert.AreEqual (typeof (string), ds.Tables [0].Columns [0].DataType, "#5");
        	}

#if NET_2_0               
               [Test]
               public void MergeTest_SameDataSet_536194 ()
               {
                       DataSet dataSet = new DataSet ("Test");
                       
                       DataTable dataTable = new DataTable("Test");
                       dataTable.Columns.Add("Test");
                       dataTable.Rows.Add("Test");
                       dataSet.Tables.Add(dataTable);
                       dataSet.Merge(dataTable);
                       Assert.AreEqual (1, dataSet.Tables.Count, "1");
               }
#endif

#if NET_2_0
		[Test]	
        	public void LoadTest1 ()
        	{
			DataSet ds1 = new DataSet ();
			DataSet ds2 = new DataSet ();
			DataTable dt1 = new DataTable ("T1");
			DataTable dt2 = new DataTable ("T2");
			DataTable dt3 = new DataTable ("T1");
			DataTable dt4 = new DataTable ("T2");
			dt1.Columns.Add ("ID", typeof (int));
			dt1.Columns.Add ("Name", typeof (string));
			dt2.Columns.Add ("EmpNO", typeof (int));
			dt2.Columns.Add ("EmpName", typeof (string));

			dt1.Rows.Add (new object[] {1, "Andrews"});
			dt1.Rows.Add (new object[] {2, "Mathew"});
			dt1.Rows.Add (new object[] {3, "Jaccob"});

			dt2.Rows.Add (new object[] {1, "Arul"});
			dt2.Rows.Add (new object[] {2, "Jothi"});
			dt2.Rows.Add (new object[] {3, "Murugan"});

			ds2.Tables.Add (dt1);
			ds2.Tables.Add (dt2);
			ds1.Tables.Add (dt3);
			ds1.Tables.Add (dt4);

			DataTableReader reader = ds2.CreateDataReader ();
			//ds1.Load (reader, LoadOption.PreserveChanges, dt3, dt4);
			ds1.Load (reader, LoadOption.OverwriteChanges, dt3, dt4);

			Assert.AreEqual (ds2.Tables.Count, ds1.Tables.Count, "DataSet Tables count mistmatch");
			int i = 0;
			foreach (DataTable dt in ds1.Tables) {
				DataTable dt5 = ds2.Tables[i];
				Assert.AreEqual (dt5.Rows.Count, dt.Rows.Count, "Table " + dt.TableName + " row count mistmatch");
				int j = 0;
				DataRow row1;
				foreach (DataRow row in dt.Rows) {
					row1 = dt5.Rows[j];
					for (int k = 0; k < dt.Columns.Count; k++) {
						Assert.AreEqual (row1[k], row[k], "DataRow " + k + " mismatch");
					}
					j++;
				}
				i++;
			}
		}
		[Test]	
        	public void LoadTest2 ()
        	{
			DataSet ds1 = new DataSet ();
			DataSet ds2 = new DataSet ();
			DataTable dt1 = new DataTable ("T1");
			DataTable dt2 = new DataTable ("T2");
			DataTable dt3 = new DataTable ("T1");
			DataTable dt4 = new DataTable ("T2");
			dt1.Columns.Add ("ID", typeof (int));
			dt1.Columns.Add ("Name", typeof (string));
			dt2.Columns.Add ("EmpNO", typeof (int));
			dt2.Columns.Add ("EmpName", typeof (string));

			dt1.Rows.Add (new object[] {1, "Andrews"});
			dt1.Rows.Add (new object[] {2, "Mathew"});
			dt1.Rows.Add (new object[] {3, "Jaccob"});

			dt2.Rows.Add (new object[] {1, "Arul"});
			dt2.Rows.Add (new object[] {2, "Jothi"});
			dt2.Rows.Add (new object[] {3, "Murugan"});

			ds2.Tables.Add (dt1);
			ds2.Tables.Add (dt2);
			ds1.Tables.Add (dt3);
			ds1.Tables.Add (dt4);

			DataTableReader reader = ds2.CreateDataReader ();
			//ds1.Load (reader, LoadOption.PreserveChanges, dt3, dt4);
			ds1.Load (reader, LoadOption.OverwriteChanges, dt3, dt4);

			Assert.AreEqual (ds2.Tables.Count, ds1.Tables.Count, "DataSet Tables count mistmatch");
			int i = 0;
			foreach (DataTable dt in ds1.Tables) {
				DataTable dt5 = ds2.Tables[i];
				Assert.AreEqual (dt5.Rows.Count, dt.Rows.Count, "Table " + dt.TableName + " row count mistmatch");
				int j = 0;
				DataRow row1;
				foreach (DataRow row in dt.Rows) {
					row1 = dt5.Rows[j];
					for (int k = 0; k < dt.Columns.Count; k++) {
						Assert.AreEqual (row1[k], row[k], "DataRow " + k + " mismatch");
					}
					j++;
				}
				i++;
			}
		}
#endif
		private void AssertDataTableValues (DataTable dt)
		{
			Assert.AreEqual ("data1", dt.Rows[0]["_ID"], "1");
			Assert.AreEqual ("data2", dt.Rows[0]["#ID"], "2");
			Assert.AreEqual ("data3", dt.Rows[0]["%ID"], "2");
			Assert.AreEqual ("data4", dt.Rows[0]["$ID"], "2");
			Assert.AreEqual ("data5", dt.Rows[0][":ID"], "2");
			Assert.AreEqual ("data6", dt.Rows[0][".ID"], "2");
			Assert.AreEqual ("data7", dt.Rows[0]["ID"], "2");
			Assert.AreEqual ("data8", dt.Rows[0]["*ID"], "2");
			Assert.AreEqual ("data8", dt.Rows[0]["+ID"], "2");
			Assert.AreEqual ("data8", dt.Rows[0]["-ID"], "2");
			Assert.AreEqual ("data8", dt.Rows[0]["~ID"], "2");
			Assert.AreEqual ("data8", dt.Rows[0]["@ID"], "2");
			Assert.AreEqual ("data8", dt.Rows[0]["&ID"], "2");

		}

#if !WINDOWS_STORE_APP
		[Test]	
        	public void Bug537229_BinFormatSerializer_Test ()
        	{
			DataSet ds = new DataSet ();
			DataTable dt = new DataTable ();
                        ds.Tables.Add (dt);
                        dt.Columns.Add ("_ID", typeof(String));
                        dt.Columns.Add ("#ID", typeof(String));
                        dt.Columns.Add ("%ID", typeof(String));
                        dt.Columns.Add ("$ID", typeof(String));
                        dt.Columns.Add (":ID", typeof(String));
                        dt.Columns.Add (".ID", typeof(String));
                        dt.Columns.Add ("ID", typeof(String));
                        dt.Columns.Add ("*ID", typeof(String));
                        dt.Columns.Add ("+ID", typeof(String));
                        dt.Columns.Add ("-ID", typeof(String));
                        dt.Columns.Add ("~ID", typeof(String));
                        dt.Columns.Add ("@ID", typeof(String));
                        dt.Columns.Add ("&ID", typeof(String));
                        DataRow row = dt.NewRow ();
                        row["#ID"] = "data2";
                        row["%ID"] = "data3";
                        row["$ID"] = "data4";
                        row["ID"] = "data7";
                        row[":ID"] = "data5";
                        row[".ID"] = "data6";
                        row["_ID"] = "data1";
                        row["*ID"] = "data8";
                        row["+ID"] = "data8";
                        row["-ID"] = "data8";
                        row["~ID"] = "data8";
                        row["@ID"] = "data8";
                        row["&ID"] = "data8";
                        dt.Rows.Add (row);

			AssertDataTableValues (dt);

                        MemoryStream mstm=new MemoryStream();
                        BinaryFormatter bfmt=new BinaryFormatter();
                        bfmt.Serialize(mstm,dt);
                        MemoryStream mstm2=new MemoryStream(mstm.ToArray());
                        DataTable vdt=(DataTable)bfmt.Deserialize(mstm2);
			AssertDataTableValues (vdt);
		}
#endif
	}
}<|MERGE_RESOLUTION|>--- conflicted
+++ resolved
@@ -2027,11 +2027,7 @@
 			//write xml  schema only
 			ds1.WriteXmlSchema(ms);
 
-<<<<<<< HEAD
 			System.IO.MemoryStream ms1 = new System.IO.MemoryStream (ms.ToArray ());
-=======
-			MemoryStream ms1 = new MemoryStream(ms.GetBuffer());
->>>>>>> 5e46fb50
 			//copy schema
 			DataSet ds2 = new DataSet();
 			ds2.ReadXmlSchema(ms1);
@@ -2151,24 +2147,14 @@
 			ds1.Tables.Add(DataProvider.CreateParentDataTable());
 			ds1.Tables.Add(DataProvider.CreateChildDataTable());
 
-<<<<<<< HEAD
 			System.IO.StringWriter sw = new System.IO.StringWriter();
 			XmlWriter xmlTW = XmlWriter.Create (sw);
-=======
-			StringWriter sw = new StringWriter();
-			XmlTextWriter xmlTW = new XmlTextWriter(sw);
->>>>>>> 5e46fb50
 			//write xml file, schema only
 			ds1.WriteXmlSchema(xmlTW);
 			xmlTW.Flush();
 
-<<<<<<< HEAD
 			System.IO.StringReader sr = new System.IO.StringReader(sw.ToString());
 			XmlReader xmlTR = XmlReader.Create (sr);
-=======
-			StringReader sr = new StringReader(sw.ToString());
-			XmlTextReader xmlTR = new XmlTextReader(sr);
->>>>>>> 5e46fb50
 
 			//copy both data and schema
 			DataSet ds2 = new DataSet();
@@ -2484,13 +2470,8 @@
 			#region "TestCase 1 - Empty string"
 			// Empty string
 			DataSet ds = new DataSet();
-<<<<<<< HEAD
 			System.IO.StringReader sr = new System.IO.StringReader (string.Empty);
 			XmlReader xReader = XmlReader.Create (sr);
-=======
-			StringReader sr = new StringReader (string.Empty);
-			XmlTextReader xReader = new XmlTextReader(sr);
->>>>>>> 5e46fb50
 			try
 			{
 				ds.ReadXml (xReader);
@@ -2680,13 +2661,8 @@
 		private void PrivateTestCase(string a_name, string a_expected, string a_xmlData)
 		{
 			DataSet ds = new DataSet();
-<<<<<<< HEAD
 			System.IO.StringReader sr = new System.IO.StringReader(a_xmlData) ;
 			XmlReader xReader = XmlReader.Create (sr);
-=======
-			StringReader sr = new StringReader(a_xmlData) ;
-			XmlTextReader xReader = new XmlTextReader(sr) ;
->>>>>>> 5e46fb50
 			ds.ReadXml (xReader);
 			Assert.AreEqual(a_expected, this.dataSetDescription(ds), "DS337");
 		}
@@ -2731,13 +2707,8 @@
 			xmlData += 		"<c>3</c>";
 			xmlData +=    "</b>";
 			xmlData += 	"</a>";
-<<<<<<< HEAD
 			System.IO.StringReader sr = new System.IO.StringReader(xmlData) ;
 			XmlReader xReader = XmlReader.Create (sr);
-=======
-			StringReader sr = new StringReader(xmlData) ;
-			XmlTextReader xReader = new XmlTextReader(sr) ;
->>>>>>> 5e46fb50
 			ds.ReadXml (xReader);
 			Assert.AreEqual(3, ds.Tables["c"].Rows.Count, "DS338");
 		}
@@ -2832,13 +2803,8 @@
 			ds1.Tables[1].Rows.Add(new object[] {7,2," ","		",new DateTime(2000,1,1,0,0,0,0),35});
 			ds1.Tables[1].Rows.Add(new object[] {7,3,"","",new DateTime(2000,1,1,0,0,0,0),35});
 
-<<<<<<< HEAD
 			System.IO.StringWriter sw = new System.IO.StringWriter();
 			XmlWriter xmlTW = XmlWriter.Create (sw);
-=======
-			StringWriter sw = new StringWriter();
-			XmlTextWriter xmlTW = new XmlTextWriter(sw);
->>>>>>> 5e46fb50
 
 			//write xml file, data only
 			ds1.WriteXml(xmlTW);
@@ -2848,13 +2814,8 @@
 			DataSet ds2 = ds1.Copy();
 			//clear the data
 			ds2.Clear();
-<<<<<<< HEAD
 			System.IO.StringReader sr = new System.IO.StringReader(sw.ToString());
 			XmlReader xmlTR = XmlReader.Create (sr);
-=======
-			StringReader sr = new StringReader(sw.ToString());
-			XmlTextReader xmlTR = new XmlTextReader(sr);
->>>>>>> 5e46fb50
 			ds2.ReadXml(xmlTR);
 
 			//check xml data
@@ -2952,11 +2913,7 @@
 			ms = new MemoryStream();
 			ds1.WriteXmlSchema (ms);
 
-<<<<<<< HEAD
 			ms1 = new System.IO.MemoryStream (ms.ToArray ());
-=======
-			ms1 = new MemoryStream (ms.GetBuffer());
->>>>>>> 5e46fb50
 			DataSet ds2 = new DataSet();
 			ds2.ReadXmlSchema(ms1);
 		
@@ -3346,7 +3303,6 @@
 			{
 			DataSet ds = new DataSet();
 			string input = "<a><b><c>2</c></b></a>";
-<<<<<<< HEAD
 			System.IO.StringReader sr = new System.IO.StringReader(input) ;
 			XmlReader xReader = XmlReader.Create (sr);
 			ds.ReadXml (xReader);
@@ -3354,15 +3310,6 @@
 			System.Text.StringBuilder sb = new System.Text.StringBuilder();
 			System.IO.StringWriter sw = new System.IO.StringWriter(sb);
 			XmlWriter xWriter = XmlWriter.Create (sw, new XmlWriterSettings {OmitXmlDeclaration=true});
-=======
-			StringReader sr = new StringReader(input) ;
-			XmlTextReader xReader = new XmlTextReader(sr) ;
-			ds.ReadXml (xReader);
-
-			StringBuilder sb = new StringBuilder();
-			StringWriter sw = new StringWriter(sb);
-			XmlTextWriter xWriter = new XmlTextWriter(sw);
->>>>>>> 5e46fb50
 			ds.WriteXml(xWriter);
 			string output = sb.ToString();
 			Assert.AreEqual(input,output, "DS76");
@@ -3371,7 +3318,6 @@
 			DataSet ds = new DataSet();
 			string input = "<?xml version=\"1.0\" encoding=\"utf-8\" ?><a><b><c>2</c></b></a>";
 			string expectedOutput = "<a><b><c>2</c></b></a>";
-<<<<<<< HEAD
 			System.IO.StringReader sr = new System.IO.StringReader(input) ;
 			XmlReader xReader = XmlReader.Create (sr);
 			ds.ReadXml (xReader);
@@ -3379,15 +3325,6 @@
 			System.Text.StringBuilder sb = new System.Text.StringBuilder();
 			System.IO.StringWriter sw = new System.IO.StringWriter(sb);
 			XmlWriter xWriter = XmlWriter.Create (sw, new XmlWriterSettings {OmitXmlDeclaration=true});
-=======
-			StringReader sr = new StringReader(input) ;
-			XmlTextReader xReader = new XmlTextReader(sr) ;
-			ds.ReadXml (xReader);
-			
-			StringBuilder sb = new StringBuilder();
-			StringWriter sw = new StringWriter(sb);
-			XmlTextWriter xWriter = new XmlTextWriter(sw);
->>>>>>> 5e46fb50
 			ds.WriteXml(xWriter);
 			string output = sb.ToString();
 			Assert.AreEqual(expectedOutput,output, "DS77");
