--- conflicted
+++ resolved
@@ -4163,11 +4163,7 @@
 			Assert.AreEqual (5, n, "n");
 		}
 
-<<<<<<< HEAD
-#if !TARGET_JVM && !MONOTOUCH && !WINDOWS_STORE_APP
-=======
-#if !MONOTOUCH
->>>>>>> b5fcd926
+#if !MONOTOUCH && !WINDOWS_STORE_APP
 		[Test]
 		public void NFIFromBug55978 ()
 		{
