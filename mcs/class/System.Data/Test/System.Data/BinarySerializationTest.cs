#if NET_2_0
#if !WINDOWS_STORE_APP

using System;
using System.Data;
using System.Data.Common;
using System.Globalization;
using System.IO;
using System.Runtime.Serialization;
using System.Runtime.Serialization.Formatters;
using System.Runtime.Serialization.Formatters.Binary;
using System.Threading;
using NUnit.Framework;

namespace MonoTests.System.Data
{
[TestFixture]
public class BinarySerializationTest
{
	private CultureInfo originalCulture;

	[SetUp]
	public void SetUp ()
	{
		originalCulture = Thread.CurrentThread.CurrentCulture;
		Thread.CurrentThread.CurrentCulture = new CultureInfo ("en-US");
	}

	[TearDown]
	public void TearDown ()
	{
		Thread.CurrentThread.CurrentCulture = originalCulture;
	}

	[Test]
	public void RemotingFormatDataTableTest ()
	{
		DataTable dt = new DataTable ();
		//Test Default SerializationFormat
		Assert.AreEqual (SerializationFormat.Xml, dt.RemotingFormat, "#1 Default value for RemotingFormat of DataTable is Xml");
		//Test with Assigned value
		dt.RemotingFormat = SerializationFormat.Binary;
		Assert.AreEqual (SerializationFormat.Binary, dt.RemotingFormat, "#2 RemotingFormat Should be Binary");
	}	
	[Test]
	public void RemotingFormatDataSetTest ()
	{
		DataSet ds = new DataSet ();
		DataTable dt = new DataTable ();

		//Test Default SerializationFormat
		Assert.AreEqual (SerializationFormat.Xml, dt.RemotingFormat, "#1 Default value for RemotingFormat of DataTable is Xml");
		Assert.AreEqual (SerializationFormat.Xml, ds.RemotingFormat, "#2 Default value for RemotingFormat of DataSet is Xml");
		
		//Test with Assigned value
		ds.RemotingFormat = SerializationFormat.Binary;
		Assert.AreEqual (SerializationFormat.Binary, ds.RemotingFormat, "#3 RemotingFormat Should be Binary");

		//Test After adding a Table to DataSet
		ds.Tables.Add (dt);
		Assert.AreEqual (SerializationFormat.Binary, ds.RemotingFormat, "#4 RemotingFormat should be Binary for DataSet");
		Assert.AreEqual (SerializationFormat.Binary, dt.RemotingFormat, "#5 RemotingFormat should be Binary for DataTable");
		
		ds.RemotingFormat = SerializationFormat.Xml;
		Assert.AreEqual (SerializationFormat.Xml, ds.RemotingFormat, "#6 RemotingFormat should be Xml for DataSet");
		Assert.AreEqual (SerializationFormat.Xml, dt.RemotingFormat, "#7 RemotingFormat should be  Xml for DataTable");
		
		//Test for Exception when try t modify RemotingFormat of DataTable which belongs to a DataSet

		try {
			dt.RemotingFormat = SerializationFormat.Binary;
			Assert.Fail ("#8 It should throw an ArgumentException");
		} catch (ArgumentException e) {
			Assert.AreEqual (e.GetType (), typeof (ArgumentException), "#9 Invalid Exception");
		} catch (Exception e) {
			Assert.AreEqual (e.GetType (), typeof (ArgumentException), "#10 Invalid Exception");
		}
		
	}	
	[Test]
	public void DataTableSerializationTest1 ()
	{
		//Serialize Table
		DataTable tb1 = new DataTable ("Test");
		tb1.Columns.Add ("id", typeof (int));
		tb1.Columns.Add ("name", typeof (string));
		tb1.Rows.Add (new object[] {1, "A"});
		tb1.Rows.Add (new object[] {2, "B"});
		//Add Constraint
		UniqueConstraint uniqueConstraint = new UniqueConstraint (tb1.Columns ["id"]);
		tb1.Constraints.Add (uniqueConstraint);
		tb1.RemotingFormat = SerializationFormat.Binary;
		tb1.AcceptChanges();

		tb1.Rows[0][0] = 1;
		tb1.Rows[1].Delete();
		
		MemoryStream ms = new MemoryStream ();
		BinaryFormatter bf = new BinaryFormatter ();
		bf.Serialize (ms,tb1);
		byte [] serializedStream = ms.ToArray ();
		ms.Close ();
		//DserializeTable
		ms = new MemoryStream (serializedStream);
		DataTable dt = (DataTable)bf.Deserialize (ms);
		ms.Close ();
		
		//Test Properties of table
		//Assert.AreEqual (tb1.RemotingFormat, dt.RemotingFormat, "#1 RemotingFormat property is Different");
		Assert.AreEqual (tb1.Columns.Count, dt.Columns.Count, "#2 ColumnCount property is Different");
		Assert.AreEqual (tb1.TableName, dt.TableName, "#3 TableName property is Different");
		Assert.AreEqual (tb1.Prefix, dt.Prefix, "#4 Prefix propertyis Different");
		Assert.AreEqual (tb1.Namespace, dt.Namespace, "#5 NameSpace property is Different");
		Assert.AreEqual (tb1.CaseSensitive, dt.CaseSensitive, "#6 CaseSensitive property is Different");
		Assert.AreEqual (tb1.Locale.LCID, dt.Locale.LCID, "#7 LocaleLCID property is Different");
		Assert.AreEqual (tb1.MinimumCapacity, dt.MinimumCapacity, "#8 NameSpace property is Different");
		//Test Constraints
		Assert.AreEqual (tb1.Constraints.Count, dt.Constraints.Count, "#9 No. of Constraints is Different");
		for (int i = 0; i < tb1.Constraints.Count; i++)
			Assert.AreEqual (tb1.Constraints [i].GetType (), dt.Constraints [i].GetType (), "#10 Constraint : {0} is Different", tb1.Constraints [i]);
		//Test for Table Data 
		Assert.AreEqual (tb1.Rows.Count, dt.Rows.Count, "#11 RowCount propertyis Different");
		//RowStates
		for (int i = 0; i < tb1.Rows.Count; i++) {
			Assert.AreEqual (tb1.Rows [i].RowState, dt.Rows [i].RowState, "#12 RowState is Different");
		}
		//Table Data
		for (int i = 0; i < tb1.Rows.Count; i++) 
			for (int j = 0; j < tb1.Columns.Count; j++) {
			  if (tb1.Rows[i].RowState != DataRowState.Deleted)
				Assert.AreEqual (tb1.Rows [i][j], dt.Rows [i][j], "#13 Elements differ at Row :{0} Column :{1}", i, j);
			}
		dt.Rows[0].RejectChanges();
		dt.Rows[1].RejectChanges();
	}
	[Test]
	public void DataTableSerializationTest2 ()
	{
		//Serialize Table
		DataTable tb1 = new DataTable ("Test");
		tb1.Columns.Add ("id", typeof (int));
		tb1.Columns.Add ("name", typeof (string));
		tb1.Rows.Add (new object[] {1, "A"});
		tb1.Rows.Add (new object[] {2, "B"});
		//Add Constraint
		UniqueConstraint uniqueConstraint = new UniqueConstraint (tb1.Columns ["id"]);
		tb1.Constraints.Add (uniqueConstraint);
		tb1.RemotingFormat = SerializationFormat.Binary;
		tb1.AcceptChanges();

		tb1.Rows[0][0] = 1;
		tb1.Rows[1].Delete();
		
		BinaryFormatter bf = new BinaryFormatter ();
		FileStream fs = new FileStream ("Test/System.Data/binserialize/BS-tb1.bin", FileMode.Open, FileAccess.Read);
		BinaryReader r = new BinaryReader (fs);
		byte [] serializedStream = r.ReadBytes ((int)fs.Length);
		r.Close ();
		fs.Close ();
		//DserializeTable
		MemoryStream ms = new MemoryStream (serializedStream);
		DataTable dt = (DataTable)bf.Deserialize (ms);
		ms.Close ();
		
		//Test Properties of table
		//Assert.AreEqual (tb1.RemotingFormat, dt.RemotingFormat, "#1 RemotingFormat property is Different");
		Assert.AreEqual (tb1.Columns.Count, dt.Columns.Count, "#2 ColumnCount property is Different");
		Assert.AreEqual (tb1.TableName, dt.TableName, "#3 TableName property is Different");
		Assert.AreEqual (tb1.Prefix, dt.Prefix, "#4 Prefix propertyis Different");
		Assert.AreEqual (tb1.Namespace, dt.Namespace, "#5 NameSpace property is Different");
		Assert.AreEqual (tb1.CaseSensitive, dt.CaseSensitive, "#6 CaseSensitive property is Different");
		Assert.AreEqual (tb1.Locale.LCID, dt.Locale.LCID, "#7 LocaleLCID property is Different");
		Assert.AreEqual (tb1.MinimumCapacity, dt.MinimumCapacity, "#8 NameSpace property is Different");
		//Test Constraints
		Assert.AreEqual (tb1.Constraints.Count, dt.Constraints.Count, "#9 No. of Constraints is Different");
		for (int i = 0; i < tb1.Constraints.Count; i++)
			Assert.AreEqual (tb1.Constraints [i].GetType (), dt.Constraints [i].GetType (), "#10 Constraint : {0} is Different", tb1.Constraints [i]);
		//Test for Table Data 
		Assert.AreEqual (tb1.Rows.Count, dt.Rows.Count, "#11 RowCount propertyis Different");
		//RowStates
		for (int i = 0; i < tb1.Rows.Count; i++) {
			Assert.AreEqual (tb1.Rows [i].RowState, dt.Rows [i].RowState, "#12 RowState is Different");
		}
		//Table Data
		for (int i = 0; i < tb1.Rows.Count; i++) 
			for (int j = 0; j < tb1.Columns.Count; j++) {
			  if (tb1.Rows[i].RowState != DataRowState.Deleted)
				Assert.AreEqual (tb1.Rows [i][j], dt.Rows [i][j], "#13 Elements differ at Row :{0} Column :{1}", i, j);
			}
		dt.Rows[0].RejectChanges();
		dt.Rows[1].RejectChanges();
	}

	[Test]
	public void TestDefaultValues ()
	{
	 	//Serialize Table
		DataTable tb1 = new DataTable ();
		tb1.Columns.Add ("id", typeof (int));
		tb1.Columns.Add ("Date", typeof (string));
		tb1.Columns["id"].DefaultValue = 10;
		tb1.Columns["Date"].DefaultValue = "9/15/2008";
		tb1.Rows.Add (tb1.NewRow());

		MemoryStream ms = new MemoryStream ();
		BinaryFormatter bf = new BinaryFormatter ();
		tb1.RemotingFormat = SerializationFormat.Binary;
		bf.Serialize (ms,tb1);
		byte [] serializedStream = ms.ToArray ();
		ms.Close ();
		//DserializeTable
		ms = new MemoryStream (serializedStream);
		DataTable dt = (DataTable)bf.Deserialize (ms);
		ms.Close ();

		//Table Data
		for (int i = 0; i < tb1.Rows.Count; i++) 
			for (int j = 0; j < tb1.Columns.Count; j++) {
				Assert.AreEqual (tb1.Columns[j].DefaultValue, dt.Rows [i][j], "#1 Element differs from DefaultValue at Row :{0} Column :{1}", i, j);
				Assert.AreEqual (tb1.Rows [i][j], dt.Rows [i][j], "#2 Elements differ at Row :{0} Column :{1}", i, j);
			}
	}

	[Test]
	public void TestEmptyTable ()
	{
	 	//Serialize Table
		DataTable tb1 = new DataTable ();
		tb1.Columns.Add ("id", typeof (int));
		tb1.Columns.Add ("Date", typeof (string));

		MemoryStream ms = new MemoryStream ();
		BinaryFormatter bf = new BinaryFormatter ();
		tb1.RemotingFormat = SerializationFormat.Binary;
		bf.Serialize (ms,tb1);
		byte [] serializedStream = ms.ToArray ();
		ms.Close ();
		//DserializeTable
		ms = new MemoryStream (serializedStream);
		DataTable dt = (DataTable)bf.Deserialize (ms);
		ms.Close ();

		Assert.AreEqual(tb1.Rows.Count, dt.Rows.Count);
	}

	[Test]
	public void Test_With_Null_Values1 ()
	{
	 	//Serialize Table
		DataTable tb1 = new DataTable ();
		tb1.Columns.Add ("id", typeof (int));
		tb1.Columns.Add ("Date", typeof (string));
		tb1.Rows.Add (new object[] {1, "A"});
		tb1.Rows.Add (new object[] {2, null});
		tb1.Rows.Add (new object[] {null, "B"});
		tb1.Rows.Add (new object[] {null, null});

		MemoryStream ms = new MemoryStream ();
		BinaryFormatter bf = new BinaryFormatter ();
		tb1.RemotingFormat = SerializationFormat.Binary;
		bf.Serialize (ms,tb1);
		byte [] serializedStream = ms.ToArray ();
		ms.Close ();
		//DserializeTable
		ms = new MemoryStream (serializedStream);
		DataTable dt = (DataTable)bf.Deserialize (ms);
		ms.Close ();
		//Table Data
		for (int i = 0; i < tb1.Rows.Count; i++) 
			for (int j = 0; j < tb1.Columns.Count; j++) {
				Assert.AreEqual (tb1.Rows [i][j], dt.Rows [i][j], "#1 Elements differ at Row :{0} Column :{1}", i, j);
			}
			
	}
	[Test]
	public void Test_With_Null_Values2 ()
	{
	 	//Serialize Table
		DataTable tb1 = new DataTable ();
		tb1.Columns.Add ("id", typeof (int));
		tb1.Columns.Add ("Date", typeof (string));
		tb1.Rows.Add (new object[] {1, "A"});
		tb1.Rows.Add (new object[] {2, null});
		tb1.Rows.Add (new object[] {null, "B"});
		tb1.Rows.Add (new object[] {null, null});

		BinaryFormatter bf = new BinaryFormatter ();
		tb1.RemotingFormat = SerializationFormat.Binary;
		FileStream fs = new FileStream ("Test/System.Data/binserialize/BS-tb2.bin", FileMode.Open, FileAccess.Read);
		BinaryReader r = new BinaryReader (fs);
		byte [] serializedStream = r.ReadBytes ((int)fs.Length);
		r.Close ();
		fs.Close ();
		//DserializeTable
		MemoryStream ms = new MemoryStream (serializedStream);
		DataTable dt = (DataTable)bf.Deserialize (ms);
		ms.Close ();
		//Table Data
		for (int i = 0; i < tb1.Rows.Count; i++) 
			for (int j = 0; j < tb1.Columns.Count; j++) {
				Assert.AreEqual (tb1.Rows [i][j], dt.Rows [i][j], "#1 Elements differ at Row :{0} Column :{1}", i, j);
			}
			
	}
	[Test]
	public void Test_With_DateTime_Values1 ()
	{
	 	//Serialize Table
		DataTable tb1 = new DataTable ();
		DateTime dateTime = DateTime.UtcNow;
		tb1.Columns.Add ("id", typeof (int));
		tb1.Columns.Add ("Date", typeof (DateTime));
		tb1.Rows.Add (new object[] {1, "12-09-07"});
		tb1.Rows.Add (new object[] {2, "12-09-06"});
		//tb1.Rows.Add (new object[] {3, dateTime});	
		MemoryStream ms = new MemoryStream ();
		BinaryFormatter bf = new BinaryFormatter ();
		tb1.RemotingFormat = SerializationFormat.Binary;
		bf.Serialize (ms,tb1);
		byte [] serializedStream = ms.ToArray ();
		ms.Close ();
		//DserializeTable
		ms = new MemoryStream (serializedStream);
		DataTable dt = (DataTable)bf.Deserialize (ms);
		ms.Close ();
		//Table Data
		for (int i = 0; i < tb1.Rows.Count; i++) 
			for (int j = 0; j < tb1.Columns.Count; j++) {
				Assert.AreEqual (tb1.Rows [i][j], dt.Rows [i][j], "#1 Elements differ at Row :{0} Column :{1}", i, j);
			}
	}
	[Test]
	[Category ("NotWorking")]
	public void Test_With_DateTime_Values2 ()
	{
	 	//Serialize Table
		DataTable tb1 = new DataTable ();
		DateTime dateTime = DateTime.UtcNow;
		tb1.Columns.Add ("id", typeof (int));
		tb1.Columns.Add ("Date", typeof (DateTime));
		tb1.Rows.Add (new object[] {1, "12-09-07"});
		tb1.Rows.Add (new object[] {2, "12-09-06"});
		//tb1.Rows.Add (new object[] {3, dateTime});	
		BinaryFormatter bf = new BinaryFormatter ();
		tb1.RemotingFormat = SerializationFormat.Binary;
		FileStream fs = new FileStream ("Test/System.Data/binserialize/BS-tb3.bin", FileMode.Open, FileAccess.Read);
		BinaryReader r = new BinaryReader (fs);
		byte [] serializedStream = r.ReadBytes ((int) fs.Length);
		r.Close ();
		fs.Close ();
		//DserializeTable
		MemoryStream ms = new MemoryStream (serializedStream);
		DataTable dt = (DataTable)bf.Deserialize (ms);
		ms.Close ();
		//Table Data
		for (int i = 0; i < tb1.Rows.Count; i++) 
			for (int j = 0; j < tb1.Columns.Count; j++) {
				Assert.AreEqual (tb1.Rows [i][j], dt.Rows [i][j], "#1 Elements differ at Row :{0} Column :{1}", i, j);
			}
	}
	[Test]
	public void DataSetSerializationTest1 ()
	{
		DataSet ds = new DataSet ();
		//Table1
		DataTable tb1 = new DataTable ();
		tb1.Columns.Add ("id", typeof (int));
		tb1.Columns.Add ("name", typeof (string));
		tb1.Rows.Add (new object[] {1, "A"});
		tb1.Rows.Add (new object[] {2, "B"});
		ds.Tables.Add (tb1);
		//Table2
		DataTable tb2 = new DataTable ();
		tb2.Columns.Add ("RollNO", typeof (int));
		tb2.Columns.Add ("Name", typeof (string));
		tb2.Rows.Add (new object[] {1, "A"});
		tb2.Rows.Add (new object[] {2, "B"});
		ds.Tables.Add (tb2);
		//Constraints and relations
		ForeignKeyConstraint fKey = new ForeignKeyConstraint (tb2.Columns ["RollNO"], 
								      tb1.Columns ["id"]);
		tb1.Constraints.Add (fKey);
		DataRelation rel = new DataRelation ("Relation1", tb1.Columns ["name"], 
						    tb2.Columns ["Name"]);
		ds.Relations.Add (rel);
		//SerializeDataSet
		MemoryStream ms = new MemoryStream ();
		BinaryFormatter bf = new BinaryFormatter ();
		ds.RemotingFormat = SerializationFormat.Binary;
		bf.Serialize (ms,ds);
		byte [] serializedStream = ms.ToArray ();
		ms.Close ();
		//DserializeDataSet
		ms = new MemoryStream (serializedStream);
		DataSet ds1 = (DataSet)bf.Deserialize (ms);
		ms.Close ();
		//Test DataSet Properties
		//Assert.AreEqual (ds.RemotingFormat, ds1.RemotingFormat, "#1 RemotingFormat is different");
		Assert.AreEqual (ds.DataSetName, ds1.DataSetName, "#2 DataSetName is different");
		Assert.AreEqual (ds.Namespace, ds1.Namespace, "#3 Namespace is different");
		Assert.AreEqual (ds.Prefix, ds1.Prefix, "#4 Prefix is different");
		Assert.AreEqual (ds.CaseSensitive, ds1.CaseSensitive, "#5 CaseSensitive property value is different");
		Assert.AreEqual (ds.Locale.LCID, ds1.Locale.LCID, "#6 DataSet LocaleLCID is different");
		Assert.AreEqual (ds.EnforceConstraints, ds1.EnforceConstraints, "#7 EnforceConstraints property value is different");
		Assert.AreEqual (ds.Tables.Count, ds1.Tables.Count, "#7 Table Count is different");

		//Test Constraints & relations

		//Table1
		Assert.AreEqual (ds.Tables [0].Constraints.Count, ds1.Tables [0].Constraints.Count, "#8 Number of constraint is different for Table :{0}", ds.Tables [0].TableName);

		for (int i = 0; i < ds.Tables [0].Constraints.Count; i++)
			Assert.AreEqual (ds.Tables [0].Constraints [i].GetType (), 
					 ds1.Tables [0].Constraints [i].GetType (), 
					 "#9 Constraint : {0} is Different", ds.Tables [0].Constraints [i]);

		//Table2 
		Assert.AreEqual (ds.Tables [1].Constraints.Count, ds1.Tables [1].Constraints.Count, "#10 Number of constraint is different for Table :{0}", ds.Tables [1].TableName);

		for (int i = 0; i < ds.Tables [1].Constraints.Count; i++)
			Assert.AreEqual (ds.Tables [1].Constraints [i].GetType (), 
					 ds1.Tables [1].Constraints [i].GetType (), 
					 "#11 Constraint : {0} is Different", ds.Tables [1].Constraints [i]);
		//Relations
		Assert.AreEqual (ds.Relations.Count, ds1.Relations.Count, "#12 Relation count is different");
		for (int i = 0; i < ds.Relations.Count; i++)
			Assert.AreEqual (ds.Relations [i].RelationName, ds1.Relations [i].RelationName, "#13 Relation Name is different for relation :{0}", ds.Relations [i].RelationName);

		for (int i = 0; i < ds.Relations.Count; i++)
			Assert.AreEqual (ds.Relations [i].ParentTable.TableName, 
					 ds1.Relations[i].ParentTable.TableName, "#14 Relation Name is different for relation :{0}", ds.Relations [i].ParentTable.TableName);	
		
		for (int i = 0; i < ds.Relations.Count; i++)
			Assert.AreEqual (ds.Relations [i].ChildTable.TableName, 
					 ds1.Relations[i].ChildTable.TableName, "#15 Relation Name is different for relation :{0}", ds.Relations [i].ChildTable.TableName);	
		
		//Table Data
		//Table1
		for (int i = 0; i < ds.Tables [0].Rows.Count; i++) 
			for (int j = 0; j < ds.Tables [0].Columns.Count; j++) {
				Assert.AreEqual (ds.Tables [0].Rows [i][j], ds1.Tables [0].Rows [i][j], 
						 "#16 Elements differ at Row :{0} Column :{1}", i, j);
			}
		//Table2
		for (int i = 0; i < ds.Tables [0].Rows.Count; i++) 
			for (int j = 0; j < ds.Tables [1].Columns.Count; j++) {
				Assert.AreEqual (ds.Tables [1].Rows [i][j], ds1.Tables [1].Rows [i][j], 
						 "#17 Elements differ at Row :{0} Column :{1}", i, j);
			}
		
	}
	[Test]
	public void DataSetSerializationTest2 ()
	{
		DataSet ds = new DataSet ();
		//Table1
		DataTable tb1 = new DataTable ();
		tb1.Columns.Add ("id", typeof (int));
		tb1.Columns.Add ("name", typeof (string));
		tb1.Rows.Add (new object[] {1, "A"});
		tb1.Rows.Add (new object[] {2, "B"});
		ds.Tables.Add (tb1);
		//Table2
		DataTable tb2 = new DataTable ();
		tb2.Columns.Add ("RollNO", typeof (int));
		tb2.Columns.Add ("Name", typeof (string));
		tb2.Rows.Add (new object[] {1, "A"});
		tb2.Rows.Add (new object[] {2, "B"});
		ds.Tables.Add (tb2);
		//Constraints and relations
		ForeignKeyConstraint fKey = new ForeignKeyConstraint (tb2.Columns ["RollNO"], 
								      tb1.Columns ["id"]);
		tb1.Constraints.Add (fKey);
		DataRelation rel = new DataRelation ("Relation1", tb1.Columns ["name"], 
						    tb2.Columns ["Name"]);
		ds.Relations.Add (rel);
		//SerializeDataSet
		BinaryFormatter bf = new BinaryFormatter ();
		ds.RemotingFormat = SerializationFormat.Binary;
		FileStream fs = new FileStream ("Test/System.Data/binserialize/BS-tb4.bin", FileMode.Open, FileAccess.Read);
		BinaryReader r = new BinaryReader (fs);
		byte [] serializedStream = r.ReadBytes ((int) fs.Length);
		r.Close ();
		fs.Close ();
		//DserializeDataSet
		MemoryStream ms = new MemoryStream (serializedStream);
		DataSet ds1 = (DataSet)bf.Deserialize (ms);
		ms.Close ();
		//Test DataSet Properties
		//Assert.AreEqual (ds.RemotingFormat, ds1.RemotingFormat, "#1 RemotingFormat is different");
		Assert.AreEqual (ds.DataSetName, ds1.DataSetName, "#2 DataSetName is different");
		Assert.AreEqual (ds.Namespace, ds1.Namespace, "#3 Namespace is different");
		Assert.AreEqual (ds.Prefix, ds1.Prefix, "#4 Prefix is different");
		Assert.AreEqual (ds.CaseSensitive, ds1.CaseSensitive, "#5 CaseSensitive property value is different");
		Assert.AreEqual (ds.Locale.LCID, ds1.Locale.LCID, "#6 DataSet LocaleLCID is different");
		Assert.AreEqual (ds.EnforceConstraints, ds1.EnforceConstraints, "#7 EnforceConstraints property value is different");
		Assert.AreEqual (ds.Tables.Count, ds1.Tables.Count, "#7 Table Count is different");

		//Test Constraints & relations

		//Table1
		Assert.AreEqual (ds.Tables [0].Constraints.Count, ds1.Tables [0].Constraints.Count, "#8 Number of constraint is different for Table :{0}", ds.Tables [0].TableName);

		for (int i = 0; i < ds.Tables [0].Constraints.Count; i++)
			Assert.AreEqual (ds.Tables [0].Constraints [i].GetType (), 
					 ds1.Tables [0].Constraints [i].GetType (), 
					 "#9 Constraint : {0} is Different", ds.Tables [0].Constraints [i]);

		//Table2 
		Assert.AreEqual (ds.Tables [1].Constraints.Count, ds1.Tables [1].Constraints.Count, "#10 Number of constraint is different for Table :{0}", ds.Tables [1].TableName);

		for (int i = 0; i < ds.Tables [1].Constraints.Count; i++)
			Assert.AreEqual (ds.Tables [1].Constraints [i].GetType (), 
					 ds1.Tables [1].Constraints [i].GetType (), 
					 "#11 Constraint : {0} is Different", ds.Tables [1].Constraints [i]);
		//Relations
		Assert.AreEqual (ds.Relations.Count, ds1.Relations.Count, "#12 Relation count is different");
		for (int i = 0; i < ds.Relations.Count; i++)
			Assert.AreEqual (ds.Relations [i].RelationName, ds1.Relations [i].RelationName, "#13 Relation Name is different for relation :{0}", ds.Relations [i].RelationName);

		for (int i = 0; i < ds.Relations.Count; i++)
			Assert.AreEqual (ds.Relations [i].ParentTable.TableName, 
					 ds1.Relations[i].ParentTable.TableName, "#14 Relation Name is different for relation :{0}", ds.Relations [i].ParentTable.TableName);	
		
		for (int i = 0; i < ds.Relations.Count; i++)
			Assert.AreEqual (ds.Relations [i].ChildTable.TableName, 
					 ds1.Relations[i].ChildTable.TableName, "#15 Relation Name is different for relation :{0}", ds.Relations [i].ChildTable.TableName);	
		
		//Table Data
		//Table1
		for (int i = 0; i < ds.Tables [0].Rows.Count; i++) 
			for (int j = 0; j < ds.Tables [0].Columns.Count; j++) {
				Assert.AreEqual (ds.Tables [0].Rows [i][j], ds1.Tables [0].Rows [i][j], 
						 "#16 Elements differ at Row :{0} Column :{1}", i, j);
			}
		//Table2
		for (int i = 0; i < ds.Tables [0].Rows.Count; i++) 
			for (int j = 0; j < ds.Tables [1].Columns.Count; j++) {
				Assert.AreEqual (ds.Tables [1].Rows [i][j], ds1.Tables [1].Rows [i][j], 
						 "#17 Elements differ at Row :{0} Column :{1}", i, j);
			}
		
	}
	[Test]
	public void Constraint_Relations_Test1 ()
	{
		//Serialize DataSet
		DataSet ds = new DataSet ();
		
		DataTable tb1 = new DataTable ();
		tb1.Columns.Add ("id", typeof (int));
		tb1.Columns.Add ("name", typeof (string));
		tb1.Rows.Add (new object[] {1, "A"});
		tb1.Rows.Add (new object[] {2, "B"});
		ds.Tables.Add (tb1);
		//Table2
		DataTable tb2 = new DataTable ();
		tb2.Columns.Add ("eid", typeof (int));
		tb2.Columns.Add ("SSN", typeof (int));
		tb2.Columns.Add ("DOJ", typeof (DateTime));
		tb2.Rows.Add (new object[] {1, 111, "07-25-06"});
		tb2.Rows.Add (new object[] {2, 112, "07-19-06"});
		tb2.Rows.Add (new object[] {3, 113, "07-22-06"});
		ds.Tables.Add (tb2);
		//Table3
		DataTable tb3 = new DataTable ();
		tb3.Columns.Add ("eid", typeof (int));
		tb3.Columns.Add ("Salary", typeof (long));
		tb3.Rows.Add (new object[] {1, 20000});
		tb3.Rows.Add (new object[] {2, 30000});
		ds.Tables.Add (tb3);
		//Table4
		DataTable tb4 = new DataTable ();
		tb4.Columns.Add ("ssn", typeof (int));
		tb4.Columns.Add ("Name", typeof (string));
		tb4.Columns.Add ("DOB", typeof (DateTime));
		tb4.Rows.Add (new object[] {112, "A", "09-12-81"});
		tb4.Rows.Add (new object[] {113, "B", "09-12-82"});
		ds.Tables.Add (tb4);
		
		//Constraints
		UniqueConstraint uKey = new UniqueConstraint (tb1.Columns ["id"]);
		/*
		DataColumn[] parentColumns = new DataColumn[2];
		parentColumns[0] = tb1.Columns["id"];
		parentColumns[1] = tb1.Columns["name"];
		DataColumn[] childColumns = new DataColumn[2];
		childColumns[0] = tb4.Columns["ssn"];
		childColumns[1] = tb4.Columns["Name"];
		ForeignKeyConstraint fKey1 = new ForeignKeyConstraint(childColumns,
								      parentColumns);
		*/
		ForeignKeyConstraint fKey1 = new ForeignKeyConstraint (tb2.Columns ["eid"], 
									tb1.Columns ["id"]);
		ForeignKeyConstraint fKey2 = new ForeignKeyConstraint (tb2.Columns ["eid"], 
									tb3.Columns ["eid"]);
		DataRelation rel = new DataRelation ("Relation1", tb1.Columns ["name"], tb4.Columns ["Name"]);
		DataRelation rel1 = new DataRelation ("Relation2", tb2.Columns ["SSN"], tb4.Columns ["ssn"]);
		tb1.Constraints.Add (uKey);	
		tb1.Constraints.Add (fKey1);
		tb3.Constraints.Add (fKey2);
		ds.Relations.Add (rel);
		ds.Relations.Add (rel1);
		ds.AcceptChanges();

		//SerializeDataSet
		MemoryStream ms = new MemoryStream ();
		BinaryFormatter bf = new BinaryFormatter ();
		ds.RemotingFormat = SerializationFormat.Binary;
		bf.Serialize (ms,ds);
		byte [] serializedStream = ms.ToArray ();
		ms.Close();
		//DserializeDataSet
		ms = new MemoryStream (serializedStream);
		DataSet ds1 = (DataSet)bf.Deserialize (ms);
		ms.Close ();
		Assert.AreEqual (ds.Tables.Count, ds1.Tables.Count, "#1 Number of Table differs");
		//Test Constraints
		//Table1
		Assert.AreEqual (ds.Tables [0].Constraints.Count, ds1.Tables [0].Constraints.Count, "#2 Number of Constraints differs in Table :{0}", ds.Tables [0]);
		for (int i = 0; i < ds.Tables [0].Constraints.Count; i++)
			Assert.AreEqual (ds.Tables [0].Constraints [i].GetType (), 
					 ds1.Tables [0].Constraints [i].GetType (), 
					 "#3 Constraint : {0} is Different", ds.Tables [0].Constraints [i]);
		//Table2
		Assert.AreEqual (ds.Tables [1].Constraints.Count, ds1.Tables [1].Constraints.Count, "#4 Number of Constraints differs in Table :{0}", ds.Tables [1]);
		for (int i = 0; i < ds.Tables [1].Constraints.Count; i++)
			Assert.AreEqual (ds.Tables [1].Constraints [i].GetType (), 
					 ds1.Tables [1].Constraints [i].GetType (), 
					 "#5 Constraint : {0} is Different", ds.Tables [1].Constraints [i]);
		//Table3
		Assert.AreEqual (ds.Tables [2].Constraints.Count, ds1.Tables [2].Constraints.Count, "#5 Number of Constraints differs in Table :{0}", ds.Tables [2]);
		for (int i = 0; i < ds.Tables [2].Constraints.Count; i++)
			Assert.AreEqual (ds.Tables [2].Constraints [i].GetType (), 
					 ds1.Tables [2].Constraints [i].GetType (), 
					 "#6 Constraint : {0} is Different", ds.Tables [2].Constraints [i]);
		//Table4
		Assert.AreEqual (ds.Tables [3].Constraints.Count, ds1.Tables [3].Constraints.Count, "#7 Number of Constraints differs in Table :{0}", ds.Tables [3]);
		for (int i = 0; i < ds.Tables [3].Constraints.Count; i++) 
			Assert.AreEqual (ds.Tables [3].Constraints [i].GetType (), 
					 ds1.Tables [3].Constraints [i].GetType (), 
					 "#8 Constraint : {0} is Different", ds.Tables [3].Constraints [i]);
		//Relations
		Assert.AreEqual (ds.Relations.Count, ds1.Relations.Count, "#8 Number of realtions differ");
		for (int i = 0; i < ds.Relations.Count; i++)
			Assert.AreEqual (ds.Relations [i].RelationName, ds.Relations [i].RelationName, "#9 Relation : {0} differs", ds.Relations [i]);
	}
	[Test]
	public void Constraint_Relations_Test2 ()
	{
		//Serialize DataSet
		DataSet ds = new DataSet ();
		
		DataTable tb1 = new DataTable ();
		tb1.Columns.Add ("id", typeof (int));
		tb1.Columns.Add ("name", typeof (string));
		tb1.Rows.Add (new object[] {1, "A"});
		tb1.Rows.Add (new object[] {2, "B"});
		ds.Tables.Add (tb1);
		//Table2
		DataTable tb2 = new DataTable ();
		tb2.Columns.Add ("eid", typeof (int));
		tb2.Columns.Add ("SSN", typeof (int));
		tb2.Columns.Add ("DOJ", typeof (DateTime));
		tb2.Rows.Add (new object[] {1, 111, "07-25-06"});
		tb2.Rows.Add (new object[] {2, 112, "07-19-06"});
		tb2.Rows.Add (new object[] {3, 113, "07-22-06"});
		ds.Tables.Add (tb2);
		//Table3
		DataTable tb3 = new DataTable ();
		tb3.Columns.Add ("eid", typeof (int));
		tb3.Columns.Add ("Salary", typeof (long));
		tb3.Rows.Add (new object[] {1, 20000});
		tb3.Rows.Add (new object[] {2, 30000});
		ds.Tables.Add (tb3);
		//Table4
		DataTable tb4 = new DataTable ();
		tb4.Columns.Add ("ssn", typeof (int));
		tb4.Columns.Add ("Name", typeof (string));
		tb4.Columns.Add ("DOB", typeof (DateTime));
		tb4.Rows.Add (new object[] {112, "A", "09-12-81"});
		tb4.Rows.Add (new object[] {113, "B", "09-12-82"});
		ds.Tables.Add (tb4);
		
		//Constraints
		UniqueConstraint uKey = new UniqueConstraint (tb1.Columns ["id"]);
		/*
		DataColumn[] parentColumns = new DataColumn[2];
		parentColumns[0] = tb1.Columns["id"];
		parentColumns[1] = tb1.Columns["name"];
		DataColumn[] childColumns = new DataColumn[2];
		childColumns[0] = tb4.Columns["ssn"];
		childColumns[1] = tb4.Columns["Name"];
		ForeignKeyConstraint fKey1 = new ForeignKeyConstraint(childColumns,
								      parentColumns);
		*/
		ForeignKeyConstraint fKey1 = new ForeignKeyConstraint (tb2.Columns ["eid"], 
									tb1.Columns ["id"]);
		ForeignKeyConstraint fKey2 = new ForeignKeyConstraint (tb2.Columns ["eid"], 
									tb3.Columns ["eid"]);
		DataRelation rel = new DataRelation ("Relation1", tb1.Columns ["name"], tb4.Columns ["Name"]);
		DataRelation rel1 = new DataRelation ("Relation2", tb2.Columns ["SSN"], tb4.Columns ["ssn"]);
		tb1.Constraints.Add (uKey);	
		tb1.Constraints.Add (fKey1);
		tb3.Constraints.Add (fKey2);
		ds.Relations.Add (rel);
		ds.Relations.Add (rel1);
		ds.AcceptChanges();

		//SerializeDataSet
		BinaryFormatter bf = new BinaryFormatter ();
		ds.RemotingFormat = SerializationFormat.Binary;
		FileStream fs = new FileStream ("Test/System.Data/binserialize/BS-tb5.bin", FileMode.Open, FileAccess.Read);
		BinaryReader r = new BinaryReader (fs);
		byte [] serializedStream = r.ReadBytes ((int)fs.Length);
		r.Close ();
		fs.Close ();
		//DserializeDataSet
		MemoryStream ms = new MemoryStream (serializedStream);
		DataSet ds1 = (DataSet)bf.Deserialize (ms);
		ms.Close ();
		Assert.AreEqual (ds.Tables.Count, ds1.Tables.Count, "#1 Number of Table differs");
		//Test Constraints
		//Table1
		Assert.AreEqual (ds.Tables [0].Constraints.Count, ds1.Tables [0].Constraints.Count, "#2 Number of Constraints differs in Table :{0}", ds.Tables [0]);
		for (int i = 0; i < ds.Tables [0].Constraints.Count; i++)
			Assert.AreEqual (ds.Tables [0].Constraints [i].GetType (), 
					 ds1.Tables [0].Constraints [i].GetType (), 
					 "#3 Constraint : {0} is Different", ds.Tables [0].Constraints [i]);
		//Table2
		Assert.AreEqual (ds.Tables [1].Constraints.Count, ds1.Tables [1].Constraints.Count, "#4 Number of Constraints differs in Table :{0}", ds.Tables [1]);
		for (int i = 0; i < ds.Tables [1].Constraints.Count; i++)
			Assert.AreEqual (ds.Tables [1].Constraints [i].GetType (), 
					 ds1.Tables [1].Constraints [i].GetType (), 
					 "#5 Constraint : {0} is Different", ds.Tables [1].Constraints [i]);
		//Table3
		Assert.AreEqual (ds.Tables [2].Constraints.Count, ds1.Tables [2].Constraints.Count, "#5 Number of Constraints differs in Table :{0}", ds.Tables [2]);
		for (int i = 0; i < ds.Tables [2].Constraints.Count; i++)
			Assert.AreEqual (ds.Tables [2].Constraints [i].GetType (), 
					 ds1.Tables [2].Constraints [i].GetType (), 
					 "#6 Constraint : {0} is Different", ds.Tables [2].Constraints [i]);
		//Table4
		Assert.AreEqual (ds.Tables [3].Constraints.Count, ds1.Tables [3].Constraints.Count, "#7 Number of Constraints differs in Table :{0}", ds.Tables [3]);
		for (int i = 0; i < ds.Tables [3].Constraints.Count; i++) 
			Assert.AreEqual (ds.Tables [3].Constraints [i].GetType (), 
					 ds1.Tables [3].Constraints [i].GetType (), 
					 "#8 Constraint : {0} is Different", ds.Tables [3].Constraints [i]);
		//Relations
		Assert.AreEqual (ds.Relations.Count, ds1.Relations.Count, "#8 Number of realtions differ");
		for (int i = 0; i < ds.Relations.Count; i++)
			Assert.AreEqual (ds.Relations [i].RelationName, ds.Relations [i].RelationName, "#9 Relation : {0} differs", ds.Relations [i]);
	}
}

#endif
<<<<<<< HEAD
#endif
=======
}
>>>>>>> 5e46fb50
<|MERGE_RESOLUTION|>--- conflicted
+++ resolved
@@ -752,9 +752,6 @@
 	}
 }
 
+}
 #endif
-<<<<<<< HEAD
-#endif
-=======
-}
->>>>>>> 5e46fb50
+#endif