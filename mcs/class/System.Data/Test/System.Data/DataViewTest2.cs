// Authors:
//   Rafael Mizrahi   <rafim@mainsoft.com>
//   Erez Lotan       <erezl@mainsoft.com>
//   Oren Gurfinkel   <oreng@mainsoft.com>
//   Ofer Borstein
// 
// Copyright (c) 2004 Mainsoft Co.
// 
// Permission is hereby granted, free of charge, to any person obtaining
// a copy of this software and associated documentation files (the
// "Software"), to deal in the Software without restriction, including
// without limitation the rights to use, copy, modify, merge, publish,
// distribute, sublicense, and/or sell copies of the Software, and to
// permit persons to whom the Software is furnished to do so, subject to
// the following conditions:
// 
// The above copyright notice and this permission notice shall be
// included in all copies or substantial portions of the Software.
// 
// THE SOFTWARE IS PROVIDED "AS IS", WITHOUT WARRANTY OF ANY KIND,
// EXPRESS OR IMPLIED, INCLUDING BUT NOT LIMITED TO THE WARRANTIES OF
// MERCHANTABILITY, FITNESS FOR A PARTICULAR PURPOSE AND
// NONINFRINGEMENT. IN NO EVENT SHALL THE AUTHORS OR COPYRIGHT HOLDERS BE
// LIABLE FOR ANY CLAIM, DAMAGES OR OTHER LIABILITY, WHETHER IN AN ACTION
// OF CONTRACT, TORT OR OTHERWISE, ARISING FROM, OUT OF OR IN CONNECTION
// WITH THE SOFTWARE OR THE USE OR OTHER DEALINGS IN THE SOFTWARE.
//

using System;
using System.Collections;
using System.ComponentModel;
<<<<<<< HEAD
using System.Collections;
=======
using System.IO;
>>>>>>> 5e46fb50
using System.Data;
using System.Linq;
using MonoTests.System.Data.Utils;
#if WINDOWS_STORE_APP
using Microsoft.VisualStudio.TestPlatform.UnitTestFramework;
using TestFixtureAttribute = Microsoft.VisualStudio.TestPlatform.UnitTestFramework.TestClassAttribute;
using SetUpAttribute = Microsoft.VisualStudio.TestPlatform.UnitTestFramework.TestInitializeAttribute;
using TearDownAttribute = Microsoft.VisualStudio.TestPlatform.UnitTestFramework.TestCleanupAttribute;
using TestAttribute = Microsoft.VisualStudio.TestPlatform.UnitTestFramework.TestMethodAttribute;
using CategoryAttribute = Microsoft.VisualStudio.TestPlatform.UnitTestFramework.TestCategoryAttribute;
using AssertionException = Microsoft.VisualStudio.TestPlatform.UnitTestFramework.UnitTestAssertException;
using ArrayList = System.Collections.Generic.List<System.Object>;
#else
using NUnit.Framework;
#endif

namespace MonoTests.System.Data
{
	[TestFixture] public class DataViewTest2
	{
		private EventProperties evProp = null;

		class EventProperties  //hold the event properties to be checked
		{
			public ListChangedType lstType ;
			public int NewIndex;
			public int OldIndex;
		}

		[Test] public void AddNew()
		{
			//create the source datatable
			DataTable dt = DataProvider.CreateChildDataTable();

			//create the dataview for the table
			DataView dv = new DataView(dt);

			int CountView = dv.Count ;
			int CountTable= dt.Rows.Count ;

			DataRowView drv = null;

			// AddNew - DataView Row Count
			drv = dv.AddNew();
			Assert.AreEqual(dv.Count , CountView+1, "DV1");

			// AddNew - Table Row Count 
			Assert.AreEqual(dt.Rows.Count , CountTable, "DV2");

			// AddNew - new row in DataTable
			drv.EndEdit();
			Assert.AreEqual(dt.Rows.Count , CountTable+1, "DV3");

			// AddNew - new row != null
			Assert.AreEqual(true, drv!=null, "DV4");

			// AddNew - check table
			Assert.AreEqual(dt, drv.Row.Table, "DV5");
		}

		[Test] public void AllowDelete()
		{
			DataTable dt = DataProvider.CreateParentDataTable();
			DataView dv = new DataView(dt);

			// AllowDelete - default value
			Assert.AreEqual(true , dv.AllowDelete , "DV6");

			// AllowDelete - true
			dv.AllowDelete = true;
			Assert.AreEqual(true, dv.AllowDelete , "DV7");

			// AllowDelete - false
			dv.AllowDelete = false;
			Assert.AreEqual(false, dv.AllowDelete , "DV8");

			dv.AllowDelete = false;
			// AllowDelete false- Exception
			try 
			{
				dv.Delete(0);
				Assert.Fail("DV9: Delete Failed to throw DataException");
			}
			catch (DataException) {}
			catch (AssertionException exc) {throw  exc;}
			catch (Exception exc)
			{
				Assert.Fail("DV10: Delete. Wrong exception type. Got:" + exc);
			}

			dv.AllowDelete = true;
			int RowsCount = dv.Count ;
			// AllowDelete true- Exception
			dv.Delete(0);
			Assert.AreEqual(RowsCount-1, dv.Count , "DV11");
		}

		[Test] public void AllowEdit()
		{
			DataTable dt = DataProvider.CreateParentDataTable();
			DataView dv = new DataView(dt);

			// AllowEdit - default value
			Assert.AreEqual(true , dv.AllowEdit , "DV12");

			// AllowEdit - true
			dv.AllowEdit = true;
			Assert.AreEqual(true, dv.AllowEdit , "DV13");

			// AllowEdit - false
			dv.AllowEdit = false;
			Assert.AreEqual(false, dv.AllowEdit , "DV14");

			dv.AllowEdit=false;

			// AllowEdit false - exception
			try 
			{
				dv[0][2] = "aaa";
				Assert.Fail("DV15: Indexer Failed to throw DataException");
			}
			catch (DataException) {}
			catch (AssertionException exc) {throw  exc;}
			catch (Exception exc)
			{
				Assert.Fail("DV16: Indexer. Wrong exception type. Got:" + exc);
			}

			dv.AllowEdit=true;

			// AllowEdit true- exception
			dv[0][2] = "aaa";
			Assert.AreEqual("aaa", dv[0][2] , "DV17");
		}

		[Test] public void AllowNew()
		{
			DataTable dt = DataProvider.CreateParentDataTable();
			DataView dv = new DataView(dt);

			// AllowNew - default value
			Assert.AreEqual(true , dv.AllowNew , "DV18");

			// AllowNew - true
			dv.AllowNew = true;
			Assert.AreEqual(true, dv.AllowNew , "DV19");

			// AllowNew - false
			dv.AllowNew = false;
			Assert.AreEqual(false, dv.AllowNew , "DV20");

			// AllowNew - exception
			try 
			{
				dv.AddNew();
				Assert.Fail("DV21: AddNew Failed to throw DataException");
			}
			catch (DataException) {}
			catch (AssertionException exc) {throw  exc;}
			catch (Exception exc)
			{
				Assert.Fail("DV22: AddNew. Wrong exception type. Got:" + exc);
			}

			dv.AllowNew=true;
			int RowsCount = dv.Count ;

			// AllowNew - exception
			dv.AddNew();
			Assert.AreEqual(RowsCount+1, dv.Count , "DV23");
		}

		[Test] public void ApplyDefaultSort()
		{
			DataTable dt = DataProvider.CreateParentDataTable();
			DataView dv = new DataView(dt);

			// ApplyDefaultSort - default value
			Assert.AreEqual(false , dv.ApplyDefaultSort , "DV24");

			// ApplyDefaultSort - true
			dv.ApplyDefaultSort = true;
			Assert.AreEqual(true, dv.ApplyDefaultSort , "DV25");

			// ApplyDefaultSort - false
			dv.ApplyDefaultSort = false;
			Assert.AreEqual(false, dv.ApplyDefaultSort , "DV26");
		}

		[Test] public void CopyTo()
		{
			//create the source datatable
			DataTable dt = DataProvider.CreateChildDataTable();

			//create the dataview for the table
			DataView dv = new DataView(dt);

			DataRowView[] drvExpected = null;
			DataRowView[] drvResult = null;

			// ------- Copy from Index=0
			drvExpected = new DataRowView[dv.Count];
			for (int i=0; i < dv.Count ;i++)
			{
				drvExpected[i] = dv[i];
			}

			drvResult = new DataRowView[dv.Count];
			// CopyTo from index 0
			dv.CopyTo(drvResult,0);
			AssertHelpers.AreEqualArray (drvResult, drvExpected, "DV27");

			// ------- Copy from Index=3
			drvExpected = new DataRowView[dv.Count+3];
			for (int i=0; i < dv.Count ;i++)
			{
				drvExpected[i+3] = dv[i];
			}

			drvResult = new DataRowView[dv.Count+3];
			// CopyTo from index 3
			dv.CopyTo(drvResult,3);
			AssertHelpers.AreEqualArray (drvResult, drvExpected, "DV28");

			// ------- Copy from Index=3,larger array
			drvExpected = new DataRowView[dv.Count+9];
			for (int i=0; i < dv.Count ;i++)
			{
				drvExpected[i+3] = dv[i];
			}

			drvResult = new DataRowView[dv.Count+9];
			// CopyTo from index 3,larger array
			dv.CopyTo(drvResult,3);
			AssertHelpers.AreEqualArray (drvResult, drvExpected, "DV29");

			// ------- CopyTo smaller array, check exception
			drvResult = new DataRowView[dv.Count-1];

			// CopyTo smaller array, check exception
			try 
			{
				dv.CopyTo(drvResult,0);
				Assert.Fail("DV30: CopyTo Failed to throw IndexOutOfRangeException");
			}
			catch (IndexOutOfRangeException) {}
			catch (AssertionException exc) {throw  exc;}
			catch (Exception exc)
			{
				Assert.Fail("DV31: CopyTo. Wrong exception type. Got:" + exc);
			}
		}

		[Test] public void Delete()
		{
			//create the source datatable
			DataTable dt = DataProvider.CreateChildDataTable();

			//create the dataview for the table
			DataView dv = new DataView(dt);

			int CountView = dv.Count ;
			int CountTable= dt.Rows.Count ;

			DataRowView drv = dv[0];

			// Delete - DataView Row Count
			dv.Delete(0);
			Assert.AreEqual(dv.Count , CountView-1, "DV32");

			// Delete - Table Row Count 
			Assert.AreEqual(dt.Rows.Count , CountTable, "DV33");

			// Delete - check table
			Assert.AreEqual(dt, drv.Row.Table, "DV34");
		}

		[Test] public void FindRows_ByKey()
		{
			DataRowView[] dvArr = null;

			//create the source datatable
			DataTable dt = DataProvider.CreateChildDataTable();

			//create the dataview for the table
			DataView dv = new DataView(dt);

			// FindRows ,no sort - exception
			try 
			{
				dvArr = dv.FindRows(3);
				Assert.Fail("DV35: FindRows Failed to throw ArgumentException");
			}
			catch (ArgumentException) {}
			catch (AssertionException exc) {throw  exc;}
			catch (Exception exc)
			{
				Assert.Fail("DV36: FindRows. Wrong exception type. Got:" + exc);
			}

			dv.Sort = "String1";
			// Find = wrong sort, can not find
			dvArr = dv.FindRows(3);
			Assert.AreEqual(0, dvArr.Length  , "DV37");

			dv.Sort = "ChildId";

			//get expected results
			DataRow[] drExpected = dt.Select("ChildId=3");

			// FindRows - check count
			dvArr = dv.FindRows(3);
			Assert.AreEqual(drExpected.Length , dvArr.Length, "DV38");

			// FindRows - check data

			//check that result is ok
			bool Succeed = true;
			for (int i=0; i<dvArr.Length ; i++)
			{
				Succeed = (int)dvArr[i]["ChildId"] == (int)drExpected [i]["ChildId"];
				if (!Succeed) break;
			}
			Assert.AreEqual(true, Succeed , "DV39");
		}

		[Test] public void FindRows_ByKeys()
		{
			DataRowView[] dvArr = null;

			//create the source datatable
			DataTable dt = DataProvider.CreateChildDataTable();

			//create the dataview for the table
			DataView dv = new DataView(dt);

			// FindRows ,no sort - exception
			try 
			{
				dvArr = dv.FindRows(new object[] {"3","3-String1"});
				Assert.Fail("DV40: FindRows Failed to throw ArgumentException");
			}
			catch (ArgumentException) {}
			catch (AssertionException exc) {throw  exc;}
			catch (Exception exc)
			{
				Assert.Fail("DV41: FindRows. Wrong exception type. Got:" + exc);
			}

			dv.Sort = "String1,ChildId";
			// Find = wrong sort, can not find
			dvArr = dv.FindRows(new object[] {"3","3-String1"});
			Assert.AreEqual(0, dvArr.Length  , "DV42");

			dv.Sort = "ChildId,String1";

			//get expected results
			DataRow[] drExpected = dt.Select("ChildId=3 and String1='3-String1'");

			// FindRows - check count
			dvArr = dv.FindRows(new object[] {"3","3-String1"});
			Assert.AreEqual(drExpected.Length , dvArr.Length, "DV43");

			// FindRows - check data

			//check that result is ok
			bool Succeed = true;
			for (int i=0; i<dvArr.Length ; i++)
			{
				Succeed = (int)dvArr[i]["ChildId"] == (int)drExpected [i]["ChildId"];
				if (!Succeed) break;
			}
			Assert.AreEqual(true, Succeed , "DV44");
		}

		//Activate This Construntor to log All To Standard output
		//public TestClass():base(true){}

		//Activate this constructor to log Failures to a log file
		//public TestClass(System.IO.TextWriter tw):base(tw, false){}

		//Activate this constructor to log All to a log file
		//public TestClass(System.IO.TextWriter tw):base(tw, true){}

		//BY DEFAULT LOGGING IS DONE TO THE STANDARD OUTPUT ONLY FOR FAILURES

		[Test] public void Find_ByObject()
		{
			int FindResult,ExpectedResult=-1;

			//create the source datatable
			DataTable dt = DataProvider.CreateParentDataTable();

			//create the dataview for the table
			DataView dv = new DataView(dt);

			for (int i=0; i<dt.Rows.Count ; i++)
			{
				if ((int)dt.Rows[i]["ParentId"] == 3)
				{
					ExpectedResult = i;
					break;
				}
			}

			// Find ,no sort - exception
			try 
			{
				FindResult = dv.Find("3");
				Assert.Fail("DV45: Find Failed to throw ArgumentException");
			}
			catch (ArgumentException) {}
			catch (AssertionException exc) {throw  exc;}
			catch (Exception exc)
			{
				Assert.Fail("DV46: Find. Wrong exception type. Got:" + exc);
			}

			dv.Sort = "String1";
			// Find = wrong sort, can not find
			FindResult = dv.Find("3");
			Assert.AreEqual(-1, FindResult , "DV47");

			dv.Sort = "ParentId";
			// Find 
			FindResult = dv.Find("3");
			Assert.AreEqual(ExpectedResult, FindResult , "DV48");
		}

		[Test] public void Find_ByArray()
		{
			int FindResult,ExpectedResult=-1;

			//create the source datatable
			DataTable dt = DataProvider.CreateParentDataTable();

			//create the dataview for the table
			DataView dv = new DataView(dt);

			for (int i=0; i<dt.Rows.Count ; i++)
			{
				if ((int)dt.Rows[i]["ParentId"] == 3 && dt.Rows[i]["String1"].ToString() == "3-String1")
				{
					ExpectedResult = i;
					break;
				}
			}

			// Find ,no sort - exception
			try 
			{
				FindResult = dv.Find(new object[] {"3","3-String1"});
				Assert.Fail("DV49: Find Failed to throw ArgumentException");
			}
			catch (ArgumentException) {}
			catch (AssertionException exc) {throw  exc;}
			catch (Exception exc)
			{
				Assert.Fail("DV50: Find. Wrong exception type. Got:" + exc);
			}

			dv.Sort = "String1,ParentId";
			// Find = wrong sort, can not find
			FindResult = dv.Find(new object[] {"3","3-String1"});
			Assert.AreEqual(-1, FindResult , "DV51");

			dv.Sort = "ParentId,String1";
			// Find 
			FindResult = dv.Find(new object[] {"3","3-String1"});
			Assert.AreEqual(ExpectedResult, FindResult , "DV52");
		}

		//Activate This Construntor to log All To Standard output
		//public TestClass():base(true){}

		//Activate this constructor to log Failures to a log file
		//public TestClass(System.IO.TextWriter tw):base(tw, false){}

		//Activate this constructor to log All to a log file
		//public TestClass(System.IO.TextWriter tw):base(tw, true){}

		//BY DEFAULT LOGGING IS DONE TO THE STANDARD OUTPUT ONLY FOR FAILURES

		[Test] public void GetEnumerator()
		{
			//create the source datatable
			DataTable dt = DataProvider.CreateChildDataTable();

			//create the dataview for the table
			DataView dv = new DataView(dt);

			IEnumerator ienm = null;

			// GetEnumerator != null
			ienm = dv.GetEnumerator();
			Assert.AreEqual(true, ienm != null, "DV53");

			int i=0;
			while (ienm.MoveNext() )
			{
				// Check item i
				Assert.AreEqual(dv[i], (DataRowView)ienm.Current , "DV54");
				i++;
			}
		}

		[Test] public void Item()
		{
			//create the source datatable
			DataTable dt = DataProvider.CreateParentDataTable();

			//create the dataview for the table
			DataView dv = new DataView(dt);

			// DataView Item 0
			Assert.AreEqual(dv[0].Row, dt.Rows[0] , "DV55");

			// DataView Item 4
			Assert.AreEqual(dv[4].Row, dt.Rows[4] , "DV56");

			dv.RowFilter="ParentId in (1,3,6)";

			// DataView Item 0,DataTable with filter
			Assert.AreEqual(dv[1].Row, dt.Rows[2] , "DV57");
		}

		[Test] public void ListChanged()
		{
			DataTable dt = DataProvider.CreateParentDataTable();
			DataView dv = new DataView(dt);

			//add event handler
			dv.ListChanged +=new ListChangedEventHandler(dv_ListChanged);

			// ----- Change Value ---------
			evProp = null;
			// change value - Event raised
			dv[1]["String1"] = "something";
			Assert.AreEqual(true , evProp!=null , "DV58");
			// change value - ListChangedType
			Assert.AreEqual(ListChangedType.ItemChanged, evProp.lstType , "DV59");
			// change value - NewIndex
			Assert.AreEqual(1, evProp.NewIndex, "DV60");
			// change value - OldIndex
			Assert.AreEqual(-1, evProp.OldIndex , "DV61");

			// ----- Add New ---------
			evProp = null;
			// Add New  - Event raised
			dv.AddNew();
			Assert.AreEqual(true , evProp!=null , "DV62");
			// Add New  - ListChangedType
			Assert.AreEqual(ListChangedType.ItemAdded , evProp.lstType , "DV63");
			// Add New  - NewIndex
			Assert.AreEqual(6, evProp.NewIndex, "DV64");
			// Add New  - OldIndex
			Assert.AreEqual(-1, evProp.OldIndex , "DV65");

			// ----- Sort ---------
			evProp = null;
			// sort  - Event raised
			dv.Sort = "ParentId Desc";
			Assert.AreEqual(true , evProp!=null , "DV66");
			// sort - ListChangedType
			Assert.AreEqual(ListChangedType.Reset , evProp.lstType , "DV67");
			// sort - NewIndex
			Assert.AreEqual(-1, evProp.NewIndex, "DV68");
			// sort - OldIndex
			Assert.AreEqual(-1, evProp.OldIndex , "DV69");

			//ListChangedType - this was not checked
			//Move
			//PropertyDescriptorAdded - A PropertyDescriptor was added, which changed the schema. 
			//PropertyDescriptorChanged - A PropertyDescriptor was changed, which changed the schema. 
			//PropertyDescriptorDeleted 
		}

                [Test]
                public void AcceptChanges ()
                {
                        evProp = null;
                        DataTable dt = new DataTable ();
#if !WINDOWS_STORE_APP
                        IBindingList list = dt.DefaultView;
#else
                        DataView list = dt.DefaultView;
#endif
                        list.ListChanged += new ListChangedEventHandler (dv_ListChanged);
                        dt.Columns.Add ("test", typeof (int));
                        dt.Rows.Add (new object[] { 10 });
                        dt.Rows.Add (new object[] { 20 });
                        // ListChangedType.Reset
                        dt.AcceptChanges ();

                        Assert.AreEqual(true , evProp != null , "DV166");
                        // AcceptChanges - should emit ListChangedType.Reset
                        Assert.AreEqual(ListChangedType.Reset , evProp.lstType , "DV167");
                }

                [Test]
                public void ClearTable ()
                {
                        evProp = null;
                        DataTable dt = new DataTable ();
#if !WINDOWS_STORE_APP
                        IBindingList list = dt.DefaultView;
#else
                        DataView list = dt.DefaultView;
#endif
                        list.ListChanged += new ListChangedEventHandler (dv_ListChanged);
                        dt.Columns.Add ("test", typeof (int));
                        dt.Rows.Add (new object[] { 10 });
                        dt.Rows.Add (new object[] { 20 });
                        // Clears DataTable
                        dt.Clear ();

                        Assert.AreEqual(true , evProp != null , "DV168");
                        // Clear DataTable - should emit ListChangedType.Reset
                        Assert.AreEqual(ListChangedType.Reset , evProp.lstType , "DV169");
                        // Clear DataTable - should clear view count
                        Assert.AreEqual(0, dt.DefaultView.Count , "DV169");
                }

		private void dv_ListChanged(object sender, ListChangedEventArgs e)
		{
			evProp = new EventProperties();	
			evProp.lstType = e.ListChangedType;
			evProp.NewIndex = e.NewIndex;
			evProp.OldIndex = e.OldIndex; 
		}

		[Test] public void RowFilter()
		{
			//note: this test does not check all the possible row filter expression. this is done in DataTable.Select method.
			// this test also check DataView.Count property

			DataRowView[] drvResult = null;
<<<<<<< HEAD
			ArrayList al = new ArrayList ();
=======
			ArrayList al = new ArrayList();
>>>>>>> 5e46fb50

			//create the source datatable
			DataTable dt = DataProvider.CreateChildDataTable();

			//create the dataview for the table
			DataView dv = new DataView(dt);

			//-------------------------------------------------------------
			//Get excpected result 
			al.Clear();
			foreach (DataRow dr in dt.Rows ) 
			{
				if ((int)dr["ChildId"] == 1)
				{
					al.Add(dr);
				}
			}

			// RowFilter = 'ChildId=1', check count
			dv.RowFilter = "ChildId=1";
			Assert.AreEqual(al.Count , dv.Count , "DV70");

			// RowFilter = 'ChildId=1', check rows
			drvResult = new DataRowView[dv.Count];
			dv.CopyTo(drvResult,0);
			//check that the filterd rows exists
			bool Succeed = true;
			for (int i=0; i<drvResult.Length ; i++)
			{
				Succeed = al.Contains(drvResult[i].Row);
				if (!Succeed) break;
			}
			Assert.AreEqual(true, Succeed , "DV71");
			//-------------------------------------------------------------

			//-------------------------------------------------------------
			//Get excpected result 
			al.Clear();
			foreach (DataRow dr in dt.Rows ) 
				if ((int)dr["ChildId"] == 1 && dr["String1"].ToString() == "1-String1" ) 
					al.Add(dr);

			// RowFilter - ChildId=1 and String1='1-String1'
			dv.RowFilter = "ChildId=1 and String1='1-String1'";
			Assert.AreEqual(al.Count , dv.Count , "DV72");

			// RowFilter = ChildId=1 and String1='1-String1', check rows
			drvResult = new DataRowView[dv.Count];
			dv.CopyTo(drvResult,0);
			//check that the filterd rows exists
			Succeed = true;
			for (int i=0; i<drvResult.Length ; i++)
			{
				Succeed = al.Contains(drvResult[i].Row);
				if (!Succeed) break;
			}
			Assert.AreEqual(true, Succeed , "DV73");
			//-------------------------------------------------------------

			//EvaluateException
			// RowFilter - check EvaluateException
			try 
			{
				dv.RowFilter = "Col=1";
				Assert.Fail("DV74: RowFilter Failed to throw EvaluateException");
			}
			catch (EvaluateException) {}
			catch (AssertionException exc) {throw  exc;}
			catch (Exception exc)
			{
				Assert.Fail("DV75: RowFilter. Wrong exception type. Got:" + exc);
			}

			//SyntaxErrorException 1
			// RowFilter - check SyntaxErrorException 1
			try 
			{
				dv.RowFilter = "sum('something')";
				Assert.Fail("DV76: RowFilter Failed to throw SyntaxErrorException");
			}
			catch (SyntaxErrorException) {}
			catch (AssertionException exc) {throw  exc;}
			catch (Exception exc)
			{
				Assert.Fail("DV77: RowFilter. Wrong exception type. Got:" + exc);
			}

			//SyntaxErrorException 2
			// RowFilter - check SyntaxErrorException 2
			try 
			{
				dv.RowFilter = "HH**!";
				Assert.Fail("DV78: RowFilter Failed to throw SyntaxErrorException");
			}
			catch (SyntaxErrorException) {}
			catch (AssertionException exc) {throw  exc;}
			catch (Exception exc)
			{
				Assert.Fail("DV79: RowFilter. Wrong exception type. Got:" + exc);
			}
		}

		[Test] public void RowStateFilter()
		{
			/*
				Added			A new row. 4 
				CurrentRows		Current rows including unchanged, new, and modified rows. 22 
				Deleted			A deleted row. 8 
				ModifiedCurrent A current version, which is a modified version of original data (see ModifiedOriginal). 16 
				ModifiedOriginal The original version (although it has since been modified and is available as ModifiedCurrent). 32 
				None			None. 0 
				OriginalRows	Original rows including unchanged and deleted rows. 42 
				Unchanged		An unchanged row. 2 
			 */

			//DataRowView[] drvResult = null;
<<<<<<< HEAD
			ArrayList al = new ArrayList ();
=======
			ArrayList al = new ArrayList();
>>>>>>> 5e46fb50

			DataTable dt = DataProvider.CreateParentDataTable();

			//create the dataview for the table
			DataView dv = new DataView(dt);

			DataRow[]  drResult;

			dt.Rows[0].Delete();
			dt.Rows[1]["ParentId"] = 1;
			dt.Rows[2]["ParentId"] = 1;
			dt.Rows[3].Delete();
			dt.Rows.Add(new object[] {1,"A","B"});
			dt.Rows.Add(new object[] {1,"C","D"});
			dt.Rows.Add(new object[] {1,"E","F"});

			//---------- Added -------- 
			dv.RowStateFilter = DataViewRowState.Added ;
			drResult = GetResultRows(dt,DataRowState.Added);
			// Added
			Assert.AreEqual(true , CompareSortedRowsByParentId(dv,drResult), "DV80");

			//---------- CurrentRows -------- 
			dv.RowStateFilter = DataViewRowState.CurrentRows ;
			drResult = GetResultRows(dt,DataRowState.Unchanged | DataRowState.Added  | DataRowState.Modified );
			// CurrentRows
			Assert.AreEqual(true , CompareSortedRowsByParentId(dv,drResult), "DV81");

			//---------- ModifiedCurrent -------- 
			dv.RowStateFilter = DataViewRowState.ModifiedCurrent  ;
			drResult = GetResultRows(dt,DataRowState.Modified );
			// ModifiedCurrent
			Assert.AreEqual(true , CompareSortedRowsByParentId(dv,drResult) , "DV82");

			//---------- ModifiedOriginal -------- 
			dv.RowStateFilter = DataViewRowState.ModifiedOriginal   ;
			drResult = GetResultRows(dt,DataRowState.Modified );
			// ModifiedOriginal
			Assert.AreEqual(true , CompareSortedRowsByParentId(dv,drResult) , "DV83");

			//---------- Deleted -------- 
			dv.RowStateFilter = DataViewRowState.Deleted ;
			drResult = GetResultRows(dt,DataRowState.Deleted );
			// Deleted
			Assert.AreEqual(true , CompareSortedRowsByParentId(dv,drResult), "DV84");
			/*
					//---------- OriginalRows -------- 
					dv.RowStateFilter = DataViewRowState.OriginalRows ;
					drResult = GetResultRows(dt,DataRowState.Unchanged | DataRowState.Deleted );
						// OriginalRows
						Assert.AreEqual(true , CompareSortedRowsByParentId(dv,drResult), "DV85");
			*/
		}

		private DataRow[] GetResultRows(DataTable dt,DataRowState State)
		{
			//get expected rows
<<<<<<< HEAD
			ArrayList al = new ArrayList ();
=======
			ArrayList al = new ArrayList();
>>>>>>> 5e46fb50
			DataRowVersion drVer = DataRowVersion.Current;

			//From MSDN -	The row the default version for the current DataRowState.
			//				For a DataRowState value of Added, Modified or Current, 
			//				the default version is Current. 
			//				For a DataRowState of Deleted, the version is Original.
			//				For a DataRowState value of Detached, the version is Proposed.

			if (	((State & DataRowState.Added)		> 0)  
				| ((State & DataRowState.Modified)	> 0)  
				| ((State & DataRowState.Unchanged)	> 0) ) 
				drVer = DataRowVersion.Current;
			if ( (State & DataRowState.Deleted)		> 0
				| (State & DataRowState.Detached)	> 0 )  
				drVer = DataRowVersion.Original; 

			foreach (DataRow dr in dt.Rows )
			{
				if ( dr.HasVersion(drVer) 
					//&& ((int)dr["ParentId", drVer] == 1) 
					&& ((dr.RowState & State) > 0 ) 
					)
					al.Add(dr);
			}
#if !WINDOWS_STORE_APP
			DataRow[] result = (DataRow[])al.ToArray((typeof(DataRow)));
#else
			DataRow[] result = al.Cast<DataRow> ().ToArray ();
#endif
			return result; 
		}

		private bool CompareSortedRowsByParentId(DataView dv, DataRow[] drTable)
		{
			if (dv.Count != drTable.Length) throw new Exception("DataRows[] length are different");

			//comparing the rows by using columns ParentId and ChildId
			if ((dv.RowStateFilter & DataViewRowState.Deleted) > 0)
			{
				for (int i=0; i<dv.Count ; i++)
				{
					if (dv[i].Row["ParentId",DataRowVersion.Original ].ToString() != drTable[i]["ParentId",DataRowVersion.Original].ToString()) 
						return false;
				}
			}
			else
			{
				for (int i=0; i<dv.Count ; i++)
				{
					if (dv[i].Row["ParentId"].ToString() != drTable[i]["ParentId"].ToString()) 
						return false;
				}
			}
			return true;
		}

		[Test] public void Sort()
		{
			DataRow[] drArrTable;

			//create the source datatable
			DataTable dt = DataProvider.CreateChildDataTable();

			//create the dataview for the table
			DataView dv = new DataView(dt);

			dv.Sort = "ParentId";
			drArrTable = dt.Select("","ParentId");
			// sort = ParentId
			Assert.AreEqual(true, CompareSortedRowsByParentAndChildId(dv,drArrTable), "DV86");

			dv.Sort = "ChildId";
			drArrTable = dt.Select("","ChildId");
			// sort = ChildId
			Assert.AreEqual(true, CompareSortedRowsByParentAndChildId(dv,drArrTable), "DV87");

			dv.Sort = "ParentId Desc, ChildId";
			drArrTable = dt.Select("","ParentId Desc, ChildId");
			// sort = ParentId Desc, ChildId
			Assert.AreEqual(true, CompareSortedRowsByParentAndChildId(dv,drArrTable), "DV88");

			dv.Sort = "ChildId Asc, ParentId";
			drArrTable = dt.Select("","ChildId Asc, ParentId");
			// sort = ChildId Asc, ParentId
			Assert.AreEqual(true, CompareSortedRowsByParentAndChildId(dv,drArrTable), "DV89");

			dv.Sort = "ChildId Asc, ChildId Desc";
			drArrTable = dt.Select("","ChildId Asc, ChildId Desc");
			// sort = ChildId Asc, ChildId Desc
			Assert.AreEqual(true, CompareSortedRowsByParentAndChildId(dv,drArrTable), "DV90");

			// IndexOutOfRangeException - 1
			try 
			{
				dv.Sort = "something";
				Assert.Fail("DV91: Sort Failed to throw IndexOutOfRangeException");
			}
			catch (IndexOutOfRangeException) {}
			catch (AssertionException exc) {throw  exc;}
			catch (Exception exc)
			{
				Assert.Fail("DV92: Sort. Wrong exception type. Got:" + exc);
			}

			// IndexOutOfRangeException - 2
			try 
			{
				dv.Sort = "ColumnId Desc Asc";
				Assert.Fail("DV93: Sort Failed to throw IndexOutOfRangeException");
			}
			catch (IndexOutOfRangeException) {}
			catch (AssertionException exc) {throw  exc;}
			catch (Exception exc)
			{
				Assert.Fail("DV94: Sort. Wrong exception type. Got:" + exc);
			}

			// IndexOutOfRangeException - 3
			try 
			{
				dv.Sort = "ColumnId blabla";
				Assert.Fail("DV95: Sort Failed to throw IndexOutOfRangeException");
			}
			catch (IndexOutOfRangeException) {}
			catch (AssertionException exc) {throw  exc;}
			catch (Exception exc)
			{
				Assert.Fail("DV96: Sort. Wrong exception type. Got:" + exc);
			}
		}

		private bool CompareSortedRowsByParentAndChildId(DataView dv, DataRow[] drTable)
		{
			if (dv.Count != drTable.Length) throw new Exception("DataRows[] length are different");

			//comparing the rows by using columns ParentId and ChildId
			for (int i=0; i<dv.Count ; i++)
			{
				if (	dv[i].Row["ParentId"].ToString() != drTable[i]["ParentId"].ToString() 
					&& 
					dv[i].Row["ChildId"].ToString() != drTable[i]["ChildId"].ToString())
					return false;
			}
			return true;
		}

		[Test] public void Table()
		{
			DataTable dt = new DataTable();
			DataView dv = new DataView();

			// DataTable=null
			Assert.AreEqual(null , dv.Table , "DV97");

			// DataException - bind to table with no name
			try 
			{
				dv.Table = dt;
				Assert.Fail("DV98: Table Failed to throw DataException");
			}
			catch (DataException) {}
			catch (AssertionException exc) {throw  exc;}
			catch (Exception exc)
			{
				Assert.Fail("DV99: Table. Wrong exception type. Got:" + exc);
			}

			dt.TableName = "myTable";
			// DataTable!=null
			dv.Table = dt;
			Assert.AreEqual(dt, dv.Table , "DV100");

			// assign null to DataTable
			dv.Table = null; 
			Assert.AreEqual(null, dv.Table , "DV101");
		}

		[Test] public void ctor_Empty()
		{
			DataView dv; 
			dv = new DataView();

			// ctor
			Assert.AreEqual(false, dv == null, "DV102");
		}

		[Test] public void ctor_DataTable()
		{
			DataView dv = null; 
			DataTable dt = new DataTable("myTable");

			// ctor
			dv = new DataView(dt);
			Assert.AreEqual(false, dv == null, "DV103");

			// ctor - table
			Assert.AreEqual(dt , dv.Table  , "DV104");
		}

		[Test] public void ctor_ExpectedExceptions()
		{
			DataView dv = null; 
			DataTable dt = new DataTable("myTable");

			// ctor - missing column CutomerID Exception
			try 
			{
				//exception: System.Data.EvaluateException: Cannot find column [CustomerId]
				dv = new DataView(dt,"CustomerId > 100","Age",DataViewRowState.Added );
				Assert.Fail("DV105: DataView ctor Failed to throw EvaluateException or IndexOutOfRangeException");
			}
			catch (EvaluateException) {}
			catch (IndexOutOfRangeException) {}
			catch (AssertionException exc) {throw  exc;}
			catch (Exception exc)
			{
				Assert.Fail("DV106: DataView ctor. Wrong exception type. Got:" + exc);
			}

			dt.Columns.Add(new DataColumn("CustomerId"));

			// ctor - missing column Age Exception
			try 
			{
				//exception: System.Data.EvaluateException: Cannot find column [Age]
				dv = new DataView(dt,"CustomerId > 100","Age",DataViewRowState.Added );
				Assert.Fail("DV107: DataView ctor Failed to throw IndexOutOfRangeException");
			}
			catch (IndexOutOfRangeException) {}
			catch (AssertionException exc) {throw  exc;}
			catch (Exception exc)
			{
				Assert.Fail("DV108: DataView ctor. Wrong exception type. Got:" + exc);
			}
		}

		[Test] public void ctor_Complex()
		{
			DataView dv = null; 
			DataTable dt = new DataTable("myTable");

			dt.Columns.Add(new DataColumn("CustomerId"));
			dt.Columns.Add(new DataColumn("Age"));

			// ctor
			dv = new DataView(dt,"CustomerId > 100","Age",DataViewRowState.Added );
			Assert.AreEqual(false , dv == null  , "DV109");

			// ctor - table
			Assert.AreEqual(dt , dv.Table  , "DV110");

			// ctor - RowFilter
			Assert.AreEqual("CustomerId > 100" , dv.RowFilter , "DV111");

			// ctor - Sort
			Assert.AreEqual("Age" , dv.Sort, "DV112");

			// ctor - RowStateFilter 
			Assert.AreEqual(DataViewRowState.Added , dv.RowStateFilter , "DV113");
		}

		[Test]
		public void DataViewManager()
		{
			DataView dv = null; 
			DataViewManager dvm = null;
			DataSet ds = new DataSet();
			DataTable dt = new DataTable("myTable");
			ds.Tables.Add(dt);

			dv = dt.DefaultView;

			//	public DataViewManager DataViewManager {get;} -	The DataViewManager that created this view. 
			//	If this is the default DataView for a DataTable, the DataViewManager property returns the default DataViewManager for the DataSet.
			//	Otherwise, if the DataView was created without a DataViewManager, this property is a null reference (Nothing in Visual Basic).

			dvm = dv.DataViewManager;
			Assert.AreSame (ds.DefaultViewManager, dvm, "DV114");

			dv = new DataView(dt);
			dvm = dv.DataViewManager;
			Assert.IsNull (dvm, "DV115");
			
			dv = ds.DefaultViewManager.CreateDataView(dt);
			Assert.AreSame (ds.DefaultViewManager, dv.DataViewManager , "DV116");
		}

		[Test]
		public void DataView_ListChangedEventTest ()
		{
			// Test DataView generates events, when datatable is directly modified

			DataTable table = new DataTable ("test");
			table.Columns.Add ("col1", typeof(int));
			
			DataView view = new DataView (table);
			
			view.ListChanged += new ListChangedEventHandler (dv_ListChanged);
			
			evProp = null;
			table.Rows.Add (new object[] {1});
			Assert.AreEqual (0, evProp.NewIndex, "#1");
			Assert.AreEqual (-1, evProp.OldIndex, "#2");
			Assert.AreEqual (ListChangedType.ItemAdded, evProp.lstType, "#3");

			evProp = null;
			table.Rows[0][0] = 5;
			Assert.AreEqual (0, evProp.NewIndex, "#4");
			Assert.AreEqual (-1, evProp.OldIndex, "#5");
			Assert.AreEqual (ListChangedType.ItemChanged, evProp.lstType, "#6");

			evProp = null;
			table.Rows.RemoveAt (0);
			Assert.AreEqual (0, evProp.NewIndex, "#7");
			Assert.AreEqual (-1, evProp.OldIndex, "#8");
			Assert.AreEqual (ListChangedType.ItemDeleted, evProp.lstType, "#9");

			table.Rows.Clear();
			Assert.AreEqual (-1, evProp.NewIndex, "#10");
			Assert.AreEqual (-1, evProp.OldIndex, "#11");
			Assert.AreEqual (ListChangedType.Reset, evProp.lstType, "#12");
		}

		[Test]
		public void TestDefaultValues()
		{
			DataView view = new DataView();
			Assert.IsFalse(view.ApplyDefaultSort, "#1");
			Assert.AreEqual ("", view.Sort, "#2");
			Assert.AreEqual("", view.RowFilter, "#3");
			Assert.AreEqual(DataViewRowState.CurrentRows, view.RowStateFilter, "#4");
			Assert.IsTrue(view.AllowDelete, "#5");
			Assert.IsTrue(view.AllowEdit, "#6");
			Assert.IsTrue(view.AllowNew, "#7");
		}
		
		[Test]
		public void TestTableProperty()
		{
			DataTable table = new DataTable("table");
			DataView view = new DataView();
			view.Table = table;
			Assert.AreEqual("", view.Sort, "#1");
			Assert.AreEqual("", view.RowFilter, "#2");
			Assert.AreEqual(DataViewRowState.CurrentRows, view.RowStateFilter, "#4");
		}

#if NET_2_0
		[Test]
		public void TestEquals_SameTableDiffViewProp()
		{

			DataTable table = new DataTable("table");
			table.Columns.Add("col1", typeof(int));
			table.Columns.Add("col2", typeof(int));
			for (int i = 0; i < 5; ++i)
				table.Rows.Add(new object[] { i, 100 + i });

			DataView view1 = new DataView(table);
			DataView view2 = new DataView(table);

			object obj2 = (object)view2;
			Assert.IsFalse(view1.Equals(obj2), "#1");

			Assert.IsTrue(view1.Equals(view1), "#2");
			Assert.IsTrue(view2.Equals(view1), "#3");

			view1.Sort = "col1 ASC";
			Assert.IsFalse(view1.Equals(view2), "#4");
			view2.Sort = "col1 ASC";
			Assert.IsTrue(view1.Equals(view2), "#5");

			view1.RowFilter = "col1 > 100";
			Assert.IsFalse(view1.Equals(view2), "#6");
			view1.RowFilter = "";
			Assert.IsTrue(view1.Equals(view2), "#7");

			view1.RowStateFilter = DataViewRowState.Added;
			Assert.IsFalse(view1.Equals(view2), "#8");
			view1.RowStateFilter = DataViewRowState.CurrentRows;
			Assert.IsTrue(view1.Equals(view2), "#9");

			view1.AllowDelete = !view2.AllowDelete;
			Assert.IsFalse(view1.Equals(view2), "#10");
			view1.AllowDelete = view2.AllowDelete;
			Assert.IsTrue(view1.Equals(view2), "#11");

			view1.AllowEdit = !view2.AllowEdit;
			Assert.IsFalse(view1.Equals(view2), "#12");
			view1.AllowEdit = view2.AllowEdit;
			Assert.IsTrue(view1.Equals(view2), "#13");

			view1.AllowNew = !view2.AllowNew;
			Assert.IsFalse(view1.Equals(view2), "#14");
			view1.AllowNew = view2.AllowNew;
			Assert.IsTrue(view1.Equals(view2), "#15");

			//ApplyDefaultSort doesnet affect the comparision
			view1.ApplyDefaultSort = !view2.ApplyDefaultSort;
			Assert.IsTrue(view1.Equals(view2), "#16");

			DataTable table2 = table.Copy();
			view1.Table = table2;
			Assert.IsFalse(view1.Equals(view2), "#17");

			view1.Table = table;
			//well.. sort is set to null when Table is assigned..
			view1.Sort = view2.Sort;          
			Assert.IsTrue(view1.Equals(view2), "#18"); 
		}

		[Test]
		public void ToTable_SimpleTest()
		{
			DataSet ds = new DataSet();
			ds.Tables.Add("table");
			ds.Tables[0].Columns.Add("col1", typeof(int));
			ds.Tables[0].Columns.Add("col2", typeof(int), "sum(col1)");
			ds.Tables[0].Columns.Add("col3", typeof(int));
			ds.Tables[0].Columns[2].AutoIncrement = true;

			ds.Tables[0].Rows.Add(new object[] { 1 });
			ds.Tables[0].Rows.Add(new object[] { 2 });

			ds.Tables[0].PrimaryKey = new DataColumn[] { ds.Tables[0].Columns[0] };
			
			DataView view = new DataView(ds.Tables[0]);
			DataTable table = view.ToTable();
			
			// The rule seems to be : Copy any col property that doesent
			// involve/depend on other columns..
			// Constraints and PrimaryKey info not copied over
			Assert.AreEqual(0, table.PrimaryKey.Length, "#1");
			Assert.AreEqual(0, table.Constraints.Count, "#2");
			// AllowDBNull state is maintained by ms.net
			Assert.IsFalse(table.Columns[0].AllowDBNull, "#3");
			Assert.IsTrue(table.Columns[2].AllowDBNull, "#4");
			// Expression is not copied over by ms.net
			Assert.AreEqual("", table.Columns[1].Expression, "#5");
			// AutoIncrement state is maintained by ms.net
			Assert.IsTrue(table.Columns[2].AutoIncrement, "#6");
			
			Assert.IsFalse (ds.Tables[0] == table, "#7");

			Assert.AreEqual(ds.Tables [0].TableName, table.TableName, "#8");
			Assert.AreEqual(ds.Tables [0].Columns.Count, table.Columns.Count, "#9 Col Count");
			Assert.AreEqual(ds.Tables [0].Rows.Count, table.Rows.Count, "#10");
			
			for (int i = 0; i < table.Columns.Count; ++i) {
				Assert.AreEqual(ds.Tables [0].Columns[i].ColumnName, table.Columns[i].ColumnName, "10_"+i);
				Assert.AreEqual(ds.Tables [0].Columns[i].DataType, table.Columns[i].DataType, "11_"+i);
				for (int j = 0; j < table.Rows.Count; ++j)
					Assert.AreEqual(ds.Tables [0].Rows[j][i], table.Rows[j][i], "#12_"+i+"_"+j);
			}
			
			DataTable table1 = view.ToTable("newtable");
			Assert.AreEqual("newtable", table1.TableName, "#13");
		}
		
		[Test]
		public void ToTableTest_DataValidity ()
		{              
			DataTable table = new DataTable();
			table.Columns.Add("col1", typeof(int));
			table.Columns.Add("col2", typeof(int));
			table.Columns.Add("col3", typeof(int));
			
			for (int i = 0; i < 5; ++i) {
				table.Rows.Add(new object[] { i, i + 1, i + 2 });
				table.Rows.Add(new object[] { i, i + 1, i + 2 });
			}
			
			table.AcceptChanges();
			DataView view = new DataView(table);
			try {
				DataTable newTable = view.ToTable (false, null);
			} catch (ArgumentNullException e) {
				// Never premise English.
				//Assert.AreEqual ("'columnNames' argument cannot be null." + Environment.NewLine + 
				//		"Parameter name: columnNames", e.Message, "#1");
			}
			DataTable newTable1 = view.ToTable(false, new string[] { });
			Assert.AreEqual(10, newTable1.Rows.Count, "#3");

			newTable1 = view.ToTable(true, new string[] {});
			Assert.AreEqual(3, newTable1.Columns.Count, "#4");
			Assert.AreEqual(5, newTable1.Rows.Count, "#5");
			
			table.Rows.Add(new object[] { 1, 100, 100 });

			newTable1 = view.ToTable(true, new string[] {});
			Assert.AreEqual(3, newTable1.Columns.Count, "#6");
			Assert.AreEqual(6, newTable1.Rows.Count, "#7");
			
			newTable1 = view.ToTable(true, new string[] {"col1"});
			Assert.AreEqual(1, newTable1.Columns.Count, "#8");
			Assert.AreEqual(5, newTable1.Rows.Count, "#9");
			
			newTable1 = view.ToTable(true, new string[] { "col2", "col3"});
			Assert.AreEqual(2, newTable1.Columns.Count, "#10");
			Assert.AreEqual(6, newTable1.Rows.Count, "#11");
			
			for (int i = 0; i < newTable1.Rows.Count; ++i)
				Assert.AreEqual(DataRowState.Added, newTable1.Rows[i].RowState, "#11");

			view = new DataView (table, "col1>1", "col1 asc, col2 desc", DataViewRowState.Added);
			Assert.AreEqual (0, view.Count, "#12");

			newTable1 = view.ToTable (false, new string[] {"col1", "col3"});
			Assert.AreEqual (0, newTable1.Rows.Count, "#13");
			
			table.Rows.Add (new object[] {10, 1, 1});
			table.Rows.Add (new object[] {10, 1, 3});
			table.Rows.Add (new object[] {10, 1, 2});

			Assert.AreEqual (3, view.Count, "#14");
			view.Sort = "col1 asc, col2 asc, col3 desc";
			newTable1 =  view.ToTable (true, new string[] {"col1", "col3"});
			Assert.AreEqual (3, newTable1.Rows.Count, "#14");
			Assert.AreEqual (3, newTable1.Rows [0][1], "#15");
			Assert.AreEqual (2, newTable1.Rows [1][1], "#16");
			Assert.AreEqual (1, newTable1.Rows [2][1], "#17");
		}
#endif
	}
}<|MERGE_RESOLUTION|>--- conflicted
+++ resolved
@@ -29,11 +29,7 @@
 using System;
 using System.Collections;
 using System.ComponentModel;
-<<<<<<< HEAD
-using System.Collections;
-=======
 using System.IO;
->>>>>>> 5e46fb50
 using System.Data;
 using System.Linq;
 using MonoTests.System.Data.Utils;
@@ -671,11 +667,7 @@
 			// this test also check DataView.Count property
 
 			DataRowView[] drvResult = null;
-<<<<<<< HEAD
 			ArrayList al = new ArrayList ();
-=======
-			ArrayList al = new ArrayList();
->>>>>>> 5e46fb50
 
 			//create the source datatable
 			DataTable dt = DataProvider.CreateChildDataTable();
@@ -792,11 +784,7 @@
 			 */
 
 			//DataRowView[] drvResult = null;
-<<<<<<< HEAD
 			ArrayList al = new ArrayList ();
-=======
-			ArrayList al = new ArrayList();
->>>>>>> 5e46fb50
 
 			DataTable dt = DataProvider.CreateParentDataTable();
 
@@ -854,11 +842,7 @@
 		private DataRow[] GetResultRows(DataTable dt,DataRowState State)
 		{
 			//get expected rows
-<<<<<<< HEAD
 			ArrayList al = new ArrayList ();
-=======
-			ArrayList al = new ArrayList();
->>>>>>> 5e46fb50
 			DataRowVersion drVer = DataRowVersion.Current;
 
 			//From MSDN -	The row the default version for the current DataRowState.
