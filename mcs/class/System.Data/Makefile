thisdir = class/System.Data
SUBDIRS = 
include ../../build/rules.make

LIBRARY = System.Data.dll

LIB_MCS_FLAGS = \
	-nowarn:649 \
	-unsafe \
<<<<<<< HEAD
	-r:$(corlib)				\
	-r:$(system)			 	\
	-r:System.Xml.dll 			\
	-r:System.Core.dll 			\

=======
	-r:System			 	\
	-r:System.Xml.dll
>>>>>>> 5e46fb50

MOBILE := $(filter monotouch monodroid xammac mobile mobile_static, $(PROFILE))
ifdef MOBILE
LIB_MCS_FLAGS += \
	-r:Mono.Data.Tds.dll \
	-r:System.Transactions.dll
else
LIB_MCS_FLAGS += \
	-r:System.EnterpriseServices.dll 	\
	-r:Mono.Data.Tds.dll \
	-r:System.Configuration.dll \
	-r:System.Transactions.dll
endif

TEST_MCS_FLAGS = $(LIB_MCS_FLAGS) -r:System.Core.dll -r:Mono.Data.Sqlite.dll -nowarn:618,169,612,219,168

TEST_MONO_PATH = .

EXTRA_DISTFILES = \
	TODO					\
	$(wildcard Test/System.Data/*.xml)		\
	$(wildcard Test/System.Data/*.xsd)		\
	$(wildcard Test/System.Xml/*.xml)		\
	$(wildcard Test/System.Xml/*.xsd)		\
	Test/System.Data/schemas/ChangeLog	\
	$(wildcard Test/System.Data/schemas/*.xsd)		\
	Mono.Data.SqlExpressions/Parser.jay	\
	app_test_net_2_0.config			\
	app_test_net_4_5.config			\
	Test/System.Data/binserialize/*.bin	\
	SqliteTest.db

BUILT_SOURCES = Mono.Data.SqlExpressions/Parser.cs

Mono.Data.SqlExpressions/Parser.cs: Mono.Data.SqlExpressions/Parser.jay $(topdir)/jay/skeleton.cs
	$(topdir)/jay/jay -vct < $(topdir)/jay/skeleton.cs $(CURDIR)/$< >$@
	rm -f y.output

include ../../build/library.make

$(test_lib): $(test_lib).config

$(test_lib).config: app_test_$(PROFILE).config
	cp $< $@<|MERGE_RESOLUTION|>--- conflicted
+++ resolved
@@ -7,16 +7,11 @@
 LIB_MCS_FLAGS = \
 	-nowarn:649 \
 	-unsafe \
-<<<<<<< HEAD
 	-r:$(corlib)				\
 	-r:$(system)			 	\
 	-r:System.Xml.dll 			\
 	-r:System.Core.dll 			\
 
-=======
-	-r:System			 	\
-	-r:System.Xml.dll
->>>>>>> 5e46fb50
 
 MOBILE := $(filter monotouch monodroid xammac mobile mobile_static, $(PROFILE))
 ifdef MOBILE
